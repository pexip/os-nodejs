<<<<<<< HEAD
// © 2016 and later: Unicode, Inc. and others.
// License & terms of use: http://www.unicode.org/copyright.html
/*
**********************************************************************
*   Copyright (C) 1999-2016, International Business Machines
*   Corporation and others.  All Rights Reserved.
**********************************************************************
*   Date        Name        Description
*   10/22/99    alan        Creation.  This is an internal header.
*                           It should not be exported.
**********************************************************************
*/

#ifndef UVECTOR_H
#define UVECTOR_H

#include "unicode/utypes.h"
#include "unicode/uobject.h"
#include "cmemory.h"
#include "uarrsort.h"
#include "uelement.h"

U_NAMESPACE_BEGIN

/**
 * <p>Ultralightweight C++ implementation of a <tt>void*</tt> vector
 * that is (mostly) compatible with java.util.Vector.
 *
 * <p>This is a very simple implementation, written to satisfy an
 * immediate porting need.  As such, it is not completely fleshed out,
 * and it aims for simplicity and conformity.  Nonetheless, it serves
 * its purpose (porting code from java that uses java.util.Vector)
 * well, and it could be easily made into a more robust vector class.
 *
 * <p><b>Design notes</b>
 *
 * <p>There is index bounds checking, but little is done about it.  If
 * indices are out of bounds, either nothing happens, or zero is
 * returned.  We <em>do</em> avoid indexing off into the weeds.
 *
 * <p>There is detection of out of memory, but the handling is very
 * coarse-grained -- similar to UnicodeString's protocol, but even
 * coarser.  The class contains <em>one static flag</em> that is set
 * when any call to <tt>new</tt> returns zero.  This allows the caller
 * to use several vectors and make just one check at the end to see if
 * a memory failure occurred.  This is more efficient than making a
 * check after each call on each vector when doing many operations on
 * multiple vectors.  The single static flag works best when memory
 * failures are infrequent, and when recovery options are limited or
 * nonexistent.
 *
 * <p>Since we don't have garbage collection, UVector was given the
 * option to <em>own</em>its contents.  To employ this, set a deleter
 * function.  The deleter is called on a void* pointer when that
 * pointer is released by the vector, either when the vector itself is
 * destructed, or when a call to setElementAt() overwrites an element,
 * or when a call to remove() or one of its variants explicitly
 * removes an element.  If no deleter is set, or the deleter is set to
 * zero, then it is assumed that the caller will delete elements as
 * needed.
 *
 * <p>In order to implement methods such as contains() and indexOf(),
 * UVector needs a way to compare objects for equality.  To do so, it
 * uses a comparison function, or "comparer."  If the comparer is not
 * set, or is set to zero, then all such methods will act as if the
 * vector contains no element.  That is, indexOf() will always return
 * -1, contains() will always return false, etc.
 *
 * <p><b>To do</b>
 *
 * <p>Improve the handling of index out of bounds errors.
 *
 * @author Alan Liu
 */
class U_COMMON_API UVector : public UObject {
    // NOTE: UVector uses the UHashKey (union of void* and int32_t) as
    // its basic storage type.  It uses UElementsAreEqual as its
    // comparison function.  It uses UObjectDeleter as its deleter
    // function.  These are named for hashtables, but used here as-is
    // rather than duplicating the type.  This allows sharing of
    // support functions.

private:
    int32_t count;

    int32_t capacity;

    UElement* elements;

    UObjectDeleter *deleter;

    UElementsAreEqual *comparer;

public:
    UVector(UErrorCode &status);

    UVector(int32_t initialCapacity, UErrorCode &status);

    UVector(UObjectDeleter *d, UElementsAreEqual *c, UErrorCode &status);

    UVector(UObjectDeleter *d, UElementsAreEqual *c, int32_t initialCapacity, UErrorCode &status);

    virtual ~UVector();

    /**
     * Assign this object to another (make this a copy of 'other').
     * Use the 'assign' function to assign each element.
     */
    void assign(const UVector& other, UElementAssigner *assign, UErrorCode &ec);

    /**
     * Compare this vector with another.  They will be considered
     * equal if they are of the same size and all elements are equal,
     * as compared using this object's comparer.
     */
    UBool operator==(const UVector& other);

    /**
     * Equivalent to !operator==()
     */
    inline UBool operator!=(const UVector& other);

    //------------------------------------------------------------
    // java.util.Vector API
    //------------------------------------------------------------

    void addElement(void* obj, UErrorCode &status);

    void addElement(int32_t elem, UErrorCode &status);

    void setElementAt(void* obj, int32_t index);

    void setElementAt(int32_t elem, int32_t index);

    void insertElementAt(void* obj, int32_t index, UErrorCode &status);

    void insertElementAt(int32_t elem, int32_t index, UErrorCode &status);

    void* elementAt(int32_t index) const;

    int32_t elementAti(int32_t index) const;

    UBool equals(const UVector &other) const;

    inline void* firstElement(void) const;

    inline void* lastElement(void) const;

    inline int32_t lastElementi(void) const;

    int32_t indexOf(void* obj, int32_t startIndex = 0) const;

    int32_t indexOf(int32_t obj, int32_t startIndex = 0) const;

    inline UBool contains(void* obj) const;

    inline UBool contains(int32_t obj) const;

    UBool containsAll(const UVector& other) const;

    UBool removeAll(const UVector& other);

    UBool retainAll(const UVector& other);

    void removeElementAt(int32_t index);

    UBool removeElement(void* obj);

    void removeAllElements();

    inline int32_t size(void) const;

    inline UBool isEmpty(void) const;

    UBool ensureCapacity(int32_t minimumCapacity, UErrorCode &status);

    /**
     * Change the size of this vector as follows: If newSize is
     * smaller, then truncate the array, possibly deleting held
     * elements for i >= newSize.  If newSize is larger, grow the
     * array, filling in new slots with NULL.
     */
    void setSize(int32_t newSize, UErrorCode &status);

    /**
     * Fill in the given array with all elements of this vector.
     */
    void** toArray(void** result) const;

    //------------------------------------------------------------
    // New API
    //------------------------------------------------------------

    UObjectDeleter *setDeleter(UObjectDeleter *d);

    UElementsAreEqual *setComparer(UElementsAreEqual *c);

    inline void* operator[](int32_t index) const;

    /**
     * Removes the element at the given index from this vector and
     * transfer ownership of it to the caller.  After this call, the
     * caller owns the result and must delete it and the vector entry
     * at 'index' is removed, shifting all subsequent entries back by
     * one index and shortening the size of the vector by one.  If the
     * index is out of range or if there is no item at the given index
     * then 0 is returned and the vector is unchanged.
     */
    void* orphanElementAt(int32_t index);

    /**
     * Returns true if this vector contains none of the elements
     * of the given vector.
     * @param other vector to be checked for containment
     * @return true if the test condition is met
     */
    UBool containsNone(const UVector& other) const;

    /**
     * Insert the given object into this vector at its sorted position
     * as defined by 'compare'.  The current elements are assumed to
     * be sorted already.
     */
    void sortedInsert(void* obj, UElementComparator *compare, UErrorCode& ec);

    /**
     * Insert the given integer into this vector at its sorted position
     * as defined by 'compare'.  The current elements are assumed to
     * be sorted already.
     */
    void sortedInsert(int32_t obj, UElementComparator *compare, UErrorCode& ec);

    /**
     * Sort the contents of the vector, assuming that the contents of the
     * vector are of type int32_t.
     */
    void sorti(UErrorCode &ec);

    /**
      * Sort the contents of this vector, using a caller-supplied function
      * to do the comparisons.  (It's confusing that
      *  UVector's UElementComparator function is different from the
      *  UComparator function type defined in uarrsort.h)
      */
    void sort(UElementComparator *compare, UErrorCode &ec);

    /**
     * Stable sort the contents of this vector using a caller-supplied function
     * of type UComparator to do the comparison.  Provides more flexibility
     * than UVector::sort() because an additional user parameter can be passed to
     * the comparison function.
     */
    void sortWithUComparator(UComparator *compare, const void *context, UErrorCode &ec);

    /**
     * ICU "poor man's RTTI", returns a UClassID for this class.
     */
    static UClassID U_EXPORT2 getStaticClassID();

    /**
     * ICU "poor man's RTTI", returns a UClassID for the actual class.
     */
    virtual UClassID getDynamicClassID() const;

private:
    void _init(int32_t initialCapacity, UErrorCode &status);

    int32_t indexOf(UElement key, int32_t startIndex = 0, int8_t hint = 0) const;

    void sortedInsert(UElement e, UElementComparator *compare, UErrorCode& ec);

    // Disallow
    UVector(const UVector&);

    // Disallow
    UVector& operator=(const UVector&);

};


/**
 * <p>Ultralightweight C++ implementation of a <tt>void*</tt> stack
 * that is (mostly) compatible with java.util.Stack.  As in java, this
 * is merely a paper thin layer around UVector.  See the UVector
 * documentation for further information.
 *
 * <p><b>Design notes</b>
 *
 * <p>The element at index <tt>n-1</tt> is (of course) the top of the
 * stack.
 *
 * <p>The poorly named <tt>empty()</tt> method doesn't empty the
 * stack; it determines if the stack is empty.
 *
 * @author Alan Liu
 */
class U_COMMON_API UStack : public UVector {
public:
    UStack(UErrorCode &status);

    UStack(int32_t initialCapacity, UErrorCode &status);

    UStack(UObjectDeleter *d, UElementsAreEqual *c, UErrorCode &status);

    UStack(UObjectDeleter *d, UElementsAreEqual *c, int32_t initialCapacity, UErrorCode &status);

    virtual ~UStack();

    // It's okay not to have a virtual destructor (in UVector)
    // because UStack has no special cleanup to do.

    inline UBool empty(void) const;

    inline void* peek(void) const;

    inline int32_t peeki(void) const;

    void* pop(void);

    int32_t popi(void);

    inline void* push(void* obj, UErrorCode &status);

    inline int32_t push(int32_t i, UErrorCode &status);

    /*
    If the object o occurs as an item in this stack,
    this method returns the 1-based distance from the top of the stack.
    */
    int32_t search(void* obj) const;

    /**
     * ICU "poor man's RTTI", returns a UClassID for this class.
     */
    static UClassID U_EXPORT2 getStaticClassID();

    /**
     * ICU "poor man's RTTI", returns a UClassID for the actual class.
     */
    virtual UClassID getDynamicClassID() const;

private:
    // Disallow
    UStack(const UStack&);

    // Disallow
    UStack& operator=(const UStack&);
};


// UVector inlines

inline int32_t UVector::size(void) const {
    return count;
}

inline UBool UVector::isEmpty(void) const {
    return count == 0;
}

inline UBool UVector::contains(void* obj) const {
    return indexOf(obj) >= 0;
}

inline UBool UVector::contains(int32_t obj) const {
    return indexOf(obj) >= 0;
}

inline void* UVector::firstElement(void) const {
    return elementAt(0);
}

inline void* UVector::lastElement(void) const {
    return elementAt(count-1);
}

inline int32_t UVector::lastElementi(void) const {
    return elementAti(count-1);
}

inline void* UVector::operator[](int32_t index) const {
    return elementAt(index);
}

inline UBool UVector::operator!=(const UVector& other) {
    return !operator==(other);
}

// UStack inlines

inline UBool UStack::empty(void) const {
    return isEmpty();
}

inline void* UStack::peek(void) const {
    return lastElement();
}

inline int32_t UStack::peeki(void) const {
    return lastElementi();
}

inline void* UStack::push(void* obj, UErrorCode &status) {
    addElement(obj, status);
    return obj;
}

inline int32_t UStack::push(int32_t i, UErrorCode &status) {
    addElement(i, status);
    return i;
}

U_NAMESPACE_END

#endif
=======
// © 2016 and later: Unicode, Inc. and others.
// License & terms of use: http://www.unicode.org/copyright.html
/*
**********************************************************************
*   Copyright (C) 1999-2016, International Business Machines
*   Corporation and others.  All Rights Reserved.
**********************************************************************
*   Date        Name        Description
*   10/22/99    alan        Creation.  This is an internal header.
*                           It should not be exported.
**********************************************************************
*/

#ifndef UVECTOR_H
#define UVECTOR_H

#include "unicode/utypes.h"
#include "unicode/uobject.h"
#include "cmemory.h"
#include "uarrsort.h"
#include "uelement.h"

U_NAMESPACE_BEGIN

/**
 * Ultralightweight C++ implementation of a `void*` vector
 * that is (mostly) compatible with java.util.Vector.
 *
 * This is a very simple implementation, written to satisfy an
 * immediate porting need.  As such, it is not completely fleshed out,
 * and it aims for simplicity and conformity.  Nonetheless, it serves
 * its purpose (porting code from java that uses java.util.Vector)
 * well, and it could be easily made into a more robust vector class.
 *
 * *Design notes*
 *
 * There is index bounds checking, but little is done about it.  If
 * indices are out of bounds, either nothing happens, or zero is
 * returned.  We *do* avoid indexing off into the weeds.
 *
 * Since we don't have garbage collection, UVector was given the
 * option to *own* its contents.  To employ this, set a deleter
 * function.  The deleter is called on a `void *` pointer when that
 * pointer is released by the vector, either when the vector itself is
 * destructed, or when a call to `setElementAt()` overwrites an element,
 * or when a call to remove()` or one of its variants explicitly
 * removes an element.  If no deleter is set, or the deleter is set to
 * zero, then it is assumed that the caller will delete elements as
 * needed.
 *
 * *Error Handling* Functions that can fail, from out of memory conditions
 * for example, include a UErrorCode parameter. Any function called
 * with an error code already indicating a failure will not modify the
 * vector in any way.
 *
 * For vectors that have a deleter function, any failure in inserting
 * an element into the vector will instead delete the element that
 * could not be adopted. This simplifies object ownership
 * management around calls to `addElement()` and `insertElementAt()`;
 * error or no, the function always takes ownership of an incoming object
 * from the caller.
 *
 * In order to implement methods such as `contains()` and `indexOf()`,
 * UVector needs a way to compare objects for equality.  To do so, it
 * uses a comparison function, or "comparer."  If the comparer is not
 * set, or is set to zero, then all such methods will act as if the
 * vector contains no element.  That is, indexOf() will always return
 * -1, contains() will always return false, etc.
 *
 * <p><b>To do</b>
 *
 * <p>Improve the handling of index out of bounds errors.
 *
 * @author Alan Liu
 */
class U_COMMON_API UVector : public UObject {
    // NOTE: UVector uses the UElement (union of void* and int32_t) as
    // its basic storage type.  It uses UElementsAreEqual as its
    // comparison function.  It uses UObjectDeleter as its deleter
    // function.  This allows sharing of support functions with UHashtable.

private:
    int32_t count = 0;

    int32_t capacity = 0;

    UElement* elements = nullptr;

    UObjectDeleter *deleter = nullptr;

    UElementsAreEqual *comparer = nullptr;

public:
    UVector(UErrorCode &status);

    UVector(int32_t initialCapacity, UErrorCode &status);

    UVector(UObjectDeleter *d, UElementsAreEqual *c, UErrorCode &status);

    UVector(UObjectDeleter *d, UElementsAreEqual *c, int32_t initialCapacity, UErrorCode &status);

    virtual ~UVector();

    /**
     * Assign this object to another (make this a copy of 'other').
     * Use the 'assign' function to assign each element.
     */
    void assign(const UVector& other, UElementAssigner *assign, UErrorCode &ec);

    /**
     * Compare this vector with another.  They will be considered
     * equal if they are of the same size and all elements are equal,
     * as compared using this object's comparer.
     */
    bool operator==(const UVector& other) const;

    /**
     * Equivalent to !operator==()
     */
    inline bool operator!=(const UVector& other) const {return !operator==(other);}

    //------------------------------------------------------------
    // java.util.Vector API
    //------------------------------------------------------------

    /**
     * Add an element at the end of the vector.
     * For use only with vectors that do not adopt their elements, which is to say,
     * have not set an element deleter function. See `adoptElement()`.
     */
    void addElement(void *obj, UErrorCode &status);

    /**
     * Add an element at the end of the vector.
     * For use only with vectors that adopt their elements, which is to say,
     * have set an element deleter function. See `addElement()`.
     *
     * If the element cannot be successfully added, it will be deleted. This is
     * normal ICU _adopt_ behavior - one way or another ownership of the incoming
     * object is transferred from the caller.
     *
     * `addElement()` and `adoptElement()` are separate functions to make it easier
     * to see what the function is doing at call sites. Having a single combined function,
     * as in earlier versions of UVector, had proved to be error-prone.
     */
    void adoptElement(void *obj, UErrorCode &status);

    void addElement(int32_t elem, UErrorCode &status);

    void setElementAt(void* obj, int32_t index);

    void setElementAt(int32_t elem, int32_t index);

    void insertElementAt(void* obj, int32_t index, UErrorCode &status);

    void insertElementAt(int32_t elem, int32_t index, UErrorCode &status);
    
    void* elementAt(int32_t index) const;

    int32_t elementAti(int32_t index) const;

    UBool equals(const UVector &other) const;

    inline void* firstElement() const {return elementAt(0);}

    inline void* lastElement() const {return elementAt(count-1);}

    inline int32_t lastElementi() const {return elementAti(count-1);}

    int32_t indexOf(void* obj, int32_t startIndex = 0) const;

    int32_t indexOf(int32_t obj, int32_t startIndex = 0) const;

    inline UBool contains(void* obj) const {return indexOf(obj) >= 0;}

    inline UBool contains(int32_t obj) const {return indexOf(obj) >= 0;}

    UBool containsAll(const UVector& other) const;

    UBool removeAll(const UVector& other);

    UBool retainAll(const UVector& other);

    void removeElementAt(int32_t index);

    UBool removeElement(void* obj);

    void removeAllElements();

    inline int32_t size() const {return count;}

    inline UBool isEmpty() const {return count == 0;}

    UBool ensureCapacity(int32_t minimumCapacity, UErrorCode &status);

    /**
     * Change the size of this vector as follows: If newSize is
     * smaller, then truncate the array, possibly deleting held
     * elements for i >= newSize.  If newSize is larger, grow the
     * array, filling in new slots with nullptr.
     */
    void setSize(int32_t newSize, UErrorCode &status);

    /**
     * Fill in the given array with all elements of this vector.
     */
    void** toArray(void** result) const;

    //------------------------------------------------------------
    // New API
    //------------------------------------------------------------

    UObjectDeleter *setDeleter(UObjectDeleter *d);
    bool hasDeleter() {return deleter != nullptr;}

    UElementsAreEqual *setComparer(UElementsAreEqual *c);

    inline void* operator[](int32_t index) const {return elementAt(index);}

    /**
     * Removes the element at the given index from this vector and
     * transfer ownership of it to the caller.  After this call, the
     * caller owns the result and must delete it and the vector entry
     * at 'index' is removed, shifting all subsequent entries back by
     * one index and shortening the size of the vector by one.  If the
     * index is out of range or if there is no item at the given index
     * then 0 is returned and the vector is unchanged.
     */
    void* orphanElementAt(int32_t index);

    /**
     * Returns true if this vector contains none of the elements
     * of the given vector.
     * @param other vector to be checked for containment
     * @return true if the test condition is met
     */
    UBool containsNone(const UVector& other) const;

    /**
     * Insert the given object into this vector at its sorted position
     * as defined by 'compare'.  The current elements are assumed to
     * be sorted already.
     */
    void sortedInsert(void* obj, UElementComparator *compare, UErrorCode& ec);

    /**
     * Insert the given integer into this vector at its sorted position
     * as defined by 'compare'.  The current elements are assumed to
     * be sorted already.
     */
    void sortedInsert(int32_t obj, UElementComparator *compare, UErrorCode& ec);

    /**
     * Sort the contents of the vector, assuming that the contents of the
     * vector are of type int32_t.
     */
    void sorti(UErrorCode &ec);

    /**
      * Sort the contents of this vector, using a caller-supplied function
      * to do the comparisons.  (It's confusing that
      *  UVector's UElementComparator function is different from the
      *  UComparator function type defined in uarrsort.h)
      */
    void sort(UElementComparator *compare, UErrorCode &ec);

    /**
     * Stable sort the contents of this vector using a caller-supplied function
     * of type UComparator to do the comparison.  Provides more flexibility
     * than UVector::sort() because an additional user parameter can be passed to
     * the comparison function.
     */
    void sortWithUComparator(UComparator *compare, const void *context, UErrorCode &ec);

    /**
     * ICU "poor man's RTTI", returns a UClassID for this class.
     */
    static UClassID U_EXPORT2 getStaticClassID();

    /**
     * ICU "poor man's RTTI", returns a UClassID for the actual class.
     */
    virtual UClassID getDynamicClassID() const override;

private:
    int32_t indexOf(UElement key, int32_t startIndex = 0, int8_t hint = 0) const;

    void sortedInsert(UElement e, UElementComparator *compare, UErrorCode& ec);

public:
    // Disallow
    UVector(const UVector&) = delete;

    // Disallow
    UVector& operator=(const UVector&) = delete;

};


/**
 * Ultralightweight C++ implementation of a `void*` stack
 * that is (mostly) compatible with java.util.Stack.  As in java, this
 * is merely a paper thin layer around UVector.  See the UVector
 * documentation for further information.
 *
 * *Design notes*
 *
 * The element at index `n-1` is (of course) the top of the
 * stack.
 *
 * The poorly named `empty()` method doesn't empty the
 * stack; it determines if the stack is empty.
 *
 * @author Alan Liu
 */
class U_COMMON_API UStack : public UVector {
public:
    UStack(UErrorCode &status);

    UStack(int32_t initialCapacity, UErrorCode &status);

    UStack(UObjectDeleter *d, UElementsAreEqual *c, UErrorCode &status);

    UStack(UObjectDeleter *d, UElementsAreEqual *c, int32_t initialCapacity, UErrorCode &status);

    virtual ~UStack();

    // It's okay not to have a virtual destructor (in UVector)
    // because UStack has no special cleanup to do.

    inline UBool empty() const {return isEmpty();}

    inline void* peek() const {return lastElement();}

    inline int32_t peeki() const {return lastElementi();}
    
    /**
     * Pop and return an element from the stack.
     * For stacks with a deleter function, the caller takes ownership
     * of the popped element.
     */
    void* pop();
    
    int32_t popi();
    
    inline void* push(void* obj, UErrorCode &status) {
        if (hasDeleter()) {
            adoptElement(obj, status);
            return (U_SUCCESS(status)) ? obj : nullptr;
        } else {
            addElement(obj, status);
            return obj;
        }
    }

    inline int32_t push(int32_t i, UErrorCode &status) {
        addElement(i, status);
        return i;
    }

    /*
    If the object o occurs as an item in this stack,
    this method returns the 1-based distance from the top of the stack.
    */
    int32_t search(void* obj) const;

    /**
     * ICU "poor man's RTTI", returns a UClassID for this class.
     */
    static UClassID U_EXPORT2 getStaticClassID();

    /**
     * ICU "poor man's RTTI", returns a UClassID for the actual class.
     */
    virtual UClassID getDynamicClassID() const override;

    // Disallow
    UStack(const UStack&) = delete;

    // Disallow
    UStack& operator=(const UStack&) = delete;
};

U_NAMESPACE_END

#endif
>>>>>>> a8a80be5
<|MERGE_RESOLUTION|>--- conflicted
+++ resolved
@@ -1,804 +1,386 @@
-<<<<<<< HEAD
-// © 2016 and later: Unicode, Inc. and others.
-// License & terms of use: http://www.unicode.org/copyright.html
-/*
-**********************************************************************
-*   Copyright (C) 1999-2016, International Business Machines
-*   Corporation and others.  All Rights Reserved.
-**********************************************************************
-*   Date        Name        Description
-*   10/22/99    alan        Creation.  This is an internal header.
-*                           It should not be exported.
-**********************************************************************
-*/
-
-#ifndef UVECTOR_H
-#define UVECTOR_H
-
-#include "unicode/utypes.h"
-#include "unicode/uobject.h"
-#include "cmemory.h"
-#include "uarrsort.h"
-#include "uelement.h"
-
-U_NAMESPACE_BEGIN
-
-/**
- * <p>Ultralightweight C++ implementation of a <tt>void*</tt> vector
- * that is (mostly) compatible with java.util.Vector.
- *
- * <p>This is a very simple implementation, written to satisfy an
- * immediate porting need.  As such, it is not completely fleshed out,
- * and it aims for simplicity and conformity.  Nonetheless, it serves
- * its purpose (porting code from java that uses java.util.Vector)
- * well, and it could be easily made into a more robust vector class.
- *
- * <p><b>Design notes</b>
- *
- * <p>There is index bounds checking, but little is done about it.  If
- * indices are out of bounds, either nothing happens, or zero is
- * returned.  We <em>do</em> avoid indexing off into the weeds.
- *
- * <p>There is detection of out of memory, but the handling is very
- * coarse-grained -- similar to UnicodeString's protocol, but even
- * coarser.  The class contains <em>one static flag</em> that is set
- * when any call to <tt>new</tt> returns zero.  This allows the caller
- * to use several vectors and make just one check at the end to see if
- * a memory failure occurred.  This is more efficient than making a
- * check after each call on each vector when doing many operations on
- * multiple vectors.  The single static flag works best when memory
- * failures are infrequent, and when recovery options are limited or
- * nonexistent.
- *
- * <p>Since we don't have garbage collection, UVector was given the
- * option to <em>own</em>its contents.  To employ this, set a deleter
- * function.  The deleter is called on a void* pointer when that
- * pointer is released by the vector, either when the vector itself is
- * destructed, or when a call to setElementAt() overwrites an element,
- * or when a call to remove() or one of its variants explicitly
- * removes an element.  If no deleter is set, or the deleter is set to
- * zero, then it is assumed that the caller will delete elements as
- * needed.
- *
- * <p>In order to implement methods such as contains() and indexOf(),
- * UVector needs a way to compare objects for equality.  To do so, it
- * uses a comparison function, or "comparer."  If the comparer is not
- * set, or is set to zero, then all such methods will act as if the
- * vector contains no element.  That is, indexOf() will always return
- * -1, contains() will always return false, etc.
- *
- * <p><b>To do</b>
- *
- * <p>Improve the handling of index out of bounds errors.
- *
- * @author Alan Liu
- */
-class U_COMMON_API UVector : public UObject {
-    // NOTE: UVector uses the UHashKey (union of void* and int32_t) as
-    // its basic storage type.  It uses UElementsAreEqual as its
-    // comparison function.  It uses UObjectDeleter as its deleter
-    // function.  These are named for hashtables, but used here as-is
-    // rather than duplicating the type.  This allows sharing of
-    // support functions.
-
-private:
-    int32_t count;
-
-    int32_t capacity;
-
-    UElement* elements;
-
-    UObjectDeleter *deleter;
-
-    UElementsAreEqual *comparer;
-
-public:
-    UVector(UErrorCode &status);
-
-    UVector(int32_t initialCapacity, UErrorCode &status);
-
-    UVector(UObjectDeleter *d, UElementsAreEqual *c, UErrorCode &status);
-
-    UVector(UObjectDeleter *d, UElementsAreEqual *c, int32_t initialCapacity, UErrorCode &status);
-
-    virtual ~UVector();
-
-    /**
-     * Assign this object to another (make this a copy of 'other').
-     * Use the 'assign' function to assign each element.
-     */
-    void assign(const UVector& other, UElementAssigner *assign, UErrorCode &ec);
-
-    /**
-     * Compare this vector with another.  They will be considered
-     * equal if they are of the same size and all elements are equal,
-     * as compared using this object's comparer.
-     */
-    UBool operator==(const UVector& other);
-
-    /**
-     * Equivalent to !operator==()
-     */
-    inline UBool operator!=(const UVector& other);
-
-    //------------------------------------------------------------
-    // java.util.Vector API
-    //------------------------------------------------------------
-
-    void addElement(void* obj, UErrorCode &status);
-
-    void addElement(int32_t elem, UErrorCode &status);
-
-    void setElementAt(void* obj, int32_t index);
-
-    void setElementAt(int32_t elem, int32_t index);
-
-    void insertElementAt(void* obj, int32_t index, UErrorCode &status);
-
-    void insertElementAt(int32_t elem, int32_t index, UErrorCode &status);
-
-    void* elementAt(int32_t index) const;
-
-    int32_t elementAti(int32_t index) const;
-
-    UBool equals(const UVector &other) const;
-
-    inline void* firstElement(void) const;
-
-    inline void* lastElement(void) const;
-
-    inline int32_t lastElementi(void) const;
-
-    int32_t indexOf(void* obj, int32_t startIndex = 0) const;
-
-    int32_t indexOf(int32_t obj, int32_t startIndex = 0) const;
-
-    inline UBool contains(void* obj) const;
-
-    inline UBool contains(int32_t obj) const;
-
-    UBool containsAll(const UVector& other) const;
-
-    UBool removeAll(const UVector& other);
-
-    UBool retainAll(const UVector& other);
-
-    void removeElementAt(int32_t index);
-
-    UBool removeElement(void* obj);
-
-    void removeAllElements();
-
-    inline int32_t size(void) const;
-
-    inline UBool isEmpty(void) const;
-
-    UBool ensureCapacity(int32_t minimumCapacity, UErrorCode &status);
-
-    /**
-     * Change the size of this vector as follows: If newSize is
-     * smaller, then truncate the array, possibly deleting held
-     * elements for i >= newSize.  If newSize is larger, grow the
-     * array, filling in new slots with NULL.
-     */
-    void setSize(int32_t newSize, UErrorCode &status);
-
-    /**
-     * Fill in the given array with all elements of this vector.
-     */
-    void** toArray(void** result) const;
-
-    //------------------------------------------------------------
-    // New API
-    //------------------------------------------------------------
-
-    UObjectDeleter *setDeleter(UObjectDeleter *d);
-
-    UElementsAreEqual *setComparer(UElementsAreEqual *c);
-
-    inline void* operator[](int32_t index) const;
-
-    /**
-     * Removes the element at the given index from this vector and
-     * transfer ownership of it to the caller.  After this call, the
-     * caller owns the result and must delete it and the vector entry
-     * at 'index' is removed, shifting all subsequent entries back by
-     * one index and shortening the size of the vector by one.  If the
-     * index is out of range or if there is no item at the given index
-     * then 0 is returned and the vector is unchanged.
-     */
-    void* orphanElementAt(int32_t index);
-
-    /**
-     * Returns true if this vector contains none of the elements
-     * of the given vector.
-     * @param other vector to be checked for containment
-     * @return true if the test condition is met
-     */
-    UBool containsNone(const UVector& other) const;
-
-    /**
-     * Insert the given object into this vector at its sorted position
-     * as defined by 'compare'.  The current elements are assumed to
-     * be sorted already.
-     */
-    void sortedInsert(void* obj, UElementComparator *compare, UErrorCode& ec);
-
-    /**
-     * Insert the given integer into this vector at its sorted position
-     * as defined by 'compare'.  The current elements are assumed to
-     * be sorted already.
-     */
-    void sortedInsert(int32_t obj, UElementComparator *compare, UErrorCode& ec);
-
-    /**
-     * Sort the contents of the vector, assuming that the contents of the
-     * vector are of type int32_t.
-     */
-    void sorti(UErrorCode &ec);
-
-    /**
-      * Sort the contents of this vector, using a caller-supplied function
-      * to do the comparisons.  (It's confusing that
-      *  UVector's UElementComparator function is different from the
-      *  UComparator function type defined in uarrsort.h)
-      */
-    void sort(UElementComparator *compare, UErrorCode &ec);
-
-    /**
-     * Stable sort the contents of this vector using a caller-supplied function
-     * of type UComparator to do the comparison.  Provides more flexibility
-     * than UVector::sort() because an additional user parameter can be passed to
-     * the comparison function.
-     */
-    void sortWithUComparator(UComparator *compare, const void *context, UErrorCode &ec);
-
-    /**
-     * ICU "poor man's RTTI", returns a UClassID for this class.
-     */
-    static UClassID U_EXPORT2 getStaticClassID();
-
-    /**
-     * ICU "poor man's RTTI", returns a UClassID for the actual class.
-     */
-    virtual UClassID getDynamicClassID() const;
-
-private:
-    void _init(int32_t initialCapacity, UErrorCode &status);
-
-    int32_t indexOf(UElement key, int32_t startIndex = 0, int8_t hint = 0) const;
-
-    void sortedInsert(UElement e, UElementComparator *compare, UErrorCode& ec);
-
-    // Disallow
-    UVector(const UVector&);
-
-    // Disallow
-    UVector& operator=(const UVector&);
-
-};
-
-
-/**
- * <p>Ultralightweight C++ implementation of a <tt>void*</tt> stack
- * that is (mostly) compatible with java.util.Stack.  As in java, this
- * is merely a paper thin layer around UVector.  See the UVector
- * documentation for further information.
- *
- * <p><b>Design notes</b>
- *
- * <p>The element at index <tt>n-1</tt> is (of course) the top of the
- * stack.
- *
- * <p>The poorly named <tt>empty()</tt> method doesn't empty the
- * stack; it determines if the stack is empty.
- *
- * @author Alan Liu
- */
-class U_COMMON_API UStack : public UVector {
-public:
-    UStack(UErrorCode &status);
-
-    UStack(int32_t initialCapacity, UErrorCode &status);
-
-    UStack(UObjectDeleter *d, UElementsAreEqual *c, UErrorCode &status);
-
-    UStack(UObjectDeleter *d, UElementsAreEqual *c, int32_t initialCapacity, UErrorCode &status);
-
-    virtual ~UStack();
-
-    // It's okay not to have a virtual destructor (in UVector)
-    // because UStack has no special cleanup to do.
-
-    inline UBool empty(void) const;
-
-    inline void* peek(void) const;
-
-    inline int32_t peeki(void) const;
-
-    void* pop(void);
-
-    int32_t popi(void);
-
-    inline void* push(void* obj, UErrorCode &status);
-
-    inline int32_t push(int32_t i, UErrorCode &status);
-
-    /*
-    If the object o occurs as an item in this stack,
-    this method returns the 1-based distance from the top of the stack.
-    */
-    int32_t search(void* obj) const;
-
-    /**
-     * ICU "poor man's RTTI", returns a UClassID for this class.
-     */
-    static UClassID U_EXPORT2 getStaticClassID();
-
-    /**
-     * ICU "poor man's RTTI", returns a UClassID for the actual class.
-     */
-    virtual UClassID getDynamicClassID() const;
-
-private:
-    // Disallow
-    UStack(const UStack&);
-
-    // Disallow
-    UStack& operator=(const UStack&);
-};
-
-
-// UVector inlines
-
-inline int32_t UVector::size(void) const {
-    return count;
-}
-
-inline UBool UVector::isEmpty(void) const {
-    return count == 0;
-}
-
-inline UBool UVector::contains(void* obj) const {
-    return indexOf(obj) >= 0;
-}
-
-inline UBool UVector::contains(int32_t obj) const {
-    return indexOf(obj) >= 0;
-}
-
-inline void* UVector::firstElement(void) const {
-    return elementAt(0);
-}
-
-inline void* UVector::lastElement(void) const {
-    return elementAt(count-1);
-}
-
-inline int32_t UVector::lastElementi(void) const {
-    return elementAti(count-1);
-}
-
-inline void* UVector::operator[](int32_t index) const {
-    return elementAt(index);
-}
-
-inline UBool UVector::operator!=(const UVector& other) {
-    return !operator==(other);
-}
-
-// UStack inlines
-
-inline UBool UStack::empty(void) const {
-    return isEmpty();
-}
-
-inline void* UStack::peek(void) const {
-    return lastElement();
-}
-
-inline int32_t UStack::peeki(void) const {
-    return lastElementi();
-}
-
-inline void* UStack::push(void* obj, UErrorCode &status) {
-    addElement(obj, status);
-    return obj;
-}
-
-inline int32_t UStack::push(int32_t i, UErrorCode &status) {
-    addElement(i, status);
-    return i;
-}
-
-U_NAMESPACE_END
-
-#endif
-=======
-// © 2016 and later: Unicode, Inc. and others.
-// License & terms of use: http://www.unicode.org/copyright.html
-/*
-**********************************************************************
-*   Copyright (C) 1999-2016, International Business Machines
-*   Corporation and others.  All Rights Reserved.
-**********************************************************************
-*   Date        Name        Description
-*   10/22/99    alan        Creation.  This is an internal header.
-*                           It should not be exported.
-**********************************************************************
-*/
-
-#ifndef UVECTOR_H
-#define UVECTOR_H
-
-#include "unicode/utypes.h"
-#include "unicode/uobject.h"
-#include "cmemory.h"
-#include "uarrsort.h"
-#include "uelement.h"
-
-U_NAMESPACE_BEGIN
-
-/**
- * Ultralightweight C++ implementation of a `void*` vector
- * that is (mostly) compatible with java.util.Vector.
- *
- * This is a very simple implementation, written to satisfy an
- * immediate porting need.  As such, it is not completely fleshed out,
- * and it aims for simplicity and conformity.  Nonetheless, it serves
- * its purpose (porting code from java that uses java.util.Vector)
- * well, and it could be easily made into a more robust vector class.
- *
- * *Design notes*
- *
- * There is index bounds checking, but little is done about it.  If
- * indices are out of bounds, either nothing happens, or zero is
- * returned.  We *do* avoid indexing off into the weeds.
- *
- * Since we don't have garbage collection, UVector was given the
- * option to *own* its contents.  To employ this, set a deleter
- * function.  The deleter is called on a `void *` pointer when that
- * pointer is released by the vector, either when the vector itself is
- * destructed, or when a call to `setElementAt()` overwrites an element,
- * or when a call to remove()` or one of its variants explicitly
- * removes an element.  If no deleter is set, or the deleter is set to
- * zero, then it is assumed that the caller will delete elements as
- * needed.
- *
- * *Error Handling* Functions that can fail, from out of memory conditions
- * for example, include a UErrorCode parameter. Any function called
- * with an error code already indicating a failure will not modify the
- * vector in any way.
- *
- * For vectors that have a deleter function, any failure in inserting
- * an element into the vector will instead delete the element that
- * could not be adopted. This simplifies object ownership
- * management around calls to `addElement()` and `insertElementAt()`;
- * error or no, the function always takes ownership of an incoming object
- * from the caller.
- *
- * In order to implement methods such as `contains()` and `indexOf()`,
- * UVector needs a way to compare objects for equality.  To do so, it
- * uses a comparison function, or "comparer."  If the comparer is not
- * set, or is set to zero, then all such methods will act as if the
- * vector contains no element.  That is, indexOf() will always return
- * -1, contains() will always return false, etc.
- *
- * <p><b>To do</b>
- *
- * <p>Improve the handling of index out of bounds errors.
- *
- * @author Alan Liu
- */
-class U_COMMON_API UVector : public UObject {
-    // NOTE: UVector uses the UElement (union of void* and int32_t) as
-    // its basic storage type.  It uses UElementsAreEqual as its
-    // comparison function.  It uses UObjectDeleter as its deleter
-    // function.  This allows sharing of support functions with UHashtable.
-
-private:
-    int32_t count = 0;
-
-    int32_t capacity = 0;
-
-    UElement* elements = nullptr;
-
-    UObjectDeleter *deleter = nullptr;
-
-    UElementsAreEqual *comparer = nullptr;
-
-public:
-    UVector(UErrorCode &status);
-
-    UVector(int32_t initialCapacity, UErrorCode &status);
-
-    UVector(UObjectDeleter *d, UElementsAreEqual *c, UErrorCode &status);
-
-    UVector(UObjectDeleter *d, UElementsAreEqual *c, int32_t initialCapacity, UErrorCode &status);
-
-    virtual ~UVector();
-
-    /**
-     * Assign this object to another (make this a copy of 'other').
-     * Use the 'assign' function to assign each element.
-     */
-    void assign(const UVector& other, UElementAssigner *assign, UErrorCode &ec);
-
-    /**
-     * Compare this vector with another.  They will be considered
-     * equal if they are of the same size and all elements are equal,
-     * as compared using this object's comparer.
-     */
-    bool operator==(const UVector& other) const;
-
-    /**
-     * Equivalent to !operator==()
-     */
-    inline bool operator!=(const UVector& other) const {return !operator==(other);}
-
-    //------------------------------------------------------------
-    // java.util.Vector API
-    //------------------------------------------------------------
-
-    /**
-     * Add an element at the end of the vector.
-     * For use only with vectors that do not adopt their elements, which is to say,
-     * have not set an element deleter function. See `adoptElement()`.
-     */
-    void addElement(void *obj, UErrorCode &status);
-
-    /**
-     * Add an element at the end of the vector.
-     * For use only with vectors that adopt their elements, which is to say,
-     * have set an element deleter function. See `addElement()`.
-     *
-     * If the element cannot be successfully added, it will be deleted. This is
-     * normal ICU _adopt_ behavior - one way or another ownership of the incoming
-     * object is transferred from the caller.
-     *
-     * `addElement()` and `adoptElement()` are separate functions to make it easier
-     * to see what the function is doing at call sites. Having a single combined function,
-     * as in earlier versions of UVector, had proved to be error-prone.
-     */
-    void adoptElement(void *obj, UErrorCode &status);
-
-    void addElement(int32_t elem, UErrorCode &status);
-
-    void setElementAt(void* obj, int32_t index);
-
-    void setElementAt(int32_t elem, int32_t index);
-
-    void insertElementAt(void* obj, int32_t index, UErrorCode &status);
-
-    void insertElementAt(int32_t elem, int32_t index, UErrorCode &status);
-    
-    void* elementAt(int32_t index) const;
-
-    int32_t elementAti(int32_t index) const;
-
-    UBool equals(const UVector &other) const;
-
-    inline void* firstElement() const {return elementAt(0);}
-
-    inline void* lastElement() const {return elementAt(count-1);}
-
-    inline int32_t lastElementi() const {return elementAti(count-1);}
-
-    int32_t indexOf(void* obj, int32_t startIndex = 0) const;
-
-    int32_t indexOf(int32_t obj, int32_t startIndex = 0) const;
-
-    inline UBool contains(void* obj) const {return indexOf(obj) >= 0;}
-
-    inline UBool contains(int32_t obj) const {return indexOf(obj) >= 0;}
-
-    UBool containsAll(const UVector& other) const;
-
-    UBool removeAll(const UVector& other);
-
-    UBool retainAll(const UVector& other);
-
-    void removeElementAt(int32_t index);
-
-    UBool removeElement(void* obj);
-
-    void removeAllElements();
-
-    inline int32_t size() const {return count;}
-
-    inline UBool isEmpty() const {return count == 0;}
-
-    UBool ensureCapacity(int32_t minimumCapacity, UErrorCode &status);
-
-    /**
-     * Change the size of this vector as follows: If newSize is
-     * smaller, then truncate the array, possibly deleting held
-     * elements for i >= newSize.  If newSize is larger, grow the
-     * array, filling in new slots with nullptr.
-     */
-    void setSize(int32_t newSize, UErrorCode &status);
-
-    /**
-     * Fill in the given array with all elements of this vector.
-     */
-    void** toArray(void** result) const;
-
-    //------------------------------------------------------------
-    // New API
-    //------------------------------------------------------------
-
-    UObjectDeleter *setDeleter(UObjectDeleter *d);
-    bool hasDeleter() {return deleter != nullptr;}
-
-    UElementsAreEqual *setComparer(UElementsAreEqual *c);
-
-    inline void* operator[](int32_t index) const {return elementAt(index);}
-
-    /**
-     * Removes the element at the given index from this vector and
-     * transfer ownership of it to the caller.  After this call, the
-     * caller owns the result and must delete it and the vector entry
-     * at 'index' is removed, shifting all subsequent entries back by
-     * one index and shortening the size of the vector by one.  If the
-     * index is out of range or if there is no item at the given index
-     * then 0 is returned and the vector is unchanged.
-     */
-    void* orphanElementAt(int32_t index);
-
-    /**
-     * Returns true if this vector contains none of the elements
-     * of the given vector.
-     * @param other vector to be checked for containment
-     * @return true if the test condition is met
-     */
-    UBool containsNone(const UVector& other) const;
-
-    /**
-     * Insert the given object into this vector at its sorted position
-     * as defined by 'compare'.  The current elements are assumed to
-     * be sorted already.
-     */
-    void sortedInsert(void* obj, UElementComparator *compare, UErrorCode& ec);
-
-    /**
-     * Insert the given integer into this vector at its sorted position
-     * as defined by 'compare'.  The current elements are assumed to
-     * be sorted already.
-     */
-    void sortedInsert(int32_t obj, UElementComparator *compare, UErrorCode& ec);
-
-    /**
-     * Sort the contents of the vector, assuming that the contents of the
-     * vector are of type int32_t.
-     */
-    void sorti(UErrorCode &ec);
-
-    /**
-      * Sort the contents of this vector, using a caller-supplied function
-      * to do the comparisons.  (It's confusing that
-      *  UVector's UElementComparator function is different from the
-      *  UComparator function type defined in uarrsort.h)
-      */
-    void sort(UElementComparator *compare, UErrorCode &ec);
-
-    /**
-     * Stable sort the contents of this vector using a caller-supplied function
-     * of type UComparator to do the comparison.  Provides more flexibility
-     * than UVector::sort() because an additional user parameter can be passed to
-     * the comparison function.
-     */
-    void sortWithUComparator(UComparator *compare, const void *context, UErrorCode &ec);
-
-    /**
-     * ICU "poor man's RTTI", returns a UClassID for this class.
-     */
-    static UClassID U_EXPORT2 getStaticClassID();
-
-    /**
-     * ICU "poor man's RTTI", returns a UClassID for the actual class.
-     */
-    virtual UClassID getDynamicClassID() const override;
-
-private:
-    int32_t indexOf(UElement key, int32_t startIndex = 0, int8_t hint = 0) const;
-
-    void sortedInsert(UElement e, UElementComparator *compare, UErrorCode& ec);
-
-public:
-    // Disallow
-    UVector(const UVector&) = delete;
-
-    // Disallow
-    UVector& operator=(const UVector&) = delete;
-
-};
-
-
-/**
- * Ultralightweight C++ implementation of a `void*` stack
- * that is (mostly) compatible with java.util.Stack.  As in java, this
- * is merely a paper thin layer around UVector.  See the UVector
- * documentation for further information.
- *
- * *Design notes*
- *
- * The element at index `n-1` is (of course) the top of the
- * stack.
- *
- * The poorly named `empty()` method doesn't empty the
- * stack; it determines if the stack is empty.
- *
- * @author Alan Liu
- */
-class U_COMMON_API UStack : public UVector {
-public:
-    UStack(UErrorCode &status);
-
-    UStack(int32_t initialCapacity, UErrorCode &status);
-
-    UStack(UObjectDeleter *d, UElementsAreEqual *c, UErrorCode &status);
-
-    UStack(UObjectDeleter *d, UElementsAreEqual *c, int32_t initialCapacity, UErrorCode &status);
-
-    virtual ~UStack();
-
-    // It's okay not to have a virtual destructor (in UVector)
-    // because UStack has no special cleanup to do.
-
-    inline UBool empty() const {return isEmpty();}
-
-    inline void* peek() const {return lastElement();}
-
-    inline int32_t peeki() const {return lastElementi();}
-    
-    /**
-     * Pop and return an element from the stack.
-     * For stacks with a deleter function, the caller takes ownership
-     * of the popped element.
-     */
-    void* pop();
-    
-    int32_t popi();
-    
-    inline void* push(void* obj, UErrorCode &status) {
-        if (hasDeleter()) {
-            adoptElement(obj, status);
-            return (U_SUCCESS(status)) ? obj : nullptr;
-        } else {
-            addElement(obj, status);
-            return obj;
-        }
-    }
-
-    inline int32_t push(int32_t i, UErrorCode &status) {
-        addElement(i, status);
-        return i;
-    }
-
-    /*
-    If the object o occurs as an item in this stack,
-    this method returns the 1-based distance from the top of the stack.
-    */
-    int32_t search(void* obj) const;
-
-    /**
-     * ICU "poor man's RTTI", returns a UClassID for this class.
-     */
-    static UClassID U_EXPORT2 getStaticClassID();
-
-    /**
-     * ICU "poor man's RTTI", returns a UClassID for the actual class.
-     */
-    virtual UClassID getDynamicClassID() const override;
-
-    // Disallow
-    UStack(const UStack&) = delete;
-
-    // Disallow
-    UStack& operator=(const UStack&) = delete;
-};
-
-U_NAMESPACE_END
-
-#endif
->>>>>>> a8a80be5
+// © 2016 and later: Unicode, Inc. and others.
+// License & terms of use: http://www.unicode.org/copyright.html
+/*
+**********************************************************************
+*   Copyright (C) 1999-2016, International Business Machines
+*   Corporation and others.  All Rights Reserved.
+**********************************************************************
+*   Date        Name        Description
+*   10/22/99    alan        Creation.  This is an internal header.
+*                           It should not be exported.
+**********************************************************************
+*/
+
+#ifndef UVECTOR_H
+#define UVECTOR_H
+
+#include "unicode/utypes.h"
+#include "unicode/uobject.h"
+#include "cmemory.h"
+#include "uarrsort.h"
+#include "uelement.h"
+
+U_NAMESPACE_BEGIN
+
+/**
+ * Ultralightweight C++ implementation of a `void*` vector
+ * that is (mostly) compatible with java.util.Vector.
+ *
+ * This is a very simple implementation, written to satisfy an
+ * immediate porting need.  As such, it is not completely fleshed out,
+ * and it aims for simplicity and conformity.  Nonetheless, it serves
+ * its purpose (porting code from java that uses java.util.Vector)
+ * well, and it could be easily made into a more robust vector class.
+ *
+ * *Design notes*
+ *
+ * There is index bounds checking, but little is done about it.  If
+ * indices are out of bounds, either nothing happens, or zero is
+ * returned.  We *do* avoid indexing off into the weeds.
+ *
+ * Since we don't have garbage collection, UVector was given the
+ * option to *own* its contents.  To employ this, set a deleter
+ * function.  The deleter is called on a `void *` pointer when that
+ * pointer is released by the vector, either when the vector itself is
+ * destructed, or when a call to `setElementAt()` overwrites an element,
+ * or when a call to remove()` or one of its variants explicitly
+ * removes an element.  If no deleter is set, or the deleter is set to
+ * zero, then it is assumed that the caller will delete elements as
+ * needed.
+ *
+ * *Error Handling* Functions that can fail, from out of memory conditions
+ * for example, include a UErrorCode parameter. Any function called
+ * with an error code already indicating a failure will not modify the
+ * vector in any way.
+ *
+ * For vectors that have a deleter function, any failure in inserting
+ * an element into the vector will instead delete the element that
+ * could not be adopted. This simplifies object ownership
+ * management around calls to `addElement()` and `insertElementAt()`;
+ * error or no, the function always takes ownership of an incoming object
+ * from the caller.
+ *
+ * In order to implement methods such as `contains()` and `indexOf()`,
+ * UVector needs a way to compare objects for equality.  To do so, it
+ * uses a comparison function, or "comparer."  If the comparer is not
+ * set, or is set to zero, then all such methods will act as if the
+ * vector contains no element.  That is, indexOf() will always return
+ * -1, contains() will always return false, etc.
+ *
+ * <p><b>To do</b>
+ *
+ * <p>Improve the handling of index out of bounds errors.
+ *
+ * @author Alan Liu
+ */
+class U_COMMON_API UVector : public UObject {
+    // NOTE: UVector uses the UElement (union of void* and int32_t) as
+    // its basic storage type.  It uses UElementsAreEqual as its
+    // comparison function.  It uses UObjectDeleter as its deleter
+    // function.  This allows sharing of support functions with UHashtable.
+
+private:
+    int32_t count = 0;
+
+    int32_t capacity = 0;
+
+    UElement* elements = nullptr;
+
+    UObjectDeleter *deleter = nullptr;
+
+    UElementsAreEqual *comparer = nullptr;
+
+public:
+    UVector(UErrorCode &status);
+
+    UVector(int32_t initialCapacity, UErrorCode &status);
+
+    UVector(UObjectDeleter *d, UElementsAreEqual *c, UErrorCode &status);
+
+    UVector(UObjectDeleter *d, UElementsAreEqual *c, int32_t initialCapacity, UErrorCode &status);
+
+    virtual ~UVector();
+
+    /**
+     * Assign this object to another (make this a copy of 'other').
+     * Use the 'assign' function to assign each element.
+     */
+    void assign(const UVector& other, UElementAssigner *assign, UErrorCode &ec);
+
+    /**
+     * Compare this vector with another.  They will be considered
+     * equal if they are of the same size and all elements are equal,
+     * as compared using this object's comparer.
+     */
+    bool operator==(const UVector& other) const;
+
+    /**
+     * Equivalent to !operator==()
+     */
+    inline bool operator!=(const UVector& other) const {return !operator==(other);}
+
+    //------------------------------------------------------------
+    // java.util.Vector API
+    //------------------------------------------------------------
+
+    /**
+     * Add an element at the end of the vector.
+     * For use only with vectors that do not adopt their elements, which is to say,
+     * have not set an element deleter function. See `adoptElement()`.
+     */
+    void addElement(void *obj, UErrorCode &status);
+
+    /**
+     * Add an element at the end of the vector.
+     * For use only with vectors that adopt their elements, which is to say,
+     * have set an element deleter function. See `addElement()`.
+     *
+     * If the element cannot be successfully added, it will be deleted. This is
+     * normal ICU _adopt_ behavior - one way or another ownership of the incoming
+     * object is transferred from the caller.
+     *
+     * `addElement()` and `adoptElement()` are separate functions to make it easier
+     * to see what the function is doing at call sites. Having a single combined function,
+     * as in earlier versions of UVector, had proved to be error-prone.
+     */
+    void adoptElement(void *obj, UErrorCode &status);
+
+    void addElement(int32_t elem, UErrorCode &status);
+
+    void setElementAt(void* obj, int32_t index);
+
+    void setElementAt(int32_t elem, int32_t index);
+
+    void insertElementAt(void* obj, int32_t index, UErrorCode &status);
+
+    void insertElementAt(int32_t elem, int32_t index, UErrorCode &status);
+    
+    void* elementAt(int32_t index) const;
+
+    int32_t elementAti(int32_t index) const;
+
+    UBool equals(const UVector &other) const;
+
+    inline void* firstElement() const {return elementAt(0);}
+
+    inline void* lastElement() const {return elementAt(count-1);}
+
+    inline int32_t lastElementi() const {return elementAti(count-1);}
+
+    int32_t indexOf(void* obj, int32_t startIndex = 0) const;
+
+    int32_t indexOf(int32_t obj, int32_t startIndex = 0) const;
+
+    inline UBool contains(void* obj) const {return indexOf(obj) >= 0;}
+
+    inline UBool contains(int32_t obj) const {return indexOf(obj) >= 0;}
+
+    UBool containsAll(const UVector& other) const;
+
+    UBool removeAll(const UVector& other);
+
+    UBool retainAll(const UVector& other);
+
+    void removeElementAt(int32_t index);
+
+    UBool removeElement(void* obj);
+
+    void removeAllElements();
+
+    inline int32_t size() const {return count;}
+
+    inline UBool isEmpty() const {return count == 0;}
+
+    UBool ensureCapacity(int32_t minimumCapacity, UErrorCode &status);
+
+    /**
+     * Change the size of this vector as follows: If newSize is
+     * smaller, then truncate the array, possibly deleting held
+     * elements for i >= newSize.  If newSize is larger, grow the
+     * array, filling in new slots with nullptr.
+     */
+    void setSize(int32_t newSize, UErrorCode &status);
+
+    /**
+     * Fill in the given array with all elements of this vector.
+     */
+    void** toArray(void** result) const;
+
+    //------------------------------------------------------------
+    // New API
+    //------------------------------------------------------------
+
+    UObjectDeleter *setDeleter(UObjectDeleter *d);
+    bool hasDeleter() {return deleter != nullptr;}
+
+    UElementsAreEqual *setComparer(UElementsAreEqual *c);
+
+    inline void* operator[](int32_t index) const {return elementAt(index);}
+
+    /**
+     * Removes the element at the given index from this vector and
+     * transfer ownership of it to the caller.  After this call, the
+     * caller owns the result and must delete it and the vector entry
+     * at 'index' is removed, shifting all subsequent entries back by
+     * one index and shortening the size of the vector by one.  If the
+     * index is out of range or if there is no item at the given index
+     * then 0 is returned and the vector is unchanged.
+     */
+    void* orphanElementAt(int32_t index);
+
+    /**
+     * Returns true if this vector contains none of the elements
+     * of the given vector.
+     * @param other vector to be checked for containment
+     * @return true if the test condition is met
+     */
+    UBool containsNone(const UVector& other) const;
+
+    /**
+     * Insert the given object into this vector at its sorted position
+     * as defined by 'compare'.  The current elements are assumed to
+     * be sorted already.
+     */
+    void sortedInsert(void* obj, UElementComparator *compare, UErrorCode& ec);
+
+    /**
+     * Insert the given integer into this vector at its sorted position
+     * as defined by 'compare'.  The current elements are assumed to
+     * be sorted already.
+     */
+    void sortedInsert(int32_t obj, UElementComparator *compare, UErrorCode& ec);
+
+    /**
+     * Sort the contents of the vector, assuming that the contents of the
+     * vector are of type int32_t.
+     */
+    void sorti(UErrorCode &ec);
+
+    /**
+      * Sort the contents of this vector, using a caller-supplied function
+      * to do the comparisons.  (It's confusing that
+      *  UVector's UElementComparator function is different from the
+      *  UComparator function type defined in uarrsort.h)
+      */
+    void sort(UElementComparator *compare, UErrorCode &ec);
+
+    /**
+     * Stable sort the contents of this vector using a caller-supplied function
+     * of type UComparator to do the comparison.  Provides more flexibility
+     * than UVector::sort() because an additional user parameter can be passed to
+     * the comparison function.
+     */
+    void sortWithUComparator(UComparator *compare, const void *context, UErrorCode &ec);
+
+    /**
+     * ICU "poor man's RTTI", returns a UClassID for this class.
+     */
+    static UClassID U_EXPORT2 getStaticClassID();
+
+    /**
+     * ICU "poor man's RTTI", returns a UClassID for the actual class.
+     */
+    virtual UClassID getDynamicClassID() const override;
+
+private:
+    int32_t indexOf(UElement key, int32_t startIndex = 0, int8_t hint = 0) const;
+
+    void sortedInsert(UElement e, UElementComparator *compare, UErrorCode& ec);
+
+public:
+    // Disallow
+    UVector(const UVector&) = delete;
+
+    // Disallow
+    UVector& operator=(const UVector&) = delete;
+
+};
+
+
+/**
+ * Ultralightweight C++ implementation of a `void*` stack
+ * that is (mostly) compatible with java.util.Stack.  As in java, this
+ * is merely a paper thin layer around UVector.  See the UVector
+ * documentation for further information.
+ *
+ * *Design notes*
+ *
+ * The element at index `n-1` is (of course) the top of the
+ * stack.
+ *
+ * The poorly named `empty()` method doesn't empty the
+ * stack; it determines if the stack is empty.
+ *
+ * @author Alan Liu
+ */
+class U_COMMON_API UStack : public UVector {
+public:
+    UStack(UErrorCode &status);
+
+    UStack(int32_t initialCapacity, UErrorCode &status);
+
+    UStack(UObjectDeleter *d, UElementsAreEqual *c, UErrorCode &status);
+
+    UStack(UObjectDeleter *d, UElementsAreEqual *c, int32_t initialCapacity, UErrorCode &status);
+
+    virtual ~UStack();
+
+    // It's okay not to have a virtual destructor (in UVector)
+    // because UStack has no special cleanup to do.
+
+    inline UBool empty() const {return isEmpty();}
+
+    inline void* peek() const {return lastElement();}
+
+    inline int32_t peeki() const {return lastElementi();}
+    
+    /**
+     * Pop and return an element from the stack.
+     * For stacks with a deleter function, the caller takes ownership
+     * of the popped element.
+     */
+    void* pop();
+    
+    int32_t popi();
+    
+    inline void* push(void* obj, UErrorCode &status) {
+        if (hasDeleter()) {
+            adoptElement(obj, status);
+            return (U_SUCCESS(status)) ? obj : nullptr;
+        } else {
+            addElement(obj, status);
+            return obj;
+        }
+    }
+
+    inline int32_t push(int32_t i, UErrorCode &status) {
+        addElement(i, status);
+        return i;
+    }
+
+    /*
+    If the object o occurs as an item in this stack,
+    this method returns the 1-based distance from the top of the stack.
+    */
+    int32_t search(void* obj) const;
+
+    /**
+     * ICU "poor man's RTTI", returns a UClassID for this class.
+     */
+    static UClassID U_EXPORT2 getStaticClassID();
+
+    /**
+     * ICU "poor man's RTTI", returns a UClassID for the actual class.
+     */
+    virtual UClassID getDynamicClassID() const override;
+
+    // Disallow
+    UStack(const UStack&) = delete;
+
+    // Disallow
+    UStack& operator=(const UStack&) = delete;
+};
+
+U_NAMESPACE_END
+
+#endif