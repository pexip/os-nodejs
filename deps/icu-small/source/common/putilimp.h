--- conflicted
+++ resolved
@@ -1,1233 +1,615 @@
-<<<<<<< HEAD
-// © 2016 and later: Unicode, Inc. and others.
-// License & terms of use: http://www.unicode.org/copyright.html
-/*
-******************************************************************************
-*
-*   Copyright (C) 1997-2016, International Business Machines
-*   Corporation and others.  All Rights Reserved.
-*
-******************************************************************************
-*
-*  FILE NAME : putilimp.h
-*
-*   Date        Name        Description
-*   10/17/04    grhoten     Move internal functions from putil.h to this file.
-******************************************************************************
-*/
-
-#ifndef PUTILIMP_H
-#define PUTILIMP_H
-
-#include "unicode/utypes.h"
-#include "unicode/putil.h"
-
-/**
- * \def U_SIGNED_RIGHT_SHIFT_IS_ARITHMETIC
- * Nearly all CPUs and compilers implement a right-shift of a signed integer
- * as an Arithmetic Shift Right which copies the sign bit (the Most Significant Bit (MSB))
- * into the vacated bits (sign extension).
- * For example, (int32_t)0xfff5fff3>>4 becomes 0xffff5fff and -1>>1=-1.
- *
- * This can be useful for storing a signed value in the upper bits
- * and another bit field in the lower bits.
- * The signed value can be retrieved by simple right-shifting.
- *
- * This is consistent with the Java language.
- *
- * However, the C standard allows compilers to implement a right-shift of a signed integer
- * as a Logical Shift Right which copies a 0 into the vacated bits.
- * For example, (int32_t)0xfff5fff3>>4 becomes 0x0fff5fff and -1>>1=0x7fffffff.
- *
- * Code that depends on the natural behavior should be guarded with this macro,
- * with an alternate path for unusual platforms.
- * @internal
- */
-#ifdef U_SIGNED_RIGHT_SHIFT_IS_ARITHMETIC
-    /* Use the predefined value. */
-#else
-    /*
-     * Nearly all CPUs & compilers implement a right-shift of a signed integer
-     * as an Arithmetic Shift Right (with sign extension).
-     */
-#   define U_SIGNED_RIGHT_SHIFT_IS_ARITHMETIC 1
-#endif
-
-/** Define this to 1 if your platform supports IEEE 754 floating point,
-   to 0 if it does not. */
-#ifndef IEEE_754
-#   define IEEE_754 1
-#endif
-
-/**
- * uintptr_t is an optional part of the standard definitions in stdint.h.
- * The opengroup.org documentation for stdint.h says
- * "On XSI-conformant systems, the intptr_t and uintptr_t types are required;
- * otherwise, they are optional."
- * We assume that when uintptr_t is defined, UINTPTR_MAX is defined as well.
- *
- * Do not use ptrdiff_t since it is signed. size_t is unsigned.
- */
-/* TODO: This check fails on some z environments. Filed a ticket #9357 for this. */
-#if !defined(__intptr_t_defined) && !defined(UINTPTR_MAX) && (U_PLATFORM != U_PF_OS390)
-typedef size_t uintptr_t;
-#endif
-
-/*===========================================================================*/
-/** @{ Information about POSIX support                                       */
-/*===========================================================================*/
-
-#ifdef U_HAVE_NL_LANGINFO_CODESET
-    /* Use the predefined value. */
-#elif U_PLATFORM_USES_ONLY_WIN32_API || U_PLATFORM == U_PF_ANDROID || U_PLATFORM == U_PF_QNX
-#   define U_HAVE_NL_LANGINFO_CODESET 0
-#else
-#   define U_HAVE_NL_LANGINFO_CODESET 1
-#endif
-
-#ifdef U_NL_LANGINFO_CODESET
-    /* Use the predefined value. */
-#elif !U_HAVE_NL_LANGINFO_CODESET
-#   define U_NL_LANGINFO_CODESET -1
-#elif U_PLATFORM == U_PF_OS400
-   /* not defined */
-#else
-#   define U_NL_LANGINFO_CODESET CODESET
-#endif
-
-#if defined(U_TZSET) || defined(U_HAVE_TZSET)
-    /* Use the predefined value. */
-#elif U_PLATFORM_USES_ONLY_WIN32_API
-    // UWP doesn't support tzset or environment variables for tz
-#if U_PLATFORM_HAS_WINUWP_API == 0
-#   define U_TZSET _tzset
-#endif
-#elif U_PLATFORM == U_PF_OS400
-   /* not defined */
-#else
-#   define U_TZSET tzset
-#endif
-
-#if defined(U_TIMEZONE) || defined(U_HAVE_TIMEZONE)
-    /* Use the predefined value. */
-#elif U_PLATFORM == U_PF_ANDROID
-#   define U_TIMEZONE timezone
-#elif defined(__UCLIBC__)
-    // uClibc does not have __timezone or _timezone.
-#elif defined(_NEWLIB_VERSION)
-#   define U_TIMEZONE _timezone
-#elif defined(__GLIBC__)
-    // glibc
-#   define U_TIMEZONE __timezone
-#elif U_PLATFORM_IS_LINUX_BASED
-    // not defined
-#elif U_PLATFORM_USES_ONLY_WIN32_API
-#   define U_TIMEZONE _timezone
-#elif U_PLATFORM == U_PF_BSD && !defined(__NetBSD__)
-   /* not defined */
-#elif U_PLATFORM == U_PF_OS400
-   /* not defined */
-#elif U_PLATFORM == U_PF_IPHONE
-   /* not defined */
-#else
-#   define U_TIMEZONE timezone
-#endif
-
-#if defined(U_TZNAME) || defined(U_HAVE_TZNAME)
-    /* Use the predefined value. */
-#elif U_PLATFORM_USES_ONLY_WIN32_API
-    /* not usable on all windows platforms */
-#if U_PLATFORM_HAS_WINUWP_API == 0
-#   define U_TZNAME _tzname
-#endif
-#elif U_PLATFORM == U_PF_OS400
-   /* not defined */
-#else
-#   define U_TZNAME tzname
-#endif
-
-#ifdef U_HAVE_MMAP
-    /* Use the predefined value. */
-#elif U_PLATFORM_USES_ONLY_WIN32_API
-#   define U_HAVE_MMAP 0
-#else
-#   define U_HAVE_MMAP 1
-#endif
-
-#ifdef U_HAVE_POPEN
-    /* Use the predefined value. */
-#elif U_PLATFORM_USES_ONLY_WIN32_API
-#   define U_HAVE_POPEN 0
-#elif U_PLATFORM == U_PF_OS400
-#   define U_HAVE_POPEN 0
-#else
-#   define U_HAVE_POPEN 1
-#endif
-
-/**
- * \def U_HAVE_DIRENT_H
- * Defines whether dirent.h is available.
- * @internal
- */
-#ifdef U_HAVE_DIRENT_H
-    /* Use the predefined value. */
-#elif U_PLATFORM_USES_ONLY_WIN32_API
-#   define U_HAVE_DIRENT_H 0
-#else
-#   define U_HAVE_DIRENT_H 1
-#endif
-
-/** @} */
-
-/*===========================================================================*/
-/** @{ Programs used by ICU code                                             */
-/*===========================================================================*/
-
-/**
- * \def U_MAKE_IS_NMAKE
- * Defines whether the "make" program is Windows nmake.
- */
-#ifdef U_MAKE_IS_NMAKE
-    /* Use the predefined value. */
-#elif U_PLATFORM == U_PF_WINDOWS
-#   define U_MAKE_IS_NMAKE 1
-#else
-#   define U_MAKE_IS_NMAKE 0
-#endif
-
-/** @} */
-
-/*==========================================================================*/
-/* Platform utilities                                                       */
-/*==========================================================================*/
-
-/**
- * Platform utilities isolates the platform dependencies of the
- * library.  For each platform which this code is ported to, these
- * functions may have to be re-implemented.
- */
-
-/**
- * Floating point utility to determine if a double is Not a Number (NaN).
- * @internal
- */
-U_CAPI UBool   U_EXPORT2 uprv_isNaN(double d);
-/**
- * Floating point utility to determine if a double has an infinite value.
- * @internal
- */
-U_CAPI UBool   U_EXPORT2 uprv_isInfinite(double d);
-/**
- * Floating point utility to determine if a double has a positive infinite value.
- * @internal
- */
-U_CAPI UBool   U_EXPORT2 uprv_isPositiveInfinity(double d);
-/**
- * Floating point utility to determine if a double has a negative infinite value.
- * @internal
- */
-U_CAPI UBool   U_EXPORT2 uprv_isNegativeInfinity(double d);
-/**
- * Floating point utility that returns a Not a Number (NaN) value.
- * @internal
- */
-U_CAPI double  U_EXPORT2 uprv_getNaN(void);
-/**
- * Floating point utility that returns an infinite value.
- * @internal
- */
-U_CAPI double  U_EXPORT2 uprv_getInfinity(void);
-
-/**
- * Floating point utility to truncate a double.
- * @internal
- */
-U_CAPI double  U_EXPORT2 uprv_trunc(double d);
-/**
- * Floating point utility to calculate the floor of a double.
- * @internal
- */
-U_CAPI double  U_EXPORT2 uprv_floor(double d);
-/**
- * Floating point utility to calculate the ceiling of a double.
- * @internal
- */
-U_CAPI double  U_EXPORT2 uprv_ceil(double d);
-/**
- * Floating point utility to calculate the absolute value of a double.
- * @internal
- */
-U_CAPI double  U_EXPORT2 uprv_fabs(double d);
-/**
- * Floating point utility to calculate the fractional and integer parts of a double.
- * @internal
- */
-U_CAPI double  U_EXPORT2 uprv_modf(double d, double* pinteger);
-/**
- * Floating point utility to calculate the remainder of a double divided by another double.
- * @internal
- */
-U_CAPI double  U_EXPORT2 uprv_fmod(double d, double y);
-/**
- * Floating point utility to calculate d to the power of exponent (d^exponent).
- * @internal
- */
-U_CAPI double  U_EXPORT2 uprv_pow(double d, double exponent);
-/**
- * Floating point utility to calculate 10 to the power of exponent (10^exponent).
- * @internal
- */
-U_CAPI double  U_EXPORT2 uprv_pow10(int32_t exponent);
-/**
- * Floating point utility to calculate the maximum value of two doubles.
- * @internal
- */
-U_CAPI double  U_EXPORT2 uprv_fmax(double d, double y);
-/**
- * Floating point utility to calculate the minimum value of two doubles.
- * @internal
- */
-U_CAPI double  U_EXPORT2 uprv_fmin(double d, double y);
-/**
- * Private utility to calculate the maximum value of two integers.
- * @internal
- */
-U_CAPI int32_t U_EXPORT2 uprv_max(int32_t d, int32_t y);
-/**
- * Private utility to calculate the minimum value of two integers.
- * @internal
- */
-U_CAPI int32_t U_EXPORT2 uprv_min(int32_t d, int32_t y);
-
-#if U_IS_BIG_ENDIAN
-#   define uprv_isNegative(number) (*((signed char *)&(number))<0)
-#else
-#   define uprv_isNegative(number) (*((signed char *)&(number)+sizeof(number)-1)<0)
-#endif
-
-/**
- * Return the largest positive number that can be represented by an integer
- * type of arbitrary bit length.
- * @internal
- */
-U_CAPI double  U_EXPORT2 uprv_maxMantissa(void);
-
-/**
- * Floating point utility to calculate the logarithm of a double.
- * @internal
- */
-U_CAPI double  U_EXPORT2 uprv_log(double d);
-
-/**
- * Does common notion of rounding e.g. uprv_floor(x + 0.5);
- * @param x the double number
- * @return the rounded double
- * @internal
- */
-U_CAPI double  U_EXPORT2 uprv_round(double x);
-
-/**
- * Adds the signed integers a and b, storing the result in res.
- * Checks for signed integer overflow.
- * Similar to the GCC/Clang extension __builtin_add_overflow
- *
- * @param a The first operand.
- * @param b The second operand.
- * @param res a + b
- * @return true if overflow occurred; false if no overflow occurred.
- * @internal
- */
-U_CAPI UBool U_EXPORT2 uprv_add32_overflow(int32_t a, int32_t b, int32_t* res);
-
-/**
- * Multiplies the signed integers a and b, storing the result in res.
- * Checks for signed integer overflow.
- * Similar to the GCC/Clang extension __builtin_mul_overflow
- *
- * @param a The first multiplicand.
- * @param b The second multiplicand.
- * @param res a * b
- * @return true if overflow occurred; false if no overflow occurred.
- * @internal
- */
-U_CAPI UBool U_EXPORT2 uprv_mul32_overflow(int32_t a, int32_t b, int32_t* res);
-
-#if 0
-/**
- * Returns the number of digits after the decimal point in a double number x.
- *
- * @param x the double number
- * @return the number of digits after the decimal point in a double number x.
- * @internal
- */
-/*U_CAPI int32_t  U_EXPORT2 uprv_digitsAfterDecimal(double x);*/
-#endif
-
-#if !U_CHARSET_IS_UTF8
-/**
- * Please use ucnv_getDefaultName() instead.
- * Return the default codepage for this platform and locale.
- * This function can call setlocale() on Unix platforms. Please read the
- * platform documentation on setlocale() before calling this function.
- * @return the default codepage for this platform
- * @internal
- */
-U_CAPI const char*  U_EXPORT2 uprv_getDefaultCodepage(void);
-#endif
-
-/**
- * Please use uloc_getDefault() instead.
- * Return the default locale ID string by querying the system, or
- *     zero if one cannot be found.
- * This function can call setlocale() on Unix platforms. Please read the
- * platform documentation on setlocale() before calling this function.
- * @return the default locale ID string
- * @internal
- */
-U_CAPI const char*  U_EXPORT2 uprv_getDefaultLocaleID(void);
-
-/**
- * Time zone utilities
- *
- * Wrappers for C runtime library functions relating to timezones.
- * The t_tzset() function (similar to tzset) uses the current setting
- * of the environment variable TZ to assign values to three global
- * variables: daylight, timezone, and tzname. These variables have the
- * following meanings, and are declared in &lt;time.h&gt;.
- *
- *   daylight   Nonzero if daylight-saving-time zone (DST) is specified
- *              in TZ; otherwise, 0. Default value is 1.
- *   timezone   Difference in seconds between coordinated universal
- *              time and local time. E.g., -28,800 for PST (GMT-8hrs)
- *   tzname(0)  Three-letter time-zone name derived from TZ environment
- *              variable. E.g., "PST".
- *   tzname(1)  Three-letter DST zone name derived from TZ environment
- *              variable.  E.g., "PDT". If DST zone is omitted from TZ,
- *              tzname(1) is an empty string.
- *
- * Notes: For example, to set the TZ environment variable to correspond
- * to the current time zone in Germany, you can use one of the
- * following statements:
- *
- *   set TZ=GST1GDT
- *   set TZ=GST+1GDT
- *
- * If the TZ value is not set, t_tzset() attempts to use the time zone
- * information specified by the operating system. Under Windows NT
- * and Windows 95, this information is specified in the Control Panel's
- * Date/Time application.
- * @internal
- */
-U_CAPI void     U_EXPORT2 uprv_tzset(void);
-
-/**
- * Difference in seconds between coordinated universal
- * time and local time. E.g., -28,800 for PST (GMT-8hrs)
- * @return the difference in seconds between coordinated universal time and local time.
- * @internal
- */
-U_CAPI int32_t  U_EXPORT2 uprv_timezone(void);
-
-/**
- *   tzname(0)  Three-letter time-zone name derived from TZ environment
- *              variable. E.g., "PST".
- *   tzname(1)  Three-letter DST zone name derived from TZ environment
- *              variable.  E.g., "PDT". If DST zone is omitted from TZ,
- *              tzname(1) is an empty string.
- * @internal
- */
-U_CAPI const char* U_EXPORT2 uprv_tzname(int n);
-
-/**
- * Reset the global tzname cache.
- * @internal
- */
-U_CAPI void uprv_tzname_clear_cache(void);
-
-/**
- * Get UTC (GMT) time measured in milliseconds since 0:00 on 1/1/1970.
- * This function is affected by 'faketime' and should be the bottleneck for all user-visible ICU time functions.
- * @return the UTC time measured in milliseconds
- * @internal
- */
-U_CAPI UDate U_EXPORT2 uprv_getUTCtime(void);
-
-/**
- * Get UTC (GMT) time measured in milliseconds since 0:00 on 1/1/1970.
- * This function is not affected by 'faketime', so it should only be used by low level test functions- not by anything that
- * exposes time to the end user.
- * @return the UTC time measured in milliseconds
- * @internal
- */
-U_CAPI UDate U_EXPORT2 uprv_getRawUTCtime(void);
-
-/**
- * Determine whether a pathname is absolute or not, as defined by the platform.
- * @param path Pathname to test
- * @return true if the path is absolute
- * @internal (ICU 3.0)
- */
-U_CAPI UBool U_EXPORT2 uprv_pathIsAbsolute(const char *path);
-
-/**
- * Use U_MAX_PTR instead of this function.
- * @param void pointer to test
- * @return the largest possible pointer greater than the base
- * @internal (ICU 3.8)
- */
-U_CAPI void * U_EXPORT2 uprv_maximumPtr(void *base);
-
-/**
- * Maximum value of a (void*) - use to indicate the limit of an 'infinite' buffer.
- * In fact, buffer sizes must not exceed 2GB so that the difference between
- * the buffer limit and the buffer start can be expressed in an int32_t.
- *
- * The definition of U_MAX_PTR must fulfill the following conditions:
- * - return the largest possible pointer greater than base
- * - return a valid pointer according to the machine architecture (AS/400, 64-bit, etc.)
- * - avoid wrapping around at high addresses
- * - make sure that the returned pointer is not farther from base than 0x7fffffff bytes
- *
- * @param base The beginning of a buffer to find the maximum offset from
- * @internal
- */
-#ifndef U_MAX_PTR
-#  if U_PLATFORM == U_PF_OS390 && !defined(_LP64)
-    /* We have 31-bit pointers. */
-#    define U_MAX_PTR(base) ((void *)0x7fffffff)
-#  elif U_PLATFORM == U_PF_OS400
-#    define U_MAX_PTR(base) uprv_maximumPtr((void *)base)
-#  elif 0
-    /*
-     * For platforms where pointers are scalar values (which is normal, but unlike i5/OS)
-     * but that do not define uintptr_t.
-     *
-     * However, this does not work on modern compilers:
-     * The C++ standard does not define pointer overflow, and allows compilers to
-     * assume that p+u>p for any pointer p and any integer u>0.
-     * Thus, modern compilers optimize away the ">" comparison.
-     * (See ICU tickets #7187 and #8096.)
-     */
-#    define U_MAX_PTR(base) \
-    ((void *)(((char *)(base)+0x7fffffffu) > (char *)(base) \
-        ? ((char *)(base)+0x7fffffffu) \
-        : (char *)-1))
-#  else
-    /* Default version. C++ standard compliant for scalar pointers. */
-#    define U_MAX_PTR(base) \
-    ((void *)(((uintptr_t)(base)+0x7fffffffu) > (uintptr_t)(base) \
-        ? ((uintptr_t)(base)+0x7fffffffu) \
-        : (uintptr_t)-1))
-#  endif
-#endif
-
-
-#ifdef __cplusplus
-/**
- * Pin a buffer capacity such that doing pointer arithmetic
- * on the destination pointer and capacity cannot overflow.
- *
- * The pinned capacity must fulfill the following conditions (for positive capacities):
- *   - dest + capacity is a valid pointer according to the machine architecture (AS/400, 64-bit, etc.)
- *   - (dest + capacity) >= dest
- *   - The size (in bytes) of T[capacity] does not exceed 0x7fffffff
- *
- * @param dest the destination buffer pointer.
- * @param capacity the requested buffer capacity, in units of type T.
- * @return the pinned capacity.
- * @internal
- */
-template <typename T>
-inline int32_t pinCapacity(T *dest, int32_t capacity) {
-    if (capacity <= 0) { return capacity; }
-
-    uintptr_t destInt = (uintptr_t)dest;
-    uintptr_t maxInt;
-
-#  if U_PLATFORM == U_PF_OS390 && !defined(_LP64)
-    // We have 31-bit pointers.
-    maxInt = 0x7fffffff;
-#  elif U_PLATFORM == U_PF_OS400
-    maxInt = (uintptr_t)uprv_maximumPtr((void *)dest);
-#  else
-    maxInt = destInt + 0x7fffffffu;
-    if (maxInt < destInt) {
-        // Less than 2GB to the end of the address space.
-        // Pin to that to prevent address overflow.
-        maxInt = (uintptr_t)-1;
-    }
-#  endif
-
-    uintptr_t maxBytes = maxInt - destInt;  // max. 2GB
-    int32_t maxCapacity = (int32_t)(maxBytes / sizeof(T));
-    return capacity <= maxCapacity ? capacity : maxCapacity;
-}
-#endif   // __cplusplus
-
-/*  Dynamic Library Functions */
-
-typedef void (UVoidFunction)(void);
-
-#if U_ENABLE_DYLOAD
-/**
- * Load a library
- * @internal (ICU 4.4)
- */
-U_CAPI void * U_EXPORT2 uprv_dl_open(const char *libName, UErrorCode *status);
-
-/**
- * Close a library
- * @internal (ICU 4.4)
- */
-U_CAPI void U_EXPORT2 uprv_dl_close( void *lib, UErrorCode *status);
-
-/**
- * Extract a symbol from a library (function)
- * @internal (ICU 4.8)
- */
-U_CAPI UVoidFunction* U_EXPORT2 uprv_dlsym_func( void *lib, const char *symbolName, UErrorCode *status);
-
-/**
- * Extract a symbol from a library (function)
- * Not implemented, no clients.
- * @internal
- */
-/* U_CAPI void * U_EXPORT2 uprv_dlsym_data( void *lib, const char *symbolName, UErrorCode *status); */
-
-#endif
-
-/**
- * Define malloc and related functions
- * @internal
- */
-#if U_PLATFORM == U_PF_OS400
-# define uprv_default_malloc(x) _C_TS_malloc(x)
-# define uprv_default_realloc(x,y) _C_TS_realloc(x,y)
-# define uprv_default_free(x) _C_TS_free(x)
-/* also _C_TS_calloc(x) */
-#else
-/* C defaults */
-# define uprv_default_malloc(x) malloc(x)
-# define uprv_default_realloc(x,y) realloc(x,y)
-# define uprv_default_free(x) free(x)
-#endif
-
-
-#endif
-=======
-// © 2016 and later: Unicode, Inc. and others.
-// License & terms of use: http://www.unicode.org/copyright.html
-/*
-******************************************************************************
-*
-*   Copyright (C) 1997-2016, International Business Machines
-*   Corporation and others.  All Rights Reserved.
-*
-******************************************************************************
-*
-*  FILE NAME : putilimp.h
-*
-*   Date        Name        Description
-*   10/17/04    grhoten     Move internal functions from putil.h to this file.
-******************************************************************************
-*/
-
-#ifndef PUTILIMP_H
-#define PUTILIMP_H
-
-#include "unicode/utypes.h"
-#include "unicode/putil.h"
-
-/**
- * \def U_SIGNED_RIGHT_SHIFT_IS_ARITHMETIC
- * Nearly all CPUs and compilers implement a right-shift of a signed integer
- * as an Arithmetic Shift Right which copies the sign bit (the Most Significant Bit (MSB))
- * into the vacated bits (sign extension).
- * For example, (int32_t)0xfff5fff3>>4 becomes 0xffff5fff and -1>>1=-1.
- *
- * This can be useful for storing a signed value in the upper bits
- * and another bit field in the lower bits.
- * The signed value can be retrieved by simple right-shifting.
- *
- * This is consistent with the Java language.
- *
- * However, the C standard allows compilers to implement a right-shift of a signed integer
- * as a Logical Shift Right which copies a 0 into the vacated bits.
- * For example, (int32_t)0xfff5fff3>>4 becomes 0x0fff5fff and -1>>1=0x7fffffff.
- *
- * Code that depends on the natural behavior should be guarded with this macro,
- * with an alternate path for unusual platforms.
- * @internal
- */
-#ifdef U_SIGNED_RIGHT_SHIFT_IS_ARITHMETIC
-    /* Use the predefined value. */
-#else
-    /*
-     * Nearly all CPUs & compilers implement a right-shift of a signed integer
-     * as an Arithmetic Shift Right (with sign extension).
-     */
-#   define U_SIGNED_RIGHT_SHIFT_IS_ARITHMETIC 1
-#endif
-
-/** Define this to 1 if your platform supports IEEE 754 floating point,
-   to 0 if it does not. */
-#ifndef IEEE_754
-#   define IEEE_754 1
-#endif
-
-/**
- * uintptr_t is an optional part of the standard definitions in stdint.h.
- * The opengroup.org documentation for stdint.h says
- * "On XSI-conformant systems, the intptr_t and uintptr_t types are required;
- * otherwise, they are optional."
- * We assume that when uintptr_t is defined, UINTPTR_MAX is defined as well.
- *
- * Do not use ptrdiff_t since it is signed. size_t is unsigned.
- */
-/* TODO: This check fails on some z environments. Filed a ticket #9357 for this. */
-#if !defined(__intptr_t_defined) && !defined(UINTPTR_MAX) && (U_PLATFORM != U_PF_OS390)
-typedef size_t uintptr_t;
-#endif
-
-/*===========================================================================*/
-/** @{ Information about POSIX support                                       */
-/*===========================================================================*/
-
-#ifdef U_HAVE_NL_LANGINFO_CODESET
-    /* Use the predefined value. */
-#elif U_PLATFORM_USES_ONLY_WIN32_API || U_PLATFORM == U_PF_ANDROID || U_PLATFORM == U_PF_QNX
-#   define U_HAVE_NL_LANGINFO_CODESET 0
-#else
-#   define U_HAVE_NL_LANGINFO_CODESET 1
-#endif
-
-#ifdef U_NL_LANGINFO_CODESET
-    /* Use the predefined value. */
-#elif !U_HAVE_NL_LANGINFO_CODESET
-#   define U_NL_LANGINFO_CODESET -1
-#elif U_PLATFORM == U_PF_OS400
-   /* not defined */
-#else
-#   define U_NL_LANGINFO_CODESET CODESET
-#endif
-
-#if defined(U_TZSET) || defined(U_HAVE_TZSET)
-    /* Use the predefined value. */
-#elif U_PLATFORM_USES_ONLY_WIN32_API
-    // UWP doesn't support tzset or environment variables for tz
-#if U_PLATFORM_HAS_WINUWP_API == 0
-#   define U_TZSET _tzset
-#endif
-#elif U_PLATFORM == U_PF_OS400
-   /* not defined */
-#else
-#   define U_TZSET tzset
-#endif
-
-#if defined(U_TIMEZONE) || defined(U_HAVE_TIMEZONE)
-    /* Use the predefined value. */
-#elif U_PLATFORM == U_PF_ANDROID
-#   define U_TIMEZONE timezone
-#elif defined(__UCLIBC__)
-    // uClibc does not have __timezone or _timezone.
-#elif defined(_NEWLIB_VERSION)
-#   define U_TIMEZONE _timezone
-#elif defined(__GLIBC__)
-    // glibc
-#   define U_TIMEZONE __timezone
-#elif U_PLATFORM_IS_LINUX_BASED
-    // not defined
-#elif U_PLATFORM_USES_ONLY_WIN32_API
-#   define U_TIMEZONE _timezone
-#elif U_PLATFORM == U_PF_BSD && !defined(__NetBSD__)
-   /* not defined */
-#elif U_PLATFORM == U_PF_OS400
-   /* not defined */
-#elif U_PLATFORM == U_PF_IPHONE
-   /* not defined */
-#else
-#   define U_TIMEZONE timezone
-#endif
-
-#if defined(U_TZNAME) || defined(U_HAVE_TZNAME)
-    /* Use the predefined value. */
-#elif U_PLATFORM_USES_ONLY_WIN32_API
-    /* not usable on all windows platforms */
-#if U_PLATFORM_HAS_WINUWP_API == 0
-#   define U_TZNAME _tzname
-#endif
-#elif U_PLATFORM == U_PF_OS400
-   /* not defined */
-#else
-#   define U_TZNAME tzname
-#endif
-
-#ifdef U_HAVE_MMAP
-    /* Use the predefined value. */
-#elif U_PLATFORM_USES_ONLY_WIN32_API
-#   define U_HAVE_MMAP 0
-#else
-#   define U_HAVE_MMAP 1
-#endif
-
-#ifdef U_HAVE_POPEN
-    /* Use the predefined value. */
-#elif U_PLATFORM_USES_ONLY_WIN32_API
-#   define U_HAVE_POPEN 0
-#elif U_PLATFORM == U_PF_OS400
-#   define U_HAVE_POPEN 0
-#else
-#   define U_HAVE_POPEN 1
-#endif
-
-/**
- * \def U_HAVE_DIRENT_H
- * Defines whether dirent.h is available.
- * @internal
- */
-#ifdef U_HAVE_DIRENT_H
-    /* Use the predefined value. */
-#elif U_PLATFORM_USES_ONLY_WIN32_API
-#   define U_HAVE_DIRENT_H 0
-#else
-#   define U_HAVE_DIRENT_H 1
-#endif
-
-/** @} */
-
-/*===========================================================================*/
-/** @{ Programs used by ICU code                                             */
-/*===========================================================================*/
-
-/**
- * \def U_MAKE_IS_NMAKE
- * Defines whether the "make" program is Windows nmake.
- */
-#ifdef U_MAKE_IS_NMAKE
-    /* Use the predefined value. */
-#elif U_PLATFORM == U_PF_WINDOWS
-#   define U_MAKE_IS_NMAKE 1
-#else
-#   define U_MAKE_IS_NMAKE 0
-#endif
-
-/** @} */
-
-/*==========================================================================*/
-/* Platform utilities                                                       */
-/*==========================================================================*/
-
-/**
- * Platform utilities isolates the platform dependencies of the
- * library.  For each platform which this code is ported to, these
- * functions may have to be re-implemented.
- */
-
-/**
- * Floating point utility to determine if a double is Not a Number (NaN).
- * @internal
- */
-U_CAPI UBool   U_EXPORT2 uprv_isNaN(double d);
-/**
- * Floating point utility to determine if a double has an infinite value.
- * @internal
- */
-U_CAPI UBool   U_EXPORT2 uprv_isInfinite(double d);
-/**
- * Floating point utility to determine if a double has a positive infinite value.
- * @internal
- */
-U_CAPI UBool   U_EXPORT2 uprv_isPositiveInfinity(double d);
-/**
- * Floating point utility to determine if a double has a negative infinite value.
- * @internal
- */
-U_CAPI UBool   U_EXPORT2 uprv_isNegativeInfinity(double d);
-/**
- * Floating point utility that returns a Not a Number (NaN) value.
- * @internal
- */
-U_CAPI double  U_EXPORT2 uprv_getNaN(void);
-/**
- * Floating point utility that returns an infinite value.
- * @internal
- */
-U_CAPI double  U_EXPORT2 uprv_getInfinity(void);
-
-/**
- * Floating point utility to truncate a double.
- * @internal
- */
-U_CAPI double  U_EXPORT2 uprv_trunc(double d);
-/**
- * Floating point utility to calculate the floor of a double.
- * @internal
- */
-U_CAPI double  U_EXPORT2 uprv_floor(double d);
-/**
- * Floating point utility to calculate the ceiling of a double.
- * @internal
- */
-U_CAPI double  U_EXPORT2 uprv_ceil(double d);
-/**
- * Floating point utility to calculate the absolute value of a double.
- * @internal
- */
-U_CAPI double  U_EXPORT2 uprv_fabs(double d);
-/**
- * Floating point utility to calculate the fractional and integer parts of a double.
- * @internal
- */
-U_CAPI double  U_EXPORT2 uprv_modf(double d, double* pinteger);
-/**
- * Floating point utility to calculate the remainder of a double divided by another double.
- * @internal
- */
-U_CAPI double  U_EXPORT2 uprv_fmod(double d, double y);
-/**
- * Floating point utility to calculate d to the power of exponent (d^exponent).
- * @internal
- */
-U_CAPI double  U_EXPORT2 uprv_pow(double d, double exponent);
-/**
- * Floating point utility to calculate 10 to the power of exponent (10^exponent).
- * @internal
- */
-U_CAPI double  U_EXPORT2 uprv_pow10(int32_t exponent);
-/**
- * Floating point utility to calculate the maximum value of two doubles.
- * @internal
- */
-U_CAPI double  U_EXPORT2 uprv_fmax(double d, double y);
-/**
- * Floating point utility to calculate the minimum value of two doubles.
- * @internal
- */
-U_CAPI double  U_EXPORT2 uprv_fmin(double d, double y);
-/**
- * Private utility to calculate the maximum value of two integers.
- * @internal
- */
-U_CAPI int32_t U_EXPORT2 uprv_max(int32_t d, int32_t y);
-/**
- * Private utility to calculate the minimum value of two integers.
- * @internal
- */
-U_CAPI int32_t U_EXPORT2 uprv_min(int32_t d, int32_t y);
-
-#if U_IS_BIG_ENDIAN
-#   define uprv_isNegative(number) (*((signed char *)&(number))<0)
-#else
-#   define uprv_isNegative(number) (*((signed char *)&(number)+sizeof(number)-1)<0)
-#endif
-
-/**
- * Return the largest positive number that can be represented by an integer
- * type of arbitrary bit length.
- * @internal
- */
-U_CAPI double  U_EXPORT2 uprv_maxMantissa(void);
-
-/**
- * Floating point utility to calculate the logarithm of a double.
- * @internal
- */
-U_CAPI double  U_EXPORT2 uprv_log(double d);
-
-/**
- * Does common notion of rounding e.g. uprv_floor(x + 0.5);
- * @param x the double number
- * @return the rounded double
- * @internal
- */
-U_CAPI double  U_EXPORT2 uprv_round(double x);
-
-/**
- * Adds the signed integers a and b, storing the result in res.
- * Checks for signed integer overflow.
- * Similar to the GCC/Clang extension __builtin_add_overflow
- *
- * @param a The first operand.
- * @param b The second operand.
- * @param res a + b
- * @return true if overflow occurred; false if no overflow occurred.
- * @internal
- */
-U_CAPI UBool U_EXPORT2 uprv_add32_overflow(int32_t a, int32_t b, int32_t* res);
-
-/**
- * Multiplies the signed integers a and b, storing the result in res.
- * Checks for signed integer overflow.
- * Similar to the GCC/Clang extension __builtin_mul_overflow
- *
- * @param a The first multiplicand.
- * @param b The second multiplicand.
- * @param res a * b
- * @return true if overflow occurred; false if no overflow occurred.
- * @internal
- */
-U_CAPI UBool U_EXPORT2 uprv_mul32_overflow(int32_t a, int32_t b, int32_t* res);
-
-#if 0
-/**
- * Returns the number of digits after the decimal point in a double number x.
- *
- * @param x the double number
- * @return the number of digits after the decimal point in a double number x.
- * @internal
- */
-/*U_CAPI int32_t  U_EXPORT2 uprv_digitsAfterDecimal(double x);*/
-#endif
-
-#if !U_CHARSET_IS_UTF8
-/**
- * Please use ucnv_getDefaultName() instead.
- * Return the default codepage for this platform and locale.
- * This function can call setlocale() on Unix platforms. Please read the
- * platform documentation on setlocale() before calling this function.
- * @return the default codepage for this platform
- * @internal
- */
-U_CAPI const char*  U_EXPORT2 uprv_getDefaultCodepage(void);
-#endif
-
-/**
- * Please use uloc_getDefault() instead.
- * Return the default locale ID string by querying the system, or
- *     zero if one cannot be found.
- * This function can call setlocale() on Unix platforms. Please read the
- * platform documentation on setlocale() before calling this function.
- * @return the default locale ID string
- * @internal
- */
-U_CAPI const char*  U_EXPORT2 uprv_getDefaultLocaleID(void);
-
-/**
- * Time zone utilities
- *
- * Wrappers for C runtime library functions relating to timezones.
- * The t_tzset() function (similar to tzset) uses the current setting
- * of the environment variable TZ to assign values to three global
- * variables: daylight, timezone, and tzname. These variables have the
- * following meanings, and are declared in &lt;time.h&gt;.
- *
- *   daylight   Nonzero if daylight-saving-time zone (DST) is specified
- *              in TZ; otherwise, 0. Default value is 1.
- *   timezone   Difference in seconds between coordinated universal
- *              time and local time. E.g., -28,800 for PST (GMT-8hrs)
- *   tzname(0)  Three-letter time-zone name derived from TZ environment
- *              variable. E.g., "PST".
- *   tzname(1)  Three-letter DST zone name derived from TZ environment
- *              variable.  E.g., "PDT". If DST zone is omitted from TZ,
- *              tzname(1) is an empty string.
- *
- * Notes: For example, to set the TZ environment variable to correspond
- * to the current time zone in Germany, you can use one of the
- * following statements:
- *
- *   set TZ=GST1GDT
- *   set TZ=GST+1GDT
- *
- * If the TZ value is not set, t_tzset() attempts to use the time zone
- * information specified by the operating system. Under Windows NT
- * and Windows 95, this information is specified in the Control Panel's
- * Date/Time application.
- * @internal
- */
-U_CAPI void     U_EXPORT2 uprv_tzset(void);
-
-/**
- * Difference in seconds between coordinated universal
- * time and local time. E.g., -28,800 for PST (GMT-8hrs)
- * @return the difference in seconds between coordinated universal time and local time.
- * @internal
- */
-U_CAPI int32_t  U_EXPORT2 uprv_timezone(void);
-
-/**
- *   tzname(0)  Three-letter time-zone name derived from TZ environment
- *              variable. E.g., "PST".
- *   tzname(1)  Three-letter DST zone name derived from TZ environment
- *              variable.  E.g., "PDT". If DST zone is omitted from TZ,
- *              tzname(1) is an empty string.
- * @internal
- */
-U_CAPI const char* U_EXPORT2 uprv_tzname(int n);
-
-/**
- * Reset the global tzname cache.
- * @internal
- */
-U_CAPI void uprv_tzname_clear_cache(void);
-
-/**
- * Get UTC (GMT) time measured in milliseconds since 0:00 on 1/1/1970.
- * This function is affected by 'faketime' and should be the bottleneck for all user-visible ICU time functions.
- * @return the UTC time measured in milliseconds
- * @internal
- */
-U_CAPI UDate U_EXPORT2 uprv_getUTCtime(void);
-
-/**
- * Get UTC (GMT) time measured in milliseconds since 0:00 on 1/1/1970.
- * This function is not affected by 'faketime', so it should only be used by low level test functions- not by anything that
- * exposes time to the end user.
- * @return the UTC time measured in milliseconds
- * @internal
- */
-U_CAPI UDate U_EXPORT2 uprv_getRawUTCtime(void);
-
-/**
- * Determine whether a pathname is absolute or not, as defined by the platform.
- * @param path Pathname to test
- * @return true if the path is absolute
- * @internal (ICU 3.0)
- */
-U_CAPI UBool U_EXPORT2 uprv_pathIsAbsolute(const char *path);
-
-/**
- * Use U_MAX_PTR instead of this function.
- * @param void pointer to test
- * @return the largest possible pointer greater than the base
- * @internal (ICU 3.8)
- */
-U_CAPI void * U_EXPORT2 uprv_maximumPtr(void *base);
-
-/**
- * Maximum value of a (void*) - use to indicate the limit of an 'infinite' buffer.
- * In fact, buffer sizes must not exceed 2GB so that the difference between
- * the buffer limit and the buffer start can be expressed in an int32_t.
- *
- * The definition of U_MAX_PTR must fulfill the following conditions:
- * - return the largest possible pointer greater than base
- * - return a valid pointer according to the machine architecture (AS/400, 64-bit, etc.)
- * - avoid wrapping around at high addresses
- * - make sure that the returned pointer is not farther from base than 0x7fffffff bytes
- *
- * @param base The beginning of a buffer to find the maximum offset from
- * @internal
- */
-#ifndef U_MAX_PTR
-#  if U_PLATFORM == U_PF_OS390 && !defined(_LP64)
-    /* We have 31-bit pointers. */
-#    define U_MAX_PTR(base) ((void *)0x7fffffff)
-#  elif U_PLATFORM == U_PF_OS400
-#    define U_MAX_PTR(base) uprv_maximumPtr((void *)base)
-#  elif 0
-    /*
-     * For platforms where pointers are scalar values (which is normal, but unlike i5/OS)
-     * but that do not define uintptr_t.
-     *
-     * However, this does not work on modern compilers:
-     * The C++ standard does not define pointer overflow, and allows compilers to
-     * assume that p+u>p for any pointer p and any integer u>0.
-     * Thus, modern compilers optimize away the ">" comparison.
-     * (See ICU tickets #7187 and #8096.)
-     */
-#    define U_MAX_PTR(base) \
-    ((void *)(((char *)(base)+0x7fffffffu) > (char *)(base) \
-        ? ((char *)(base)+0x7fffffffu) \
-        : (char *)-1))
-#  else
-    /* Default version. C++ standard compliant for scalar pointers. */
-#    define U_MAX_PTR(base) \
-    ((void *)(((uintptr_t)(base)+0x7fffffffu) > (uintptr_t)(base) \
-        ? ((uintptr_t)(base)+0x7fffffffu) \
-        : (uintptr_t)-1))
-#  endif
-#endif
-
-
-#ifdef __cplusplus
-/**
- * Pin a buffer capacity such that doing pointer arithmetic
- * on the destination pointer and capacity cannot overflow.
- *
- * The pinned capacity must fulfill the following conditions (for positive capacities):
- *   - dest + capacity is a valid pointer according to the machine architecture (AS/400, 64-bit, etc.)
- *   - (dest + capacity) >= dest
- *   - The size (in bytes) of T[capacity] does not exceed 0x7fffffff
- *
- * @param dest the destination buffer pointer.
- * @param capacity the requested buffer capacity, in units of type T.
- * @return the pinned capacity.
- * @internal
- */
-template <typename T>
-inline int32_t pinCapacity(T *dest, int32_t capacity) {
-    if (capacity <= 0) { return capacity; }
-
-    uintptr_t destInt = (uintptr_t)dest;
-    uintptr_t maxInt;
-
-#  if U_PLATFORM == U_PF_OS390 && !defined(_LP64)
-    // We have 31-bit pointers.
-    maxInt = 0x7fffffff;
-#  elif U_PLATFORM == U_PF_OS400
-    maxInt = (uintptr_t)uprv_maximumPtr((void *)dest);
-#  else
-    maxInt = destInt + 0x7fffffffu;
-    if (maxInt < destInt) {
-        // Less than 2GB to the end of the address space.
-        // Pin to that to prevent address overflow.
-        maxInt = (uintptr_t)-1;
-    }
-#  endif
-
-    uintptr_t maxBytes = maxInt - destInt;  // max. 2GB
-    int32_t maxCapacity = (int32_t)(maxBytes / sizeof(T));
-    return capacity <= maxCapacity ? capacity : maxCapacity;
-}
-#endif   // __cplusplus
-
-/*  Dynamic Library Functions */
-
-typedef void (UVoidFunction)(void);
-
-#if U_ENABLE_DYLOAD
-/**
- * Load a library
- * @internal (ICU 4.4)
- */
-U_CAPI void * U_EXPORT2 uprv_dl_open(const char *libName, UErrorCode *status);
-
-/**
- * Close a library
- * @internal (ICU 4.4)
- */
-U_CAPI void U_EXPORT2 uprv_dl_close( void *lib, UErrorCode *status);
-
-/**
- * Extract a symbol from a library (function)
- * @internal (ICU 4.8)
- */
-U_CAPI UVoidFunction* U_EXPORT2 uprv_dlsym_func( void *lib, const char *symbolName, UErrorCode *status);
-
-/**
- * Extract a symbol from a library (function)
- * Not implemented, no clients.
- * @internal
- */
-/* U_CAPI void * U_EXPORT2 uprv_dlsym_data( void *lib, const char *symbolName, UErrorCode *status); */
-
-#endif
-
-/**
- * Define malloc and related functions
- * @internal
- */
-#if U_PLATFORM == U_PF_OS400
-# define uprv_default_malloc(x) _C_TS_malloc(x)
-# define uprv_default_realloc(x,y) _C_TS_realloc(x,y)
-# define uprv_default_free(x) _C_TS_free(x)
-/* also _C_TS_calloc(x) */
-#else
-/* C defaults */
-# define uprv_default_malloc(x) malloc(x)
-# define uprv_default_realloc(x,y) realloc(x,y)
-# define uprv_default_free(x) free(x)
-#endif
-
-
-#endif
->>>>>>> a8a80be5
+// © 2016 and later: Unicode, Inc. and others.
+// License & terms of use: http://www.unicode.org/copyright.html
+/*
+******************************************************************************
+*
+*   Copyright (C) 1997-2016, International Business Machines
+*   Corporation and others.  All Rights Reserved.
+*
+******************************************************************************
+*
+*  FILE NAME : putilimp.h
+*
+*   Date        Name        Description
+*   10/17/04    grhoten     Move internal functions from putil.h to this file.
+******************************************************************************
+*/
+
+#ifndef PUTILIMP_H
+#define PUTILIMP_H
+
+#include "unicode/utypes.h"
+#include "unicode/putil.h"
+
+/**
+ * \def U_SIGNED_RIGHT_SHIFT_IS_ARITHMETIC
+ * Nearly all CPUs and compilers implement a right-shift of a signed integer
+ * as an Arithmetic Shift Right which copies the sign bit (the Most Significant Bit (MSB))
+ * into the vacated bits (sign extension).
+ * For example, (int32_t)0xfff5fff3>>4 becomes 0xffff5fff and -1>>1=-1.
+ *
+ * This can be useful for storing a signed value in the upper bits
+ * and another bit field in the lower bits.
+ * The signed value can be retrieved by simple right-shifting.
+ *
+ * This is consistent with the Java language.
+ *
+ * However, the C standard allows compilers to implement a right-shift of a signed integer
+ * as a Logical Shift Right which copies a 0 into the vacated bits.
+ * For example, (int32_t)0xfff5fff3>>4 becomes 0x0fff5fff and -1>>1=0x7fffffff.
+ *
+ * Code that depends on the natural behavior should be guarded with this macro,
+ * with an alternate path for unusual platforms.
+ * @internal
+ */
+#ifdef U_SIGNED_RIGHT_SHIFT_IS_ARITHMETIC
+    /* Use the predefined value. */
+#else
+    /*
+     * Nearly all CPUs & compilers implement a right-shift of a signed integer
+     * as an Arithmetic Shift Right (with sign extension).
+     */
+#   define U_SIGNED_RIGHT_SHIFT_IS_ARITHMETIC 1
+#endif
+
+/** Define this to 1 if your platform supports IEEE 754 floating point,
+   to 0 if it does not. */
+#ifndef IEEE_754
+#   define IEEE_754 1
+#endif
+
+/**
+ * uintptr_t is an optional part of the standard definitions in stdint.h.
+ * The opengroup.org documentation for stdint.h says
+ * "On XSI-conformant systems, the intptr_t and uintptr_t types are required;
+ * otherwise, they are optional."
+ * We assume that when uintptr_t is defined, UINTPTR_MAX is defined as well.
+ *
+ * Do not use ptrdiff_t since it is signed. size_t is unsigned.
+ */
+/* TODO: This check fails on some z environments. Filed a ticket #9357 for this. */
+#if !defined(__intptr_t_defined) && !defined(UINTPTR_MAX) && (U_PLATFORM != U_PF_OS390)
+typedef size_t uintptr_t;
+#endif
+
+/*===========================================================================*/
+/** @{ Information about POSIX support                                       */
+/*===========================================================================*/
+
+#ifdef U_HAVE_NL_LANGINFO_CODESET
+    /* Use the predefined value. */
+#elif U_PLATFORM_USES_ONLY_WIN32_API || U_PLATFORM == U_PF_ANDROID || U_PLATFORM == U_PF_QNX
+#   define U_HAVE_NL_LANGINFO_CODESET 0
+#else
+#   define U_HAVE_NL_LANGINFO_CODESET 1
+#endif
+
+#ifdef U_NL_LANGINFO_CODESET
+    /* Use the predefined value. */
+#elif !U_HAVE_NL_LANGINFO_CODESET
+#   define U_NL_LANGINFO_CODESET -1
+#elif U_PLATFORM == U_PF_OS400
+   /* not defined */
+#else
+#   define U_NL_LANGINFO_CODESET CODESET
+#endif
+
+#if defined(U_TZSET) || defined(U_HAVE_TZSET)
+    /* Use the predefined value. */
+#elif U_PLATFORM_USES_ONLY_WIN32_API
+    // UWP doesn't support tzset or environment variables for tz
+#if U_PLATFORM_HAS_WINUWP_API == 0
+#   define U_TZSET _tzset
+#endif
+#elif U_PLATFORM == U_PF_OS400
+   /* not defined */
+#else
+#   define U_TZSET tzset
+#endif
+
+#if defined(U_TIMEZONE) || defined(U_HAVE_TIMEZONE)
+    /* Use the predefined value. */
+#elif U_PLATFORM == U_PF_ANDROID
+#   define U_TIMEZONE timezone
+#elif defined(__UCLIBC__)
+    // uClibc does not have __timezone or _timezone.
+#elif defined(_NEWLIB_VERSION)
+#   define U_TIMEZONE _timezone
+#elif defined(__GLIBC__)
+    // glibc
+#   define U_TIMEZONE __timezone
+#elif U_PLATFORM_IS_LINUX_BASED
+    // not defined
+#elif U_PLATFORM_USES_ONLY_WIN32_API
+#   define U_TIMEZONE _timezone
+#elif U_PLATFORM == U_PF_BSD && !defined(__NetBSD__)
+   /* not defined */
+#elif U_PLATFORM == U_PF_OS400
+   /* not defined */
+#elif U_PLATFORM == U_PF_IPHONE
+   /* not defined */
+#else
+#   define U_TIMEZONE timezone
+#endif
+
+#if defined(U_TZNAME) || defined(U_HAVE_TZNAME)
+    /* Use the predefined value. */
+#elif U_PLATFORM_USES_ONLY_WIN32_API
+    /* not usable on all windows platforms */
+#if U_PLATFORM_HAS_WINUWP_API == 0
+#   define U_TZNAME _tzname
+#endif
+#elif U_PLATFORM == U_PF_OS400
+   /* not defined */
+#else
+#   define U_TZNAME tzname
+#endif
+
+#ifdef U_HAVE_MMAP
+    /* Use the predefined value. */
+#elif U_PLATFORM_USES_ONLY_WIN32_API
+#   define U_HAVE_MMAP 0
+#else
+#   define U_HAVE_MMAP 1
+#endif
+
+#ifdef U_HAVE_POPEN
+    /* Use the predefined value. */
+#elif U_PLATFORM_USES_ONLY_WIN32_API
+#   define U_HAVE_POPEN 0
+#elif U_PLATFORM == U_PF_OS400
+#   define U_HAVE_POPEN 0
+#else
+#   define U_HAVE_POPEN 1
+#endif
+
+/**
+ * \def U_HAVE_DIRENT_H
+ * Defines whether dirent.h is available.
+ * @internal
+ */
+#ifdef U_HAVE_DIRENT_H
+    /* Use the predefined value. */
+#elif U_PLATFORM_USES_ONLY_WIN32_API
+#   define U_HAVE_DIRENT_H 0
+#else
+#   define U_HAVE_DIRENT_H 1
+#endif
+
+/** @} */
+
+/*===========================================================================*/
+/** @{ Programs used by ICU code                                             */
+/*===========================================================================*/
+
+/**
+ * \def U_MAKE_IS_NMAKE
+ * Defines whether the "make" program is Windows nmake.
+ */
+#ifdef U_MAKE_IS_NMAKE
+    /* Use the predefined value. */
+#elif U_PLATFORM == U_PF_WINDOWS
+#   define U_MAKE_IS_NMAKE 1
+#else
+#   define U_MAKE_IS_NMAKE 0
+#endif
+
+/** @} */
+
+/*==========================================================================*/
+/* Platform utilities                                                       */
+/*==========================================================================*/
+
+/**
+ * Platform utilities isolates the platform dependencies of the
+ * library.  For each platform which this code is ported to, these
+ * functions may have to be re-implemented.
+ */
+
+/**
+ * Floating point utility to determine if a double is Not a Number (NaN).
+ * @internal
+ */
+U_CAPI UBool   U_EXPORT2 uprv_isNaN(double d);
+/**
+ * Floating point utility to determine if a double has an infinite value.
+ * @internal
+ */
+U_CAPI UBool   U_EXPORT2 uprv_isInfinite(double d);
+/**
+ * Floating point utility to determine if a double has a positive infinite value.
+ * @internal
+ */
+U_CAPI UBool   U_EXPORT2 uprv_isPositiveInfinity(double d);
+/**
+ * Floating point utility to determine if a double has a negative infinite value.
+ * @internal
+ */
+U_CAPI UBool   U_EXPORT2 uprv_isNegativeInfinity(double d);
+/**
+ * Floating point utility that returns a Not a Number (NaN) value.
+ * @internal
+ */
+U_CAPI double  U_EXPORT2 uprv_getNaN(void);
+/**
+ * Floating point utility that returns an infinite value.
+ * @internal
+ */
+U_CAPI double  U_EXPORT2 uprv_getInfinity(void);
+
+/**
+ * Floating point utility to truncate a double.
+ * @internal
+ */
+U_CAPI double  U_EXPORT2 uprv_trunc(double d);
+/**
+ * Floating point utility to calculate the floor of a double.
+ * @internal
+ */
+U_CAPI double  U_EXPORT2 uprv_floor(double d);
+/**
+ * Floating point utility to calculate the ceiling of a double.
+ * @internal
+ */
+U_CAPI double  U_EXPORT2 uprv_ceil(double d);
+/**
+ * Floating point utility to calculate the absolute value of a double.
+ * @internal
+ */
+U_CAPI double  U_EXPORT2 uprv_fabs(double d);
+/**
+ * Floating point utility to calculate the fractional and integer parts of a double.
+ * @internal
+ */
+U_CAPI double  U_EXPORT2 uprv_modf(double d, double* pinteger);
+/**
+ * Floating point utility to calculate the remainder of a double divided by another double.
+ * @internal
+ */
+U_CAPI double  U_EXPORT2 uprv_fmod(double d, double y);
+/**
+ * Floating point utility to calculate d to the power of exponent (d^exponent).
+ * @internal
+ */
+U_CAPI double  U_EXPORT2 uprv_pow(double d, double exponent);
+/**
+ * Floating point utility to calculate 10 to the power of exponent (10^exponent).
+ * @internal
+ */
+U_CAPI double  U_EXPORT2 uprv_pow10(int32_t exponent);
+/**
+ * Floating point utility to calculate the maximum value of two doubles.
+ * @internal
+ */
+U_CAPI double  U_EXPORT2 uprv_fmax(double d, double y);
+/**
+ * Floating point utility to calculate the minimum value of two doubles.
+ * @internal
+ */
+U_CAPI double  U_EXPORT2 uprv_fmin(double d, double y);
+/**
+ * Private utility to calculate the maximum value of two integers.
+ * @internal
+ */
+U_CAPI int32_t U_EXPORT2 uprv_max(int32_t d, int32_t y);
+/**
+ * Private utility to calculate the minimum value of two integers.
+ * @internal
+ */
+U_CAPI int32_t U_EXPORT2 uprv_min(int32_t d, int32_t y);
+
+#if U_IS_BIG_ENDIAN
+#   define uprv_isNegative(number) (*((signed char *)&(number))<0)
+#else
+#   define uprv_isNegative(number) (*((signed char *)&(number)+sizeof(number)-1)<0)
+#endif
+
+/**
+ * Return the largest positive number that can be represented by an integer
+ * type of arbitrary bit length.
+ * @internal
+ */
+U_CAPI double  U_EXPORT2 uprv_maxMantissa(void);
+
+/**
+ * Floating point utility to calculate the logarithm of a double.
+ * @internal
+ */
+U_CAPI double  U_EXPORT2 uprv_log(double d);
+
+/**
+ * Does common notion of rounding e.g. uprv_floor(x + 0.5);
+ * @param x the double number
+ * @return the rounded double
+ * @internal
+ */
+U_CAPI double  U_EXPORT2 uprv_round(double x);
+
+/**
+ * Adds the signed integers a and b, storing the result in res.
+ * Checks for signed integer overflow.
+ * Similar to the GCC/Clang extension __builtin_add_overflow
+ *
+ * @param a The first operand.
+ * @param b The second operand.
+ * @param res a + b
+ * @return true if overflow occurred; false if no overflow occurred.
+ * @internal
+ */
+U_CAPI UBool U_EXPORT2 uprv_add32_overflow(int32_t a, int32_t b, int32_t* res);
+
+/**
+ * Multiplies the signed integers a and b, storing the result in res.
+ * Checks for signed integer overflow.
+ * Similar to the GCC/Clang extension __builtin_mul_overflow
+ *
+ * @param a The first multiplicand.
+ * @param b The second multiplicand.
+ * @param res a * b
+ * @return true if overflow occurred; false if no overflow occurred.
+ * @internal
+ */
+U_CAPI UBool U_EXPORT2 uprv_mul32_overflow(int32_t a, int32_t b, int32_t* res);
+
+#if 0
+/**
+ * Returns the number of digits after the decimal point in a double number x.
+ *
+ * @param x the double number
+ * @return the number of digits after the decimal point in a double number x.
+ * @internal
+ */
+/*U_CAPI int32_t  U_EXPORT2 uprv_digitsAfterDecimal(double x);*/
+#endif
+
+#if !U_CHARSET_IS_UTF8
+/**
+ * Please use ucnv_getDefaultName() instead.
+ * Return the default codepage for this platform and locale.
+ * This function can call setlocale() on Unix platforms. Please read the
+ * platform documentation on setlocale() before calling this function.
+ * @return the default codepage for this platform
+ * @internal
+ */
+U_CAPI const char*  U_EXPORT2 uprv_getDefaultCodepage(void);
+#endif
+
+/**
+ * Please use uloc_getDefault() instead.
+ * Return the default locale ID string by querying the system, or
+ *     zero if one cannot be found.
+ * This function can call setlocale() on Unix platforms. Please read the
+ * platform documentation on setlocale() before calling this function.
+ * @return the default locale ID string
+ * @internal
+ */
+U_CAPI const char*  U_EXPORT2 uprv_getDefaultLocaleID(void);
+
+/**
+ * Time zone utilities
+ *
+ * Wrappers for C runtime library functions relating to timezones.
+ * The t_tzset() function (similar to tzset) uses the current setting
+ * of the environment variable TZ to assign values to three global
+ * variables: daylight, timezone, and tzname. These variables have the
+ * following meanings, and are declared in &lt;time.h&gt;.
+ *
+ *   daylight   Nonzero if daylight-saving-time zone (DST) is specified
+ *              in TZ; otherwise, 0. Default value is 1.
+ *   timezone   Difference in seconds between coordinated universal
+ *              time and local time. E.g., -28,800 for PST (GMT-8hrs)
+ *   tzname(0)  Three-letter time-zone name derived from TZ environment
+ *              variable. E.g., "PST".
+ *   tzname(1)  Three-letter DST zone name derived from TZ environment
+ *              variable.  E.g., "PDT". If DST zone is omitted from TZ,
+ *              tzname(1) is an empty string.
+ *
+ * Notes: For example, to set the TZ environment variable to correspond
+ * to the current time zone in Germany, you can use one of the
+ * following statements:
+ *
+ *   set TZ=GST1GDT
+ *   set TZ=GST+1GDT
+ *
+ * If the TZ value is not set, t_tzset() attempts to use the time zone
+ * information specified by the operating system. Under Windows NT
+ * and Windows 95, this information is specified in the Control Panel's
+ * Date/Time application.
+ * @internal
+ */
+U_CAPI void     U_EXPORT2 uprv_tzset(void);
+
+/**
+ * Difference in seconds between coordinated universal
+ * time and local time. E.g., -28,800 for PST (GMT-8hrs)
+ * @return the difference in seconds between coordinated universal time and local time.
+ * @internal
+ */
+U_CAPI int32_t  U_EXPORT2 uprv_timezone(void);
+
+/**
+ *   tzname(0)  Three-letter time-zone name derived from TZ environment
+ *              variable. E.g., "PST".
+ *   tzname(1)  Three-letter DST zone name derived from TZ environment
+ *              variable.  E.g., "PDT". If DST zone is omitted from TZ,
+ *              tzname(1) is an empty string.
+ * @internal
+ */
+U_CAPI const char* U_EXPORT2 uprv_tzname(int n);
+
+/**
+ * Reset the global tzname cache.
+ * @internal
+ */
+U_CAPI void uprv_tzname_clear_cache(void);
+
+/**
+ * Get UTC (GMT) time measured in milliseconds since 0:00 on 1/1/1970.
+ * This function is affected by 'faketime' and should be the bottleneck for all user-visible ICU time functions.
+ * @return the UTC time measured in milliseconds
+ * @internal
+ */
+U_CAPI UDate U_EXPORT2 uprv_getUTCtime(void);
+
+/**
+ * Get UTC (GMT) time measured in milliseconds since 0:00 on 1/1/1970.
+ * This function is not affected by 'faketime', so it should only be used by low level test functions- not by anything that
+ * exposes time to the end user.
+ * @return the UTC time measured in milliseconds
+ * @internal
+ */
+U_CAPI UDate U_EXPORT2 uprv_getRawUTCtime(void);
+
+/**
+ * Determine whether a pathname is absolute or not, as defined by the platform.
+ * @param path Pathname to test
+ * @return true if the path is absolute
+ * @internal (ICU 3.0)
+ */
+U_CAPI UBool U_EXPORT2 uprv_pathIsAbsolute(const char *path);
+
+/**
+ * Use U_MAX_PTR instead of this function.
+ * @param void pointer to test
+ * @return the largest possible pointer greater than the base
+ * @internal (ICU 3.8)
+ */
+U_CAPI void * U_EXPORT2 uprv_maximumPtr(void *base);
+
+/**
+ * Maximum value of a (void*) - use to indicate the limit of an 'infinite' buffer.
+ * In fact, buffer sizes must not exceed 2GB so that the difference between
+ * the buffer limit and the buffer start can be expressed in an int32_t.
+ *
+ * The definition of U_MAX_PTR must fulfill the following conditions:
+ * - return the largest possible pointer greater than base
+ * - return a valid pointer according to the machine architecture (AS/400, 64-bit, etc.)
+ * - avoid wrapping around at high addresses
+ * - make sure that the returned pointer is not farther from base than 0x7fffffff bytes
+ *
+ * @param base The beginning of a buffer to find the maximum offset from
+ * @internal
+ */
+#ifndef U_MAX_PTR
+#  if U_PLATFORM == U_PF_OS390 && !defined(_LP64)
+    /* We have 31-bit pointers. */
+#    define U_MAX_PTR(base) ((void *)0x7fffffff)
+#  elif U_PLATFORM == U_PF_OS400
+#    define U_MAX_PTR(base) uprv_maximumPtr((void *)base)
+#  elif 0
+    /*
+     * For platforms where pointers are scalar values (which is normal, but unlike i5/OS)
+     * but that do not define uintptr_t.
+     *
+     * However, this does not work on modern compilers:
+     * The C++ standard does not define pointer overflow, and allows compilers to
+     * assume that p+u>p for any pointer p and any integer u>0.
+     * Thus, modern compilers optimize away the ">" comparison.
+     * (See ICU tickets #7187 and #8096.)
+     */
+#    define U_MAX_PTR(base) \
+    ((void *)(((char *)(base)+0x7fffffffu) > (char *)(base) \
+        ? ((char *)(base)+0x7fffffffu) \
+        : (char *)-1))
+#  else
+    /* Default version. C++ standard compliant for scalar pointers. */
+#    define U_MAX_PTR(base) \
+    ((void *)(((uintptr_t)(base)+0x7fffffffu) > (uintptr_t)(base) \
+        ? ((uintptr_t)(base)+0x7fffffffu) \
+        : (uintptr_t)-1))
+#  endif
+#endif
+
+
+#ifdef __cplusplus
+/**
+ * Pin a buffer capacity such that doing pointer arithmetic
+ * on the destination pointer and capacity cannot overflow.
+ *
+ * The pinned capacity must fulfill the following conditions (for positive capacities):
+ *   - dest + capacity is a valid pointer according to the machine architecture (AS/400, 64-bit, etc.)
+ *   - (dest + capacity) >= dest
+ *   - The size (in bytes) of T[capacity] does not exceed 0x7fffffff
+ *
+ * @param dest the destination buffer pointer.
+ * @param capacity the requested buffer capacity, in units of type T.
+ * @return the pinned capacity.
+ * @internal
+ */
+template <typename T>
+inline int32_t pinCapacity(T *dest, int32_t capacity) {
+    if (capacity <= 0) { return capacity; }
+
+    uintptr_t destInt = (uintptr_t)dest;
+    uintptr_t maxInt;
+
+#  if U_PLATFORM == U_PF_OS390 && !defined(_LP64)
+    // We have 31-bit pointers.
+    maxInt = 0x7fffffff;
+#  elif U_PLATFORM == U_PF_OS400
+    maxInt = (uintptr_t)uprv_maximumPtr((void *)dest);
+#  else
+    maxInt = destInt + 0x7fffffffu;
+    if (maxInt < destInt) {
+        // Less than 2GB to the end of the address space.
+        // Pin to that to prevent address overflow.
+        maxInt = (uintptr_t)-1;
+    }
+#  endif
+
+    uintptr_t maxBytes = maxInt - destInt;  // max. 2GB
+    int32_t maxCapacity = (int32_t)(maxBytes / sizeof(T));
+    return capacity <= maxCapacity ? capacity : maxCapacity;
+}
+#endif   // __cplusplus
+
+/*  Dynamic Library Functions */
+
+typedef void (UVoidFunction)(void);
+
+#if U_ENABLE_DYLOAD
+/**
+ * Load a library
+ * @internal (ICU 4.4)
+ */
+U_CAPI void * U_EXPORT2 uprv_dl_open(const char *libName, UErrorCode *status);
+
+/**
+ * Close a library
+ * @internal (ICU 4.4)
+ */
+U_CAPI void U_EXPORT2 uprv_dl_close( void *lib, UErrorCode *status);
+
+/**
+ * Extract a symbol from a library (function)
+ * @internal (ICU 4.8)
+ */
+U_CAPI UVoidFunction* U_EXPORT2 uprv_dlsym_func( void *lib, const char *symbolName, UErrorCode *status);
+
+/**
+ * Extract a symbol from a library (function)
+ * Not implemented, no clients.
+ * @internal
+ */
+/* U_CAPI void * U_EXPORT2 uprv_dlsym_data( void *lib, const char *symbolName, UErrorCode *status); */
+
+#endif
+
+/**
+ * Define malloc and related functions
+ * @internal
+ */
+#if U_PLATFORM == U_PF_OS400
+# define uprv_default_malloc(x) _C_TS_malloc(x)
+# define uprv_default_realloc(x,y) _C_TS_realloc(x,y)
+# define uprv_default_free(x) _C_TS_free(x)
+/* also _C_TS_calloc(x) */
+#else
+/* C defaults */
+# define uprv_default_malloc(x) malloc(x)
+# define uprv_default_realloc(x,y) realloc(x,y)
+# define uprv_default_free(x) free(x)
+#endif
+
+
+#endif