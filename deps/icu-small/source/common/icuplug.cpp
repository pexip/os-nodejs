--- conflicted
+++ resolved
@@ -1,1769 +1,884 @@
-<<<<<<< HEAD
-// © 2016 and later: Unicode, Inc. and others.
-// License & terms of use: http://www.unicode.org/copyright.html
-/*
-******************************************************************************
-*
-*   Copyright (C) 2009-2015, International Business Machines
-*   Corporation and others.  All Rights Reserved.
-*
-******************************************************************************
-*
-*  FILE NAME : icuplug.c
-*
-*   Date         Name        Description
-*   10/29/2009   sl          New.
-******************************************************************************
-*/
-
-#include "unicode/icuplug.h"
-
-
-#if UCONFIG_ENABLE_PLUGINS
-
-
-#include "icuplugimp.h"
-#include "cstring.h"
-#include "cmemory.h"
-#include "putilimp.h"
-#include "ucln.h"
-#include <stdio.h>
-#ifdef __MVS__  /* defined by z/OS compiler */
-#define _POSIX_SOURCE
-#include <cics.h> /* 12 Nov 2011 JAM iscics() function */
-#endif
-#include "charstr.h"
-
-using namespace icu;
-
-#ifndef UPLUG_TRACE
-#define UPLUG_TRACE 0
-#endif
-
-#if UPLUG_TRACE
-#include <stdio.h>
-#define DBG(x) fprintf(stderr, "%s:%d: ",__FILE__,__LINE__); fprintf x
-#endif
-
-/**
- * Internal structure of an ICU plugin.
- */
-
-struct UPlugData {
-  UPlugEntrypoint  *entrypoint; /**< plugin entrypoint */
-  uint32_t structSize;    /**< initialized to the size of this structure */
-  uint32_t token;         /**< must be U_PLUG_TOKEN */
-  void *lib;              /**< plugin library, or NULL */
-  char libName[UPLUG_NAME_MAX];   /**< library name */
-  char sym[UPLUG_NAME_MAX];        /**< plugin symbol, or NULL */
-  char config[UPLUG_NAME_MAX];     /**< configuration data */
-  void *context;          /**< user context data */
-  char name[UPLUG_NAME_MAX];   /**< name of plugin */
-  UPlugLevel  level; /**< level of plugin */
-  UBool   awaitingLoad; /**< TRUE if the plugin is awaiting a load call */
-  UBool   dontUnload; /**< TRUE if plugin must stay resident (leak plugin and lib) */
-  UErrorCode pluginStatus; /**< status code of plugin */
-};
-
-
-
-#define UPLUG_LIBRARY_INITIAL_COUNT 8
-#define UPLUG_PLUGIN_INITIAL_COUNT 12
-
-/**
- * Remove an item
- * @param list the full list
- * @param listSize the number of entries in the list
- * @param memberSize the size of one member
- * @param itemToRemove the item number of the member
- * @return the new listsize
- */
-static int32_t uplug_removeEntryAt(void *list, int32_t listSize, int32_t memberSize, int32_t itemToRemove) {
-  uint8_t *bytePtr = (uint8_t *)list;
-
-  /* get rid of some bad cases first */
-  if(listSize<1) {
-    return listSize;
-  }
-
-  /* is there anything to move? */
-  if(listSize > itemToRemove+1) {
-    memmove(bytePtr+(itemToRemove*memberSize), bytePtr+((itemToRemove+1)*memberSize), memberSize);
-  }
-
-  return listSize-1;
-}
-
-
-
-
-#if U_ENABLE_DYLOAD
-/**
- * Library management. Internal.
- * @internal
- */
-struct UPlugLibrary;
-
-/**
- * Library management. Internal.
- * @internal
- */
-typedef struct UPlugLibrary {
-  void *lib;                           /**< library ptr */
-  char name[UPLUG_NAME_MAX]; /**< library name */
-  uint32_t ref;                        /**< reference count */
-} UPlugLibrary;
-
-static UPlugLibrary   staticLibraryList[UPLUG_LIBRARY_INITIAL_COUNT];
-static UPlugLibrary * libraryList = staticLibraryList;
-static int32_t libraryCount = 0;
-static int32_t libraryMax = UPLUG_LIBRARY_INITIAL_COUNT;
-
-/**
- * Search for a library. Doesn't lock
- * @param libName libname to search for
- * @return the library's struct
- */
-static int32_t searchForLibraryName(const char *libName) {
-  int32_t i;
-
-  for(i=0;i<libraryCount;i++) {
-    if(!uprv_strcmp(libName, libraryList[i].name)) {
-      return i;
-    }
-  }
-  return -1;
-}
-
-static int32_t searchForLibrary(void *lib) {
-  int32_t i;
-
-  for(i=0;i<libraryCount;i++) {
-    if(lib==libraryList[i].lib) {
-      return i;
-    }
-  }
-  return -1;
-}
-
-U_CAPI char * U_EXPORT2
-uplug_findLibrary(void *lib, UErrorCode *status) {
-  int32_t libEnt;
-  char *ret = NULL;
-  if(U_FAILURE(*status)) {
-    return NULL;
-  }
-  libEnt = searchForLibrary(lib);
-  if(libEnt!=-1) {
-    ret = libraryList[libEnt].name;
-  } else {
-    *status = U_MISSING_RESOURCE_ERROR;
-  }
-  return ret;
-}
-
-U_CAPI void * U_EXPORT2
-uplug_openLibrary(const char *libName, UErrorCode *status) {
-  int32_t libEntry = -1;
-  void *lib = NULL;
-
-  if(U_FAILURE(*status)) return NULL;
-
-  libEntry = searchForLibraryName(libName);
-  if(libEntry == -1) {
-    libEntry = libraryCount++;
-    if(libraryCount >= libraryMax) {
-      /* Ran out of library slots. Statically allocated because we can't depend on allocating memory.. */
-      *status = U_MEMORY_ALLOCATION_ERROR;
-#if UPLUG_TRACE
-      DBG((stderr, "uplug_openLibrary() - out of library slots (max %d)\n", libraryMax));
-#endif
-      return NULL;
-    }
-    /* Some operating systems don't want
-       DL operations from multiple threads. */
-    libraryList[libEntry].lib = uprv_dl_open(libName, status);
-#if UPLUG_TRACE
-    DBG((stderr, "uplug_openLibrary(%s,%s) libEntry %d, lib %p\n", libName, u_errorName(*status), libEntry, lib));
-#endif
-
-    if(libraryList[libEntry].lib == NULL || U_FAILURE(*status)) {
-      /* cleanup. */
-      libraryList[libEntry].lib = NULL; /* failure with open */
-      libraryList[libEntry].name[0] = 0;
-#if UPLUG_TRACE
-      DBG((stderr, "uplug_openLibrary(%s,%s) libEntry %d, lib %p\n", libName, u_errorName(*status), libEntry, lib));
-#endif
-      /* no need to free - just won't increase the count. */
-      libraryCount--;
-    } else { /* is it still there? */
-      /* link it in */
-      uprv_strncpy(libraryList[libEntry].name,libName,UPLUG_NAME_MAX);
-      libraryList[libEntry].ref=1;
-      lib = libraryList[libEntry].lib;
-    }
-
-  } else {
-    lib = libraryList[libEntry].lib;
-    libraryList[libEntry].ref++;
-  }
-  return lib;
-}
-
-U_CAPI void U_EXPORT2
-uplug_closeLibrary(void *lib, UErrorCode *status) {
-  int32_t i;
-
-#if UPLUG_TRACE
-  DBG((stderr, "uplug_closeLibrary(%p,%s) list %p\n", lib, u_errorName(*status), (void*)libraryList));
-#endif
-  if(U_FAILURE(*status)) return;
-
-  for(i=0;i<libraryCount;i++) {
-    if(lib==libraryList[i].lib) {
-      if(--(libraryList[i].ref) == 0) {
-        uprv_dl_close(libraryList[i].lib, status);
-        libraryCount = uplug_removeEntryAt(libraryList, libraryCount, sizeof(*libraryList), i);
-      }
-      return;
-    }
-  }
-  *status = U_INTERNAL_PROGRAM_ERROR; /* could not find the entry! */
-}
-
-#endif
-
-static UPlugData pluginList[UPLUG_PLUGIN_INITIAL_COUNT];
-static int32_t pluginCount = 0;
-
-
-
-
-static int32_t uplug_pluginNumber(UPlugData* d) {
-  UPlugData *pastPlug = &pluginList[pluginCount];
-  if(d<=pluginList) {
-    return 0;
-  } else if(d>=pastPlug) {
-    return pluginCount;
-  } else {
-    return (d-pluginList)/sizeof(pluginList[0]);
-  }
-}
-
-
-U_CAPI UPlugData * U_EXPORT2
-uplug_nextPlug(UPlugData *prior) {
-  if(prior==NULL) {
-    return pluginList;
-  } else {
-    UPlugData *nextPlug = &prior[1];
-    UPlugData *pastPlug = &pluginList[pluginCount];
-
-    if(nextPlug>=pastPlug) {
-      return NULL;
-    } else {
-      return nextPlug;
-    }
-  }
-}
-
-
-
-/**
- * Call the plugin with some params
- */
-static void uplug_callPlug(UPlugData *plug, UPlugReason reason, UErrorCode *status) {
-  UPlugTokenReturn token;
-  if(plug==NULL||U_FAILURE(*status)) {
-    return;
-  }
-  token = (*(plug->entrypoint))(plug, reason, status);
-  if(token!=UPLUG_TOKEN) {
-    *status = U_INTERNAL_PROGRAM_ERROR;
-  }
-}
-
-
-static void uplug_unloadPlug(UPlugData *plug, UErrorCode *status) {
-  if(plug->awaitingLoad) {  /* shouldn't happen. Plugin hasn'tbeen loaded yet.*/
-    *status = U_INTERNAL_PROGRAM_ERROR;
-    return;
-  }
-  if(U_SUCCESS(plug->pluginStatus)) {
-    /* Don't unload a plug which has a failing load status - means it didn't actually load. */
-    uplug_callPlug(plug, UPLUG_REASON_UNLOAD, status);
-  }
-}
-
-static void uplug_queryPlug(UPlugData *plug, UErrorCode *status) {
-  if(!plug->awaitingLoad || !(plug->level == UPLUG_LEVEL_UNKNOWN) ) {  /* shouldn't happen. Plugin hasn'tbeen loaded yet.*/
-    *status = U_INTERNAL_PROGRAM_ERROR;
-    return;
-  }
-  plug->level = UPLUG_LEVEL_INVALID;
-  uplug_callPlug(plug, UPLUG_REASON_QUERY, status);
-  if(U_SUCCESS(*status)) {
-    if(plug->level == UPLUG_LEVEL_INVALID) {
-      plug->pluginStatus = U_PLUGIN_DIDNT_SET_LEVEL;
-      plug->awaitingLoad = FALSE;
-    }
-  } else {
-    plug->pluginStatus = U_INTERNAL_PROGRAM_ERROR;
-    plug->awaitingLoad = FALSE;
-  }
-}
-
-
-static void uplug_loadPlug(UPlugData *plug, UErrorCode *status) {
-  if(U_FAILURE(*status)) {
-    return;
-  }
-  if(!plug->awaitingLoad || (plug->level < UPLUG_LEVEL_LOW) ) {  /* shouldn't happen. Plugin hasn'tbeen loaded yet.*/
-    *status = U_INTERNAL_PROGRAM_ERROR;
-    return;
-  }
-  uplug_callPlug(plug, UPLUG_REASON_LOAD, status);
-  plug->awaitingLoad = FALSE;
-  if(!U_SUCCESS(*status)) {
-    plug->pluginStatus = U_INTERNAL_PROGRAM_ERROR;
-  }
-}
-
-static UPlugData *uplug_allocateEmptyPlug(UErrorCode *status)
-{
-  UPlugData *plug = NULL;
-
-  if(U_FAILURE(*status)) {
-    return NULL;
-  }
-
-  if(pluginCount == UPLUG_PLUGIN_INITIAL_COUNT) {
-    *status = U_MEMORY_ALLOCATION_ERROR;
-    return NULL;
-  }
-
-  plug = &pluginList[pluginCount++];
-
-  plug->token = UPLUG_TOKEN;
-  plug->structSize = sizeof(UPlugData);
-  plug->name[0]=0;
-  plug->level = UPLUG_LEVEL_UNKNOWN; /* initialize to null state */
-  plug->awaitingLoad = TRUE;
-  plug->dontUnload = FALSE;
-  plug->pluginStatus = U_ZERO_ERROR;
-  plug->libName[0] = 0;
-  plug->config[0]=0;
-  plug->sym[0]=0;
-  plug->lib=NULL;
-  plug->entrypoint=NULL;
-
-
-  return plug;
-}
-
-static UPlugData *uplug_allocatePlug(UPlugEntrypoint *entrypoint, const char *config, void *lib, const char *symName,
-                                     UErrorCode *status) {
-  UPlugData *plug = uplug_allocateEmptyPlug(status);
-  if(U_FAILURE(*status)) {
-    return NULL;
-  }
-
-  if(config!=NULL) {
-    uprv_strncpy(plug->config, config, UPLUG_NAME_MAX);
-  } else {
-    plug->config[0] = 0;
-  }
-
-  if(symName!=NULL) {
-    uprv_strncpy(plug->sym, symName, UPLUG_NAME_MAX);
-  } else {
-    plug->sym[0] = 0;
-  }
-
-  plug->entrypoint = entrypoint;
-  plug->lib = lib;
-  uplug_queryPlug(plug, status);
-
-  return plug;
-}
-
-static void uplug_deallocatePlug(UPlugData *plug, UErrorCode *status) {
-  UErrorCode subStatus = U_ZERO_ERROR;
-  if(!plug->dontUnload) {
-#if U_ENABLE_DYLOAD
-    uplug_closeLibrary(plug->lib, &subStatus);
-#endif
-  }
-  plug->lib = NULL;
-  if(U_SUCCESS(*status) && U_FAILURE(subStatus)) {
-    *status = subStatus;
-  }
-  /* shift plugins up and decrement count. */
-  if(U_SUCCESS(*status)) {
-    /* all ok- remove. */
-    pluginCount = uplug_removeEntryAt(pluginList, pluginCount, sizeof(plug[0]), uplug_pluginNumber(plug));
-  } else {
-    /* not ok- leave as a message. */
-    plug->awaitingLoad=FALSE;
-    plug->entrypoint=0;
-    plug->dontUnload=TRUE;
-  }
-}
-
-static void uplug_doUnloadPlug(UPlugData *plugToRemove, UErrorCode *status) {
-  if(plugToRemove != NULL) {
-    uplug_unloadPlug(plugToRemove, status);
-    uplug_deallocatePlug(plugToRemove, status);
-  }
-}
-
-U_CAPI void U_EXPORT2
-uplug_removePlug(UPlugData *plug, UErrorCode *status)  {
-  UPlugData *cursor = NULL;
-  UPlugData *plugToRemove = NULL;
-  if(U_FAILURE(*status)) return;
-
-  for(cursor=pluginList;cursor!=NULL;) {
-    if(cursor==plug) {
-      plugToRemove = plug;
-      cursor=NULL;
-    } else {
-      cursor = uplug_nextPlug(cursor);
-    }
-  }
-
-  uplug_doUnloadPlug(plugToRemove, status);
-}
-
-
-
-
-U_CAPI void U_EXPORT2
-uplug_setPlugNoUnload(UPlugData *data, UBool dontUnload)
-{
-  data->dontUnload = dontUnload;
-}
-
-
-U_CAPI void U_EXPORT2
-uplug_setPlugLevel(UPlugData *data, UPlugLevel level) {
-  data->level = level;
-}
-
-
-U_CAPI UPlugLevel U_EXPORT2
-uplug_getPlugLevel(UPlugData *data) {
-  return data->level;
-}
-
-
-U_CAPI void U_EXPORT2
-uplug_setPlugName(UPlugData *data, const char *name) {
-  uprv_strncpy(data->name, name, UPLUG_NAME_MAX);
-}
-
-
-U_CAPI const char * U_EXPORT2
-uplug_getPlugName(UPlugData *data) {
-  return data->name;
-}
-
-
-U_CAPI const char * U_EXPORT2
-uplug_getSymbolName(UPlugData *data) {
-  return data->sym;
-}
-
-U_CAPI const char * U_EXPORT2
-uplug_getLibraryName(UPlugData *data, UErrorCode *status) {
-  if(data->libName[0]) {
-    return data->libName;
-  } else {
-#if U_ENABLE_DYLOAD
-    return uplug_findLibrary(data->lib, status);
-#else
-    return NULL;
-#endif
-  }
-}
-
-U_CAPI void * U_EXPORT2
-uplug_getLibrary(UPlugData *data) {
-  return data->lib;
-}
-
-U_CAPI void * U_EXPORT2
-uplug_getContext(UPlugData *data) {
-  return data->context;
-}
-
-
-U_CAPI void U_EXPORT2
-uplug_setContext(UPlugData *data, void *context) {
-  data->context = context;
-}
-
-U_CAPI const char* U_EXPORT2
-uplug_getConfiguration(UPlugData *data) {
-  return data->config;
-}
-
-U_CAPI UPlugData* U_EXPORT2
-uplug_getPlugInternal(int32_t n) {
-  if(n <0 || n >= pluginCount) {
-    return NULL;
-  } else {
-    return &(pluginList[n]);
-  }
-}
-
-
-U_CAPI UErrorCode U_EXPORT2
-uplug_getPlugLoadStatus(UPlugData *plug) {
-  return plug->pluginStatus;
-}
-
-
-
-
-/**
- * Initialize a plugin fron an entrypoint and library - but don't load it.
- */
-static UPlugData* uplug_initPlugFromEntrypointAndLibrary(UPlugEntrypoint *entrypoint, const char *config, void *lib, const char *sym,
-                                                         UErrorCode *status) {
-  UPlugData *plug = NULL;
-
-  plug = uplug_allocatePlug(entrypoint, config, lib, sym, status);
-
-  if(U_SUCCESS(*status)) {
-    return plug;
-  } else {
-    uplug_deallocatePlug(plug, status);
-    return NULL;
-  }
-}
-
-U_CAPI UPlugData* U_EXPORT2
-uplug_loadPlugFromEntrypoint(UPlugEntrypoint *entrypoint, const char *config, UErrorCode *status) {
-  UPlugData* plug = uplug_initPlugFromEntrypointAndLibrary(entrypoint, config, NULL, NULL, status);
-  uplug_loadPlug(plug, status);
-  return plug;
-}
-
-#if U_ENABLE_DYLOAD
-
-static UPlugData*
-uplug_initErrorPlug(const char *libName, const char *sym, const char *config, const char *nameOrError, UErrorCode loadStatus, UErrorCode *status)
-{
-  UPlugData *plug = uplug_allocateEmptyPlug(status);
-  if(U_FAILURE(*status)) return NULL;
-
-  plug->pluginStatus = loadStatus;
-  plug->awaitingLoad = FALSE; /* Won't load. */
-  plug->dontUnload = TRUE; /* cannot unload. */
-
-  if(sym!=NULL) {
-    uprv_strncpy(plug->sym, sym, UPLUG_NAME_MAX);
-  }
-
-  if(libName!=NULL) {
-    uprv_strncpy(plug->libName, libName, UPLUG_NAME_MAX);
-  }
-
-  if(nameOrError!=NULL) {
-    uprv_strncpy(plug->name, nameOrError, UPLUG_NAME_MAX);
-  }
-
-  if(config!=NULL) {
-    uprv_strncpy(plug->config, config, UPLUG_NAME_MAX);
-  }
-
-  return plug;
-}
-
-/**
- * Fetch a plugin from DLL, and then initialize it from a library- but don't load it.
- */
-static UPlugData*
-uplug_initPlugFromLibrary(const char *libName, const char *sym, const char *config, UErrorCode *status) {
-  void *lib = NULL;
-  UPlugData *plug = NULL;
-  if(U_FAILURE(*status)) { return NULL; }
-  lib = uplug_openLibrary(libName, status);
-  if(lib!=NULL && U_SUCCESS(*status)) {
-    UPlugEntrypoint *entrypoint = NULL;
-    entrypoint = (UPlugEntrypoint*)uprv_dlsym_func(lib, sym, status);
-
-    if(entrypoint!=NULL&&U_SUCCESS(*status)) {
-      plug = uplug_initPlugFromEntrypointAndLibrary(entrypoint, config, lib, sym, status);
-      if(plug!=NULL&&U_SUCCESS(*status)) {
-        plug->lib = lib; /* plug takes ownership of library */
-        lib = NULL; /* library is now owned by plugin. */
-      }
-    } else {
-      UErrorCode subStatus = U_ZERO_ERROR;
-      plug = uplug_initErrorPlug(libName,sym,config,"ERROR: Could not load entrypoint",(lib==NULL)?U_MISSING_RESOURCE_ERROR:*status,&subStatus);
-    }
-    if(lib!=NULL) { /* still need to close the lib */
-      UErrorCode subStatus = U_ZERO_ERROR;
-      uplug_closeLibrary(lib, &subStatus); /* don't care here */
-    }
-  } else {
-    UErrorCode subStatus = U_ZERO_ERROR;
-    plug = uplug_initErrorPlug(libName,sym,config,"ERROR: could not load library",(lib==NULL)?U_MISSING_RESOURCE_ERROR:*status,&subStatus);
-  }
-  return plug;
-}
-
-U_CAPI UPlugData* U_EXPORT2
-uplug_loadPlugFromLibrary(const char *libName, const char *sym, const char *config, UErrorCode *status) {
-  UPlugData *plug = NULL;
-  if(U_FAILURE(*status)) { return NULL; }
-  plug = uplug_initPlugFromLibrary(libName, sym, config, status);
-  uplug_loadPlug(plug, status);
-
-  return plug;
-}
-
-#endif
-
-static UPlugLevel gCurrentLevel = UPLUG_LEVEL_LOW;
-
-U_CAPI UPlugLevel U_EXPORT2 uplug_getCurrentLevel() {
-  return gCurrentLevel;
-}
-
-static UBool U_CALLCONV uplug_cleanup(void)
-{
-  int32_t i;
-
-  UPlugData *pluginToRemove;
-  /* cleanup plugs */
-  for(i=0;i<pluginCount;i++) {
-    UErrorCode subStatus = U_ZERO_ERROR;
-    pluginToRemove = &pluginList[i];
-    /* unload and deallocate */
-    uplug_doUnloadPlug(pluginToRemove, &subStatus);
-  }
-  /* close other held libs? */
-  gCurrentLevel = UPLUG_LEVEL_LOW;
-  return TRUE;
-}
-
-#if U_ENABLE_DYLOAD
-
-static void uplug_loadWaitingPlugs(UErrorCode *status) {
-  int32_t i;
-  UPlugLevel currentLevel = uplug_getCurrentLevel();
-
-  if(U_FAILURE(*status)) {
-    return;
-  }
-#if UPLUG_TRACE
-  DBG((stderr,  "uplug_loadWaitingPlugs() Level: %d\n", currentLevel));
-#endif
-  /* pass #1: low level plugs */
-  for(i=0;i<pluginCount;i++) {
-    UErrorCode subStatus = U_ZERO_ERROR;
-    UPlugData *pluginToLoad = &pluginList[i];
-    if(pluginToLoad->awaitingLoad) {
-      if(pluginToLoad->level == UPLUG_LEVEL_LOW) {
-        if(currentLevel > UPLUG_LEVEL_LOW) {
-          pluginToLoad->pluginStatus = U_PLUGIN_TOO_HIGH;
-        } else {
-          UPlugLevel newLevel;
-          uplug_loadPlug(pluginToLoad, &subStatus);
-          newLevel = uplug_getCurrentLevel();
-          if(newLevel > currentLevel) {
-            pluginToLoad->pluginStatus = U_PLUGIN_CHANGED_LEVEL_WARNING;
-            currentLevel = newLevel;
-          }
-        }
-        pluginToLoad->awaitingLoad = FALSE;
-      }
-    }
-  }
-  for(i=0;i<pluginCount;i++) {
-    UErrorCode subStatus = U_ZERO_ERROR;
-    UPlugData *pluginToLoad = &pluginList[i];
-
-    if(pluginToLoad->awaitingLoad) {
-      if(pluginToLoad->level == UPLUG_LEVEL_INVALID) {
-        pluginToLoad->pluginStatus = U_PLUGIN_DIDNT_SET_LEVEL;
-      } else if(pluginToLoad->level == UPLUG_LEVEL_UNKNOWN) {
-        pluginToLoad->pluginStatus = U_INTERNAL_PROGRAM_ERROR;
-      } else {
-        uplug_loadPlug(pluginToLoad, &subStatus);
-      }
-      pluginToLoad->awaitingLoad = FALSE;
-    }
-  }
-
-#if UPLUG_TRACE
-  DBG((stderr,  " Done Loading Plugs. Level: %d\n", (int32_t)uplug_getCurrentLevel()));
-#endif
-}
-
-/* Name of the plugin config file */
-static char plugin_file[2048] = "";
-#endif
-
-U_CAPI const char* U_EXPORT2
-uplug_getPluginFile() {
-#if U_ENABLE_DYLOAD && !UCONFIG_NO_FILE_IO
-  return plugin_file;
-#else
-  return NULL;
-#endif
-}
-
-
-//  uplug_init()  is called first thing from u_init().
-
-U_CAPI void U_EXPORT2
-uplug_init(UErrorCode *status) {
-#if !U_ENABLE_DYLOAD
-  (void)status; /* unused */
-#elif !UCONFIG_NO_FILE_IO
-  CharString plugin_dir;
-  const char *env = getenv("ICU_PLUGINS");
-
-  if(U_FAILURE(*status)) return;
-  if(env != NULL) {
-    plugin_dir.append(env, -1, *status);
-  }
-  if(U_FAILURE(*status)) return;
-
-#if defined(DEFAULT_ICU_PLUGINS)
-  if(plugin_dir.isEmpty()) {
-    plugin_dir.append(DEFAULT_ICU_PLUGINS, -1, *status);
-  }
-#endif
-
-#if UPLUG_TRACE
-  DBG((stderr, "ICU_PLUGINS=%s\n", plugin_dir.data()));
-#endif
-
-  if(!plugin_dir.isEmpty()) {
-    FILE *f;
-
-    CharString pluginFile;
-#ifdef OS390BATCH
-/* There are potentially a lot of ways to implement a plugin directory on OS390/zOS  */
-/* Keeping in mind that unauthorized file access is logged, monitored, and enforced  */
-/* I've chosen to open a DDNAME if BATCH and leave it alone for (presumably) UNIX    */
-/* System Services.  Alternative techniques might be allocating a member in          */
-/* SYS1.PARMLIB or setting an environment variable "ICU_PLUGIN_PATH" (?).  The       */
-/* DDNAME can be connected to a file in the HFS if need be.                          */
-
-    pluginFile.append("//DD:ICUPLUG", -1, *status);        /* JAM 20 Oct 2011 */
-#else
-    pluginFile.append(plugin_dir, *status);
-    pluginFile.append(U_FILE_SEP_STRING, -1, *status);
-    pluginFile.append("icuplugins", -1, *status);
-    pluginFile.append(U_ICU_VERSION_SHORT, -1, *status);
-    pluginFile.append(".txt", -1, *status);
-#endif
-
-#if UPLUG_TRACE
-    DBG((stderr, "status=%s\n", u_errorName(*status)));
-#endif
-
-    if(U_FAILURE(*status)) {
-      return;
-    }
-    if((size_t)pluginFile.length() > (sizeof(plugin_file)-1)) {
-      *status = U_BUFFER_OVERFLOW_ERROR;
-#if UPLUG_TRACE
-      DBG((stderr, "status=%s\n", u_errorName(*status)));
-#endif
-      return;
-    }
-
-    /* plugin_file is not used for processing - it is only used
-       so that uplug_getPluginFile() works (i.e. icuinfo)
-    */
-    pluginFile.extract(plugin_file, sizeof(plugin_file), *status);
-
-#if UPLUG_TRACE
-    DBG((stderr, "pluginfile= %s len %d/%d\n", plugin_file, (int)strlen(plugin_file), (int)sizeof(plugin_file)));
-#endif
-
-#ifdef __MVS__
-    if (iscics()) /* 12 Nov 2011 JAM */
-    {
-        f = NULL;
-    }
-    else
-#endif
-    {
-        f = fopen(pluginFile.data(), "r");
-    }
-
-    if(f != NULL) {
-      char linebuf[1024];
-      char *p, *libName=NULL, *symName=NULL, *config=NULL;
-      int32_t line = 0;
-
-
-      while(fgets(linebuf,1023,f)) {
-        line++;
-
-        if(!*linebuf || *linebuf=='#') {
-          continue;
-        } else {
-          p = linebuf;
-          while(*p&&isspace((int)*p))
-            p++;
-          if(!*p || *p=='#') continue;
-          libName = p;
-          while(*p&&!isspace((int)*p)) {
-            p++;
-          }
-          if(!*p || *p=='#') continue; /* no tab after libname */
-          *p=0; /* end of libname */
-          p++;
-          while(*p&&isspace((int)*p)) {
-            p++;
-          }
-          if(!*p||*p=='#') continue; /* no symname after libname +tab */
-          symName = p;
-          while(*p&&!isspace((int)*p)) {
-            p++;
-          }
-
-          if(*p) { /* has config */
-            *p=0;
-            ++p;
-            while(*p&&isspace((int)*p)) {
-              p++;
-            }
-            if(*p) {
-              config = p;
-            }
-          }
-
-          /* chop whitespace at the end of the config */
-          if(config!=NULL&&*config!=0) {
-            p = config+strlen(config);
-            while(p>config&&isspace((int)*(--p))) {
-              *p=0;
-            }
-          }
-
-          /* OK, we're good. */
-          {
-            UErrorCode subStatus = U_ZERO_ERROR;
-            UPlugData *plug = uplug_initPlugFromLibrary(libName, symName, config, &subStatus);
-            if(U_FAILURE(subStatus) && U_SUCCESS(*status)) {
-              *status = subStatus;
-            }
-#if UPLUG_TRACE
-            DBG((stderr, "PLUGIN libName=[%s], sym=[%s], config=[%s]\n", libName, symName, config));
-            DBG((stderr, " -> %p, %s\n", (void*)plug, u_errorName(subStatus)));
-#else
-            (void)plug; /* unused */
-#endif
-          }
-        }
-      }
-      fclose(f);
-    } else {
-#if UPLUG_TRACE
-      DBG((stderr, "Can't open plugin file %s\n", plugin_file));
-#endif
-    }
-  }
-  uplug_loadWaitingPlugs(status);
-#endif /* U_ENABLE_DYLOAD */
-  gCurrentLevel = UPLUG_LEVEL_HIGH;
-  ucln_registerCleanup(UCLN_UPLUG, uplug_cleanup);
-}
-
-#endif
-=======
-// © 2016 and later: Unicode, Inc. and others.
-// License & terms of use: http://www.unicode.org/copyright.html
-/*
-******************************************************************************
-*
-*   Copyright (C) 2009-2015, International Business Machines
-*   Corporation and others.  All Rights Reserved.
-*
-******************************************************************************
-*
-*  FILE NAME : icuplug.c
-*
-*   Date         Name        Description
-*   10/29/2009   sl          New.
-******************************************************************************
-*/
-
-#include "unicode/icuplug.h"
-
-
-#if UCONFIG_ENABLE_PLUGINS
-
-
-#include "icuplugimp.h"
-#include "cstring.h"
-#include "cmemory.h"
-#include "putilimp.h"
-#include "ucln.h"
-#include <stdio.h>
-#ifdef __MVS__  /* defined by z/OS compiler */
-#define _POSIX_SOURCE
-#include <cics.h> /* 12 Nov 2011 JAM iscics() function */
-#endif
-#include "charstr.h"
-
-using namespace icu;
-
-#ifndef UPLUG_TRACE
-#define UPLUG_TRACE 0
-#endif
-
-#if UPLUG_TRACE
-#include <stdio.h>
-#define DBG(x) fprintf(stderr, "%s:%d: ",__FILE__,__LINE__); fprintf x
-#endif
-
-/**
- * Internal structure of an ICU plugin. 
- */
-
-struct UPlugData {
-  UPlugEntrypoint  *entrypoint; /**< plugin entrypoint */
-  uint32_t structSize;    /**< initialized to the size of this structure */
-  uint32_t token;         /**< must be U_PLUG_TOKEN */
-  void *lib;              /**< plugin library, or nullptr */
-  char libName[UPLUG_NAME_MAX];   /**< library name */
-  char sym[UPLUG_NAME_MAX];        /**< plugin symbol, or nullptr */
-  char config[UPLUG_NAME_MAX];     /**< configuration data */
-  void *context;          /**< user context data */
-  char name[UPLUG_NAME_MAX];   /**< name of plugin */
-  UPlugLevel  level; /**< level of plugin */
-  UBool   awaitingLoad; /**< true if the plugin is awaiting a load call */
-  UBool   dontUnload; /**< true if plugin must stay resident (leak plugin and lib) */
-  UErrorCode pluginStatus; /**< status code of plugin */
-};
-
-
-
-#define UPLUG_LIBRARY_INITIAL_COUNT 8
-#define UPLUG_PLUGIN_INITIAL_COUNT 12
-
-/**
- * Remove an item
- * @param list the full list
- * @param listSize the number of entries in the list
- * @param memberSize the size of one member
- * @param itemToRemove the item number of the member
- * @return the new listsize 
- */
-static int32_t uplug_removeEntryAt(void *list, int32_t listSize, int32_t memberSize, int32_t itemToRemove) {
-  uint8_t *bytePtr = (uint8_t *)list;
-    
-  /* get rid of some bad cases first */
-  if(listSize<1) {
-    return listSize;
-  }
-    
-  /* is there anything to move? */
-  if(listSize > itemToRemove+1) {
-    memmove(bytePtr+(itemToRemove*memberSize), bytePtr+((itemToRemove+1)*memberSize), memberSize);
-  }
-    
-  return listSize-1;
-}
-
-
-
-
-#if U_ENABLE_DYLOAD
-/**
- * Library management. Internal. 
- * @internal
- */
-struct UPlugLibrary;
-
-/**
- * Library management. Internal. 
- * @internal
- */
-typedef struct UPlugLibrary {
-  void *lib;                           /**< library ptr */
-  char name[UPLUG_NAME_MAX]; /**< library name */
-  uint32_t ref;                        /**< reference count */
-} UPlugLibrary;
-
-static UPlugLibrary   staticLibraryList[UPLUG_LIBRARY_INITIAL_COUNT];
-static UPlugLibrary * libraryList = staticLibraryList;
-static int32_t libraryCount = 0;
-static int32_t libraryMax = UPLUG_LIBRARY_INITIAL_COUNT;
-
-/**
- * Search for a library. Doesn't lock
- * @param libName libname to search for
- * @return the library's struct
- */
-static int32_t searchForLibraryName(const char *libName) {
-  int32_t i;
-    
-  for(i=0;i<libraryCount;i++) {
-    if(!uprv_strcmp(libName, libraryList[i].name)) {
-      return i;
-    }
-  }
-  return -1;
-}
-
-static int32_t searchForLibrary(void *lib) {
-  int32_t i;
-    
-  for(i=0;i<libraryCount;i++) {
-    if(lib==libraryList[i].lib) {
-      return i;
-    }
-  }
-  return -1;
-}
-
-U_CAPI char * U_EXPORT2
-uplug_findLibrary(void *lib, UErrorCode *status) {
-  int32_t libEnt;
-  char *ret = nullptr;
-  if(U_FAILURE(*status)) {
-    return nullptr;
-  }
-  libEnt = searchForLibrary(lib);
-  if(libEnt!=-1) { 
-    ret = libraryList[libEnt].name;
-  } else {
-    *status = U_MISSING_RESOURCE_ERROR;
-  }
-  return ret;
-}
-
-U_CAPI void * U_EXPORT2
-uplug_openLibrary(const char *libName, UErrorCode *status) {
-  int32_t libEntry = -1;
-  void *lib = nullptr;
-    
-  if(U_FAILURE(*status)) return nullptr;
-
-  libEntry = searchForLibraryName(libName);
-  if(libEntry == -1) {
-    libEntry = libraryCount++;
-    if(libraryCount >= libraryMax) {
-      /* Ran out of library slots. Statically allocated because we can't depend on allocating memory.. */
-      *status = U_MEMORY_ALLOCATION_ERROR;
-#if UPLUG_TRACE
-      DBG((stderr, "uplug_openLibrary() - out of library slots (max %d)\n", libraryMax));
-#endif
-      return nullptr;
-    }
-    /* Some operating systems don't want 
-       DL operations from multiple threads. */
-    libraryList[libEntry].lib = uprv_dl_open(libName, status);
-#if UPLUG_TRACE
-    DBG((stderr, "uplug_openLibrary(%s,%s) libEntry %d, lib %p\n", libName, u_errorName(*status), libEntry, lib));
-#endif
-        
-    if(libraryList[libEntry].lib == nullptr || U_FAILURE(*status)) {
-      /* cleanup. */
-      libraryList[libEntry].lib = nullptr; /* failure with open */
-      libraryList[libEntry].name[0] = 0;
-#if UPLUG_TRACE
-      DBG((stderr, "uplug_openLibrary(%s,%s) libEntry %d, lib %p\n", libName, u_errorName(*status), libEntry, lib));
-#endif
-      /* no need to free - just won't increase the count. */
-      libraryCount--;
-    } else { /* is it still there? */
-      /* link it in */
-      uprv_strncpy(libraryList[libEntry].name,libName,UPLUG_NAME_MAX);
-      libraryList[libEntry].ref=1;
-      lib = libraryList[libEntry].lib;
-    }
-
-  } else {
-    lib = libraryList[libEntry].lib;
-    libraryList[libEntry].ref++;
-  }
-  return lib;
-}
-
-U_CAPI void U_EXPORT2
-uplug_closeLibrary(void *lib, UErrorCode *status) {
-  int32_t i;
-    
-#if UPLUG_TRACE
-  DBG((stderr, "uplug_closeLibrary(%p,%s) list %p\n", lib, u_errorName(*status), (void*)libraryList));
-#endif
-  if(U_FAILURE(*status)) return;
-    
-  for(i=0;i<libraryCount;i++) {
-    if(lib==libraryList[i].lib) {
-      if(--(libraryList[i].ref) == 0) {
-        uprv_dl_close(libraryList[i].lib, status);
-        libraryCount = uplug_removeEntryAt(libraryList, libraryCount, sizeof(*libraryList), i);
-      }
-      return;
-    }
-  }
-  *status = U_INTERNAL_PROGRAM_ERROR; /* could not find the entry! */
-}
-
-#endif
-
-static UPlugData pluginList[UPLUG_PLUGIN_INITIAL_COUNT];
-static int32_t pluginCount = 0;
-
-
-
-  
-static int32_t uplug_pluginNumber(UPlugData* d) {
-  UPlugData *pastPlug = &pluginList[pluginCount];
-  if(d<=pluginList) {
-    return 0;
-  } else if(d>=pastPlug) {
-    return pluginCount;
-  } else {
-    return (d-pluginList)/sizeof(pluginList[0]);
-  }
-}
-
-
-U_CAPI UPlugData * U_EXPORT2
-uplug_nextPlug(UPlugData *prior) {
-  if(prior==nullptr) {
-    return pluginList;
-  } else {
-    UPlugData *nextPlug = &prior[1];
-    UPlugData *pastPlug = &pluginList[pluginCount];
-    
-    if(nextPlug>=pastPlug) {
-      return nullptr;
-    } else {
-      return nextPlug;
-    }
-  }
-}
-
-
-
-/**
- * Call the plugin with some params
- */
-static void uplug_callPlug(UPlugData *plug, UPlugReason reason, UErrorCode *status) {
-  UPlugTokenReturn token;
-  if(plug==nullptr||U_FAILURE(*status)) {
-    return;
-  }
-  token = (*(plug->entrypoint))(plug, reason, status);
-  if(token!=UPLUG_TOKEN) {
-    *status = U_INTERNAL_PROGRAM_ERROR;
-  }
-}
-
-
-static void uplug_unloadPlug(UPlugData *plug, UErrorCode *status) {
-  if(plug->awaitingLoad) {  /* shouldn't happen. Plugin hasn't been loaded yet.*/
-    *status = U_INTERNAL_PROGRAM_ERROR;
-    return; 
-  }
-  if(U_SUCCESS(plug->pluginStatus)) {
-    /* Don't unload a plug which has a failing load status - means it didn't actually load. */
-    uplug_callPlug(plug, UPLUG_REASON_UNLOAD, status);
-  }
-}
-
-static void uplug_queryPlug(UPlugData *plug, UErrorCode *status) {
-  if(!plug->awaitingLoad || !(plug->level == UPLUG_LEVEL_UNKNOWN) ) {  /* shouldn't happen. Plugin hasn't been loaded yet.*/
-    *status = U_INTERNAL_PROGRAM_ERROR;
-    return; 
-  }
-  plug->level = UPLUG_LEVEL_INVALID;
-  uplug_callPlug(plug, UPLUG_REASON_QUERY, status);
-  if(U_SUCCESS(*status)) { 
-    if(plug->level == UPLUG_LEVEL_INVALID) {
-      plug->pluginStatus = U_PLUGIN_DIDNT_SET_LEVEL;
-      plug->awaitingLoad = false;
-    }
-  } else {
-    plug->pluginStatus = U_INTERNAL_PROGRAM_ERROR;
-    plug->awaitingLoad = false;
-  }
-}
-
-
-static void uplug_loadPlug(UPlugData *plug, UErrorCode *status) {
-  if(U_FAILURE(*status)) {
-    return;
-  }
-  if(!plug->awaitingLoad || (plug->level < UPLUG_LEVEL_LOW) ) {  /* shouldn't happen. Plugin hasn't been loaded yet.*/
-    *status = U_INTERNAL_PROGRAM_ERROR;
-    return;
-  }
-  uplug_callPlug(plug, UPLUG_REASON_LOAD, status);
-  plug->awaitingLoad = false;
-  if(!U_SUCCESS(*status)) {
-    plug->pluginStatus = U_INTERNAL_PROGRAM_ERROR;
-  }
-}
-
-static UPlugData *uplug_allocateEmptyPlug(UErrorCode *status)
-{
-  UPlugData *plug = nullptr;
-
-  if(U_FAILURE(*status)) {
-    return nullptr;
-  }
-
-  if(pluginCount == UPLUG_PLUGIN_INITIAL_COUNT) {
-    *status = U_MEMORY_ALLOCATION_ERROR;
-    return nullptr;
-  }
-
-  plug = &pluginList[pluginCount++];
-
-  plug->token = UPLUG_TOKEN;
-  plug->structSize = sizeof(UPlugData);
-  plug->name[0]=0;
-  plug->level = UPLUG_LEVEL_UNKNOWN; /* initialize to null state */
-  plug->awaitingLoad = true;
-  plug->dontUnload = false;
-  plug->pluginStatus = U_ZERO_ERROR;
-  plug->libName[0] = 0;
-  plug->config[0]=0;
-  plug->sym[0]=0;
-  plug->lib=nullptr;
-  plug->entrypoint=nullptr;
-
-
-  return plug;
-}
-
-static UPlugData *uplug_allocatePlug(UPlugEntrypoint *entrypoint, const char *config, void *lib, const char *symName,
-                                     UErrorCode *status) {
-  UPlugData *plug = uplug_allocateEmptyPlug(status);
-  if(U_FAILURE(*status)) {
-    return nullptr;
-  }
-
-  if(config!=nullptr) {
-    uprv_strncpy(plug->config, config, UPLUG_NAME_MAX);
-  } else {
-    plug->config[0] = 0;
-  }
-    
-  if(symName!=nullptr) {
-    uprv_strncpy(plug->sym, symName, UPLUG_NAME_MAX);
-  } else {
-    plug->sym[0] = 0;
-  }
-    
-  plug->entrypoint = entrypoint;
-  plug->lib = lib;
-  uplug_queryPlug(plug, status);
-    
-  return plug;
-}
-
-static void uplug_deallocatePlug(UPlugData *plug, UErrorCode *status) {
-  UErrorCode subStatus = U_ZERO_ERROR;
-  if(!plug->dontUnload) {
-#if U_ENABLE_DYLOAD
-    uplug_closeLibrary(plug->lib, &subStatus);
-#endif
-  }
-  plug->lib = nullptr;
-  if(U_SUCCESS(*status) && U_FAILURE(subStatus)) {
-    *status = subStatus;
-  }
-  /* shift plugins up and decrement count. */
-  if(U_SUCCESS(*status)) {
-    /* all ok- remove. */
-    pluginCount = uplug_removeEntryAt(pluginList, pluginCount, sizeof(plug[0]), uplug_pluginNumber(plug));
-  } else {
-    /* not ok- leave as a message. */
-    plug->awaitingLoad=false;
-    plug->entrypoint=0;
-    plug->dontUnload=true;
-  }
-}
-
-static void uplug_doUnloadPlug(UPlugData *plugToRemove, UErrorCode *status) {
-  if(plugToRemove != nullptr) {
-    uplug_unloadPlug(plugToRemove, status);
-    uplug_deallocatePlug(plugToRemove, status);
-  }
-}
-
-U_CAPI void U_EXPORT2
-uplug_removePlug(UPlugData *plug, UErrorCode *status)  {
-  UPlugData *cursor = nullptr;
-  UPlugData *plugToRemove = nullptr;
-  if(U_FAILURE(*status)) return;
-    
-  for(cursor=pluginList;cursor!=nullptr;) {
-    if(cursor==plug) {
-      plugToRemove = plug;
-      cursor=nullptr;
-    } else {
-      cursor = uplug_nextPlug(cursor);
-    }
-  }
-    
-  uplug_doUnloadPlug(plugToRemove, status);
-}
-
-
-
-
-U_CAPI void U_EXPORT2 
-uplug_setPlugNoUnload(UPlugData *data, UBool dontUnload)
-{
-  data->dontUnload = dontUnload;
-}
-
-
-U_CAPI void U_EXPORT2
-uplug_setPlugLevel(UPlugData *data, UPlugLevel level) {
-  data->level = level;
-}
-
-
-U_CAPI UPlugLevel U_EXPORT2
-uplug_getPlugLevel(UPlugData *data) {
-  return data->level;
-}
-
-
-U_CAPI void U_EXPORT2
-uplug_setPlugName(UPlugData *data, const char *name) {
-  uprv_strncpy(data->name, name, UPLUG_NAME_MAX);
-}
-
-
-U_CAPI const char * U_EXPORT2
-uplug_getPlugName(UPlugData *data) {
-  return data->name;
-}
-
-
-U_CAPI const char * U_EXPORT2
-uplug_getSymbolName(UPlugData *data) {
-  return data->sym;
-}
-
-U_CAPI const char * U_EXPORT2
-uplug_getLibraryName(UPlugData *data, UErrorCode *status) {
-  if(data->libName[0]) {
-    return data->libName;
-  } else {
-#if U_ENABLE_DYLOAD
-    return uplug_findLibrary(data->lib, status);
-#else
-    return nullptr;
-#endif
-  }
-}
-
-U_CAPI void * U_EXPORT2
-uplug_getLibrary(UPlugData *data) {
-  return data->lib;
-}
-
-U_CAPI void * U_EXPORT2
-uplug_getContext(UPlugData *data) {
-  return data->context;
-}
-
-
-U_CAPI void U_EXPORT2
-uplug_setContext(UPlugData *data, void *context) {
-  data->context = context;
-}
-
-U_CAPI const char* U_EXPORT2
-uplug_getConfiguration(UPlugData *data) {
-  return data->config;
-}
-
-U_CAPI UPlugData* U_EXPORT2
-uplug_getPlugInternal(int32_t n) { 
-  if(n <0 || n >= pluginCount) {
-    return nullptr;
-  } else { 
-    return &(pluginList[n]);
-  }
-}
-
-
-U_CAPI UErrorCode U_EXPORT2
-uplug_getPlugLoadStatus(UPlugData *plug) {
-  return plug->pluginStatus;
-}
-
-
-
-
-/**
- * Initialize a plugin from an entrypoint and library - but don't load it.
- */
-static UPlugData* uplug_initPlugFromEntrypointAndLibrary(UPlugEntrypoint *entrypoint, const char *config, void *lib, const char *sym,
-                                                         UErrorCode *status) {
-  UPlugData *plug = nullptr;
-
-  plug = uplug_allocatePlug(entrypoint, config, lib, sym, status);
-
-  if(U_SUCCESS(*status)) {
-    return plug;
-  } else {
-    uplug_deallocatePlug(plug, status);
-    return nullptr;
-  }
-}
-
-U_CAPI UPlugData* U_EXPORT2
-uplug_loadPlugFromEntrypoint(UPlugEntrypoint *entrypoint, const char *config, UErrorCode *status) {
-  UPlugData* plug = uplug_initPlugFromEntrypointAndLibrary(entrypoint, config, nullptr, nullptr, status);
-  uplug_loadPlug(plug, status);
-  return plug;
-}
-
-#if U_ENABLE_DYLOAD
-
-static UPlugData* 
-uplug_initErrorPlug(const char *libName, const char *sym, const char *config, const char *nameOrError, UErrorCode loadStatus, UErrorCode *status)
-{
-  UPlugData *plug = uplug_allocateEmptyPlug(status);
-  if(U_FAILURE(*status)) return nullptr;
-
-  plug->pluginStatus = loadStatus;
-  plug->awaitingLoad = false; /* Won't load. */
-  plug->dontUnload = true; /* cannot unload. */
-
-  if(sym!=nullptr) {
-    uprv_strncpy(plug->sym, sym, UPLUG_NAME_MAX);
-  }
-
-  if(libName!=nullptr) {
-    uprv_strncpy(plug->libName, libName, UPLUG_NAME_MAX);
-  }
-
-  if(nameOrError!=nullptr) {
-    uprv_strncpy(plug->name, nameOrError, UPLUG_NAME_MAX);
-  }
-
-  if(config!=nullptr) {
-    uprv_strncpy(plug->config, config, UPLUG_NAME_MAX);
-  }
-
-  return plug;
-}
-
-/**
- * Fetch a plugin from DLL, and then initialize it from a library- but don't load it.
- */
-static UPlugData* 
-uplug_initPlugFromLibrary(const char *libName, const char *sym, const char *config, UErrorCode *status) {
-  void *lib = nullptr;
-  UPlugData *plug = nullptr;
-  if(U_FAILURE(*status)) { return nullptr; }
-  lib = uplug_openLibrary(libName, status);
-  if(lib!=nullptr && U_SUCCESS(*status)) {
-    UPlugEntrypoint *entrypoint = nullptr;
-    entrypoint = (UPlugEntrypoint*)uprv_dlsym_func(lib, sym, status);
-
-    if(entrypoint!=nullptr&&U_SUCCESS(*status)) {
-      plug = uplug_initPlugFromEntrypointAndLibrary(entrypoint, config, lib, sym, status);
-      if(plug!=nullptr&&U_SUCCESS(*status)) {
-        plug->lib = lib; /* plug takes ownership of library */
-        lib = nullptr; /* library is now owned by plugin. */
-      }
-    } else {
-      UErrorCode subStatus = U_ZERO_ERROR;
-      plug = uplug_initErrorPlug(libName,sym,config,"ERROR: Could not load entrypoint",(lib==nullptr)?U_MISSING_RESOURCE_ERROR:*status,&subStatus);
-    }
-    if(lib!=nullptr) { /* still need to close the lib */
-      UErrorCode subStatus = U_ZERO_ERROR;
-      uplug_closeLibrary(lib, &subStatus); /* don't care here */
-    }
-  } else {
-    UErrorCode subStatus = U_ZERO_ERROR;
-    plug = uplug_initErrorPlug(libName,sym,config,"ERROR: could not load library",(lib==nullptr)?U_MISSING_RESOURCE_ERROR:*status,&subStatus);
-  }
-  return plug;
-}
-
-U_CAPI UPlugData* U_EXPORT2
-uplug_loadPlugFromLibrary(const char *libName, const char *sym, const char *config, UErrorCode *status) { 
-  UPlugData *plug = nullptr;
-  if(U_FAILURE(*status)) { return nullptr; }
-  plug = uplug_initPlugFromLibrary(libName, sym, config, status);
-  uplug_loadPlug(plug, status);
-
-  return plug;
-}
-
-#endif
-
-static UPlugLevel gCurrentLevel = UPLUG_LEVEL_LOW;
-
-U_CAPI UPlugLevel U_EXPORT2 uplug_getCurrentLevel() {
-  return gCurrentLevel;
-}
-
-static UBool U_CALLCONV uplug_cleanup()
-{
-  int32_t i;
-    
-  UPlugData *pluginToRemove;
-  /* cleanup plugs */
-  for(i=0;i<pluginCount;i++) {
-    UErrorCode subStatus = U_ZERO_ERROR;
-    pluginToRemove = &pluginList[i];
-    /* unload and deallocate */
-    uplug_doUnloadPlug(pluginToRemove, &subStatus);
-  }
-  /* close other held libs? */
-  gCurrentLevel = UPLUG_LEVEL_LOW;
-  return true;
-}
-
-#if U_ENABLE_DYLOAD
-
-static void uplug_loadWaitingPlugs(UErrorCode *status) {
-  int32_t i;
-  UPlugLevel currentLevel = uplug_getCurrentLevel();
-    
-  if(U_FAILURE(*status)) {
-    return;
-  }
-#if UPLUG_TRACE
-  DBG((stderr,  "uplug_loadWaitingPlugs() Level: %d\n", currentLevel));
-#endif
-  /* pass #1: low level plugs */
-  for(i=0;i<pluginCount;i++) {
-    UErrorCode subStatus = U_ZERO_ERROR;
-    UPlugData *pluginToLoad = &pluginList[i];
-    if(pluginToLoad->awaitingLoad) {
-      if(pluginToLoad->level == UPLUG_LEVEL_LOW) {
-        if(currentLevel > UPLUG_LEVEL_LOW) {
-          pluginToLoad->pluginStatus = U_PLUGIN_TOO_HIGH;
-        } else {
-          UPlugLevel newLevel;
-          uplug_loadPlug(pluginToLoad, &subStatus);
-          newLevel = uplug_getCurrentLevel();
-          if(newLevel > currentLevel) {
-            pluginToLoad->pluginStatus = U_PLUGIN_CHANGED_LEVEL_WARNING;
-            currentLevel = newLevel;
-          }
-        }
-        pluginToLoad->awaitingLoad = false;
-      } 
-    }
-  }    
-  for(i=0;i<pluginCount;i++) {
-    UErrorCode subStatus = U_ZERO_ERROR;
-    UPlugData *pluginToLoad = &pluginList[i];
-        
-    if(pluginToLoad->awaitingLoad) {
-      if(pluginToLoad->level == UPLUG_LEVEL_INVALID) { 
-        pluginToLoad->pluginStatus = U_PLUGIN_DIDNT_SET_LEVEL;
-      } else if(pluginToLoad->level == UPLUG_LEVEL_UNKNOWN) {
-        pluginToLoad->pluginStatus = U_INTERNAL_PROGRAM_ERROR;
-      } else {
-        uplug_loadPlug(pluginToLoad, &subStatus);
-      }
-      pluginToLoad->awaitingLoad = false;
-    }
-  }
-    
-#if UPLUG_TRACE
-  DBG((stderr,  " Done Loading Plugs. Level: %d\n", (int32_t)uplug_getCurrentLevel()));
-#endif
-}
-
-/* Name of the plugin config file */
-static char plugin_file[2048] = "";
-#endif
-
-U_CAPI const char* U_EXPORT2
-uplug_getPluginFile() {
-#if U_ENABLE_DYLOAD && !UCONFIG_NO_FILE_IO
-  return plugin_file;
-#else
-  return nullptr;
-#endif
-}
-
-
-//  uplug_init()  is called first thing from u_init().
-
-U_CAPI void U_EXPORT2
-uplug_init(UErrorCode *status) {
-#if !U_ENABLE_DYLOAD
-  (void)status; /* unused */
-#elif !UCONFIG_NO_FILE_IO
-  CharString plugin_dir;
-  const char *env = getenv("ICU_PLUGINS");
-
-  if(U_FAILURE(*status)) return;
-  if(env != nullptr) {
-    plugin_dir.append(env, -1, *status);
-  }
-  if(U_FAILURE(*status)) return;
-
-#if defined(DEFAULT_ICU_PLUGINS) 
-  if(plugin_dir.isEmpty()) {
-    plugin_dir.append(DEFAULT_ICU_PLUGINS, -1, *status);
-  }
-#endif
-
-#if UPLUG_TRACE
-  DBG((stderr, "ICU_PLUGINS=%s\n", plugin_dir.data()));
-#endif
-
-  if(!plugin_dir.isEmpty()) {
-    FILE *f;
-        
-    CharString pluginFile;
-#ifdef OS390BATCH
-/* There are potentially a lot of ways to implement a plugin directory on OS390/zOS  */
-/* Keeping in mind that unauthorized file access is logged, monitored, and enforced  */
-/* I've chosen to open a DDNAME if BATCH and leave it alone for (presumably) UNIX    */
-/* System Services.  Alternative techniques might be allocating a member in          */
-/* SYS1.PARMLIB or setting an environment variable "ICU_PLUGIN_PATH" (?).  The       */
-/* DDNAME can be connected to a file in the HFS if need be.                          */
-
-    pluginFile.append("//DD:ICUPLUG", -1, *status);        /* JAM 20 Oct 2011 */
-#else
-    pluginFile.append(plugin_dir, *status);
-    pluginFile.append(U_FILE_SEP_STRING, -1, *status);
-    pluginFile.append("icuplugins", -1, *status);
-    pluginFile.append(U_ICU_VERSION_SHORT, -1, *status);
-    pluginFile.append(".txt", -1, *status);
-#endif
-
-#if UPLUG_TRACE
-    DBG((stderr, "status=%s\n", u_errorName(*status)));
-#endif
-
-    if(U_FAILURE(*status)) {
-      return;
-    }
-    if((size_t)pluginFile.length() > (sizeof(plugin_file)-1)) {
-      *status = U_BUFFER_OVERFLOW_ERROR;
-#if UPLUG_TRACE
-      DBG((stderr, "status=%s\n", u_errorName(*status)));
-#endif
-      return;
-    }
-    
-    /* plugin_file is not used for processing - it is only used 
-       so that uplug_getPluginFile() works (i.e. icuinfo)
-    */
-    pluginFile.extract(plugin_file, sizeof(plugin_file), *status);
-
-#if UPLUG_TRACE
-    DBG((stderr, "pluginfile= %s len %d/%d\n", plugin_file, (int)strlen(plugin_file), (int)sizeof(plugin_file)));
-#endif
-        
-#ifdef __MVS__
-    if (iscics()) /* 12 Nov 2011 JAM */
-    {
-        f = nullptr;
-    }
-    else
-#endif
-    {
-        f = fopen(pluginFile.data(), "r");
-    }
-
-    if(f != nullptr) {
-      char linebuf[1024];
-      char *p, *libName=nullptr, *symName=nullptr, *config=nullptr;
-      int32_t line = 0;
-            
-            
-      while(fgets(linebuf,1023,f)) {
-        line++;
-
-        if(!*linebuf || *linebuf=='#') {
-          continue;
-        } else {
-          p = linebuf;
-          while(*p&&isspace((int)*p))
-            p++;
-          if(!*p || *p=='#') continue;
-          libName = p;
-          while(*p&&!isspace((int)*p)) {
-            p++;
-          }
-          if(!*p || *p=='#') continue; /* no tab after libname */
-          *p=0; /* end of libname */
-          p++;
-          while(*p&&isspace((int)*p)) {
-            p++;
-          }
-          if(!*p||*p=='#') continue; /* no symname after libname +tab */
-          symName = p;
-          while(*p&&!isspace((int)*p)) {
-            p++;
-          }
-                    
-          if(*p) { /* has config */
-            *p=0;
-            ++p;
-            while(*p&&isspace((int)*p)) {
-              p++;
-            }
-            if(*p) {
-              config = p;
-            }
-          }
-                    
-          /* chop whitespace at the end of the config */
-          if(config!=nullptr&&*config!=0) {
-            p = config+strlen(config);
-            while(p>config&&isspace((int)*(--p))) {
-              *p=0;
-            }
-          }
-                
-          /* OK, we're good. */
-          { 
-            UErrorCode subStatus = U_ZERO_ERROR;
-            UPlugData *plug = uplug_initPlugFromLibrary(libName, symName, config, &subStatus);
-            if(U_FAILURE(subStatus) && U_SUCCESS(*status)) {
-              *status = subStatus;
-            }
-#if UPLUG_TRACE
-            DBG((stderr, "PLUGIN libName=[%s], sym=[%s], config=[%s]\n", libName, symName, config));
-            DBG((stderr, " -> %p, %s\n", (void*)plug, u_errorName(subStatus)));
-#else
-            (void)plug; /* unused */
-#endif
-          }
-        }
-      }
-      fclose(f);
-    } else {
-#if UPLUG_TRACE
-      DBG((stderr, "Can't open plugin file %s\n", plugin_file));
-#endif
-    }
-  }
-  uplug_loadWaitingPlugs(status);
-#endif /* U_ENABLE_DYLOAD */
-  gCurrentLevel = UPLUG_LEVEL_HIGH;
-  ucln_registerCleanup(UCLN_UPLUG, uplug_cleanup);
-}
-
-#endif
-
-
->>>>>>> a8a80be5
+// © 2016 and later: Unicode, Inc. and others.
+// License & terms of use: http://www.unicode.org/copyright.html
+/*
+******************************************************************************
+*
+*   Copyright (C) 2009-2015, International Business Machines
+*   Corporation and others.  All Rights Reserved.
+*
+******************************************************************************
+*
+*  FILE NAME : icuplug.c
+*
+*   Date         Name        Description
+*   10/29/2009   sl          New.
+******************************************************************************
+*/
+
+#include "unicode/icuplug.h"
+
+
+#if UCONFIG_ENABLE_PLUGINS
+
+
+#include "icuplugimp.h"
+#include "cstring.h"
+#include "cmemory.h"
+#include "putilimp.h"
+#include "ucln.h"
+#include <stdio.h>
+#ifdef __MVS__  /* defined by z/OS compiler */
+#define _POSIX_SOURCE
+#include <cics.h> /* 12 Nov 2011 JAM iscics() function */
+#endif
+#include "charstr.h"
+
+using namespace icu;
+
+#ifndef UPLUG_TRACE
+#define UPLUG_TRACE 0
+#endif
+
+#if UPLUG_TRACE
+#include <stdio.h>
+#define DBG(x) fprintf(stderr, "%s:%d: ",__FILE__,__LINE__); fprintf x
+#endif
+
+/**
+ * Internal structure of an ICU plugin. 
+ */
+
+struct UPlugData {
+  UPlugEntrypoint  *entrypoint; /**< plugin entrypoint */
+  uint32_t structSize;    /**< initialized to the size of this structure */
+  uint32_t token;         /**< must be U_PLUG_TOKEN */
+  void *lib;              /**< plugin library, or nullptr */
+  char libName[UPLUG_NAME_MAX];   /**< library name */
+  char sym[UPLUG_NAME_MAX];        /**< plugin symbol, or nullptr */
+  char config[UPLUG_NAME_MAX];     /**< configuration data */
+  void *context;          /**< user context data */
+  char name[UPLUG_NAME_MAX];   /**< name of plugin */
+  UPlugLevel  level; /**< level of plugin */
+  UBool   awaitingLoad; /**< true if the plugin is awaiting a load call */
+  UBool   dontUnload; /**< true if plugin must stay resident (leak plugin and lib) */
+  UErrorCode pluginStatus; /**< status code of plugin */
+};
+
+
+
+#define UPLUG_LIBRARY_INITIAL_COUNT 8
+#define UPLUG_PLUGIN_INITIAL_COUNT 12
+
+/**
+ * Remove an item
+ * @param list the full list
+ * @param listSize the number of entries in the list
+ * @param memberSize the size of one member
+ * @param itemToRemove the item number of the member
+ * @return the new listsize 
+ */
+static int32_t uplug_removeEntryAt(void *list, int32_t listSize, int32_t memberSize, int32_t itemToRemove) {
+  uint8_t *bytePtr = (uint8_t *)list;
+    
+  /* get rid of some bad cases first */
+  if(listSize<1) {
+    return listSize;
+  }
+    
+  /* is there anything to move? */
+  if(listSize > itemToRemove+1) {
+    memmove(bytePtr+(itemToRemove*memberSize), bytePtr+((itemToRemove+1)*memberSize), memberSize);
+  }
+    
+  return listSize-1;
+}
+
+
+
+
+#if U_ENABLE_DYLOAD
+/**
+ * Library management. Internal. 
+ * @internal
+ */
+struct UPlugLibrary;
+
+/**
+ * Library management. Internal. 
+ * @internal
+ */
+typedef struct UPlugLibrary {
+  void *lib;                           /**< library ptr */
+  char name[UPLUG_NAME_MAX]; /**< library name */
+  uint32_t ref;                        /**< reference count */
+} UPlugLibrary;
+
+static UPlugLibrary   staticLibraryList[UPLUG_LIBRARY_INITIAL_COUNT];
+static UPlugLibrary * libraryList = staticLibraryList;
+static int32_t libraryCount = 0;
+static int32_t libraryMax = UPLUG_LIBRARY_INITIAL_COUNT;
+
+/**
+ * Search for a library. Doesn't lock
+ * @param libName libname to search for
+ * @return the library's struct
+ */
+static int32_t searchForLibraryName(const char *libName) {
+  int32_t i;
+    
+  for(i=0;i<libraryCount;i++) {
+    if(!uprv_strcmp(libName, libraryList[i].name)) {
+      return i;
+    }
+  }
+  return -1;
+}
+
+static int32_t searchForLibrary(void *lib) {
+  int32_t i;
+    
+  for(i=0;i<libraryCount;i++) {
+    if(lib==libraryList[i].lib) {
+      return i;
+    }
+  }
+  return -1;
+}
+
+U_CAPI char * U_EXPORT2
+uplug_findLibrary(void *lib, UErrorCode *status) {
+  int32_t libEnt;
+  char *ret = nullptr;
+  if(U_FAILURE(*status)) {
+    return nullptr;
+  }
+  libEnt = searchForLibrary(lib);
+  if(libEnt!=-1) { 
+    ret = libraryList[libEnt].name;
+  } else {
+    *status = U_MISSING_RESOURCE_ERROR;
+  }
+  return ret;
+}
+
+U_CAPI void * U_EXPORT2
+uplug_openLibrary(const char *libName, UErrorCode *status) {
+  int32_t libEntry = -1;
+  void *lib = nullptr;
+    
+  if(U_FAILURE(*status)) return nullptr;
+
+  libEntry = searchForLibraryName(libName);
+  if(libEntry == -1) {
+    libEntry = libraryCount++;
+    if(libraryCount >= libraryMax) {
+      /* Ran out of library slots. Statically allocated because we can't depend on allocating memory.. */
+      *status = U_MEMORY_ALLOCATION_ERROR;
+#if UPLUG_TRACE
+      DBG((stderr, "uplug_openLibrary() - out of library slots (max %d)\n", libraryMax));
+#endif
+      return nullptr;
+    }
+    /* Some operating systems don't want 
+       DL operations from multiple threads. */
+    libraryList[libEntry].lib = uprv_dl_open(libName, status);
+#if UPLUG_TRACE
+    DBG((stderr, "uplug_openLibrary(%s,%s) libEntry %d, lib %p\n", libName, u_errorName(*status), libEntry, lib));
+#endif
+        
+    if(libraryList[libEntry].lib == nullptr || U_FAILURE(*status)) {
+      /* cleanup. */
+      libraryList[libEntry].lib = nullptr; /* failure with open */
+      libraryList[libEntry].name[0] = 0;
+#if UPLUG_TRACE
+      DBG((stderr, "uplug_openLibrary(%s,%s) libEntry %d, lib %p\n", libName, u_errorName(*status), libEntry, lib));
+#endif
+      /* no need to free - just won't increase the count. */
+      libraryCount--;
+    } else { /* is it still there? */
+      /* link it in */
+      uprv_strncpy(libraryList[libEntry].name,libName,UPLUG_NAME_MAX);
+      libraryList[libEntry].ref=1;
+      lib = libraryList[libEntry].lib;
+    }
+
+  } else {
+    lib = libraryList[libEntry].lib;
+    libraryList[libEntry].ref++;
+  }
+  return lib;
+}
+
+U_CAPI void U_EXPORT2
+uplug_closeLibrary(void *lib, UErrorCode *status) {
+  int32_t i;
+    
+#if UPLUG_TRACE
+  DBG((stderr, "uplug_closeLibrary(%p,%s) list %p\n", lib, u_errorName(*status), (void*)libraryList));
+#endif
+  if(U_FAILURE(*status)) return;
+    
+  for(i=0;i<libraryCount;i++) {
+    if(lib==libraryList[i].lib) {
+      if(--(libraryList[i].ref) == 0) {
+        uprv_dl_close(libraryList[i].lib, status);
+        libraryCount = uplug_removeEntryAt(libraryList, libraryCount, sizeof(*libraryList), i);
+      }
+      return;
+    }
+  }
+  *status = U_INTERNAL_PROGRAM_ERROR; /* could not find the entry! */
+}
+
+#endif
+
+static UPlugData pluginList[UPLUG_PLUGIN_INITIAL_COUNT];
+static int32_t pluginCount = 0;
+
+
+
+  
+static int32_t uplug_pluginNumber(UPlugData* d) {
+  UPlugData *pastPlug = &pluginList[pluginCount];
+  if(d<=pluginList) {
+    return 0;
+  } else if(d>=pastPlug) {
+    return pluginCount;
+  } else {
+    return (d-pluginList)/sizeof(pluginList[0]);
+  }
+}
+
+
+U_CAPI UPlugData * U_EXPORT2
+uplug_nextPlug(UPlugData *prior) {
+  if(prior==nullptr) {
+    return pluginList;
+  } else {
+    UPlugData *nextPlug = &prior[1];
+    UPlugData *pastPlug = &pluginList[pluginCount];
+    
+    if(nextPlug>=pastPlug) {
+      return nullptr;
+    } else {
+      return nextPlug;
+    }
+  }
+}
+
+
+
+/**
+ * Call the plugin with some params
+ */
+static void uplug_callPlug(UPlugData *plug, UPlugReason reason, UErrorCode *status) {
+  UPlugTokenReturn token;
+  if(plug==nullptr||U_FAILURE(*status)) {
+    return;
+  }
+  token = (*(plug->entrypoint))(plug, reason, status);
+  if(token!=UPLUG_TOKEN) {
+    *status = U_INTERNAL_PROGRAM_ERROR;
+  }
+}
+
+
+static void uplug_unloadPlug(UPlugData *plug, UErrorCode *status) {
+  if(plug->awaitingLoad) {  /* shouldn't happen. Plugin hasn't been loaded yet.*/
+    *status = U_INTERNAL_PROGRAM_ERROR;
+    return; 
+  }
+  if(U_SUCCESS(plug->pluginStatus)) {
+    /* Don't unload a plug which has a failing load status - means it didn't actually load. */
+    uplug_callPlug(plug, UPLUG_REASON_UNLOAD, status);
+  }
+}
+
+static void uplug_queryPlug(UPlugData *plug, UErrorCode *status) {
+  if(!plug->awaitingLoad || !(plug->level == UPLUG_LEVEL_UNKNOWN) ) {  /* shouldn't happen. Plugin hasn't been loaded yet.*/
+    *status = U_INTERNAL_PROGRAM_ERROR;
+    return; 
+  }
+  plug->level = UPLUG_LEVEL_INVALID;
+  uplug_callPlug(plug, UPLUG_REASON_QUERY, status);
+  if(U_SUCCESS(*status)) { 
+    if(plug->level == UPLUG_LEVEL_INVALID) {
+      plug->pluginStatus = U_PLUGIN_DIDNT_SET_LEVEL;
+      plug->awaitingLoad = false;
+    }
+  } else {
+    plug->pluginStatus = U_INTERNAL_PROGRAM_ERROR;
+    plug->awaitingLoad = false;
+  }
+}
+
+
+static void uplug_loadPlug(UPlugData *plug, UErrorCode *status) {
+  if(U_FAILURE(*status)) {
+    return;
+  }
+  if(!plug->awaitingLoad || (plug->level < UPLUG_LEVEL_LOW) ) {  /* shouldn't happen. Plugin hasn't been loaded yet.*/
+    *status = U_INTERNAL_PROGRAM_ERROR;
+    return;
+  }
+  uplug_callPlug(plug, UPLUG_REASON_LOAD, status);
+  plug->awaitingLoad = false;
+  if(!U_SUCCESS(*status)) {
+    plug->pluginStatus = U_INTERNAL_PROGRAM_ERROR;
+  }
+}
+
+static UPlugData *uplug_allocateEmptyPlug(UErrorCode *status)
+{
+  UPlugData *plug = nullptr;
+
+  if(U_FAILURE(*status)) {
+    return nullptr;
+  }
+
+  if(pluginCount == UPLUG_PLUGIN_INITIAL_COUNT) {
+    *status = U_MEMORY_ALLOCATION_ERROR;
+    return nullptr;
+  }
+
+  plug = &pluginList[pluginCount++];
+
+  plug->token = UPLUG_TOKEN;
+  plug->structSize = sizeof(UPlugData);
+  plug->name[0]=0;
+  plug->level = UPLUG_LEVEL_UNKNOWN; /* initialize to null state */
+  plug->awaitingLoad = true;
+  plug->dontUnload = false;
+  plug->pluginStatus = U_ZERO_ERROR;
+  plug->libName[0] = 0;
+  plug->config[0]=0;
+  plug->sym[0]=0;
+  plug->lib=nullptr;
+  plug->entrypoint=nullptr;
+
+
+  return plug;
+}
+
+static UPlugData *uplug_allocatePlug(UPlugEntrypoint *entrypoint, const char *config, void *lib, const char *symName,
+                                     UErrorCode *status) {
+  UPlugData *plug = uplug_allocateEmptyPlug(status);
+  if(U_FAILURE(*status)) {
+    return nullptr;
+  }
+
+  if(config!=nullptr) {
+    uprv_strncpy(plug->config, config, UPLUG_NAME_MAX);
+  } else {
+    plug->config[0] = 0;
+  }
+    
+  if(symName!=nullptr) {
+    uprv_strncpy(plug->sym, symName, UPLUG_NAME_MAX);
+  } else {
+    plug->sym[0] = 0;
+  }
+    
+  plug->entrypoint = entrypoint;
+  plug->lib = lib;
+  uplug_queryPlug(plug, status);
+    
+  return plug;
+}
+
+static void uplug_deallocatePlug(UPlugData *plug, UErrorCode *status) {
+  UErrorCode subStatus = U_ZERO_ERROR;
+  if(!plug->dontUnload) {
+#if U_ENABLE_DYLOAD
+    uplug_closeLibrary(plug->lib, &subStatus);
+#endif
+  }
+  plug->lib = nullptr;
+  if(U_SUCCESS(*status) && U_FAILURE(subStatus)) {
+    *status = subStatus;
+  }
+  /* shift plugins up and decrement count. */
+  if(U_SUCCESS(*status)) {
+    /* all ok- remove. */
+    pluginCount = uplug_removeEntryAt(pluginList, pluginCount, sizeof(plug[0]), uplug_pluginNumber(plug));
+  } else {
+    /* not ok- leave as a message. */
+    plug->awaitingLoad=false;
+    plug->entrypoint=0;
+    plug->dontUnload=true;
+  }
+}
+
+static void uplug_doUnloadPlug(UPlugData *plugToRemove, UErrorCode *status) {
+  if(plugToRemove != nullptr) {
+    uplug_unloadPlug(plugToRemove, status);
+    uplug_deallocatePlug(plugToRemove, status);
+  }
+}
+
+U_CAPI void U_EXPORT2
+uplug_removePlug(UPlugData *plug, UErrorCode *status)  {
+  UPlugData *cursor = nullptr;
+  UPlugData *plugToRemove = nullptr;
+  if(U_FAILURE(*status)) return;
+    
+  for(cursor=pluginList;cursor!=nullptr;) {
+    if(cursor==plug) {
+      plugToRemove = plug;
+      cursor=nullptr;
+    } else {
+      cursor = uplug_nextPlug(cursor);
+    }
+  }
+    
+  uplug_doUnloadPlug(plugToRemove, status);
+}
+
+
+
+
+U_CAPI void U_EXPORT2 
+uplug_setPlugNoUnload(UPlugData *data, UBool dontUnload)
+{
+  data->dontUnload = dontUnload;
+}
+
+
+U_CAPI void U_EXPORT2
+uplug_setPlugLevel(UPlugData *data, UPlugLevel level) {
+  data->level = level;
+}
+
+
+U_CAPI UPlugLevel U_EXPORT2
+uplug_getPlugLevel(UPlugData *data) {
+  return data->level;
+}
+
+
+U_CAPI void U_EXPORT2
+uplug_setPlugName(UPlugData *data, const char *name) {
+  uprv_strncpy(data->name, name, UPLUG_NAME_MAX);
+}
+
+
+U_CAPI const char * U_EXPORT2
+uplug_getPlugName(UPlugData *data) {
+  return data->name;
+}
+
+
+U_CAPI const char * U_EXPORT2
+uplug_getSymbolName(UPlugData *data) {
+  return data->sym;
+}
+
+U_CAPI const char * U_EXPORT2
+uplug_getLibraryName(UPlugData *data, UErrorCode *status) {
+  if(data->libName[0]) {
+    return data->libName;
+  } else {
+#if U_ENABLE_DYLOAD
+    return uplug_findLibrary(data->lib, status);
+#else
+    return nullptr;
+#endif
+  }
+}
+
+U_CAPI void * U_EXPORT2
+uplug_getLibrary(UPlugData *data) {
+  return data->lib;
+}
+
+U_CAPI void * U_EXPORT2
+uplug_getContext(UPlugData *data) {
+  return data->context;
+}
+
+
+U_CAPI void U_EXPORT2
+uplug_setContext(UPlugData *data, void *context) {
+  data->context = context;
+}
+
+U_CAPI const char* U_EXPORT2
+uplug_getConfiguration(UPlugData *data) {
+  return data->config;
+}
+
+U_CAPI UPlugData* U_EXPORT2
+uplug_getPlugInternal(int32_t n) { 
+  if(n <0 || n >= pluginCount) {
+    return nullptr;
+  } else { 
+    return &(pluginList[n]);
+  }
+}
+
+
+U_CAPI UErrorCode U_EXPORT2
+uplug_getPlugLoadStatus(UPlugData *plug) {
+  return plug->pluginStatus;
+}
+
+
+
+
+/**
+ * Initialize a plugin from an entrypoint and library - but don't load it.
+ */
+static UPlugData* uplug_initPlugFromEntrypointAndLibrary(UPlugEntrypoint *entrypoint, const char *config, void *lib, const char *sym,
+                                                         UErrorCode *status) {
+  UPlugData *plug = nullptr;
+
+  plug = uplug_allocatePlug(entrypoint, config, lib, sym, status);
+
+  if(U_SUCCESS(*status)) {
+    return plug;
+  } else {
+    uplug_deallocatePlug(plug, status);
+    return nullptr;
+  }
+}
+
+U_CAPI UPlugData* U_EXPORT2
+uplug_loadPlugFromEntrypoint(UPlugEntrypoint *entrypoint, const char *config, UErrorCode *status) {
+  UPlugData* plug = uplug_initPlugFromEntrypointAndLibrary(entrypoint, config, nullptr, nullptr, status);
+  uplug_loadPlug(plug, status);
+  return plug;
+}
+
+#if U_ENABLE_DYLOAD
+
+static UPlugData* 
+uplug_initErrorPlug(const char *libName, const char *sym, const char *config, const char *nameOrError, UErrorCode loadStatus, UErrorCode *status)
+{
+  UPlugData *plug = uplug_allocateEmptyPlug(status);
+  if(U_FAILURE(*status)) return nullptr;
+
+  plug->pluginStatus = loadStatus;
+  plug->awaitingLoad = false; /* Won't load. */
+  plug->dontUnload = true; /* cannot unload. */
+
+  if(sym!=nullptr) {
+    uprv_strncpy(plug->sym, sym, UPLUG_NAME_MAX);
+  }
+
+  if(libName!=nullptr) {
+    uprv_strncpy(plug->libName, libName, UPLUG_NAME_MAX);
+  }
+
+  if(nameOrError!=nullptr) {
+    uprv_strncpy(plug->name, nameOrError, UPLUG_NAME_MAX);
+  }
+
+  if(config!=nullptr) {
+    uprv_strncpy(plug->config, config, UPLUG_NAME_MAX);
+  }
+
+  return plug;
+}
+
+/**
+ * Fetch a plugin from DLL, and then initialize it from a library- but don't load it.
+ */
+static UPlugData* 
+uplug_initPlugFromLibrary(const char *libName, const char *sym, const char *config, UErrorCode *status) {
+  void *lib = nullptr;
+  UPlugData *plug = nullptr;
+  if(U_FAILURE(*status)) { return nullptr; }
+  lib = uplug_openLibrary(libName, status);
+  if(lib!=nullptr && U_SUCCESS(*status)) {
+    UPlugEntrypoint *entrypoint = nullptr;
+    entrypoint = (UPlugEntrypoint*)uprv_dlsym_func(lib, sym, status);
+
+    if(entrypoint!=nullptr&&U_SUCCESS(*status)) {
+      plug = uplug_initPlugFromEntrypointAndLibrary(entrypoint, config, lib, sym, status);
+      if(plug!=nullptr&&U_SUCCESS(*status)) {
+        plug->lib = lib; /* plug takes ownership of library */
+        lib = nullptr; /* library is now owned by plugin. */
+      }
+    } else {
+      UErrorCode subStatus = U_ZERO_ERROR;
+      plug = uplug_initErrorPlug(libName,sym,config,"ERROR: Could not load entrypoint",(lib==nullptr)?U_MISSING_RESOURCE_ERROR:*status,&subStatus);
+    }
+    if(lib!=nullptr) { /* still need to close the lib */
+      UErrorCode subStatus = U_ZERO_ERROR;
+      uplug_closeLibrary(lib, &subStatus); /* don't care here */
+    }
+  } else {
+    UErrorCode subStatus = U_ZERO_ERROR;
+    plug = uplug_initErrorPlug(libName,sym,config,"ERROR: could not load library",(lib==nullptr)?U_MISSING_RESOURCE_ERROR:*status,&subStatus);
+  }
+  return plug;
+}
+
+U_CAPI UPlugData* U_EXPORT2
+uplug_loadPlugFromLibrary(const char *libName, const char *sym, const char *config, UErrorCode *status) { 
+  UPlugData *plug = nullptr;
+  if(U_FAILURE(*status)) { return nullptr; }
+  plug = uplug_initPlugFromLibrary(libName, sym, config, status);
+  uplug_loadPlug(plug, status);
+
+  return plug;
+}
+
+#endif
+
+static UPlugLevel gCurrentLevel = UPLUG_LEVEL_LOW;
+
+U_CAPI UPlugLevel U_EXPORT2 uplug_getCurrentLevel() {
+  return gCurrentLevel;
+}
+
+static UBool U_CALLCONV uplug_cleanup()
+{
+  int32_t i;
+    
+  UPlugData *pluginToRemove;
+  /* cleanup plugs */
+  for(i=0;i<pluginCount;i++) {
+    UErrorCode subStatus = U_ZERO_ERROR;
+    pluginToRemove = &pluginList[i];
+    /* unload and deallocate */
+    uplug_doUnloadPlug(pluginToRemove, &subStatus);
+  }
+  /* close other held libs? */
+  gCurrentLevel = UPLUG_LEVEL_LOW;
+  return true;
+}
+
+#if U_ENABLE_DYLOAD
+
+static void uplug_loadWaitingPlugs(UErrorCode *status) {
+  int32_t i;
+  UPlugLevel currentLevel = uplug_getCurrentLevel();
+    
+  if(U_FAILURE(*status)) {
+    return;
+  }
+#if UPLUG_TRACE
+  DBG((stderr,  "uplug_loadWaitingPlugs() Level: %d\n", currentLevel));
+#endif
+  /* pass #1: low level plugs */
+  for(i=0;i<pluginCount;i++) {
+    UErrorCode subStatus = U_ZERO_ERROR;
+    UPlugData *pluginToLoad = &pluginList[i];
+    if(pluginToLoad->awaitingLoad) {
+      if(pluginToLoad->level == UPLUG_LEVEL_LOW) {
+        if(currentLevel > UPLUG_LEVEL_LOW) {
+          pluginToLoad->pluginStatus = U_PLUGIN_TOO_HIGH;
+        } else {
+          UPlugLevel newLevel;
+          uplug_loadPlug(pluginToLoad, &subStatus);
+          newLevel = uplug_getCurrentLevel();
+          if(newLevel > currentLevel) {
+            pluginToLoad->pluginStatus = U_PLUGIN_CHANGED_LEVEL_WARNING;
+            currentLevel = newLevel;
+          }
+        }
+        pluginToLoad->awaitingLoad = false;
+      } 
+    }
+  }    
+  for(i=0;i<pluginCount;i++) {
+    UErrorCode subStatus = U_ZERO_ERROR;
+    UPlugData *pluginToLoad = &pluginList[i];
+        
+    if(pluginToLoad->awaitingLoad) {
+      if(pluginToLoad->level == UPLUG_LEVEL_INVALID) { 
+        pluginToLoad->pluginStatus = U_PLUGIN_DIDNT_SET_LEVEL;
+      } else if(pluginToLoad->level == UPLUG_LEVEL_UNKNOWN) {
+        pluginToLoad->pluginStatus = U_INTERNAL_PROGRAM_ERROR;
+      } else {
+        uplug_loadPlug(pluginToLoad, &subStatus);
+      }
+      pluginToLoad->awaitingLoad = false;
+    }
+  }
+    
+#if UPLUG_TRACE
+  DBG((stderr,  " Done Loading Plugs. Level: %d\n", (int32_t)uplug_getCurrentLevel()));
+#endif
+}
+
+/* Name of the plugin config file */
+static char plugin_file[2048] = "";
+#endif
+
+U_CAPI const char* U_EXPORT2
+uplug_getPluginFile() {
+#if U_ENABLE_DYLOAD && !UCONFIG_NO_FILE_IO
+  return plugin_file;
+#else
+  return nullptr;
+#endif
+}
+
+
+//  uplug_init()  is called first thing from u_init().
+
+U_CAPI void U_EXPORT2
+uplug_init(UErrorCode *status) {
+#if !U_ENABLE_DYLOAD
+  (void)status; /* unused */
+#elif !UCONFIG_NO_FILE_IO
+  CharString plugin_dir;
+  const char *env = getenv("ICU_PLUGINS");
+
+  if(U_FAILURE(*status)) return;
+  if(env != nullptr) {
+    plugin_dir.append(env, -1, *status);
+  }
+  if(U_FAILURE(*status)) return;
+
+#if defined(DEFAULT_ICU_PLUGINS) 
+  if(plugin_dir.isEmpty()) {
+    plugin_dir.append(DEFAULT_ICU_PLUGINS, -1, *status);
+  }
+#endif
+
+#if UPLUG_TRACE
+  DBG((stderr, "ICU_PLUGINS=%s\n", plugin_dir.data()));
+#endif
+
+  if(!plugin_dir.isEmpty()) {
+    FILE *f;
+        
+    CharString pluginFile;
+#ifdef OS390BATCH
+/* There are potentially a lot of ways to implement a plugin directory on OS390/zOS  */
+/* Keeping in mind that unauthorized file access is logged, monitored, and enforced  */
+/* I've chosen to open a DDNAME if BATCH and leave it alone for (presumably) UNIX    */
+/* System Services.  Alternative techniques might be allocating a member in          */
+/* SYS1.PARMLIB or setting an environment variable "ICU_PLUGIN_PATH" (?).  The       */
+/* DDNAME can be connected to a file in the HFS if need be.                          */
+
+    pluginFile.append("//DD:ICUPLUG", -1, *status);        /* JAM 20 Oct 2011 */
+#else
+    pluginFile.append(plugin_dir, *status);
+    pluginFile.append(U_FILE_SEP_STRING, -1, *status);
+    pluginFile.append("icuplugins", -1, *status);
+    pluginFile.append(U_ICU_VERSION_SHORT, -1, *status);
+    pluginFile.append(".txt", -1, *status);
+#endif
+
+#if UPLUG_TRACE
+    DBG((stderr, "status=%s\n", u_errorName(*status)));
+#endif
+
+    if(U_FAILURE(*status)) {
+      return;
+    }
+    if((size_t)pluginFile.length() > (sizeof(plugin_file)-1)) {
+      *status = U_BUFFER_OVERFLOW_ERROR;
+#if UPLUG_TRACE
+      DBG((stderr, "status=%s\n", u_errorName(*status)));
+#endif
+      return;
+    }
+    
+    /* plugin_file is not used for processing - it is only used 
+       so that uplug_getPluginFile() works (i.e. icuinfo)
+    */
+    pluginFile.extract(plugin_file, sizeof(plugin_file), *status);
+
+#if UPLUG_TRACE
+    DBG((stderr, "pluginfile= %s len %d/%d\n", plugin_file, (int)strlen(plugin_file), (int)sizeof(plugin_file)));
+#endif
+        
+#ifdef __MVS__
+    if (iscics()) /* 12 Nov 2011 JAM */
+    {
+        f = nullptr;
+    }
+    else
+#endif
+    {
+        f = fopen(pluginFile.data(), "r");
+    }
+
+    if(f != nullptr) {
+      char linebuf[1024];
+      char *p, *libName=nullptr, *symName=nullptr, *config=nullptr;
+      int32_t line = 0;
+            
+            
+      while(fgets(linebuf,1023,f)) {
+        line++;
+
+        if(!*linebuf || *linebuf=='#') {
+          continue;
+        } else {
+          p = linebuf;
+          while(*p&&isspace((int)*p))
+            p++;
+          if(!*p || *p=='#') continue;
+          libName = p;
+          while(*p&&!isspace((int)*p)) {
+            p++;
+          }
+          if(!*p || *p=='#') continue; /* no tab after libname */
+          *p=0; /* end of libname */
+          p++;
+          while(*p&&isspace((int)*p)) {
+            p++;
+          }
+          if(!*p||*p=='#') continue; /* no symname after libname +tab */
+          symName = p;
+          while(*p&&!isspace((int)*p)) {
+            p++;
+          }
+                    
+          if(*p) { /* has config */
+            *p=0;
+            ++p;
+            while(*p&&isspace((int)*p)) {
+              p++;
+            }
+            if(*p) {
+              config = p;
+            }
+          }
+                    
+          /* chop whitespace at the end of the config */
+          if(config!=nullptr&&*config!=0) {
+            p = config+strlen(config);
+            while(p>config&&isspace((int)*(--p))) {
+              *p=0;
+            }
+          }
+                
+          /* OK, we're good. */
+          { 
+            UErrorCode subStatus = U_ZERO_ERROR;
+            UPlugData *plug = uplug_initPlugFromLibrary(libName, symName, config, &subStatus);
+            if(U_FAILURE(subStatus) && U_SUCCESS(*status)) {
+              *status = subStatus;
+            }
+#if UPLUG_TRACE
+            DBG((stderr, "PLUGIN libName=[%s], sym=[%s], config=[%s]\n", libName, symName, config));
+            DBG((stderr, " -> %p, %s\n", (void*)plug, u_errorName(subStatus)));
+#else
+            (void)plug; /* unused */
+#endif
+          }
+        }
+      }
+      fclose(f);
+    } else {
+#if UPLUG_TRACE
+      DBG((stderr, "Can't open plugin file %s\n", plugin_file));
+#endif
+    }
+  }
+  uplug_loadWaitingPlugs(status);
+#endif /* U_ENABLE_DYLOAD */
+  gCurrentLevel = UPLUG_LEVEL_HIGH;
+  ucln_registerCleanup(UCLN_UPLUG, uplug_cleanup);
+}
+
+#endif
+
+