<<<<<<< HEAD
// © 2016 and later: Unicode, Inc. and others.
// License & terms of use: http://www.unicode.org/copyright.html
/*
*******************************************************************************
*
*   Copyright (C) 2009-2014, International Business Machines
*   Corporation and others.  All Rights Reserved.
*
*******************************************************************************
*   file name:  normalizer2impl.h
*   encoding:   UTF-8
*   tab size:   8 (not used)
*   indentation:4
*
*   created on: 2009nov22
*   created by: Markus W. Scherer
*/

#ifndef __NORMALIZER2IMPL_H__
#define __NORMALIZER2IMPL_H__

#include "unicode/utypes.h"

#if !UCONFIG_NO_NORMALIZATION

#include "unicode/normalizer2.h"
#include "unicode/ucptrie.h"
#include "unicode/unistr.h"
#include "unicode/unorm.h"
#include "unicode/utf.h"
#include "unicode/utf16.h"
#include "mutex.h"
#include "udataswp.h"
#include "uset_imp.h"

// When the nfc.nrm data is *not* hardcoded into the common library
// (with this constant set to 0),
// then it needs to be built into the data package:
// Add nfc.nrm to icu4c/source/data/Makefile.in DAT_FILES_SHORT
#define NORM2_HARDCODE_NFC_DATA 1

U_NAMESPACE_BEGIN

struct CanonIterData;

class ByteSink;
class Edits;
class InitCanonIterData;
class LcccContext;

class U_COMMON_API Hangul {
public:
    /* Korean Hangul and Jamo constants */
    enum {
        JAMO_L_BASE=0x1100,     /* "lead" jamo */
        JAMO_L_END=0x1112,
        JAMO_V_BASE=0x1161,     /* "vowel" jamo */
        JAMO_V_END=0x1175,
        JAMO_T_BASE=0x11a7,     /* "trail" jamo */
        JAMO_T_END=0x11c2,

        HANGUL_BASE=0xac00,
        HANGUL_END=0xd7a3,

        JAMO_L_COUNT=19,
        JAMO_V_COUNT=21,
        JAMO_T_COUNT=28,

        JAMO_VT_COUNT=JAMO_V_COUNT*JAMO_T_COUNT,

        HANGUL_COUNT=JAMO_L_COUNT*JAMO_V_COUNT*JAMO_T_COUNT,
        HANGUL_LIMIT=HANGUL_BASE+HANGUL_COUNT
    };

    static inline UBool isHangul(UChar32 c) {
        return HANGUL_BASE<=c && c<HANGUL_LIMIT;
    }
    static inline UBool
    isHangulLV(UChar32 c) {
        c-=HANGUL_BASE;
        return 0<=c && c<HANGUL_COUNT && c%JAMO_T_COUNT==0;
    }
    static inline UBool isJamoL(UChar32 c) {
        return (uint32_t)(c-JAMO_L_BASE)<JAMO_L_COUNT;
    }
    static inline UBool isJamoV(UChar32 c) {
        return (uint32_t)(c-JAMO_V_BASE)<JAMO_V_COUNT;
    }
    static inline UBool isJamoT(UChar32 c) {
        int32_t t=c-JAMO_T_BASE;
        return 0<t && t<JAMO_T_COUNT;  // not JAMO_T_BASE itself
    }
    static UBool isJamo(UChar32 c) {
        return JAMO_L_BASE<=c && c<=JAMO_T_END &&
            (c<=JAMO_L_END || (JAMO_V_BASE<=c && c<=JAMO_V_END) || JAMO_T_BASE<c);
    }

    /**
     * Decomposes c, which must be a Hangul syllable, into buffer
     * and returns the length of the decomposition (2 or 3).
     */
    static inline int32_t decompose(UChar32 c, UChar buffer[3]) {
        c-=HANGUL_BASE;
        UChar32 c2=c%JAMO_T_COUNT;
        c/=JAMO_T_COUNT;
        buffer[0]=(UChar)(JAMO_L_BASE+c/JAMO_V_COUNT);
        buffer[1]=(UChar)(JAMO_V_BASE+c%JAMO_V_COUNT);
        if(c2==0) {
            return 2;
        } else {
            buffer[2]=(UChar)(JAMO_T_BASE+c2);
            return 3;
        }
    }

    /**
     * Decomposes c, which must be a Hangul syllable, into buffer.
     * This is the raw, not recursive, decomposition. Its length is always 2.
     */
    static inline void getRawDecomposition(UChar32 c, UChar buffer[2]) {
        UChar32 orig=c;
        c-=HANGUL_BASE;
        UChar32 c2=c%JAMO_T_COUNT;
        if(c2==0) {
            c/=JAMO_T_COUNT;
            buffer[0]=(UChar)(JAMO_L_BASE+c/JAMO_V_COUNT);
            buffer[1]=(UChar)(JAMO_V_BASE+c%JAMO_V_COUNT);
        } else {
            buffer[0]=(UChar)(orig-c2);  // LV syllable
            buffer[1]=(UChar)(JAMO_T_BASE+c2);
        }
    }
private:
    Hangul();  // no instantiation
};

class Normalizer2Impl;

class U_COMMON_API ReorderingBuffer : public UMemory {
public:
    /** Constructs only; init() should be called. */
    ReorderingBuffer(const Normalizer2Impl &ni, UnicodeString &dest) :
        impl(ni), str(dest),
        start(NULL), reorderStart(NULL), limit(NULL),
        remainingCapacity(0), lastCC(0) {}
    /** Constructs, removes the string contents, and initializes for a small initial capacity. */
    ReorderingBuffer(const Normalizer2Impl &ni, UnicodeString &dest, UErrorCode &errorCode);
    ~ReorderingBuffer() {
        if(start!=NULL) {
            str.releaseBuffer((int32_t)(limit-start));
        }
    }
    UBool init(int32_t destCapacity, UErrorCode &errorCode);

    UBool isEmpty() const { return start==limit; }
    int32_t length() const { return (int32_t)(limit-start); }
    UChar *getStart() { return start; }
    UChar *getLimit() { return limit; }
    uint8_t getLastCC() const { return lastCC; }

    UBool equals(const UChar *start, const UChar *limit) const;
    UBool equals(const uint8_t *otherStart, const uint8_t *otherLimit) const;

    UBool append(UChar32 c, uint8_t cc, UErrorCode &errorCode) {
        return (c<=0xffff) ?
            appendBMP((UChar)c, cc, errorCode) :
            appendSupplementary(c, cc, errorCode);
    }
    UBool append(const UChar *s, int32_t length, UBool isNFD,
                 uint8_t leadCC, uint8_t trailCC,
                 UErrorCode &errorCode);
    UBool appendBMP(UChar c, uint8_t cc, UErrorCode &errorCode) {
        if(remainingCapacity==0 && !resize(1, errorCode)) {
            return false;
        }
        if(lastCC<=cc || cc==0) {
            *limit++=c;
            lastCC=cc;
            if(cc<=1) {
                reorderStart=limit;
            }
        } else {
            insert(c, cc);
        }
        --remainingCapacity;
        return true;
    }
    UBool appendZeroCC(UChar32 c, UErrorCode &errorCode);
    UBool appendZeroCC(const UChar *s, const UChar *sLimit, UErrorCode &errorCode);
    void remove();
    void removeSuffix(int32_t suffixLength);
    void setReorderingLimit(UChar *newLimit) {
        remainingCapacity+=(int32_t)(limit-newLimit);
        reorderStart=limit=newLimit;
        lastCC=0;
    }
    void copyReorderableSuffixTo(UnicodeString &s) const {
        s.setTo(ConstChar16Ptr(reorderStart), (int32_t)(limit-reorderStart));
    }
private:
    /*
     * TODO: Revisit whether it makes sense to track reorderStart.
     * It is set to after the last known character with cc<=1,
     * which stops previousCC() before it reads that character and looks up its cc.
     * previousCC() is normally only called from insert().
     * In other words, reorderStart speeds up the insertion of a combining mark
     * into a multi-combining mark sequence where it does not belong at the end.
     * This might not be worth the trouble.
     * On the other hand, it's not a huge amount of trouble.
     *
     * We probably need it for UNORM_SIMPLE_APPEND.
     */

    UBool appendSupplementary(UChar32 c, uint8_t cc, UErrorCode &errorCode);
    void insert(UChar32 c, uint8_t cc);
    static void writeCodePoint(UChar *p, UChar32 c) {
        if(c<=0xffff) {
            *p=(UChar)c;
        } else {
            p[0]=U16_LEAD(c);
            p[1]=U16_TRAIL(c);
        }
    }
    UBool resize(int32_t appendLength, UErrorCode &errorCode);

    const Normalizer2Impl &impl;
    UnicodeString &str;
    UChar *start, *reorderStart, *limit;
    int32_t remainingCapacity;
    uint8_t lastCC;

    // private backward iterator
    void setIterator() { codePointStart=limit; }
    void skipPrevious();  // Requires start<codePointStart.
    uint8_t previousCC();  // Returns 0 if there is no previous character.

    UChar *codePointStart, *codePointLimit;
};

/**
 * Low-level implementation of the Unicode Normalization Algorithm.
 * For the data structure and details see the documentation at the end of
 * this normalizer2impl.h and in the design doc at
 * http://site.icu-project.org/design/normalization/custom
 */
class U_COMMON_API Normalizer2Impl : public UObject {
public:
    Normalizer2Impl() : normTrie(NULL), fCanonIterData(NULL) { }
    virtual ~Normalizer2Impl();

    void init(const int32_t *inIndexes, const UCPTrie *inTrie,
              const uint16_t *inExtraData, const uint8_t *inSmallFCD);

    void addLcccChars(UnicodeSet &set) const;
    void addPropertyStarts(const USetAdder *sa, UErrorCode &errorCode) const;
    void addCanonIterPropertyStarts(const USetAdder *sa, UErrorCode &errorCode) const;

    // low-level properties ------------------------------------------------ ***

    UBool ensureCanonIterData(UErrorCode &errorCode) const;

    // The trie stores values for lead surrogate code *units*.
    // Surrogate code *points* are inert.
    uint16_t getNorm16(UChar32 c) const {
        return U_IS_LEAD(c) ?
            static_cast<uint16_t>(INERT) :
            UCPTRIE_FAST_GET(normTrie, UCPTRIE_16, c);
    }
    uint16_t getRawNorm16(UChar32 c) const { return UCPTRIE_FAST_GET(normTrie, UCPTRIE_16, c); }

    UNormalizationCheckResult getCompQuickCheck(uint16_t norm16) const {
        if(norm16<minNoNo || MIN_YES_YES_WITH_CC<=norm16) {
            return UNORM_YES;
        } else if(minMaybeYes<=norm16) {
            return UNORM_MAYBE;
        } else {
            return UNORM_NO;
        }
    }
    UBool isAlgorithmicNoNo(uint16_t norm16) const { return limitNoNo<=norm16 && norm16<minMaybeYes; }
    UBool isCompNo(uint16_t norm16) const { return minNoNo<=norm16 && norm16<minMaybeYes; }
    UBool isDecompYes(uint16_t norm16) const { return norm16<minYesNo || minMaybeYes<=norm16; }

    uint8_t getCC(uint16_t norm16) const {
        if(norm16>=MIN_NORMAL_MAYBE_YES) {
            return getCCFromNormalYesOrMaybe(norm16);
        }
        if(norm16<minNoNo || limitNoNo<=norm16) {
            return 0;
        }
        return getCCFromNoNo(norm16);
    }
    static uint8_t getCCFromNormalYesOrMaybe(uint16_t norm16) {
        return (uint8_t)(norm16 >> OFFSET_SHIFT);
    }
    static uint8_t getCCFromYesOrMaybe(uint16_t norm16) {
        return norm16>=MIN_NORMAL_MAYBE_YES ? getCCFromNormalYesOrMaybe(norm16) : 0;
    }
    uint8_t getCCFromYesOrMaybeCP(UChar32 c) const {
        if (c < minCompNoMaybeCP) { return 0; }
        return getCCFromYesOrMaybe(getNorm16(c));
    }

    /**
     * Returns the FCD data for code point c.
     * @param c A Unicode code point.
     * @return The lccc(c) in bits 15..8 and tccc(c) in bits 7..0.
     */
    uint16_t getFCD16(UChar32 c) const {
        if(c<minDecompNoCP) {
            return 0;
        } else if(c<=0xffff) {
            if(!singleLeadMightHaveNonZeroFCD16(c)) { return 0; }
        }
        return getFCD16FromNormData(c);
    }
    /**
     * Returns the FCD data for the next code point (post-increment).
     * Might skip only a lead surrogate rather than the whole surrogate pair if none of
     * the supplementary code points associated with the lead surrogate have non-zero FCD data.
     * @param s A valid pointer into a string. Requires s!=limit.
     * @param limit The end of the string, or NULL.
     * @return The lccc(c) in bits 15..8 and tccc(c) in bits 7..0.
     */
    uint16_t nextFCD16(const UChar *&s, const UChar *limit) const {
        UChar32 c=*s++;
        if(c<minDecompNoCP || !singleLeadMightHaveNonZeroFCD16(c)) {
            return 0;
        }
        UChar c2;
        if(U16_IS_LEAD(c) && s!=limit && U16_IS_TRAIL(c2=*s)) {
            c=U16_GET_SUPPLEMENTARY(c, c2);
            ++s;
        }
        return getFCD16FromNormData(c);
    }
    /**
     * Returns the FCD data for the previous code point (pre-decrement).
     * @param start The start of the string.
     * @param s A valid pointer into a string. Requires start<s.
     * @return The lccc(c) in bits 15..8 and tccc(c) in bits 7..0.
     */
    uint16_t previousFCD16(const UChar *start, const UChar *&s) const {
        UChar32 c=*--s;
        if(c<minDecompNoCP) {
            return 0;
        }
        if(!U16_IS_TRAIL(c)) {
            if(!singleLeadMightHaveNonZeroFCD16(c)) {
                return 0;
            }
        } else {
            UChar c2;
            if(start<s && U16_IS_LEAD(c2=*(s-1))) {
                c=U16_GET_SUPPLEMENTARY(c2, c);
                --s;
            }
        }
        return getFCD16FromNormData(c);
    }

    /** Returns true if the single-or-lead code unit c might have non-zero FCD data. */
    UBool singleLeadMightHaveNonZeroFCD16(UChar32 lead) const {
        // 0<=lead<=0xffff
        uint8_t bits=smallFCD[lead>>8];
        if(bits==0) { return false; }
        return (UBool)((bits>>((lead>>5)&7))&1);
    }
    /** Returns the FCD value from the regular normalization data. */
    uint16_t getFCD16FromNormData(UChar32 c) const;

    /**
     * Gets the decomposition for one code point.
     * @param c code point
     * @param buffer out-only buffer for algorithmic decompositions
     * @param length out-only, takes the length of the decomposition, if any
     * @return pointer to the decomposition, or NULL if none
     */
    const UChar *getDecomposition(UChar32 c, UChar buffer[4], int32_t &length) const;

    /**
     * Gets the raw decomposition for one code point.
     * @param c code point
     * @param buffer out-only buffer for algorithmic decompositions
     * @param length out-only, takes the length of the decomposition, if any
     * @return pointer to the decomposition, or NULL if none
     */
    const UChar *getRawDecomposition(UChar32 c, UChar buffer[30], int32_t &length) const;

    UChar32 composePair(UChar32 a, UChar32 b) const;

    UBool isCanonSegmentStarter(UChar32 c) const;
    UBool getCanonStartSet(UChar32 c, UnicodeSet &set) const;

    enum {
        // Fixed norm16 values.
        MIN_YES_YES_WITH_CC=0xfe02,
        JAMO_VT=0xfe00,
        MIN_NORMAL_MAYBE_YES=0xfc00,
        JAMO_L=2,  // offset=1 hasCompBoundaryAfter=false
        INERT=1,  // offset=0 hasCompBoundaryAfter=true

        // norm16 bit 0 is comp-boundary-after.
        HAS_COMP_BOUNDARY_AFTER=1,
        OFFSET_SHIFT=1,

        // For algorithmic one-way mappings, norm16 bits 2..1 indicate the
        // tccc (0, 1, >1) for quick FCC boundary-after tests.
        DELTA_TCCC_0=0,
        DELTA_TCCC_1=2,
        DELTA_TCCC_GT_1=4,
        DELTA_TCCC_MASK=6,
        DELTA_SHIFT=3,

        MAX_DELTA=0x40
    };

    enum {
        // Byte offsets from the start of the data, after the generic header.
        IX_NORM_TRIE_OFFSET,
        IX_EXTRA_DATA_OFFSET,
        IX_SMALL_FCD_OFFSET,
        IX_RESERVED3_OFFSET,
        IX_RESERVED4_OFFSET,
        IX_RESERVED5_OFFSET,
        IX_RESERVED6_OFFSET,
        IX_TOTAL_SIZE,

        // Code point thresholds for quick check codes.
        IX_MIN_DECOMP_NO_CP,
        IX_MIN_COMP_NO_MAYBE_CP,

        // Norm16 value thresholds for quick check combinations and types of extra data.

        /** Mappings & compositions in [minYesNo..minYesNoMappingsOnly[. */
        IX_MIN_YES_NO,
        /** Mappings are comp-normalized. */
        IX_MIN_NO_NO,
        IX_LIMIT_NO_NO,
        IX_MIN_MAYBE_YES,

        /** Mappings only in [minYesNoMappingsOnly..minNoNo[. */
        IX_MIN_YES_NO_MAPPINGS_ONLY,
        /** Mappings are not comp-normalized but have a comp boundary before. */
        IX_MIN_NO_NO_COMP_BOUNDARY_BEFORE,
        /** Mappings do not have a comp boundary before. */
        IX_MIN_NO_NO_COMP_NO_MAYBE_CC,
        /** Mappings to the empty string. */
        IX_MIN_NO_NO_EMPTY,

        IX_MIN_LCCC_CP,
        IX_RESERVED19,
        IX_COUNT
    };

    enum {
        MAPPING_HAS_CCC_LCCC_WORD=0x80,
        MAPPING_HAS_RAW_MAPPING=0x40,
        // unused bit 0x20,
        MAPPING_LENGTH_MASK=0x1f
    };

    enum {
        COMP_1_LAST_TUPLE=0x8000,
        COMP_1_TRIPLE=1,
        COMP_1_TRAIL_LIMIT=0x3400,
        COMP_1_TRAIL_MASK=0x7ffe,
        COMP_1_TRAIL_SHIFT=9,  // 10-1 for the "triple" bit
        COMP_2_TRAIL_SHIFT=6,
        COMP_2_TRAIL_MASK=0xffc0
    };

    // higher-level functionality ------------------------------------------ ***

    // NFD without an NFD Normalizer2 instance.
    UnicodeString &decompose(const UnicodeString &src, UnicodeString &dest,
                             UErrorCode &errorCode) const;
    /**
     * Decomposes [src, limit[ and writes the result to dest.
     * limit can be NULL if src is NUL-terminated.
     * destLengthEstimate is the initial dest buffer capacity and can be -1.
     */
    void decompose(const UChar *src, const UChar *limit,
                   UnicodeString &dest, int32_t destLengthEstimate,
                   UErrorCode &errorCode) const;

    const UChar *decompose(const UChar *src, const UChar *limit,
                           ReorderingBuffer *buffer, UErrorCode &errorCode) const;
    void decomposeAndAppend(const UChar *src, const UChar *limit,
                            UBool doDecompose,
                            UnicodeString &safeMiddle,
                            ReorderingBuffer &buffer,
                            UErrorCode &errorCode) const;

    /** sink==nullptr: isNormalized()/spanQuickCheckYes() */
    const uint8_t *decomposeUTF8(uint32_t options,
                                 const uint8_t *src, const uint8_t *limit,
                                 ByteSink *sink, Edits *edits, UErrorCode &errorCode) const;

    UBool compose(const UChar *src, const UChar *limit,
                  UBool onlyContiguous,
                  UBool doCompose,
                  ReorderingBuffer &buffer,
                  UErrorCode &errorCode) const;
    const UChar *composeQuickCheck(const UChar *src, const UChar *limit,
                                   UBool onlyContiguous,
                                   UNormalizationCheckResult *pQCResult) const;
    void composeAndAppend(const UChar *src, const UChar *limit,
                          UBool doCompose,
                          UBool onlyContiguous,
                          UnicodeString &safeMiddle,
                          ReorderingBuffer &buffer,
                          UErrorCode &errorCode) const;

    /** sink==nullptr: isNormalized() */
    UBool composeUTF8(uint32_t options, UBool onlyContiguous,
                      const uint8_t *src, const uint8_t *limit,
                      ByteSink *sink, icu::Edits *edits, UErrorCode &errorCode) const;

    const UChar *makeFCD(const UChar *src, const UChar *limit,
                         ReorderingBuffer *buffer, UErrorCode &errorCode) const;
    void makeFCDAndAppend(const UChar *src, const UChar *limit,
                          UBool doMakeFCD,
                          UnicodeString &safeMiddle,
                          ReorderingBuffer &buffer,
                          UErrorCode &errorCode) const;

    UBool hasDecompBoundaryBefore(UChar32 c) const;
    UBool norm16HasDecompBoundaryBefore(uint16_t norm16) const;
    UBool hasDecompBoundaryAfter(UChar32 c) const;
    UBool norm16HasDecompBoundaryAfter(uint16_t norm16) const;
    UBool isDecompInert(UChar32 c) const { return isDecompYesAndZeroCC(getNorm16(c)); }

    UBool hasCompBoundaryBefore(UChar32 c) const {
        return c<minCompNoMaybeCP || norm16HasCompBoundaryBefore(getNorm16(c));
    }
    UBool hasCompBoundaryAfter(UChar32 c, UBool onlyContiguous) const {
        return norm16HasCompBoundaryAfter(getNorm16(c), onlyContiguous);
    }
    UBool isCompInert(UChar32 c, UBool onlyContiguous) const {
        uint16_t norm16=getNorm16(c);
        return isCompYesAndZeroCC(norm16) &&
            (norm16 & HAS_COMP_BOUNDARY_AFTER) != 0 &&
            (!onlyContiguous || isInert(norm16) || *getMapping(norm16) <= 0x1ff);
    }

    UBool hasFCDBoundaryBefore(UChar32 c) const { return hasDecompBoundaryBefore(c); }
    UBool hasFCDBoundaryAfter(UChar32 c) const { return hasDecompBoundaryAfter(c); }
    UBool isFCDInert(UChar32 c) const { return getFCD16(c)<=1; }
private:
    friend class InitCanonIterData;
    friend class LcccContext;

    UBool isMaybe(uint16_t norm16) const { return minMaybeYes<=norm16 && norm16<=JAMO_VT; }
    UBool isMaybeOrNonZeroCC(uint16_t norm16) const { return norm16>=minMaybeYes; }
    static UBool isInert(uint16_t norm16) { return norm16==INERT; }
    static UBool isJamoL(uint16_t norm16) { return norm16==JAMO_L; }
    static UBool isJamoVT(uint16_t norm16) { return norm16==JAMO_VT; }
    uint16_t hangulLVT() const { return minYesNoMappingsOnly|HAS_COMP_BOUNDARY_AFTER; }
    UBool isHangulLV(uint16_t norm16) const { return norm16==minYesNo; }
    UBool isHangulLVT(uint16_t norm16) const {
        return norm16==hangulLVT();
    }
    UBool isCompYesAndZeroCC(uint16_t norm16) const { return norm16<minNoNo; }
    // UBool isCompYes(uint16_t norm16) const {
    //     return norm16>=MIN_YES_YES_WITH_CC || norm16<minNoNo;
    // }
    // UBool isCompYesOrMaybe(uint16_t norm16) const {
    //     return norm16<minNoNo || minMaybeYes<=norm16;
    // }
    // UBool hasZeroCCFromDecompYes(uint16_t norm16) const {
    //     return norm16<=MIN_NORMAL_MAYBE_YES || norm16==JAMO_VT;
    // }
    UBool isDecompYesAndZeroCC(uint16_t norm16) const {
        return norm16<minYesNo ||
               norm16==JAMO_VT ||
               (minMaybeYes<=norm16 && norm16<=MIN_NORMAL_MAYBE_YES);
    }
    /**
     * A little faster and simpler than isDecompYesAndZeroCC() but does not include
     * the MaybeYes which combine-forward and have ccc=0.
     * (Standard Unicode 10 normalization does not have such characters.)
     */
    UBool isMostDecompYesAndZeroCC(uint16_t norm16) const {
        return norm16<minYesNo || norm16==MIN_NORMAL_MAYBE_YES || norm16==JAMO_VT;
    }
    UBool isDecompNoAlgorithmic(uint16_t norm16) const { return norm16>=limitNoNo; }

    // For use with isCompYes().
    // Perhaps the compiler can combine the two tests for MIN_YES_YES_WITH_CC.
    // static uint8_t getCCFromYes(uint16_t norm16) {
    //     return norm16>=MIN_YES_YES_WITH_CC ? getCCFromNormalYesOrMaybe(norm16) : 0;
    // }
    uint8_t getCCFromNoNo(uint16_t norm16) const {
        const uint16_t *mapping=getMapping(norm16);
        if(*mapping&MAPPING_HAS_CCC_LCCC_WORD) {
            return (uint8_t)*(mapping-1);
        } else {
            return 0;
        }
    }
    // requires that the [cpStart..cpLimit[ character passes isCompYesAndZeroCC()
    uint8_t getTrailCCFromCompYesAndZeroCC(uint16_t norm16) const {
        if(norm16<=minYesNo) {
            return 0;  // yesYes and Hangul LV have ccc=tccc=0
        } else {
            // For Hangul LVT we harmlessly fetch a firstUnit with tccc=0 here.
            return (uint8_t)(*getMapping(norm16)>>8);  // tccc from yesNo
        }
    }
    uint8_t getPreviousTrailCC(const UChar *start, const UChar *p) const;
    uint8_t getPreviousTrailCC(const uint8_t *start, const uint8_t *p) const;

    // Requires algorithmic-NoNo.
    UChar32 mapAlgorithmic(UChar32 c, uint16_t norm16) const {
        return c+(norm16>>DELTA_SHIFT)-centerNoNoDelta;
    }
    UChar32 getAlgorithmicDelta(uint16_t norm16) const {
        return (norm16>>DELTA_SHIFT)-centerNoNoDelta;
    }

    // Requires minYesNo<norm16<limitNoNo.
    const uint16_t *getMapping(uint16_t norm16) const { return extraData+(norm16>>OFFSET_SHIFT); }
    const uint16_t *getCompositionsListForDecompYes(uint16_t norm16) const {
        if(norm16<JAMO_L || MIN_NORMAL_MAYBE_YES<=norm16) {
            return NULL;
        } else if(norm16<minMaybeYes) {
            return getMapping(norm16);  // for yesYes; if Jamo L: harmless empty list
        } else {
            return maybeYesCompositions+norm16-minMaybeYes;
        }
    }
    const uint16_t *getCompositionsListForComposite(uint16_t norm16) const {
        // A composite has both mapping & compositions list.
        const uint16_t *list=getMapping(norm16);
        return list+  // mapping pointer
            1+  // +1 to skip the first unit with the mapping length
            (*list&MAPPING_LENGTH_MASK);  // + mapping length
    }
    const uint16_t *getCompositionsListForMaybe(uint16_t norm16) const {
        // minMaybeYes<=norm16<MIN_NORMAL_MAYBE_YES
        return maybeYesCompositions+((norm16-minMaybeYes)>>OFFSET_SHIFT);
    }
    /**
     * @param c code point must have compositions
     * @return compositions list pointer
     */
    const uint16_t *getCompositionsList(uint16_t norm16) const {
        return isDecompYes(norm16) ?
                getCompositionsListForDecompYes(norm16) :
                getCompositionsListForComposite(norm16);
    }

    const UChar *copyLowPrefixFromNulTerminated(const UChar *src,
                                                UChar32 minNeedDataCP,
                                                ReorderingBuffer *buffer,
                                                UErrorCode &errorCode) const;

    enum StopAt { STOP_AT_LIMIT, STOP_AT_DECOMP_BOUNDARY, STOP_AT_COMP_BOUNDARY };

    const UChar *decomposeShort(const UChar *src, const UChar *limit,
                                UBool stopAtCompBoundary, UBool onlyContiguous,
                                ReorderingBuffer &buffer, UErrorCode &errorCode) const;
    UBool decompose(UChar32 c, uint16_t norm16,
                    ReorderingBuffer &buffer, UErrorCode &errorCode) const;

    const uint8_t *decomposeShort(const uint8_t *src, const uint8_t *limit,
                                  StopAt stopAt, UBool onlyContiguous,
                                  ReorderingBuffer &buffer, UErrorCode &errorCode) const;

    static int32_t combine(const uint16_t *list, UChar32 trail);
    void addComposites(const uint16_t *list, UnicodeSet &set) const;
    void recompose(ReorderingBuffer &buffer, int32_t recomposeStartIndex,
                   UBool onlyContiguous) const;

    UBool hasCompBoundaryBefore(UChar32 c, uint16_t norm16) const {
        return c<minCompNoMaybeCP || norm16HasCompBoundaryBefore(norm16);
    }
    UBool norm16HasCompBoundaryBefore(uint16_t norm16) const  {
        return norm16 < minNoNoCompNoMaybeCC || isAlgorithmicNoNo(norm16);
    }
    UBool hasCompBoundaryBefore(const UChar *src, const UChar *limit) const;
    UBool hasCompBoundaryBefore(const uint8_t *src, const uint8_t *limit) const;
    UBool hasCompBoundaryAfter(const UChar *start, const UChar *p,
                               UBool onlyContiguous) const;
    UBool hasCompBoundaryAfter(const uint8_t *start, const uint8_t *p,
                               UBool onlyContiguous) const;
    UBool norm16HasCompBoundaryAfter(uint16_t norm16, UBool onlyContiguous) const {
        return (norm16 & HAS_COMP_BOUNDARY_AFTER) != 0 &&
            (!onlyContiguous || isTrailCC01ForCompBoundaryAfter(norm16));
    }
    /** For FCC: Given norm16 HAS_COMP_BOUNDARY_AFTER, does it have tccc<=1? */
    UBool isTrailCC01ForCompBoundaryAfter(uint16_t norm16) const {
        return isInert(norm16) || (isDecompNoAlgorithmic(norm16) ?
            (norm16 & DELTA_TCCC_MASK) <= DELTA_TCCC_1 : *getMapping(norm16) <= 0x1ff);
    }

    const UChar *findPreviousCompBoundary(const UChar *start, const UChar *p, UBool onlyContiguous) const;
    const UChar *findNextCompBoundary(const UChar *p, const UChar *limit, UBool onlyContiguous) const;

    const UChar *findPreviousFCDBoundary(const UChar *start, const UChar *p) const;
    const UChar *findNextFCDBoundary(const UChar *p, const UChar *limit) const;

    void makeCanonIterDataFromNorm16(UChar32 start, UChar32 end, const uint16_t norm16,
                                     CanonIterData &newData, UErrorCode &errorCode) const;

    int32_t getCanonValue(UChar32 c) const;
    const UnicodeSet &getCanonStartSet(int32_t n) const;

    // UVersionInfo dataVersion;

    // BMP code point thresholds for quick check loops looking at single UTF-16 code units.
    UChar minDecompNoCP;
    UChar minCompNoMaybeCP;
    UChar minLcccCP;

    // Norm16 value thresholds for quick check combinations and types of extra data.
    uint16_t minYesNo;
    uint16_t minYesNoMappingsOnly;
    uint16_t minNoNo;
    uint16_t minNoNoCompBoundaryBefore;
    uint16_t minNoNoCompNoMaybeCC;
    uint16_t minNoNoEmpty;
    uint16_t limitNoNo;
    uint16_t centerNoNoDelta;
    uint16_t minMaybeYes;

    const UCPTrie *normTrie;
    const uint16_t *maybeYesCompositions;
    const uint16_t *extraData;  // mappings and/or compositions for yesYes, yesNo & noNo characters
    const uint8_t *smallFCD;  // [0x100] one bit per 32 BMP code points, set if any FCD!=0

    UInitOnce       fCanonIterDataInitOnce = U_INITONCE_INITIALIZER;
    CanonIterData  *fCanonIterData;
};

// bits in canonIterData
#define CANON_NOT_SEGMENT_STARTER 0x80000000
#define CANON_HAS_COMPOSITIONS 0x40000000
#define CANON_HAS_SET 0x200000
#define CANON_VALUE_MASK 0x1fffff

/**
 * ICU-internal shortcut for quick access to standard Unicode normalization.
 */
class U_COMMON_API Normalizer2Factory {
public:
    static const Normalizer2 *getFCDInstance(UErrorCode &errorCode);
    static const Normalizer2 *getFCCInstance(UErrorCode &errorCode);
    static const Normalizer2 *getNoopInstance(UErrorCode &errorCode);

    static const Normalizer2 *getInstance(UNormalizationMode mode, UErrorCode &errorCode);

    static const Normalizer2Impl *getNFCImpl(UErrorCode &errorCode);
    static const Normalizer2Impl *getNFKCImpl(UErrorCode &errorCode);
    static const Normalizer2Impl *getNFKC_CFImpl(UErrorCode &errorCode);

    // Get the Impl instance of the Normalizer2.
    // Must be used only when it is known that norm2 is a Normalizer2WithImpl instance.
    static const Normalizer2Impl *getImpl(const Normalizer2 *norm2);
private:
    Normalizer2Factory();  // No instantiation.
};

U_NAMESPACE_END

U_CAPI int32_t U_EXPORT2
unorm2_swap(const UDataSwapper *ds,
            const void *inData, int32_t length, void *outData,
            UErrorCode *pErrorCode);

/**
 * Get the NF*_QC property for a code point, for u_getIntPropertyValue().
 * @internal
 */
U_CFUNC UNormalizationCheckResult
unorm_getQuickCheck(UChar32 c, UNormalizationMode mode);

/**
 * Gets the 16-bit FCD value (lead & trail CCs) for a code point, for u_getIntPropertyValue().
 * @internal
 */
U_CFUNC uint16_t
unorm_getFCD16(UChar32 c);

/**
 * Format of Normalizer2 .nrm data files.
 * Format version 4.0.
 *
 * Normalizer2 .nrm data files provide data for the Unicode Normalization algorithms.
 * ICU ships with data files for standard Unicode Normalization Forms
 * NFC and NFD (nfc.nrm), NFKC and NFKD (nfkc.nrm) and NFKC_Casefold (nfkc_cf.nrm).
 * Custom (application-specific) data can be built into additional .nrm files
 * with the gennorm2 build tool.
 * ICU ships with one such file, uts46.nrm, for the implementation of UTS #46.
 *
 * Normalizer2.getInstance() causes a .nrm file to be loaded, unless it has been
 * cached already. Internally, Normalizer2Impl.load() reads the .nrm file.
 *
 * A .nrm file begins with a standard ICU data file header
 * (DataHeader, see ucmndata.h and unicode/udata.h).
 * The UDataInfo.dataVersion field usually contains the Unicode version
 * for which the data was generated.
 *
 * After the header, the file contains the following parts.
 * Constants are defined as enum values of the Normalizer2Impl class.
 *
 * Many details of the data structures are described in the design doc
 * which is at http://site.icu-project.org/design/normalization/custom
 *
 * int32_t indexes[indexesLength]; -- indexesLength=indexes[IX_NORM_TRIE_OFFSET]/4;
 *
 *      The first eight indexes are byte offsets in ascending order.
 *      Each byte offset marks the start of the next part in the data file,
 *      and the end of the previous one.
 *      When two consecutive byte offsets are the same, then the corresponding part is empty.
 *      Byte offsets are offsets from after the header,
 *      that is, from the beginning of the indexes[].
 *      Each part starts at an offset with proper alignment for its data.
 *      If necessary, the previous part may include padding bytes to achieve this alignment.
 *
 *      minDecompNoCP=indexes[IX_MIN_DECOMP_NO_CP] is the lowest code point
 *      with a decomposition mapping, that is, with NF*D_QC=No.
 *      minCompNoMaybeCP=indexes[IX_MIN_COMP_NO_MAYBE_CP] is the lowest code point
 *      with NF*C_QC=No (has a one-way mapping) or Maybe (combines backward).
 *      minLcccCP=indexes[IX_MIN_LCCC_CP] (index 18, new in formatVersion 3)
 *      is the lowest code point with lccc!=0.
 *
 *      The next eight indexes are thresholds of 16-bit trie values for ranges of
 *      values indicating multiple normalization properties.
 *      They are listed here in threshold order, not in the order they are stored in the indexes.
 *          minYesNo=indexes[IX_MIN_YES_NO];
 *          minYesNoMappingsOnly=indexes[IX_MIN_YES_NO_MAPPINGS_ONLY];
 *          minNoNo=indexes[IX_MIN_NO_NO];
 *          minNoNoCompBoundaryBefore=indexes[IX_MIN_NO_NO_COMP_BOUNDARY_BEFORE];
 *          minNoNoCompNoMaybeCC=indexes[IX_MIN_NO_NO_COMP_NO_MAYBE_CC];
 *          minNoNoEmpty=indexes[IX_MIN_NO_NO_EMPTY];
 *          limitNoNo=indexes[IX_LIMIT_NO_NO];
 *          minMaybeYes=indexes[IX_MIN_MAYBE_YES];
 *      See the normTrie description below and the design doc for details.
 *
 * UCPTrie normTrie; -- see ucptrie_impl.h and ucptrie.h, same as Java CodePointTrie
 *
 *      The trie holds the main normalization data. Each code point is mapped to a 16-bit value.
 *      Rather than using independent bits in the value (which would require more than 16 bits),
 *      information is extracted primarily via range checks.
 *      Except, format version 3 uses bit 0 for hasCompBoundaryAfter().
 *      For example, a 16-bit value norm16 in the range minYesNo<=norm16<minNoNo
 *      means that the character has NF*C_QC=Yes and NF*D_QC=No properties,
 *      which means it has a two-way (round-trip) decomposition mapping.
 *      Values in the range 2<=norm16<limitNoNo are also directly indexes into the extraData
 *      pointing to mappings, compositions lists, or both.
 *      Value norm16==INERT (0 in versions 1 & 2, 1 in version 3)
 *      means that the character is normalization-inert, that is,
 *      it does not have a mapping, does not participate in composition, has a zero
 *      canonical combining class, and forms a boundary where text before it and after it
 *      can be normalized independently.
 *      For details about how multiple properties are encoded in 16-bit values
 *      see the design doc.
 *      Note that the encoding cannot express all combinations of the properties involved;
 *      it only supports those combinations that are allowed by
 *      the Unicode Normalization algorithms. Details are in the design doc as well.
 *      The gennorm2 tool only builds .nrm files for data that conforms to the limitations.
 *
 *      The trie has a value for each lead surrogate code unit representing the "worst case"
 *      properties of the 1024 supplementary characters whose UTF-16 form starts with
 *      the lead surrogate. If all of the 1024 supplementary characters are normalization-inert,
 *      then their lead surrogate code unit has the trie value INERT.
 *      When the lead surrogate unit's value exceeds the quick check minimum during processing,
 *      the properties for the full supplementary code point need to be looked up.
 *
 * uint16_t maybeYesCompositions[MIN_NORMAL_MAYBE_YES-minMaybeYes];
 * uint16_t extraData[];
 *
 *      There is only one byte offset for the end of these two arrays.
 *      The split between them is given by the constant and variable mentioned above.
 *      In version 3, the difference must be shifted right by OFFSET_SHIFT.
 *
 *      The maybeYesCompositions array contains compositions lists for characters that
 *      combine both forward (as starters in composition pairs)
 *      and backward (as trailing characters in composition pairs).
 *      Such characters do not occur in Unicode 5.2 but are allowed by
 *      the Unicode Normalization algorithms.
 *      If there are no such characters, then minMaybeYes==MIN_NORMAL_MAYBE_YES
 *      and the maybeYesCompositions array is empty.
 *      If there are such characters, then minMaybeYes is subtracted from their norm16 values
 *      to get the index into this array.
 *
 *      The extraData array contains compositions lists for "YesYes" characters,
 *      followed by mappings and optional compositions lists for "YesNo" characters,
 *      followed by only mappings for "NoNo" characters.
 *      (Referring to pairs of NFC/NFD quick check values.)
 *      The norm16 values of those characters are directly indexes into the extraData array.
 *      In version 3, the norm16 values must be shifted right by OFFSET_SHIFT
 *      for accessing extraData.
 *
 *      The data structures for compositions lists and mappings are described in the design doc.
 *
 * uint8_t smallFCD[0x100]; -- new in format version 2
 *
 *      This is a bit set to help speed up FCD value lookups in the absence of a full
 *      UTrie2 or other large data structure with the full FCD value mapping.
 *
 *      Each smallFCD bit is set if any of the corresponding 32 BMP code points
 *      has a non-zero FCD value (lccc!=0 or tccc!=0).
 *      Bit 0 of smallFCD[0] is for U+0000..U+001F. Bit 7 of smallFCD[0xff] is for U+FFE0..U+FFFF.
 *      A bit for 32 lead surrogates is set if any of the 32k corresponding
 *      _supplementary_ code points has a non-zero FCD value.
 *
 *      This bit set is most useful for the large blocks of CJK characters with FCD=0.
 *
 * Changes from format version 1 to format version 2 ---------------------------
 *
 * - Addition of data for raw (not recursively decomposed) mappings.
 *   + The MAPPING_NO_COMP_BOUNDARY_AFTER bit in the extraData is now also set when
 *     the mapping is to an empty string or when the character combines-forward.
 *     This subsumes the one actual use of the MAPPING_PLUS_COMPOSITION_LIST bit which
 *     is then repurposed for the MAPPING_HAS_RAW_MAPPING bit.
 *   + For details see the design doc.
 * - Addition of indexes[IX_MIN_YES_NO_MAPPINGS_ONLY] and separation of the yesNo extraData into
 *   distinct ranges (combines-forward vs. not)
 *   so that a range check can be used to find out if there is a compositions list.
 *   This is fully equivalent with formatVersion 1's MAPPING_PLUS_COMPOSITION_LIST flag.
 *   It is needed for the new (in ICU 49) composePair(), not for other normalization.
 * - Addition of the smallFCD[] bit set.
 *
 * Changes from format version 2 to format version 3 (ICU 60) ------------------
 *
 * - norm16 bit 0 indicates hasCompBoundaryAfter(),
 *   except that for contiguous composition (FCC) the tccc must be checked as well.
 *   Data indexes and ccc values are shifted left by one (OFFSET_SHIFT).
 *   Thresholds like minNoNo are tested before shifting.
 *
 * - Algorithmic mapping deltas are shifted left by two more bits (total DELTA_SHIFT),
 *   to make room for two bits (three values) indicating whether the tccc is 0, 1, or greater.
 *   See DELTA_TCCC_MASK etc.
 *   This helps with fetching tccc/FCD values and FCC hasCompBoundaryAfter().
 *   minMaybeYes is 8-aligned so that the DELTA_TCCC_MASK bits can be tested directly.
 *
 * - Algorithmic mappings are only used for mapping to "comp yes and ccc=0" characters,
 *   and ASCII characters are mapped algorithmically only to other ASCII characters.
 *   This helps with hasCompBoundaryBefore() and compose() fast paths.
 *   It is never necessary any more to loop for algorithmic mappings.
 *
 * - Addition of indexes[IX_MIN_NO_NO_COMP_BOUNDARY_BEFORE],
 *   indexes[IX_MIN_NO_NO_COMP_NO_MAYBE_CC], and indexes[IX_MIN_NO_NO_EMPTY],
 *   and separation of the noNo extraData into distinct ranges.
 *   With this, the noNo norm16 value indicates whether the mapping is
 *   compose-normalized, not normalized but hasCompBoundaryBefore(),
 *   not even that, or maps to an empty string.
 *   hasCompBoundaryBefore() can be determined solely from the norm16 value.
 *
 * - The norm16 value for Hangul LVT is now different from that for Hangul LV,
 *   so that hasCompBoundaryAfter() need not check for the syllable type.
 *   For Hangul LV, minYesNo continues to be used (no comp-boundary-after).
 *   For Hangul LVT, minYesNoMappingsOnly|HAS_COMP_BOUNDARY_AFTER is used.
 *   The extraData units at these indexes are set to firstUnit=2 and firstUnit=3, respectively,
 *   to simplify some code.
 *
 * - The extraData firstUnit bit 5 is no longer necessary
 *   (norm16 bit 0 used instead of firstUnit MAPPING_NO_COMP_BOUNDARY_AFTER),
 *   is reserved again, and always set to 0.
 *
 * - Addition of indexes[IX_MIN_LCCC_CP], the first code point where lccc!=0.
 *   This used to be hardcoded to U+0300, but in data like NFKC_Casefold it is lower:
 *   U+00AD Soft Hyphen maps to an empty string,
 *   which is artificially assigned "worst case" values lccc=1 and tccc=255.
 *
 * - A mapping to an empty string has explicit lccc=1 and tccc=255 values.
 *
 * Changes from format version 3 to format version 4 (ICU 63) ------------------
 *
 * Switched from UTrie2 to UCPTrie/CodePointTrie.
 *
 * The new trie no longer stores different values for surrogate code *units* vs.
 * surrogate code *points*.
 * Lead surrogates still have values for optimized UTF-16 string processing.
 * When looking up code point properties, the code now checks for lead surrogates and
 * treats them as inert.
 *
 * gennorm2 now has to reject mappings for surrogate code points.
 * UTS #46 maps unpaired surrogates to U+FFFD in code rather than via its
 * custom normalization data file.
 */

#endif  /* !UCONFIG_NO_NORMALIZATION */
#endif  /* __NORMALIZER2IMPL_H__ */
=======
// © 2016 and later: Unicode, Inc. and others.
// License & terms of use: http://www.unicode.org/copyright.html
/*
*******************************************************************************
*
*   Copyright (C) 2009-2014, International Business Machines
*   Corporation and others.  All Rights Reserved.
*
*******************************************************************************
*   file name:  normalizer2impl.h
*   encoding:   UTF-8
*   tab size:   8 (not used)
*   indentation:4
*
*   created on: 2009nov22
*   created by: Markus W. Scherer
*/

#ifndef __NORMALIZER2IMPL_H__
#define __NORMALIZER2IMPL_H__

#include "unicode/utypes.h"

#if !UCONFIG_NO_NORMALIZATION

#include "unicode/normalizer2.h"
#include "unicode/ucptrie.h"
#include "unicode/unistr.h"
#include "unicode/unorm.h"
#include "unicode/utf.h"
#include "unicode/utf16.h"
#include "mutex.h"
#include "udataswp.h"
#include "uset_imp.h"

// When the nfc.nrm data is *not* hardcoded into the common library
// (with this constant set to 0),
// then it needs to be built into the data package:
// Add nfc.nrm to icu4c/source/data/Makefile.in DAT_FILES_SHORT
#define NORM2_HARDCODE_NFC_DATA 1

U_NAMESPACE_BEGIN

struct CanonIterData;

class ByteSink;
class Edits;
class InitCanonIterData;
class LcccContext;

class U_COMMON_API Hangul {
public:
    /* Korean Hangul and Jamo constants */
    enum {
        JAMO_L_BASE=0x1100,     /* "lead" jamo */
        JAMO_L_END=0x1112,
        JAMO_V_BASE=0x1161,     /* "vowel" jamo */
        JAMO_V_END=0x1175,
        JAMO_T_BASE=0x11a7,     /* "trail" jamo */
        JAMO_T_END=0x11c2,

        HANGUL_BASE=0xac00,
        HANGUL_END=0xd7a3,

        JAMO_L_COUNT=19,
        JAMO_V_COUNT=21,
        JAMO_T_COUNT=28,

        JAMO_VT_COUNT=JAMO_V_COUNT*JAMO_T_COUNT,

        HANGUL_COUNT=JAMO_L_COUNT*JAMO_V_COUNT*JAMO_T_COUNT,
        HANGUL_LIMIT=HANGUL_BASE+HANGUL_COUNT
    };

    static inline UBool isHangul(UChar32 c) {
        return HANGUL_BASE<=c && c<HANGUL_LIMIT;
    }
    static inline UBool
    isHangulLV(UChar32 c) {
        c-=HANGUL_BASE;
        return 0<=c && c<HANGUL_COUNT && c%JAMO_T_COUNT==0;
    }
    static inline UBool isJamoL(UChar32 c) {
        return (uint32_t)(c-JAMO_L_BASE)<JAMO_L_COUNT;
    }
    static inline UBool isJamoV(UChar32 c) {
        return (uint32_t)(c-JAMO_V_BASE)<JAMO_V_COUNT;
    }
    static inline UBool isJamoT(UChar32 c) {
        int32_t t=c-JAMO_T_BASE;
        return 0<t && t<JAMO_T_COUNT;  // not JAMO_T_BASE itself
    }
    static UBool isJamo(UChar32 c) {
        return JAMO_L_BASE<=c && c<=JAMO_T_END &&
            (c<=JAMO_L_END || (JAMO_V_BASE<=c && c<=JAMO_V_END) || JAMO_T_BASE<c);
    }

    /**
     * Decomposes c, which must be a Hangul syllable, into buffer
     * and returns the length of the decomposition (2 or 3).
     */
    static inline int32_t decompose(UChar32 c, char16_t buffer[3]) {
        c-=HANGUL_BASE;
        UChar32 c2=c%JAMO_T_COUNT;
        c/=JAMO_T_COUNT;
        buffer[0]=(char16_t)(JAMO_L_BASE+c/JAMO_V_COUNT);
        buffer[1]=(char16_t)(JAMO_V_BASE+c%JAMO_V_COUNT);
        if(c2==0) {
            return 2;
        } else {
            buffer[2]=(char16_t)(JAMO_T_BASE+c2);
            return 3;
        }
    }

    /**
     * Decomposes c, which must be a Hangul syllable, into buffer.
     * This is the raw, not recursive, decomposition. Its length is always 2.
     */
    static inline void getRawDecomposition(UChar32 c, char16_t buffer[2]) {
        UChar32 orig=c;
        c-=HANGUL_BASE;
        UChar32 c2=c%JAMO_T_COUNT;
        if(c2==0) {
            c/=JAMO_T_COUNT;
            buffer[0]=(char16_t)(JAMO_L_BASE+c/JAMO_V_COUNT);
            buffer[1]=(char16_t)(JAMO_V_BASE+c%JAMO_V_COUNT);
        } else {
            buffer[0]=(char16_t)(orig-c2);  // LV syllable
            buffer[1]=(char16_t)(JAMO_T_BASE+c2);
        }
    }
private:
    Hangul() = delete;  // no instantiation
};

class Normalizer2Impl;

class U_COMMON_API ReorderingBuffer : public UMemory {
public:
    /** Constructs only; init() should be called. */
    ReorderingBuffer(const Normalizer2Impl &ni, UnicodeString &dest) :
        impl(ni), str(dest),
        start(NULL), reorderStart(NULL), limit(NULL),
        remainingCapacity(0), lastCC(0) {}
    /** Constructs, removes the string contents, and initializes for a small initial capacity. */
    ReorderingBuffer(const Normalizer2Impl &ni, UnicodeString &dest, UErrorCode &errorCode);
    ~ReorderingBuffer() {
        if(start!=NULL) {
            str.releaseBuffer((int32_t)(limit-start));
        }
    }
    UBool init(int32_t destCapacity, UErrorCode &errorCode);

    UBool isEmpty() const { return start==limit; }
    int32_t length() const { return (int32_t)(limit-start); }
    char16_t *getStart() { return start; }
    char16_t *getLimit() { return limit; }
    uint8_t getLastCC() const { return lastCC; }

    UBool equals(const char16_t *start, const char16_t *limit) const;
    UBool equals(const uint8_t *otherStart, const uint8_t *otherLimit) const;

    UBool append(UChar32 c, uint8_t cc, UErrorCode &errorCode) {
        return (c<=0xffff) ?
            appendBMP((char16_t)c, cc, errorCode) :
            appendSupplementary(c, cc, errorCode);
    }
    UBool append(const char16_t *s, int32_t length, UBool isNFD,
                 uint8_t leadCC, uint8_t trailCC,
                 UErrorCode &errorCode);
    UBool appendBMP(char16_t c, uint8_t cc, UErrorCode &errorCode) {
        if(remainingCapacity==0 && !resize(1, errorCode)) {
            return false;
        }
        if(lastCC<=cc || cc==0) {
            *limit++=c;
            lastCC=cc;
            if(cc<=1) {
                reorderStart=limit;
            }
        } else {
            insert(c, cc);
        }
        --remainingCapacity;
        return true;
    }
    UBool appendZeroCC(UChar32 c, UErrorCode &errorCode);
    UBool appendZeroCC(const char16_t *s, const char16_t *sLimit, UErrorCode &errorCode);
    void remove();
    void removeSuffix(int32_t suffixLength);
    void setReorderingLimit(char16_t *newLimit) {
        remainingCapacity+=(int32_t)(limit-newLimit);
        reorderStart=limit=newLimit;
        lastCC=0;
    }
    void copyReorderableSuffixTo(UnicodeString &s) const {
        s.setTo(ConstChar16Ptr(reorderStart), (int32_t)(limit-reorderStart));
    }
private:
    /*
     * TODO: Revisit whether it makes sense to track reorderStart.
     * It is set to after the last known character with cc<=1,
     * which stops previousCC() before it reads that character and looks up its cc.
     * previousCC() is normally only called from insert().
     * In other words, reorderStart speeds up the insertion of a combining mark
     * into a multi-combining mark sequence where it does not belong at the end.
     * This might not be worth the trouble.
     * On the other hand, it's not a huge amount of trouble.
     *
     * We probably need it for UNORM_SIMPLE_APPEND.
     */

    UBool appendSupplementary(UChar32 c, uint8_t cc, UErrorCode &errorCode);
    void insert(UChar32 c, uint8_t cc);
    static void writeCodePoint(char16_t *p, UChar32 c) {
        if(c<=0xffff) {
            *p=(char16_t)c;
        } else {
            p[0]=U16_LEAD(c);
            p[1]=U16_TRAIL(c);
        }
    }
    UBool resize(int32_t appendLength, UErrorCode &errorCode);

    const Normalizer2Impl &impl;
    UnicodeString &str;
    char16_t *start, *reorderStart, *limit;
    int32_t remainingCapacity;
    uint8_t lastCC;

    // private backward iterator
    void setIterator() { codePointStart=limit; }
    void skipPrevious();  // Requires start<codePointStart.
    uint8_t previousCC();  // Returns 0 if there is no previous character.

    char16_t *codePointStart, *codePointLimit;
};

/**
 * Low-level implementation of the Unicode Normalization Algorithm.
 * For the data structure and details see the documentation at the end of
 * this normalizer2impl.h and in the design doc at
 * https://icu.unicode.org/design/normalization/custom
 */
class U_COMMON_API Normalizer2Impl : public UObject {
public:
    Normalizer2Impl() : normTrie(NULL), fCanonIterData(NULL) { }
    virtual ~Normalizer2Impl();

    void init(const int32_t *inIndexes, const UCPTrie *inTrie,
              const uint16_t *inExtraData, const uint8_t *inSmallFCD);

    void addLcccChars(UnicodeSet &set) const;
    void addPropertyStarts(const USetAdder *sa, UErrorCode &errorCode) const;
    void addCanonIterPropertyStarts(const USetAdder *sa, UErrorCode &errorCode) const;

    // low-level properties ------------------------------------------------ ***

    UBool ensureCanonIterData(UErrorCode &errorCode) const;

    // The trie stores values for lead surrogate code *units*.
    // Surrogate code *points* are inert.
    uint16_t getNorm16(UChar32 c) const {
        return U_IS_LEAD(c) ?
            static_cast<uint16_t>(INERT) :
            UCPTRIE_FAST_GET(normTrie, UCPTRIE_16, c);
    }
    uint16_t getRawNorm16(UChar32 c) const { return UCPTRIE_FAST_GET(normTrie, UCPTRIE_16, c); }

    UNormalizationCheckResult getCompQuickCheck(uint16_t norm16) const {
        if(norm16<minNoNo || MIN_YES_YES_WITH_CC<=norm16) {
            return UNORM_YES;
        } else if(minMaybeYes<=norm16) {
            return UNORM_MAYBE;
        } else {
            return UNORM_NO;
        }
    }
    UBool isAlgorithmicNoNo(uint16_t norm16) const { return limitNoNo<=norm16 && norm16<minMaybeYes; }
    UBool isCompNo(uint16_t norm16) const { return minNoNo<=norm16 && norm16<minMaybeYes; }
    UBool isDecompYes(uint16_t norm16) const { return norm16<minYesNo || minMaybeYes<=norm16; }

    uint8_t getCC(uint16_t norm16) const {
        if(norm16>=MIN_NORMAL_MAYBE_YES) {
            return getCCFromNormalYesOrMaybe(norm16);
        }
        if(norm16<minNoNo || limitNoNo<=norm16) {
            return 0;
        }
        return getCCFromNoNo(norm16);
    }
    static uint8_t getCCFromNormalYesOrMaybe(uint16_t norm16) {
        return (uint8_t)(norm16 >> OFFSET_SHIFT);
    }
    static uint8_t getCCFromYesOrMaybe(uint16_t norm16) {
        return norm16>=MIN_NORMAL_MAYBE_YES ? getCCFromNormalYesOrMaybe(norm16) : 0;
    }
    uint8_t getCCFromYesOrMaybeCP(UChar32 c) const {
        if (c < minCompNoMaybeCP) { return 0; }
        return getCCFromYesOrMaybe(getNorm16(c));
    }

    /**
     * Returns the FCD data for code point c.
     * @param c A Unicode code point.
     * @return The lccc(c) in bits 15..8 and tccc(c) in bits 7..0.
     */
    uint16_t getFCD16(UChar32 c) const {
        if(c<minDecompNoCP) {
            return 0;
        } else if(c<=0xffff) {
            if(!singleLeadMightHaveNonZeroFCD16(c)) { return 0; }
        }
        return getFCD16FromNormData(c);
    }
    /**
     * Returns the FCD data for the next code point (post-increment).
     * Might skip only a lead surrogate rather than the whole surrogate pair if none of
     * the supplementary code points associated with the lead surrogate have non-zero FCD data.
     * @param s A valid pointer into a string. Requires s!=limit.
     * @param limit The end of the string, or NULL.
     * @return The lccc(c) in bits 15..8 and tccc(c) in bits 7..0.
     */
    uint16_t nextFCD16(const char16_t *&s, const char16_t *limit) const {
        UChar32 c=*s++;
        if(c<minDecompNoCP || !singleLeadMightHaveNonZeroFCD16(c)) {
            return 0;
        }
        char16_t c2;
        if(U16_IS_LEAD(c) && s!=limit && U16_IS_TRAIL(c2=*s)) {
            c=U16_GET_SUPPLEMENTARY(c, c2);
            ++s;
        }
        return getFCD16FromNormData(c);
    }
    /**
     * Returns the FCD data for the previous code point (pre-decrement).
     * @param start The start of the string.
     * @param s A valid pointer into a string. Requires start<s.
     * @return The lccc(c) in bits 15..8 and tccc(c) in bits 7..0.
     */
    uint16_t previousFCD16(const char16_t *start, const char16_t *&s) const {
        UChar32 c=*--s;
        if(c<minDecompNoCP) {
            return 0;
        }
        if(!U16_IS_TRAIL(c)) {
            if(!singleLeadMightHaveNonZeroFCD16(c)) {
                return 0;
            }
        } else {
            char16_t c2;
            if(start<s && U16_IS_LEAD(c2=*(s-1))) {
                c=U16_GET_SUPPLEMENTARY(c2, c);
                --s;
            }
        }
        return getFCD16FromNormData(c);
    }

    /** Returns true if the single-or-lead code unit c might have non-zero FCD data. */
    UBool singleLeadMightHaveNonZeroFCD16(UChar32 lead) const {
        // 0<=lead<=0xffff
        uint8_t bits=smallFCD[lead>>8];
        if(bits==0) { return false; }
        return (UBool)((bits>>((lead>>5)&7))&1);
    }
    /** Returns the FCD value from the regular normalization data. */
    uint16_t getFCD16FromNormData(UChar32 c) const;

    /**
     * Gets the decomposition for one code point.
     * @param c code point
     * @param buffer out-only buffer for algorithmic decompositions
     * @param length out-only, takes the length of the decomposition, if any
     * @return pointer to the decomposition, or NULL if none
     */
    const char16_t *getDecomposition(UChar32 c, char16_t buffer[4], int32_t &length) const;

    /**
     * Gets the raw decomposition for one code point.
     * @param c code point
     * @param buffer out-only buffer for algorithmic decompositions
     * @param length out-only, takes the length of the decomposition, if any
     * @return pointer to the decomposition, or NULL if none
     */
    const char16_t *getRawDecomposition(UChar32 c, char16_t buffer[30], int32_t &length) const;

    UChar32 composePair(UChar32 a, UChar32 b) const;

    UBool isCanonSegmentStarter(UChar32 c) const;
    UBool getCanonStartSet(UChar32 c, UnicodeSet &set) const;

    enum {
        // Fixed norm16 values.
        MIN_YES_YES_WITH_CC=0xfe02,
        JAMO_VT=0xfe00,
        MIN_NORMAL_MAYBE_YES=0xfc00,
        JAMO_L=2,  // offset=1 hasCompBoundaryAfter=false
        INERT=1,  // offset=0 hasCompBoundaryAfter=true

        // norm16 bit 0 is comp-boundary-after.
        HAS_COMP_BOUNDARY_AFTER=1,
        OFFSET_SHIFT=1,

        // For algorithmic one-way mappings, norm16 bits 2..1 indicate the
        // tccc (0, 1, >1) for quick FCC boundary-after tests.
        DELTA_TCCC_0=0,
        DELTA_TCCC_1=2,
        DELTA_TCCC_GT_1=4,
        DELTA_TCCC_MASK=6,
        DELTA_SHIFT=3,

        MAX_DELTA=0x40
    };

    enum {
        // Byte offsets from the start of the data, after the generic header.
        IX_NORM_TRIE_OFFSET,
        IX_EXTRA_DATA_OFFSET,
        IX_SMALL_FCD_OFFSET,
        IX_RESERVED3_OFFSET,
        IX_RESERVED4_OFFSET,
        IX_RESERVED5_OFFSET,
        IX_RESERVED6_OFFSET,
        IX_TOTAL_SIZE,

        // Code point thresholds for quick check codes.
        IX_MIN_DECOMP_NO_CP,
        IX_MIN_COMP_NO_MAYBE_CP,

        // Norm16 value thresholds for quick check combinations and types of extra data.

        /** Mappings & compositions in [minYesNo..minYesNoMappingsOnly[. */
        IX_MIN_YES_NO,
        /** Mappings are comp-normalized. */
        IX_MIN_NO_NO,
        IX_LIMIT_NO_NO,
        IX_MIN_MAYBE_YES,

        /** Mappings only in [minYesNoMappingsOnly..minNoNo[. */
        IX_MIN_YES_NO_MAPPINGS_ONLY,
        /** Mappings are not comp-normalized but have a comp boundary before. */
        IX_MIN_NO_NO_COMP_BOUNDARY_BEFORE,
        /** Mappings do not have a comp boundary before. */
        IX_MIN_NO_NO_COMP_NO_MAYBE_CC,
        /** Mappings to the empty string. */
        IX_MIN_NO_NO_EMPTY,

        IX_MIN_LCCC_CP,
        IX_RESERVED19,
        IX_COUNT
    };

    enum {
        MAPPING_HAS_CCC_LCCC_WORD=0x80,
        MAPPING_HAS_RAW_MAPPING=0x40,
        // unused bit 0x20,
        MAPPING_LENGTH_MASK=0x1f
    };

    enum {
        COMP_1_LAST_TUPLE=0x8000,
        COMP_1_TRIPLE=1,
        COMP_1_TRAIL_LIMIT=0x3400,
        COMP_1_TRAIL_MASK=0x7ffe,
        COMP_1_TRAIL_SHIFT=9,  // 10-1 for the "triple" bit
        COMP_2_TRAIL_SHIFT=6,
        COMP_2_TRAIL_MASK=0xffc0
    };

    // higher-level functionality ------------------------------------------ ***

    // NFD without an NFD Normalizer2 instance.
    UnicodeString &decompose(const UnicodeString &src, UnicodeString &dest,
                             UErrorCode &errorCode) const;
    /**
     * Decomposes [src, limit[ and writes the result to dest.
     * limit can be NULL if src is NUL-terminated.
     * destLengthEstimate is the initial dest buffer capacity and can be -1.
     */
    void decompose(const char16_t *src, const char16_t *limit,
                   UnicodeString &dest, int32_t destLengthEstimate,
                   UErrorCode &errorCode) const;

    const char16_t *decompose(const char16_t *src, const char16_t *limit,
                           ReorderingBuffer *buffer, UErrorCode &errorCode) const;
    void decomposeAndAppend(const char16_t *src, const char16_t *limit,
                            UBool doDecompose,
                            UnicodeString &safeMiddle,
                            ReorderingBuffer &buffer,
                            UErrorCode &errorCode) const;

    /** sink==nullptr: isNormalized()/spanQuickCheckYes() */
    const uint8_t *decomposeUTF8(uint32_t options,
                                 const uint8_t *src, const uint8_t *limit,
                                 ByteSink *sink, Edits *edits, UErrorCode &errorCode) const;

    UBool compose(const char16_t *src, const char16_t *limit,
                  UBool onlyContiguous,
                  UBool doCompose,
                  ReorderingBuffer &buffer,
                  UErrorCode &errorCode) const;
    const char16_t *composeQuickCheck(const char16_t *src, const char16_t *limit,
                                   UBool onlyContiguous,
                                   UNormalizationCheckResult *pQCResult) const;
    void composeAndAppend(const char16_t *src, const char16_t *limit,
                          UBool doCompose,
                          UBool onlyContiguous,
                          UnicodeString &safeMiddle,
                          ReorderingBuffer &buffer,
                          UErrorCode &errorCode) const;

    /** sink==nullptr: isNormalized() */
    UBool composeUTF8(uint32_t options, UBool onlyContiguous,
                      const uint8_t *src, const uint8_t *limit,
                      ByteSink *sink, icu::Edits *edits, UErrorCode &errorCode) const;

    const char16_t *makeFCD(const char16_t *src, const char16_t *limit,
                         ReorderingBuffer *buffer, UErrorCode &errorCode) const;
    void makeFCDAndAppend(const char16_t *src, const char16_t *limit,
                          UBool doMakeFCD,
                          UnicodeString &safeMiddle,
                          ReorderingBuffer &buffer,
                          UErrorCode &errorCode) const;

    UBool hasDecompBoundaryBefore(UChar32 c) const;
    UBool norm16HasDecompBoundaryBefore(uint16_t norm16) const;
    UBool hasDecompBoundaryAfter(UChar32 c) const;
    UBool norm16HasDecompBoundaryAfter(uint16_t norm16) const;
    UBool isDecompInert(UChar32 c) const { return isDecompYesAndZeroCC(getNorm16(c)); }

    UBool hasCompBoundaryBefore(UChar32 c) const {
        return c<minCompNoMaybeCP || norm16HasCompBoundaryBefore(getNorm16(c));
    }
    UBool hasCompBoundaryAfter(UChar32 c, UBool onlyContiguous) const {
        return norm16HasCompBoundaryAfter(getNorm16(c), onlyContiguous);
    }
    UBool isCompInert(UChar32 c, UBool onlyContiguous) const {
        uint16_t norm16=getNorm16(c);
        return isCompYesAndZeroCC(norm16) &&
            (norm16 & HAS_COMP_BOUNDARY_AFTER) != 0 &&
            (!onlyContiguous || isInert(norm16) || *getMapping(norm16) <= 0x1ff);
    }

    UBool hasFCDBoundaryBefore(UChar32 c) const { return hasDecompBoundaryBefore(c); }
    UBool hasFCDBoundaryAfter(UChar32 c) const { return hasDecompBoundaryAfter(c); }
    UBool isFCDInert(UChar32 c) const { return getFCD16(c)<=1; }
private:
    friend class InitCanonIterData;
    friend class LcccContext;

    UBool isMaybe(uint16_t norm16) const { return minMaybeYes<=norm16 && norm16<=JAMO_VT; }
    UBool isMaybeOrNonZeroCC(uint16_t norm16) const { return norm16>=minMaybeYes; }
    static UBool isInert(uint16_t norm16) { return norm16==INERT; }
    static UBool isJamoL(uint16_t norm16) { return norm16==JAMO_L; }
    static UBool isJamoVT(uint16_t norm16) { return norm16==JAMO_VT; }
    uint16_t hangulLVT() const { return minYesNoMappingsOnly|HAS_COMP_BOUNDARY_AFTER; }
    UBool isHangulLV(uint16_t norm16) const { return norm16==minYesNo; }
    UBool isHangulLVT(uint16_t norm16) const {
        return norm16==hangulLVT();
    }
    UBool isCompYesAndZeroCC(uint16_t norm16) const { return norm16<minNoNo; }
    // UBool isCompYes(uint16_t norm16) const {
    //     return norm16>=MIN_YES_YES_WITH_CC || norm16<minNoNo;
    // }
    // UBool isCompYesOrMaybe(uint16_t norm16) const {
    //     return norm16<minNoNo || minMaybeYes<=norm16;
    // }
    // UBool hasZeroCCFromDecompYes(uint16_t norm16) const {
    //     return norm16<=MIN_NORMAL_MAYBE_YES || norm16==JAMO_VT;
    // }
    UBool isDecompYesAndZeroCC(uint16_t norm16) const {
        return norm16<minYesNo ||
               norm16==JAMO_VT ||
               (minMaybeYes<=norm16 && norm16<=MIN_NORMAL_MAYBE_YES);
    }
    /**
     * A little faster and simpler than isDecompYesAndZeroCC() but does not include
     * the MaybeYes which combine-forward and have ccc=0.
     * (Standard Unicode 10 normalization does not have such characters.)
     */
    UBool isMostDecompYesAndZeroCC(uint16_t norm16) const {
        return norm16<minYesNo || norm16==MIN_NORMAL_MAYBE_YES || norm16==JAMO_VT;
    }
    UBool isDecompNoAlgorithmic(uint16_t norm16) const { return norm16>=limitNoNo; }

    // For use with isCompYes().
    // Perhaps the compiler can combine the two tests for MIN_YES_YES_WITH_CC.
    // static uint8_t getCCFromYes(uint16_t norm16) {
    //     return norm16>=MIN_YES_YES_WITH_CC ? getCCFromNormalYesOrMaybe(norm16) : 0;
    // }
    uint8_t getCCFromNoNo(uint16_t norm16) const {
        const uint16_t *mapping=getMapping(norm16);
        if(*mapping&MAPPING_HAS_CCC_LCCC_WORD) {
            return (uint8_t)*(mapping-1);
        } else {
            return 0;
        }
    }
    // requires that the [cpStart..cpLimit[ character passes isCompYesAndZeroCC()
    uint8_t getTrailCCFromCompYesAndZeroCC(uint16_t norm16) const {
        if(norm16<=minYesNo) {
            return 0;  // yesYes and Hangul LV have ccc=tccc=0
        } else {
            // For Hangul LVT we harmlessly fetch a firstUnit with tccc=0 here.
            return (uint8_t)(*getMapping(norm16)>>8);  // tccc from yesNo
        }
    }
    uint8_t getPreviousTrailCC(const char16_t *start, const char16_t *p) const;
    uint8_t getPreviousTrailCC(const uint8_t *start, const uint8_t *p) const;

    // Requires algorithmic-NoNo.
    UChar32 mapAlgorithmic(UChar32 c, uint16_t norm16) const {
        return c+(norm16>>DELTA_SHIFT)-centerNoNoDelta;
    }
    UChar32 getAlgorithmicDelta(uint16_t norm16) const {
        return (norm16>>DELTA_SHIFT)-centerNoNoDelta;
    }

    // Requires minYesNo<norm16<limitNoNo.
    const uint16_t *getMapping(uint16_t norm16) const { return extraData+(norm16>>OFFSET_SHIFT); }
    const uint16_t *getCompositionsListForDecompYes(uint16_t norm16) const {
        if(norm16<JAMO_L || MIN_NORMAL_MAYBE_YES<=norm16) {
            return NULL;
        } else if(norm16<minMaybeYes) {
            return getMapping(norm16);  // for yesYes; if Jamo L: harmless empty list
        } else {
            return maybeYesCompositions+norm16-minMaybeYes;
        }
    }
    const uint16_t *getCompositionsListForComposite(uint16_t norm16) const {
        // A composite has both mapping & compositions list.
        const uint16_t *list=getMapping(norm16);
        return list+  // mapping pointer
            1+  // +1 to skip the first unit with the mapping length
            (*list&MAPPING_LENGTH_MASK);  // + mapping length
    }
    const uint16_t *getCompositionsListForMaybe(uint16_t norm16) const {
        // minMaybeYes<=norm16<MIN_NORMAL_MAYBE_YES
        return maybeYesCompositions+((norm16-minMaybeYes)>>OFFSET_SHIFT);
    }
    /**
     * @param c code point must have compositions
     * @return compositions list pointer
     */
    const uint16_t *getCompositionsList(uint16_t norm16) const {
        return isDecompYes(norm16) ?
                getCompositionsListForDecompYes(norm16) :
                getCompositionsListForComposite(norm16);
    }

    const char16_t *copyLowPrefixFromNulTerminated(const char16_t *src,
                                                UChar32 minNeedDataCP,
                                                ReorderingBuffer *buffer,
                                                UErrorCode &errorCode) const;

    enum StopAt { STOP_AT_LIMIT, STOP_AT_DECOMP_BOUNDARY, STOP_AT_COMP_BOUNDARY };

    const char16_t *decomposeShort(const char16_t *src, const char16_t *limit,
                                UBool stopAtCompBoundary, UBool onlyContiguous,
                                ReorderingBuffer &buffer, UErrorCode &errorCode) const;
    UBool decompose(UChar32 c, uint16_t norm16,
                    ReorderingBuffer &buffer, UErrorCode &errorCode) const;

    const uint8_t *decomposeShort(const uint8_t *src, const uint8_t *limit,
                                  StopAt stopAt, UBool onlyContiguous,
                                  ReorderingBuffer &buffer, UErrorCode &errorCode) const;

    static int32_t combine(const uint16_t *list, UChar32 trail);
    void addComposites(const uint16_t *list, UnicodeSet &set) const;
    void recompose(ReorderingBuffer &buffer, int32_t recomposeStartIndex,
                   UBool onlyContiguous) const;

    UBool hasCompBoundaryBefore(UChar32 c, uint16_t norm16) const {
        return c<minCompNoMaybeCP || norm16HasCompBoundaryBefore(norm16);
    }
    UBool norm16HasCompBoundaryBefore(uint16_t norm16) const  {
        return norm16 < minNoNoCompNoMaybeCC || isAlgorithmicNoNo(norm16);
    }
    UBool hasCompBoundaryBefore(const char16_t *src, const char16_t *limit) const;
    UBool hasCompBoundaryBefore(const uint8_t *src, const uint8_t *limit) const;
    UBool hasCompBoundaryAfter(const char16_t *start, const char16_t *p,
                               UBool onlyContiguous) const;
    UBool hasCompBoundaryAfter(const uint8_t *start, const uint8_t *p,
                               UBool onlyContiguous) const;
    UBool norm16HasCompBoundaryAfter(uint16_t norm16, UBool onlyContiguous) const {
        return (norm16 & HAS_COMP_BOUNDARY_AFTER) != 0 &&
            (!onlyContiguous || isTrailCC01ForCompBoundaryAfter(norm16));
    }
    /** For FCC: Given norm16 HAS_COMP_BOUNDARY_AFTER, does it have tccc<=1? */
    UBool isTrailCC01ForCompBoundaryAfter(uint16_t norm16) const {
        return isInert(norm16) || (isDecompNoAlgorithmic(norm16) ?
            (norm16 & DELTA_TCCC_MASK) <= DELTA_TCCC_1 : *getMapping(norm16) <= 0x1ff);
    }

    const char16_t *findPreviousCompBoundary(const char16_t *start, const char16_t *p, UBool onlyContiguous) const;
    const char16_t *findNextCompBoundary(const char16_t *p, const char16_t *limit, UBool onlyContiguous) const;

    const char16_t *findPreviousFCDBoundary(const char16_t *start, const char16_t *p) const;
    const char16_t *findNextFCDBoundary(const char16_t *p, const char16_t *limit) const;

    void makeCanonIterDataFromNorm16(UChar32 start, UChar32 end, const uint16_t norm16,
                                     CanonIterData &newData, UErrorCode &errorCode) const;

    int32_t getCanonValue(UChar32 c) const;
    const UnicodeSet &getCanonStartSet(int32_t n) const;

    // UVersionInfo dataVersion;

    // BMP code point thresholds for quick check loops looking at single UTF-16 code units.
    char16_t minDecompNoCP;
    char16_t minCompNoMaybeCP;
    char16_t minLcccCP;

    // Norm16 value thresholds for quick check combinations and types of extra data.
    uint16_t minYesNo;
    uint16_t minYesNoMappingsOnly;
    uint16_t minNoNo;
    uint16_t minNoNoCompBoundaryBefore;
    uint16_t minNoNoCompNoMaybeCC;
    uint16_t minNoNoEmpty;
    uint16_t limitNoNo;
    uint16_t centerNoNoDelta;
    uint16_t minMaybeYes;

    const UCPTrie *normTrie;
    const uint16_t *maybeYesCompositions;
    const uint16_t *extraData;  // mappings and/or compositions for yesYes, yesNo & noNo characters
    const uint8_t *smallFCD;  // [0x100] one bit per 32 BMP code points, set if any FCD!=0

    UInitOnce       fCanonIterDataInitOnce {};
    CanonIterData  *fCanonIterData;
};

// bits in canonIterData
#define CANON_NOT_SEGMENT_STARTER 0x80000000
#define CANON_HAS_COMPOSITIONS 0x40000000
#define CANON_HAS_SET 0x200000
#define CANON_VALUE_MASK 0x1fffff

/**
 * ICU-internal shortcut for quick access to standard Unicode normalization.
 */
class U_COMMON_API Normalizer2Factory {
public:
    static const Normalizer2 *getFCDInstance(UErrorCode &errorCode);
    static const Normalizer2 *getFCCInstance(UErrorCode &errorCode);
    static const Normalizer2 *getNoopInstance(UErrorCode &errorCode);

    static const Normalizer2 *getInstance(UNormalizationMode mode, UErrorCode &errorCode);

    static const Normalizer2Impl *getNFCImpl(UErrorCode &errorCode);
    static const Normalizer2Impl *getNFKCImpl(UErrorCode &errorCode);
    static const Normalizer2Impl *getNFKC_CFImpl(UErrorCode &errorCode);

    // Get the Impl instance of the Normalizer2.
    // Must be used only when it is known that norm2 is a Normalizer2WithImpl instance.
    static const Normalizer2Impl *getImpl(const Normalizer2 *norm2);
private:
    Normalizer2Factory() = delete;  // No instantiation.
};

U_NAMESPACE_END

U_CAPI int32_t U_EXPORT2
unorm2_swap(const UDataSwapper *ds,
            const void *inData, int32_t length, void *outData,
            UErrorCode *pErrorCode);

/**
 * Get the NF*_QC property for a code point, for u_getIntPropertyValue().
 * @internal
 */
U_CFUNC UNormalizationCheckResult
unorm_getQuickCheck(UChar32 c, UNormalizationMode mode);

/**
 * Gets the 16-bit FCD value (lead & trail CCs) for a code point, for u_getIntPropertyValue().
 * @internal
 */
U_CFUNC uint16_t
unorm_getFCD16(UChar32 c);

/**
 * Format of Normalizer2 .nrm data files.
 * Format version 4.0.
 *
 * Normalizer2 .nrm data files provide data for the Unicode Normalization algorithms.
 * ICU ships with data files for standard Unicode Normalization Forms
 * NFC and NFD (nfc.nrm), NFKC and NFKD (nfkc.nrm) and NFKC_Casefold (nfkc_cf.nrm).
 * Custom (application-specific) data can be built into additional .nrm files
 * with the gennorm2 build tool.
 * ICU ships with one such file, uts46.nrm, for the implementation of UTS #46.
 *
 * Normalizer2.getInstance() causes a .nrm file to be loaded, unless it has been
 * cached already. Internally, Normalizer2Impl.load() reads the .nrm file.
 *
 * A .nrm file begins with a standard ICU data file header
 * (DataHeader, see ucmndata.h and unicode/udata.h).
 * The UDataInfo.dataVersion field usually contains the Unicode version
 * for which the data was generated.
 *
 * After the header, the file contains the following parts.
 * Constants are defined as enum values of the Normalizer2Impl class.
 *
 * Many details of the data structures are described in the design doc
 * which is at https://icu.unicode.org/design/normalization/custom
 *
 * int32_t indexes[indexesLength]; -- indexesLength=indexes[IX_NORM_TRIE_OFFSET]/4;
 *
 *      The first eight indexes are byte offsets in ascending order.
 *      Each byte offset marks the start of the next part in the data file,
 *      and the end of the previous one.
 *      When two consecutive byte offsets are the same, then the corresponding part is empty.
 *      Byte offsets are offsets from after the header,
 *      that is, from the beginning of the indexes[].
 *      Each part starts at an offset with proper alignment for its data.
 *      If necessary, the previous part may include padding bytes to achieve this alignment.
 *
 *      minDecompNoCP=indexes[IX_MIN_DECOMP_NO_CP] is the lowest code point
 *      with a decomposition mapping, that is, with NF*D_QC=No.
 *      minCompNoMaybeCP=indexes[IX_MIN_COMP_NO_MAYBE_CP] is the lowest code point
 *      with NF*C_QC=No (has a one-way mapping) or Maybe (combines backward).
 *      minLcccCP=indexes[IX_MIN_LCCC_CP] (index 18, new in formatVersion 3)
 *      is the lowest code point with lccc!=0.
 *
 *      The next eight indexes are thresholds of 16-bit trie values for ranges of
 *      values indicating multiple normalization properties.
 *      They are listed here in threshold order, not in the order they are stored in the indexes.
 *          minYesNo=indexes[IX_MIN_YES_NO];
 *          minYesNoMappingsOnly=indexes[IX_MIN_YES_NO_MAPPINGS_ONLY];
 *          minNoNo=indexes[IX_MIN_NO_NO];
 *          minNoNoCompBoundaryBefore=indexes[IX_MIN_NO_NO_COMP_BOUNDARY_BEFORE];
 *          minNoNoCompNoMaybeCC=indexes[IX_MIN_NO_NO_COMP_NO_MAYBE_CC];
 *          minNoNoEmpty=indexes[IX_MIN_NO_NO_EMPTY];
 *          limitNoNo=indexes[IX_LIMIT_NO_NO];
 *          minMaybeYes=indexes[IX_MIN_MAYBE_YES];
 *      See the normTrie description below and the design doc for details.
 *
 * UCPTrie normTrie; -- see ucptrie_impl.h and ucptrie.h, same as Java CodePointTrie
 *
 *      The trie holds the main normalization data. Each code point is mapped to a 16-bit value.
 *      Rather than using independent bits in the value (which would require more than 16 bits),
 *      information is extracted primarily via range checks.
 *      Except, format version 3 uses bit 0 for hasCompBoundaryAfter().
 *      For example, a 16-bit value norm16 in the range minYesNo<=norm16<minNoNo
 *      means that the character has NF*C_QC=Yes and NF*D_QC=No properties,
 *      which means it has a two-way (round-trip) decomposition mapping.
 *      Values in the range 2<=norm16<limitNoNo are also directly indexes into the extraData
 *      pointing to mappings, compositions lists, or both.
 *      Value norm16==INERT (0 in versions 1 & 2, 1 in version 3)
 *      means that the character is normalization-inert, that is,
 *      it does not have a mapping, does not participate in composition, has a zero
 *      canonical combining class, and forms a boundary where text before it and after it
 *      can be normalized independently.
 *      For details about how multiple properties are encoded in 16-bit values
 *      see the design doc.
 *      Note that the encoding cannot express all combinations of the properties involved;
 *      it only supports those combinations that are allowed by
 *      the Unicode Normalization algorithms. Details are in the design doc as well.
 *      The gennorm2 tool only builds .nrm files for data that conforms to the limitations.
 *
 *      The trie has a value for each lead surrogate code unit representing the "worst case"
 *      properties of the 1024 supplementary characters whose UTF-16 form starts with
 *      the lead surrogate. If all of the 1024 supplementary characters are normalization-inert,
 *      then their lead surrogate code unit has the trie value INERT.
 *      When the lead surrogate unit's value exceeds the quick check minimum during processing,
 *      the properties for the full supplementary code point need to be looked up.
 *
 * uint16_t maybeYesCompositions[MIN_NORMAL_MAYBE_YES-minMaybeYes];
 * uint16_t extraData[];
 *
 *      There is only one byte offset for the end of these two arrays.
 *      The split between them is given by the constant and variable mentioned above.
 *      In version 3, the difference must be shifted right by OFFSET_SHIFT.
 *
 *      The maybeYesCompositions array contains compositions lists for characters that
 *      combine both forward (as starters in composition pairs)
 *      and backward (as trailing characters in composition pairs).
 *      Such characters do not occur in Unicode 5.2 but are allowed by
 *      the Unicode Normalization algorithms.
 *      If there are no such characters, then minMaybeYes==MIN_NORMAL_MAYBE_YES
 *      and the maybeYesCompositions array is empty.
 *      If there are such characters, then minMaybeYes is subtracted from their norm16 values
 *      to get the index into this array.
 *
 *      The extraData array contains compositions lists for "YesYes" characters,
 *      followed by mappings and optional compositions lists for "YesNo" characters,
 *      followed by only mappings for "NoNo" characters.
 *      (Referring to pairs of NFC/NFD quick check values.)
 *      The norm16 values of those characters are directly indexes into the extraData array.
 *      In version 3, the norm16 values must be shifted right by OFFSET_SHIFT
 *      for accessing extraData.
 *
 *      The data structures for compositions lists and mappings are described in the design doc.
 *
 * uint8_t smallFCD[0x100]; -- new in format version 2
 *
 *      This is a bit set to help speed up FCD value lookups in the absence of a full
 *      UTrie2 or other large data structure with the full FCD value mapping.
 *
 *      Each smallFCD bit is set if any of the corresponding 32 BMP code points
 *      has a non-zero FCD value (lccc!=0 or tccc!=0).
 *      Bit 0 of smallFCD[0] is for U+0000..U+001F. Bit 7 of smallFCD[0xff] is for U+FFE0..U+FFFF.
 *      A bit for 32 lead surrogates is set if any of the 32k corresponding
 *      _supplementary_ code points has a non-zero FCD value.
 *
 *      This bit set is most useful for the large blocks of CJK characters with FCD=0.
 *
 * Changes from format version 1 to format version 2 ---------------------------
 *
 * - Addition of data for raw (not recursively decomposed) mappings.
 *   + The MAPPING_NO_COMP_BOUNDARY_AFTER bit in the extraData is now also set when
 *     the mapping is to an empty string or when the character combines-forward.
 *     This subsumes the one actual use of the MAPPING_PLUS_COMPOSITION_LIST bit which
 *     is then repurposed for the MAPPING_HAS_RAW_MAPPING bit.
 *   + For details see the design doc.
 * - Addition of indexes[IX_MIN_YES_NO_MAPPINGS_ONLY] and separation of the yesNo extraData into
 *   distinct ranges (combines-forward vs. not)
 *   so that a range check can be used to find out if there is a compositions list.
 *   This is fully equivalent with formatVersion 1's MAPPING_PLUS_COMPOSITION_LIST flag.
 *   It is needed for the new (in ICU 49) composePair(), not for other normalization.
 * - Addition of the smallFCD[] bit set.
 *
 * Changes from format version 2 to format version 3 (ICU 60) ------------------
 *
 * - norm16 bit 0 indicates hasCompBoundaryAfter(),
 *   except that for contiguous composition (FCC) the tccc must be checked as well.
 *   Data indexes and ccc values are shifted left by one (OFFSET_SHIFT).
 *   Thresholds like minNoNo are tested before shifting.
 *
 * - Algorithmic mapping deltas are shifted left by two more bits (total DELTA_SHIFT),
 *   to make room for two bits (three values) indicating whether the tccc is 0, 1, or greater.
 *   See DELTA_TCCC_MASK etc.
 *   This helps with fetching tccc/FCD values and FCC hasCompBoundaryAfter().
 *   minMaybeYes is 8-aligned so that the DELTA_TCCC_MASK bits can be tested directly.
 *
 * - Algorithmic mappings are only used for mapping to "comp yes and ccc=0" characters,
 *   and ASCII characters are mapped algorithmically only to other ASCII characters.
 *   This helps with hasCompBoundaryBefore() and compose() fast paths.
 *   It is never necessary any more to loop for algorithmic mappings.
 *
 * - Addition of indexes[IX_MIN_NO_NO_COMP_BOUNDARY_BEFORE],
 *   indexes[IX_MIN_NO_NO_COMP_NO_MAYBE_CC], and indexes[IX_MIN_NO_NO_EMPTY],
 *   and separation of the noNo extraData into distinct ranges.
 *   With this, the noNo norm16 value indicates whether the mapping is
 *   compose-normalized, not normalized but hasCompBoundaryBefore(),
 *   not even that, or maps to an empty string.
 *   hasCompBoundaryBefore() can be determined solely from the norm16 value.
 *
 * - The norm16 value for Hangul LVT is now different from that for Hangul LV,
 *   so that hasCompBoundaryAfter() need not check for the syllable type.
 *   For Hangul LV, minYesNo continues to be used (no comp-boundary-after).
 *   For Hangul LVT, minYesNoMappingsOnly|HAS_COMP_BOUNDARY_AFTER is used.
 *   The extraData units at these indexes are set to firstUnit=2 and firstUnit=3, respectively,
 *   to simplify some code.
 *
 * - The extraData firstUnit bit 5 is no longer necessary
 *   (norm16 bit 0 used instead of firstUnit MAPPING_NO_COMP_BOUNDARY_AFTER),
 *   is reserved again, and always set to 0.
 *
 * - Addition of indexes[IX_MIN_LCCC_CP], the first code point where lccc!=0.
 *   This used to be hardcoded to U+0300, but in data like NFKC_Casefold it is lower:
 *   U+00AD Soft Hyphen maps to an empty string,
 *   which is artificially assigned "worst case" values lccc=1 and tccc=255.
 *
 * - A mapping to an empty string has explicit lccc=1 and tccc=255 values.
 *
 * Changes from format version 3 to format version 4 (ICU 63) ------------------
 *
 * Switched from UTrie2 to UCPTrie/CodePointTrie.
 *
 * The new trie no longer stores different values for surrogate code *units* vs.
 * surrogate code *points*.
 * Lead surrogates still have values for optimized UTF-16 string processing.
 * When looking up code point properties, the code now checks for lead surrogates and
 * treats them as inert.
 *
 * gennorm2 now has to reject mappings for surrogate code points.
 * UTS #46 maps unpaired surrogates to U+FFFD in code rather than via its
 * custom normalization data file.
 */

#endif  /* !UCONFIG_NO_NORMALIZATION */
#endif  /* __NORMALIZER2IMPL_H__ */
>>>>>>> a8a80be5
<|MERGE_RESOLUTION|>--- conflicted
+++ resolved
@@ -1,1977 +1,987 @@
-<<<<<<< HEAD
-// © 2016 and later: Unicode, Inc. and others.
-// License & terms of use: http://www.unicode.org/copyright.html
-/*
-*******************************************************************************
-*
-*   Copyright (C) 2009-2014, International Business Machines
-*   Corporation and others.  All Rights Reserved.
-*
-*******************************************************************************
-*   file name:  normalizer2impl.h
-*   encoding:   UTF-8
-*   tab size:   8 (not used)
-*   indentation:4
-*
-*   created on: 2009nov22
-*   created by: Markus W. Scherer
-*/
-
-#ifndef __NORMALIZER2IMPL_H__
-#define __NORMALIZER2IMPL_H__
-
-#include "unicode/utypes.h"
-
-#if !UCONFIG_NO_NORMALIZATION
-
-#include "unicode/normalizer2.h"
-#include "unicode/ucptrie.h"
-#include "unicode/unistr.h"
-#include "unicode/unorm.h"
-#include "unicode/utf.h"
-#include "unicode/utf16.h"
-#include "mutex.h"
-#include "udataswp.h"
-#include "uset_imp.h"
-
-// When the nfc.nrm data is *not* hardcoded into the common library
-// (with this constant set to 0),
-// then it needs to be built into the data package:
-// Add nfc.nrm to icu4c/source/data/Makefile.in DAT_FILES_SHORT
-#define NORM2_HARDCODE_NFC_DATA 1
-
-U_NAMESPACE_BEGIN
-
-struct CanonIterData;
-
-class ByteSink;
-class Edits;
-class InitCanonIterData;
-class LcccContext;
-
-class U_COMMON_API Hangul {
-public:
-    /* Korean Hangul and Jamo constants */
-    enum {
-        JAMO_L_BASE=0x1100,     /* "lead" jamo */
-        JAMO_L_END=0x1112,
-        JAMO_V_BASE=0x1161,     /* "vowel" jamo */
-        JAMO_V_END=0x1175,
-        JAMO_T_BASE=0x11a7,     /* "trail" jamo */
-        JAMO_T_END=0x11c2,
-
-        HANGUL_BASE=0xac00,
-        HANGUL_END=0xd7a3,
-
-        JAMO_L_COUNT=19,
-        JAMO_V_COUNT=21,
-        JAMO_T_COUNT=28,
-
-        JAMO_VT_COUNT=JAMO_V_COUNT*JAMO_T_COUNT,
-
-        HANGUL_COUNT=JAMO_L_COUNT*JAMO_V_COUNT*JAMO_T_COUNT,
-        HANGUL_LIMIT=HANGUL_BASE+HANGUL_COUNT
-    };
-
-    static inline UBool isHangul(UChar32 c) {
-        return HANGUL_BASE<=c && c<HANGUL_LIMIT;
-    }
-    static inline UBool
-    isHangulLV(UChar32 c) {
-        c-=HANGUL_BASE;
-        return 0<=c && c<HANGUL_COUNT && c%JAMO_T_COUNT==0;
-    }
-    static inline UBool isJamoL(UChar32 c) {
-        return (uint32_t)(c-JAMO_L_BASE)<JAMO_L_COUNT;
-    }
-    static inline UBool isJamoV(UChar32 c) {
-        return (uint32_t)(c-JAMO_V_BASE)<JAMO_V_COUNT;
-    }
-    static inline UBool isJamoT(UChar32 c) {
-        int32_t t=c-JAMO_T_BASE;
-        return 0<t && t<JAMO_T_COUNT;  // not JAMO_T_BASE itself
-    }
-    static UBool isJamo(UChar32 c) {
-        return JAMO_L_BASE<=c && c<=JAMO_T_END &&
-            (c<=JAMO_L_END || (JAMO_V_BASE<=c && c<=JAMO_V_END) || JAMO_T_BASE<c);
-    }
-
-    /**
-     * Decomposes c, which must be a Hangul syllable, into buffer
-     * and returns the length of the decomposition (2 or 3).
-     */
-    static inline int32_t decompose(UChar32 c, UChar buffer[3]) {
-        c-=HANGUL_BASE;
-        UChar32 c2=c%JAMO_T_COUNT;
-        c/=JAMO_T_COUNT;
-        buffer[0]=(UChar)(JAMO_L_BASE+c/JAMO_V_COUNT);
-        buffer[1]=(UChar)(JAMO_V_BASE+c%JAMO_V_COUNT);
-        if(c2==0) {
-            return 2;
-        } else {
-            buffer[2]=(UChar)(JAMO_T_BASE+c2);
-            return 3;
-        }
-    }
-
-    /**
-     * Decomposes c, which must be a Hangul syllable, into buffer.
-     * This is the raw, not recursive, decomposition. Its length is always 2.
-     */
-    static inline void getRawDecomposition(UChar32 c, UChar buffer[2]) {
-        UChar32 orig=c;
-        c-=HANGUL_BASE;
-        UChar32 c2=c%JAMO_T_COUNT;
-        if(c2==0) {
-            c/=JAMO_T_COUNT;
-            buffer[0]=(UChar)(JAMO_L_BASE+c/JAMO_V_COUNT);
-            buffer[1]=(UChar)(JAMO_V_BASE+c%JAMO_V_COUNT);
-        } else {
-            buffer[0]=(UChar)(orig-c2);  // LV syllable
-            buffer[1]=(UChar)(JAMO_T_BASE+c2);
-        }
-    }
-private:
-    Hangul();  // no instantiation
-};
-
-class Normalizer2Impl;
-
-class U_COMMON_API ReorderingBuffer : public UMemory {
-public:
-    /** Constructs only; init() should be called. */
-    ReorderingBuffer(const Normalizer2Impl &ni, UnicodeString &dest) :
-        impl(ni), str(dest),
-        start(NULL), reorderStart(NULL), limit(NULL),
-        remainingCapacity(0), lastCC(0) {}
-    /** Constructs, removes the string contents, and initializes for a small initial capacity. */
-    ReorderingBuffer(const Normalizer2Impl &ni, UnicodeString &dest, UErrorCode &errorCode);
-    ~ReorderingBuffer() {
-        if(start!=NULL) {
-            str.releaseBuffer((int32_t)(limit-start));
-        }
-    }
-    UBool init(int32_t destCapacity, UErrorCode &errorCode);
-
-    UBool isEmpty() const { return start==limit; }
-    int32_t length() const { return (int32_t)(limit-start); }
-    UChar *getStart() { return start; }
-    UChar *getLimit() { return limit; }
-    uint8_t getLastCC() const { return lastCC; }
-
-    UBool equals(const UChar *start, const UChar *limit) const;
-    UBool equals(const uint8_t *otherStart, const uint8_t *otherLimit) const;
-
-    UBool append(UChar32 c, uint8_t cc, UErrorCode &errorCode) {
-        return (c<=0xffff) ?
-            appendBMP((UChar)c, cc, errorCode) :
-            appendSupplementary(c, cc, errorCode);
-    }
-    UBool append(const UChar *s, int32_t length, UBool isNFD,
-                 uint8_t leadCC, uint8_t trailCC,
-                 UErrorCode &errorCode);
-    UBool appendBMP(UChar c, uint8_t cc, UErrorCode &errorCode) {
-        if(remainingCapacity==0 && !resize(1, errorCode)) {
-            return false;
-        }
-        if(lastCC<=cc || cc==0) {
-            *limit++=c;
-            lastCC=cc;
-            if(cc<=1) {
-                reorderStart=limit;
-            }
-        } else {
-            insert(c, cc);
-        }
-        --remainingCapacity;
-        return true;
-    }
-    UBool appendZeroCC(UChar32 c, UErrorCode &errorCode);
-    UBool appendZeroCC(const UChar *s, const UChar *sLimit, UErrorCode &errorCode);
-    void remove();
-    void removeSuffix(int32_t suffixLength);
-    void setReorderingLimit(UChar *newLimit) {
-        remainingCapacity+=(int32_t)(limit-newLimit);
-        reorderStart=limit=newLimit;
-        lastCC=0;
-    }
-    void copyReorderableSuffixTo(UnicodeString &s) const {
-        s.setTo(ConstChar16Ptr(reorderStart), (int32_t)(limit-reorderStart));
-    }
-private:
-    /*
-     * TODO: Revisit whether it makes sense to track reorderStart.
-     * It is set to after the last known character with cc<=1,
-     * which stops previousCC() before it reads that character and looks up its cc.
-     * previousCC() is normally only called from insert().
-     * In other words, reorderStart speeds up the insertion of a combining mark
-     * into a multi-combining mark sequence where it does not belong at the end.
-     * This might not be worth the trouble.
-     * On the other hand, it's not a huge amount of trouble.
-     *
-     * We probably need it for UNORM_SIMPLE_APPEND.
-     */
-
-    UBool appendSupplementary(UChar32 c, uint8_t cc, UErrorCode &errorCode);
-    void insert(UChar32 c, uint8_t cc);
-    static void writeCodePoint(UChar *p, UChar32 c) {
-        if(c<=0xffff) {
-            *p=(UChar)c;
-        } else {
-            p[0]=U16_LEAD(c);
-            p[1]=U16_TRAIL(c);
-        }
-    }
-    UBool resize(int32_t appendLength, UErrorCode &errorCode);
-
-    const Normalizer2Impl &impl;
-    UnicodeString &str;
-    UChar *start, *reorderStart, *limit;
-    int32_t remainingCapacity;
-    uint8_t lastCC;
-
-    // private backward iterator
-    void setIterator() { codePointStart=limit; }
-    void skipPrevious();  // Requires start<codePointStart.
-    uint8_t previousCC();  // Returns 0 if there is no previous character.
-
-    UChar *codePointStart, *codePointLimit;
-};
-
-/**
- * Low-level implementation of the Unicode Normalization Algorithm.
- * For the data structure and details see the documentation at the end of
- * this normalizer2impl.h and in the design doc at
- * http://site.icu-project.org/design/normalization/custom
- */
-class U_COMMON_API Normalizer2Impl : public UObject {
-public:
-    Normalizer2Impl() : normTrie(NULL), fCanonIterData(NULL) { }
-    virtual ~Normalizer2Impl();
-
-    void init(const int32_t *inIndexes, const UCPTrie *inTrie,
-              const uint16_t *inExtraData, const uint8_t *inSmallFCD);
-
-    void addLcccChars(UnicodeSet &set) const;
-    void addPropertyStarts(const USetAdder *sa, UErrorCode &errorCode) const;
-    void addCanonIterPropertyStarts(const USetAdder *sa, UErrorCode &errorCode) const;
-
-    // low-level properties ------------------------------------------------ ***
-
-    UBool ensureCanonIterData(UErrorCode &errorCode) const;
-
-    // The trie stores values for lead surrogate code *units*.
-    // Surrogate code *points* are inert.
-    uint16_t getNorm16(UChar32 c) const {
-        return U_IS_LEAD(c) ?
-            static_cast<uint16_t>(INERT) :
-            UCPTRIE_FAST_GET(normTrie, UCPTRIE_16, c);
-    }
-    uint16_t getRawNorm16(UChar32 c) const { return UCPTRIE_FAST_GET(normTrie, UCPTRIE_16, c); }
-
-    UNormalizationCheckResult getCompQuickCheck(uint16_t norm16) const {
-        if(norm16<minNoNo || MIN_YES_YES_WITH_CC<=norm16) {
-            return UNORM_YES;
-        } else if(minMaybeYes<=norm16) {
-            return UNORM_MAYBE;
-        } else {
-            return UNORM_NO;
-        }
-    }
-    UBool isAlgorithmicNoNo(uint16_t norm16) const { return limitNoNo<=norm16 && norm16<minMaybeYes; }
-    UBool isCompNo(uint16_t norm16) const { return minNoNo<=norm16 && norm16<minMaybeYes; }
-    UBool isDecompYes(uint16_t norm16) const { return norm16<minYesNo || minMaybeYes<=norm16; }
-
-    uint8_t getCC(uint16_t norm16) const {
-        if(norm16>=MIN_NORMAL_MAYBE_YES) {
-            return getCCFromNormalYesOrMaybe(norm16);
-        }
-        if(norm16<minNoNo || limitNoNo<=norm16) {
-            return 0;
-        }
-        return getCCFromNoNo(norm16);
-    }
-    static uint8_t getCCFromNormalYesOrMaybe(uint16_t norm16) {
-        return (uint8_t)(norm16 >> OFFSET_SHIFT);
-    }
-    static uint8_t getCCFromYesOrMaybe(uint16_t norm16) {
-        return norm16>=MIN_NORMAL_MAYBE_YES ? getCCFromNormalYesOrMaybe(norm16) : 0;
-    }
-    uint8_t getCCFromYesOrMaybeCP(UChar32 c) const {
-        if (c < minCompNoMaybeCP) { return 0; }
-        return getCCFromYesOrMaybe(getNorm16(c));
-    }
-
-    /**
-     * Returns the FCD data for code point c.
-     * @param c A Unicode code point.
-     * @return The lccc(c) in bits 15..8 and tccc(c) in bits 7..0.
-     */
-    uint16_t getFCD16(UChar32 c) const {
-        if(c<minDecompNoCP) {
-            return 0;
-        } else if(c<=0xffff) {
-            if(!singleLeadMightHaveNonZeroFCD16(c)) { return 0; }
-        }
-        return getFCD16FromNormData(c);
-    }
-    /**
-     * Returns the FCD data for the next code point (post-increment).
-     * Might skip only a lead surrogate rather than the whole surrogate pair if none of
-     * the supplementary code points associated with the lead surrogate have non-zero FCD data.
-     * @param s A valid pointer into a string. Requires s!=limit.
-     * @param limit The end of the string, or NULL.
-     * @return The lccc(c) in bits 15..8 and tccc(c) in bits 7..0.
-     */
-    uint16_t nextFCD16(const UChar *&s, const UChar *limit) const {
-        UChar32 c=*s++;
-        if(c<minDecompNoCP || !singleLeadMightHaveNonZeroFCD16(c)) {
-            return 0;
-        }
-        UChar c2;
-        if(U16_IS_LEAD(c) && s!=limit && U16_IS_TRAIL(c2=*s)) {
-            c=U16_GET_SUPPLEMENTARY(c, c2);
-            ++s;
-        }
-        return getFCD16FromNormData(c);
-    }
-    /**
-     * Returns the FCD data for the previous code point (pre-decrement).
-     * @param start The start of the string.
-     * @param s A valid pointer into a string. Requires start<s.
-     * @return The lccc(c) in bits 15..8 and tccc(c) in bits 7..0.
-     */
-    uint16_t previousFCD16(const UChar *start, const UChar *&s) const {
-        UChar32 c=*--s;
-        if(c<minDecompNoCP) {
-            return 0;
-        }
-        if(!U16_IS_TRAIL(c)) {
-            if(!singleLeadMightHaveNonZeroFCD16(c)) {
-                return 0;
-            }
-        } else {
-            UChar c2;
-            if(start<s && U16_IS_LEAD(c2=*(s-1))) {
-                c=U16_GET_SUPPLEMENTARY(c2, c);
-                --s;
-            }
-        }
-        return getFCD16FromNormData(c);
-    }
-
-    /** Returns true if the single-or-lead code unit c might have non-zero FCD data. */
-    UBool singleLeadMightHaveNonZeroFCD16(UChar32 lead) const {
-        // 0<=lead<=0xffff
-        uint8_t bits=smallFCD[lead>>8];
-        if(bits==0) { return false; }
-        return (UBool)((bits>>((lead>>5)&7))&1);
-    }
-    /** Returns the FCD value from the regular normalization data. */
-    uint16_t getFCD16FromNormData(UChar32 c) const;
-
-    /**
-     * Gets the decomposition for one code point.
-     * @param c code point
-     * @param buffer out-only buffer for algorithmic decompositions
-     * @param length out-only, takes the length of the decomposition, if any
-     * @return pointer to the decomposition, or NULL if none
-     */
-    const UChar *getDecomposition(UChar32 c, UChar buffer[4], int32_t &length) const;
-
-    /**
-     * Gets the raw decomposition for one code point.
-     * @param c code point
-     * @param buffer out-only buffer for algorithmic decompositions
-     * @param length out-only, takes the length of the decomposition, if any
-     * @return pointer to the decomposition, or NULL if none
-     */
-    const UChar *getRawDecomposition(UChar32 c, UChar buffer[30], int32_t &length) const;
-
-    UChar32 composePair(UChar32 a, UChar32 b) const;
-
-    UBool isCanonSegmentStarter(UChar32 c) const;
-    UBool getCanonStartSet(UChar32 c, UnicodeSet &set) const;
-
-    enum {
-        // Fixed norm16 values.
-        MIN_YES_YES_WITH_CC=0xfe02,
-        JAMO_VT=0xfe00,
-        MIN_NORMAL_MAYBE_YES=0xfc00,
-        JAMO_L=2,  // offset=1 hasCompBoundaryAfter=false
-        INERT=1,  // offset=0 hasCompBoundaryAfter=true
-
-        // norm16 bit 0 is comp-boundary-after.
-        HAS_COMP_BOUNDARY_AFTER=1,
-        OFFSET_SHIFT=1,
-
-        // For algorithmic one-way mappings, norm16 bits 2..1 indicate the
-        // tccc (0, 1, >1) for quick FCC boundary-after tests.
-        DELTA_TCCC_0=0,
-        DELTA_TCCC_1=2,
-        DELTA_TCCC_GT_1=4,
-        DELTA_TCCC_MASK=6,
-        DELTA_SHIFT=3,
-
-        MAX_DELTA=0x40
-    };
-
-    enum {
-        // Byte offsets from the start of the data, after the generic header.
-        IX_NORM_TRIE_OFFSET,
-        IX_EXTRA_DATA_OFFSET,
-        IX_SMALL_FCD_OFFSET,
-        IX_RESERVED3_OFFSET,
-        IX_RESERVED4_OFFSET,
-        IX_RESERVED5_OFFSET,
-        IX_RESERVED6_OFFSET,
-        IX_TOTAL_SIZE,
-
-        // Code point thresholds for quick check codes.
-        IX_MIN_DECOMP_NO_CP,
-        IX_MIN_COMP_NO_MAYBE_CP,
-
-        // Norm16 value thresholds for quick check combinations and types of extra data.
-
-        /** Mappings & compositions in [minYesNo..minYesNoMappingsOnly[. */
-        IX_MIN_YES_NO,
-        /** Mappings are comp-normalized. */
-        IX_MIN_NO_NO,
-        IX_LIMIT_NO_NO,
-        IX_MIN_MAYBE_YES,
-
-        /** Mappings only in [minYesNoMappingsOnly..minNoNo[. */
-        IX_MIN_YES_NO_MAPPINGS_ONLY,
-        /** Mappings are not comp-normalized but have a comp boundary before. */
-        IX_MIN_NO_NO_COMP_BOUNDARY_BEFORE,
-        /** Mappings do not have a comp boundary before. */
-        IX_MIN_NO_NO_COMP_NO_MAYBE_CC,
-        /** Mappings to the empty string. */
-        IX_MIN_NO_NO_EMPTY,
-
-        IX_MIN_LCCC_CP,
-        IX_RESERVED19,
-        IX_COUNT
-    };
-
-    enum {
-        MAPPING_HAS_CCC_LCCC_WORD=0x80,
-        MAPPING_HAS_RAW_MAPPING=0x40,
-        // unused bit 0x20,
-        MAPPING_LENGTH_MASK=0x1f
-    };
-
-    enum {
-        COMP_1_LAST_TUPLE=0x8000,
-        COMP_1_TRIPLE=1,
-        COMP_1_TRAIL_LIMIT=0x3400,
-        COMP_1_TRAIL_MASK=0x7ffe,
-        COMP_1_TRAIL_SHIFT=9,  // 10-1 for the "triple" bit
-        COMP_2_TRAIL_SHIFT=6,
-        COMP_2_TRAIL_MASK=0xffc0
-    };
-
-    // higher-level functionality ------------------------------------------ ***
-
-    // NFD without an NFD Normalizer2 instance.
-    UnicodeString &decompose(const UnicodeString &src, UnicodeString &dest,
-                             UErrorCode &errorCode) const;
-    /**
-     * Decomposes [src, limit[ and writes the result to dest.
-     * limit can be NULL if src is NUL-terminated.
-     * destLengthEstimate is the initial dest buffer capacity and can be -1.
-     */
-    void decompose(const UChar *src, const UChar *limit,
-                   UnicodeString &dest, int32_t destLengthEstimate,
-                   UErrorCode &errorCode) const;
-
-    const UChar *decompose(const UChar *src, const UChar *limit,
-                           ReorderingBuffer *buffer, UErrorCode &errorCode) const;
-    void decomposeAndAppend(const UChar *src, const UChar *limit,
-                            UBool doDecompose,
-                            UnicodeString &safeMiddle,
-                            ReorderingBuffer &buffer,
-                            UErrorCode &errorCode) const;
-
-    /** sink==nullptr: isNormalized()/spanQuickCheckYes() */
-    const uint8_t *decomposeUTF8(uint32_t options,
-                                 const uint8_t *src, const uint8_t *limit,
-                                 ByteSink *sink, Edits *edits, UErrorCode &errorCode) const;
-
-    UBool compose(const UChar *src, const UChar *limit,
-                  UBool onlyContiguous,
-                  UBool doCompose,
-                  ReorderingBuffer &buffer,
-                  UErrorCode &errorCode) const;
-    const UChar *composeQuickCheck(const UChar *src, const UChar *limit,
-                                   UBool onlyContiguous,
-                                   UNormalizationCheckResult *pQCResult) const;
-    void composeAndAppend(const UChar *src, const UChar *limit,
-                          UBool doCompose,
-                          UBool onlyContiguous,
-                          UnicodeString &safeMiddle,
-                          ReorderingBuffer &buffer,
-                          UErrorCode &errorCode) const;
-
-    /** sink==nullptr: isNormalized() */
-    UBool composeUTF8(uint32_t options, UBool onlyContiguous,
-                      const uint8_t *src, const uint8_t *limit,
-                      ByteSink *sink, icu::Edits *edits, UErrorCode &errorCode) const;
-
-    const UChar *makeFCD(const UChar *src, const UChar *limit,
-                         ReorderingBuffer *buffer, UErrorCode &errorCode) const;
-    void makeFCDAndAppend(const UChar *src, const UChar *limit,
-                          UBool doMakeFCD,
-                          UnicodeString &safeMiddle,
-                          ReorderingBuffer &buffer,
-                          UErrorCode &errorCode) const;
-
-    UBool hasDecompBoundaryBefore(UChar32 c) const;
-    UBool norm16HasDecompBoundaryBefore(uint16_t norm16) const;
-    UBool hasDecompBoundaryAfter(UChar32 c) const;
-    UBool norm16HasDecompBoundaryAfter(uint16_t norm16) const;
-    UBool isDecompInert(UChar32 c) const { return isDecompYesAndZeroCC(getNorm16(c)); }
-
-    UBool hasCompBoundaryBefore(UChar32 c) const {
-        return c<minCompNoMaybeCP || norm16HasCompBoundaryBefore(getNorm16(c));
-    }
-    UBool hasCompBoundaryAfter(UChar32 c, UBool onlyContiguous) const {
-        return norm16HasCompBoundaryAfter(getNorm16(c), onlyContiguous);
-    }
-    UBool isCompInert(UChar32 c, UBool onlyContiguous) const {
-        uint16_t norm16=getNorm16(c);
-        return isCompYesAndZeroCC(norm16) &&
-            (norm16 & HAS_COMP_BOUNDARY_AFTER) != 0 &&
-            (!onlyContiguous || isInert(norm16) || *getMapping(norm16) <= 0x1ff);
-    }
-
-    UBool hasFCDBoundaryBefore(UChar32 c) const { return hasDecompBoundaryBefore(c); }
-    UBool hasFCDBoundaryAfter(UChar32 c) const { return hasDecompBoundaryAfter(c); }
-    UBool isFCDInert(UChar32 c) const { return getFCD16(c)<=1; }
-private:
-    friend class InitCanonIterData;
-    friend class LcccContext;
-
-    UBool isMaybe(uint16_t norm16) const { return minMaybeYes<=norm16 && norm16<=JAMO_VT; }
-    UBool isMaybeOrNonZeroCC(uint16_t norm16) const { return norm16>=minMaybeYes; }
-    static UBool isInert(uint16_t norm16) { return norm16==INERT; }
-    static UBool isJamoL(uint16_t norm16) { return norm16==JAMO_L; }
-    static UBool isJamoVT(uint16_t norm16) { return norm16==JAMO_VT; }
-    uint16_t hangulLVT() const { return minYesNoMappingsOnly|HAS_COMP_BOUNDARY_AFTER; }
-    UBool isHangulLV(uint16_t norm16) const { return norm16==minYesNo; }
-    UBool isHangulLVT(uint16_t norm16) const {
-        return norm16==hangulLVT();
-    }
-    UBool isCompYesAndZeroCC(uint16_t norm16) const { return norm16<minNoNo; }
-    // UBool isCompYes(uint16_t norm16) const {
-    //     return norm16>=MIN_YES_YES_WITH_CC || norm16<minNoNo;
-    // }
-    // UBool isCompYesOrMaybe(uint16_t norm16) const {
-    //     return norm16<minNoNo || minMaybeYes<=norm16;
-    // }
-    // UBool hasZeroCCFromDecompYes(uint16_t norm16) const {
-    //     return norm16<=MIN_NORMAL_MAYBE_YES || norm16==JAMO_VT;
-    // }
-    UBool isDecompYesAndZeroCC(uint16_t norm16) const {
-        return norm16<minYesNo ||
-               norm16==JAMO_VT ||
-               (minMaybeYes<=norm16 && norm16<=MIN_NORMAL_MAYBE_YES);
-    }
-    /**
-     * A little faster and simpler than isDecompYesAndZeroCC() but does not include
-     * the MaybeYes which combine-forward and have ccc=0.
-     * (Standard Unicode 10 normalization does not have such characters.)
-     */
-    UBool isMostDecompYesAndZeroCC(uint16_t norm16) const {
-        return norm16<minYesNo || norm16==MIN_NORMAL_MAYBE_YES || norm16==JAMO_VT;
-    }
-    UBool isDecompNoAlgorithmic(uint16_t norm16) const { return norm16>=limitNoNo; }
-
-    // For use with isCompYes().
-    // Perhaps the compiler can combine the two tests for MIN_YES_YES_WITH_CC.
-    // static uint8_t getCCFromYes(uint16_t norm16) {
-    //     return norm16>=MIN_YES_YES_WITH_CC ? getCCFromNormalYesOrMaybe(norm16) : 0;
-    // }
-    uint8_t getCCFromNoNo(uint16_t norm16) const {
-        const uint16_t *mapping=getMapping(norm16);
-        if(*mapping&MAPPING_HAS_CCC_LCCC_WORD) {
-            return (uint8_t)*(mapping-1);
-        } else {
-            return 0;
-        }
-    }
-    // requires that the [cpStart..cpLimit[ character passes isCompYesAndZeroCC()
-    uint8_t getTrailCCFromCompYesAndZeroCC(uint16_t norm16) const {
-        if(norm16<=minYesNo) {
-            return 0;  // yesYes and Hangul LV have ccc=tccc=0
-        } else {
-            // For Hangul LVT we harmlessly fetch a firstUnit with tccc=0 here.
-            return (uint8_t)(*getMapping(norm16)>>8);  // tccc from yesNo
-        }
-    }
-    uint8_t getPreviousTrailCC(const UChar *start, const UChar *p) const;
-    uint8_t getPreviousTrailCC(const uint8_t *start, const uint8_t *p) const;
-
-    // Requires algorithmic-NoNo.
-    UChar32 mapAlgorithmic(UChar32 c, uint16_t norm16) const {
-        return c+(norm16>>DELTA_SHIFT)-centerNoNoDelta;
-    }
-    UChar32 getAlgorithmicDelta(uint16_t norm16) const {
-        return (norm16>>DELTA_SHIFT)-centerNoNoDelta;
-    }
-
-    // Requires minYesNo<norm16<limitNoNo.
-    const uint16_t *getMapping(uint16_t norm16) const { return extraData+(norm16>>OFFSET_SHIFT); }
-    const uint16_t *getCompositionsListForDecompYes(uint16_t norm16) const {
-        if(norm16<JAMO_L || MIN_NORMAL_MAYBE_YES<=norm16) {
-            return NULL;
-        } else if(norm16<minMaybeYes) {
-            return getMapping(norm16);  // for yesYes; if Jamo L: harmless empty list
-        } else {
-            return maybeYesCompositions+norm16-minMaybeYes;
-        }
-    }
-    const uint16_t *getCompositionsListForComposite(uint16_t norm16) const {
-        // A composite has both mapping & compositions list.
-        const uint16_t *list=getMapping(norm16);
-        return list+  // mapping pointer
-            1+  // +1 to skip the first unit with the mapping length
-            (*list&MAPPING_LENGTH_MASK);  // + mapping length
-    }
-    const uint16_t *getCompositionsListForMaybe(uint16_t norm16) const {
-        // minMaybeYes<=norm16<MIN_NORMAL_MAYBE_YES
-        return maybeYesCompositions+((norm16-minMaybeYes)>>OFFSET_SHIFT);
-    }
-    /**
-     * @param c code point must have compositions
-     * @return compositions list pointer
-     */
-    const uint16_t *getCompositionsList(uint16_t norm16) const {
-        return isDecompYes(norm16) ?
-                getCompositionsListForDecompYes(norm16) :
-                getCompositionsListForComposite(norm16);
-    }
-
-    const UChar *copyLowPrefixFromNulTerminated(const UChar *src,
-                                                UChar32 minNeedDataCP,
-                                                ReorderingBuffer *buffer,
-                                                UErrorCode &errorCode) const;
-
-    enum StopAt { STOP_AT_LIMIT, STOP_AT_DECOMP_BOUNDARY, STOP_AT_COMP_BOUNDARY };
-
-    const UChar *decomposeShort(const UChar *src, const UChar *limit,
-                                UBool stopAtCompBoundary, UBool onlyContiguous,
-                                ReorderingBuffer &buffer, UErrorCode &errorCode) const;
-    UBool decompose(UChar32 c, uint16_t norm16,
-                    ReorderingBuffer &buffer, UErrorCode &errorCode) const;
-
-    const uint8_t *decomposeShort(const uint8_t *src, const uint8_t *limit,
-                                  StopAt stopAt, UBool onlyContiguous,
-                                  ReorderingBuffer &buffer, UErrorCode &errorCode) const;
-
-    static int32_t combine(const uint16_t *list, UChar32 trail);
-    void addComposites(const uint16_t *list, UnicodeSet &set) const;
-    void recompose(ReorderingBuffer &buffer, int32_t recomposeStartIndex,
-                   UBool onlyContiguous) const;
-
-    UBool hasCompBoundaryBefore(UChar32 c, uint16_t norm16) const {
-        return c<minCompNoMaybeCP || norm16HasCompBoundaryBefore(norm16);
-    }
-    UBool norm16HasCompBoundaryBefore(uint16_t norm16) const  {
-        return norm16 < minNoNoCompNoMaybeCC || isAlgorithmicNoNo(norm16);
-    }
-    UBool hasCompBoundaryBefore(const UChar *src, const UChar *limit) const;
-    UBool hasCompBoundaryBefore(const uint8_t *src, const uint8_t *limit) const;
-    UBool hasCompBoundaryAfter(const UChar *start, const UChar *p,
-                               UBool onlyContiguous) const;
-    UBool hasCompBoundaryAfter(const uint8_t *start, const uint8_t *p,
-                               UBool onlyContiguous) const;
-    UBool norm16HasCompBoundaryAfter(uint16_t norm16, UBool onlyContiguous) const {
-        return (norm16 & HAS_COMP_BOUNDARY_AFTER) != 0 &&
-            (!onlyContiguous || isTrailCC01ForCompBoundaryAfter(norm16));
-    }
-    /** For FCC: Given norm16 HAS_COMP_BOUNDARY_AFTER, does it have tccc<=1? */
-    UBool isTrailCC01ForCompBoundaryAfter(uint16_t norm16) const {
-        return isInert(norm16) || (isDecompNoAlgorithmic(norm16) ?
-            (norm16 & DELTA_TCCC_MASK) <= DELTA_TCCC_1 : *getMapping(norm16) <= 0x1ff);
-    }
-
-    const UChar *findPreviousCompBoundary(const UChar *start, const UChar *p, UBool onlyContiguous) const;
-    const UChar *findNextCompBoundary(const UChar *p, const UChar *limit, UBool onlyContiguous) const;
-
-    const UChar *findPreviousFCDBoundary(const UChar *start, const UChar *p) const;
-    const UChar *findNextFCDBoundary(const UChar *p, const UChar *limit) const;
-
-    void makeCanonIterDataFromNorm16(UChar32 start, UChar32 end, const uint16_t norm16,
-                                     CanonIterData &newData, UErrorCode &errorCode) const;
-
-    int32_t getCanonValue(UChar32 c) const;
-    const UnicodeSet &getCanonStartSet(int32_t n) const;
-
-    // UVersionInfo dataVersion;
-
-    // BMP code point thresholds for quick check loops looking at single UTF-16 code units.
-    UChar minDecompNoCP;
-    UChar minCompNoMaybeCP;
-    UChar minLcccCP;
-
-    // Norm16 value thresholds for quick check combinations and types of extra data.
-    uint16_t minYesNo;
-    uint16_t minYesNoMappingsOnly;
-    uint16_t minNoNo;
-    uint16_t minNoNoCompBoundaryBefore;
-    uint16_t minNoNoCompNoMaybeCC;
-    uint16_t minNoNoEmpty;
-    uint16_t limitNoNo;
-    uint16_t centerNoNoDelta;
-    uint16_t minMaybeYes;
-
-    const UCPTrie *normTrie;
-    const uint16_t *maybeYesCompositions;
-    const uint16_t *extraData;  // mappings and/or compositions for yesYes, yesNo & noNo characters
-    const uint8_t *smallFCD;  // [0x100] one bit per 32 BMP code points, set if any FCD!=0
-
-    UInitOnce       fCanonIterDataInitOnce = U_INITONCE_INITIALIZER;
-    CanonIterData  *fCanonIterData;
-};
-
-// bits in canonIterData
-#define CANON_NOT_SEGMENT_STARTER 0x80000000
-#define CANON_HAS_COMPOSITIONS 0x40000000
-#define CANON_HAS_SET 0x200000
-#define CANON_VALUE_MASK 0x1fffff
-
-/**
- * ICU-internal shortcut for quick access to standard Unicode normalization.
- */
-class U_COMMON_API Normalizer2Factory {
-public:
-    static const Normalizer2 *getFCDInstance(UErrorCode &errorCode);
-    static const Normalizer2 *getFCCInstance(UErrorCode &errorCode);
-    static const Normalizer2 *getNoopInstance(UErrorCode &errorCode);
-
-    static const Normalizer2 *getInstance(UNormalizationMode mode, UErrorCode &errorCode);
-
-    static const Normalizer2Impl *getNFCImpl(UErrorCode &errorCode);
-    static const Normalizer2Impl *getNFKCImpl(UErrorCode &errorCode);
-    static const Normalizer2Impl *getNFKC_CFImpl(UErrorCode &errorCode);
-
-    // Get the Impl instance of the Normalizer2.
-    // Must be used only when it is known that norm2 is a Normalizer2WithImpl instance.
-    static const Normalizer2Impl *getImpl(const Normalizer2 *norm2);
-private:
-    Normalizer2Factory();  // No instantiation.
-};
-
-U_NAMESPACE_END
-
-U_CAPI int32_t U_EXPORT2
-unorm2_swap(const UDataSwapper *ds,
-            const void *inData, int32_t length, void *outData,
-            UErrorCode *pErrorCode);
-
-/**
- * Get the NF*_QC property for a code point, for u_getIntPropertyValue().
- * @internal
- */
-U_CFUNC UNormalizationCheckResult
-unorm_getQuickCheck(UChar32 c, UNormalizationMode mode);
-
-/**
- * Gets the 16-bit FCD value (lead & trail CCs) for a code point, for u_getIntPropertyValue().
- * @internal
- */
-U_CFUNC uint16_t
-unorm_getFCD16(UChar32 c);
-
-/**
- * Format of Normalizer2 .nrm data files.
- * Format version 4.0.
- *
- * Normalizer2 .nrm data files provide data for the Unicode Normalization algorithms.
- * ICU ships with data files for standard Unicode Normalization Forms
- * NFC and NFD (nfc.nrm), NFKC and NFKD (nfkc.nrm) and NFKC_Casefold (nfkc_cf.nrm).
- * Custom (application-specific) data can be built into additional .nrm files
- * with the gennorm2 build tool.
- * ICU ships with one such file, uts46.nrm, for the implementation of UTS #46.
- *
- * Normalizer2.getInstance() causes a .nrm file to be loaded, unless it has been
- * cached already. Internally, Normalizer2Impl.load() reads the .nrm file.
- *
- * A .nrm file begins with a standard ICU data file header
- * (DataHeader, see ucmndata.h and unicode/udata.h).
- * The UDataInfo.dataVersion field usually contains the Unicode version
- * for which the data was generated.
- *
- * After the header, the file contains the following parts.
- * Constants are defined as enum values of the Normalizer2Impl class.
- *
- * Many details of the data structures are described in the design doc
- * which is at http://site.icu-project.org/design/normalization/custom
- *
- * int32_t indexes[indexesLength]; -- indexesLength=indexes[IX_NORM_TRIE_OFFSET]/4;
- *
- *      The first eight indexes are byte offsets in ascending order.
- *      Each byte offset marks the start of the next part in the data file,
- *      and the end of the previous one.
- *      When two consecutive byte offsets are the same, then the corresponding part is empty.
- *      Byte offsets are offsets from after the header,
- *      that is, from the beginning of the indexes[].
- *      Each part starts at an offset with proper alignment for its data.
- *      If necessary, the previous part may include padding bytes to achieve this alignment.
- *
- *      minDecompNoCP=indexes[IX_MIN_DECOMP_NO_CP] is the lowest code point
- *      with a decomposition mapping, that is, with NF*D_QC=No.
- *      minCompNoMaybeCP=indexes[IX_MIN_COMP_NO_MAYBE_CP] is the lowest code point
- *      with NF*C_QC=No (has a one-way mapping) or Maybe (combines backward).
- *      minLcccCP=indexes[IX_MIN_LCCC_CP] (index 18, new in formatVersion 3)
- *      is the lowest code point with lccc!=0.
- *
- *      The next eight indexes are thresholds of 16-bit trie values for ranges of
- *      values indicating multiple normalization properties.
- *      They are listed here in threshold order, not in the order they are stored in the indexes.
- *          minYesNo=indexes[IX_MIN_YES_NO];
- *          minYesNoMappingsOnly=indexes[IX_MIN_YES_NO_MAPPINGS_ONLY];
- *          minNoNo=indexes[IX_MIN_NO_NO];
- *          minNoNoCompBoundaryBefore=indexes[IX_MIN_NO_NO_COMP_BOUNDARY_BEFORE];
- *          minNoNoCompNoMaybeCC=indexes[IX_MIN_NO_NO_COMP_NO_MAYBE_CC];
- *          minNoNoEmpty=indexes[IX_MIN_NO_NO_EMPTY];
- *          limitNoNo=indexes[IX_LIMIT_NO_NO];
- *          minMaybeYes=indexes[IX_MIN_MAYBE_YES];
- *      See the normTrie description below and the design doc for details.
- *
- * UCPTrie normTrie; -- see ucptrie_impl.h and ucptrie.h, same as Java CodePointTrie
- *
- *      The trie holds the main normalization data. Each code point is mapped to a 16-bit value.
- *      Rather than using independent bits in the value (which would require more than 16 bits),
- *      information is extracted primarily via range checks.
- *      Except, format version 3 uses bit 0 for hasCompBoundaryAfter().
- *      For example, a 16-bit value norm16 in the range minYesNo<=norm16<minNoNo
- *      means that the character has NF*C_QC=Yes and NF*D_QC=No properties,
- *      which means it has a two-way (round-trip) decomposition mapping.
- *      Values in the range 2<=norm16<limitNoNo are also directly indexes into the extraData
- *      pointing to mappings, compositions lists, or both.
- *      Value norm16==INERT (0 in versions 1 & 2, 1 in version 3)
- *      means that the character is normalization-inert, that is,
- *      it does not have a mapping, does not participate in composition, has a zero
- *      canonical combining class, and forms a boundary where text before it and after it
- *      can be normalized independently.
- *      For details about how multiple properties are encoded in 16-bit values
- *      see the design doc.
- *      Note that the encoding cannot express all combinations of the properties involved;
- *      it only supports those combinations that are allowed by
- *      the Unicode Normalization algorithms. Details are in the design doc as well.
- *      The gennorm2 tool only builds .nrm files for data that conforms to the limitations.
- *
- *      The trie has a value for each lead surrogate code unit representing the "worst case"
- *      properties of the 1024 supplementary characters whose UTF-16 form starts with
- *      the lead surrogate. If all of the 1024 supplementary characters are normalization-inert,
- *      then their lead surrogate code unit has the trie value INERT.
- *      When the lead surrogate unit's value exceeds the quick check minimum during processing,
- *      the properties for the full supplementary code point need to be looked up.
- *
- * uint16_t maybeYesCompositions[MIN_NORMAL_MAYBE_YES-minMaybeYes];
- * uint16_t extraData[];
- *
- *      There is only one byte offset for the end of these two arrays.
- *      The split between them is given by the constant and variable mentioned above.
- *      In version 3, the difference must be shifted right by OFFSET_SHIFT.
- *
- *      The maybeYesCompositions array contains compositions lists for characters that
- *      combine both forward (as starters in composition pairs)
- *      and backward (as trailing characters in composition pairs).
- *      Such characters do not occur in Unicode 5.2 but are allowed by
- *      the Unicode Normalization algorithms.
- *      If there are no such characters, then minMaybeYes==MIN_NORMAL_MAYBE_YES
- *      and the maybeYesCompositions array is empty.
- *      If there are such characters, then minMaybeYes is subtracted from their norm16 values
- *      to get the index into this array.
- *
- *      The extraData array contains compositions lists for "YesYes" characters,
- *      followed by mappings and optional compositions lists for "YesNo" characters,
- *      followed by only mappings for "NoNo" characters.
- *      (Referring to pairs of NFC/NFD quick check values.)
- *      The norm16 values of those characters are directly indexes into the extraData array.
- *      In version 3, the norm16 values must be shifted right by OFFSET_SHIFT
- *      for accessing extraData.
- *
- *      The data structures for compositions lists and mappings are described in the design doc.
- *
- * uint8_t smallFCD[0x100]; -- new in format version 2
- *
- *      This is a bit set to help speed up FCD value lookups in the absence of a full
- *      UTrie2 or other large data structure with the full FCD value mapping.
- *
- *      Each smallFCD bit is set if any of the corresponding 32 BMP code points
- *      has a non-zero FCD value (lccc!=0 or tccc!=0).
- *      Bit 0 of smallFCD[0] is for U+0000..U+001F. Bit 7 of smallFCD[0xff] is for U+FFE0..U+FFFF.
- *      A bit for 32 lead surrogates is set if any of the 32k corresponding
- *      _supplementary_ code points has a non-zero FCD value.
- *
- *      This bit set is most useful for the large blocks of CJK characters with FCD=0.
- *
- * Changes from format version 1 to format version 2 ---------------------------
- *
- * - Addition of data for raw (not recursively decomposed) mappings.
- *   + The MAPPING_NO_COMP_BOUNDARY_AFTER bit in the extraData is now also set when
- *     the mapping is to an empty string or when the character combines-forward.
- *     This subsumes the one actual use of the MAPPING_PLUS_COMPOSITION_LIST bit which
- *     is then repurposed for the MAPPING_HAS_RAW_MAPPING bit.
- *   + For details see the design doc.
- * - Addition of indexes[IX_MIN_YES_NO_MAPPINGS_ONLY] and separation of the yesNo extraData into
- *   distinct ranges (combines-forward vs. not)
- *   so that a range check can be used to find out if there is a compositions list.
- *   This is fully equivalent with formatVersion 1's MAPPING_PLUS_COMPOSITION_LIST flag.
- *   It is needed for the new (in ICU 49) composePair(), not for other normalization.
- * - Addition of the smallFCD[] bit set.
- *
- * Changes from format version 2 to format version 3 (ICU 60) ------------------
- *
- * - norm16 bit 0 indicates hasCompBoundaryAfter(),
- *   except that for contiguous composition (FCC) the tccc must be checked as well.
- *   Data indexes and ccc values are shifted left by one (OFFSET_SHIFT).
- *   Thresholds like minNoNo are tested before shifting.
- *
- * - Algorithmic mapping deltas are shifted left by two more bits (total DELTA_SHIFT),
- *   to make room for two bits (three values) indicating whether the tccc is 0, 1, or greater.
- *   See DELTA_TCCC_MASK etc.
- *   This helps with fetching tccc/FCD values and FCC hasCompBoundaryAfter().
- *   minMaybeYes is 8-aligned so that the DELTA_TCCC_MASK bits can be tested directly.
- *
- * - Algorithmic mappings are only used for mapping to "comp yes and ccc=0" characters,
- *   and ASCII characters are mapped algorithmically only to other ASCII characters.
- *   This helps with hasCompBoundaryBefore() and compose() fast paths.
- *   It is never necessary any more to loop for algorithmic mappings.
- *
- * - Addition of indexes[IX_MIN_NO_NO_COMP_BOUNDARY_BEFORE],
- *   indexes[IX_MIN_NO_NO_COMP_NO_MAYBE_CC], and indexes[IX_MIN_NO_NO_EMPTY],
- *   and separation of the noNo extraData into distinct ranges.
- *   With this, the noNo norm16 value indicates whether the mapping is
- *   compose-normalized, not normalized but hasCompBoundaryBefore(),
- *   not even that, or maps to an empty string.
- *   hasCompBoundaryBefore() can be determined solely from the norm16 value.
- *
- * - The norm16 value for Hangul LVT is now different from that for Hangul LV,
- *   so that hasCompBoundaryAfter() need not check for the syllable type.
- *   For Hangul LV, minYesNo continues to be used (no comp-boundary-after).
- *   For Hangul LVT, minYesNoMappingsOnly|HAS_COMP_BOUNDARY_AFTER is used.
- *   The extraData units at these indexes are set to firstUnit=2 and firstUnit=3, respectively,
- *   to simplify some code.
- *
- * - The extraData firstUnit bit 5 is no longer necessary
- *   (norm16 bit 0 used instead of firstUnit MAPPING_NO_COMP_BOUNDARY_AFTER),
- *   is reserved again, and always set to 0.
- *
- * - Addition of indexes[IX_MIN_LCCC_CP], the first code point where lccc!=0.
- *   This used to be hardcoded to U+0300, but in data like NFKC_Casefold it is lower:
- *   U+00AD Soft Hyphen maps to an empty string,
- *   which is artificially assigned "worst case" values lccc=1 and tccc=255.
- *
- * - A mapping to an empty string has explicit lccc=1 and tccc=255 values.
- *
- * Changes from format version 3 to format version 4 (ICU 63) ------------------
- *
- * Switched from UTrie2 to UCPTrie/CodePointTrie.
- *
- * The new trie no longer stores different values for surrogate code *units* vs.
- * surrogate code *points*.
- * Lead surrogates still have values for optimized UTF-16 string processing.
- * When looking up code point properties, the code now checks for lead surrogates and
- * treats them as inert.
- *
- * gennorm2 now has to reject mappings for surrogate code points.
- * UTS #46 maps unpaired surrogates to U+FFFD in code rather than via its
- * custom normalization data file.
- */
-
-#endif  /* !UCONFIG_NO_NORMALIZATION */
-#endif  /* __NORMALIZER2IMPL_H__ */
-=======
-// © 2016 and later: Unicode, Inc. and others.
-// License & terms of use: http://www.unicode.org/copyright.html
-/*
-*******************************************************************************
-*
-*   Copyright (C) 2009-2014, International Business Machines
-*   Corporation and others.  All Rights Reserved.
-*
-*******************************************************************************
-*   file name:  normalizer2impl.h
-*   encoding:   UTF-8
-*   tab size:   8 (not used)
-*   indentation:4
-*
-*   created on: 2009nov22
-*   created by: Markus W. Scherer
-*/
-
-#ifndef __NORMALIZER2IMPL_H__
-#define __NORMALIZER2IMPL_H__
-
-#include "unicode/utypes.h"
-
-#if !UCONFIG_NO_NORMALIZATION
-
-#include "unicode/normalizer2.h"
-#include "unicode/ucptrie.h"
-#include "unicode/unistr.h"
-#include "unicode/unorm.h"
-#include "unicode/utf.h"
-#include "unicode/utf16.h"
-#include "mutex.h"
-#include "udataswp.h"
-#include "uset_imp.h"
-
-// When the nfc.nrm data is *not* hardcoded into the common library
-// (with this constant set to 0),
-// then it needs to be built into the data package:
-// Add nfc.nrm to icu4c/source/data/Makefile.in DAT_FILES_SHORT
-#define NORM2_HARDCODE_NFC_DATA 1
-
-U_NAMESPACE_BEGIN
-
-struct CanonIterData;
-
-class ByteSink;
-class Edits;
-class InitCanonIterData;
-class LcccContext;
-
-class U_COMMON_API Hangul {
-public:
-    /* Korean Hangul and Jamo constants */
-    enum {
-        JAMO_L_BASE=0x1100,     /* "lead" jamo */
-        JAMO_L_END=0x1112,
-        JAMO_V_BASE=0x1161,     /* "vowel" jamo */
-        JAMO_V_END=0x1175,
-        JAMO_T_BASE=0x11a7,     /* "trail" jamo */
-        JAMO_T_END=0x11c2,
-
-        HANGUL_BASE=0xac00,
-        HANGUL_END=0xd7a3,
-
-        JAMO_L_COUNT=19,
-        JAMO_V_COUNT=21,
-        JAMO_T_COUNT=28,
-
-        JAMO_VT_COUNT=JAMO_V_COUNT*JAMO_T_COUNT,
-
-        HANGUL_COUNT=JAMO_L_COUNT*JAMO_V_COUNT*JAMO_T_COUNT,
-        HANGUL_LIMIT=HANGUL_BASE+HANGUL_COUNT
-    };
-
-    static inline UBool isHangul(UChar32 c) {
-        return HANGUL_BASE<=c && c<HANGUL_LIMIT;
-    }
-    static inline UBool
-    isHangulLV(UChar32 c) {
-        c-=HANGUL_BASE;
-        return 0<=c && c<HANGUL_COUNT && c%JAMO_T_COUNT==0;
-    }
-    static inline UBool isJamoL(UChar32 c) {
-        return (uint32_t)(c-JAMO_L_BASE)<JAMO_L_COUNT;
-    }
-    static inline UBool isJamoV(UChar32 c) {
-        return (uint32_t)(c-JAMO_V_BASE)<JAMO_V_COUNT;
-    }
-    static inline UBool isJamoT(UChar32 c) {
-        int32_t t=c-JAMO_T_BASE;
-        return 0<t && t<JAMO_T_COUNT;  // not JAMO_T_BASE itself
-    }
-    static UBool isJamo(UChar32 c) {
-        return JAMO_L_BASE<=c && c<=JAMO_T_END &&
-            (c<=JAMO_L_END || (JAMO_V_BASE<=c && c<=JAMO_V_END) || JAMO_T_BASE<c);
-    }
-
-    /**
-     * Decomposes c, which must be a Hangul syllable, into buffer
-     * and returns the length of the decomposition (2 or 3).
-     */
-    static inline int32_t decompose(UChar32 c, char16_t buffer[3]) {
-        c-=HANGUL_BASE;
-        UChar32 c2=c%JAMO_T_COUNT;
-        c/=JAMO_T_COUNT;
-        buffer[0]=(char16_t)(JAMO_L_BASE+c/JAMO_V_COUNT);
-        buffer[1]=(char16_t)(JAMO_V_BASE+c%JAMO_V_COUNT);
-        if(c2==0) {
-            return 2;
-        } else {
-            buffer[2]=(char16_t)(JAMO_T_BASE+c2);
-            return 3;
-        }
-    }
-
-    /**
-     * Decomposes c, which must be a Hangul syllable, into buffer.
-     * This is the raw, not recursive, decomposition. Its length is always 2.
-     */
-    static inline void getRawDecomposition(UChar32 c, char16_t buffer[2]) {
-        UChar32 orig=c;
-        c-=HANGUL_BASE;
-        UChar32 c2=c%JAMO_T_COUNT;
-        if(c2==0) {
-            c/=JAMO_T_COUNT;
-            buffer[0]=(char16_t)(JAMO_L_BASE+c/JAMO_V_COUNT);
-            buffer[1]=(char16_t)(JAMO_V_BASE+c%JAMO_V_COUNT);
-        } else {
-            buffer[0]=(char16_t)(orig-c2);  // LV syllable
-            buffer[1]=(char16_t)(JAMO_T_BASE+c2);
-        }
-    }
-private:
-    Hangul() = delete;  // no instantiation
-};
-
-class Normalizer2Impl;
-
-class U_COMMON_API ReorderingBuffer : public UMemory {
-public:
-    /** Constructs only; init() should be called. */
-    ReorderingBuffer(const Normalizer2Impl &ni, UnicodeString &dest) :
-        impl(ni), str(dest),
-        start(NULL), reorderStart(NULL), limit(NULL),
-        remainingCapacity(0), lastCC(0) {}
-    /** Constructs, removes the string contents, and initializes for a small initial capacity. */
-    ReorderingBuffer(const Normalizer2Impl &ni, UnicodeString &dest, UErrorCode &errorCode);
-    ~ReorderingBuffer() {
-        if(start!=NULL) {
-            str.releaseBuffer((int32_t)(limit-start));
-        }
-    }
-    UBool init(int32_t destCapacity, UErrorCode &errorCode);
-
-    UBool isEmpty() const { return start==limit; }
-    int32_t length() const { return (int32_t)(limit-start); }
-    char16_t *getStart() { return start; }
-    char16_t *getLimit() { return limit; }
-    uint8_t getLastCC() const { return lastCC; }
-
-    UBool equals(const char16_t *start, const char16_t *limit) const;
-    UBool equals(const uint8_t *otherStart, const uint8_t *otherLimit) const;
-
-    UBool append(UChar32 c, uint8_t cc, UErrorCode &errorCode) {
-        return (c<=0xffff) ?
-            appendBMP((char16_t)c, cc, errorCode) :
-            appendSupplementary(c, cc, errorCode);
-    }
-    UBool append(const char16_t *s, int32_t length, UBool isNFD,
-                 uint8_t leadCC, uint8_t trailCC,
-                 UErrorCode &errorCode);
-    UBool appendBMP(char16_t c, uint8_t cc, UErrorCode &errorCode) {
-        if(remainingCapacity==0 && !resize(1, errorCode)) {
-            return false;
-        }
-        if(lastCC<=cc || cc==0) {
-            *limit++=c;
-            lastCC=cc;
-            if(cc<=1) {
-                reorderStart=limit;
-            }
-        } else {
-            insert(c, cc);
-        }
-        --remainingCapacity;
-        return true;
-    }
-    UBool appendZeroCC(UChar32 c, UErrorCode &errorCode);
-    UBool appendZeroCC(const char16_t *s, const char16_t *sLimit, UErrorCode &errorCode);
-    void remove();
-    void removeSuffix(int32_t suffixLength);
-    void setReorderingLimit(char16_t *newLimit) {
-        remainingCapacity+=(int32_t)(limit-newLimit);
-        reorderStart=limit=newLimit;
-        lastCC=0;
-    }
-    void copyReorderableSuffixTo(UnicodeString &s) const {
-        s.setTo(ConstChar16Ptr(reorderStart), (int32_t)(limit-reorderStart));
-    }
-private:
-    /*
-     * TODO: Revisit whether it makes sense to track reorderStart.
-     * It is set to after the last known character with cc<=1,
-     * which stops previousCC() before it reads that character and looks up its cc.
-     * previousCC() is normally only called from insert().
-     * In other words, reorderStart speeds up the insertion of a combining mark
-     * into a multi-combining mark sequence where it does not belong at the end.
-     * This might not be worth the trouble.
-     * On the other hand, it's not a huge amount of trouble.
-     *
-     * We probably need it for UNORM_SIMPLE_APPEND.
-     */
-
-    UBool appendSupplementary(UChar32 c, uint8_t cc, UErrorCode &errorCode);
-    void insert(UChar32 c, uint8_t cc);
-    static void writeCodePoint(char16_t *p, UChar32 c) {
-        if(c<=0xffff) {
-            *p=(char16_t)c;
-        } else {
-            p[0]=U16_LEAD(c);
-            p[1]=U16_TRAIL(c);
-        }
-    }
-    UBool resize(int32_t appendLength, UErrorCode &errorCode);
-
-    const Normalizer2Impl &impl;
-    UnicodeString &str;
-    char16_t *start, *reorderStart, *limit;
-    int32_t remainingCapacity;
-    uint8_t lastCC;
-
-    // private backward iterator
-    void setIterator() { codePointStart=limit; }
-    void skipPrevious();  // Requires start<codePointStart.
-    uint8_t previousCC();  // Returns 0 if there is no previous character.
-
-    char16_t *codePointStart, *codePointLimit;
-};
-
-/**
- * Low-level implementation of the Unicode Normalization Algorithm.
- * For the data structure and details see the documentation at the end of
- * this normalizer2impl.h and in the design doc at
- * https://icu.unicode.org/design/normalization/custom
- */
-class U_COMMON_API Normalizer2Impl : public UObject {
-public:
-    Normalizer2Impl() : normTrie(NULL), fCanonIterData(NULL) { }
-    virtual ~Normalizer2Impl();
-
-    void init(const int32_t *inIndexes, const UCPTrie *inTrie,
-              const uint16_t *inExtraData, const uint8_t *inSmallFCD);
-
-    void addLcccChars(UnicodeSet &set) const;
-    void addPropertyStarts(const USetAdder *sa, UErrorCode &errorCode) const;
-    void addCanonIterPropertyStarts(const USetAdder *sa, UErrorCode &errorCode) const;
-
-    // low-level properties ------------------------------------------------ ***
-
-    UBool ensureCanonIterData(UErrorCode &errorCode) const;
-
-    // The trie stores values for lead surrogate code *units*.
-    // Surrogate code *points* are inert.
-    uint16_t getNorm16(UChar32 c) const {
-        return U_IS_LEAD(c) ?
-            static_cast<uint16_t>(INERT) :
-            UCPTRIE_FAST_GET(normTrie, UCPTRIE_16, c);
-    }
-    uint16_t getRawNorm16(UChar32 c) const { return UCPTRIE_FAST_GET(normTrie, UCPTRIE_16, c); }
-
-    UNormalizationCheckResult getCompQuickCheck(uint16_t norm16) const {
-        if(norm16<minNoNo || MIN_YES_YES_WITH_CC<=norm16) {
-            return UNORM_YES;
-        } else if(minMaybeYes<=norm16) {
-            return UNORM_MAYBE;
-        } else {
-            return UNORM_NO;
-        }
-    }
-    UBool isAlgorithmicNoNo(uint16_t norm16) const { return limitNoNo<=norm16 && norm16<minMaybeYes; }
-    UBool isCompNo(uint16_t norm16) const { return minNoNo<=norm16 && norm16<minMaybeYes; }
-    UBool isDecompYes(uint16_t norm16) const { return norm16<minYesNo || minMaybeYes<=norm16; }
-
-    uint8_t getCC(uint16_t norm16) const {
-        if(norm16>=MIN_NORMAL_MAYBE_YES) {
-            return getCCFromNormalYesOrMaybe(norm16);
-        }
-        if(norm16<minNoNo || limitNoNo<=norm16) {
-            return 0;
-        }
-        return getCCFromNoNo(norm16);
-    }
-    static uint8_t getCCFromNormalYesOrMaybe(uint16_t norm16) {
-        return (uint8_t)(norm16 >> OFFSET_SHIFT);
-    }
-    static uint8_t getCCFromYesOrMaybe(uint16_t norm16) {
-        return norm16>=MIN_NORMAL_MAYBE_YES ? getCCFromNormalYesOrMaybe(norm16) : 0;
-    }
-    uint8_t getCCFromYesOrMaybeCP(UChar32 c) const {
-        if (c < minCompNoMaybeCP) { return 0; }
-        return getCCFromYesOrMaybe(getNorm16(c));
-    }
-
-    /**
-     * Returns the FCD data for code point c.
-     * @param c A Unicode code point.
-     * @return The lccc(c) in bits 15..8 and tccc(c) in bits 7..0.
-     */
-    uint16_t getFCD16(UChar32 c) const {
-        if(c<minDecompNoCP) {
-            return 0;
-        } else if(c<=0xffff) {
-            if(!singleLeadMightHaveNonZeroFCD16(c)) { return 0; }
-        }
-        return getFCD16FromNormData(c);
-    }
-    /**
-     * Returns the FCD data for the next code point (post-increment).
-     * Might skip only a lead surrogate rather than the whole surrogate pair if none of
-     * the supplementary code points associated with the lead surrogate have non-zero FCD data.
-     * @param s A valid pointer into a string. Requires s!=limit.
-     * @param limit The end of the string, or NULL.
-     * @return The lccc(c) in bits 15..8 and tccc(c) in bits 7..0.
-     */
-    uint16_t nextFCD16(const char16_t *&s, const char16_t *limit) const {
-        UChar32 c=*s++;
-        if(c<minDecompNoCP || !singleLeadMightHaveNonZeroFCD16(c)) {
-            return 0;
-        }
-        char16_t c2;
-        if(U16_IS_LEAD(c) && s!=limit && U16_IS_TRAIL(c2=*s)) {
-            c=U16_GET_SUPPLEMENTARY(c, c2);
-            ++s;
-        }
-        return getFCD16FromNormData(c);
-    }
-    /**
-     * Returns the FCD data for the previous code point (pre-decrement).
-     * @param start The start of the string.
-     * @param s A valid pointer into a string. Requires start<s.
-     * @return The lccc(c) in bits 15..8 and tccc(c) in bits 7..0.
-     */
-    uint16_t previousFCD16(const char16_t *start, const char16_t *&s) const {
-        UChar32 c=*--s;
-        if(c<minDecompNoCP) {
-            return 0;
-        }
-        if(!U16_IS_TRAIL(c)) {
-            if(!singleLeadMightHaveNonZeroFCD16(c)) {
-                return 0;
-            }
-        } else {
-            char16_t c2;
-            if(start<s && U16_IS_LEAD(c2=*(s-1))) {
-                c=U16_GET_SUPPLEMENTARY(c2, c);
-                --s;
-            }
-        }
-        return getFCD16FromNormData(c);
-    }
-
-    /** Returns true if the single-or-lead code unit c might have non-zero FCD data. */
-    UBool singleLeadMightHaveNonZeroFCD16(UChar32 lead) const {
-        // 0<=lead<=0xffff
-        uint8_t bits=smallFCD[lead>>8];
-        if(bits==0) { return false; }
-        return (UBool)((bits>>((lead>>5)&7))&1);
-    }
-    /** Returns the FCD value from the regular normalization data. */
-    uint16_t getFCD16FromNormData(UChar32 c) const;
-
-    /**
-     * Gets the decomposition for one code point.
-     * @param c code point
-     * @param buffer out-only buffer for algorithmic decompositions
-     * @param length out-only, takes the length of the decomposition, if any
-     * @return pointer to the decomposition, or NULL if none
-     */
-    const char16_t *getDecomposition(UChar32 c, char16_t buffer[4], int32_t &length) const;
-
-    /**
-     * Gets the raw decomposition for one code point.
-     * @param c code point
-     * @param buffer out-only buffer for algorithmic decompositions
-     * @param length out-only, takes the length of the decomposition, if any
-     * @return pointer to the decomposition, or NULL if none
-     */
-    const char16_t *getRawDecomposition(UChar32 c, char16_t buffer[30], int32_t &length) const;
-
-    UChar32 composePair(UChar32 a, UChar32 b) const;
-
-    UBool isCanonSegmentStarter(UChar32 c) const;
-    UBool getCanonStartSet(UChar32 c, UnicodeSet &set) const;
-
-    enum {
-        // Fixed norm16 values.
-        MIN_YES_YES_WITH_CC=0xfe02,
-        JAMO_VT=0xfe00,
-        MIN_NORMAL_MAYBE_YES=0xfc00,
-        JAMO_L=2,  // offset=1 hasCompBoundaryAfter=false
-        INERT=1,  // offset=0 hasCompBoundaryAfter=true
-
-        // norm16 bit 0 is comp-boundary-after.
-        HAS_COMP_BOUNDARY_AFTER=1,
-        OFFSET_SHIFT=1,
-
-        // For algorithmic one-way mappings, norm16 bits 2..1 indicate the
-        // tccc (0, 1, >1) for quick FCC boundary-after tests.
-        DELTA_TCCC_0=0,
-        DELTA_TCCC_1=2,
-        DELTA_TCCC_GT_1=4,
-        DELTA_TCCC_MASK=6,
-        DELTA_SHIFT=3,
-
-        MAX_DELTA=0x40
-    };
-
-    enum {
-        // Byte offsets from the start of the data, after the generic header.
-        IX_NORM_TRIE_OFFSET,
-        IX_EXTRA_DATA_OFFSET,
-        IX_SMALL_FCD_OFFSET,
-        IX_RESERVED3_OFFSET,
-        IX_RESERVED4_OFFSET,
-        IX_RESERVED5_OFFSET,
-        IX_RESERVED6_OFFSET,
-        IX_TOTAL_SIZE,
-
-        // Code point thresholds for quick check codes.
-        IX_MIN_DECOMP_NO_CP,
-        IX_MIN_COMP_NO_MAYBE_CP,
-
-        // Norm16 value thresholds for quick check combinations and types of extra data.
-
-        /** Mappings & compositions in [minYesNo..minYesNoMappingsOnly[. */
-        IX_MIN_YES_NO,
-        /** Mappings are comp-normalized. */
-        IX_MIN_NO_NO,
-        IX_LIMIT_NO_NO,
-        IX_MIN_MAYBE_YES,
-
-        /** Mappings only in [minYesNoMappingsOnly..minNoNo[. */
-        IX_MIN_YES_NO_MAPPINGS_ONLY,
-        /** Mappings are not comp-normalized but have a comp boundary before. */
-        IX_MIN_NO_NO_COMP_BOUNDARY_BEFORE,
-        /** Mappings do not have a comp boundary before. */
-        IX_MIN_NO_NO_COMP_NO_MAYBE_CC,
-        /** Mappings to the empty string. */
-        IX_MIN_NO_NO_EMPTY,
-
-        IX_MIN_LCCC_CP,
-        IX_RESERVED19,
-        IX_COUNT
-    };
-
-    enum {
-        MAPPING_HAS_CCC_LCCC_WORD=0x80,
-        MAPPING_HAS_RAW_MAPPING=0x40,
-        // unused bit 0x20,
-        MAPPING_LENGTH_MASK=0x1f
-    };
-
-    enum {
-        COMP_1_LAST_TUPLE=0x8000,
-        COMP_1_TRIPLE=1,
-        COMP_1_TRAIL_LIMIT=0x3400,
-        COMP_1_TRAIL_MASK=0x7ffe,
-        COMP_1_TRAIL_SHIFT=9,  // 10-1 for the "triple" bit
-        COMP_2_TRAIL_SHIFT=6,
-        COMP_2_TRAIL_MASK=0xffc0
-    };
-
-    // higher-level functionality ------------------------------------------ ***
-
-    // NFD without an NFD Normalizer2 instance.
-    UnicodeString &decompose(const UnicodeString &src, UnicodeString &dest,
-                             UErrorCode &errorCode) const;
-    /**
-     * Decomposes [src, limit[ and writes the result to dest.
-     * limit can be NULL if src is NUL-terminated.
-     * destLengthEstimate is the initial dest buffer capacity and can be -1.
-     */
-    void decompose(const char16_t *src, const char16_t *limit,
-                   UnicodeString &dest, int32_t destLengthEstimate,
-                   UErrorCode &errorCode) const;
-
-    const char16_t *decompose(const char16_t *src, const char16_t *limit,
-                           ReorderingBuffer *buffer, UErrorCode &errorCode) const;
-    void decomposeAndAppend(const char16_t *src, const char16_t *limit,
-                            UBool doDecompose,
-                            UnicodeString &safeMiddle,
-                            ReorderingBuffer &buffer,
-                            UErrorCode &errorCode) const;
-
-    /** sink==nullptr: isNormalized()/spanQuickCheckYes() */
-    const uint8_t *decomposeUTF8(uint32_t options,
-                                 const uint8_t *src, const uint8_t *limit,
-                                 ByteSink *sink, Edits *edits, UErrorCode &errorCode) const;
-
-    UBool compose(const char16_t *src, const char16_t *limit,
-                  UBool onlyContiguous,
-                  UBool doCompose,
-                  ReorderingBuffer &buffer,
-                  UErrorCode &errorCode) const;
-    const char16_t *composeQuickCheck(const char16_t *src, const char16_t *limit,
-                                   UBool onlyContiguous,
-                                   UNormalizationCheckResult *pQCResult) const;
-    void composeAndAppend(const char16_t *src, const char16_t *limit,
-                          UBool doCompose,
-                          UBool onlyContiguous,
-                          UnicodeString &safeMiddle,
-                          ReorderingBuffer &buffer,
-                          UErrorCode &errorCode) const;
-
-    /** sink==nullptr: isNormalized() */
-    UBool composeUTF8(uint32_t options, UBool onlyContiguous,
-                      const uint8_t *src, const uint8_t *limit,
-                      ByteSink *sink, icu::Edits *edits, UErrorCode &errorCode) const;
-
-    const char16_t *makeFCD(const char16_t *src, const char16_t *limit,
-                         ReorderingBuffer *buffer, UErrorCode &errorCode) const;
-    void makeFCDAndAppend(const char16_t *src, const char16_t *limit,
-                          UBool doMakeFCD,
-                          UnicodeString &safeMiddle,
-                          ReorderingBuffer &buffer,
-                          UErrorCode &errorCode) const;
-
-    UBool hasDecompBoundaryBefore(UChar32 c) const;
-    UBool norm16HasDecompBoundaryBefore(uint16_t norm16) const;
-    UBool hasDecompBoundaryAfter(UChar32 c) const;
-    UBool norm16HasDecompBoundaryAfter(uint16_t norm16) const;
-    UBool isDecompInert(UChar32 c) const { return isDecompYesAndZeroCC(getNorm16(c)); }
-
-    UBool hasCompBoundaryBefore(UChar32 c) const {
-        return c<minCompNoMaybeCP || norm16HasCompBoundaryBefore(getNorm16(c));
-    }
-    UBool hasCompBoundaryAfter(UChar32 c, UBool onlyContiguous) const {
-        return norm16HasCompBoundaryAfter(getNorm16(c), onlyContiguous);
-    }
-    UBool isCompInert(UChar32 c, UBool onlyContiguous) const {
-        uint16_t norm16=getNorm16(c);
-        return isCompYesAndZeroCC(norm16) &&
-            (norm16 & HAS_COMP_BOUNDARY_AFTER) != 0 &&
-            (!onlyContiguous || isInert(norm16) || *getMapping(norm16) <= 0x1ff);
-    }
-
-    UBool hasFCDBoundaryBefore(UChar32 c) const { return hasDecompBoundaryBefore(c); }
-    UBool hasFCDBoundaryAfter(UChar32 c) const { return hasDecompBoundaryAfter(c); }
-    UBool isFCDInert(UChar32 c) const { return getFCD16(c)<=1; }
-private:
-    friend class InitCanonIterData;
-    friend class LcccContext;
-
-    UBool isMaybe(uint16_t norm16) const { return minMaybeYes<=norm16 && norm16<=JAMO_VT; }
-    UBool isMaybeOrNonZeroCC(uint16_t norm16) const { return norm16>=minMaybeYes; }
-    static UBool isInert(uint16_t norm16) { return norm16==INERT; }
-    static UBool isJamoL(uint16_t norm16) { return norm16==JAMO_L; }
-    static UBool isJamoVT(uint16_t norm16) { return norm16==JAMO_VT; }
-    uint16_t hangulLVT() const { return minYesNoMappingsOnly|HAS_COMP_BOUNDARY_AFTER; }
-    UBool isHangulLV(uint16_t norm16) const { return norm16==minYesNo; }
-    UBool isHangulLVT(uint16_t norm16) const {
-        return norm16==hangulLVT();
-    }
-    UBool isCompYesAndZeroCC(uint16_t norm16) const { return norm16<minNoNo; }
-    // UBool isCompYes(uint16_t norm16) const {
-    //     return norm16>=MIN_YES_YES_WITH_CC || norm16<minNoNo;
-    // }
-    // UBool isCompYesOrMaybe(uint16_t norm16) const {
-    //     return norm16<minNoNo || minMaybeYes<=norm16;
-    // }
-    // UBool hasZeroCCFromDecompYes(uint16_t norm16) const {
-    //     return norm16<=MIN_NORMAL_MAYBE_YES || norm16==JAMO_VT;
-    // }
-    UBool isDecompYesAndZeroCC(uint16_t norm16) const {
-        return norm16<minYesNo ||
-               norm16==JAMO_VT ||
-               (minMaybeYes<=norm16 && norm16<=MIN_NORMAL_MAYBE_YES);
-    }
-    /**
-     * A little faster and simpler than isDecompYesAndZeroCC() but does not include
-     * the MaybeYes which combine-forward and have ccc=0.
-     * (Standard Unicode 10 normalization does not have such characters.)
-     */
-    UBool isMostDecompYesAndZeroCC(uint16_t norm16) const {
-        return norm16<minYesNo || norm16==MIN_NORMAL_MAYBE_YES || norm16==JAMO_VT;
-    }
-    UBool isDecompNoAlgorithmic(uint16_t norm16) const { return norm16>=limitNoNo; }
-
-    // For use with isCompYes().
-    // Perhaps the compiler can combine the two tests for MIN_YES_YES_WITH_CC.
-    // static uint8_t getCCFromYes(uint16_t norm16) {
-    //     return norm16>=MIN_YES_YES_WITH_CC ? getCCFromNormalYesOrMaybe(norm16) : 0;
-    // }
-    uint8_t getCCFromNoNo(uint16_t norm16) const {
-        const uint16_t *mapping=getMapping(norm16);
-        if(*mapping&MAPPING_HAS_CCC_LCCC_WORD) {
-            return (uint8_t)*(mapping-1);
-        } else {
-            return 0;
-        }
-    }
-    // requires that the [cpStart..cpLimit[ character passes isCompYesAndZeroCC()
-    uint8_t getTrailCCFromCompYesAndZeroCC(uint16_t norm16) const {
-        if(norm16<=minYesNo) {
-            return 0;  // yesYes and Hangul LV have ccc=tccc=0
-        } else {
-            // For Hangul LVT we harmlessly fetch a firstUnit with tccc=0 here.
-            return (uint8_t)(*getMapping(norm16)>>8);  // tccc from yesNo
-        }
-    }
-    uint8_t getPreviousTrailCC(const char16_t *start, const char16_t *p) const;
-    uint8_t getPreviousTrailCC(const uint8_t *start, const uint8_t *p) const;
-
-    // Requires algorithmic-NoNo.
-    UChar32 mapAlgorithmic(UChar32 c, uint16_t norm16) const {
-        return c+(norm16>>DELTA_SHIFT)-centerNoNoDelta;
-    }
-    UChar32 getAlgorithmicDelta(uint16_t norm16) const {
-        return (norm16>>DELTA_SHIFT)-centerNoNoDelta;
-    }
-
-    // Requires minYesNo<norm16<limitNoNo.
-    const uint16_t *getMapping(uint16_t norm16) const { return extraData+(norm16>>OFFSET_SHIFT); }
-    const uint16_t *getCompositionsListForDecompYes(uint16_t norm16) const {
-        if(norm16<JAMO_L || MIN_NORMAL_MAYBE_YES<=norm16) {
-            return NULL;
-        } else if(norm16<minMaybeYes) {
-            return getMapping(norm16);  // for yesYes; if Jamo L: harmless empty list
-        } else {
-            return maybeYesCompositions+norm16-minMaybeYes;
-        }
-    }
-    const uint16_t *getCompositionsListForComposite(uint16_t norm16) const {
-        // A composite has both mapping & compositions list.
-        const uint16_t *list=getMapping(norm16);
-        return list+  // mapping pointer
-            1+  // +1 to skip the first unit with the mapping length
-            (*list&MAPPING_LENGTH_MASK);  // + mapping length
-    }
-    const uint16_t *getCompositionsListForMaybe(uint16_t norm16) const {
-        // minMaybeYes<=norm16<MIN_NORMAL_MAYBE_YES
-        return maybeYesCompositions+((norm16-minMaybeYes)>>OFFSET_SHIFT);
-    }
-    /**
-     * @param c code point must have compositions
-     * @return compositions list pointer
-     */
-    const uint16_t *getCompositionsList(uint16_t norm16) const {
-        return isDecompYes(norm16) ?
-                getCompositionsListForDecompYes(norm16) :
-                getCompositionsListForComposite(norm16);
-    }
-
-    const char16_t *copyLowPrefixFromNulTerminated(const char16_t *src,
-                                                UChar32 minNeedDataCP,
-                                                ReorderingBuffer *buffer,
-                                                UErrorCode &errorCode) const;
-
-    enum StopAt { STOP_AT_LIMIT, STOP_AT_DECOMP_BOUNDARY, STOP_AT_COMP_BOUNDARY };
-
-    const char16_t *decomposeShort(const char16_t *src, const char16_t *limit,
-                                UBool stopAtCompBoundary, UBool onlyContiguous,
-                                ReorderingBuffer &buffer, UErrorCode &errorCode) const;
-    UBool decompose(UChar32 c, uint16_t norm16,
-                    ReorderingBuffer &buffer, UErrorCode &errorCode) const;
-
-    const uint8_t *decomposeShort(const uint8_t *src, const uint8_t *limit,
-                                  StopAt stopAt, UBool onlyContiguous,
-                                  ReorderingBuffer &buffer, UErrorCode &errorCode) const;
-
-    static int32_t combine(const uint16_t *list, UChar32 trail);
-    void addComposites(const uint16_t *list, UnicodeSet &set) const;
-    void recompose(ReorderingBuffer &buffer, int32_t recomposeStartIndex,
-                   UBool onlyContiguous) const;
-
-    UBool hasCompBoundaryBefore(UChar32 c, uint16_t norm16) const {
-        return c<minCompNoMaybeCP || norm16HasCompBoundaryBefore(norm16);
-    }
-    UBool norm16HasCompBoundaryBefore(uint16_t norm16) const  {
-        return norm16 < minNoNoCompNoMaybeCC || isAlgorithmicNoNo(norm16);
-    }
-    UBool hasCompBoundaryBefore(const char16_t *src, const char16_t *limit) const;
-    UBool hasCompBoundaryBefore(const uint8_t *src, const uint8_t *limit) const;
-    UBool hasCompBoundaryAfter(const char16_t *start, const char16_t *p,
-                               UBool onlyContiguous) const;
-    UBool hasCompBoundaryAfter(const uint8_t *start, const uint8_t *p,
-                               UBool onlyContiguous) const;
-    UBool norm16HasCompBoundaryAfter(uint16_t norm16, UBool onlyContiguous) const {
-        return (norm16 & HAS_COMP_BOUNDARY_AFTER) != 0 &&
-            (!onlyContiguous || isTrailCC01ForCompBoundaryAfter(norm16));
-    }
-    /** For FCC: Given norm16 HAS_COMP_BOUNDARY_AFTER, does it have tccc<=1? */
-    UBool isTrailCC01ForCompBoundaryAfter(uint16_t norm16) const {
-        return isInert(norm16) || (isDecompNoAlgorithmic(norm16) ?
-            (norm16 & DELTA_TCCC_MASK) <= DELTA_TCCC_1 : *getMapping(norm16) <= 0x1ff);
-    }
-
-    const char16_t *findPreviousCompBoundary(const char16_t *start, const char16_t *p, UBool onlyContiguous) const;
-    const char16_t *findNextCompBoundary(const char16_t *p, const char16_t *limit, UBool onlyContiguous) const;
-
-    const char16_t *findPreviousFCDBoundary(const char16_t *start, const char16_t *p) const;
-    const char16_t *findNextFCDBoundary(const char16_t *p, const char16_t *limit) const;
-
-    void makeCanonIterDataFromNorm16(UChar32 start, UChar32 end, const uint16_t norm16,
-                                     CanonIterData &newData, UErrorCode &errorCode) const;
-
-    int32_t getCanonValue(UChar32 c) const;
-    const UnicodeSet &getCanonStartSet(int32_t n) const;
-
-    // UVersionInfo dataVersion;
-
-    // BMP code point thresholds for quick check loops looking at single UTF-16 code units.
-    char16_t minDecompNoCP;
-    char16_t minCompNoMaybeCP;
-    char16_t minLcccCP;
-
-    // Norm16 value thresholds for quick check combinations and types of extra data.
-    uint16_t minYesNo;
-    uint16_t minYesNoMappingsOnly;
-    uint16_t minNoNo;
-    uint16_t minNoNoCompBoundaryBefore;
-    uint16_t minNoNoCompNoMaybeCC;
-    uint16_t minNoNoEmpty;
-    uint16_t limitNoNo;
-    uint16_t centerNoNoDelta;
-    uint16_t minMaybeYes;
-
-    const UCPTrie *normTrie;
-    const uint16_t *maybeYesCompositions;
-    const uint16_t *extraData;  // mappings and/or compositions for yesYes, yesNo & noNo characters
-    const uint8_t *smallFCD;  // [0x100] one bit per 32 BMP code points, set if any FCD!=0
-
-    UInitOnce       fCanonIterDataInitOnce {};
-    CanonIterData  *fCanonIterData;
-};
-
-// bits in canonIterData
-#define CANON_NOT_SEGMENT_STARTER 0x80000000
-#define CANON_HAS_COMPOSITIONS 0x40000000
-#define CANON_HAS_SET 0x200000
-#define CANON_VALUE_MASK 0x1fffff
-
-/**
- * ICU-internal shortcut for quick access to standard Unicode normalization.
- */
-class U_COMMON_API Normalizer2Factory {
-public:
-    static const Normalizer2 *getFCDInstance(UErrorCode &errorCode);
-    static const Normalizer2 *getFCCInstance(UErrorCode &errorCode);
-    static const Normalizer2 *getNoopInstance(UErrorCode &errorCode);
-
-    static const Normalizer2 *getInstance(UNormalizationMode mode, UErrorCode &errorCode);
-
-    static const Normalizer2Impl *getNFCImpl(UErrorCode &errorCode);
-    static const Normalizer2Impl *getNFKCImpl(UErrorCode &errorCode);
-    static const Normalizer2Impl *getNFKC_CFImpl(UErrorCode &errorCode);
-
-    // Get the Impl instance of the Normalizer2.
-    // Must be used only when it is known that norm2 is a Normalizer2WithImpl instance.
-    static const Normalizer2Impl *getImpl(const Normalizer2 *norm2);
-private:
-    Normalizer2Factory() = delete;  // No instantiation.
-};
-
-U_NAMESPACE_END
-
-U_CAPI int32_t U_EXPORT2
-unorm2_swap(const UDataSwapper *ds,
-            const void *inData, int32_t length, void *outData,
-            UErrorCode *pErrorCode);
-
-/**
- * Get the NF*_QC property for a code point, for u_getIntPropertyValue().
- * @internal
- */
-U_CFUNC UNormalizationCheckResult
-unorm_getQuickCheck(UChar32 c, UNormalizationMode mode);
-
-/**
- * Gets the 16-bit FCD value (lead & trail CCs) for a code point, for u_getIntPropertyValue().
- * @internal
- */
-U_CFUNC uint16_t
-unorm_getFCD16(UChar32 c);
-
-/**
- * Format of Normalizer2 .nrm data files.
- * Format version 4.0.
- *
- * Normalizer2 .nrm data files provide data for the Unicode Normalization algorithms.
- * ICU ships with data files for standard Unicode Normalization Forms
- * NFC and NFD (nfc.nrm), NFKC and NFKD (nfkc.nrm) and NFKC_Casefold (nfkc_cf.nrm).
- * Custom (application-specific) data can be built into additional .nrm files
- * with the gennorm2 build tool.
- * ICU ships with one such file, uts46.nrm, for the implementation of UTS #46.
- *
- * Normalizer2.getInstance() causes a .nrm file to be loaded, unless it has been
- * cached already. Internally, Normalizer2Impl.load() reads the .nrm file.
- *
- * A .nrm file begins with a standard ICU data file header
- * (DataHeader, see ucmndata.h and unicode/udata.h).
- * The UDataInfo.dataVersion field usually contains the Unicode version
- * for which the data was generated.
- *
- * After the header, the file contains the following parts.
- * Constants are defined as enum values of the Normalizer2Impl class.
- *
- * Many details of the data structures are described in the design doc
- * which is at https://icu.unicode.org/design/normalization/custom
- *
- * int32_t indexes[indexesLength]; -- indexesLength=indexes[IX_NORM_TRIE_OFFSET]/4;
- *
- *      The first eight indexes are byte offsets in ascending order.
- *      Each byte offset marks the start of the next part in the data file,
- *      and the end of the previous one.
- *      When two consecutive byte offsets are the same, then the corresponding part is empty.
- *      Byte offsets are offsets from after the header,
- *      that is, from the beginning of the indexes[].
- *      Each part starts at an offset with proper alignment for its data.
- *      If necessary, the previous part may include padding bytes to achieve this alignment.
- *
- *      minDecompNoCP=indexes[IX_MIN_DECOMP_NO_CP] is the lowest code point
- *      with a decomposition mapping, that is, with NF*D_QC=No.
- *      minCompNoMaybeCP=indexes[IX_MIN_COMP_NO_MAYBE_CP] is the lowest code point
- *      with NF*C_QC=No (has a one-way mapping) or Maybe (combines backward).
- *      minLcccCP=indexes[IX_MIN_LCCC_CP] (index 18, new in formatVersion 3)
- *      is the lowest code point with lccc!=0.
- *
- *      The next eight indexes are thresholds of 16-bit trie values for ranges of
- *      values indicating multiple normalization properties.
- *      They are listed here in threshold order, not in the order they are stored in the indexes.
- *          minYesNo=indexes[IX_MIN_YES_NO];
- *          minYesNoMappingsOnly=indexes[IX_MIN_YES_NO_MAPPINGS_ONLY];
- *          minNoNo=indexes[IX_MIN_NO_NO];
- *          minNoNoCompBoundaryBefore=indexes[IX_MIN_NO_NO_COMP_BOUNDARY_BEFORE];
- *          minNoNoCompNoMaybeCC=indexes[IX_MIN_NO_NO_COMP_NO_MAYBE_CC];
- *          minNoNoEmpty=indexes[IX_MIN_NO_NO_EMPTY];
- *          limitNoNo=indexes[IX_LIMIT_NO_NO];
- *          minMaybeYes=indexes[IX_MIN_MAYBE_YES];
- *      See the normTrie description below and the design doc for details.
- *
- * UCPTrie normTrie; -- see ucptrie_impl.h and ucptrie.h, same as Java CodePointTrie
- *
- *      The trie holds the main normalization data. Each code point is mapped to a 16-bit value.
- *      Rather than using independent bits in the value (which would require more than 16 bits),
- *      information is extracted primarily via range checks.
- *      Except, format version 3 uses bit 0 for hasCompBoundaryAfter().
- *      For example, a 16-bit value norm16 in the range minYesNo<=norm16<minNoNo
- *      means that the character has NF*C_QC=Yes and NF*D_QC=No properties,
- *      which means it has a two-way (round-trip) decomposition mapping.
- *      Values in the range 2<=norm16<limitNoNo are also directly indexes into the extraData
- *      pointing to mappings, compositions lists, or both.
- *      Value norm16==INERT (0 in versions 1 & 2, 1 in version 3)
- *      means that the character is normalization-inert, that is,
- *      it does not have a mapping, does not participate in composition, has a zero
- *      canonical combining class, and forms a boundary where text before it and after it
- *      can be normalized independently.
- *      For details about how multiple properties are encoded in 16-bit values
- *      see the design doc.
- *      Note that the encoding cannot express all combinations of the properties involved;
- *      it only supports those combinations that are allowed by
- *      the Unicode Normalization algorithms. Details are in the design doc as well.
- *      The gennorm2 tool only builds .nrm files for data that conforms to the limitations.
- *
- *      The trie has a value for each lead surrogate code unit representing the "worst case"
- *      properties of the 1024 supplementary characters whose UTF-16 form starts with
- *      the lead surrogate. If all of the 1024 supplementary characters are normalization-inert,
- *      then their lead surrogate code unit has the trie value INERT.
- *      When the lead surrogate unit's value exceeds the quick check minimum during processing,
- *      the properties for the full supplementary code point need to be looked up.
- *
- * uint16_t maybeYesCompositions[MIN_NORMAL_MAYBE_YES-minMaybeYes];
- * uint16_t extraData[];
- *
- *      There is only one byte offset for the end of these two arrays.
- *      The split between them is given by the constant and variable mentioned above.
- *      In version 3, the difference must be shifted right by OFFSET_SHIFT.
- *
- *      The maybeYesCompositions array contains compositions lists for characters that
- *      combine both forward (as starters in composition pairs)
- *      and backward (as trailing characters in composition pairs).
- *      Such characters do not occur in Unicode 5.2 but are allowed by
- *      the Unicode Normalization algorithms.
- *      If there are no such characters, then minMaybeYes==MIN_NORMAL_MAYBE_YES
- *      and the maybeYesCompositions array is empty.
- *      If there are such characters, then minMaybeYes is subtracted from their norm16 values
- *      to get the index into this array.
- *
- *      The extraData array contains compositions lists for "YesYes" characters,
- *      followed by mappings and optional compositions lists for "YesNo" characters,
- *      followed by only mappings for "NoNo" characters.
- *      (Referring to pairs of NFC/NFD quick check values.)
- *      The norm16 values of those characters are directly indexes into the extraData array.
- *      In version 3, the norm16 values must be shifted right by OFFSET_SHIFT
- *      for accessing extraData.
- *
- *      The data structures for compositions lists and mappings are described in the design doc.
- *
- * uint8_t smallFCD[0x100]; -- new in format version 2
- *
- *      This is a bit set to help speed up FCD value lookups in the absence of a full
- *      UTrie2 or other large data structure with the full FCD value mapping.
- *
- *      Each smallFCD bit is set if any of the corresponding 32 BMP code points
- *      has a non-zero FCD value (lccc!=0 or tccc!=0).
- *      Bit 0 of smallFCD[0] is for U+0000..U+001F. Bit 7 of smallFCD[0xff] is for U+FFE0..U+FFFF.
- *      A bit for 32 lead surrogates is set if any of the 32k corresponding
- *      _supplementary_ code points has a non-zero FCD value.
- *
- *      This bit set is most useful for the large blocks of CJK characters with FCD=0.
- *
- * Changes from format version 1 to format version 2 ---------------------------
- *
- * - Addition of data for raw (not recursively decomposed) mappings.
- *   + The MAPPING_NO_COMP_BOUNDARY_AFTER bit in the extraData is now also set when
- *     the mapping is to an empty string or when the character combines-forward.
- *     This subsumes the one actual use of the MAPPING_PLUS_COMPOSITION_LIST bit which
- *     is then repurposed for the MAPPING_HAS_RAW_MAPPING bit.
- *   + For details see the design doc.
- * - Addition of indexes[IX_MIN_YES_NO_MAPPINGS_ONLY] and separation of the yesNo extraData into
- *   distinct ranges (combines-forward vs. not)
- *   so that a range check can be used to find out if there is a compositions list.
- *   This is fully equivalent with formatVersion 1's MAPPING_PLUS_COMPOSITION_LIST flag.
- *   It is needed for the new (in ICU 49) composePair(), not for other normalization.
- * - Addition of the smallFCD[] bit set.
- *
- * Changes from format version 2 to format version 3 (ICU 60) ------------------
- *
- * - norm16 bit 0 indicates hasCompBoundaryAfter(),
- *   except that for contiguous composition (FCC) the tccc must be checked as well.
- *   Data indexes and ccc values are shifted left by one (OFFSET_SHIFT).
- *   Thresholds like minNoNo are tested before shifting.
- *
- * - Algorithmic mapping deltas are shifted left by two more bits (total DELTA_SHIFT),
- *   to make room for two bits (three values) indicating whether the tccc is 0, 1, or greater.
- *   See DELTA_TCCC_MASK etc.
- *   This helps with fetching tccc/FCD values and FCC hasCompBoundaryAfter().
- *   minMaybeYes is 8-aligned so that the DELTA_TCCC_MASK bits can be tested directly.
- *
- * - Algorithmic mappings are only used for mapping to "comp yes and ccc=0" characters,
- *   and ASCII characters are mapped algorithmically only to other ASCII characters.
- *   This helps with hasCompBoundaryBefore() and compose() fast paths.
- *   It is never necessary any more to loop for algorithmic mappings.
- *
- * - Addition of indexes[IX_MIN_NO_NO_COMP_BOUNDARY_BEFORE],
- *   indexes[IX_MIN_NO_NO_COMP_NO_MAYBE_CC], and indexes[IX_MIN_NO_NO_EMPTY],
- *   and separation of the noNo extraData into distinct ranges.
- *   With this, the noNo norm16 value indicates whether the mapping is
- *   compose-normalized, not normalized but hasCompBoundaryBefore(),
- *   not even that, or maps to an empty string.
- *   hasCompBoundaryBefore() can be determined solely from the norm16 value.
- *
- * - The norm16 value for Hangul LVT is now different from that for Hangul LV,
- *   so that hasCompBoundaryAfter() need not check for the syllable type.
- *   For Hangul LV, minYesNo continues to be used (no comp-boundary-after).
- *   For Hangul LVT, minYesNoMappingsOnly|HAS_COMP_BOUNDARY_AFTER is used.
- *   The extraData units at these indexes are set to firstUnit=2 and firstUnit=3, respectively,
- *   to simplify some code.
- *
- * - The extraData firstUnit bit 5 is no longer necessary
- *   (norm16 bit 0 used instead of firstUnit MAPPING_NO_COMP_BOUNDARY_AFTER),
- *   is reserved again, and always set to 0.
- *
- * - Addition of indexes[IX_MIN_LCCC_CP], the first code point where lccc!=0.
- *   This used to be hardcoded to U+0300, but in data like NFKC_Casefold it is lower:
- *   U+00AD Soft Hyphen maps to an empty string,
- *   which is artificially assigned "worst case" values lccc=1 and tccc=255.
- *
- * - A mapping to an empty string has explicit lccc=1 and tccc=255 values.
- *
- * Changes from format version 3 to format version 4 (ICU 63) ------------------
- *
- * Switched from UTrie2 to UCPTrie/CodePointTrie.
- *
- * The new trie no longer stores different values for surrogate code *units* vs.
- * surrogate code *points*.
- * Lead surrogates still have values for optimized UTF-16 string processing.
- * When looking up code point properties, the code now checks for lead surrogates and
- * treats them as inert.
- *
- * gennorm2 now has to reject mappings for surrogate code points.
- * UTS #46 maps unpaired surrogates to U+FFFD in code rather than via its
- * custom normalization data file.
- */
-
-#endif  /* !UCONFIG_NO_NORMALIZATION */
-#endif  /* __NORMALIZER2IMPL_H__ */
->>>>>>> a8a80be5
+// © 2016 and later: Unicode, Inc. and others.
+// License & terms of use: http://www.unicode.org/copyright.html
+/*
+*******************************************************************************
+*
+*   Copyright (C) 2009-2014, International Business Machines
+*   Corporation and others.  All Rights Reserved.
+*
+*******************************************************************************
+*   file name:  normalizer2impl.h
+*   encoding:   UTF-8
+*   tab size:   8 (not used)
+*   indentation:4
+*
+*   created on: 2009nov22
+*   created by: Markus W. Scherer
+*/
+
+#ifndef __NORMALIZER2IMPL_H__
+#define __NORMALIZER2IMPL_H__
+
+#include "unicode/utypes.h"
+
+#if !UCONFIG_NO_NORMALIZATION
+
+#include "unicode/normalizer2.h"
+#include "unicode/ucptrie.h"
+#include "unicode/unistr.h"
+#include "unicode/unorm.h"
+#include "unicode/utf.h"
+#include "unicode/utf16.h"
+#include "mutex.h"
+#include "udataswp.h"
+#include "uset_imp.h"
+
+// When the nfc.nrm data is *not* hardcoded into the common library
+// (with this constant set to 0),
+// then it needs to be built into the data package:
+// Add nfc.nrm to icu4c/source/data/Makefile.in DAT_FILES_SHORT
+#define NORM2_HARDCODE_NFC_DATA 1
+
+U_NAMESPACE_BEGIN
+
+struct CanonIterData;
+
+class ByteSink;
+class Edits;
+class InitCanonIterData;
+class LcccContext;
+
+class U_COMMON_API Hangul {
+public:
+    /* Korean Hangul and Jamo constants */
+    enum {
+        JAMO_L_BASE=0x1100,     /* "lead" jamo */
+        JAMO_L_END=0x1112,
+        JAMO_V_BASE=0x1161,     /* "vowel" jamo */
+        JAMO_V_END=0x1175,
+        JAMO_T_BASE=0x11a7,     /* "trail" jamo */
+        JAMO_T_END=0x11c2,
+
+        HANGUL_BASE=0xac00,
+        HANGUL_END=0xd7a3,
+
+        JAMO_L_COUNT=19,
+        JAMO_V_COUNT=21,
+        JAMO_T_COUNT=28,
+
+        JAMO_VT_COUNT=JAMO_V_COUNT*JAMO_T_COUNT,
+
+        HANGUL_COUNT=JAMO_L_COUNT*JAMO_V_COUNT*JAMO_T_COUNT,
+        HANGUL_LIMIT=HANGUL_BASE+HANGUL_COUNT
+    };
+
+    static inline UBool isHangul(UChar32 c) {
+        return HANGUL_BASE<=c && c<HANGUL_LIMIT;
+    }
+    static inline UBool
+    isHangulLV(UChar32 c) {
+        c-=HANGUL_BASE;
+        return 0<=c && c<HANGUL_COUNT && c%JAMO_T_COUNT==0;
+    }
+    static inline UBool isJamoL(UChar32 c) {
+        return (uint32_t)(c-JAMO_L_BASE)<JAMO_L_COUNT;
+    }
+    static inline UBool isJamoV(UChar32 c) {
+        return (uint32_t)(c-JAMO_V_BASE)<JAMO_V_COUNT;
+    }
+    static inline UBool isJamoT(UChar32 c) {
+        int32_t t=c-JAMO_T_BASE;
+        return 0<t && t<JAMO_T_COUNT;  // not JAMO_T_BASE itself
+    }
+    static UBool isJamo(UChar32 c) {
+        return JAMO_L_BASE<=c && c<=JAMO_T_END &&
+            (c<=JAMO_L_END || (JAMO_V_BASE<=c && c<=JAMO_V_END) || JAMO_T_BASE<c);
+    }
+
+    /**
+     * Decomposes c, which must be a Hangul syllable, into buffer
+     * and returns the length of the decomposition (2 or 3).
+     */
+    static inline int32_t decompose(UChar32 c, char16_t buffer[3]) {
+        c-=HANGUL_BASE;
+        UChar32 c2=c%JAMO_T_COUNT;
+        c/=JAMO_T_COUNT;
+        buffer[0]=(char16_t)(JAMO_L_BASE+c/JAMO_V_COUNT);
+        buffer[1]=(char16_t)(JAMO_V_BASE+c%JAMO_V_COUNT);
+        if(c2==0) {
+            return 2;
+        } else {
+            buffer[2]=(char16_t)(JAMO_T_BASE+c2);
+            return 3;
+        }
+    }
+
+    /**
+     * Decomposes c, which must be a Hangul syllable, into buffer.
+     * This is the raw, not recursive, decomposition. Its length is always 2.
+     */
+    static inline void getRawDecomposition(UChar32 c, char16_t buffer[2]) {
+        UChar32 orig=c;
+        c-=HANGUL_BASE;
+        UChar32 c2=c%JAMO_T_COUNT;
+        if(c2==0) {
+            c/=JAMO_T_COUNT;
+            buffer[0]=(char16_t)(JAMO_L_BASE+c/JAMO_V_COUNT);
+            buffer[1]=(char16_t)(JAMO_V_BASE+c%JAMO_V_COUNT);
+        } else {
+            buffer[0]=(char16_t)(orig-c2);  // LV syllable
+            buffer[1]=(char16_t)(JAMO_T_BASE+c2);
+        }
+    }
+private:
+    Hangul() = delete;  // no instantiation
+};
+
+class Normalizer2Impl;
+
+class U_COMMON_API ReorderingBuffer : public UMemory {
+public:
+    /** Constructs only; init() should be called. */
+    ReorderingBuffer(const Normalizer2Impl &ni, UnicodeString &dest) :
+        impl(ni), str(dest),
+        start(NULL), reorderStart(NULL), limit(NULL),
+        remainingCapacity(0), lastCC(0) {}
+    /** Constructs, removes the string contents, and initializes for a small initial capacity. */
+    ReorderingBuffer(const Normalizer2Impl &ni, UnicodeString &dest, UErrorCode &errorCode);
+    ~ReorderingBuffer() {
+        if(start!=NULL) {
+            str.releaseBuffer((int32_t)(limit-start));
+        }
+    }
+    UBool init(int32_t destCapacity, UErrorCode &errorCode);
+
+    UBool isEmpty() const { return start==limit; }
+    int32_t length() const { return (int32_t)(limit-start); }
+    char16_t *getStart() { return start; }
+    char16_t *getLimit() { return limit; }
+    uint8_t getLastCC() const { return lastCC; }
+
+    UBool equals(const char16_t *start, const char16_t *limit) const;
+    UBool equals(const uint8_t *otherStart, const uint8_t *otherLimit) const;
+
+    UBool append(UChar32 c, uint8_t cc, UErrorCode &errorCode) {
+        return (c<=0xffff) ?
+            appendBMP((char16_t)c, cc, errorCode) :
+            appendSupplementary(c, cc, errorCode);
+    }
+    UBool append(const char16_t *s, int32_t length, UBool isNFD,
+                 uint8_t leadCC, uint8_t trailCC,
+                 UErrorCode &errorCode);
+    UBool appendBMP(char16_t c, uint8_t cc, UErrorCode &errorCode) {
+        if(remainingCapacity==0 && !resize(1, errorCode)) {
+            return false;
+        }
+        if(lastCC<=cc || cc==0) {
+            *limit++=c;
+            lastCC=cc;
+            if(cc<=1) {
+                reorderStart=limit;
+            }
+        } else {
+            insert(c, cc);
+        }
+        --remainingCapacity;
+        return true;
+    }
+    UBool appendZeroCC(UChar32 c, UErrorCode &errorCode);
+    UBool appendZeroCC(const char16_t *s, const char16_t *sLimit, UErrorCode &errorCode);
+    void remove();
+    void removeSuffix(int32_t suffixLength);
+    void setReorderingLimit(char16_t *newLimit) {
+        remainingCapacity+=(int32_t)(limit-newLimit);
+        reorderStart=limit=newLimit;
+        lastCC=0;
+    }
+    void copyReorderableSuffixTo(UnicodeString &s) const {
+        s.setTo(ConstChar16Ptr(reorderStart), (int32_t)(limit-reorderStart));
+    }
+private:
+    /*
+     * TODO: Revisit whether it makes sense to track reorderStart.
+     * It is set to after the last known character with cc<=1,
+     * which stops previousCC() before it reads that character and looks up its cc.
+     * previousCC() is normally only called from insert().
+     * In other words, reorderStart speeds up the insertion of a combining mark
+     * into a multi-combining mark sequence where it does not belong at the end.
+     * This might not be worth the trouble.
+     * On the other hand, it's not a huge amount of trouble.
+     *
+     * We probably need it for UNORM_SIMPLE_APPEND.
+     */
+
+    UBool appendSupplementary(UChar32 c, uint8_t cc, UErrorCode &errorCode);
+    void insert(UChar32 c, uint8_t cc);
+    static void writeCodePoint(char16_t *p, UChar32 c) {
+        if(c<=0xffff) {
+            *p=(char16_t)c;
+        } else {
+            p[0]=U16_LEAD(c);
+            p[1]=U16_TRAIL(c);
+        }
+    }
+    UBool resize(int32_t appendLength, UErrorCode &errorCode);
+
+    const Normalizer2Impl &impl;
+    UnicodeString &str;
+    char16_t *start, *reorderStart, *limit;
+    int32_t remainingCapacity;
+    uint8_t lastCC;
+
+    // private backward iterator
+    void setIterator() { codePointStart=limit; }
+    void skipPrevious();  // Requires start<codePointStart.
+    uint8_t previousCC();  // Returns 0 if there is no previous character.
+
+    char16_t *codePointStart, *codePointLimit;
+};
+
+/**
+ * Low-level implementation of the Unicode Normalization Algorithm.
+ * For the data structure and details see the documentation at the end of
+ * this normalizer2impl.h and in the design doc at
+ * https://icu.unicode.org/design/normalization/custom
+ */
+class U_COMMON_API Normalizer2Impl : public UObject {
+public:
+    Normalizer2Impl() : normTrie(NULL), fCanonIterData(NULL) { }
+    virtual ~Normalizer2Impl();
+
+    void init(const int32_t *inIndexes, const UCPTrie *inTrie,
+              const uint16_t *inExtraData, const uint8_t *inSmallFCD);
+
+    void addLcccChars(UnicodeSet &set) const;
+    void addPropertyStarts(const USetAdder *sa, UErrorCode &errorCode) const;
+    void addCanonIterPropertyStarts(const USetAdder *sa, UErrorCode &errorCode) const;
+
+    // low-level properties ------------------------------------------------ ***
+
+    UBool ensureCanonIterData(UErrorCode &errorCode) const;
+
+    // The trie stores values for lead surrogate code *units*.
+    // Surrogate code *points* are inert.
+    uint16_t getNorm16(UChar32 c) const {
+        return U_IS_LEAD(c) ?
+            static_cast<uint16_t>(INERT) :
+            UCPTRIE_FAST_GET(normTrie, UCPTRIE_16, c);
+    }
+    uint16_t getRawNorm16(UChar32 c) const { return UCPTRIE_FAST_GET(normTrie, UCPTRIE_16, c); }
+
+    UNormalizationCheckResult getCompQuickCheck(uint16_t norm16) const {
+        if(norm16<minNoNo || MIN_YES_YES_WITH_CC<=norm16) {
+            return UNORM_YES;
+        } else if(minMaybeYes<=norm16) {
+            return UNORM_MAYBE;
+        } else {
+            return UNORM_NO;
+        }
+    }
+    UBool isAlgorithmicNoNo(uint16_t norm16) const { return limitNoNo<=norm16 && norm16<minMaybeYes; }
+    UBool isCompNo(uint16_t norm16) const { return minNoNo<=norm16 && norm16<minMaybeYes; }
+    UBool isDecompYes(uint16_t norm16) const { return norm16<minYesNo || minMaybeYes<=norm16; }
+
+    uint8_t getCC(uint16_t norm16) const {
+        if(norm16>=MIN_NORMAL_MAYBE_YES) {
+            return getCCFromNormalYesOrMaybe(norm16);
+        }
+        if(norm16<minNoNo || limitNoNo<=norm16) {
+            return 0;
+        }
+        return getCCFromNoNo(norm16);
+    }
+    static uint8_t getCCFromNormalYesOrMaybe(uint16_t norm16) {
+        return (uint8_t)(norm16 >> OFFSET_SHIFT);
+    }
+    static uint8_t getCCFromYesOrMaybe(uint16_t norm16) {
+        return norm16>=MIN_NORMAL_MAYBE_YES ? getCCFromNormalYesOrMaybe(norm16) : 0;
+    }
+    uint8_t getCCFromYesOrMaybeCP(UChar32 c) const {
+        if (c < minCompNoMaybeCP) { return 0; }
+        return getCCFromYesOrMaybe(getNorm16(c));
+    }
+
+    /**
+     * Returns the FCD data for code point c.
+     * @param c A Unicode code point.
+     * @return The lccc(c) in bits 15..8 and tccc(c) in bits 7..0.
+     */
+    uint16_t getFCD16(UChar32 c) const {
+        if(c<minDecompNoCP) {
+            return 0;
+        } else if(c<=0xffff) {
+            if(!singleLeadMightHaveNonZeroFCD16(c)) { return 0; }
+        }
+        return getFCD16FromNormData(c);
+    }
+    /**
+     * Returns the FCD data for the next code point (post-increment).
+     * Might skip only a lead surrogate rather than the whole surrogate pair if none of
+     * the supplementary code points associated with the lead surrogate have non-zero FCD data.
+     * @param s A valid pointer into a string. Requires s!=limit.
+     * @param limit The end of the string, or NULL.
+     * @return The lccc(c) in bits 15..8 and tccc(c) in bits 7..0.
+     */
+    uint16_t nextFCD16(const char16_t *&s, const char16_t *limit) const {
+        UChar32 c=*s++;
+        if(c<minDecompNoCP || !singleLeadMightHaveNonZeroFCD16(c)) {
+            return 0;
+        }
+        char16_t c2;
+        if(U16_IS_LEAD(c) && s!=limit && U16_IS_TRAIL(c2=*s)) {
+            c=U16_GET_SUPPLEMENTARY(c, c2);
+            ++s;
+        }
+        return getFCD16FromNormData(c);
+    }
+    /**
+     * Returns the FCD data for the previous code point (pre-decrement).
+     * @param start The start of the string.
+     * @param s A valid pointer into a string. Requires start<s.
+     * @return The lccc(c) in bits 15..8 and tccc(c) in bits 7..0.
+     */
+    uint16_t previousFCD16(const char16_t *start, const char16_t *&s) const {
+        UChar32 c=*--s;
+        if(c<minDecompNoCP) {
+            return 0;
+        }
+        if(!U16_IS_TRAIL(c)) {
+            if(!singleLeadMightHaveNonZeroFCD16(c)) {
+                return 0;
+            }
+        } else {
+            char16_t c2;
+            if(start<s && U16_IS_LEAD(c2=*(s-1))) {
+                c=U16_GET_SUPPLEMENTARY(c2, c);
+                --s;
+            }
+        }
+        return getFCD16FromNormData(c);
+    }
+
+    /** Returns true if the single-or-lead code unit c might have non-zero FCD data. */
+    UBool singleLeadMightHaveNonZeroFCD16(UChar32 lead) const {
+        // 0<=lead<=0xffff
+        uint8_t bits=smallFCD[lead>>8];
+        if(bits==0) { return false; }
+        return (UBool)((bits>>((lead>>5)&7))&1);
+    }
+    /** Returns the FCD value from the regular normalization data. */
+    uint16_t getFCD16FromNormData(UChar32 c) const;
+
+    /**
+     * Gets the decomposition for one code point.
+     * @param c code point
+     * @param buffer out-only buffer for algorithmic decompositions
+     * @param length out-only, takes the length of the decomposition, if any
+     * @return pointer to the decomposition, or NULL if none
+     */
+    const char16_t *getDecomposition(UChar32 c, char16_t buffer[4], int32_t &length) const;
+
+    /**
+     * Gets the raw decomposition for one code point.
+     * @param c code point
+     * @param buffer out-only buffer for algorithmic decompositions
+     * @param length out-only, takes the length of the decomposition, if any
+     * @return pointer to the decomposition, or NULL if none
+     */
+    const char16_t *getRawDecomposition(UChar32 c, char16_t buffer[30], int32_t &length) const;
+
+    UChar32 composePair(UChar32 a, UChar32 b) const;
+
+    UBool isCanonSegmentStarter(UChar32 c) const;
+    UBool getCanonStartSet(UChar32 c, UnicodeSet &set) const;
+
+    enum {
+        // Fixed norm16 values.
+        MIN_YES_YES_WITH_CC=0xfe02,
+        JAMO_VT=0xfe00,
+        MIN_NORMAL_MAYBE_YES=0xfc00,
+        JAMO_L=2,  // offset=1 hasCompBoundaryAfter=false
+        INERT=1,  // offset=0 hasCompBoundaryAfter=true
+
+        // norm16 bit 0 is comp-boundary-after.
+        HAS_COMP_BOUNDARY_AFTER=1,
+        OFFSET_SHIFT=1,
+
+        // For algorithmic one-way mappings, norm16 bits 2..1 indicate the
+        // tccc (0, 1, >1) for quick FCC boundary-after tests.
+        DELTA_TCCC_0=0,
+        DELTA_TCCC_1=2,
+        DELTA_TCCC_GT_1=4,
+        DELTA_TCCC_MASK=6,
+        DELTA_SHIFT=3,
+
+        MAX_DELTA=0x40
+    };
+
+    enum {
+        // Byte offsets from the start of the data, after the generic header.
+        IX_NORM_TRIE_OFFSET,
+        IX_EXTRA_DATA_OFFSET,
+        IX_SMALL_FCD_OFFSET,
+        IX_RESERVED3_OFFSET,
+        IX_RESERVED4_OFFSET,
+        IX_RESERVED5_OFFSET,
+        IX_RESERVED6_OFFSET,
+        IX_TOTAL_SIZE,
+
+        // Code point thresholds for quick check codes.
+        IX_MIN_DECOMP_NO_CP,
+        IX_MIN_COMP_NO_MAYBE_CP,
+
+        // Norm16 value thresholds for quick check combinations and types of extra data.
+
+        /** Mappings & compositions in [minYesNo..minYesNoMappingsOnly[. */
+        IX_MIN_YES_NO,
+        /** Mappings are comp-normalized. */
+        IX_MIN_NO_NO,
+        IX_LIMIT_NO_NO,
+        IX_MIN_MAYBE_YES,
+
+        /** Mappings only in [minYesNoMappingsOnly..minNoNo[. */
+        IX_MIN_YES_NO_MAPPINGS_ONLY,
+        /** Mappings are not comp-normalized but have a comp boundary before. */
+        IX_MIN_NO_NO_COMP_BOUNDARY_BEFORE,
+        /** Mappings do not have a comp boundary before. */
+        IX_MIN_NO_NO_COMP_NO_MAYBE_CC,
+        /** Mappings to the empty string. */
+        IX_MIN_NO_NO_EMPTY,
+
+        IX_MIN_LCCC_CP,
+        IX_RESERVED19,
+        IX_COUNT
+    };
+
+    enum {
+        MAPPING_HAS_CCC_LCCC_WORD=0x80,
+        MAPPING_HAS_RAW_MAPPING=0x40,
+        // unused bit 0x20,
+        MAPPING_LENGTH_MASK=0x1f
+    };
+
+    enum {
+        COMP_1_LAST_TUPLE=0x8000,
+        COMP_1_TRIPLE=1,
+        COMP_1_TRAIL_LIMIT=0x3400,
+        COMP_1_TRAIL_MASK=0x7ffe,
+        COMP_1_TRAIL_SHIFT=9,  // 10-1 for the "triple" bit
+        COMP_2_TRAIL_SHIFT=6,
+        COMP_2_TRAIL_MASK=0xffc0
+    };
+
+    // higher-level functionality ------------------------------------------ ***
+
+    // NFD without an NFD Normalizer2 instance.
+    UnicodeString &decompose(const UnicodeString &src, UnicodeString &dest,
+                             UErrorCode &errorCode) const;
+    /**
+     * Decomposes [src, limit[ and writes the result to dest.
+     * limit can be NULL if src is NUL-terminated.
+     * destLengthEstimate is the initial dest buffer capacity and can be -1.
+     */
+    void decompose(const char16_t *src, const char16_t *limit,
+                   UnicodeString &dest, int32_t destLengthEstimate,
+                   UErrorCode &errorCode) const;
+
+    const char16_t *decompose(const char16_t *src, const char16_t *limit,
+                           ReorderingBuffer *buffer, UErrorCode &errorCode) const;
+    void decomposeAndAppend(const char16_t *src, const char16_t *limit,
+                            UBool doDecompose,
+                            UnicodeString &safeMiddle,
+                            ReorderingBuffer &buffer,
+                            UErrorCode &errorCode) const;
+
+    /** sink==nullptr: isNormalized()/spanQuickCheckYes() */
+    const uint8_t *decomposeUTF8(uint32_t options,
+                                 const uint8_t *src, const uint8_t *limit,
+                                 ByteSink *sink, Edits *edits, UErrorCode &errorCode) const;
+
+    UBool compose(const char16_t *src, const char16_t *limit,
+                  UBool onlyContiguous,
+                  UBool doCompose,
+                  ReorderingBuffer &buffer,
+                  UErrorCode &errorCode) const;
+    const char16_t *composeQuickCheck(const char16_t *src, const char16_t *limit,
+                                   UBool onlyContiguous,
+                                   UNormalizationCheckResult *pQCResult) const;
+    void composeAndAppend(const char16_t *src, const char16_t *limit,
+                          UBool doCompose,
+                          UBool onlyContiguous,
+                          UnicodeString &safeMiddle,
+                          ReorderingBuffer &buffer,
+                          UErrorCode &errorCode) const;
+
+    /** sink==nullptr: isNormalized() */
+    UBool composeUTF8(uint32_t options, UBool onlyContiguous,
+                      const uint8_t *src, const uint8_t *limit,
+                      ByteSink *sink, icu::Edits *edits, UErrorCode &errorCode) const;
+
+    const char16_t *makeFCD(const char16_t *src, const char16_t *limit,
+                         ReorderingBuffer *buffer, UErrorCode &errorCode) const;
+    void makeFCDAndAppend(const char16_t *src, const char16_t *limit,
+                          UBool doMakeFCD,
+                          UnicodeString &safeMiddle,
+                          ReorderingBuffer &buffer,
+                          UErrorCode &errorCode) const;
+
+    UBool hasDecompBoundaryBefore(UChar32 c) const;
+    UBool norm16HasDecompBoundaryBefore(uint16_t norm16) const;
+    UBool hasDecompBoundaryAfter(UChar32 c) const;
+    UBool norm16HasDecompBoundaryAfter(uint16_t norm16) const;
+    UBool isDecompInert(UChar32 c) const { return isDecompYesAndZeroCC(getNorm16(c)); }
+
+    UBool hasCompBoundaryBefore(UChar32 c) const {
+        return c<minCompNoMaybeCP || norm16HasCompBoundaryBefore(getNorm16(c));
+    }
+    UBool hasCompBoundaryAfter(UChar32 c, UBool onlyContiguous) const {
+        return norm16HasCompBoundaryAfter(getNorm16(c), onlyContiguous);
+    }
+    UBool isCompInert(UChar32 c, UBool onlyContiguous) const {
+        uint16_t norm16=getNorm16(c);
+        return isCompYesAndZeroCC(norm16) &&
+            (norm16 & HAS_COMP_BOUNDARY_AFTER) != 0 &&
+            (!onlyContiguous || isInert(norm16) || *getMapping(norm16) <= 0x1ff);
+    }
+
+    UBool hasFCDBoundaryBefore(UChar32 c) const { return hasDecompBoundaryBefore(c); }
+    UBool hasFCDBoundaryAfter(UChar32 c) const { return hasDecompBoundaryAfter(c); }
+    UBool isFCDInert(UChar32 c) const { return getFCD16(c)<=1; }
+private:
+    friend class InitCanonIterData;
+    friend class LcccContext;
+
+    UBool isMaybe(uint16_t norm16) const { return minMaybeYes<=norm16 && norm16<=JAMO_VT; }
+    UBool isMaybeOrNonZeroCC(uint16_t norm16) const { return norm16>=minMaybeYes; }
+    static UBool isInert(uint16_t norm16) { return norm16==INERT; }
+    static UBool isJamoL(uint16_t norm16) { return norm16==JAMO_L; }
+    static UBool isJamoVT(uint16_t norm16) { return norm16==JAMO_VT; }
+    uint16_t hangulLVT() const { return minYesNoMappingsOnly|HAS_COMP_BOUNDARY_AFTER; }
+    UBool isHangulLV(uint16_t norm16) const { return norm16==minYesNo; }
+    UBool isHangulLVT(uint16_t norm16) const {
+        return norm16==hangulLVT();
+    }
+    UBool isCompYesAndZeroCC(uint16_t norm16) const { return norm16<minNoNo; }
+    // UBool isCompYes(uint16_t norm16) const {
+    //     return norm16>=MIN_YES_YES_WITH_CC || norm16<minNoNo;
+    // }
+    // UBool isCompYesOrMaybe(uint16_t norm16) const {
+    //     return norm16<minNoNo || minMaybeYes<=norm16;
+    // }
+    // UBool hasZeroCCFromDecompYes(uint16_t norm16) const {
+    //     return norm16<=MIN_NORMAL_MAYBE_YES || norm16==JAMO_VT;
+    // }
+    UBool isDecompYesAndZeroCC(uint16_t norm16) const {
+        return norm16<minYesNo ||
+               norm16==JAMO_VT ||
+               (minMaybeYes<=norm16 && norm16<=MIN_NORMAL_MAYBE_YES);
+    }
+    /**
+     * A little faster and simpler than isDecompYesAndZeroCC() but does not include
+     * the MaybeYes which combine-forward and have ccc=0.
+     * (Standard Unicode 10 normalization does not have such characters.)
+     */
+    UBool isMostDecompYesAndZeroCC(uint16_t norm16) const {
+        return norm16<minYesNo || norm16==MIN_NORMAL_MAYBE_YES || norm16==JAMO_VT;
+    }
+    UBool isDecompNoAlgorithmic(uint16_t norm16) const { return norm16>=limitNoNo; }
+
+    // For use with isCompYes().
+    // Perhaps the compiler can combine the two tests for MIN_YES_YES_WITH_CC.
+    // static uint8_t getCCFromYes(uint16_t norm16) {
+    //     return norm16>=MIN_YES_YES_WITH_CC ? getCCFromNormalYesOrMaybe(norm16) : 0;
+    // }
+    uint8_t getCCFromNoNo(uint16_t norm16) const {
+        const uint16_t *mapping=getMapping(norm16);
+        if(*mapping&MAPPING_HAS_CCC_LCCC_WORD) {
+            return (uint8_t)*(mapping-1);
+        } else {
+            return 0;
+        }
+    }
+    // requires that the [cpStart..cpLimit[ character passes isCompYesAndZeroCC()
+    uint8_t getTrailCCFromCompYesAndZeroCC(uint16_t norm16) const {
+        if(norm16<=minYesNo) {
+            return 0;  // yesYes and Hangul LV have ccc=tccc=0
+        } else {
+            // For Hangul LVT we harmlessly fetch a firstUnit with tccc=0 here.
+            return (uint8_t)(*getMapping(norm16)>>8);  // tccc from yesNo
+        }
+    }
+    uint8_t getPreviousTrailCC(const char16_t *start, const char16_t *p) const;
+    uint8_t getPreviousTrailCC(const uint8_t *start, const uint8_t *p) const;
+
+    // Requires algorithmic-NoNo.
+    UChar32 mapAlgorithmic(UChar32 c, uint16_t norm16) const {
+        return c+(norm16>>DELTA_SHIFT)-centerNoNoDelta;
+    }
+    UChar32 getAlgorithmicDelta(uint16_t norm16) const {
+        return (norm16>>DELTA_SHIFT)-centerNoNoDelta;
+    }
+
+    // Requires minYesNo<norm16<limitNoNo.
+    const uint16_t *getMapping(uint16_t norm16) const { return extraData+(norm16>>OFFSET_SHIFT); }
+    const uint16_t *getCompositionsListForDecompYes(uint16_t norm16) const {
+        if(norm16<JAMO_L || MIN_NORMAL_MAYBE_YES<=norm16) {
+            return NULL;
+        } else if(norm16<minMaybeYes) {
+            return getMapping(norm16);  // for yesYes; if Jamo L: harmless empty list
+        } else {
+            return maybeYesCompositions+norm16-minMaybeYes;
+        }
+    }
+    const uint16_t *getCompositionsListForComposite(uint16_t norm16) const {
+        // A composite has both mapping & compositions list.
+        const uint16_t *list=getMapping(norm16);
+        return list+  // mapping pointer
+            1+  // +1 to skip the first unit with the mapping length
+            (*list&MAPPING_LENGTH_MASK);  // + mapping length
+    }
+    const uint16_t *getCompositionsListForMaybe(uint16_t norm16) const {
+        // minMaybeYes<=norm16<MIN_NORMAL_MAYBE_YES
+        return maybeYesCompositions+((norm16-minMaybeYes)>>OFFSET_SHIFT);
+    }
+    /**
+     * @param c code point must have compositions
+     * @return compositions list pointer
+     */
+    const uint16_t *getCompositionsList(uint16_t norm16) const {
+        return isDecompYes(norm16) ?
+                getCompositionsListForDecompYes(norm16) :
+                getCompositionsListForComposite(norm16);
+    }
+
+    const char16_t *copyLowPrefixFromNulTerminated(const char16_t *src,
+                                                UChar32 minNeedDataCP,
+                                                ReorderingBuffer *buffer,
+                                                UErrorCode &errorCode) const;
+
+    enum StopAt { STOP_AT_LIMIT, STOP_AT_DECOMP_BOUNDARY, STOP_AT_COMP_BOUNDARY };
+
+    const char16_t *decomposeShort(const char16_t *src, const char16_t *limit,
+                                UBool stopAtCompBoundary, UBool onlyContiguous,
+                                ReorderingBuffer &buffer, UErrorCode &errorCode) const;
+    UBool decompose(UChar32 c, uint16_t norm16,
+                    ReorderingBuffer &buffer, UErrorCode &errorCode) const;
+
+    const uint8_t *decomposeShort(const uint8_t *src, const uint8_t *limit,
+                                  StopAt stopAt, UBool onlyContiguous,
+                                  ReorderingBuffer &buffer, UErrorCode &errorCode) const;
+
+    static int32_t combine(const uint16_t *list, UChar32 trail);
+    void addComposites(const uint16_t *list, UnicodeSet &set) const;
+    void recompose(ReorderingBuffer &buffer, int32_t recomposeStartIndex,
+                   UBool onlyContiguous) const;
+
+    UBool hasCompBoundaryBefore(UChar32 c, uint16_t norm16) const {
+        return c<minCompNoMaybeCP || norm16HasCompBoundaryBefore(norm16);
+    }
+    UBool norm16HasCompBoundaryBefore(uint16_t norm16) const  {
+        return norm16 < minNoNoCompNoMaybeCC || isAlgorithmicNoNo(norm16);
+    }
+    UBool hasCompBoundaryBefore(const char16_t *src, const char16_t *limit) const;
+    UBool hasCompBoundaryBefore(const uint8_t *src, const uint8_t *limit) const;
+    UBool hasCompBoundaryAfter(const char16_t *start, const char16_t *p,
+                               UBool onlyContiguous) const;
+    UBool hasCompBoundaryAfter(const uint8_t *start, const uint8_t *p,
+                               UBool onlyContiguous) const;
+    UBool norm16HasCompBoundaryAfter(uint16_t norm16, UBool onlyContiguous) const {
+        return (norm16 & HAS_COMP_BOUNDARY_AFTER) != 0 &&
+            (!onlyContiguous || isTrailCC01ForCompBoundaryAfter(norm16));
+    }
+    /** For FCC: Given norm16 HAS_COMP_BOUNDARY_AFTER, does it have tccc<=1? */
+    UBool isTrailCC01ForCompBoundaryAfter(uint16_t norm16) const {
+        return isInert(norm16) || (isDecompNoAlgorithmic(norm16) ?
+            (norm16 & DELTA_TCCC_MASK) <= DELTA_TCCC_1 : *getMapping(norm16) <= 0x1ff);
+    }
+
+    const char16_t *findPreviousCompBoundary(const char16_t *start, const char16_t *p, UBool onlyContiguous) const;
+    const char16_t *findNextCompBoundary(const char16_t *p, const char16_t *limit, UBool onlyContiguous) const;
+
+    const char16_t *findPreviousFCDBoundary(const char16_t *start, const char16_t *p) const;
+    const char16_t *findNextFCDBoundary(const char16_t *p, const char16_t *limit) const;
+
+    void makeCanonIterDataFromNorm16(UChar32 start, UChar32 end, const uint16_t norm16,
+                                     CanonIterData &newData, UErrorCode &errorCode) const;
+
+    int32_t getCanonValue(UChar32 c) const;
+    const UnicodeSet &getCanonStartSet(int32_t n) const;
+
+    // UVersionInfo dataVersion;
+
+    // BMP code point thresholds for quick check loops looking at single UTF-16 code units.
+    char16_t minDecompNoCP;
+    char16_t minCompNoMaybeCP;
+    char16_t minLcccCP;
+
+    // Norm16 value thresholds for quick check combinations and types of extra data.
+    uint16_t minYesNo;
+    uint16_t minYesNoMappingsOnly;
+    uint16_t minNoNo;
+    uint16_t minNoNoCompBoundaryBefore;
+    uint16_t minNoNoCompNoMaybeCC;
+    uint16_t minNoNoEmpty;
+    uint16_t limitNoNo;
+    uint16_t centerNoNoDelta;
+    uint16_t minMaybeYes;
+
+    const UCPTrie *normTrie;
+    const uint16_t *maybeYesCompositions;
+    const uint16_t *extraData;  // mappings and/or compositions for yesYes, yesNo & noNo characters
+    const uint8_t *smallFCD;  // [0x100] one bit per 32 BMP code points, set if any FCD!=0
+
+    UInitOnce       fCanonIterDataInitOnce {};
+    CanonIterData  *fCanonIterData;
+};
+
+// bits in canonIterData
+#define CANON_NOT_SEGMENT_STARTER 0x80000000
+#define CANON_HAS_COMPOSITIONS 0x40000000
+#define CANON_HAS_SET 0x200000
+#define CANON_VALUE_MASK 0x1fffff
+
+/**
+ * ICU-internal shortcut for quick access to standard Unicode normalization.
+ */
+class U_COMMON_API Normalizer2Factory {
+public:
+    static const Normalizer2 *getFCDInstance(UErrorCode &errorCode);
+    static const Normalizer2 *getFCCInstance(UErrorCode &errorCode);
+    static const Normalizer2 *getNoopInstance(UErrorCode &errorCode);
+
+    static const Normalizer2 *getInstance(UNormalizationMode mode, UErrorCode &errorCode);
+
+    static const Normalizer2Impl *getNFCImpl(UErrorCode &errorCode);
+    static const Normalizer2Impl *getNFKCImpl(UErrorCode &errorCode);
+    static const Normalizer2Impl *getNFKC_CFImpl(UErrorCode &errorCode);
+
+    // Get the Impl instance of the Normalizer2.
+    // Must be used only when it is known that norm2 is a Normalizer2WithImpl instance.
+    static const Normalizer2Impl *getImpl(const Normalizer2 *norm2);
+private:
+    Normalizer2Factory() = delete;  // No instantiation.
+};
+
+U_NAMESPACE_END
+
+U_CAPI int32_t U_EXPORT2
+unorm2_swap(const UDataSwapper *ds,
+            const void *inData, int32_t length, void *outData,
+            UErrorCode *pErrorCode);
+
+/**
+ * Get the NF*_QC property for a code point, for u_getIntPropertyValue().
+ * @internal
+ */
+U_CFUNC UNormalizationCheckResult
+unorm_getQuickCheck(UChar32 c, UNormalizationMode mode);
+
+/**
+ * Gets the 16-bit FCD value (lead & trail CCs) for a code point, for u_getIntPropertyValue().
+ * @internal
+ */
+U_CFUNC uint16_t
+unorm_getFCD16(UChar32 c);
+
+/**
+ * Format of Normalizer2 .nrm data files.
+ * Format version 4.0.
+ *
+ * Normalizer2 .nrm data files provide data for the Unicode Normalization algorithms.
+ * ICU ships with data files for standard Unicode Normalization Forms
+ * NFC and NFD (nfc.nrm), NFKC and NFKD (nfkc.nrm) and NFKC_Casefold (nfkc_cf.nrm).
+ * Custom (application-specific) data can be built into additional .nrm files
+ * with the gennorm2 build tool.
+ * ICU ships with one such file, uts46.nrm, for the implementation of UTS #46.
+ *
+ * Normalizer2.getInstance() causes a .nrm file to be loaded, unless it has been
+ * cached already. Internally, Normalizer2Impl.load() reads the .nrm file.
+ *
+ * A .nrm file begins with a standard ICU data file header
+ * (DataHeader, see ucmndata.h and unicode/udata.h).
+ * The UDataInfo.dataVersion field usually contains the Unicode version
+ * for which the data was generated.
+ *
+ * After the header, the file contains the following parts.
+ * Constants are defined as enum values of the Normalizer2Impl class.
+ *
+ * Many details of the data structures are described in the design doc
+ * which is at https://icu.unicode.org/design/normalization/custom
+ *
+ * int32_t indexes[indexesLength]; -- indexesLength=indexes[IX_NORM_TRIE_OFFSET]/4;
+ *
+ *      The first eight indexes are byte offsets in ascending order.
+ *      Each byte offset marks the start of the next part in the data file,
+ *      and the end of the previous one.
+ *      When two consecutive byte offsets are the same, then the corresponding part is empty.
+ *      Byte offsets are offsets from after the header,
+ *      that is, from the beginning of the indexes[].
+ *      Each part starts at an offset with proper alignment for its data.
+ *      If necessary, the previous part may include padding bytes to achieve this alignment.
+ *
+ *      minDecompNoCP=indexes[IX_MIN_DECOMP_NO_CP] is the lowest code point
+ *      with a decomposition mapping, that is, with NF*D_QC=No.
+ *      minCompNoMaybeCP=indexes[IX_MIN_COMP_NO_MAYBE_CP] is the lowest code point
+ *      with NF*C_QC=No (has a one-way mapping) or Maybe (combines backward).
+ *      minLcccCP=indexes[IX_MIN_LCCC_CP] (index 18, new in formatVersion 3)
+ *      is the lowest code point with lccc!=0.
+ *
+ *      The next eight indexes are thresholds of 16-bit trie values for ranges of
+ *      values indicating multiple normalization properties.
+ *      They are listed here in threshold order, not in the order they are stored in the indexes.
+ *          minYesNo=indexes[IX_MIN_YES_NO];
+ *          minYesNoMappingsOnly=indexes[IX_MIN_YES_NO_MAPPINGS_ONLY];
+ *          minNoNo=indexes[IX_MIN_NO_NO];
+ *          minNoNoCompBoundaryBefore=indexes[IX_MIN_NO_NO_COMP_BOUNDARY_BEFORE];
+ *          minNoNoCompNoMaybeCC=indexes[IX_MIN_NO_NO_COMP_NO_MAYBE_CC];
+ *          minNoNoEmpty=indexes[IX_MIN_NO_NO_EMPTY];
+ *          limitNoNo=indexes[IX_LIMIT_NO_NO];
+ *          minMaybeYes=indexes[IX_MIN_MAYBE_YES];
+ *      See the normTrie description below and the design doc for details.
+ *
+ * UCPTrie normTrie; -- see ucptrie_impl.h and ucptrie.h, same as Java CodePointTrie
+ *
+ *      The trie holds the main normalization data. Each code point is mapped to a 16-bit value.
+ *      Rather than using independent bits in the value (which would require more than 16 bits),
+ *      information is extracted primarily via range checks.
+ *      Except, format version 3 uses bit 0 for hasCompBoundaryAfter().
+ *      For example, a 16-bit value norm16 in the range minYesNo<=norm16<minNoNo
+ *      means that the character has NF*C_QC=Yes and NF*D_QC=No properties,
+ *      which means it has a two-way (round-trip) decomposition mapping.
+ *      Values in the range 2<=norm16<limitNoNo are also directly indexes into the extraData
+ *      pointing to mappings, compositions lists, or both.
+ *      Value norm16==INERT (0 in versions 1 & 2, 1 in version 3)
+ *      means that the character is normalization-inert, that is,
+ *      it does not have a mapping, does not participate in composition, has a zero
+ *      canonical combining class, and forms a boundary where text before it and after it
+ *      can be normalized independently.
+ *      For details about how multiple properties are encoded in 16-bit values
+ *      see the design doc.
+ *      Note that the encoding cannot express all combinations of the properties involved;
+ *      it only supports those combinations that are allowed by
+ *      the Unicode Normalization algorithms. Details are in the design doc as well.
+ *      The gennorm2 tool only builds .nrm files for data that conforms to the limitations.
+ *
+ *      The trie has a value for each lead surrogate code unit representing the "worst case"
+ *      properties of the 1024 supplementary characters whose UTF-16 form starts with
+ *      the lead surrogate. If all of the 1024 supplementary characters are normalization-inert,
+ *      then their lead surrogate code unit has the trie value INERT.
+ *      When the lead surrogate unit's value exceeds the quick check minimum during processing,
+ *      the properties for the full supplementary code point need to be looked up.
+ *
+ * uint16_t maybeYesCompositions[MIN_NORMAL_MAYBE_YES-minMaybeYes];
+ * uint16_t extraData[];
+ *
+ *      There is only one byte offset for the end of these two arrays.
+ *      The split between them is given by the constant and variable mentioned above.
+ *      In version 3, the difference must be shifted right by OFFSET_SHIFT.
+ *
+ *      The maybeYesCompositions array contains compositions lists for characters that
+ *      combine both forward (as starters in composition pairs)
+ *      and backward (as trailing characters in composition pairs).
+ *      Such characters do not occur in Unicode 5.2 but are allowed by
+ *      the Unicode Normalization algorithms.
+ *      If there are no such characters, then minMaybeYes==MIN_NORMAL_MAYBE_YES
+ *      and the maybeYesCompositions array is empty.
+ *      If there are such characters, then minMaybeYes is subtracted from their norm16 values
+ *      to get the index into this array.
+ *
+ *      The extraData array contains compositions lists for "YesYes" characters,
+ *      followed by mappings and optional compositions lists for "YesNo" characters,
+ *      followed by only mappings for "NoNo" characters.
+ *      (Referring to pairs of NFC/NFD quick check values.)
+ *      The norm16 values of those characters are directly indexes into the extraData array.
+ *      In version 3, the norm16 values must be shifted right by OFFSET_SHIFT
+ *      for accessing extraData.
+ *
+ *      The data structures for compositions lists and mappings are described in the design doc.
+ *
+ * uint8_t smallFCD[0x100]; -- new in format version 2
+ *
+ *      This is a bit set to help speed up FCD value lookups in the absence of a full
+ *      UTrie2 or other large data structure with the full FCD value mapping.
+ *
+ *      Each smallFCD bit is set if any of the corresponding 32 BMP code points
+ *      has a non-zero FCD value (lccc!=0 or tccc!=0).
+ *      Bit 0 of smallFCD[0] is for U+0000..U+001F. Bit 7 of smallFCD[0xff] is for U+FFE0..U+FFFF.
+ *      A bit for 32 lead surrogates is set if any of the 32k corresponding
+ *      _supplementary_ code points has a non-zero FCD value.
+ *
+ *      This bit set is most useful for the large blocks of CJK characters with FCD=0.
+ *
+ * Changes from format version 1 to format version 2 ---------------------------
+ *
+ * - Addition of data for raw (not recursively decomposed) mappings.
+ *   + The MAPPING_NO_COMP_BOUNDARY_AFTER bit in the extraData is now also set when
+ *     the mapping is to an empty string or when the character combines-forward.
+ *     This subsumes the one actual use of the MAPPING_PLUS_COMPOSITION_LIST bit which
+ *     is then repurposed for the MAPPING_HAS_RAW_MAPPING bit.
+ *   + For details see the design doc.
+ * - Addition of indexes[IX_MIN_YES_NO_MAPPINGS_ONLY] and separation of the yesNo extraData into
+ *   distinct ranges (combines-forward vs. not)
+ *   so that a range check can be used to find out if there is a compositions list.
+ *   This is fully equivalent with formatVersion 1's MAPPING_PLUS_COMPOSITION_LIST flag.
+ *   It is needed for the new (in ICU 49) composePair(), not for other normalization.
+ * - Addition of the smallFCD[] bit set.
+ *
+ * Changes from format version 2 to format version 3 (ICU 60) ------------------
+ *
+ * - norm16 bit 0 indicates hasCompBoundaryAfter(),
+ *   except that for contiguous composition (FCC) the tccc must be checked as well.
+ *   Data indexes and ccc values are shifted left by one (OFFSET_SHIFT).
+ *   Thresholds like minNoNo are tested before shifting.
+ *
+ * - Algorithmic mapping deltas are shifted left by two more bits (total DELTA_SHIFT),
+ *   to make room for two bits (three values) indicating whether the tccc is 0, 1, or greater.
+ *   See DELTA_TCCC_MASK etc.
+ *   This helps with fetching tccc/FCD values and FCC hasCompBoundaryAfter().
+ *   minMaybeYes is 8-aligned so that the DELTA_TCCC_MASK bits can be tested directly.
+ *
+ * - Algorithmic mappings are only used for mapping to "comp yes and ccc=0" characters,
+ *   and ASCII characters are mapped algorithmically only to other ASCII characters.
+ *   This helps with hasCompBoundaryBefore() and compose() fast paths.
+ *   It is never necessary any more to loop for algorithmic mappings.
+ *
+ * - Addition of indexes[IX_MIN_NO_NO_COMP_BOUNDARY_BEFORE],
+ *   indexes[IX_MIN_NO_NO_COMP_NO_MAYBE_CC], and indexes[IX_MIN_NO_NO_EMPTY],
+ *   and separation of the noNo extraData into distinct ranges.
+ *   With this, the noNo norm16 value indicates whether the mapping is
+ *   compose-normalized, not normalized but hasCompBoundaryBefore(),
+ *   not even that, or maps to an empty string.
+ *   hasCompBoundaryBefore() can be determined solely from the norm16 value.
+ *
+ * - The norm16 value for Hangul LVT is now different from that for Hangul LV,
+ *   so that hasCompBoundaryAfter() need not check for the syllable type.
+ *   For Hangul LV, minYesNo continues to be used (no comp-boundary-after).
+ *   For Hangul LVT, minYesNoMappingsOnly|HAS_COMP_BOUNDARY_AFTER is used.
+ *   The extraData units at these indexes are set to firstUnit=2 and firstUnit=3, respectively,
+ *   to simplify some code.
+ *
+ * - The extraData firstUnit bit 5 is no longer necessary
+ *   (norm16 bit 0 used instead of firstUnit MAPPING_NO_COMP_BOUNDARY_AFTER),
+ *   is reserved again, and always set to 0.
+ *
+ * - Addition of indexes[IX_MIN_LCCC_CP], the first code point where lccc!=0.
+ *   This used to be hardcoded to U+0300, but in data like NFKC_Casefold it is lower:
+ *   U+00AD Soft Hyphen maps to an empty string,
+ *   which is artificially assigned "worst case" values lccc=1 and tccc=255.
+ *
+ * - A mapping to an empty string has explicit lccc=1 and tccc=255 values.
+ *
+ * Changes from format version 3 to format version 4 (ICU 63) ------------------
+ *
+ * Switched from UTrie2 to UCPTrie/CodePointTrie.
+ *
+ * The new trie no longer stores different values for surrogate code *units* vs.
+ * surrogate code *points*.
+ * Lead surrogates still have values for optimized UTF-16 string processing.
+ * When looking up code point properties, the code now checks for lead surrogates and
+ * treats them as inert.
+ *
+ * gennorm2 now has to reject mappings for surrogate code points.
+ * UTS #46 maps unpaired surrogates to U+FFFD in code rather than via its
+ * custom normalization data file.
+ */
+
+#endif  /* !UCONFIG_NO_NORMALIZATION */
+#endif  /* __NORMALIZER2IMPL_H__ */