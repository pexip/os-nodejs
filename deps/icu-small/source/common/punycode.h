<<<<<<< HEAD
// © 2016 and later: Unicode, Inc. and others.
// License & terms of use: http://www.unicode.org/copyright.html
/*
*******************************************************************************
*
*   Copyright (C) 2002-2003, International Business Machines
*   Corporation and others.  All Rights Reserved.
*
*******************************************************************************
*   file name:  punycode.h
*   encoding:   UTF-8
*   tab size:   8 (not used)
*   indentation:4
*
*   created on: 2002jan31
*   created by: Markus W. Scherer
*/

/* This ICU code derived from: */
/*
punycode.c 0.4.0 (2001-Nov-17-Sat)
http://www.cs.berkeley.edu/~amc/idn/
Adam M. Costello
http://www.nicemice.net/amc/
*/

#ifndef __PUNYCODE_H__
#define __PUNYCODE_H__

#include "unicode/utypes.h"

#if !UCONFIG_NO_IDNA

/**
 * u_strToPunycode() converts Unicode to Punycode.
 *
 * The input string must not contain single, unpaired surrogates.
 * The output will be represented as an array of ASCII code points.
 *
 * The output string is NUL-terminated according to normal ICU
 * string output rules.
 *
 * @param src Input Unicode string.
 *            This function handles a limited amount of code points
 *            (the limit is >=64).
 *            U_INDEX_OUTOFBOUNDS_ERROR is set if the limit is exceeded.
 * @param srcLength Number of UChars in src, or -1 if NUL-terminated.
 * @param dest Output Punycode array.
 * @param destCapacity Size of dest.
 * @param caseFlags Vector of boolean values, one per input UChar,
 *                  indicating that the corresponding character is to be
 *                  marked for the decoder optionally
 *                  uppercasing (true) or lowercasing (false)
 *                  the character.
 *                  ASCII characters are output directly in the case as marked.
 *                  Flags corresponding to trail surrogates are ignored.
 *                  If caseFlags==NULL then input characters are not
 *                  case-mapped.
 * @param pErrorCode ICU in/out error code parameter.
 *                   U_INVALID_CHAR_FOUND if src contains
 *                   unmatched single surrogates.
 *                   U_INDEX_OUTOFBOUNDS_ERROR if src contains
 *                   too many code points.
 * @return Number of ASCII characters in puny.
 *
 * @see u_strFromPunycode
 */
U_CAPI int32_t
u_strToPunycode(const UChar *src, int32_t srcLength,
                UChar *dest, int32_t destCapacity,
                const UBool *caseFlags,
                UErrorCode *pErrorCode);

/**
 * u_strFromPunycode() converts Punycode to Unicode.
 * The Unicode string will be at most as long (in UChars)
 * than the Punycode string (in chars).
 *
 * @param src Input Punycode string.
 * @param srcLength Length of puny, or -1 if NUL-terminated
 * @param dest Output Unicode string buffer.
 * @param destCapacity Size of dest in number of UChars,
 *                     and of caseFlags in numbers of UBools.
 * @param caseFlags Output array for case flags as
 *                  defined by the Punycode string.
 *                  The caller should uppercase (true) or lowercase (FASLE)
 *                  the corresponding character in dest.
 *                  For supplementary characters, only the lead surrogate
 *                  is marked, and false is stored for the trail surrogate.
 *                  This is redundant and not necessary for ASCII characters
 *                  because they are already in the case indicated.
 *                  Can be NULL if the case flags are not needed.
 * @param pErrorCode ICU in/out error code parameter.
 *                   U_INVALID_CHAR_FOUND if a non-ASCII character
 *                   precedes the last delimiter ('-'),
 *                   or if an invalid character (not a-zA-Z0-9) is found
 *                   after the last delimiter.
 *                   U_ILLEGAL_CHAR_FOUND if the delta sequence is ill-formed.
 * @return Number of UChars written to dest.
 *
 * @see u_strToPunycode
 */
U_CAPI int32_t
u_strFromPunycode(const UChar *src, int32_t srcLength,
                  UChar *dest, int32_t destCapacity,
                  UBool *caseFlags,
                  UErrorCode *pErrorCode);

#endif /* #if !UCONFIG_NO_IDNA */

#endif

/*
 * Hey, Emacs, please set the following:
 *
 * Local Variables:
 * indent-tabs-mode: nil
 * End:
 *
 */
=======
// © 2016 and later: Unicode, Inc. and others.
// License & terms of use: http://www.unicode.org/copyright.html
/*
*******************************************************************************
*
*   Copyright (C) 2002-2003, International Business Machines
*   Corporation and others.  All Rights Reserved.
*
*******************************************************************************
*   file name:  punycode.h
*   encoding:   UTF-8
*   tab size:   8 (not used)
*   indentation:4
*
*   created on: 2002jan31
*   created by: Markus W. Scherer
*/

/* This ICU code derived from: */
/*
punycode.c 0.4.0 (2001-Nov-17-Sat)
http://www.cs.berkeley.edu/~amc/idn/
Adam M. Costello
http://www.nicemice.net/amc/
*/

#ifndef __PUNYCODE_H__
#define __PUNYCODE_H__

#include "unicode/utypes.h"

#if !UCONFIG_NO_IDNA

/**
 * u_strToPunycode() converts Unicode to Punycode.
 *
 * The input string must not contain single, unpaired surrogates.
 * The output will be represented as an array of ASCII code points.
 *
 * The output string is NUL-terminated according to normal ICU
 * string output rules.
 *
 * @param src Input Unicode string.
 *            This function handles a limited amount of code points
 *            (the limit is >=64).
 *            U_INDEX_OUTOFBOUNDS_ERROR is set if the limit is exceeded.
 * @param srcLength Number of UChars in src, or -1 if NUL-terminated.
 * @param dest Output Punycode array.
 * @param destCapacity Size of dest.
 * @param caseFlags Vector of boolean values, one per input UChar,
 *                  indicating that the corresponding character is to be
 *                  marked for the decoder optionally
 *                  uppercasing (true) or lowercasing (false)
 *                  the character.
 *                  ASCII characters are output directly in the case as marked.
 *                  Flags corresponding to trail surrogates are ignored.
 *                  If caseFlags==NULL then input characters are not
 *                  case-mapped.
 * @param pErrorCode ICU in/out error code parameter.
 *                   U_INVALID_CHAR_FOUND if src contains
 *                   unmatched single surrogates.
 *                   U_INDEX_OUTOFBOUNDS_ERROR if src contains
 *                   too many code points.
 * @return Number of ASCII characters in puny.
 *
 * @see u_strFromPunycode
 */
U_CAPI int32_t
u_strToPunycode(const UChar *src, int32_t srcLength,
                UChar *dest, int32_t destCapacity,
                const UBool *caseFlags,
                UErrorCode *pErrorCode);

/**
 * u_strFromPunycode() converts Punycode to Unicode.
 * The Unicode string will be at most as long (in UChars)
 * than the Punycode string (in chars).
 *
 * @param src Input Punycode string.
 * @param srcLength Length of puny, or -1 if NUL-terminated
 * @param dest Output Unicode string buffer.
 * @param destCapacity Size of dest in number of UChars,
 *                     and of caseFlags in numbers of UBools.
 * @param caseFlags Output array for case flags as
 *                  defined by the Punycode string.
 *                  The caller should uppercase (true) or lowercase (FASLE)
 *                  the corresponding character in dest.
 *                  For supplementary characters, only the lead surrogate
 *                  is marked, and false is stored for the trail surrogate.
 *                  This is redundant and not necessary for ASCII characters
 *                  because they are already in the case indicated.
 *                  Can be NULL if the case flags are not needed.
 * @param pErrorCode ICU in/out error code parameter.
 *                   U_INVALID_CHAR_FOUND if a non-ASCII character
 *                   precedes the last delimiter ('-'),
 *                   or if an invalid character (not a-zA-Z0-9) is found
 *                   after the last delimiter.
 *                   U_ILLEGAL_CHAR_FOUND if the delta sequence is ill-formed.
 * @return Number of UChars written to dest.
 *
 * @see u_strToPunycode
 */
U_CAPI int32_t
u_strFromPunycode(const UChar *src, int32_t srcLength,
                  UChar *dest, int32_t destCapacity,
                  UBool *caseFlags,
                  UErrorCode *pErrorCode);

#endif /* #if !UCONFIG_NO_IDNA */

#endif

/*
 * Hey, Emacs, please set the following:
 *
 * Local Variables:
 * indent-tabs-mode: nil
 * End:
 *
 */
>>>>>>> a8a80be5
<|MERGE_RESOLUTION|>--- conflicted
+++ resolved
@@ -1,243 +1,120 @@
-<<<<<<< HEAD
-// © 2016 and later: Unicode, Inc. and others.
-// License & terms of use: http://www.unicode.org/copyright.html
-/*
-*******************************************************************************
-*
-*   Copyright (C) 2002-2003, International Business Machines
-*   Corporation and others.  All Rights Reserved.
-*
-*******************************************************************************
-*   file name:  punycode.h
-*   encoding:   UTF-8
-*   tab size:   8 (not used)
-*   indentation:4
-*
-*   created on: 2002jan31
-*   created by: Markus W. Scherer
-*/
-
-/* This ICU code derived from: */
-/*
-punycode.c 0.4.0 (2001-Nov-17-Sat)
-http://www.cs.berkeley.edu/~amc/idn/
-Adam M. Costello
-http://www.nicemice.net/amc/
-*/
-
-#ifndef __PUNYCODE_H__
-#define __PUNYCODE_H__
-
-#include "unicode/utypes.h"
-
-#if !UCONFIG_NO_IDNA
-
-/**
- * u_strToPunycode() converts Unicode to Punycode.
- *
- * The input string must not contain single, unpaired surrogates.
- * The output will be represented as an array of ASCII code points.
- *
- * The output string is NUL-terminated according to normal ICU
- * string output rules.
- *
- * @param src Input Unicode string.
- *            This function handles a limited amount of code points
- *            (the limit is >=64).
- *            U_INDEX_OUTOFBOUNDS_ERROR is set if the limit is exceeded.
- * @param srcLength Number of UChars in src, or -1 if NUL-terminated.
- * @param dest Output Punycode array.
- * @param destCapacity Size of dest.
- * @param caseFlags Vector of boolean values, one per input UChar,
- *                  indicating that the corresponding character is to be
- *                  marked for the decoder optionally
- *                  uppercasing (true) or lowercasing (false)
- *                  the character.
- *                  ASCII characters are output directly in the case as marked.
- *                  Flags corresponding to trail surrogates are ignored.
- *                  If caseFlags==NULL then input characters are not
- *                  case-mapped.
- * @param pErrorCode ICU in/out error code parameter.
- *                   U_INVALID_CHAR_FOUND if src contains
- *                   unmatched single surrogates.
- *                   U_INDEX_OUTOFBOUNDS_ERROR if src contains
- *                   too many code points.
- * @return Number of ASCII characters in puny.
- *
- * @see u_strFromPunycode
- */
-U_CAPI int32_t
-u_strToPunycode(const UChar *src, int32_t srcLength,
-                UChar *dest, int32_t destCapacity,
-                const UBool *caseFlags,
-                UErrorCode *pErrorCode);
-
-/**
- * u_strFromPunycode() converts Punycode to Unicode.
- * The Unicode string will be at most as long (in UChars)
- * than the Punycode string (in chars).
- *
- * @param src Input Punycode string.
- * @param srcLength Length of puny, or -1 if NUL-terminated
- * @param dest Output Unicode string buffer.
- * @param destCapacity Size of dest in number of UChars,
- *                     and of caseFlags in numbers of UBools.
- * @param caseFlags Output array for case flags as
- *                  defined by the Punycode string.
- *                  The caller should uppercase (true) or lowercase (FASLE)
- *                  the corresponding character in dest.
- *                  For supplementary characters, only the lead surrogate
- *                  is marked, and false is stored for the trail surrogate.
- *                  This is redundant and not necessary for ASCII characters
- *                  because they are already in the case indicated.
- *                  Can be NULL if the case flags are not needed.
- * @param pErrorCode ICU in/out error code parameter.
- *                   U_INVALID_CHAR_FOUND if a non-ASCII character
- *                   precedes the last delimiter ('-'),
- *                   or if an invalid character (not a-zA-Z0-9) is found
- *                   after the last delimiter.
- *                   U_ILLEGAL_CHAR_FOUND if the delta sequence is ill-formed.
- * @return Number of UChars written to dest.
- *
- * @see u_strToPunycode
- */
-U_CAPI int32_t
-u_strFromPunycode(const UChar *src, int32_t srcLength,
-                  UChar *dest, int32_t destCapacity,
-                  UBool *caseFlags,
-                  UErrorCode *pErrorCode);
-
-#endif /* #if !UCONFIG_NO_IDNA */
-
-#endif
-
-/*
- * Hey, Emacs, please set the following:
- *
- * Local Variables:
- * indent-tabs-mode: nil
- * End:
- *
- */
-=======
-// © 2016 and later: Unicode, Inc. and others.
-// License & terms of use: http://www.unicode.org/copyright.html
-/*
-*******************************************************************************
-*
-*   Copyright (C) 2002-2003, International Business Machines
-*   Corporation and others.  All Rights Reserved.
-*
-*******************************************************************************
-*   file name:  punycode.h
-*   encoding:   UTF-8
-*   tab size:   8 (not used)
-*   indentation:4
-*
-*   created on: 2002jan31
-*   created by: Markus W. Scherer
-*/
-
-/* This ICU code derived from: */
-/*
-punycode.c 0.4.0 (2001-Nov-17-Sat)
-http://www.cs.berkeley.edu/~amc/idn/
-Adam M. Costello
-http://www.nicemice.net/amc/
-*/
-
-#ifndef __PUNYCODE_H__
-#define __PUNYCODE_H__
-
-#include "unicode/utypes.h"
-
-#if !UCONFIG_NO_IDNA
-
-/**
- * u_strToPunycode() converts Unicode to Punycode.
- *
- * The input string must not contain single, unpaired surrogates.
- * The output will be represented as an array of ASCII code points.
- *
- * The output string is NUL-terminated according to normal ICU
- * string output rules.
- *
- * @param src Input Unicode string.
- *            This function handles a limited amount of code points
- *            (the limit is >=64).
- *            U_INDEX_OUTOFBOUNDS_ERROR is set if the limit is exceeded.
- * @param srcLength Number of UChars in src, or -1 if NUL-terminated.
- * @param dest Output Punycode array.
- * @param destCapacity Size of dest.
- * @param caseFlags Vector of boolean values, one per input UChar,
- *                  indicating that the corresponding character is to be
- *                  marked for the decoder optionally
- *                  uppercasing (true) or lowercasing (false)
- *                  the character.
- *                  ASCII characters are output directly in the case as marked.
- *                  Flags corresponding to trail surrogates are ignored.
- *                  If caseFlags==NULL then input characters are not
- *                  case-mapped.
- * @param pErrorCode ICU in/out error code parameter.
- *                   U_INVALID_CHAR_FOUND if src contains
- *                   unmatched single surrogates.
- *                   U_INDEX_OUTOFBOUNDS_ERROR if src contains
- *                   too many code points.
- * @return Number of ASCII characters in puny.
- *
- * @see u_strFromPunycode
- */
-U_CAPI int32_t
-u_strToPunycode(const UChar *src, int32_t srcLength,
-                UChar *dest, int32_t destCapacity,
-                const UBool *caseFlags,
-                UErrorCode *pErrorCode);
-
-/**
- * u_strFromPunycode() converts Punycode to Unicode.
- * The Unicode string will be at most as long (in UChars)
- * than the Punycode string (in chars).
- *
- * @param src Input Punycode string.
- * @param srcLength Length of puny, or -1 if NUL-terminated
- * @param dest Output Unicode string buffer.
- * @param destCapacity Size of dest in number of UChars,
- *                     and of caseFlags in numbers of UBools.
- * @param caseFlags Output array for case flags as
- *                  defined by the Punycode string.
- *                  The caller should uppercase (true) or lowercase (FASLE)
- *                  the corresponding character in dest.
- *                  For supplementary characters, only the lead surrogate
- *                  is marked, and false is stored for the trail surrogate.
- *                  This is redundant and not necessary for ASCII characters
- *                  because they are already in the case indicated.
- *                  Can be NULL if the case flags are not needed.
- * @param pErrorCode ICU in/out error code parameter.
- *                   U_INVALID_CHAR_FOUND if a non-ASCII character
- *                   precedes the last delimiter ('-'),
- *                   or if an invalid character (not a-zA-Z0-9) is found
- *                   after the last delimiter.
- *                   U_ILLEGAL_CHAR_FOUND if the delta sequence is ill-formed.
- * @return Number of UChars written to dest.
- *
- * @see u_strToPunycode
- */
-U_CAPI int32_t
-u_strFromPunycode(const UChar *src, int32_t srcLength,
-                  UChar *dest, int32_t destCapacity,
-                  UBool *caseFlags,
-                  UErrorCode *pErrorCode);
-
-#endif /* #if !UCONFIG_NO_IDNA */
-
-#endif
-
-/*
- * Hey, Emacs, please set the following:
- *
- * Local Variables:
- * indent-tabs-mode: nil
- * End:
- *
- */
->>>>>>> a8a80be5
+// © 2016 and later: Unicode, Inc. and others.
+// License & terms of use: http://www.unicode.org/copyright.html
+/*
+*******************************************************************************
+*
+*   Copyright (C) 2002-2003, International Business Machines
+*   Corporation and others.  All Rights Reserved.
+*
+*******************************************************************************
+*   file name:  punycode.h
+*   encoding:   UTF-8
+*   tab size:   8 (not used)
+*   indentation:4
+*
+*   created on: 2002jan31
+*   created by: Markus W. Scherer
+*/
+
+/* This ICU code derived from: */
+/*
+punycode.c 0.4.0 (2001-Nov-17-Sat)
+http://www.cs.berkeley.edu/~amc/idn/
+Adam M. Costello
+http://www.nicemice.net/amc/
+*/
+
+#ifndef __PUNYCODE_H__
+#define __PUNYCODE_H__
+
+#include "unicode/utypes.h"
+
+#if !UCONFIG_NO_IDNA
+
+/**
+ * u_strToPunycode() converts Unicode to Punycode.
+ *
+ * The input string must not contain single, unpaired surrogates.
+ * The output will be represented as an array of ASCII code points.
+ *
+ * The output string is NUL-terminated according to normal ICU
+ * string output rules.
+ *
+ * @param src Input Unicode string.
+ *            This function handles a limited amount of code points
+ *            (the limit is >=64).
+ *            U_INDEX_OUTOFBOUNDS_ERROR is set if the limit is exceeded.
+ * @param srcLength Number of UChars in src, or -1 if NUL-terminated.
+ * @param dest Output Punycode array.
+ * @param destCapacity Size of dest.
+ * @param caseFlags Vector of boolean values, one per input UChar,
+ *                  indicating that the corresponding character is to be
+ *                  marked for the decoder optionally
+ *                  uppercasing (true) or lowercasing (false)
+ *                  the character.
+ *                  ASCII characters are output directly in the case as marked.
+ *                  Flags corresponding to trail surrogates are ignored.
+ *                  If caseFlags==NULL then input characters are not
+ *                  case-mapped.
+ * @param pErrorCode ICU in/out error code parameter.
+ *                   U_INVALID_CHAR_FOUND if src contains
+ *                   unmatched single surrogates.
+ *                   U_INDEX_OUTOFBOUNDS_ERROR if src contains
+ *                   too many code points.
+ * @return Number of ASCII characters in puny.
+ *
+ * @see u_strFromPunycode
+ */
+U_CAPI int32_t
+u_strToPunycode(const UChar *src, int32_t srcLength,
+                UChar *dest, int32_t destCapacity,
+                const UBool *caseFlags,
+                UErrorCode *pErrorCode);
+
+/**
+ * u_strFromPunycode() converts Punycode to Unicode.
+ * The Unicode string will be at most as long (in UChars)
+ * than the Punycode string (in chars).
+ *
+ * @param src Input Punycode string.
+ * @param srcLength Length of puny, or -1 if NUL-terminated
+ * @param dest Output Unicode string buffer.
+ * @param destCapacity Size of dest in number of UChars,
+ *                     and of caseFlags in numbers of UBools.
+ * @param caseFlags Output array for case flags as
+ *                  defined by the Punycode string.
+ *                  The caller should uppercase (true) or lowercase (FASLE)
+ *                  the corresponding character in dest.
+ *                  For supplementary characters, only the lead surrogate
+ *                  is marked, and false is stored for the trail surrogate.
+ *                  This is redundant and not necessary for ASCII characters
+ *                  because they are already in the case indicated.
+ *                  Can be NULL if the case flags are not needed.
+ * @param pErrorCode ICU in/out error code parameter.
+ *                   U_INVALID_CHAR_FOUND if a non-ASCII character
+ *                   precedes the last delimiter ('-'),
+ *                   or if an invalid character (not a-zA-Z0-9) is found
+ *                   after the last delimiter.
+ *                   U_ILLEGAL_CHAR_FOUND if the delta sequence is ill-formed.
+ * @return Number of UChars written to dest.
+ *
+ * @see u_strToPunycode
+ */
+U_CAPI int32_t
+u_strFromPunycode(const UChar *src, int32_t srcLength,
+                  UChar *dest, int32_t destCapacity,
+                  UBool *caseFlags,
+                  UErrorCode *pErrorCode);
+
+#endif /* #if !UCONFIG_NO_IDNA */
+
+#endif
+
+/*
+ * Hey, Emacs, please set the following:
+ *
+ * Local Variables:
+ * indent-tabs-mode: nil
+ * End:
+ *
+ */