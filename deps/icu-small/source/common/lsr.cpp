--- conflicted
+++ resolved
@@ -1,231 +1,114 @@
-<<<<<<< HEAD
-// © 2019 and later: Unicode, Inc. and others.
-// License & terms of use: http://www.unicode.org/copyright.html
-
-// lsr.cpp
-// created: 2019may08 Markus W. Scherer
-
-#include "unicode/utypes.h"
-#include "charstr.h"
-#include "cmemory.h"
-#include "cstring.h"
-#include "lsr.h"
-#include "uinvchar.h"
-#include "ustr_imp.h"
-
-U_NAMESPACE_BEGIN
-
-LSR::LSR(char prefix, const char *lang, const char *scr, const char *r, int32_t f,
-         UErrorCode &errorCode) :
-        language(nullptr), script(nullptr), region(r),
-        regionIndex(indexForRegion(region)), flags(f) {
-    if (U_SUCCESS(errorCode)) {
-        CharString langScript;
-        langScript.append(prefix, errorCode).append(lang, errorCode).append('\0', errorCode);
-        int32_t scriptOffset = langScript.length();
-        langScript.append(prefix, errorCode).append(scr, errorCode);
-        owned = langScript.cloneData(errorCode);
-        if (U_SUCCESS(errorCode)) {
-            language = owned;
-            script = owned + scriptOffset;
-        }
-    }
-}
-
-LSR::LSR(LSR &&other) U_NOEXCEPT :
-        language(other.language), script(other.script), region(other.region), owned(other.owned),
-        regionIndex(other.regionIndex), flags(other.flags),
-        hashCode(other.hashCode) {
-    if (owned != nullptr) {
-        other.language = other.script = "";
-        other.owned = nullptr;
-        other.hashCode = 0;
-    }
-}
-
-void LSR::deleteOwned() {
-    uprv_free(owned);
-}
-
-LSR &LSR::operator=(LSR &&other) U_NOEXCEPT {
-    this->~LSR();
-    language = other.language;
-    script = other.script;
-    region = other.region;
-    regionIndex = other.regionIndex;
-    flags = other.flags;
-    owned = other.owned;
-    hashCode = other.hashCode;
-    if (owned != nullptr) {
-        other.language = other.script = "";
-        other.owned = nullptr;
-        other.hashCode = 0;
-    }
-    return *this;
-}
-
-UBool LSR::isEquivalentTo(const LSR &other) const {
-    return
-        uprv_strcmp(language, other.language) == 0 &&
-        uprv_strcmp(script, other.script) == 0 &&
-        regionIndex == other.regionIndex &&
-        // Compare regions if both are ill-formed (and their indexes are 0).
-        (regionIndex > 0 || uprv_strcmp(region, other.region) == 0);
-}
-
-UBool LSR::operator==(const LSR &other) const {
-    return
-        uprv_strcmp(language, other.language) == 0 &&
-        uprv_strcmp(script, other.script) == 0 &&
-        regionIndex == other.regionIndex &&
-        // Compare regions if both are ill-formed (and their indexes are 0).
-        (regionIndex > 0 || uprv_strcmp(region, other.region) == 0) &&
-        flags == other.flags;
-}
-
-int32_t LSR::indexForRegion(const char *region) {
-    int32_t c = region[0];
-    int32_t a = c - '0';
-    if (0 <= a && a <= 9) {  // digits: "419"
-        int32_t b = region[1] - '0';
-        if (b < 0 || 9 < b) { return 0; }
-        c = region[2] - '0';
-        if (c < 0 || 9 < c || region[3] != 0) { return 0; }
-        return (10 * a + b) * 10 + c + 1;
-    } else {  // letters: "DE"
-        a = uprv_upperOrdinal(c);
-        if (a < 0 || 25 < a) { return 0; }
-        int32_t b = uprv_upperOrdinal(region[1]);
-        if (b < 0 || 25 < b || region[2] != 0) { return 0; }
-        return 26 * a + b + 1001;
-    }
-    return 0;
-}
-
-LSR &LSR::setHashCode() {
-    if (hashCode == 0) {
-        uint32_t h = ustr_hashCharsN(language, static_cast<int32_t>(uprv_strlen(language)));
-        h = h * 37 + ustr_hashCharsN(script, static_cast<int32_t>(uprv_strlen(script)));
-        h = h * 37 + regionIndex;
-        hashCode = h * 37 + flags;
-    }
-    return *this;
-}
-
-U_NAMESPACE_END
-=======
-// © 2019 and later: Unicode, Inc. and others.
-// License & terms of use: http://www.unicode.org/copyright.html
-
-// lsr.cpp
-// created: 2019may08 Markus W. Scherer
-
-#include "unicode/utypes.h"
-#include "charstr.h"
-#include "cmemory.h"
-#include "cstring.h"
-#include "lsr.h"
-#include "uinvchar.h"
-#include "ustr_imp.h"
-
-U_NAMESPACE_BEGIN
-
-LSR::LSR(char prefix, const char *lang, const char *scr, const char *r, int32_t f,
-         UErrorCode &errorCode) :
-        language(nullptr), script(nullptr), region(r),
-        regionIndex(indexForRegion(region)), flags(f) {
-    if (U_SUCCESS(errorCode)) {
-        CharString langScript;
-        langScript.append(prefix, errorCode).append(lang, errorCode).append('\0', errorCode);
-        int32_t scriptOffset = langScript.length();
-        langScript.append(prefix, errorCode).append(scr, errorCode);
-        owned = langScript.cloneData(errorCode);
-        if (U_SUCCESS(errorCode)) {
-            language = owned;
-            script = owned + scriptOffset;
-        }
-    }
-}
-
-LSR::LSR(LSR &&other) noexcept :
-        language(other.language), script(other.script), region(other.region), owned(other.owned),
-        regionIndex(other.regionIndex), flags(other.flags),
-        hashCode(other.hashCode) {
-    if (owned != nullptr) {
-        other.language = other.script = "";
-        other.owned = nullptr;
-        other.hashCode = 0;
-    }
-}
-
-void LSR::deleteOwned() {
-    uprv_free(owned);
-}
-
-LSR &LSR::operator=(LSR &&other) noexcept {
-    this->~LSR();
-    language = other.language;
-    script = other.script;
-    region = other.region;
-    regionIndex = other.regionIndex;
-    flags = other.flags;
-    owned = other.owned;
-    hashCode = other.hashCode;
-    if (owned != nullptr) {
-        other.language = other.script = "";
-        other.owned = nullptr;
-        other.hashCode = 0;
-    }
-    return *this;
-}
-
-UBool LSR::isEquivalentTo(const LSR &other) const {
-    return
-        uprv_strcmp(language, other.language) == 0 &&
-        uprv_strcmp(script, other.script) == 0 &&
-        regionIndex == other.regionIndex &&
-        // Compare regions if both are ill-formed (and their indexes are 0).
-        (regionIndex > 0 || uprv_strcmp(region, other.region) == 0);
-}
-
-bool LSR::operator==(const LSR &other) const {
-    return
-        uprv_strcmp(language, other.language) == 0 &&
-        uprv_strcmp(script, other.script) == 0 &&
-        regionIndex == other.regionIndex &&
-        // Compare regions if both are ill-formed (and their indexes are 0).
-        (regionIndex > 0 || uprv_strcmp(region, other.region) == 0) &&
-        flags == other.flags;
-}
-
-int32_t LSR::indexForRegion(const char *region) {
-    int32_t c = region[0];
-    int32_t a = c - '0';
-    if (0 <= a && a <= 9) {  // digits: "419"
-        int32_t b = region[1] - '0';
-        if (b < 0 || 9 < b) { return 0; }
-        c = region[2] - '0';
-        if (c < 0 || 9 < c || region[3] != 0) { return 0; }
-        return (10 * a + b) * 10 + c + 1;
-    } else {  // letters: "DE"
-        a = uprv_upperOrdinal(c);
-        if (a < 0 || 25 < a) { return 0; }
-        int32_t b = uprv_upperOrdinal(region[1]);
-        if (b < 0 || 25 < b || region[2] != 0) { return 0; }
-        return 26 * a + b + 1001;
-    }
-    return 0;
-}
-
-LSR &LSR::setHashCode() {
-    if (hashCode == 0) {
-        uint32_t h = ustr_hashCharsN(language, static_cast<int32_t>(uprv_strlen(language)));
-        h = h * 37 + ustr_hashCharsN(script, static_cast<int32_t>(uprv_strlen(script)));
-        h = h * 37 + regionIndex;
-        hashCode = h * 37 + flags;
-    }
-    return *this;
-}
-
-U_NAMESPACE_END
->>>>>>> a8a80be5
+// © 2019 and later: Unicode, Inc. and others.
+// License & terms of use: http://www.unicode.org/copyright.html
+
+// lsr.cpp
+// created: 2019may08 Markus W. Scherer
+
+#include "unicode/utypes.h"
+#include "charstr.h"
+#include "cmemory.h"
+#include "cstring.h"
+#include "lsr.h"
+#include "uinvchar.h"
+#include "ustr_imp.h"
+
+U_NAMESPACE_BEGIN
+
+LSR::LSR(char prefix, const char *lang, const char *scr, const char *r, int32_t f,
+         UErrorCode &errorCode) :
+        language(nullptr), script(nullptr), region(r),
+        regionIndex(indexForRegion(region)), flags(f) {
+    if (U_SUCCESS(errorCode)) {
+        CharString langScript;
+        langScript.append(prefix, errorCode).append(lang, errorCode).append('\0', errorCode);
+        int32_t scriptOffset = langScript.length();
+        langScript.append(prefix, errorCode).append(scr, errorCode);
+        owned = langScript.cloneData(errorCode);
+        if (U_SUCCESS(errorCode)) {
+            language = owned;
+            script = owned + scriptOffset;
+        }
+    }
+}
+
+LSR::LSR(LSR &&other) noexcept :
+        language(other.language), script(other.script), region(other.region), owned(other.owned),
+        regionIndex(other.regionIndex), flags(other.flags),
+        hashCode(other.hashCode) {
+    if (owned != nullptr) {
+        other.language = other.script = "";
+        other.owned = nullptr;
+        other.hashCode = 0;
+    }
+}
+
+void LSR::deleteOwned() {
+    uprv_free(owned);
+}
+
+LSR &LSR::operator=(LSR &&other) noexcept {
+    this->~LSR();
+    language = other.language;
+    script = other.script;
+    region = other.region;
+    regionIndex = other.regionIndex;
+    flags = other.flags;
+    owned = other.owned;
+    hashCode = other.hashCode;
+    if (owned != nullptr) {
+        other.language = other.script = "";
+        other.owned = nullptr;
+        other.hashCode = 0;
+    }
+    return *this;
+}
+
+UBool LSR::isEquivalentTo(const LSR &other) const {
+    return
+        uprv_strcmp(language, other.language) == 0 &&
+        uprv_strcmp(script, other.script) == 0 &&
+        regionIndex == other.regionIndex &&
+        // Compare regions if both are ill-formed (and their indexes are 0).
+        (regionIndex > 0 || uprv_strcmp(region, other.region) == 0);
+}
+
+bool LSR::operator==(const LSR &other) const {
+    return
+        uprv_strcmp(language, other.language) == 0 &&
+        uprv_strcmp(script, other.script) == 0 &&
+        regionIndex == other.regionIndex &&
+        // Compare regions if both are ill-formed (and their indexes are 0).
+        (regionIndex > 0 || uprv_strcmp(region, other.region) == 0) &&
+        flags == other.flags;
+}
+
+int32_t LSR::indexForRegion(const char *region) {
+    int32_t c = region[0];
+    int32_t a = c - '0';
+    if (0 <= a && a <= 9) {  // digits: "419"
+        int32_t b = region[1] - '0';
+        if (b < 0 || 9 < b) { return 0; }
+        c = region[2] - '0';
+        if (c < 0 || 9 < c || region[3] != 0) { return 0; }
+        return (10 * a + b) * 10 + c + 1;
+    } else {  // letters: "DE"
+        a = uprv_upperOrdinal(c);
+        if (a < 0 || 25 < a) { return 0; }
+        int32_t b = uprv_upperOrdinal(region[1]);
+        if (b < 0 || 25 < b || region[2] != 0) { return 0; }
+        return 26 * a + b + 1001;
+    }
+    return 0;
+}
+
+LSR &LSR::setHashCode() {
+    if (hashCode == 0) {
+        uint32_t h = ustr_hashCharsN(language, static_cast<int32_t>(uprv_strlen(language)));
+        h = h * 37 + ustr_hashCharsN(script, static_cast<int32_t>(uprv_strlen(script)));
+        h = h * 37 + regionIndex;
+        hashCode = h * 37 + flags;
+    }
+    return *this;
+}
+
+U_NAMESPACE_END