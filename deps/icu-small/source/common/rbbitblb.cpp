--- conflicted
+++ resolved
@@ -1,3608 +1,1810 @@
-<<<<<<< HEAD
-// © 2016 and later: Unicode, Inc. and others.
-// License & terms of use: http://www.unicode.org/copyright.html
-/*
-**********************************************************************
-*   Copyright (c) 2002-2016, International Business Machines
-*   Corporation and others.  All Rights Reserved.
-**********************************************************************
-*/
-//
-//  rbbitblb.cpp
-//
-
-
-#include "unicode/utypes.h"
-
-#if !UCONFIG_NO_BREAK_ITERATION
-
-#include "unicode/unistr.h"
-#include "rbbitblb.h"
-#include "rbbirb.h"
-#include "rbbiscan.h"
-#include "rbbisetb.h"
-#include "rbbidata.h"
-#include "cstring.h"
-#include "uassert.h"
-#include "uvectr32.h"
-#include "cmemory.h"
-
-U_NAMESPACE_BEGIN
-
-const int32_t kMaxStateFor8BitsTable = 255;
-
-RBBITableBuilder::RBBITableBuilder(RBBIRuleBuilder *rb, RBBINode **rootNode, UErrorCode &status) :
-        fRB(rb),
-        fTree(*rootNode),
-        fStatus(&status),
-        fDStates(nullptr),
-        fSafeTable(nullptr) {
-    if (U_FAILURE(status)) {
-        return;
-    }
-    // fDStates is UVector<RBBIStateDescriptor *>
-    fDStates = new UVector(status);
-    if (U_SUCCESS(status) && fDStates == nullptr ) {
-        status = U_MEMORY_ALLOCATION_ERROR;
-    }
-}
-
-
-
-RBBITableBuilder::~RBBITableBuilder() {
-    int i;
-    for (i=0; i<fDStates->size(); i++) {
-        delete (RBBIStateDescriptor *)fDStates->elementAt(i);
-    }
-    delete fDStates;
-    delete fSafeTable;
-    delete fLookAheadRuleMap;
-}
-
-
-//-----------------------------------------------------------------------------
-//
-//   RBBITableBuilder::buildForwardTable  -  This is the main function for building
-//                               the DFA state transition table from the RBBI rules parse tree.
-//
-//-----------------------------------------------------------------------------
-void  RBBITableBuilder::buildForwardTable() {
-
-    if (U_FAILURE(*fStatus)) {
-        return;
-    }
-
-    // If there were no rules, just return.  This situation can easily arise
-    //   for the reverse rules.
-    if (fTree==NULL) {
-        return;
-    }
-
-    //
-    // Walk through the tree, replacing any references to $variables with a copy of the
-    //   parse tree for the substition expression.
-    //
-    fTree = fTree->flattenVariables();
-#ifdef RBBI_DEBUG
-    if (fRB->fDebugEnv && uprv_strstr(fRB->fDebugEnv, "ftree")) {
-        RBBIDebugPuts("\nParse tree after flattening variable references.");
-        RBBINode::printTree(fTree, TRUE);
-    }
-#endif
-
-    //
-    // If the rules contained any references to {bof}
-    //   add a {bof} <cat> <former root of tree> to the
-    //   tree.  Means that all matches must start out with the
-    //   {bof} fake character.
-    //
-    if (fRB->fSetBuilder->sawBOF()) {
-        RBBINode *bofTop    = new RBBINode(RBBINode::opCat);
-        RBBINode *bofLeaf   = new RBBINode(RBBINode::leafChar);
-        // Delete and exit if memory allocation failed.
-        if (bofTop == NULL || bofLeaf == NULL) {
-            *fStatus = U_MEMORY_ALLOCATION_ERROR;
-            delete bofTop;
-            delete bofLeaf;
-            return;
-        }
-        bofTop->fLeftChild  = bofLeaf;
-        bofTop->fRightChild = fTree;
-        bofLeaf->fParent    = bofTop;
-        bofLeaf->fVal       = 2;      // Reserved value for {bof}.
-        fTree               = bofTop;
-    }
-
-    //
-    // Add a unique right-end marker to the expression.
-    //   Appears as a cat-node, left child being the original tree,
-    //   right child being the end marker.
-    //
-    RBBINode *cn = new RBBINode(RBBINode::opCat);
-    // Exit if memory allocation failed.
-    if (cn == NULL) {
-        *fStatus = U_MEMORY_ALLOCATION_ERROR;
-        return;
-    }
-    cn->fLeftChild = fTree;
-    fTree->fParent = cn;
-    RBBINode *endMarkerNode = cn->fRightChild = new RBBINode(RBBINode::endMark);
-    // Delete and exit if memory allocation failed.
-    if (cn->fRightChild == NULL) {
-        *fStatus = U_MEMORY_ALLOCATION_ERROR;
-        delete cn;
-        return;
-    }
-    cn->fRightChild->fParent = cn;
-    fTree = cn;
-
-    //
-    //  Replace all references to UnicodeSets with the tree for the equivalent
-    //      expression.
-    //
-    fTree->flattenSets();
-#ifdef RBBI_DEBUG
-    if (fRB->fDebugEnv && uprv_strstr(fRB->fDebugEnv, "stree")) {
-        RBBIDebugPuts("\nParse tree after flattening Unicode Set references.");
-        RBBINode::printTree(fTree, TRUE);
-    }
-#endif
-
-
-    //
-    // calculate the functions nullable, firstpos, lastpos and followpos on
-    // nodes in the parse tree.
-    //    See the algorithm description in Aho.
-    //    Understanding how this works by looking at the code alone will be
-    //       nearly impossible.
-    //
-    calcNullable(fTree);
-    calcFirstPos(fTree);
-    calcLastPos(fTree);
-    calcFollowPos(fTree);
-    if (fRB->fDebugEnv && uprv_strstr(fRB->fDebugEnv, "pos")) {
-        RBBIDebugPuts("\n");
-        printPosSets(fTree);
-    }
-
-    //
-    //  For "chained" rules, modify the followPos sets
-    //
-    if (fRB->fChainRules) {
-        calcChainedFollowPos(fTree, endMarkerNode);
-    }
-
-    //
-    //  BOF (start of input) test fixup.
-    //
-    if (fRB->fSetBuilder->sawBOF()) {
-        bofFixup();
-    }
-
-    //
-    // Build the DFA state transition tables.
-    //
-    buildStateTable();
-    mapLookAheadRules();
-    flagAcceptingStates();
-    flagLookAheadStates();
-    flagTaggedStates();
-
-    //
-    // Update the global table of rule status {tag} values
-    // The rule builder has a global vector of status values that are common
-    //    for all tables.  Merge the ones from this table into the global set.
-    //
-    mergeRuleStatusVals();
-}
-
-
-
-//-----------------------------------------------------------------------------
-//
-//   calcNullable.    Impossible to explain succinctly.  See Aho, section 3.9
-//
-//-----------------------------------------------------------------------------
-void RBBITableBuilder::calcNullable(RBBINode *n) {
-    if (n == NULL) {
-        return;
-    }
-    if (n->fType == RBBINode::setRef ||
-        n->fType == RBBINode::endMark ) {
-        // These are non-empty leaf node types.
-        n->fNullable = FALSE;
-        return;
-    }
-
-    if (n->fType == RBBINode::lookAhead || n->fType == RBBINode::tag) {
-        // Lookahead marker node.  It's a leaf, so no recursion on children.
-        // It's nullable because it does not match any literal text from the input stream.
-        n->fNullable = TRUE;
-        return;
-    }
-
-
-    // The node is not a leaf.
-    //  Calculate nullable on its children.
-    calcNullable(n->fLeftChild);
-    calcNullable(n->fRightChild);
-
-    // Apply functions from table 3.40 in Aho
-    if (n->fType == RBBINode::opOr) {
-        n->fNullable = n->fLeftChild->fNullable || n->fRightChild->fNullable;
-    }
-    else if (n->fType == RBBINode::opCat) {
-        n->fNullable = n->fLeftChild->fNullable && n->fRightChild->fNullable;
-    }
-    else if (n->fType == RBBINode::opStar || n->fType == RBBINode::opQuestion) {
-        n->fNullable = TRUE;
-    }
-    else {
-        n->fNullable = FALSE;
-    }
-}
-
-
-
-
-//-----------------------------------------------------------------------------
-//
-//   calcFirstPos.    Impossible to explain succinctly.  See Aho, section 3.9
-//
-//-----------------------------------------------------------------------------
-void RBBITableBuilder::calcFirstPos(RBBINode *n) {
-    if (n == NULL) {
-        return;
-    }
-    if (n->fType == RBBINode::leafChar  ||
-        n->fType == RBBINode::endMark   ||
-        n->fType == RBBINode::lookAhead ||
-        n->fType == RBBINode::tag) {
-        // These are non-empty leaf node types.
-        // Note: In order to maintain the sort invariant on the set,
-        // this function should only be called on a node whose set is
-        // empty to start with.
-        n->fFirstPosSet->addElement(n, *fStatus);
-        return;
-    }
-
-    // The node is not a leaf.
-    //  Calculate firstPos on its children.
-    calcFirstPos(n->fLeftChild);
-    calcFirstPos(n->fRightChild);
-
-    // Apply functions from table 3.40 in Aho
-    if (n->fType == RBBINode::opOr) {
-        setAdd(n->fFirstPosSet, n->fLeftChild->fFirstPosSet);
-        setAdd(n->fFirstPosSet, n->fRightChild->fFirstPosSet);
-    }
-    else if (n->fType == RBBINode::opCat) {
-        setAdd(n->fFirstPosSet, n->fLeftChild->fFirstPosSet);
-        if (n->fLeftChild->fNullable) {
-            setAdd(n->fFirstPosSet, n->fRightChild->fFirstPosSet);
-        }
-    }
-    else if (n->fType == RBBINode::opStar ||
-             n->fType == RBBINode::opQuestion ||
-             n->fType == RBBINode::opPlus) {
-        setAdd(n->fFirstPosSet, n->fLeftChild->fFirstPosSet);
-    }
-}
-
-
-
-//-----------------------------------------------------------------------------
-//
-//   calcLastPos.    Impossible to explain succinctly.  See Aho, section 3.9
-//
-//-----------------------------------------------------------------------------
-void RBBITableBuilder::calcLastPos(RBBINode *n) {
-    if (n == NULL) {
-        return;
-    }
-    if (n->fType == RBBINode::leafChar  ||
-        n->fType == RBBINode::endMark   ||
-        n->fType == RBBINode::lookAhead ||
-        n->fType == RBBINode::tag) {
-        // These are non-empty leaf node types.
-        // Note: In order to maintain the sort invariant on the set,
-        // this function should only be called on a node whose set is
-        // empty to start with.
-        n->fLastPosSet->addElement(n, *fStatus);
-        return;
-    }
-
-    // The node is not a leaf.
-    //  Calculate lastPos on its children.
-    calcLastPos(n->fLeftChild);
-    calcLastPos(n->fRightChild);
-
-    // Apply functions from table 3.40 in Aho
-    if (n->fType == RBBINode::opOr) {
-        setAdd(n->fLastPosSet, n->fLeftChild->fLastPosSet);
-        setAdd(n->fLastPosSet, n->fRightChild->fLastPosSet);
-    }
-    else if (n->fType == RBBINode::opCat) {
-        setAdd(n->fLastPosSet, n->fRightChild->fLastPosSet);
-        if (n->fRightChild->fNullable) {
-            setAdd(n->fLastPosSet, n->fLeftChild->fLastPosSet);
-        }
-    }
-    else if (n->fType == RBBINode::opStar     ||
-             n->fType == RBBINode::opQuestion ||
-             n->fType == RBBINode::opPlus) {
-        setAdd(n->fLastPosSet, n->fLeftChild->fLastPosSet);
-    }
-}
-
-
-
-//-----------------------------------------------------------------------------
-//
-//   calcFollowPos.    Impossible to explain succinctly.  See Aho, section 3.9
-//
-//-----------------------------------------------------------------------------
-void RBBITableBuilder::calcFollowPos(RBBINode *n) {
-    if (n == NULL ||
-        n->fType == RBBINode::leafChar ||
-        n->fType == RBBINode::endMark) {
-        return;
-    }
-
-    calcFollowPos(n->fLeftChild);
-    calcFollowPos(n->fRightChild);
-
-    // Aho rule #1
-    if (n->fType == RBBINode::opCat) {
-        RBBINode *i;   // is 'i' in Aho's description
-        uint32_t     ix;
-
-        UVector *LastPosOfLeftChild = n->fLeftChild->fLastPosSet;
-
-        for (ix=0; ix<(uint32_t)LastPosOfLeftChild->size(); ix++) {
-            i = (RBBINode *)LastPosOfLeftChild->elementAt(ix);
-            setAdd(i->fFollowPos, n->fRightChild->fFirstPosSet);
-        }
-    }
-
-    // Aho rule #2
-    if (n->fType == RBBINode::opStar ||
-        n->fType == RBBINode::opPlus) {
-        RBBINode   *i;  // again, n and i are the names from Aho's description.
-        uint32_t    ix;
-
-        for (ix=0; ix<(uint32_t)n->fLastPosSet->size(); ix++) {
-            i = (RBBINode *)n->fLastPosSet->elementAt(ix);
-            setAdd(i->fFollowPos, n->fFirstPosSet);
-        }
-    }
-
-
-
-}
-
-//-----------------------------------------------------------------------------
-//
-//    addRuleRootNodes    Recursively walk a parse tree, adding all nodes flagged
-//                        as roots of a rule to a destination vector.
-//
-//-----------------------------------------------------------------------------
-void RBBITableBuilder::addRuleRootNodes(UVector *dest, RBBINode *node) {
-    if (node == NULL || U_FAILURE(*fStatus)) {
-        return;
-    }
-    if (node->fRuleRoot) {
-        dest->addElement(node, *fStatus);
-        // Note: rules cannot nest. If we found a rule start node,
-        //       no child node can also be a start node.
-        return;
-    }
-    addRuleRootNodes(dest, node->fLeftChild);
-    addRuleRootNodes(dest, node->fRightChild);
-}
-
-//-----------------------------------------------------------------------------
-//
-//   calcChainedFollowPos.    Modify the previously calculated followPos sets
-//                            to implement rule chaining.  NOT described by Aho
-//
-//-----------------------------------------------------------------------------
-void RBBITableBuilder::calcChainedFollowPos(RBBINode *tree, RBBINode *endMarkNode) {
-
-    UVector         leafNodes(*fStatus);
-    if (U_FAILURE(*fStatus)) {
-        return;
-    }
-
-    // get a list all leaf nodes
-    tree->findNodes(&leafNodes, RBBINode::leafChar, *fStatus);
-    if (U_FAILURE(*fStatus)) {
-        return;
-    }
-
-    // Collect all leaf nodes that can start matches for rules
-    // with inbound chaining enabled, which is the union of the
-    // firstPosition sets from each of the rule root nodes.
-
-    UVector ruleRootNodes(*fStatus);
-    addRuleRootNodes(&ruleRootNodes, tree);
-
-    UVector matchStartNodes(*fStatus);
-    for (int j=0; j<ruleRootNodes.size(); ++j) {
-        RBBINode *node = static_cast<RBBINode *>(ruleRootNodes.elementAt(j));
-        if (node->fChainIn) {
-            setAdd(&matchStartNodes, node->fFirstPosSet);
-        }
-    }
-    if (U_FAILURE(*fStatus)) {
-        return;
-    }
-
-    int32_t  endNodeIx;
-    int32_t  startNodeIx;
-
-    for (endNodeIx=0; endNodeIx<leafNodes.size(); endNodeIx++) {
-        RBBINode *endNode   = (RBBINode *)leafNodes.elementAt(endNodeIx);
-
-        // Identify leaf nodes that correspond to overall rule match positions.
-        // These include the endMarkNode in their followPos sets.
-        //
-        // Note: do not consider other end marker nodes, those that are added to
-        //       look-ahead rules. These can't chain; a match immediately stops
-        //       further matching. This leaves exactly one end marker node, the one
-        //       at the end of the complete tree.
-
-        if (!endNode->fFollowPos->contains(endMarkNode)) {
-            continue;
-        }
-
-        // We've got a node that can end a match.
-
-        // !!LBCMNoChain implementation:  If this node's val correspond to
-        // the Line Break $CM char class, don't chain from it.
-        // TODO:  Remove this. !!LBCMNoChain is deprecated, and is not used
-        //        by any of the standard ICU rules.
-        if (fRB->fLBCMNoChain) {
-            UChar32 c = this->fRB->fSetBuilder->getFirstChar(endNode->fVal);
-            if (c != -1) {
-                // c == -1 occurs with sets containing only the {eof} marker string.
-                ULineBreak cLBProp = (ULineBreak)u_getIntPropertyValue(c, UCHAR_LINE_BREAK);
-                if (cLBProp == U_LB_COMBINING_MARK) {
-                    continue;
-                }
-            }
-        }
-
-        // Now iterate over the nodes that can start a match, looking for ones
-        //   with the same char class as our ending node.
-        RBBINode *startNode;
-        for (startNodeIx = 0; startNodeIx<matchStartNodes.size(); startNodeIx++) {
-            startNode = (RBBINode *)matchStartNodes.elementAt(startNodeIx);
-            if (startNode->fType != RBBINode::leafChar) {
-                continue;
-            }
-
-            if (endNode->fVal == startNode->fVal) {
-                // The end val (character class) of one possible match is the
-                //   same as the start of another.
-
-                // Add all nodes from the followPos of the start node to the
-                //  followPos set of the end node, which will have the effect of
-                //  letting matches transition from a match state at endNode
-                //  to the second char of a match starting with startNode.
-                setAdd(endNode->fFollowPos, startNode->fFollowPos);
-            }
-        }
-    }
-}
-
-
-//-----------------------------------------------------------------------------
-//
-//   bofFixup.    Fixup for state tables that include {bof} beginning of input testing.
-//                Do an swizzle similar to chaining, modifying the followPos set of
-//                the bofNode to include the followPos nodes from other {bot} nodes
-//                scattered through the tree.
-//
-//                This function has much in common with calcChainedFollowPos().
-//
-//-----------------------------------------------------------------------------
-void RBBITableBuilder::bofFixup() {
-
-    if (U_FAILURE(*fStatus)) {
-        return;
-    }
-
-    //   The parse tree looks like this ...
-    //         fTree root  --->       <cat>
-    //                               /     \       .
-    //                            <cat>   <#end node>
-    //                           /     \  .
-    //                     <bofNode>   rest
-    //                               of tree
-    //
-    //    We will be adding things to the followPos set of the <bofNode>
-    //
-    RBBINode  *bofNode = fTree->fLeftChild->fLeftChild;
-    U_ASSERT(bofNode->fType == RBBINode::leafChar);
-    U_ASSERT(bofNode->fVal == 2);
-
-    // Get all nodes that can be the start a match of the user-written rules
-    //  (excluding the fake bofNode)
-    //  We want the nodes that can start a match in the
-    //     part labeled "rest of tree"
-    //
-    UVector *matchStartNodes = fTree->fLeftChild->fRightChild->fFirstPosSet;
-
-    RBBINode *startNode;
-    int       startNodeIx;
-    for (startNodeIx = 0; startNodeIx<matchStartNodes->size(); startNodeIx++) {
-        startNode = (RBBINode *)matchStartNodes->elementAt(startNodeIx);
-        if (startNode->fType != RBBINode::leafChar) {
-            continue;
-        }
-
-        if (startNode->fVal == bofNode->fVal) {
-            //  We found a leaf node corresponding to a {bof} that was
-            //    explicitly written into a rule.
-            //  Add everything from the followPos set of this node to the
-            //    followPos set of the fake bofNode at the start of the tree.
-            //
-            setAdd(bofNode->fFollowPos, startNode->fFollowPos);
-        }
-    }
-}
-
-//-----------------------------------------------------------------------------
-//
-//   buildStateTable()    Determine the set of runtime DFA states and the
-//                        transition tables for these states, by the algorithm
-//                        of fig. 3.44 in Aho.
-//
-//                        Most of the comments are quotes of Aho's psuedo-code.
-//
-//-----------------------------------------------------------------------------
-void RBBITableBuilder::buildStateTable() {
-    if (U_FAILURE(*fStatus)) {
-        return;
-    }
-    RBBIStateDescriptor *failState;
-    // Set it to NULL to avoid uninitialized warning
-    RBBIStateDescriptor *initialState = NULL;
-    //
-    // Add a dummy state 0 - the stop state.  Not from Aho.
-    int      lastInputSymbol = fRB->fSetBuilder->getNumCharCategories() - 1;
-    failState = new RBBIStateDescriptor(lastInputSymbol, fStatus);
-    if (failState == NULL) {
-        *fStatus = U_MEMORY_ALLOCATION_ERROR;
-        goto ExitBuildSTdeleteall;
-    }
-    failState->fPositions = new UVector(*fStatus);
-    if (failState->fPositions == NULL) {
-        *fStatus = U_MEMORY_ALLOCATION_ERROR;
-    }
-    if (failState->fPositions == NULL || U_FAILURE(*fStatus)) {
-        goto ExitBuildSTdeleteall;
-    }
-    fDStates->addElement(failState, *fStatus);
-    if (U_FAILURE(*fStatus)) {
-        goto ExitBuildSTdeleteall;
-    }
-
-    // initially, the only unmarked state in Dstates is firstpos(root),
-    //       where toot is the root of the syntax tree for (r)#;
-    initialState = new RBBIStateDescriptor(lastInputSymbol, fStatus);
-    if (initialState == NULL) {
-        *fStatus = U_MEMORY_ALLOCATION_ERROR;
-    }
-    if (U_FAILURE(*fStatus)) {
-        goto ExitBuildSTdeleteall;
-    }
-    initialState->fPositions = new UVector(*fStatus);
-    if (initialState->fPositions == NULL) {
-        *fStatus = U_MEMORY_ALLOCATION_ERROR;
-    }
-    if (U_FAILURE(*fStatus)) {
-        goto ExitBuildSTdeleteall;
-    }
-    setAdd(initialState->fPositions, fTree->fFirstPosSet);
-    fDStates->addElement(initialState, *fStatus);
-    if (U_FAILURE(*fStatus)) {
-        goto ExitBuildSTdeleteall;
-    }
-
-    // while there is an unmarked state T in Dstates do begin
-    for (;;) {
-        RBBIStateDescriptor *T = NULL;
-        int32_t              tx;
-        for (tx=1; tx<fDStates->size(); tx++) {
-            RBBIStateDescriptor *temp;
-            temp = (RBBIStateDescriptor *)fDStates->elementAt(tx);
-            if (temp->fMarked == FALSE) {
-                T = temp;
-                break;
-            }
-        }
-        if (T == NULL) {
-            break;
-        }
-
-        // mark T;
-        T->fMarked = TRUE;
-
-        // for each input symbol a do begin
-        int32_t  a;
-        for (a = 1; a<=lastInputSymbol; a++) {
-            // let U be the set of positions that are in followpos(p)
-            //    for some position p in T
-            //    such that the symbol at position p is a;
-            UVector    *U = NULL;
-            RBBINode   *p;
-            int32_t     px;
-            for (px=0; px<T->fPositions->size(); px++) {
-                p = (RBBINode *)T->fPositions->elementAt(px);
-                if ((p->fType == RBBINode::leafChar) &&  (p->fVal == a)) {
-                    if (U == NULL) {
-                        U = new UVector(*fStatus);
-                        if (U == NULL) {
-				*fStatus = U_MEMORY_ALLOCATION_ERROR;
-				goto ExitBuildSTdeleteall;
-                        }
-                    }
-                    setAdd(U, p->fFollowPos);
-                }
-            }
-
-            // if U is not empty and not in DStates then
-            int32_t  ux = 0;
-            UBool    UinDstates = FALSE;
-            if (U != NULL) {
-                U_ASSERT(U->size() > 0);
-                int  ix;
-                for (ix=0; ix<fDStates->size(); ix++) {
-                    RBBIStateDescriptor *temp2;
-                    temp2 = (RBBIStateDescriptor *)fDStates->elementAt(ix);
-                    if (setEquals(U, temp2->fPositions)) {
-                        delete U;
-                        U  = temp2->fPositions;
-                        ux = ix;
-                        UinDstates = TRUE;
-                        break;
-                    }
-                }
-
-                // Add U as an unmarked state to Dstates
-                if (!UinDstates)
-                {
-                    RBBIStateDescriptor *newState = new RBBIStateDescriptor(lastInputSymbol, fStatus);
-                    if (newState == NULL) {
-			*fStatus = U_MEMORY_ALLOCATION_ERROR;
-                    }
-                    if (U_FAILURE(*fStatus)) {
-                        goto ExitBuildSTdeleteall;
-                    }
-                    newState->fPositions = U;
-                    fDStates->addElement(newState, *fStatus);
-                    if (U_FAILURE(*fStatus)) {
-                        return;
-                    }
-                    ux = fDStates->size()-1;
-                }
-
-                // Dtran[T, a] := U;
-                T->fDtran->setElementAt(ux, a);
-            }
-        }
-    }
-    return;
-    // delete local pointers only if error occured.
-ExitBuildSTdeleteall:
-    delete initialState;
-    delete failState;
-}
-
-
-/**
- * mapLookAheadRules
- *
- */
-void RBBITableBuilder::mapLookAheadRules() {
-    fLookAheadRuleMap =  new UVector32(fRB->fScanner->numRules() + 1, *fStatus);
-    if (fLookAheadRuleMap == nullptr) {
-        *fStatus = U_MEMORY_ALLOCATION_ERROR;
-    }
-    if (U_FAILURE(*fStatus)) {
-        return;
-    }
-    fLookAheadRuleMap->setSize(fRB->fScanner->numRules() + 1);
-
-    for (int32_t n=0; n<fDStates->size(); n++) {
-        RBBIStateDescriptor *sd = (RBBIStateDescriptor *)fDStates->elementAt(n);
-        int32_t laSlotForState = 0;
-
-        // Establish the look-ahead slot for this state, if the state covers
-        // any look-ahead nodes - corresponding to the '/' in look-ahead rules.
-
-        // If any of the look-ahead nodes already have a slot assigned, use it,
-        // otherwise assign a new one.
-
-        bool sawLookAheadNode = false;
-        for (int32_t ipos=0; ipos<sd->fPositions->size(); ++ipos) {
-            RBBINode *node = static_cast<RBBINode *>(sd->fPositions->elementAt(ipos));
-            if (node->fType != RBBINode::NodeType::lookAhead) {
-                continue;
-            }
-            sawLookAheadNode = true;
-            int32_t ruleNum = node->fVal;     // Set when rule was originally parsed.
-            U_ASSERT(ruleNum < fLookAheadRuleMap->size());
-            U_ASSERT(ruleNum > 0);
-            int32_t laSlot = fLookAheadRuleMap->elementAti(ruleNum);
-            if (laSlot != 0) {
-                if (laSlotForState == 0) {
-                    laSlotForState = laSlot;
-                } else {
-                    // TODO: figure out if this can fail, change to setting an error code if so.
-                    U_ASSERT(laSlot == laSlotForState);
-                }
-            }
-        }
-        if (!sawLookAheadNode) {
-            continue;
-        }
-
-        if (laSlotForState == 0) {
-            laSlotForState = ++fLASlotsInUse;
-        }
-
-        // For each look ahead node covered by this state,
-        // set the mapping from the node's rule number to the look ahead slot.
-        // There can be multiple nodes/rule numbers going to the same la slot.
-
-        for (int32_t ipos=0; ipos<sd->fPositions->size(); ++ipos) {
-            RBBINode *node = static_cast<RBBINode *>(sd->fPositions->elementAt(ipos));
-            if (node->fType != RBBINode::NodeType::lookAhead) {
-                continue;
-            }
-            int32_t ruleNum = node->fVal;     // Set when rule was originally parsed.
-            int32_t existingVal = fLookAheadRuleMap->elementAti(ruleNum);
-            (void)existingVal;
-            U_ASSERT(existingVal == 0 || existingVal == laSlotForState);
-            fLookAheadRuleMap->setElementAt(laSlotForState, ruleNum);
-        }
-    }
-
-}
-
-//-----------------------------------------------------------------------------
-//
-//   flagAcceptingStates    Identify accepting states.
-//                          First get a list of all of the end marker nodes.
-//                          Then, for each state s,
-//                              if s contains one of the end marker nodes in its list of tree positions then
-//                                  s is an accepting state.
-//
-//-----------------------------------------------------------------------------
-void     RBBITableBuilder::flagAcceptingStates() {
-    if (U_FAILURE(*fStatus)) {
-        return;
-    }
-    UVector     endMarkerNodes(*fStatus);
-    RBBINode    *endMarker;
-    int32_t     i;
-    int32_t     n;
-
-    if (U_FAILURE(*fStatus)) {
-        return;
-    }
-
-    fTree->findNodes(&endMarkerNodes, RBBINode::endMark, *fStatus);
-    if (U_FAILURE(*fStatus)) {
-        return;
-    }
-
-    for (i=0; i<endMarkerNodes.size(); i++) {
-        endMarker = (RBBINode *)endMarkerNodes.elementAt(i);
-        for (n=0; n<fDStates->size(); n++) {
-            RBBIStateDescriptor *sd = (RBBIStateDescriptor *)fDStates->elementAt(n);
-            if (sd->fPositions->indexOf(endMarker) >= 0) {
-                // Any non-zero value for fAccepting means this is an accepting node.
-                // The value is what will be returned to the user as the break status.
-                // If no other value was specified, force it to ACCEPTING_UNCONDITIONAL (1).
-
-                if (sd->fAccepting==0) {
-                    // State hasn't been marked as accepting yet.  Do it now.
-                    sd->fAccepting = fLookAheadRuleMap->elementAti(endMarker->fVal);
-                    if (sd->fAccepting == 0) {
-                        sd->fAccepting = ACCEPTING_UNCONDITIONAL;
-                    }
-                }
-                if (sd->fAccepting==ACCEPTING_UNCONDITIONAL && endMarker->fVal != 0) {
-                    // Both lookahead and non-lookahead accepting for this state.
-                    // Favor the look-ahead, because a look-ahead match needs to
-                    // immediately stop the run-time engine. First match, not longest.
-                    sd->fAccepting = fLookAheadRuleMap->elementAti(endMarker->fVal);
-                }
-                // implicit else:
-                // if sd->fAccepting already had a value other than 0 or 1, leave it be.
-            }
-        }
-    }
-}
-
-
-//-----------------------------------------------------------------------------
-//
-//    flagLookAheadStates   Very similar to flagAcceptingStates, above.
-//
-//-----------------------------------------------------------------------------
-void     RBBITableBuilder::flagLookAheadStates() {
-    if (U_FAILURE(*fStatus)) {
-        return;
-    }
-    UVector     lookAheadNodes(*fStatus);
-    RBBINode    *lookAheadNode;
-    int32_t     i;
-    int32_t     n;
-
-    fTree->findNodes(&lookAheadNodes, RBBINode::lookAhead, *fStatus);
-    if (U_FAILURE(*fStatus)) {
-        return;
-    }
-    for (i=0; i<lookAheadNodes.size(); i++) {
-        lookAheadNode = (RBBINode *)lookAheadNodes.elementAt(i);
-        U_ASSERT(lookAheadNode->fType == RBBINode::NodeType::lookAhead);
-
-        for (n=0; n<fDStates->size(); n++) {
-            RBBIStateDescriptor *sd = (RBBIStateDescriptor *)fDStates->elementAt(n);
-            int32_t positionsIdx = sd->fPositions->indexOf(lookAheadNode);
-            if (positionsIdx >= 0) {
-                U_ASSERT(lookAheadNode == sd->fPositions->elementAt(positionsIdx));
-                uint32_t lookaheadSlot = fLookAheadRuleMap->elementAti(lookAheadNode->fVal);
-                U_ASSERT(sd->fLookAhead == 0 || sd->fLookAhead == lookaheadSlot);
-                // if (sd->fLookAhead != 0 && sd->fLookAhead != lookaheadSlot) {
-                //     printf("%s:%d Bingo. sd->fLookAhead:%d   lookaheadSlot:%d\n",
-                //            __FILE__, __LINE__, sd->fLookAhead, lookaheadSlot);
-                // }
-                sd->fLookAhead = lookaheadSlot;
-            }
-        }
-    }
-}
-
-
-
-
-//-----------------------------------------------------------------------------
-//
-//    flagTaggedStates
-//
-//-----------------------------------------------------------------------------
-void     RBBITableBuilder::flagTaggedStates() {
-    if (U_FAILURE(*fStatus)) {
-        return;
-    }
-    UVector     tagNodes(*fStatus);
-    RBBINode    *tagNode;
-    int32_t     i;
-    int32_t     n;
-
-    if (U_FAILURE(*fStatus)) {
-        return;
-    }
-    fTree->findNodes(&tagNodes, RBBINode::tag, *fStatus);
-    if (U_FAILURE(*fStatus)) {
-        return;
-    }
-    for (i=0; i<tagNodes.size(); i++) {                   // For each tag node t (all of 'em)
-        tagNode = (RBBINode *)tagNodes.elementAt(i);
-
-        for (n=0; n<fDStates->size(); n++) {              //    For each state  s (row in the state table)
-            RBBIStateDescriptor *sd = (RBBIStateDescriptor *)fDStates->elementAt(n);
-            if (sd->fPositions->indexOf(tagNode) >= 0) {  //       if  s include the tag node t
-                sortedAdd(&sd->fTagVals, tagNode->fVal);
-            }
-        }
-    }
-}
-
-
-
-
-//-----------------------------------------------------------------------------
-//
-//  mergeRuleStatusVals
-//
-//      Update the global table of rule status {tag} values
-//      The rule builder has a global vector of status values that are common
-//      for all tables.  Merge the ones from this table into the global set.
-//
-//-----------------------------------------------------------------------------
-void  RBBITableBuilder::mergeRuleStatusVals() {
-    //
-    //  The basic outline of what happens here is this...
-    //
-    //    for each state in this state table
-    //       if the status tag list for this state is in the global statuses list
-    //           record where and
-    //           continue with the next state
-    //       else
-    //           add the tag list for this state to the global list.
-    //
-    int i;
-    int n;
-
-    // Pre-set a single tag of {0} into the table.
-    //   We will need this as a default, for rule sets with no explicit tagging.
-    if (fRB->fRuleStatusVals->size() == 0) {
-        fRB->fRuleStatusVals->addElement(1, *fStatus);  // Num of statuses in group
-        fRB->fRuleStatusVals->addElement((int32_t)0, *fStatus);  //   and our single status of zero
-    }
-
-    //    For each state
-    for (n=0; n<fDStates->size(); n++) {
-        RBBIStateDescriptor *sd = (RBBIStateDescriptor *)fDStates->elementAt(n);
-        UVector *thisStatesTagValues = sd->fTagVals;
-        if (thisStatesTagValues == NULL) {
-            // No tag values are explicitly associated with this state.
-            //   Set the default tag value.
-            sd->fTagsIdx = 0;
-            continue;
-        }
-
-        // There are tag(s) associated with this state.
-        //   fTagsIdx will be the index into the global tag list for this state's tag values.
-        //   Initial value of -1 flags that we haven't got it set yet.
-        sd->fTagsIdx = -1;
-        int32_t  thisTagGroupStart = 0;   // indexes into the global rule status vals list
-        int32_t  nextTagGroupStart = 0;
-
-        // Loop runs once per group of tags in the global list
-        while (nextTagGroupStart < fRB->fRuleStatusVals->size()) {
-            thisTagGroupStart = nextTagGroupStart;
-            nextTagGroupStart += fRB->fRuleStatusVals->elementAti(thisTagGroupStart) + 1;
-            if (thisStatesTagValues->size() != fRB->fRuleStatusVals->elementAti(thisTagGroupStart)) {
-                // The number of tags for this state is different from
-                //    the number of tags in this group from the global list.
-                //    Continue with the next group from the global list.
-                continue;
-            }
-            // The lengths match, go ahead and compare the actual tag values
-            //    between this state and the group from the global list.
-            for (i=0; i<thisStatesTagValues->size(); i++) {
-                if (thisStatesTagValues->elementAti(i) !=
-                    fRB->fRuleStatusVals->elementAti(thisTagGroupStart + 1 + i) ) {
-                    // Mismatch.
-                    break;
-                }
-            }
-
-            if (i == thisStatesTagValues->size()) {
-                // We found a set of tag values in the global list that match
-                //   those for this state.  Use them.
-                sd->fTagsIdx = thisTagGroupStart;
-                break;
-            }
-        }
-
-        if (sd->fTagsIdx == -1) {
-            // No suitable entry in the global tag list already.  Add one
-            sd->fTagsIdx = fRB->fRuleStatusVals->size();
-            fRB->fRuleStatusVals->addElement(thisStatesTagValues->size(), *fStatus);
-            for (i=0; i<thisStatesTagValues->size(); i++) {
-                fRB->fRuleStatusVals->addElement(thisStatesTagValues->elementAti(i), *fStatus);
-            }
-        }
-    }
-}
-
-
-
-
-
-
-
-//-----------------------------------------------------------------------------
-//
-//  sortedAdd  Add a value to a vector of sorted values (ints).
-//             Do not replicate entries; if the value is already there, do not
-//                add a second one.
-//             Lazily create the vector if it does not already exist.
-//
-//-----------------------------------------------------------------------------
-void RBBITableBuilder::sortedAdd(UVector **vector, int32_t val) {
-    int32_t i;
-
-    if (*vector == NULL) {
-        *vector = new UVector(*fStatus);
-    }
-    if (*vector == NULL || U_FAILURE(*fStatus)) {
-        return;
-    }
-    UVector *vec = *vector;
-    int32_t  vSize = vec->size();
-    for (i=0; i<vSize; i++) {
-        int32_t valAtI = vec->elementAti(i);
-        if (valAtI == val) {
-            // The value is already in the vector.  Don't add it again.
-            return;
-        }
-        if (valAtI > val) {
-            break;
-        }
-    }
-    vec->insertElementAt(val, i, *fStatus);
-}
-
-
-
-//-----------------------------------------------------------------------------
-//
-//  setAdd     Set operation on UVector
-//             dest = dest union source
-//             Elements may only appear once and must be sorted.
-//
-//-----------------------------------------------------------------------------
-void RBBITableBuilder::setAdd(UVector *dest, UVector *source) {
-    int32_t destOriginalSize = dest->size();
-    int32_t sourceSize       = source->size();
-    int32_t di           = 0;
-    MaybeStackArray<void *, 16> destArray, sourceArray;  // Handle small cases without malloc
-    void **destPtr, **sourcePtr;
-    void **destLim, **sourceLim;
-
-    if (destOriginalSize > destArray.getCapacity()) {
-        if (destArray.resize(destOriginalSize) == NULL) {
-            return;
-        }
-    }
-    destPtr = destArray.getAlias();
-    destLim = destPtr + destOriginalSize;  // destArray.getArrayLimit()?
-
-    if (sourceSize > sourceArray.getCapacity()) {
-        if (sourceArray.resize(sourceSize) == NULL) {
-            return;
-        }
-    }
-    sourcePtr = sourceArray.getAlias();
-    sourceLim = sourcePtr + sourceSize;  // sourceArray.getArrayLimit()?
-
-    // Avoid multiple "get element" calls by getting the contents into arrays
-    (void) dest->toArray(destPtr);
-    (void) source->toArray(sourcePtr);
-
-    dest->setSize(sourceSize+destOriginalSize, *fStatus);
-
-    while (sourcePtr < sourceLim && destPtr < destLim) {
-        if (*destPtr == *sourcePtr) {
-            dest->setElementAt(*sourcePtr++, di++);
-            destPtr++;
-        }
-        // This check is required for machines with segmented memory, like i5/OS.
-        // Direct pointer comparison is not recommended.
-        else if (uprv_memcmp(destPtr, sourcePtr, sizeof(void *)) < 0) {
-            dest->setElementAt(*destPtr++, di++);
-        }
-        else { /* *sourcePtr < *destPtr */
-            dest->setElementAt(*sourcePtr++, di++);
-        }
-    }
-
-    // At most one of these two cleanup loops will execute
-    while (destPtr < destLim) {
-        dest->setElementAt(*destPtr++, di++);
-    }
-    while (sourcePtr < sourceLim) {
-        dest->setElementAt(*sourcePtr++, di++);
-    }
-
-    dest->setSize(di, *fStatus);
-}
-
-
-
-//-----------------------------------------------------------------------------
-//
-//  setEqual    Set operation on UVector.
-//              Compare for equality.
-//              Elements must be sorted.
-//
-//-----------------------------------------------------------------------------
-UBool RBBITableBuilder::setEquals(UVector *a, UVector *b) {
-    return a->equals(*b);
-}
-
-
-//-----------------------------------------------------------------------------
-//
-//  printPosSets   Debug function.  Dump Nullable, firstpos, lastpos and followpos
-//                 for each node in the tree.
-//
-//-----------------------------------------------------------------------------
-#ifdef RBBI_DEBUG
-void RBBITableBuilder::printPosSets(RBBINode *n) {
-    if (n==NULL) {
-        return;
-    }
-    printf("\n");
-    RBBINode::printNodeHeader();
-    RBBINode::printNode(n);
-    RBBIDebugPrintf("         Nullable:  %s\n", n->fNullable?"TRUE":"FALSE");
-
-    RBBIDebugPrintf("         firstpos:  ");
-    printSet(n->fFirstPosSet);
-
-    RBBIDebugPrintf("         lastpos:   ");
-    printSet(n->fLastPosSet);
-
-    RBBIDebugPrintf("         followpos: ");
-    printSet(n->fFollowPos);
-
-    printPosSets(n->fLeftChild);
-    printPosSets(n->fRightChild);
-}
-#endif
-
-//
-//    findDuplCharClassFrom()
-//
-bool RBBITableBuilder::findDuplCharClassFrom(IntPair *categories) {
-    int32_t numStates = fDStates->size();
-    int32_t numCols = fRB->fSetBuilder->getNumCharCategories();
-
-    for (; categories->first < numCols-1; categories->first++) {
-        // Note: dictionary & non-dictionary columns cannot be merged.
-        //       The limitSecond value prevents considering mixed pairs.
-        //       Dictionary categories are >= DictCategoriesStart.
-        //       Non dict categories are   <  DictCategoriesStart.
-        int limitSecond = categories->first < fRB->fSetBuilder->getDictCategoriesStart() ?
-            fRB->fSetBuilder->getDictCategoriesStart() : numCols;
-        for (categories->second=categories->first+1; categories->second < limitSecond; categories->second++) {
-            // Initialized to different values to prevent returning true if numStates = 0 (implies no duplicates).
-            uint16_t table_base = 0;
-            uint16_t table_dupl = 1;
-            for (int32_t state=0; state<numStates; state++) {
-                RBBIStateDescriptor *sd = (RBBIStateDescriptor *)fDStates->elementAt(state);
-                table_base = (uint16_t)sd->fDtran->elementAti(categories->first);
-                table_dupl = (uint16_t)sd->fDtran->elementAti(categories->second);
-                if (table_base != table_dupl) {
-                    break;
-                }
-            }
-            if (table_base == table_dupl) {
-                return true;
-            }
-        }
-    }
-    return false;
-}
-
-
-//
-//    removeColumn()
-//
-void RBBITableBuilder::removeColumn(int32_t column) {
-    int32_t numStates = fDStates->size();
-    for (int32_t state=0; state<numStates; state++) {
-        RBBIStateDescriptor *sd = (RBBIStateDescriptor *)fDStates->elementAt(state);
-        U_ASSERT(column < sd->fDtran->size());
-        sd->fDtran->removeElementAt(column);
-    }
-}
-
-/*
- * findDuplicateState
- */
-bool RBBITableBuilder::findDuplicateState(IntPair *states) {
-    int32_t numStates = fDStates->size();
-    int32_t numCols = fRB->fSetBuilder->getNumCharCategories();
-
-    for (; states->first<numStates-1; states->first++) {
-        RBBIStateDescriptor *firstSD = (RBBIStateDescriptor *)fDStates->elementAt(states->first);
-        for (states->second=states->first+1; states->second<numStates; states->second++) {
-            RBBIStateDescriptor *duplSD = (RBBIStateDescriptor *)fDStates->elementAt(states->second);
-            if (firstSD->fAccepting != duplSD->fAccepting ||
-                firstSD->fLookAhead != duplSD->fLookAhead ||
-                firstSD->fTagsIdx   != duplSD->fTagsIdx) {
-                continue;
-            }
-            bool rowsMatch = true;
-            for (int32_t col=0; col < numCols; ++col) {
-                int32_t firstVal = firstSD->fDtran->elementAti(col);
-                int32_t duplVal = duplSD->fDtran->elementAti(col);
-                if (!((firstVal == duplVal) ||
-                        ((firstVal == states->first || firstVal == states->second) &&
-                        (duplVal  == states->first || duplVal  == states->second)))) {
-                    rowsMatch = false;
-                    break;
-                }
-            }
-            if (rowsMatch) {
-                return true;
-            }
-        }
-    }
-    return false;
-}
-
-
-bool RBBITableBuilder::findDuplicateSafeState(IntPair *states) {
-    int32_t numStates = fSafeTable->size();
-
-    for (; states->first<numStates-1; states->first++) {
-        UnicodeString *firstRow = static_cast<UnicodeString *>(fSafeTable->elementAt(states->first));
-        for (states->second=states->first+1; states->second<numStates; states->second++) {
-            UnicodeString *duplRow = static_cast<UnicodeString *>(fSafeTable->elementAt(states->second));
-            bool rowsMatch = true;
-            int32_t numCols = firstRow->length();
-            for (int32_t col=0; col < numCols; ++col) {
-                int32_t firstVal = firstRow->charAt(col);
-                int32_t duplVal = duplRow->charAt(col);
-                if (!((firstVal == duplVal) ||
-                        ((firstVal == states->first || firstVal == states->second) &&
-                        (duplVal  == states->first || duplVal  == states->second)))) {
-                    rowsMatch = false;
-                    break;
-                }
-            }
-            if (rowsMatch) {
-                return true;
-            }
-        }
-    }
-    return false;
-}
-
-
-void RBBITableBuilder::removeState(IntPair duplStates) {
-    const int32_t keepState = duplStates.first;
-    const int32_t duplState = duplStates.second;
-    U_ASSERT(keepState < duplState);
-    U_ASSERT(duplState < fDStates->size());
-
-    RBBIStateDescriptor *duplSD = (RBBIStateDescriptor *)fDStates->elementAt(duplState);
-    fDStates->removeElementAt(duplState);
-    delete duplSD;
-
-    int32_t numStates = fDStates->size();
-    int32_t numCols = fRB->fSetBuilder->getNumCharCategories();
-    for (int32_t state=0; state<numStates; ++state) {
-        RBBIStateDescriptor *sd = (RBBIStateDescriptor *)fDStates->elementAt(state);
-        for (int32_t col=0; col<numCols; col++) {
-            int32_t existingVal = sd->fDtran->elementAti(col);
-            int32_t newVal = existingVal;
-            if (existingVal == duplState) {
-                newVal = keepState;
-            } else if (existingVal > duplState) {
-                newVal = existingVal - 1;
-            }
-            sd->fDtran->setElementAt(newVal, col);
-        }
-    }
-}
-
-void RBBITableBuilder::removeSafeState(IntPair duplStates) {
-    const int32_t keepState = duplStates.first;
-    const int32_t duplState = duplStates.second;
-    U_ASSERT(keepState < duplState);
-    U_ASSERT(duplState < fSafeTable->size());
-
-    fSafeTable->removeElementAt(duplState);   // Note that fSafeTable has a deleter function
-                                              // and will auto-delete the removed element.
-    int32_t numStates = fSafeTable->size();
-    for (int32_t state=0; state<numStates; ++state) {
-        UnicodeString *sd = (UnicodeString *)fSafeTable->elementAt(state);
-        int32_t numCols = sd->length();
-        for (int32_t col=0; col<numCols; col++) {
-            int32_t existingVal = sd->charAt(col);
-            int32_t newVal = existingVal;
-            if (existingVal == duplState) {
-                newVal = keepState;
-            } else if (existingVal > duplState) {
-                newVal = existingVal - 1;
-            }
-            sd->setCharAt(col, static_cast<char16_t>(newVal));
-        }
-    }
-}
-
-
-/*
- * RemoveDuplicateStates
- */
-int32_t RBBITableBuilder::removeDuplicateStates() {
-    IntPair dupls = {3, 0};
-    int32_t numStatesRemoved = 0;
-
-    while (findDuplicateState(&dupls)) {
-        // printf("Removing duplicate states (%d, %d)\n", dupls.first, dupls.second);
-        removeState(dupls);
-        ++numStatesRemoved;
-    }
-    return numStatesRemoved;
-}
-
-
-//-----------------------------------------------------------------------------
-//
-//   getTableSize()    Calculate the size of the runtime form of this
-//                     state transition table.
-//
-//-----------------------------------------------------------------------------
-int32_t  RBBITableBuilder::getTableSize() const {
-    int32_t    size = 0;
-    int32_t    numRows;
-    int32_t    numCols;
-    int32_t    rowSize;
-
-    if (fTree == NULL) {
-        return 0;
-    }
-
-    size    = offsetof(RBBIStateTable, fTableData);    // The header, with no rows to the table.
-
-    numRows = fDStates->size();
-    numCols = fRB->fSetBuilder->getNumCharCategories();
-
-    if (use8BitsForTable()) {
-        rowSize = offsetof(RBBIStateTableRow8, fNextState) + sizeof(int8_t)*numCols;
-    } else {
-        rowSize = offsetof(RBBIStateTableRow16, fNextState) + sizeof(int16_t)*numCols;
-    }
-    size   += numRows * rowSize;
-    return size;
-}
-
-bool RBBITableBuilder::use8BitsForTable() const {
-    return fDStates->size() <= kMaxStateFor8BitsTable;
-}
-
-//-----------------------------------------------------------------------------
-//
-//   exportTable()    export the state transition table in the format required
-//                    by the runtime engine.  getTableSize() bytes of memory
-//                    must be available at the output address "where".
-//
-//-----------------------------------------------------------------------------
-void RBBITableBuilder::exportTable(void *where) {
-    RBBIStateTable    *table = (RBBIStateTable *)where;
-    uint32_t           state;
-    int                col;
-
-    if (U_FAILURE(*fStatus) || fTree == NULL) {
-        return;
-    }
-
-    int32_t catCount = fRB->fSetBuilder->getNumCharCategories();
-    if (catCount > 0x7fff ||
-        fDStates->size() > 0x7fff) {
-        *fStatus = U_BRK_INTERNAL_ERROR;
-        return;
-    }
-
-    table->fNumStates = fDStates->size();
-    table->fDictCategoriesStart = fRB->fSetBuilder->getDictCategoriesStart();
-    table->fLookAheadResultsSize = fLASlotsInUse == ACCEPTING_UNCONDITIONAL ? 0 : fLASlotsInUse + 1;
-    table->fFlags     = 0;
-    if (use8BitsForTable()) {
-        table->fRowLen    = offsetof(RBBIStateTableRow8, fNextState) + sizeof(uint8_t) * catCount;
-        table->fFlags  |= RBBI_8BITS_ROWS;
-    } else {
-        table->fRowLen    = offsetof(RBBIStateTableRow16, fNextState) + sizeof(int16_t) * catCount;
-    }
-    if (fRB->fLookAheadHardBreak) {
-        table->fFlags  |= RBBI_LOOKAHEAD_HARD_BREAK;
-    }
-    if (fRB->fSetBuilder->sawBOF()) {
-        table->fFlags  |= RBBI_BOF_REQUIRED;
-    }
-
-    for (state=0; state<table->fNumStates; state++) {
-        RBBIStateDescriptor *sd = (RBBIStateDescriptor *)fDStates->elementAt(state);
-        RBBIStateTableRow   *row = (RBBIStateTableRow *)(table->fTableData + state*table->fRowLen);
-        if (use8BitsForTable()) {
-            U_ASSERT (sd->fAccepting <= 255);
-            U_ASSERT (sd->fLookAhead <= 255);
-            U_ASSERT (0 <= sd->fTagsIdx && sd->fTagsIdx <= 255);
-            RBBIStateTableRow8 *r8 = (RBBIStateTableRow8*)row;
-            r8->fAccepting = sd->fAccepting;
-            r8->fLookAhead = sd->fLookAhead;
-            r8->fTagsIdx   = sd->fTagsIdx;
-            for (col=0; col<catCount; col++) {
-                U_ASSERT (sd->fDtran->elementAti(col) <= kMaxStateFor8BitsTable);
-                r8->fNextState[col] = sd->fDtran->elementAti(col);
-            }
-        } else {
-            U_ASSERT (sd->fAccepting <= 0xffff);
-            U_ASSERT (sd->fLookAhead <= 0xffff);
-            U_ASSERT (0 <= sd->fTagsIdx && sd->fTagsIdx <= 0xffff);
-            row->r16.fAccepting = sd->fAccepting;
-            row->r16.fLookAhead = sd->fLookAhead;
-            row->r16.fTagsIdx   = sd->fTagsIdx;
-            for (col=0; col<catCount; col++) {
-                row->r16.fNextState[col] = sd->fDtran->elementAti(col);
-            }
-        }
-    }
-}
-
-
-/**
- *   Synthesize a safe state table from the main state table.
- */
-void RBBITableBuilder::buildSafeReverseTable(UErrorCode &status) {
-    // The safe table creation has three steps:
-
-    // 1. Identifiy pairs of character classes that are "safe." Safe means that boundaries
-    // following the pair do not depend on context or state before the pair. To test
-    // whether a pair is safe, run it through the main forward state table, starting
-    // from each state. If the the final state is the same, no matter what the starting state,
-    // the pair is safe.
-    //
-    // 2. Build a state table that recognizes the safe pairs. It's similar to their
-    // forward table, with a column for each input character [class], and a row for
-    // each state. Row 1 is the start state, and row 0 is the stop state. Initially
-    // create an additional state for each input character category; being in
-    // one of these states means that the character has been seen, and is potentially
-    // the first of a pair. In each of these rows, the entry for the second character
-    // of a safe pair is set to the stop state (0), indicating that a match was found.
-    // All other table entries are set to the state corresponding the current input
-    // character, allowing that charcter to be the of a start following pair.
-    //
-    // Because the safe rules are to be run in reverse, moving backwards in the text,
-    // the first and second pair categories are swapped when building the table.
-    //
-    // 3. Compress the table. There are typically many rows (states) that are
-    // equivalent - that have zeroes (match completed) in the same columns -
-    // and can be folded together.
-
-    // Each safe pair is stored as two UChars in the safePair string.
-    UnicodeString safePairs;
-
-    int32_t numCharClasses = fRB->fSetBuilder->getNumCharCategories();
-    int32_t numStates = fDStates->size();
-
-    for (int32_t c1=0; c1<numCharClasses; ++c1) {
-        for (int32_t c2=0; c2 < numCharClasses; ++c2) {
-            int32_t wantedEndState = -1;
-            int32_t endState = 0;
-            for (int32_t startState = 1; startState < numStates; ++startState) {
-                RBBIStateDescriptor *startStateD = static_cast<RBBIStateDescriptor *>(fDStates->elementAt(startState));
-                int32_t s2 = startStateD->fDtran->elementAti(c1);
-                RBBIStateDescriptor *s2StateD = static_cast<RBBIStateDescriptor *>(fDStates->elementAt(s2));
-                endState = s2StateD->fDtran->elementAti(c2);
-                if (wantedEndState < 0) {
-                    wantedEndState = endState;
-                } else {
-                    if (wantedEndState != endState) {
-                        break;
-                    }
-                }
-            }
-            if (wantedEndState == endState) {
-                safePairs.append((char16_t)c1);
-                safePairs.append((char16_t)c2);
-                // printf("(%d, %d) ", c1, c2);
-            }
-        }
-        // printf("\n");
-    }
-
-    // Populate the initial safe table.
-    // The table as a whole is UVector<UnicodeString>
-    // Each row is represented by a UnicodeString, being used as a Vector<int16>.
-    // Row 0 is the stop state.
-    // Row 1 is the start sate.
-    // Row 2 and beyond are other states, initially one per char class, but
-    //   after initial construction, many of the states will be combined, compacting the table.
-    // The String holds the nextState data only. The four leading fields of a row, fAccepting,
-    // fLookAhead, etc. are not needed for the safe table, and are omitted at this stage of building.
-
-    U_ASSERT(fSafeTable == nullptr);
-    fSafeTable = new UVector(uprv_deleteUObject, uhash_compareUnicodeString, numCharClasses + 2, status);
-    for (int32_t row=0; row<numCharClasses + 2; ++row) {
-        fSafeTable->addElement(new UnicodeString(numCharClasses, 0, numCharClasses+4), status);
-    }
-
-    // From the start state, each input char class transitions to the state for that input.
-    UnicodeString &startState = *static_cast<UnicodeString *>(fSafeTable->elementAt(1));
-    for (int32_t charClass=0; charClass < numCharClasses; ++charClass) {
-        // Note: +2 for the start & stop state.
-        startState.setCharAt(charClass, static_cast<char16_t>(charClass+2));
-    }
-
-    // Initially make every other state table row look like the start state row,
-    for (int32_t row=2; row<numCharClasses+2; ++row) {
-        UnicodeString &rowState = *static_cast<UnicodeString *>(fSafeTable->elementAt(row));
-        rowState = startState;   // UnicodeString assignment, copies contents.
-    }
-
-    // Run through the safe pairs, set the next state to zero when pair has been seen.
-    // Zero being the stop state, meaning we found a safe point.
-    for (int32_t pairIdx=0; pairIdx<safePairs.length(); pairIdx+=2) {
-        int32_t c1 = safePairs.charAt(pairIdx);
-        int32_t c2 = safePairs.charAt(pairIdx + 1);
-
-        UnicodeString &rowState = *static_cast<UnicodeString *>(fSafeTable->elementAt(c2 + 2));
-        rowState.setCharAt(c1, 0);
-    }
-
-    // Remove duplicate or redundant rows from the table.
-    IntPair states = {1, 0};
-    while (findDuplicateSafeState(&states)) {
-        // printf("Removing duplicate safe states (%d, %d)\n", states.first, states.second);
-        removeSafeState(states);
-    }
-}
-
-
-//-----------------------------------------------------------------------------
-//
-//   getSafeTableSize()    Calculate the size of the runtime form of this
-//                         safe state table.
-//
-//-----------------------------------------------------------------------------
-int32_t  RBBITableBuilder::getSafeTableSize() const {
-    int32_t    size = 0;
-    int32_t    numRows;
-    int32_t    numCols;
-    int32_t    rowSize;
-
-    if (fSafeTable == nullptr) {
-        return 0;
-    }
-
-    size    = offsetof(RBBIStateTable, fTableData);    // The header, with no rows to the table.
-
-    numRows = fSafeTable->size();
-    numCols = fRB->fSetBuilder->getNumCharCategories();
-
-    if (use8BitsForSafeTable()) {
-        rowSize = offsetof(RBBIStateTableRow8, fNextState) + sizeof(int8_t)*numCols;
-    } else {
-        rowSize = offsetof(RBBIStateTableRow16, fNextState) + sizeof(int16_t)*numCols;
-    }
-    size   += numRows * rowSize;
-    return size;
-}
-
-bool RBBITableBuilder::use8BitsForSafeTable() const {
-    return fSafeTable->size() <= kMaxStateFor8BitsTable;
-}
-
-//-----------------------------------------------------------------------------
-//
-//   exportSafeTable()   export the state transition table in the format required
-//                       by the runtime engine.  getTableSize() bytes of memory
-//                       must be available at the output address "where".
-//
-//-----------------------------------------------------------------------------
-void RBBITableBuilder::exportSafeTable(void *where) {
-    RBBIStateTable    *table = (RBBIStateTable *)where;
-    uint32_t           state;
-    int                col;
-
-    if (U_FAILURE(*fStatus) || fSafeTable == nullptr) {
-        return;
-    }
-
-    int32_t catCount = fRB->fSetBuilder->getNumCharCategories();
-    if (catCount > 0x7fff ||
-            fSafeTable->size() > 0x7fff) {
-        *fStatus = U_BRK_INTERNAL_ERROR;
-        return;
-    }
-
-    table->fNumStates = fSafeTable->size();
-    table->fFlags     = 0;
-    if (use8BitsForSafeTable()) {
-        table->fRowLen    = offsetof(RBBIStateTableRow8, fNextState) + sizeof(uint8_t) * catCount;
-        table->fFlags  |= RBBI_8BITS_ROWS;
-    } else {
-        table->fRowLen    = offsetof(RBBIStateTableRow16, fNextState) + sizeof(int16_t) * catCount;
-    }
-
-    for (state=0; state<table->fNumStates; state++) {
-        UnicodeString *rowString = (UnicodeString *)fSafeTable->elementAt(state);
-        RBBIStateTableRow   *row = (RBBIStateTableRow *)(table->fTableData + state*table->fRowLen);
-        if (use8BitsForSafeTable()) {
-            RBBIStateTableRow8 *r8 = (RBBIStateTableRow8*)row;
-            r8->fAccepting = 0;
-            r8->fLookAhead = 0;
-            r8->fTagsIdx    = 0;
-            for (col=0; col<catCount; col++) {
-                U_ASSERT(rowString->charAt(col) <= kMaxStateFor8BitsTable);
-                r8->fNextState[col] = static_cast<uint8_t>(rowString->charAt(col));
-            }
-        } else {
-            row->r16.fAccepting = 0;
-            row->r16.fLookAhead = 0;
-            row->r16.fTagsIdx    = 0;
-            for (col=0; col<catCount; col++) {
-                row->r16.fNextState[col] = rowString->charAt(col);
-            }
-        }
-    }
-}
-
-
-
-
-//-----------------------------------------------------------------------------
-//
-//   printSet    Debug function.   Print the contents of a UVector
-//
-//-----------------------------------------------------------------------------
-#ifdef RBBI_DEBUG
-void RBBITableBuilder::printSet(UVector *s) {
-    int32_t  i;
-    for (i=0; i<s->size(); i++) {
-        const RBBINode *v = static_cast<const RBBINode *>(s->elementAt(i));
-        RBBIDebugPrintf("%5d", v==NULL? -1 : v->fSerialNum);
-    }
-    RBBIDebugPrintf("\n");
-}
-#endif
-
-
-//-----------------------------------------------------------------------------
-//
-//   printStates    Debug Function.  Dump the fully constructed state transition table.
-//
-//-----------------------------------------------------------------------------
-#ifdef RBBI_DEBUG
-void RBBITableBuilder::printStates() {
-    int     c;    // input "character"
-    int     n;    // state number
-
-    RBBIDebugPrintf("state |           i n p u t     s y m b o l s \n");
-    RBBIDebugPrintf("      | Acc  LA    Tag");
-    for (c=0; c<fRB->fSetBuilder->getNumCharCategories(); c++) {
-        RBBIDebugPrintf(" %3d", c);
-    }
-    RBBIDebugPrintf("\n");
-    RBBIDebugPrintf("      |---------------");
-    for (c=0; c<fRB->fSetBuilder->getNumCharCategories(); c++) {
-        RBBIDebugPrintf("----");
-    }
-    RBBIDebugPrintf("\n");
-
-    for (n=0; n<fDStates->size(); n++) {
-        RBBIStateDescriptor *sd = (RBBIStateDescriptor *)fDStates->elementAt(n);
-        RBBIDebugPrintf("  %3d | " , n);
-        RBBIDebugPrintf("%3d %3d %5d ", sd->fAccepting, sd->fLookAhead, sd->fTagsIdx);
-        for (c=0; c<fRB->fSetBuilder->getNumCharCategories(); c++) {
-            RBBIDebugPrintf(" %3d", sd->fDtran->elementAti(c));
-        }
-        RBBIDebugPrintf("\n");
-    }
-    RBBIDebugPrintf("\n\n");
-}
-#endif
-
-
-//-----------------------------------------------------------------------------
-//
-//   printSafeTable    Debug Function.  Dump the fully constructed safe table.
-//
-//-----------------------------------------------------------------------------
-#ifdef RBBI_DEBUG
-void RBBITableBuilder::printReverseTable() {
-    int     c;    // input "character"
-    int     n;    // state number
-
-    RBBIDebugPrintf("    Safe Reverse Table \n");
-    if (fSafeTable == nullptr) {
-        RBBIDebugPrintf("   --- nullptr ---\n");
-        return;
-    }
-    RBBIDebugPrintf("state |           i n p u t     s y m b o l s \n");
-    RBBIDebugPrintf("      | Acc  LA    Tag");
-    for (c=0; c<fRB->fSetBuilder->getNumCharCategories(); c++) {
-        RBBIDebugPrintf(" %2d", c);
-    }
-    RBBIDebugPrintf("\n");
-    RBBIDebugPrintf("      |---------------");
-    for (c=0; c<fRB->fSetBuilder->getNumCharCategories(); c++) {
-        RBBIDebugPrintf("---");
-    }
-    RBBIDebugPrintf("\n");
-
-    for (n=0; n<fSafeTable->size(); n++) {
-        UnicodeString *rowString = (UnicodeString *)fSafeTable->elementAt(n);
-        RBBIDebugPrintf("  %3d | " , n);
-        RBBIDebugPrintf("%3d %3d %5d ", 0, 0, 0);  // Accepting, LookAhead, Tags
-        for (c=0; c<fRB->fSetBuilder->getNumCharCategories(); c++) {
-            RBBIDebugPrintf(" %2d", rowString->charAt(c));
-        }
-        RBBIDebugPrintf("\n");
-    }
-    RBBIDebugPrintf("\n\n");
-}
-#endif
-
-
-
-//-----------------------------------------------------------------------------
-//
-//   printRuleStatusTable    Debug Function.  Dump the common rule status table
-//
-//-----------------------------------------------------------------------------
-#ifdef RBBI_DEBUG
-void RBBITableBuilder::printRuleStatusTable() {
-    int32_t  thisRecord = 0;
-    int32_t  nextRecord = 0;
-    int      i;
-    UVector  *tbl = fRB->fRuleStatusVals;
-
-    RBBIDebugPrintf("index |  tags \n");
-    RBBIDebugPrintf("-------------------\n");
-
-    while (nextRecord < tbl->size()) {
-        thisRecord = nextRecord;
-        nextRecord = thisRecord + tbl->elementAti(thisRecord) + 1;
-        RBBIDebugPrintf("%4d   ", thisRecord);
-        for (i=thisRecord+1; i<nextRecord; i++) {
-            RBBIDebugPrintf("  %5d", tbl->elementAti(i));
-        }
-        RBBIDebugPrintf("\n");
-    }
-    RBBIDebugPrintf("\n\n");
-}
-#endif
-
-
-//-----------------------------------------------------------------------------
-//
-//   RBBIStateDescriptor     Methods.  This is a very struct-like class
-//                           Most access is directly to the fields.
-//
-//-----------------------------------------------------------------------------
-
-RBBIStateDescriptor::RBBIStateDescriptor(int lastInputSymbol, UErrorCode *fStatus) {
-    fMarked    = FALSE;
-    fAccepting = 0;
-    fLookAhead = 0;
-    fTagsIdx   = 0;
-    fTagVals   = NULL;
-    fPositions = NULL;
-    fDtran     = NULL;
-
-    fDtran     = new UVector32(lastInputSymbol+1, *fStatus);
-    if (U_FAILURE(*fStatus)) {
-        return;
-    }
-    if (fDtran == NULL) {
-        *fStatus = U_MEMORY_ALLOCATION_ERROR;
-        return;
-    }
-    fDtran->setSize(lastInputSymbol+1);    // fDtran needs to be pre-sized.
-                                           //   It is indexed by input symbols, and will
-                                           //   hold  the next state number for each
-                                           //   symbol.
-}
-
-
-RBBIStateDescriptor::~RBBIStateDescriptor() {
-    delete       fPositions;
-    delete       fDtran;
-    delete       fTagVals;
-    fPositions = NULL;
-    fDtran     = NULL;
-    fTagVals   = NULL;
-}
-
-U_NAMESPACE_END
-
-#endif /* #if !UCONFIG_NO_BREAK_ITERATION */
-=======
-// © 2016 and later: Unicode, Inc. and others.
-// License & terms of use: http://www.unicode.org/copyright.html
-/*
-**********************************************************************
-*   Copyright (c) 2002-2016, International Business Machines
-*   Corporation and others.  All Rights Reserved.
-**********************************************************************
-*/
-//
-//  rbbitblb.cpp
-//
-
-
-#include "unicode/utypes.h"
-
-#if !UCONFIG_NO_BREAK_ITERATION
-
-#include "unicode/unistr.h"
-#include "rbbitblb.h"
-#include "rbbirb.h"
-#include "rbbiscan.h"
-#include "rbbisetb.h"
-#include "rbbidata.h"
-#include "cstring.h"
-#include "uassert.h"
-#include "uvectr32.h"
-#include "cmemory.h"
-
-U_NAMESPACE_BEGIN
-
-const int32_t kMaxStateFor8BitsTable = 255;
-
-RBBITableBuilder::RBBITableBuilder(RBBIRuleBuilder *rb, RBBINode **rootNode, UErrorCode &status) :
-        fRB(rb),
-        fTree(*rootNode),
-        fStatus(&status),
-        fDStates(nullptr),
-        fSafeTable(nullptr) {
-    if (U_FAILURE(status)) {
-        return;
-    }
-    // fDStates is UVector<RBBIStateDescriptor *>
-    fDStates = new UVector(status);
-    if (U_SUCCESS(status) && fDStates == nullptr ) {
-        status = U_MEMORY_ALLOCATION_ERROR;
-    }
-}
-
-
-
-RBBITableBuilder::~RBBITableBuilder() {
-    int i;
-    for (i=0; i<fDStates->size(); i++) {
-        delete (RBBIStateDescriptor *)fDStates->elementAt(i);
-    }
-    delete fDStates;
-    delete fSafeTable;
-    delete fLookAheadRuleMap;
-}
-
-
-//-----------------------------------------------------------------------------
-//
-//   RBBITableBuilder::buildForwardTable  -  This is the main function for building
-//                               the DFA state transition table from the RBBI rules parse tree.
-//
-//-----------------------------------------------------------------------------
-void  RBBITableBuilder::buildForwardTable() {
-
-    if (U_FAILURE(*fStatus)) {
-        return;
-    }
-
-    // If there were no rules, just return.  This situation can easily arise
-    //   for the reverse rules.
-    if (fTree==nullptr) {
-        return;
-    }
-
-    //
-    // Walk through the tree, replacing any references to $variables with a copy of the
-    //   parse tree for the substitution expression.
-    //
-    fTree = fTree->flattenVariables();
-#ifdef RBBI_DEBUG
-    if (fRB->fDebugEnv && uprv_strstr(fRB->fDebugEnv, "ftree")) {
-        RBBIDebugPuts("\nParse tree after flattening variable references.");
-        RBBINode::printTree(fTree, true);
-    }
-#endif
-
-    //
-    // If the rules contained any references to {bof} 
-    //   add a {bof} <cat> <former root of tree> to the
-    //   tree.  Means that all matches must start out with the 
-    //   {bof} fake character.
-    // 
-    if (fRB->fSetBuilder->sawBOF()) {
-        RBBINode *bofTop    = new RBBINode(RBBINode::opCat);
-        RBBINode *bofLeaf   = new RBBINode(RBBINode::leafChar);
-        // Delete and exit if memory allocation failed.
-        if (bofTop == nullptr || bofLeaf == nullptr) {
-            *fStatus = U_MEMORY_ALLOCATION_ERROR;
-            delete bofTop;
-            delete bofLeaf;
-            return;
-        }
-        bofTop->fLeftChild  = bofLeaf;
-        bofTop->fRightChild = fTree;
-        bofLeaf->fParent    = bofTop;
-        bofLeaf->fVal       = 2;      // Reserved value for {bof}.
-        fTree               = bofTop;
-    }
-
-    //
-    // Add a unique right-end marker to the expression.
-    //   Appears as a cat-node, left child being the original tree,
-    //   right child being the end marker.
-    //
-    RBBINode *cn = new RBBINode(RBBINode::opCat);
-    // Exit if memory allocation failed.
-    if (cn == nullptr) {
-        *fStatus = U_MEMORY_ALLOCATION_ERROR;
-        return;
-    }
-    cn->fLeftChild = fTree;
-    fTree->fParent = cn;
-    RBBINode *endMarkerNode = cn->fRightChild = new RBBINode(RBBINode::endMark);
-    // Delete and exit if memory allocation failed.
-    if (cn->fRightChild == nullptr) {
-        *fStatus = U_MEMORY_ALLOCATION_ERROR;
-        delete cn;
-        return;
-    }
-    cn->fRightChild->fParent = cn;
-    fTree = cn;
-
-    //
-    //  Replace all references to UnicodeSets with the tree for the equivalent
-    //      expression.
-    //
-    fTree->flattenSets();
-#ifdef RBBI_DEBUG
-    if (fRB->fDebugEnv && uprv_strstr(fRB->fDebugEnv, "stree")) {
-        RBBIDebugPuts("\nParse tree after flattening Unicode Set references.");
-        RBBINode::printTree(fTree, true);
-    }
-#endif
-
-
-    //
-    // calculate the functions nullable, firstpos, lastpos and followpos on
-    // nodes in the parse tree.
-    //    See the algorithm description in Aho.
-    //    Understanding how this works by looking at the code alone will be
-    //       nearly impossible.
-    //
-    calcNullable(fTree);
-    calcFirstPos(fTree);
-    calcLastPos(fTree);
-    calcFollowPos(fTree);
-    if (fRB->fDebugEnv && uprv_strstr(fRB->fDebugEnv, "pos")) {
-        RBBIDebugPuts("\n");
-        printPosSets(fTree);
-    }
-
-    //
-    //  For "chained" rules, modify the followPos sets
-    //
-    if (fRB->fChainRules) {
-        calcChainedFollowPos(fTree, endMarkerNode);
-    }
-
-    //
-    //  BOF (start of input) test fixup.
-    //
-    if (fRB->fSetBuilder->sawBOF()) {
-        bofFixup();
-    }
-
-    //
-    // Build the DFA state transition tables.
-    //
-    buildStateTable();
-    mapLookAheadRules();
-    flagAcceptingStates();
-    flagLookAheadStates();
-    flagTaggedStates();
-
-    //
-    // Update the global table of rule status {tag} values
-    // The rule builder has a global vector of status values that are common
-    //    for all tables.  Merge the ones from this table into the global set.
-    //
-    mergeRuleStatusVals();
-}
-
-
-
-//-----------------------------------------------------------------------------
-//
-//   calcNullable.    Impossible to explain succinctly.  See Aho, section 3.9
-//
-//-----------------------------------------------------------------------------
-void RBBITableBuilder::calcNullable(RBBINode *n) {
-    if (n == nullptr) {
-        return;
-    }
-    if (n->fType == RBBINode::setRef ||
-        n->fType == RBBINode::endMark ) {
-        // These are non-empty leaf node types.
-        n->fNullable = false;
-        return;
-    }
-
-    if (n->fType == RBBINode::lookAhead || n->fType == RBBINode::tag) {
-        // Lookahead marker node.  It's a leaf, so no recursion on children.
-        // It's nullable because it does not match any literal text from the input stream.
-        n->fNullable = true;
-        return;
-    }
-
-
-    // The node is not a leaf.
-    //  Calculate nullable on its children.
-    calcNullable(n->fLeftChild);
-    calcNullable(n->fRightChild);
-
-    // Apply functions from table 3.40 in Aho
-    if (n->fType == RBBINode::opOr) {
-        n->fNullable = n->fLeftChild->fNullable || n->fRightChild->fNullable;
-    }
-    else if (n->fType == RBBINode::opCat) {
-        n->fNullable = n->fLeftChild->fNullable && n->fRightChild->fNullable;
-    }
-    else if (n->fType == RBBINode::opStar || n->fType == RBBINode::opQuestion) {
-        n->fNullable = true;
-    }
-    else {
-        n->fNullable = false;
-    }
-}
-
-
-
-
-//-----------------------------------------------------------------------------
-//
-//   calcFirstPos.    Impossible to explain succinctly.  See Aho, section 3.9
-//
-//-----------------------------------------------------------------------------
-void RBBITableBuilder::calcFirstPos(RBBINode *n) {
-    if (n == nullptr) {
-        return;
-    }
-    if (n->fType == RBBINode::leafChar  ||
-        n->fType == RBBINode::endMark   ||
-        n->fType == RBBINode::lookAhead ||
-        n->fType == RBBINode::tag) {
-        // These are non-empty leaf node types.
-        // Note: In order to maintain the sort invariant on the set,
-        // this function should only be called on a node whose set is
-        // empty to start with.
-        n->fFirstPosSet->addElement(n, *fStatus);
-        return;
-    }
-
-    // The node is not a leaf.
-    //  Calculate firstPos on its children.
-    calcFirstPos(n->fLeftChild);
-    calcFirstPos(n->fRightChild);
-
-    // Apply functions from table 3.40 in Aho
-    if (n->fType == RBBINode::opOr) {
-        setAdd(n->fFirstPosSet, n->fLeftChild->fFirstPosSet);
-        setAdd(n->fFirstPosSet, n->fRightChild->fFirstPosSet);
-    }
-    else if (n->fType == RBBINode::opCat) {
-        setAdd(n->fFirstPosSet, n->fLeftChild->fFirstPosSet);
-        if (n->fLeftChild->fNullable) {
-            setAdd(n->fFirstPosSet, n->fRightChild->fFirstPosSet);
-        }
-    }
-    else if (n->fType == RBBINode::opStar ||
-             n->fType == RBBINode::opQuestion ||
-             n->fType == RBBINode::opPlus) {
-        setAdd(n->fFirstPosSet, n->fLeftChild->fFirstPosSet);
-    }
-}
-
-
-
-//-----------------------------------------------------------------------------
-//
-//   calcLastPos.    Impossible to explain succinctly.  See Aho, section 3.9
-//
-//-----------------------------------------------------------------------------
-void RBBITableBuilder::calcLastPos(RBBINode *n) {
-    if (n == nullptr) {
-        return;
-    }
-    if (n->fType == RBBINode::leafChar  ||
-        n->fType == RBBINode::endMark   ||
-        n->fType == RBBINode::lookAhead ||
-        n->fType == RBBINode::tag) {
-        // These are non-empty leaf node types.
-        // Note: In order to maintain the sort invariant on the set,
-        // this function should only be called on a node whose set is
-        // empty to start with.
-        n->fLastPosSet->addElement(n, *fStatus);
-        return;
-    }
-
-    // The node is not a leaf.
-    //  Calculate lastPos on its children.
-    calcLastPos(n->fLeftChild);
-    calcLastPos(n->fRightChild);
-
-    // Apply functions from table 3.40 in Aho
-    if (n->fType == RBBINode::opOr) {
-        setAdd(n->fLastPosSet, n->fLeftChild->fLastPosSet);
-        setAdd(n->fLastPosSet, n->fRightChild->fLastPosSet);
-    }
-    else if (n->fType == RBBINode::opCat) {
-        setAdd(n->fLastPosSet, n->fRightChild->fLastPosSet);
-        if (n->fRightChild->fNullable) {
-            setAdd(n->fLastPosSet, n->fLeftChild->fLastPosSet);
-        }
-    }
-    else if (n->fType == RBBINode::opStar     ||
-             n->fType == RBBINode::opQuestion ||
-             n->fType == RBBINode::opPlus) {
-        setAdd(n->fLastPosSet, n->fLeftChild->fLastPosSet);
-    }
-}
-
-
-
-//-----------------------------------------------------------------------------
-//
-//   calcFollowPos.    Impossible to explain succinctly.  See Aho, section 3.9
-//
-//-----------------------------------------------------------------------------
-void RBBITableBuilder::calcFollowPos(RBBINode *n) {
-    if (n == nullptr ||
-        n->fType == RBBINode::leafChar ||
-        n->fType == RBBINode::endMark) {
-        return;
-    }
-
-    calcFollowPos(n->fLeftChild);
-    calcFollowPos(n->fRightChild);
-
-    // Aho rule #1
-    if (n->fType == RBBINode::opCat) {
-        RBBINode *i;   // is 'i' in Aho's description
-        uint32_t     ix;
-
-        UVector *LastPosOfLeftChild = n->fLeftChild->fLastPosSet;
-
-        for (ix=0; ix<(uint32_t)LastPosOfLeftChild->size(); ix++) {
-            i = (RBBINode *)LastPosOfLeftChild->elementAt(ix);
-            setAdd(i->fFollowPos, n->fRightChild->fFirstPosSet);
-        }
-    }
-
-    // Aho rule #2
-    if (n->fType == RBBINode::opStar ||
-        n->fType == RBBINode::opPlus) {
-        RBBINode   *i;  // again, n and i are the names from Aho's description.
-        uint32_t    ix;
-
-        for (ix=0; ix<(uint32_t)n->fLastPosSet->size(); ix++) {
-            i = (RBBINode *)n->fLastPosSet->elementAt(ix);
-            setAdd(i->fFollowPos, n->fFirstPosSet);
-        }
-    }
-
-
-
-}
-
-//-----------------------------------------------------------------------------
-//
-//    addRuleRootNodes    Recursively walk a parse tree, adding all nodes flagged
-//                        as roots of a rule to a destination vector.
-//
-//-----------------------------------------------------------------------------
-void RBBITableBuilder::addRuleRootNodes(UVector *dest, RBBINode *node) {
-    if (node == nullptr || U_FAILURE(*fStatus)) {
-        return;
-    }
-    U_ASSERT(!dest->hasDeleter());
-    if (node->fRuleRoot) {
-        dest->addElement(node, *fStatus);
-        // Note: rules cannot nest. If we found a rule start node,
-        //       no child node can also be a start node.
-        return;
-    }
-    addRuleRootNodes(dest, node->fLeftChild);
-    addRuleRootNodes(dest, node->fRightChild);
-}
-
-//-----------------------------------------------------------------------------
-//
-//   calcChainedFollowPos.    Modify the previously calculated followPos sets
-//                            to implement rule chaining.  NOT described by Aho
-//
-//-----------------------------------------------------------------------------
-void RBBITableBuilder::calcChainedFollowPos(RBBINode *tree, RBBINode *endMarkNode) {
-
-    UVector         leafNodes(*fStatus);
-    if (U_FAILURE(*fStatus)) {
-        return;
-    }
-
-    // get a list all leaf nodes
-    tree->findNodes(&leafNodes, RBBINode::leafChar, *fStatus);
-    if (U_FAILURE(*fStatus)) {
-        return;
-    }
-
-    // Collect all leaf nodes that can start matches for rules
-    // with inbound chaining enabled, which is the union of the 
-    // firstPosition sets from each of the rule root nodes.
-    
-    UVector ruleRootNodes(*fStatus);
-    addRuleRootNodes(&ruleRootNodes, tree);
-
-    UVector matchStartNodes(*fStatus);
-    for (int j=0; j<ruleRootNodes.size(); ++j) {
-        RBBINode *node = static_cast<RBBINode *>(ruleRootNodes.elementAt(j));
-        if (node->fChainIn) {
-            setAdd(&matchStartNodes, node->fFirstPosSet);
-        }
-    }
-    if (U_FAILURE(*fStatus)) {
-        return;
-    }
-
-    int32_t  endNodeIx;
-    int32_t  startNodeIx;
-
-    for (endNodeIx=0; endNodeIx<leafNodes.size(); endNodeIx++) {
-        RBBINode *endNode   = (RBBINode *)leafNodes.elementAt(endNodeIx);
-
-        // Identify leaf nodes that correspond to overall rule match positions.
-        // These include the endMarkNode in their followPos sets.
-        //
-        // Note: do not consider other end marker nodes, those that are added to
-        //       look-ahead rules. These can't chain; a match immediately stops
-        //       further matching. This leaves exactly one end marker node, the one
-        //       at the end of the complete tree.
-
-        if (!endNode->fFollowPos->contains(endMarkNode)) {
-            continue;
-        }
-
-        // We've got a node that can end a match.
-
-        // !!LBCMNoChain implementation:  If this node's val correspond to
-        // the Line Break $CM char class, don't chain from it.
-        // TODO:  Remove this. !!LBCMNoChain is deprecated, and is not used
-        //        by any of the standard ICU rules.
-        if (fRB->fLBCMNoChain) {
-            UChar32 c = this->fRB->fSetBuilder->getFirstChar(endNode->fVal);
-            if (c != -1) {
-                // c == -1 occurs with sets containing only the {eof} marker string.
-                ULineBreak cLBProp = (ULineBreak)u_getIntPropertyValue(c, UCHAR_LINE_BREAK);
-                if (cLBProp == U_LB_COMBINING_MARK) {
-                    continue;
-                }
-            }
-        }
-
-        // Now iterate over the nodes that can start a match, looking for ones
-        //   with the same char class as our ending node.
-        RBBINode *startNode;
-        for (startNodeIx = 0; startNodeIx<matchStartNodes.size(); startNodeIx++) {
-            startNode = (RBBINode *)matchStartNodes.elementAt(startNodeIx);
-            if (startNode->fType != RBBINode::leafChar) {
-                continue;
-            }
-
-            if (endNode->fVal == startNode->fVal) {
-                // The end val (character class) of one possible match is the
-                //   same as the start of another.
-
-                // Add all nodes from the followPos of the start node to the
-                //  followPos set of the end node, which will have the effect of
-                //  letting matches transition from a match state at endNode
-                //  to the second char of a match starting with startNode.
-                setAdd(endNode->fFollowPos, startNode->fFollowPos);
-            }
-        }
-    }
-}
-
-
-//-----------------------------------------------------------------------------
-//
-//   bofFixup.    Fixup for state tables that include {bof} beginning of input testing.
-//                Do an swizzle similar to chaining, modifying the followPos set of
-//                the bofNode to include the followPos nodes from other {bot} nodes
-//                scattered through the tree.
-//
-//                This function has much in common with calcChainedFollowPos().
-//
-//-----------------------------------------------------------------------------
-void RBBITableBuilder::bofFixup() {
-
-    if (U_FAILURE(*fStatus)) {
-        return;
-    }
-
-    //   The parse tree looks like this ...
-    //         fTree root  --->       <cat>
-    //                               /     \       .
-    //                            <cat>   <#end node>
-    //                           /     \  .
-    //                     <bofNode>   rest
-    //                               of tree
-    //
-    //    We will be adding things to the followPos set of the <bofNode>
-    //
-    RBBINode  *bofNode = fTree->fLeftChild->fLeftChild;
-    U_ASSERT(bofNode->fType == RBBINode::leafChar);
-    U_ASSERT(bofNode->fVal == 2);
-
-    // Get all nodes that can be the start a match of the user-written rules
-    //  (excluding the fake bofNode)
-    //  We want the nodes that can start a match in the
-    //     part labeled "rest of tree"
-    // 
-    UVector *matchStartNodes = fTree->fLeftChild->fRightChild->fFirstPosSet;
-
-    RBBINode *startNode;
-    int       startNodeIx;
-    for (startNodeIx = 0; startNodeIx<matchStartNodes->size(); startNodeIx++) {
-        startNode = (RBBINode *)matchStartNodes->elementAt(startNodeIx);
-        if (startNode->fType != RBBINode::leafChar) {
-            continue;
-        }
-
-        if (startNode->fVal == bofNode->fVal) {
-            //  We found a leaf node corresponding to a {bof} that was
-            //    explicitly written into a rule.
-            //  Add everything from the followPos set of this node to the
-            //    followPos set of the fake bofNode at the start of the tree.
-            //  
-            setAdd(bofNode->fFollowPos, startNode->fFollowPos);
-        }
-    }
-}
-
-//-----------------------------------------------------------------------------
-//
-//   buildStateTable()    Determine the set of runtime DFA states and the
-//                        transition tables for these states, by the algorithm
-//                        of fig. 3.44 in Aho.
-//
-//                        Most of the comments are quotes of Aho's psuedo-code.
-//
-//-----------------------------------------------------------------------------
-void RBBITableBuilder::buildStateTable() {
-    if (U_FAILURE(*fStatus)) {
-        return;
-    }
-    RBBIStateDescriptor *failState;
-    // Set it to nullptr to avoid uninitialized warning
-    RBBIStateDescriptor *initialState = nullptr;
-    //
-    // Add a dummy state 0 - the stop state.  Not from Aho.
-    int      lastInputSymbol = fRB->fSetBuilder->getNumCharCategories() - 1;
-    failState = new RBBIStateDescriptor(lastInputSymbol, fStatus);
-    if (failState == nullptr) {
-        *fStatus = U_MEMORY_ALLOCATION_ERROR;
-        goto ExitBuildSTdeleteall;
-    }
-    failState->fPositions = new UVector(*fStatus);
-    if (failState->fPositions == nullptr) {
-        *fStatus = U_MEMORY_ALLOCATION_ERROR;
-    }
-    if (failState->fPositions == nullptr || U_FAILURE(*fStatus)) {
-        goto ExitBuildSTdeleteall;
-    }
-    fDStates->addElement(failState, *fStatus);
-    if (U_FAILURE(*fStatus)) {
-        goto ExitBuildSTdeleteall;
-    }
-
-    // initially, the only unmarked state in Dstates is firstpos(root),
-    //       where toot is the root of the syntax tree for (r)#;
-    initialState = new RBBIStateDescriptor(lastInputSymbol, fStatus);
-    if (initialState == nullptr) {
-        *fStatus = U_MEMORY_ALLOCATION_ERROR;
-    }
-    if (U_FAILURE(*fStatus)) {
-        goto ExitBuildSTdeleteall;
-    }
-    initialState->fPositions = new UVector(*fStatus);
-    if (initialState->fPositions == nullptr) {
-        *fStatus = U_MEMORY_ALLOCATION_ERROR;
-    }
-    if (U_FAILURE(*fStatus)) {
-        goto ExitBuildSTdeleteall;
-    }
-    setAdd(initialState->fPositions, fTree->fFirstPosSet);
-    fDStates->addElement(initialState, *fStatus);
-    if (U_FAILURE(*fStatus)) {
-        goto ExitBuildSTdeleteall;
-    }
-
-    // while there is an unmarked state T in Dstates do begin
-    for (;;) {
-        RBBIStateDescriptor *T = nullptr;
-        int32_t              tx;
-        for (tx=1; tx<fDStates->size(); tx++) {
-            RBBIStateDescriptor *temp;
-            temp = (RBBIStateDescriptor *)fDStates->elementAt(tx);
-            if (temp->fMarked == false) {
-                T = temp;
-                break;
-            }
-        }
-        if (T == nullptr) {
-            break;
-        }
-
-        // mark T;
-        T->fMarked = true;
-
-        // for each input symbol a do begin
-        int32_t  a;
-        for (a = 1; a<=lastInputSymbol; a++) {
-            // let U be the set of positions that are in followpos(p)
-            //    for some position p in T
-            //    such that the symbol at position p is a;
-            UVector    *U = nullptr;
-            RBBINode   *p;
-            int32_t     px;
-            for (px=0; px<T->fPositions->size(); px++) {
-                p = (RBBINode *)T->fPositions->elementAt(px);
-                if ((p->fType == RBBINode::leafChar) &&  (p->fVal == a)) {
-                    if (U == nullptr) {
-                        U = new UVector(*fStatus);
-                        if (U == nullptr) {
-                        	*fStatus = U_MEMORY_ALLOCATION_ERROR;
-                        	goto ExitBuildSTdeleteall;
-                        }
-                    }
-                    setAdd(U, p->fFollowPos);
-                }
-            }
-
-            // if U is not empty and not in DStates then
-            int32_t  ux = 0;
-            UBool    UinDstates = false;
-            if (U != nullptr) {
-                U_ASSERT(U->size() > 0);
-                int  ix;
-                for (ix=0; ix<fDStates->size(); ix++) {
-                    RBBIStateDescriptor *temp2;
-                    temp2 = (RBBIStateDescriptor *)fDStates->elementAt(ix);
-                    if (setEquals(U, temp2->fPositions)) {
-                        delete U;
-                        U  = temp2->fPositions;
-                        ux = ix;
-                        UinDstates = true;
-                        break;
-                    }
-                }
-
-                // Add U as an unmarked state to Dstates
-                if (!UinDstates)
-                {
-                    RBBIStateDescriptor *newState = new RBBIStateDescriptor(lastInputSymbol, fStatus);
-                    if (newState == nullptr) {
-                    	*fStatus = U_MEMORY_ALLOCATION_ERROR;
-                    }
-                    if (U_FAILURE(*fStatus)) {
-                        goto ExitBuildSTdeleteall;
-                    }
-                    newState->fPositions = U;
-                    fDStates->addElement(newState, *fStatus);
-                    if (U_FAILURE(*fStatus)) {
-                        return;
-                    }
-                    ux = fDStates->size()-1;
-                }
-
-                // Dtran[T, a] := U;
-                T->fDtran->setElementAt(ux, a);
-            }
-        }
-    }
-    return;
-    // delete local pointers only if error occurred.
-ExitBuildSTdeleteall:
-    delete initialState;
-    delete failState;
-}
-
-
-/**
- * mapLookAheadRules
- *
- */
-void RBBITableBuilder::mapLookAheadRules() {
-    fLookAheadRuleMap =  new UVector32(fRB->fScanner->numRules() + 1, *fStatus);
-    if (fLookAheadRuleMap == nullptr) {
-        *fStatus = U_MEMORY_ALLOCATION_ERROR;
-    }
-    if (U_FAILURE(*fStatus)) {
-        return;
-    }
-    fLookAheadRuleMap->setSize(fRB->fScanner->numRules() + 1);
-
-    for (int32_t n=0; n<fDStates->size(); n++) {
-        RBBIStateDescriptor *sd = (RBBIStateDescriptor *)fDStates->elementAt(n);
-        int32_t laSlotForState = 0;
-
-        // Establish the look-ahead slot for this state, if the state covers
-        // any look-ahead nodes - corresponding to the '/' in look-ahead rules.
-
-        // If any of the look-ahead nodes already have a slot assigned, use it,
-        // otherwise assign a new one.
-
-        bool sawLookAheadNode = false;
-        for (int32_t ipos=0; ipos<sd->fPositions->size(); ++ipos) {
-            RBBINode *node = static_cast<RBBINode *>(sd->fPositions->elementAt(ipos));
-            if (node->fType != RBBINode::NodeType::lookAhead) {
-                continue;
-            }
-            sawLookAheadNode = true;
-            int32_t ruleNum = node->fVal;     // Set when rule was originally parsed.
-            U_ASSERT(ruleNum < fLookAheadRuleMap->size());
-            U_ASSERT(ruleNum > 0);
-            int32_t laSlot = fLookAheadRuleMap->elementAti(ruleNum);
-            if (laSlot != 0) {
-                if (laSlotForState == 0) {
-                    laSlotForState = laSlot;
-                } else {
-                    // TODO: figure out if this can fail, change to setting an error code if so.
-                    U_ASSERT(laSlot == laSlotForState);
-                }
-            }
-        }
-        if (!sawLookAheadNode) {
-            continue;
-        }
-
-        if (laSlotForState == 0) {
-            laSlotForState = ++fLASlotsInUse;
-        }
-
-        // For each look ahead node covered by this state,
-        // set the mapping from the node's rule number to the look ahead slot.
-        // There can be multiple nodes/rule numbers going to the same la slot.
-
-        for (int32_t ipos=0; ipos<sd->fPositions->size(); ++ipos) {
-            RBBINode *node = static_cast<RBBINode *>(sd->fPositions->elementAt(ipos));
-            if (node->fType != RBBINode::NodeType::lookAhead) {
-                continue;
-            }
-            int32_t ruleNum = node->fVal;     // Set when rule was originally parsed.
-            int32_t existingVal = fLookAheadRuleMap->elementAti(ruleNum);
-            (void)existingVal;
-            U_ASSERT(existingVal == 0 || existingVal == laSlotForState);
-            fLookAheadRuleMap->setElementAt(laSlotForState, ruleNum);
-        }
-    }
-
-}
-
-//-----------------------------------------------------------------------------
-//
-//   flagAcceptingStates    Identify accepting states.
-//                          First get a list of all of the end marker nodes.
-//                          Then, for each state s,
-//                              if s contains one of the end marker nodes in its list of tree positions then
-//                                  s is an accepting state.
-//
-//-----------------------------------------------------------------------------
-void     RBBITableBuilder::flagAcceptingStates() {
-    if (U_FAILURE(*fStatus)) {
-        return;
-    }
-    UVector     endMarkerNodes(*fStatus);
-    RBBINode    *endMarker;
-    int32_t     i;
-    int32_t     n;
-
-    if (U_FAILURE(*fStatus)) {
-        return;
-    }
-
-    fTree->findNodes(&endMarkerNodes, RBBINode::endMark, *fStatus);
-    if (U_FAILURE(*fStatus)) {
-        return;
-    }
-
-    for (i=0; i<endMarkerNodes.size(); i++) {
-        endMarker = (RBBINode *)endMarkerNodes.elementAt(i);
-        for (n=0; n<fDStates->size(); n++) {
-            RBBIStateDescriptor *sd = (RBBIStateDescriptor *)fDStates->elementAt(n);
-            if (sd->fPositions->indexOf(endMarker) >= 0) {
-                // Any non-zero value for fAccepting means this is an accepting node.
-                // The value is what will be returned to the user as the break status.
-                // If no other value was specified, force it to ACCEPTING_UNCONDITIONAL (1).
-
-                if (sd->fAccepting==0) {
-                    // State hasn't been marked as accepting yet.  Do it now.
-                    sd->fAccepting = fLookAheadRuleMap->elementAti(endMarker->fVal);
-                    if (sd->fAccepting == 0) {
-                        sd->fAccepting = ACCEPTING_UNCONDITIONAL;
-                    }
-                }
-                if (sd->fAccepting==ACCEPTING_UNCONDITIONAL && endMarker->fVal != 0) {
-                    // Both lookahead and non-lookahead accepting for this state.
-                    // Favor the look-ahead, because a look-ahead match needs to
-                    // immediately stop the run-time engine. First match, not longest.
-                    sd->fAccepting = fLookAheadRuleMap->elementAti(endMarker->fVal);
-                }
-                // implicit else:
-                // if sd->fAccepting already had a value other than 0 or 1, leave it be.
-            }
-        }
-    }
-}
-
-
-//-----------------------------------------------------------------------------
-//
-//    flagLookAheadStates   Very similar to flagAcceptingStates, above.
-//
-//-----------------------------------------------------------------------------
-void     RBBITableBuilder::flagLookAheadStates() {
-    if (U_FAILURE(*fStatus)) {
-        return;
-    }
-    UVector     lookAheadNodes(*fStatus);
-    RBBINode    *lookAheadNode;
-    int32_t     i;
-    int32_t     n;
-
-    fTree->findNodes(&lookAheadNodes, RBBINode::lookAhead, *fStatus);
-    if (U_FAILURE(*fStatus)) {
-        return;
-    }
-    for (i=0; i<lookAheadNodes.size(); i++) {
-        lookAheadNode = (RBBINode *)lookAheadNodes.elementAt(i);
-        U_ASSERT(lookAheadNode->fType == RBBINode::NodeType::lookAhead);
-
-        for (n=0; n<fDStates->size(); n++) {
-            RBBIStateDescriptor *sd = (RBBIStateDescriptor *)fDStates->elementAt(n);
-            int32_t positionsIdx = sd->fPositions->indexOf(lookAheadNode);
-            if (positionsIdx >= 0) {
-                U_ASSERT(lookAheadNode == sd->fPositions->elementAt(positionsIdx));
-                uint32_t lookaheadSlot = fLookAheadRuleMap->elementAti(lookAheadNode->fVal);
-                U_ASSERT(sd->fLookAhead == 0 || sd->fLookAhead == lookaheadSlot);
-                // if (sd->fLookAhead != 0 && sd->fLookAhead != lookaheadSlot) {
-                //     printf("%s:%d Bingo. sd->fLookAhead:%d   lookaheadSlot:%d\n",
-                //            __FILE__, __LINE__, sd->fLookAhead, lookaheadSlot);
-                // }
-                sd->fLookAhead = lookaheadSlot;
-            }
-        }
-    }
-}
-
-
-
-
-//-----------------------------------------------------------------------------
-//
-//    flagTaggedStates
-//
-//-----------------------------------------------------------------------------
-void     RBBITableBuilder::flagTaggedStates() {
-    if (U_FAILURE(*fStatus)) {
-        return;
-    }
-    UVector     tagNodes(*fStatus);
-    RBBINode    *tagNode;
-    int32_t     i;
-    int32_t     n;
-
-    if (U_FAILURE(*fStatus)) {
-        return;
-    }
-    fTree->findNodes(&tagNodes, RBBINode::tag, *fStatus);
-    if (U_FAILURE(*fStatus)) {
-        return;
-    }
-    for (i=0; i<tagNodes.size(); i++) {                   // For each tag node t (all of 'em)
-        tagNode = (RBBINode *)tagNodes.elementAt(i);
-
-        for (n=0; n<fDStates->size(); n++) {              //    For each state  s (row in the state table)
-            RBBIStateDescriptor *sd = (RBBIStateDescriptor *)fDStates->elementAt(n);
-            if (sd->fPositions->indexOf(tagNode) >= 0) {  //       if  s include the tag node t
-                sortedAdd(&sd->fTagVals, tagNode->fVal);
-            }
-        }
-    }
-}
-
-
-
-
-//-----------------------------------------------------------------------------
-//
-//  mergeRuleStatusVals
-//
-//      Update the global table of rule status {tag} values
-//      The rule builder has a global vector of status values that are common
-//      for all tables.  Merge the ones from this table into the global set.
-//
-//-----------------------------------------------------------------------------
-void  RBBITableBuilder::mergeRuleStatusVals() {
-    //
-    //  The basic outline of what happens here is this...
-    //
-    //    for each state in this state table
-    //       if the status tag list for this state is in the global statuses list
-    //           record where and
-    //           continue with the next state
-    //       else
-    //           add the tag list for this state to the global list.
-    //
-    int i;
-    int n;
-
-    // Pre-set a single tag of {0} into the table.
-    //   We will need this as a default, for rule sets with no explicit tagging.
-    if (fRB->fRuleStatusVals->size() == 0) {
-        fRB->fRuleStatusVals->addElement(1, *fStatus);  // Num of statuses in group
-        fRB->fRuleStatusVals->addElement((int32_t)0, *fStatus);  //   and our single status of zero
-    }
-
-    //    For each state
-    for (n=0; n<fDStates->size(); n++) {
-        RBBIStateDescriptor *sd = (RBBIStateDescriptor *)fDStates->elementAt(n);
-        UVector *thisStatesTagValues = sd->fTagVals;
-        if (thisStatesTagValues == nullptr) {
-            // No tag values are explicitly associated with this state.
-            //   Set the default tag value.
-            sd->fTagsIdx = 0;
-            continue;
-        }
-
-        // There are tag(s) associated with this state.
-        //   fTagsIdx will be the index into the global tag list for this state's tag values.
-        //   Initial value of -1 flags that we haven't got it set yet.
-        sd->fTagsIdx = -1;
-        int32_t  thisTagGroupStart = 0;   // indexes into the global rule status vals list
-        int32_t  nextTagGroupStart = 0;
-
-        // Loop runs once per group of tags in the global list
-        while (nextTagGroupStart < fRB->fRuleStatusVals->size()) {
-            thisTagGroupStart = nextTagGroupStart;
-            nextTagGroupStart += fRB->fRuleStatusVals->elementAti(thisTagGroupStart) + 1;
-            if (thisStatesTagValues->size() != fRB->fRuleStatusVals->elementAti(thisTagGroupStart)) {
-                // The number of tags for this state is different from
-                //    the number of tags in this group from the global list.
-                //    Continue with the next group from the global list.
-                continue;
-            }
-            // The lengths match, go ahead and compare the actual tag values
-            //    between this state and the group from the global list.
-            for (i=0; i<thisStatesTagValues->size(); i++) {
-                if (thisStatesTagValues->elementAti(i) !=
-                    fRB->fRuleStatusVals->elementAti(thisTagGroupStart + 1 + i) ) {
-                    // Mismatch.
-                    break;
-                }
-            }
-
-            if (i == thisStatesTagValues->size()) {
-                // We found a set of tag values in the global list that match
-                //   those for this state.  Use them.
-                sd->fTagsIdx = thisTagGroupStart;
-                break;
-            }
-        }
-
-        if (sd->fTagsIdx == -1) {
-            // No suitable entry in the global tag list already.  Add one
-            sd->fTagsIdx = fRB->fRuleStatusVals->size();
-            fRB->fRuleStatusVals->addElement(thisStatesTagValues->size(), *fStatus);
-            for (i=0; i<thisStatesTagValues->size(); i++) {
-                fRB->fRuleStatusVals->addElement(thisStatesTagValues->elementAti(i), *fStatus);
-            }
-        }
-    }
-}
-
-
-
-
-
-
-
-//-----------------------------------------------------------------------------
-//
-//  sortedAdd  Add a value to a vector of sorted values (ints).
-//             Do not replicate entries; if the value is already there, do not
-//                add a second one.
-//             Lazily create the vector if it does not already exist.
-//
-//-----------------------------------------------------------------------------
-void RBBITableBuilder::sortedAdd(UVector **vector, int32_t val) {
-    int32_t i;
-
-    if (*vector == nullptr) {
-        *vector = new UVector(*fStatus);
-    }
-    if (*vector == nullptr || U_FAILURE(*fStatus)) {
-        return;
-    }
-    UVector *vec = *vector;
-    int32_t  vSize = vec->size();
-    for (i=0; i<vSize; i++) {
-        int32_t valAtI = vec->elementAti(i);
-        if (valAtI == val) {
-            // The value is already in the vector.  Don't add it again.
-            return;
-        }
-        if (valAtI > val) {
-            break;
-        }
-    }
-    vec->insertElementAt(val, i, *fStatus);
-}
-
-
-
-//-----------------------------------------------------------------------------
-//
-//  setAdd     Set operation on UVector
-//             dest = dest union source
-//             Elements may only appear once and must be sorted.
-//
-//-----------------------------------------------------------------------------
-void RBBITableBuilder::setAdd(UVector *dest, UVector *source) {
-    U_ASSERT(!dest->hasDeleter());
-    U_ASSERT(!source->hasDeleter());
-    int32_t destOriginalSize = dest->size();
-    int32_t sourceSize       = source->size();
-    int32_t di           = 0;
-    MaybeStackArray<void *, 16> destArray, sourceArray;  // Handle small cases without malloc
-    void **destPtr, **sourcePtr;
-    void **destLim, **sourceLim;
-
-    if (destOriginalSize > destArray.getCapacity()) {
-        if (destArray.resize(destOriginalSize) == nullptr) {
-            return;
-        }
-    }
-    destPtr = destArray.getAlias();
-    destLim = destPtr + destOriginalSize;  // destArray.getArrayLimit()?
-
-    if (sourceSize > sourceArray.getCapacity()) {
-        if (sourceArray.resize(sourceSize) == nullptr) {
-            return;
-        }
-    }
-    sourcePtr = sourceArray.getAlias();
-    sourceLim = sourcePtr + sourceSize;  // sourceArray.getArrayLimit()?
-
-    // Avoid multiple "get element" calls by getting the contents into arrays
-    (void) dest->toArray(destPtr);
-    (void) source->toArray(sourcePtr);
-
-    dest->setSize(sourceSize+destOriginalSize, *fStatus);
-    if (U_FAILURE(*fStatus)) {
-        return;
-    }
-
-    while (sourcePtr < sourceLim && destPtr < destLim) {
-        if (*destPtr == *sourcePtr) {
-            dest->setElementAt(*sourcePtr++, di++);
-            destPtr++;
-        }
-        // This check is required for machines with segmented memory, like i5/OS.
-        // Direct pointer comparison is not recommended.
-        else if (uprv_memcmp(destPtr, sourcePtr, sizeof(void *)) < 0) {
-            dest->setElementAt(*destPtr++, di++);
-        }
-        else { /* *sourcePtr < *destPtr */
-            dest->setElementAt(*sourcePtr++, di++);
-        }
-    }
-
-    // At most one of these two cleanup loops will execute
-    while (destPtr < destLim) {
-        dest->setElementAt(*destPtr++, di++);
-    }
-    while (sourcePtr < sourceLim) {
-        dest->setElementAt(*sourcePtr++, di++);
-    }
-
-    dest->setSize(di, *fStatus);
-}
-
-
-
-//-----------------------------------------------------------------------------
-//
-//  setEqual    Set operation on UVector.
-//              Compare for equality.
-//              Elements must be sorted.
-//
-//-----------------------------------------------------------------------------
-UBool RBBITableBuilder::setEquals(UVector *a, UVector *b) {
-    return a->equals(*b);
-}
-
-
-//-----------------------------------------------------------------------------
-//
-//  printPosSets   Debug function.  Dump Nullable, firstpos, lastpos and followpos
-//                 for each node in the tree.
-//
-//-----------------------------------------------------------------------------
-#ifdef RBBI_DEBUG
-void RBBITableBuilder::printPosSets(RBBINode *n) {
-    if (n==nullptr) {
-        return;
-    }
-    printf("\n");
-    RBBINode::printNodeHeader();
-    RBBINode::printNode(n);
-    RBBIDebugPrintf("         Nullable:  %s\n", n->fNullable?"true":"false");
-
-    RBBIDebugPrintf("         firstpos:  ");
-    printSet(n->fFirstPosSet);
-
-    RBBIDebugPrintf("         lastpos:   ");
-    printSet(n->fLastPosSet);
-
-    RBBIDebugPrintf("         followpos: ");
-    printSet(n->fFollowPos);
-
-    printPosSets(n->fLeftChild);
-    printPosSets(n->fRightChild);
-}
-#endif
-
-//
-//    findDuplCharClassFrom()
-//
-bool RBBITableBuilder::findDuplCharClassFrom(IntPair *categories) {
-    int32_t numStates = fDStates->size();
-    int32_t numCols = fRB->fSetBuilder->getNumCharCategories();
-
-    for (; categories->first < numCols-1; categories->first++) {
-        // Note: dictionary & non-dictionary columns cannot be merged.
-        //       The limitSecond value prevents considering mixed pairs.
-        //       Dictionary categories are >= DictCategoriesStart.
-        //       Non dict categories are   <  DictCategoriesStart.
-        int limitSecond = categories->first < fRB->fSetBuilder->getDictCategoriesStart() ?
-            fRB->fSetBuilder->getDictCategoriesStart() : numCols;
-        for (categories->second=categories->first+1; categories->second < limitSecond; categories->second++) {
-            // Initialized to different values to prevent returning true if numStates = 0 (implies no duplicates).
-            uint16_t table_base = 0;
-            uint16_t table_dupl = 1;
-            for (int32_t state=0; state<numStates; state++) {
-                RBBIStateDescriptor *sd = (RBBIStateDescriptor *)fDStates->elementAt(state);
-                table_base = (uint16_t)sd->fDtran->elementAti(categories->first);
-                table_dupl = (uint16_t)sd->fDtran->elementAti(categories->second);
-                if (table_base != table_dupl) {
-                    break;
-                }
-            }
-            if (table_base == table_dupl) {
-                return true;
-            }
-        }
-    }
-    return false;
-}
-
-
-//
-//    removeColumn()
-//
-void RBBITableBuilder::removeColumn(int32_t column) {
-    int32_t numStates = fDStates->size();
-    for (int32_t state=0; state<numStates; state++) {
-        RBBIStateDescriptor *sd = (RBBIStateDescriptor *)fDStates->elementAt(state);
-        U_ASSERT(column < sd->fDtran->size());
-        sd->fDtran->removeElementAt(column);
-    }
-}
-
-/*
- * findDuplicateState
- */
-bool RBBITableBuilder::findDuplicateState(IntPair *states) {
-    int32_t numStates = fDStates->size();
-    int32_t numCols = fRB->fSetBuilder->getNumCharCategories();
-
-    for (; states->first<numStates-1; states->first++) {
-        RBBIStateDescriptor *firstSD = (RBBIStateDescriptor *)fDStates->elementAt(states->first);
-        for (states->second=states->first+1; states->second<numStates; states->second++) {
-            RBBIStateDescriptor *duplSD = (RBBIStateDescriptor *)fDStates->elementAt(states->second);
-            if (firstSD->fAccepting != duplSD->fAccepting ||
-                firstSD->fLookAhead != duplSD->fLookAhead ||
-                firstSD->fTagsIdx   != duplSD->fTagsIdx) {
-                continue;
-            }
-            bool rowsMatch = true;
-            for (int32_t col=0; col < numCols; ++col) {
-                int32_t firstVal = firstSD->fDtran->elementAti(col);
-                int32_t duplVal = duplSD->fDtran->elementAti(col);
-                if (!((firstVal == duplVal) ||
-                        ((firstVal == states->first || firstVal == states->second) &&
-                        (duplVal  == states->first || duplVal  == states->second)))) {
-                    rowsMatch = false;
-                    break;
-                }
-            }
-            if (rowsMatch) {
-                return true;
-            }
-        }
-    }
-    return false;
-}
-
-
-bool RBBITableBuilder::findDuplicateSafeState(IntPair *states) {
-    int32_t numStates = fSafeTable->size();
-
-    for (; states->first<numStates-1; states->first++) {
-        UnicodeString *firstRow = static_cast<UnicodeString *>(fSafeTable->elementAt(states->first));
-        for (states->second=states->first+1; states->second<numStates; states->second++) {
-            UnicodeString *duplRow = static_cast<UnicodeString *>(fSafeTable->elementAt(states->second));
-            bool rowsMatch = true;
-            int32_t numCols = firstRow->length();
-            for (int32_t col=0; col < numCols; ++col) {
-                int32_t firstVal = firstRow->charAt(col);
-                int32_t duplVal = duplRow->charAt(col);
-                if (!((firstVal == duplVal) ||
-                        ((firstVal == states->first || firstVal == states->second) &&
-                        (duplVal  == states->first || duplVal  == states->second)))) {
-                    rowsMatch = false;
-                    break;
-                }
-            }
-            if (rowsMatch) {
-                return true;
-            }
-        }
-    }
-    return false;
-}
-
-
-void RBBITableBuilder::removeState(IntPair duplStates) {
-    const int32_t keepState = duplStates.first;
-    const int32_t duplState = duplStates.second;
-    U_ASSERT(keepState < duplState);
-    U_ASSERT(duplState < fDStates->size());
-
-    RBBIStateDescriptor *duplSD = (RBBIStateDescriptor *)fDStates->elementAt(duplState);
-    fDStates->removeElementAt(duplState);
-    delete duplSD;
-
-    int32_t numStates = fDStates->size();
-    int32_t numCols = fRB->fSetBuilder->getNumCharCategories();
-    for (int32_t state=0; state<numStates; ++state) {
-        RBBIStateDescriptor *sd = (RBBIStateDescriptor *)fDStates->elementAt(state);
-        for (int32_t col=0; col<numCols; col++) {
-            int32_t existingVal = sd->fDtran->elementAti(col);
-            int32_t newVal = existingVal;
-            if (existingVal == duplState) {
-                newVal = keepState;
-            } else if (existingVal > duplState) {
-                newVal = existingVal - 1;
-            }
-            sd->fDtran->setElementAt(newVal, col);
-        }
-    }
-}
-
-void RBBITableBuilder::removeSafeState(IntPair duplStates) {
-    const int32_t keepState = duplStates.first;
-    const int32_t duplState = duplStates.second;
-    U_ASSERT(keepState < duplState);
-    U_ASSERT(duplState < fSafeTable->size());
-
-    fSafeTable->removeElementAt(duplState);   // Note that fSafeTable has a deleter function
-                                              // and will auto-delete the removed element.
-    int32_t numStates = fSafeTable->size();
-    for (int32_t state=0; state<numStates; ++state) {
-        UnicodeString *sd = (UnicodeString *)fSafeTable->elementAt(state);
-        int32_t numCols = sd->length();
-        for (int32_t col=0; col<numCols; col++) {
-            int32_t existingVal = sd->charAt(col);
-            int32_t newVal = existingVal;
-            if (existingVal == duplState) {
-                newVal = keepState;
-            } else if (existingVal > duplState) {
-                newVal = existingVal - 1;
-            }
-            sd->setCharAt(col, static_cast<char16_t>(newVal));
-        }
-    }
-}
-
-
-/*
- * RemoveDuplicateStates
- */
-int32_t RBBITableBuilder::removeDuplicateStates() {
-    IntPair dupls = {3, 0};
-    int32_t numStatesRemoved = 0;
-
-    while (findDuplicateState(&dupls)) {
-        // printf("Removing duplicate states (%d, %d)\n", dupls.first, dupls.second);
-        removeState(dupls);
-        ++numStatesRemoved;
-    }
-    return numStatesRemoved;
-}
-
-
-//-----------------------------------------------------------------------------
-//
-//   getTableSize()    Calculate the size of the runtime form of this
-//                     state transition table.
-//
-//-----------------------------------------------------------------------------
-int32_t  RBBITableBuilder::getTableSize() const {
-    int32_t    size = 0;
-    int32_t    numRows;
-    int32_t    numCols;
-    int32_t    rowSize;
-
-    if (fTree == nullptr) {
-        return 0;
-    }
-
-    size    = offsetof(RBBIStateTable, fTableData);    // The header, with no rows to the table.
-
-    numRows = fDStates->size();
-    numCols = fRB->fSetBuilder->getNumCharCategories();
-
-    if (use8BitsForTable()) {
-        rowSize = offsetof(RBBIStateTableRow8, fNextState) + sizeof(int8_t)*numCols;
-    } else {
-        rowSize = offsetof(RBBIStateTableRow16, fNextState) + sizeof(int16_t)*numCols;
-    }
-    size   += numRows * rowSize;
-    return size;
-}
-
-bool RBBITableBuilder::use8BitsForTable() const {
-    return fDStates->size() <= kMaxStateFor8BitsTable;
-}
-
-//-----------------------------------------------------------------------------
-//
-//   exportTable()    export the state transition table in the format required
-//                    by the runtime engine.  getTableSize() bytes of memory
-//                    must be available at the output address "where".
-//
-//-----------------------------------------------------------------------------
-void RBBITableBuilder::exportTable(void *where) {
-    RBBIStateTable    *table = (RBBIStateTable *)where;
-    uint32_t           state;
-    int                col;
-
-    if (U_FAILURE(*fStatus) || fTree == nullptr) {
-        return;
-    }
-
-    int32_t catCount = fRB->fSetBuilder->getNumCharCategories();
-    if (catCount > 0x7fff ||
-        fDStates->size() > 0x7fff) {
-        *fStatus = U_BRK_INTERNAL_ERROR;
-        return;
-    }
-
-    table->fNumStates = fDStates->size();
-    table->fDictCategoriesStart = fRB->fSetBuilder->getDictCategoriesStart();
-    table->fLookAheadResultsSize = fLASlotsInUse == ACCEPTING_UNCONDITIONAL ? 0 : fLASlotsInUse + 1;
-    table->fFlags     = 0;
-    if (use8BitsForTable()) {
-        table->fRowLen    = offsetof(RBBIStateTableRow8, fNextState) + sizeof(uint8_t) * catCount;
-        table->fFlags  |= RBBI_8BITS_ROWS;
-    } else {
-        table->fRowLen    = offsetof(RBBIStateTableRow16, fNextState) + sizeof(int16_t) * catCount;
-    }
-    if (fRB->fLookAheadHardBreak) {
-        table->fFlags  |= RBBI_LOOKAHEAD_HARD_BREAK;
-    }
-    if (fRB->fSetBuilder->sawBOF()) {
-        table->fFlags  |= RBBI_BOF_REQUIRED;
-    }
-
-    for (state=0; state<table->fNumStates; state++) {
-        RBBIStateDescriptor *sd = (RBBIStateDescriptor *)fDStates->elementAt(state);
-        RBBIStateTableRow   *row = (RBBIStateTableRow *)(table->fTableData + state*table->fRowLen);
-        if (use8BitsForTable()) {
-            U_ASSERT (sd->fAccepting <= 255);
-            U_ASSERT (sd->fLookAhead <= 255);
-            U_ASSERT (0 <= sd->fTagsIdx && sd->fTagsIdx <= 255);
-            RBBIStateTableRow8 *r8 = (RBBIStateTableRow8*)row;
-            r8->fAccepting = sd->fAccepting;
-            r8->fLookAhead = sd->fLookAhead;
-            r8->fTagsIdx   = sd->fTagsIdx;
-            for (col=0; col<catCount; col++) {
-                U_ASSERT (sd->fDtran->elementAti(col) <= kMaxStateFor8BitsTable);
-                r8->fNextState[col] = sd->fDtran->elementAti(col);
-            }
-        } else {
-            U_ASSERT (sd->fAccepting <= 0xffff);
-            U_ASSERT (sd->fLookAhead <= 0xffff);
-            U_ASSERT (0 <= sd->fTagsIdx && sd->fTagsIdx <= 0xffff);
-            row->r16.fAccepting = sd->fAccepting;
-            row->r16.fLookAhead = sd->fLookAhead;
-            row->r16.fTagsIdx   = sd->fTagsIdx;
-            for (col=0; col<catCount; col++) {
-                row->r16.fNextState[col] = sd->fDtran->elementAti(col);
-            }
-        }
-    }
-}
-
-
-/**
- *   Synthesize a safe state table from the main state table.
- */
-void RBBITableBuilder::buildSafeReverseTable(UErrorCode &status) {
-    // The safe table creation has three steps:
-
-    // 1. Identify pairs of character classes that are "safe." Safe means that boundaries
-    // following the pair do not depend on context or state before the pair. To test
-    // whether a pair is safe, run it through the main forward state table, starting
-    // from each state. If the the final state is the same, no matter what the starting state,
-    // the pair is safe.
-    //
-    // 2. Build a state table that recognizes the safe pairs. It's similar to their
-    // forward table, with a column for each input character [class], and a row for
-    // each state. Row 1 is the start state, and row 0 is the stop state. Initially
-    // create an additional state for each input character category; being in
-    // one of these states means that the character has been seen, and is potentially
-    // the first of a pair. In each of these rows, the entry for the second character
-    // of a safe pair is set to the stop state (0), indicating that a match was found.
-    // All other table entries are set to the state corresponding the current input
-    // character, allowing that character to be the of a start following pair.
-    //
-    // Because the safe rules are to be run in reverse, moving backwards in the text,
-    // the first and second pair categories are swapped when building the table.
-    //
-    // 3. Compress the table. There are typically many rows (states) that are
-    // equivalent - that have zeroes (match completed) in the same columns -
-    // and can be folded together.
-
-    // Each safe pair is stored as two UChars in the safePair string.
-    UnicodeString safePairs;
-
-    int32_t numCharClasses = fRB->fSetBuilder->getNumCharCategories();
-    int32_t numStates = fDStates->size();
-
-    for (int32_t c1=0; c1<numCharClasses; ++c1) {
-        for (int32_t c2=0; c2 < numCharClasses; ++c2) {
-            int32_t wantedEndState = -1;
-            int32_t endState = 0;
-            for (int32_t startState = 1; startState < numStates; ++startState) {
-                RBBIStateDescriptor *startStateD = static_cast<RBBIStateDescriptor *>(fDStates->elementAt(startState));
-                int32_t s2 = startStateD->fDtran->elementAti(c1);
-                RBBIStateDescriptor *s2StateD = static_cast<RBBIStateDescriptor *>(fDStates->elementAt(s2));
-                endState = s2StateD->fDtran->elementAti(c2);
-                if (wantedEndState < 0) {
-                    wantedEndState = endState;
-                } else {
-                    if (wantedEndState != endState) {
-                        break;
-                    }
-                }
-            }
-            if (wantedEndState == endState) {
-                safePairs.append((char16_t)c1);
-                safePairs.append((char16_t)c2);
-                // printf("(%d, %d) ", c1, c2);
-            }
-        }
-        // printf("\n");
-    }
-
-    // Populate the initial safe table.
-    // The table as a whole is UVector<UnicodeString>
-    // Each row is represented by a UnicodeString, being used as a Vector<int16>.
-    // Row 0 is the stop state.
-    // Row 1 is the start state.
-    // Row 2 and beyond are other states, initially one per char class, but
-    //   after initial construction, many of the states will be combined, compacting the table.
-    // The String holds the nextState data only. The four leading fields of a row, fAccepting,
-    // fLookAhead, etc. are not needed for the safe table, and are omitted at this stage of building.
-
-    U_ASSERT(fSafeTable == nullptr);
-    LocalPointer<UVector> lpSafeTable(
-        new UVector(uprv_deleteUObject, uhash_compareUnicodeString, numCharClasses + 2, status), status);
-    if (U_FAILURE(status)) {
-        return;
-    }
-    fSafeTable = lpSafeTable.orphan();
-    for (int32_t row=0; row<numCharClasses + 2; ++row) {
-        LocalPointer<UnicodeString> lpString(new UnicodeString(numCharClasses, 0, numCharClasses+4), status);
-        fSafeTable->adoptElement(lpString.orphan(), status);
-    }
-    if (U_FAILURE(status)) {
-        return;
-    }
-
-    // From the start state, each input char class transitions to the state for that input.
-    UnicodeString &startState = *static_cast<UnicodeString *>(fSafeTable->elementAt(1));
-    for (int32_t charClass=0; charClass < numCharClasses; ++charClass) {
-        // Note: +2 for the start & stop state.
-        startState.setCharAt(charClass, static_cast<char16_t>(charClass+2));
-    }
-
-    // Initially make every other state table row look like the start state row,
-    for (int32_t row=2; row<numCharClasses+2; ++row) {
-        UnicodeString &rowState = *static_cast<UnicodeString *>(fSafeTable->elementAt(row));
-        rowState = startState;   // UnicodeString assignment, copies contents.
-    }
-
-    // Run through the safe pairs, set the next state to zero when pair has been seen.
-    // Zero being the stop state, meaning we found a safe point.
-    for (int32_t pairIdx=0; pairIdx<safePairs.length(); pairIdx+=2) {
-        int32_t c1 = safePairs.charAt(pairIdx);
-        int32_t c2 = safePairs.charAt(pairIdx + 1);
-
-        UnicodeString &rowState = *static_cast<UnicodeString *>(fSafeTable->elementAt(c2 + 2));
-        rowState.setCharAt(c1, 0);
-    }
-
-    // Remove duplicate or redundant rows from the table.
-    IntPair states = {1, 0};
-    while (findDuplicateSafeState(&states)) {
-        // printf("Removing duplicate safe states (%d, %d)\n", states.first, states.second);
-        removeSafeState(states);
-    }
-}
-
-
-//-----------------------------------------------------------------------------
-//
-//   getSafeTableSize()    Calculate the size of the runtime form of this
-//                         safe state table.
-//
-//-----------------------------------------------------------------------------
-int32_t  RBBITableBuilder::getSafeTableSize() const {
-    int32_t    size = 0;
-    int32_t    numRows;
-    int32_t    numCols;
-    int32_t    rowSize;
-
-    if (fSafeTable == nullptr) {
-        return 0;
-    }
-
-    size    = offsetof(RBBIStateTable, fTableData);    // The header, with no rows to the table.
-
-    numRows = fSafeTable->size();
-    numCols = fRB->fSetBuilder->getNumCharCategories();
-
-    if (use8BitsForSafeTable()) {
-        rowSize = offsetof(RBBIStateTableRow8, fNextState) + sizeof(int8_t)*numCols;
-    } else {
-        rowSize = offsetof(RBBIStateTableRow16, fNextState) + sizeof(int16_t)*numCols;
-    }
-    size   += numRows * rowSize;
-    return size;
-}
-
-bool RBBITableBuilder::use8BitsForSafeTable() const {
-    return fSafeTable->size() <= kMaxStateFor8BitsTable;
-}
-
-//-----------------------------------------------------------------------------
-//
-//   exportSafeTable()   export the state transition table in the format required
-//                       by the runtime engine.  getTableSize() bytes of memory
-//                       must be available at the output address "where".
-//
-//-----------------------------------------------------------------------------
-void RBBITableBuilder::exportSafeTable(void *where) {
-    RBBIStateTable    *table = (RBBIStateTable *)where;
-    uint32_t           state;
-    int                col;
-
-    if (U_FAILURE(*fStatus) || fSafeTable == nullptr) {
-        return;
-    }
-
-    int32_t catCount = fRB->fSetBuilder->getNumCharCategories();
-    if (catCount > 0x7fff ||
-            fSafeTable->size() > 0x7fff) {
-        *fStatus = U_BRK_INTERNAL_ERROR;
-        return;
-    }
-
-    table->fNumStates = fSafeTable->size();
-    table->fFlags     = 0;
-    if (use8BitsForSafeTable()) {
-        table->fRowLen    = offsetof(RBBIStateTableRow8, fNextState) + sizeof(uint8_t) * catCount;
-        table->fFlags  |= RBBI_8BITS_ROWS;
-    } else {
-        table->fRowLen    = offsetof(RBBIStateTableRow16, fNextState) + sizeof(int16_t) * catCount;
-    }
-
-    for (state=0; state<table->fNumStates; state++) {
-        UnicodeString *rowString = (UnicodeString *)fSafeTable->elementAt(state);
-        RBBIStateTableRow   *row = (RBBIStateTableRow *)(table->fTableData + state*table->fRowLen);
-        if (use8BitsForSafeTable()) {
-            RBBIStateTableRow8 *r8 = (RBBIStateTableRow8*)row;
-            r8->fAccepting = 0;
-            r8->fLookAhead = 0;
-            r8->fTagsIdx    = 0;
-            for (col=0; col<catCount; col++) {
-                U_ASSERT(rowString->charAt(col) <= kMaxStateFor8BitsTable);
-                r8->fNextState[col] = static_cast<uint8_t>(rowString->charAt(col));
-            }
-        } else {
-            row->r16.fAccepting = 0;
-            row->r16.fLookAhead = 0;
-            row->r16.fTagsIdx    = 0;
-            for (col=0; col<catCount; col++) {
-                row->r16.fNextState[col] = rowString->charAt(col);
-            }
-        }
-    }
-}
-
-
-
-
-//-----------------------------------------------------------------------------
-//
-//   printSet    Debug function.   Print the contents of a UVector
-//
-//-----------------------------------------------------------------------------
-#ifdef RBBI_DEBUG
-void RBBITableBuilder::printSet(UVector *s) {
-    int32_t  i;
-    for (i=0; i<s->size(); i++) {
-        const RBBINode *v = static_cast<const RBBINode *>(s->elementAt(i));
-        RBBIDebugPrintf("%5d", v==nullptr? -1 : v->fSerialNum);
-    }
-    RBBIDebugPrintf("\n");
-}
-#endif
-
-
-//-----------------------------------------------------------------------------
-//
-//   printStates    Debug Function.  Dump the fully constructed state transition table.
-//
-//-----------------------------------------------------------------------------
-#ifdef RBBI_DEBUG
-void RBBITableBuilder::printStates() {
-    int     c;    // input "character"
-    int     n;    // state number
-
-    RBBIDebugPrintf("state |           i n p u t     s y m b o l s \n");
-    RBBIDebugPrintf("      | Acc  LA    Tag");
-    for (c=0; c<fRB->fSetBuilder->getNumCharCategories(); c++) {
-        RBBIDebugPrintf(" %3d", c);
-    }
-    RBBIDebugPrintf("\n");
-    RBBIDebugPrintf("      |---------------");
-    for (c=0; c<fRB->fSetBuilder->getNumCharCategories(); c++) {
-        RBBIDebugPrintf("----");
-    }
-    RBBIDebugPrintf("\n");
-
-    for (n=0; n<fDStates->size(); n++) {
-        RBBIStateDescriptor *sd = (RBBIStateDescriptor *)fDStates->elementAt(n);
-        RBBIDebugPrintf("  %3d | " , n);
-        RBBIDebugPrintf("%3d %3d %5d ", sd->fAccepting, sd->fLookAhead, sd->fTagsIdx);
-        for (c=0; c<fRB->fSetBuilder->getNumCharCategories(); c++) {
-            RBBIDebugPrintf(" %3d", sd->fDtran->elementAti(c));
-        }
-        RBBIDebugPrintf("\n");
-    }
-    RBBIDebugPrintf("\n\n");
-}
-#endif
-
-
-//-----------------------------------------------------------------------------
-//
-//   printSafeTable    Debug Function.  Dump the fully constructed safe table.
-//
-//-----------------------------------------------------------------------------
-#ifdef RBBI_DEBUG
-void RBBITableBuilder::printReverseTable() {
-    int     c;    // input "character"
-    int     n;    // state number
-
-    RBBIDebugPrintf("    Safe Reverse Table \n");
-    if (fSafeTable == nullptr) {
-        RBBIDebugPrintf("   --- nullptr ---\n");
-        return;
-    }
-    RBBIDebugPrintf("state |           i n p u t     s y m b o l s \n");
-    RBBIDebugPrintf("      | Acc  LA    Tag");
-    for (c=0; c<fRB->fSetBuilder->getNumCharCategories(); c++) {
-        RBBIDebugPrintf(" %2d", c);
-    }
-    RBBIDebugPrintf("\n");
-    RBBIDebugPrintf("      |---------------");
-    for (c=0; c<fRB->fSetBuilder->getNumCharCategories(); c++) {
-        RBBIDebugPrintf("---");
-    }
-    RBBIDebugPrintf("\n");
-
-    for (n=0; n<fSafeTable->size(); n++) {
-        UnicodeString *rowString = (UnicodeString *)fSafeTable->elementAt(n);
-        RBBIDebugPrintf("  %3d | " , n);
-        RBBIDebugPrintf("%3d %3d %5d ", 0, 0, 0);  // Accepting, LookAhead, Tags
-        for (c=0; c<fRB->fSetBuilder->getNumCharCategories(); c++) {
-            RBBIDebugPrintf(" %2d", rowString->charAt(c));
-        }
-        RBBIDebugPrintf("\n");
-    }
-    RBBIDebugPrintf("\n\n");
-}
-#endif
-
-
-
-//-----------------------------------------------------------------------------
-//
-//   printRuleStatusTable    Debug Function.  Dump the common rule status table
-//
-//-----------------------------------------------------------------------------
-#ifdef RBBI_DEBUG
-void RBBITableBuilder::printRuleStatusTable() {
-    int32_t  thisRecord = 0;
-    int32_t  nextRecord = 0;
-    int      i;
-    UVector  *tbl = fRB->fRuleStatusVals;
-
-    RBBIDebugPrintf("index |  tags \n");
-    RBBIDebugPrintf("-------------------\n");
-
-    while (nextRecord < tbl->size()) {
-        thisRecord = nextRecord;
-        nextRecord = thisRecord + tbl->elementAti(thisRecord) + 1;
-        RBBIDebugPrintf("%4d   ", thisRecord);
-        for (i=thisRecord+1; i<nextRecord; i++) {
-            RBBIDebugPrintf("  %5d", tbl->elementAti(i));
-        }
-        RBBIDebugPrintf("\n");
-    }
-    RBBIDebugPrintf("\n\n");
-}
-#endif
-
-
-//-----------------------------------------------------------------------------
-//
-//   RBBIStateDescriptor     Methods.  This is a very struct-like class
-//                           Most access is directly to the fields.
-//
-//-----------------------------------------------------------------------------
-
-RBBIStateDescriptor::RBBIStateDescriptor(int lastInputSymbol, UErrorCode *fStatus) {
-    fMarked    = false;
-    fAccepting = 0;
-    fLookAhead = 0;
-    fTagsIdx   = 0;
-    fTagVals   = nullptr;
-    fPositions = nullptr;
-    fDtran     = nullptr;
-
-    fDtran     = new UVector32(lastInputSymbol+1, *fStatus);
-    if (U_FAILURE(*fStatus)) {
-        return;
-    }
-    if (fDtran == nullptr) {
-        *fStatus = U_MEMORY_ALLOCATION_ERROR;
-        return;
-    }
-    fDtran->setSize(lastInputSymbol+1);    // fDtran needs to be pre-sized.
-                                           //   It is indexed by input symbols, and will
-                                           //   hold  the next state number for each
-                                           //   symbol.
-}
-
-
-RBBIStateDescriptor::~RBBIStateDescriptor() {
-    delete       fPositions;
-    delete       fDtran;
-    delete       fTagVals;
-    fPositions = nullptr;
-    fDtran     = nullptr;
-    fTagVals   = nullptr;
-}
-
-U_NAMESPACE_END
-
-#endif /* #if !UCONFIG_NO_BREAK_ITERATION */
->>>>>>> a8a80be5
+// © 2016 and later: Unicode, Inc. and others.
+// License & terms of use: http://www.unicode.org/copyright.html
+/*
+**********************************************************************
+*   Copyright (c) 2002-2016, International Business Machines
+*   Corporation and others.  All Rights Reserved.
+**********************************************************************
+*/
+//
+//  rbbitblb.cpp
+//
+
+
+#include "unicode/utypes.h"
+
+#if !UCONFIG_NO_BREAK_ITERATION
+
+#include "unicode/unistr.h"
+#include "rbbitblb.h"
+#include "rbbirb.h"
+#include "rbbiscan.h"
+#include "rbbisetb.h"
+#include "rbbidata.h"
+#include "cstring.h"
+#include "uassert.h"
+#include "uvectr32.h"
+#include "cmemory.h"
+
+U_NAMESPACE_BEGIN
+
+const int32_t kMaxStateFor8BitsTable = 255;
+
+RBBITableBuilder::RBBITableBuilder(RBBIRuleBuilder *rb, RBBINode **rootNode, UErrorCode &status) :
+        fRB(rb),
+        fTree(*rootNode),
+        fStatus(&status),
+        fDStates(nullptr),
+        fSafeTable(nullptr) {
+    if (U_FAILURE(status)) {
+        return;
+    }
+    // fDStates is UVector<RBBIStateDescriptor *>
+    fDStates = new UVector(status);
+    if (U_SUCCESS(status) && fDStates == nullptr ) {
+        status = U_MEMORY_ALLOCATION_ERROR;
+    }
+}
+
+
+
+RBBITableBuilder::~RBBITableBuilder() {
+    int i;
+    for (i=0; i<fDStates->size(); i++) {
+        delete (RBBIStateDescriptor *)fDStates->elementAt(i);
+    }
+    delete fDStates;
+    delete fSafeTable;
+    delete fLookAheadRuleMap;
+}
+
+
+//-----------------------------------------------------------------------------
+//
+//   RBBITableBuilder::buildForwardTable  -  This is the main function for building
+//                               the DFA state transition table from the RBBI rules parse tree.
+//
+//-----------------------------------------------------------------------------
+void  RBBITableBuilder::buildForwardTable() {
+
+    if (U_FAILURE(*fStatus)) {
+        return;
+    }
+
+    // If there were no rules, just return.  This situation can easily arise
+    //   for the reverse rules.
+    if (fTree==nullptr) {
+        return;
+    }
+
+    //
+    // Walk through the tree, replacing any references to $variables with a copy of the
+    //   parse tree for the substitution expression.
+    //
+    fTree = fTree->flattenVariables();
+#ifdef RBBI_DEBUG
+    if (fRB->fDebugEnv && uprv_strstr(fRB->fDebugEnv, "ftree")) {
+        RBBIDebugPuts("\nParse tree after flattening variable references.");
+        RBBINode::printTree(fTree, true);
+    }
+#endif
+
+    //
+    // If the rules contained any references to {bof} 
+    //   add a {bof} <cat> <former root of tree> to the
+    //   tree.  Means that all matches must start out with the 
+    //   {bof} fake character.
+    // 
+    if (fRB->fSetBuilder->sawBOF()) {
+        RBBINode *bofTop    = new RBBINode(RBBINode::opCat);
+        RBBINode *bofLeaf   = new RBBINode(RBBINode::leafChar);
+        // Delete and exit if memory allocation failed.
+        if (bofTop == nullptr || bofLeaf == nullptr) {
+            *fStatus = U_MEMORY_ALLOCATION_ERROR;
+            delete bofTop;
+            delete bofLeaf;
+            return;
+        }
+        bofTop->fLeftChild  = bofLeaf;
+        bofTop->fRightChild = fTree;
+        bofLeaf->fParent    = bofTop;
+        bofLeaf->fVal       = 2;      // Reserved value for {bof}.
+        fTree               = bofTop;
+    }
+
+    //
+    // Add a unique right-end marker to the expression.
+    //   Appears as a cat-node, left child being the original tree,
+    //   right child being the end marker.
+    //
+    RBBINode *cn = new RBBINode(RBBINode::opCat);
+    // Exit if memory allocation failed.
+    if (cn == nullptr) {
+        *fStatus = U_MEMORY_ALLOCATION_ERROR;
+        return;
+    }
+    cn->fLeftChild = fTree;
+    fTree->fParent = cn;
+    RBBINode *endMarkerNode = cn->fRightChild = new RBBINode(RBBINode::endMark);
+    // Delete and exit if memory allocation failed.
+    if (cn->fRightChild == nullptr) {
+        *fStatus = U_MEMORY_ALLOCATION_ERROR;
+        delete cn;
+        return;
+    }
+    cn->fRightChild->fParent = cn;
+    fTree = cn;
+
+    //
+    //  Replace all references to UnicodeSets with the tree for the equivalent
+    //      expression.
+    //
+    fTree->flattenSets();
+#ifdef RBBI_DEBUG
+    if (fRB->fDebugEnv && uprv_strstr(fRB->fDebugEnv, "stree")) {
+        RBBIDebugPuts("\nParse tree after flattening Unicode Set references.");
+        RBBINode::printTree(fTree, true);
+    }
+#endif
+
+
+    //
+    // calculate the functions nullable, firstpos, lastpos and followpos on
+    // nodes in the parse tree.
+    //    See the algorithm description in Aho.
+    //    Understanding how this works by looking at the code alone will be
+    //       nearly impossible.
+    //
+    calcNullable(fTree);
+    calcFirstPos(fTree);
+    calcLastPos(fTree);
+    calcFollowPos(fTree);
+    if (fRB->fDebugEnv && uprv_strstr(fRB->fDebugEnv, "pos")) {
+        RBBIDebugPuts("\n");
+        printPosSets(fTree);
+    }
+
+    //
+    //  For "chained" rules, modify the followPos sets
+    //
+    if (fRB->fChainRules) {
+        calcChainedFollowPos(fTree, endMarkerNode);
+    }
+
+    //
+    //  BOF (start of input) test fixup.
+    //
+    if (fRB->fSetBuilder->sawBOF()) {
+        bofFixup();
+    }
+
+    //
+    // Build the DFA state transition tables.
+    //
+    buildStateTable();
+    mapLookAheadRules();
+    flagAcceptingStates();
+    flagLookAheadStates();
+    flagTaggedStates();
+
+    //
+    // Update the global table of rule status {tag} values
+    // The rule builder has a global vector of status values that are common
+    //    for all tables.  Merge the ones from this table into the global set.
+    //
+    mergeRuleStatusVals();
+}
+
+
+
+//-----------------------------------------------------------------------------
+//
+//   calcNullable.    Impossible to explain succinctly.  See Aho, section 3.9
+//
+//-----------------------------------------------------------------------------
+void RBBITableBuilder::calcNullable(RBBINode *n) {
+    if (n == nullptr) {
+        return;
+    }
+    if (n->fType == RBBINode::setRef ||
+        n->fType == RBBINode::endMark ) {
+        // These are non-empty leaf node types.
+        n->fNullable = false;
+        return;
+    }
+
+    if (n->fType == RBBINode::lookAhead || n->fType == RBBINode::tag) {
+        // Lookahead marker node.  It's a leaf, so no recursion on children.
+        // It's nullable because it does not match any literal text from the input stream.
+        n->fNullable = true;
+        return;
+    }
+
+
+    // The node is not a leaf.
+    //  Calculate nullable on its children.
+    calcNullable(n->fLeftChild);
+    calcNullable(n->fRightChild);
+
+    // Apply functions from table 3.40 in Aho
+    if (n->fType == RBBINode::opOr) {
+        n->fNullable = n->fLeftChild->fNullable || n->fRightChild->fNullable;
+    }
+    else if (n->fType == RBBINode::opCat) {
+        n->fNullable = n->fLeftChild->fNullable && n->fRightChild->fNullable;
+    }
+    else if (n->fType == RBBINode::opStar || n->fType == RBBINode::opQuestion) {
+        n->fNullable = true;
+    }
+    else {
+        n->fNullable = false;
+    }
+}
+
+
+
+
+//-----------------------------------------------------------------------------
+//
+//   calcFirstPos.    Impossible to explain succinctly.  See Aho, section 3.9
+//
+//-----------------------------------------------------------------------------
+void RBBITableBuilder::calcFirstPos(RBBINode *n) {
+    if (n == nullptr) {
+        return;
+    }
+    if (n->fType == RBBINode::leafChar  ||
+        n->fType == RBBINode::endMark   ||
+        n->fType == RBBINode::lookAhead ||
+        n->fType == RBBINode::tag) {
+        // These are non-empty leaf node types.
+        // Note: In order to maintain the sort invariant on the set,
+        // this function should only be called on a node whose set is
+        // empty to start with.
+        n->fFirstPosSet->addElement(n, *fStatus);
+        return;
+    }
+
+    // The node is not a leaf.
+    //  Calculate firstPos on its children.
+    calcFirstPos(n->fLeftChild);
+    calcFirstPos(n->fRightChild);
+
+    // Apply functions from table 3.40 in Aho
+    if (n->fType == RBBINode::opOr) {
+        setAdd(n->fFirstPosSet, n->fLeftChild->fFirstPosSet);
+        setAdd(n->fFirstPosSet, n->fRightChild->fFirstPosSet);
+    }
+    else if (n->fType == RBBINode::opCat) {
+        setAdd(n->fFirstPosSet, n->fLeftChild->fFirstPosSet);
+        if (n->fLeftChild->fNullable) {
+            setAdd(n->fFirstPosSet, n->fRightChild->fFirstPosSet);
+        }
+    }
+    else if (n->fType == RBBINode::opStar ||
+             n->fType == RBBINode::opQuestion ||
+             n->fType == RBBINode::opPlus) {
+        setAdd(n->fFirstPosSet, n->fLeftChild->fFirstPosSet);
+    }
+}
+
+
+
+//-----------------------------------------------------------------------------
+//
+//   calcLastPos.    Impossible to explain succinctly.  See Aho, section 3.9
+//
+//-----------------------------------------------------------------------------
+void RBBITableBuilder::calcLastPos(RBBINode *n) {
+    if (n == nullptr) {
+        return;
+    }
+    if (n->fType == RBBINode::leafChar  ||
+        n->fType == RBBINode::endMark   ||
+        n->fType == RBBINode::lookAhead ||
+        n->fType == RBBINode::tag) {
+        // These are non-empty leaf node types.
+        // Note: In order to maintain the sort invariant on the set,
+        // this function should only be called on a node whose set is
+        // empty to start with.
+        n->fLastPosSet->addElement(n, *fStatus);
+        return;
+    }
+
+    // The node is not a leaf.
+    //  Calculate lastPos on its children.
+    calcLastPos(n->fLeftChild);
+    calcLastPos(n->fRightChild);
+
+    // Apply functions from table 3.40 in Aho
+    if (n->fType == RBBINode::opOr) {
+        setAdd(n->fLastPosSet, n->fLeftChild->fLastPosSet);
+        setAdd(n->fLastPosSet, n->fRightChild->fLastPosSet);
+    }
+    else if (n->fType == RBBINode::opCat) {
+        setAdd(n->fLastPosSet, n->fRightChild->fLastPosSet);
+        if (n->fRightChild->fNullable) {
+            setAdd(n->fLastPosSet, n->fLeftChild->fLastPosSet);
+        }
+    }
+    else if (n->fType == RBBINode::opStar     ||
+             n->fType == RBBINode::opQuestion ||
+             n->fType == RBBINode::opPlus) {
+        setAdd(n->fLastPosSet, n->fLeftChild->fLastPosSet);
+    }
+}
+
+
+
+//-----------------------------------------------------------------------------
+//
+//   calcFollowPos.    Impossible to explain succinctly.  See Aho, section 3.9
+//
+//-----------------------------------------------------------------------------
+void RBBITableBuilder::calcFollowPos(RBBINode *n) {
+    if (n == nullptr ||
+        n->fType == RBBINode::leafChar ||
+        n->fType == RBBINode::endMark) {
+        return;
+    }
+
+    calcFollowPos(n->fLeftChild);
+    calcFollowPos(n->fRightChild);
+
+    // Aho rule #1
+    if (n->fType == RBBINode::opCat) {
+        RBBINode *i;   // is 'i' in Aho's description
+        uint32_t     ix;
+
+        UVector *LastPosOfLeftChild = n->fLeftChild->fLastPosSet;
+
+        for (ix=0; ix<(uint32_t)LastPosOfLeftChild->size(); ix++) {
+            i = (RBBINode *)LastPosOfLeftChild->elementAt(ix);
+            setAdd(i->fFollowPos, n->fRightChild->fFirstPosSet);
+        }
+    }
+
+    // Aho rule #2
+    if (n->fType == RBBINode::opStar ||
+        n->fType == RBBINode::opPlus) {
+        RBBINode   *i;  // again, n and i are the names from Aho's description.
+        uint32_t    ix;
+
+        for (ix=0; ix<(uint32_t)n->fLastPosSet->size(); ix++) {
+            i = (RBBINode *)n->fLastPosSet->elementAt(ix);
+            setAdd(i->fFollowPos, n->fFirstPosSet);
+        }
+    }
+
+
+
+}
+
+//-----------------------------------------------------------------------------
+//
+//    addRuleRootNodes    Recursively walk a parse tree, adding all nodes flagged
+//                        as roots of a rule to a destination vector.
+//
+//-----------------------------------------------------------------------------
+void RBBITableBuilder::addRuleRootNodes(UVector *dest, RBBINode *node) {
+    if (node == nullptr || U_FAILURE(*fStatus)) {
+        return;
+    }
+    U_ASSERT(!dest->hasDeleter());
+    if (node->fRuleRoot) {
+        dest->addElement(node, *fStatus);
+        // Note: rules cannot nest. If we found a rule start node,
+        //       no child node can also be a start node.
+        return;
+    }
+    addRuleRootNodes(dest, node->fLeftChild);
+    addRuleRootNodes(dest, node->fRightChild);
+}
+
+//-----------------------------------------------------------------------------
+//
+//   calcChainedFollowPos.    Modify the previously calculated followPos sets
+//                            to implement rule chaining.  NOT described by Aho
+//
+//-----------------------------------------------------------------------------
+void RBBITableBuilder::calcChainedFollowPos(RBBINode *tree, RBBINode *endMarkNode) {
+
+    UVector         leafNodes(*fStatus);
+    if (U_FAILURE(*fStatus)) {
+        return;
+    }
+
+    // get a list all leaf nodes
+    tree->findNodes(&leafNodes, RBBINode::leafChar, *fStatus);
+    if (U_FAILURE(*fStatus)) {
+        return;
+    }
+
+    // Collect all leaf nodes that can start matches for rules
+    // with inbound chaining enabled, which is the union of the 
+    // firstPosition sets from each of the rule root nodes.
+    
+    UVector ruleRootNodes(*fStatus);
+    addRuleRootNodes(&ruleRootNodes, tree);
+
+    UVector matchStartNodes(*fStatus);
+    for (int j=0; j<ruleRootNodes.size(); ++j) {
+        RBBINode *node = static_cast<RBBINode *>(ruleRootNodes.elementAt(j));
+        if (node->fChainIn) {
+            setAdd(&matchStartNodes, node->fFirstPosSet);
+        }
+    }
+    if (U_FAILURE(*fStatus)) {
+        return;
+    }
+
+    int32_t  endNodeIx;
+    int32_t  startNodeIx;
+
+    for (endNodeIx=0; endNodeIx<leafNodes.size(); endNodeIx++) {
+        RBBINode *endNode   = (RBBINode *)leafNodes.elementAt(endNodeIx);
+
+        // Identify leaf nodes that correspond to overall rule match positions.
+        // These include the endMarkNode in their followPos sets.
+        //
+        // Note: do not consider other end marker nodes, those that are added to
+        //       look-ahead rules. These can't chain; a match immediately stops
+        //       further matching. This leaves exactly one end marker node, the one
+        //       at the end of the complete tree.
+
+        if (!endNode->fFollowPos->contains(endMarkNode)) {
+            continue;
+        }
+
+        // We've got a node that can end a match.
+
+        // !!LBCMNoChain implementation:  If this node's val correspond to
+        // the Line Break $CM char class, don't chain from it.
+        // TODO:  Remove this. !!LBCMNoChain is deprecated, and is not used
+        //        by any of the standard ICU rules.
+        if (fRB->fLBCMNoChain) {
+            UChar32 c = this->fRB->fSetBuilder->getFirstChar(endNode->fVal);
+            if (c != -1) {
+                // c == -1 occurs with sets containing only the {eof} marker string.
+                ULineBreak cLBProp = (ULineBreak)u_getIntPropertyValue(c, UCHAR_LINE_BREAK);
+                if (cLBProp == U_LB_COMBINING_MARK) {
+                    continue;
+                }
+            }
+        }
+
+        // Now iterate over the nodes that can start a match, looking for ones
+        //   with the same char class as our ending node.
+        RBBINode *startNode;
+        for (startNodeIx = 0; startNodeIx<matchStartNodes.size(); startNodeIx++) {
+            startNode = (RBBINode *)matchStartNodes.elementAt(startNodeIx);
+            if (startNode->fType != RBBINode::leafChar) {
+                continue;
+            }
+
+            if (endNode->fVal == startNode->fVal) {
+                // The end val (character class) of one possible match is the
+                //   same as the start of another.
+
+                // Add all nodes from the followPos of the start node to the
+                //  followPos set of the end node, which will have the effect of
+                //  letting matches transition from a match state at endNode
+                //  to the second char of a match starting with startNode.
+                setAdd(endNode->fFollowPos, startNode->fFollowPos);
+            }
+        }
+    }
+}
+
+
+//-----------------------------------------------------------------------------
+//
+//   bofFixup.    Fixup for state tables that include {bof} beginning of input testing.
+//                Do an swizzle similar to chaining, modifying the followPos set of
+//                the bofNode to include the followPos nodes from other {bot} nodes
+//                scattered through the tree.
+//
+//                This function has much in common with calcChainedFollowPos().
+//
+//-----------------------------------------------------------------------------
+void RBBITableBuilder::bofFixup() {
+
+    if (U_FAILURE(*fStatus)) {
+        return;
+    }
+
+    //   The parse tree looks like this ...
+    //         fTree root  --->       <cat>
+    //                               /     \       .
+    //                            <cat>   <#end node>
+    //                           /     \  .
+    //                     <bofNode>   rest
+    //                               of tree
+    //
+    //    We will be adding things to the followPos set of the <bofNode>
+    //
+    RBBINode  *bofNode = fTree->fLeftChild->fLeftChild;
+    U_ASSERT(bofNode->fType == RBBINode::leafChar);
+    U_ASSERT(bofNode->fVal == 2);
+
+    // Get all nodes that can be the start a match of the user-written rules
+    //  (excluding the fake bofNode)
+    //  We want the nodes that can start a match in the
+    //     part labeled "rest of tree"
+    // 
+    UVector *matchStartNodes = fTree->fLeftChild->fRightChild->fFirstPosSet;
+
+    RBBINode *startNode;
+    int       startNodeIx;
+    for (startNodeIx = 0; startNodeIx<matchStartNodes->size(); startNodeIx++) {
+        startNode = (RBBINode *)matchStartNodes->elementAt(startNodeIx);
+        if (startNode->fType != RBBINode::leafChar) {
+            continue;
+        }
+
+        if (startNode->fVal == bofNode->fVal) {
+            //  We found a leaf node corresponding to a {bof} that was
+            //    explicitly written into a rule.
+            //  Add everything from the followPos set of this node to the
+            //    followPos set of the fake bofNode at the start of the tree.
+            //  
+            setAdd(bofNode->fFollowPos, startNode->fFollowPos);
+        }
+    }
+}
+
+//-----------------------------------------------------------------------------
+//
+//   buildStateTable()    Determine the set of runtime DFA states and the
+//                        transition tables for these states, by the algorithm
+//                        of fig. 3.44 in Aho.
+//
+//                        Most of the comments are quotes of Aho's psuedo-code.
+//
+//-----------------------------------------------------------------------------
+void RBBITableBuilder::buildStateTable() {
+    if (U_FAILURE(*fStatus)) {
+        return;
+    }
+    RBBIStateDescriptor *failState;
+    // Set it to nullptr to avoid uninitialized warning
+    RBBIStateDescriptor *initialState = nullptr;
+    //
+    // Add a dummy state 0 - the stop state.  Not from Aho.
+    int      lastInputSymbol = fRB->fSetBuilder->getNumCharCategories() - 1;
+    failState = new RBBIStateDescriptor(lastInputSymbol, fStatus);
+    if (failState == nullptr) {
+        *fStatus = U_MEMORY_ALLOCATION_ERROR;
+        goto ExitBuildSTdeleteall;
+    }
+    failState->fPositions = new UVector(*fStatus);
+    if (failState->fPositions == nullptr) {
+        *fStatus = U_MEMORY_ALLOCATION_ERROR;
+    }
+    if (failState->fPositions == nullptr || U_FAILURE(*fStatus)) {
+        goto ExitBuildSTdeleteall;
+    }
+    fDStates->addElement(failState, *fStatus);
+    if (U_FAILURE(*fStatus)) {
+        goto ExitBuildSTdeleteall;
+    }
+
+    // initially, the only unmarked state in Dstates is firstpos(root),
+    //       where toot is the root of the syntax tree for (r)#;
+    initialState = new RBBIStateDescriptor(lastInputSymbol, fStatus);
+    if (initialState == nullptr) {
+        *fStatus = U_MEMORY_ALLOCATION_ERROR;
+    }
+    if (U_FAILURE(*fStatus)) {
+        goto ExitBuildSTdeleteall;
+    }
+    initialState->fPositions = new UVector(*fStatus);
+    if (initialState->fPositions == nullptr) {
+        *fStatus = U_MEMORY_ALLOCATION_ERROR;
+    }
+    if (U_FAILURE(*fStatus)) {
+        goto ExitBuildSTdeleteall;
+    }
+    setAdd(initialState->fPositions, fTree->fFirstPosSet);
+    fDStates->addElement(initialState, *fStatus);
+    if (U_FAILURE(*fStatus)) {
+        goto ExitBuildSTdeleteall;
+    }
+
+    // while there is an unmarked state T in Dstates do begin
+    for (;;) {
+        RBBIStateDescriptor *T = nullptr;
+        int32_t              tx;
+        for (tx=1; tx<fDStates->size(); tx++) {
+            RBBIStateDescriptor *temp;
+            temp = (RBBIStateDescriptor *)fDStates->elementAt(tx);
+            if (temp->fMarked == false) {
+                T = temp;
+                break;
+            }
+        }
+        if (T == nullptr) {
+            break;
+        }
+
+        // mark T;
+        T->fMarked = true;
+
+        // for each input symbol a do begin
+        int32_t  a;
+        for (a = 1; a<=lastInputSymbol; a++) {
+            // let U be the set of positions that are in followpos(p)
+            //    for some position p in T
+            //    such that the symbol at position p is a;
+            UVector    *U = nullptr;
+            RBBINode   *p;
+            int32_t     px;
+            for (px=0; px<T->fPositions->size(); px++) {
+                p = (RBBINode *)T->fPositions->elementAt(px);
+                if ((p->fType == RBBINode::leafChar) &&  (p->fVal == a)) {
+                    if (U == nullptr) {
+                        U = new UVector(*fStatus);
+                        if (U == nullptr) {
+                        	*fStatus = U_MEMORY_ALLOCATION_ERROR;
+                        	goto ExitBuildSTdeleteall;
+                        }
+                    }
+                    setAdd(U, p->fFollowPos);
+                }
+            }
+
+            // if U is not empty and not in DStates then
+            int32_t  ux = 0;
+            UBool    UinDstates = false;
+            if (U != nullptr) {
+                U_ASSERT(U->size() > 0);
+                int  ix;
+                for (ix=0; ix<fDStates->size(); ix++) {
+                    RBBIStateDescriptor *temp2;
+                    temp2 = (RBBIStateDescriptor *)fDStates->elementAt(ix);
+                    if (setEquals(U, temp2->fPositions)) {
+                        delete U;
+                        U  = temp2->fPositions;
+                        ux = ix;
+                        UinDstates = true;
+                        break;
+                    }
+                }
+
+                // Add U as an unmarked state to Dstates
+                if (!UinDstates)
+                {
+                    RBBIStateDescriptor *newState = new RBBIStateDescriptor(lastInputSymbol, fStatus);
+                    if (newState == nullptr) {
+                    	*fStatus = U_MEMORY_ALLOCATION_ERROR;
+                    }
+                    if (U_FAILURE(*fStatus)) {
+                        goto ExitBuildSTdeleteall;
+                    }
+                    newState->fPositions = U;
+                    fDStates->addElement(newState, *fStatus);
+                    if (U_FAILURE(*fStatus)) {
+                        return;
+                    }
+                    ux = fDStates->size()-1;
+                }
+
+                // Dtran[T, a] := U;
+                T->fDtran->setElementAt(ux, a);
+            }
+        }
+    }
+    return;
+    // delete local pointers only if error occurred.
+ExitBuildSTdeleteall:
+    delete initialState;
+    delete failState;
+}
+
+
+/**
+ * mapLookAheadRules
+ *
+ */
+void RBBITableBuilder::mapLookAheadRules() {
+    fLookAheadRuleMap =  new UVector32(fRB->fScanner->numRules() + 1, *fStatus);
+    if (fLookAheadRuleMap == nullptr) {
+        *fStatus = U_MEMORY_ALLOCATION_ERROR;
+    }
+    if (U_FAILURE(*fStatus)) {
+        return;
+    }
+    fLookAheadRuleMap->setSize(fRB->fScanner->numRules() + 1);
+
+    for (int32_t n=0; n<fDStates->size(); n++) {
+        RBBIStateDescriptor *sd = (RBBIStateDescriptor *)fDStates->elementAt(n);
+        int32_t laSlotForState = 0;
+
+        // Establish the look-ahead slot for this state, if the state covers
+        // any look-ahead nodes - corresponding to the '/' in look-ahead rules.
+
+        // If any of the look-ahead nodes already have a slot assigned, use it,
+        // otherwise assign a new one.
+
+        bool sawLookAheadNode = false;
+        for (int32_t ipos=0; ipos<sd->fPositions->size(); ++ipos) {
+            RBBINode *node = static_cast<RBBINode *>(sd->fPositions->elementAt(ipos));
+            if (node->fType != RBBINode::NodeType::lookAhead) {
+                continue;
+            }
+            sawLookAheadNode = true;
+            int32_t ruleNum = node->fVal;     // Set when rule was originally parsed.
+            U_ASSERT(ruleNum < fLookAheadRuleMap->size());
+            U_ASSERT(ruleNum > 0);
+            int32_t laSlot = fLookAheadRuleMap->elementAti(ruleNum);
+            if (laSlot != 0) {
+                if (laSlotForState == 0) {
+                    laSlotForState = laSlot;
+                } else {
+                    // TODO: figure out if this can fail, change to setting an error code if so.
+                    U_ASSERT(laSlot == laSlotForState);
+                }
+            }
+        }
+        if (!sawLookAheadNode) {
+            continue;
+        }
+
+        if (laSlotForState == 0) {
+            laSlotForState = ++fLASlotsInUse;
+        }
+
+        // For each look ahead node covered by this state,
+        // set the mapping from the node's rule number to the look ahead slot.
+        // There can be multiple nodes/rule numbers going to the same la slot.
+
+        for (int32_t ipos=0; ipos<sd->fPositions->size(); ++ipos) {
+            RBBINode *node = static_cast<RBBINode *>(sd->fPositions->elementAt(ipos));
+            if (node->fType != RBBINode::NodeType::lookAhead) {
+                continue;
+            }
+            int32_t ruleNum = node->fVal;     // Set when rule was originally parsed.
+            int32_t existingVal = fLookAheadRuleMap->elementAti(ruleNum);
+            (void)existingVal;
+            U_ASSERT(existingVal == 0 || existingVal == laSlotForState);
+            fLookAheadRuleMap->setElementAt(laSlotForState, ruleNum);
+        }
+    }
+
+}
+
+//-----------------------------------------------------------------------------
+//
+//   flagAcceptingStates    Identify accepting states.
+//                          First get a list of all of the end marker nodes.
+//                          Then, for each state s,
+//                              if s contains one of the end marker nodes in its list of tree positions then
+//                                  s is an accepting state.
+//
+//-----------------------------------------------------------------------------
+void     RBBITableBuilder::flagAcceptingStates() {
+    if (U_FAILURE(*fStatus)) {
+        return;
+    }
+    UVector     endMarkerNodes(*fStatus);
+    RBBINode    *endMarker;
+    int32_t     i;
+    int32_t     n;
+
+    if (U_FAILURE(*fStatus)) {
+        return;
+    }
+
+    fTree->findNodes(&endMarkerNodes, RBBINode::endMark, *fStatus);
+    if (U_FAILURE(*fStatus)) {
+        return;
+    }
+
+    for (i=0; i<endMarkerNodes.size(); i++) {
+        endMarker = (RBBINode *)endMarkerNodes.elementAt(i);
+        for (n=0; n<fDStates->size(); n++) {
+            RBBIStateDescriptor *sd = (RBBIStateDescriptor *)fDStates->elementAt(n);
+            if (sd->fPositions->indexOf(endMarker) >= 0) {
+                // Any non-zero value for fAccepting means this is an accepting node.
+                // The value is what will be returned to the user as the break status.
+                // If no other value was specified, force it to ACCEPTING_UNCONDITIONAL (1).
+
+                if (sd->fAccepting==0) {
+                    // State hasn't been marked as accepting yet.  Do it now.
+                    sd->fAccepting = fLookAheadRuleMap->elementAti(endMarker->fVal);
+                    if (sd->fAccepting == 0) {
+                        sd->fAccepting = ACCEPTING_UNCONDITIONAL;
+                    }
+                }
+                if (sd->fAccepting==ACCEPTING_UNCONDITIONAL && endMarker->fVal != 0) {
+                    // Both lookahead and non-lookahead accepting for this state.
+                    // Favor the look-ahead, because a look-ahead match needs to
+                    // immediately stop the run-time engine. First match, not longest.
+                    sd->fAccepting = fLookAheadRuleMap->elementAti(endMarker->fVal);
+                }
+                // implicit else:
+                // if sd->fAccepting already had a value other than 0 or 1, leave it be.
+            }
+        }
+    }
+}
+
+
+//-----------------------------------------------------------------------------
+//
+//    flagLookAheadStates   Very similar to flagAcceptingStates, above.
+//
+//-----------------------------------------------------------------------------
+void     RBBITableBuilder::flagLookAheadStates() {
+    if (U_FAILURE(*fStatus)) {
+        return;
+    }
+    UVector     lookAheadNodes(*fStatus);
+    RBBINode    *lookAheadNode;
+    int32_t     i;
+    int32_t     n;
+
+    fTree->findNodes(&lookAheadNodes, RBBINode::lookAhead, *fStatus);
+    if (U_FAILURE(*fStatus)) {
+        return;
+    }
+    for (i=0; i<lookAheadNodes.size(); i++) {
+        lookAheadNode = (RBBINode *)lookAheadNodes.elementAt(i);
+        U_ASSERT(lookAheadNode->fType == RBBINode::NodeType::lookAhead);
+
+        for (n=0; n<fDStates->size(); n++) {
+            RBBIStateDescriptor *sd = (RBBIStateDescriptor *)fDStates->elementAt(n);
+            int32_t positionsIdx = sd->fPositions->indexOf(lookAheadNode);
+            if (positionsIdx >= 0) {
+                U_ASSERT(lookAheadNode == sd->fPositions->elementAt(positionsIdx));
+                uint32_t lookaheadSlot = fLookAheadRuleMap->elementAti(lookAheadNode->fVal);
+                U_ASSERT(sd->fLookAhead == 0 || sd->fLookAhead == lookaheadSlot);
+                // if (sd->fLookAhead != 0 && sd->fLookAhead != lookaheadSlot) {
+                //     printf("%s:%d Bingo. sd->fLookAhead:%d   lookaheadSlot:%d\n",
+                //            __FILE__, __LINE__, sd->fLookAhead, lookaheadSlot);
+                // }
+                sd->fLookAhead = lookaheadSlot;
+            }
+        }
+    }
+}
+
+
+
+
+//-----------------------------------------------------------------------------
+//
+//    flagTaggedStates
+//
+//-----------------------------------------------------------------------------
+void     RBBITableBuilder::flagTaggedStates() {
+    if (U_FAILURE(*fStatus)) {
+        return;
+    }
+    UVector     tagNodes(*fStatus);
+    RBBINode    *tagNode;
+    int32_t     i;
+    int32_t     n;
+
+    if (U_FAILURE(*fStatus)) {
+        return;
+    }
+    fTree->findNodes(&tagNodes, RBBINode::tag, *fStatus);
+    if (U_FAILURE(*fStatus)) {
+        return;
+    }
+    for (i=0; i<tagNodes.size(); i++) {                   // For each tag node t (all of 'em)
+        tagNode = (RBBINode *)tagNodes.elementAt(i);
+
+        for (n=0; n<fDStates->size(); n++) {              //    For each state  s (row in the state table)
+            RBBIStateDescriptor *sd = (RBBIStateDescriptor *)fDStates->elementAt(n);
+            if (sd->fPositions->indexOf(tagNode) >= 0) {  //       if  s include the tag node t
+                sortedAdd(&sd->fTagVals, tagNode->fVal);
+            }
+        }
+    }
+}
+
+
+
+
+//-----------------------------------------------------------------------------
+//
+//  mergeRuleStatusVals
+//
+//      Update the global table of rule status {tag} values
+//      The rule builder has a global vector of status values that are common
+//      for all tables.  Merge the ones from this table into the global set.
+//
+//-----------------------------------------------------------------------------
+void  RBBITableBuilder::mergeRuleStatusVals() {
+    //
+    //  The basic outline of what happens here is this...
+    //
+    //    for each state in this state table
+    //       if the status tag list for this state is in the global statuses list
+    //           record where and
+    //           continue with the next state
+    //       else
+    //           add the tag list for this state to the global list.
+    //
+    int i;
+    int n;
+
+    // Pre-set a single tag of {0} into the table.
+    //   We will need this as a default, for rule sets with no explicit tagging.
+    if (fRB->fRuleStatusVals->size() == 0) {
+        fRB->fRuleStatusVals->addElement(1, *fStatus);  // Num of statuses in group
+        fRB->fRuleStatusVals->addElement((int32_t)0, *fStatus);  //   and our single status of zero
+    }
+
+    //    For each state
+    for (n=0; n<fDStates->size(); n++) {
+        RBBIStateDescriptor *sd = (RBBIStateDescriptor *)fDStates->elementAt(n);
+        UVector *thisStatesTagValues = sd->fTagVals;
+        if (thisStatesTagValues == nullptr) {
+            // No tag values are explicitly associated with this state.
+            //   Set the default tag value.
+            sd->fTagsIdx = 0;
+            continue;
+        }
+
+        // There are tag(s) associated with this state.
+        //   fTagsIdx will be the index into the global tag list for this state's tag values.
+        //   Initial value of -1 flags that we haven't got it set yet.
+        sd->fTagsIdx = -1;
+        int32_t  thisTagGroupStart = 0;   // indexes into the global rule status vals list
+        int32_t  nextTagGroupStart = 0;
+
+        // Loop runs once per group of tags in the global list
+        while (nextTagGroupStart < fRB->fRuleStatusVals->size()) {
+            thisTagGroupStart = nextTagGroupStart;
+            nextTagGroupStart += fRB->fRuleStatusVals->elementAti(thisTagGroupStart) + 1;
+            if (thisStatesTagValues->size() != fRB->fRuleStatusVals->elementAti(thisTagGroupStart)) {
+                // The number of tags for this state is different from
+                //    the number of tags in this group from the global list.
+                //    Continue with the next group from the global list.
+                continue;
+            }
+            // The lengths match, go ahead and compare the actual tag values
+            //    between this state and the group from the global list.
+            for (i=0; i<thisStatesTagValues->size(); i++) {
+                if (thisStatesTagValues->elementAti(i) !=
+                    fRB->fRuleStatusVals->elementAti(thisTagGroupStart + 1 + i) ) {
+                    // Mismatch.
+                    break;
+                }
+            }
+
+            if (i == thisStatesTagValues->size()) {
+                // We found a set of tag values in the global list that match
+                //   those for this state.  Use them.
+                sd->fTagsIdx = thisTagGroupStart;
+                break;
+            }
+        }
+
+        if (sd->fTagsIdx == -1) {
+            // No suitable entry in the global tag list already.  Add one
+            sd->fTagsIdx = fRB->fRuleStatusVals->size();
+            fRB->fRuleStatusVals->addElement(thisStatesTagValues->size(), *fStatus);
+            for (i=0; i<thisStatesTagValues->size(); i++) {
+                fRB->fRuleStatusVals->addElement(thisStatesTagValues->elementAti(i), *fStatus);
+            }
+        }
+    }
+}
+
+
+
+
+
+
+
+//-----------------------------------------------------------------------------
+//
+//  sortedAdd  Add a value to a vector of sorted values (ints).
+//             Do not replicate entries; if the value is already there, do not
+//                add a second one.
+//             Lazily create the vector if it does not already exist.
+//
+//-----------------------------------------------------------------------------
+void RBBITableBuilder::sortedAdd(UVector **vector, int32_t val) {
+    int32_t i;
+
+    if (*vector == nullptr) {
+        *vector = new UVector(*fStatus);
+    }
+    if (*vector == nullptr || U_FAILURE(*fStatus)) {
+        return;
+    }
+    UVector *vec = *vector;
+    int32_t  vSize = vec->size();
+    for (i=0; i<vSize; i++) {
+        int32_t valAtI = vec->elementAti(i);
+        if (valAtI == val) {
+            // The value is already in the vector.  Don't add it again.
+            return;
+        }
+        if (valAtI > val) {
+            break;
+        }
+    }
+    vec->insertElementAt(val, i, *fStatus);
+}
+
+
+
+//-----------------------------------------------------------------------------
+//
+//  setAdd     Set operation on UVector
+//             dest = dest union source
+//             Elements may only appear once and must be sorted.
+//
+//-----------------------------------------------------------------------------
+void RBBITableBuilder::setAdd(UVector *dest, UVector *source) {
+    U_ASSERT(!dest->hasDeleter());
+    U_ASSERT(!source->hasDeleter());
+    int32_t destOriginalSize = dest->size();
+    int32_t sourceSize       = source->size();
+    int32_t di           = 0;
+    MaybeStackArray<void *, 16> destArray, sourceArray;  // Handle small cases without malloc
+    void **destPtr, **sourcePtr;
+    void **destLim, **sourceLim;
+
+    if (destOriginalSize > destArray.getCapacity()) {
+        if (destArray.resize(destOriginalSize) == nullptr) {
+            return;
+        }
+    }
+    destPtr = destArray.getAlias();
+    destLim = destPtr + destOriginalSize;  // destArray.getArrayLimit()?
+
+    if (sourceSize > sourceArray.getCapacity()) {
+        if (sourceArray.resize(sourceSize) == nullptr) {
+            return;
+        }
+    }
+    sourcePtr = sourceArray.getAlias();
+    sourceLim = sourcePtr + sourceSize;  // sourceArray.getArrayLimit()?
+
+    // Avoid multiple "get element" calls by getting the contents into arrays
+    (void) dest->toArray(destPtr);
+    (void) source->toArray(sourcePtr);
+
+    dest->setSize(sourceSize+destOriginalSize, *fStatus);
+    if (U_FAILURE(*fStatus)) {
+        return;
+    }
+
+    while (sourcePtr < sourceLim && destPtr < destLim) {
+        if (*destPtr == *sourcePtr) {
+            dest->setElementAt(*sourcePtr++, di++);
+            destPtr++;
+        }
+        // This check is required for machines with segmented memory, like i5/OS.
+        // Direct pointer comparison is not recommended.
+        else if (uprv_memcmp(destPtr, sourcePtr, sizeof(void *)) < 0) {
+            dest->setElementAt(*destPtr++, di++);
+        }
+        else { /* *sourcePtr < *destPtr */
+            dest->setElementAt(*sourcePtr++, di++);
+        }
+    }
+
+    // At most one of these two cleanup loops will execute
+    while (destPtr < destLim) {
+        dest->setElementAt(*destPtr++, di++);
+    }
+    while (sourcePtr < sourceLim) {
+        dest->setElementAt(*sourcePtr++, di++);
+    }
+
+    dest->setSize(di, *fStatus);
+}
+
+
+
+//-----------------------------------------------------------------------------
+//
+//  setEqual    Set operation on UVector.
+//              Compare for equality.
+//              Elements must be sorted.
+//
+//-----------------------------------------------------------------------------
+UBool RBBITableBuilder::setEquals(UVector *a, UVector *b) {
+    return a->equals(*b);
+}
+
+
+//-----------------------------------------------------------------------------
+//
+//  printPosSets   Debug function.  Dump Nullable, firstpos, lastpos and followpos
+//                 for each node in the tree.
+//
+//-----------------------------------------------------------------------------
+#ifdef RBBI_DEBUG
+void RBBITableBuilder::printPosSets(RBBINode *n) {
+    if (n==nullptr) {
+        return;
+    }
+    printf("\n");
+    RBBINode::printNodeHeader();
+    RBBINode::printNode(n);
+    RBBIDebugPrintf("         Nullable:  %s\n", n->fNullable?"true":"false");
+
+    RBBIDebugPrintf("         firstpos:  ");
+    printSet(n->fFirstPosSet);
+
+    RBBIDebugPrintf("         lastpos:   ");
+    printSet(n->fLastPosSet);
+
+    RBBIDebugPrintf("         followpos: ");
+    printSet(n->fFollowPos);
+
+    printPosSets(n->fLeftChild);
+    printPosSets(n->fRightChild);
+}
+#endif
+
+//
+//    findDuplCharClassFrom()
+//
+bool RBBITableBuilder::findDuplCharClassFrom(IntPair *categories) {
+    int32_t numStates = fDStates->size();
+    int32_t numCols = fRB->fSetBuilder->getNumCharCategories();
+
+    for (; categories->first < numCols-1; categories->first++) {
+        // Note: dictionary & non-dictionary columns cannot be merged.
+        //       The limitSecond value prevents considering mixed pairs.
+        //       Dictionary categories are >= DictCategoriesStart.
+        //       Non dict categories are   <  DictCategoriesStart.
+        int limitSecond = categories->first < fRB->fSetBuilder->getDictCategoriesStart() ?
+            fRB->fSetBuilder->getDictCategoriesStart() : numCols;
+        for (categories->second=categories->first+1; categories->second < limitSecond; categories->second++) {
+            // Initialized to different values to prevent returning true if numStates = 0 (implies no duplicates).
+            uint16_t table_base = 0;
+            uint16_t table_dupl = 1;
+            for (int32_t state=0; state<numStates; state++) {
+                RBBIStateDescriptor *sd = (RBBIStateDescriptor *)fDStates->elementAt(state);
+                table_base = (uint16_t)sd->fDtran->elementAti(categories->first);
+                table_dupl = (uint16_t)sd->fDtran->elementAti(categories->second);
+                if (table_base != table_dupl) {
+                    break;
+                }
+            }
+            if (table_base == table_dupl) {
+                return true;
+            }
+        }
+    }
+    return false;
+}
+
+
+//
+//    removeColumn()
+//
+void RBBITableBuilder::removeColumn(int32_t column) {
+    int32_t numStates = fDStates->size();
+    for (int32_t state=0; state<numStates; state++) {
+        RBBIStateDescriptor *sd = (RBBIStateDescriptor *)fDStates->elementAt(state);
+        U_ASSERT(column < sd->fDtran->size());
+        sd->fDtran->removeElementAt(column);
+    }
+}
+
+/*
+ * findDuplicateState
+ */
+bool RBBITableBuilder::findDuplicateState(IntPair *states) {
+    int32_t numStates = fDStates->size();
+    int32_t numCols = fRB->fSetBuilder->getNumCharCategories();
+
+    for (; states->first<numStates-1; states->first++) {
+        RBBIStateDescriptor *firstSD = (RBBIStateDescriptor *)fDStates->elementAt(states->first);
+        for (states->second=states->first+1; states->second<numStates; states->second++) {
+            RBBIStateDescriptor *duplSD = (RBBIStateDescriptor *)fDStates->elementAt(states->second);
+            if (firstSD->fAccepting != duplSD->fAccepting ||
+                firstSD->fLookAhead != duplSD->fLookAhead ||
+                firstSD->fTagsIdx   != duplSD->fTagsIdx) {
+                continue;
+            }
+            bool rowsMatch = true;
+            for (int32_t col=0; col < numCols; ++col) {
+                int32_t firstVal = firstSD->fDtran->elementAti(col);
+                int32_t duplVal = duplSD->fDtran->elementAti(col);
+                if (!((firstVal == duplVal) ||
+                        ((firstVal == states->first || firstVal == states->second) &&
+                        (duplVal  == states->first || duplVal  == states->second)))) {
+                    rowsMatch = false;
+                    break;
+                }
+            }
+            if (rowsMatch) {
+                return true;
+            }
+        }
+    }
+    return false;
+}
+
+
+bool RBBITableBuilder::findDuplicateSafeState(IntPair *states) {
+    int32_t numStates = fSafeTable->size();
+
+    for (; states->first<numStates-1; states->first++) {
+        UnicodeString *firstRow = static_cast<UnicodeString *>(fSafeTable->elementAt(states->first));
+        for (states->second=states->first+1; states->second<numStates; states->second++) {
+            UnicodeString *duplRow = static_cast<UnicodeString *>(fSafeTable->elementAt(states->second));
+            bool rowsMatch = true;
+            int32_t numCols = firstRow->length();
+            for (int32_t col=0; col < numCols; ++col) {
+                int32_t firstVal = firstRow->charAt(col);
+                int32_t duplVal = duplRow->charAt(col);
+                if (!((firstVal == duplVal) ||
+                        ((firstVal == states->first || firstVal == states->second) &&
+                        (duplVal  == states->first || duplVal  == states->second)))) {
+                    rowsMatch = false;
+                    break;
+                }
+            }
+            if (rowsMatch) {
+                return true;
+            }
+        }
+    }
+    return false;
+}
+
+
+void RBBITableBuilder::removeState(IntPair duplStates) {
+    const int32_t keepState = duplStates.first;
+    const int32_t duplState = duplStates.second;
+    U_ASSERT(keepState < duplState);
+    U_ASSERT(duplState < fDStates->size());
+
+    RBBIStateDescriptor *duplSD = (RBBIStateDescriptor *)fDStates->elementAt(duplState);
+    fDStates->removeElementAt(duplState);
+    delete duplSD;
+
+    int32_t numStates = fDStates->size();
+    int32_t numCols = fRB->fSetBuilder->getNumCharCategories();
+    for (int32_t state=0; state<numStates; ++state) {
+        RBBIStateDescriptor *sd = (RBBIStateDescriptor *)fDStates->elementAt(state);
+        for (int32_t col=0; col<numCols; col++) {
+            int32_t existingVal = sd->fDtran->elementAti(col);
+            int32_t newVal = existingVal;
+            if (existingVal == duplState) {
+                newVal = keepState;
+            } else if (existingVal > duplState) {
+                newVal = existingVal - 1;
+            }
+            sd->fDtran->setElementAt(newVal, col);
+        }
+    }
+}
+
+void RBBITableBuilder::removeSafeState(IntPair duplStates) {
+    const int32_t keepState = duplStates.first;
+    const int32_t duplState = duplStates.second;
+    U_ASSERT(keepState < duplState);
+    U_ASSERT(duplState < fSafeTable->size());
+
+    fSafeTable->removeElementAt(duplState);   // Note that fSafeTable has a deleter function
+                                              // and will auto-delete the removed element.
+    int32_t numStates = fSafeTable->size();
+    for (int32_t state=0; state<numStates; ++state) {
+        UnicodeString *sd = (UnicodeString *)fSafeTable->elementAt(state);
+        int32_t numCols = sd->length();
+        for (int32_t col=0; col<numCols; col++) {
+            int32_t existingVal = sd->charAt(col);
+            int32_t newVal = existingVal;
+            if (existingVal == duplState) {
+                newVal = keepState;
+            } else if (existingVal > duplState) {
+                newVal = existingVal - 1;
+            }
+            sd->setCharAt(col, static_cast<char16_t>(newVal));
+        }
+    }
+}
+
+
+/*
+ * RemoveDuplicateStates
+ */
+int32_t RBBITableBuilder::removeDuplicateStates() {
+    IntPair dupls = {3, 0};
+    int32_t numStatesRemoved = 0;
+
+    while (findDuplicateState(&dupls)) {
+        // printf("Removing duplicate states (%d, %d)\n", dupls.first, dupls.second);
+        removeState(dupls);
+        ++numStatesRemoved;
+    }
+    return numStatesRemoved;
+}
+
+
+//-----------------------------------------------------------------------------
+//
+//   getTableSize()    Calculate the size of the runtime form of this
+//                     state transition table.
+//
+//-----------------------------------------------------------------------------
+int32_t  RBBITableBuilder::getTableSize() const {
+    int32_t    size = 0;
+    int32_t    numRows;
+    int32_t    numCols;
+    int32_t    rowSize;
+
+    if (fTree == nullptr) {
+        return 0;
+    }
+
+    size    = offsetof(RBBIStateTable, fTableData);    // The header, with no rows to the table.
+
+    numRows = fDStates->size();
+    numCols = fRB->fSetBuilder->getNumCharCategories();
+
+    if (use8BitsForTable()) {
+        rowSize = offsetof(RBBIStateTableRow8, fNextState) + sizeof(int8_t)*numCols;
+    } else {
+        rowSize = offsetof(RBBIStateTableRow16, fNextState) + sizeof(int16_t)*numCols;
+    }
+    size   += numRows * rowSize;
+    return size;
+}
+
+bool RBBITableBuilder::use8BitsForTable() const {
+    return fDStates->size() <= kMaxStateFor8BitsTable;
+}
+
+//-----------------------------------------------------------------------------
+//
+//   exportTable()    export the state transition table in the format required
+//                    by the runtime engine.  getTableSize() bytes of memory
+//                    must be available at the output address "where".
+//
+//-----------------------------------------------------------------------------
+void RBBITableBuilder::exportTable(void *where) {
+    RBBIStateTable    *table = (RBBIStateTable *)where;
+    uint32_t           state;
+    int                col;
+
+    if (U_FAILURE(*fStatus) || fTree == nullptr) {
+        return;
+    }
+
+    int32_t catCount = fRB->fSetBuilder->getNumCharCategories();
+    if (catCount > 0x7fff ||
+        fDStates->size() > 0x7fff) {
+        *fStatus = U_BRK_INTERNAL_ERROR;
+        return;
+    }
+
+    table->fNumStates = fDStates->size();
+    table->fDictCategoriesStart = fRB->fSetBuilder->getDictCategoriesStart();
+    table->fLookAheadResultsSize = fLASlotsInUse == ACCEPTING_UNCONDITIONAL ? 0 : fLASlotsInUse + 1;
+    table->fFlags     = 0;
+    if (use8BitsForTable()) {
+        table->fRowLen    = offsetof(RBBIStateTableRow8, fNextState) + sizeof(uint8_t) * catCount;
+        table->fFlags  |= RBBI_8BITS_ROWS;
+    } else {
+        table->fRowLen    = offsetof(RBBIStateTableRow16, fNextState) + sizeof(int16_t) * catCount;
+    }
+    if (fRB->fLookAheadHardBreak) {
+        table->fFlags  |= RBBI_LOOKAHEAD_HARD_BREAK;
+    }
+    if (fRB->fSetBuilder->sawBOF()) {
+        table->fFlags  |= RBBI_BOF_REQUIRED;
+    }
+
+    for (state=0; state<table->fNumStates; state++) {
+        RBBIStateDescriptor *sd = (RBBIStateDescriptor *)fDStates->elementAt(state);
+        RBBIStateTableRow   *row = (RBBIStateTableRow *)(table->fTableData + state*table->fRowLen);
+        if (use8BitsForTable()) {
+            U_ASSERT (sd->fAccepting <= 255);
+            U_ASSERT (sd->fLookAhead <= 255);
+            U_ASSERT (0 <= sd->fTagsIdx && sd->fTagsIdx <= 255);
+            RBBIStateTableRow8 *r8 = (RBBIStateTableRow8*)row;
+            r8->fAccepting = sd->fAccepting;
+            r8->fLookAhead = sd->fLookAhead;
+            r8->fTagsIdx   = sd->fTagsIdx;
+            for (col=0; col<catCount; col++) {
+                U_ASSERT (sd->fDtran->elementAti(col) <= kMaxStateFor8BitsTable);
+                r8->fNextState[col] = sd->fDtran->elementAti(col);
+            }
+        } else {
+            U_ASSERT (sd->fAccepting <= 0xffff);
+            U_ASSERT (sd->fLookAhead <= 0xffff);
+            U_ASSERT (0 <= sd->fTagsIdx && sd->fTagsIdx <= 0xffff);
+            row->r16.fAccepting = sd->fAccepting;
+            row->r16.fLookAhead = sd->fLookAhead;
+            row->r16.fTagsIdx   = sd->fTagsIdx;
+            for (col=0; col<catCount; col++) {
+                row->r16.fNextState[col] = sd->fDtran->elementAti(col);
+            }
+        }
+    }
+}
+
+
+/**
+ *   Synthesize a safe state table from the main state table.
+ */
+void RBBITableBuilder::buildSafeReverseTable(UErrorCode &status) {
+    // The safe table creation has three steps:
+
+    // 1. Identify pairs of character classes that are "safe." Safe means that boundaries
+    // following the pair do not depend on context or state before the pair. To test
+    // whether a pair is safe, run it through the main forward state table, starting
+    // from each state. If the the final state is the same, no matter what the starting state,
+    // the pair is safe.
+    //
+    // 2. Build a state table that recognizes the safe pairs. It's similar to their
+    // forward table, with a column for each input character [class], and a row for
+    // each state. Row 1 is the start state, and row 0 is the stop state. Initially
+    // create an additional state for each input character category; being in
+    // one of these states means that the character has been seen, and is potentially
+    // the first of a pair. In each of these rows, the entry for the second character
+    // of a safe pair is set to the stop state (0), indicating that a match was found.
+    // All other table entries are set to the state corresponding the current input
+    // character, allowing that character to be the of a start following pair.
+    //
+    // Because the safe rules are to be run in reverse, moving backwards in the text,
+    // the first and second pair categories are swapped when building the table.
+    //
+    // 3. Compress the table. There are typically many rows (states) that are
+    // equivalent - that have zeroes (match completed) in the same columns -
+    // and can be folded together.
+
+    // Each safe pair is stored as two UChars in the safePair string.
+    UnicodeString safePairs;
+
+    int32_t numCharClasses = fRB->fSetBuilder->getNumCharCategories();
+    int32_t numStates = fDStates->size();
+
+    for (int32_t c1=0; c1<numCharClasses; ++c1) {
+        for (int32_t c2=0; c2 < numCharClasses; ++c2) {
+            int32_t wantedEndState = -1;
+            int32_t endState = 0;
+            for (int32_t startState = 1; startState < numStates; ++startState) {
+                RBBIStateDescriptor *startStateD = static_cast<RBBIStateDescriptor *>(fDStates->elementAt(startState));
+                int32_t s2 = startStateD->fDtran->elementAti(c1);
+                RBBIStateDescriptor *s2StateD = static_cast<RBBIStateDescriptor *>(fDStates->elementAt(s2));
+                endState = s2StateD->fDtran->elementAti(c2);
+                if (wantedEndState < 0) {
+                    wantedEndState = endState;
+                } else {
+                    if (wantedEndState != endState) {
+                        break;
+                    }
+                }
+            }
+            if (wantedEndState == endState) {
+                safePairs.append((char16_t)c1);
+                safePairs.append((char16_t)c2);
+                // printf("(%d, %d) ", c1, c2);
+            }
+        }
+        // printf("\n");
+    }
+
+    // Populate the initial safe table.
+    // The table as a whole is UVector<UnicodeString>
+    // Each row is represented by a UnicodeString, being used as a Vector<int16>.
+    // Row 0 is the stop state.
+    // Row 1 is the start state.
+    // Row 2 and beyond are other states, initially one per char class, but
+    //   after initial construction, many of the states will be combined, compacting the table.
+    // The String holds the nextState data only. The four leading fields of a row, fAccepting,
+    // fLookAhead, etc. are not needed for the safe table, and are omitted at this stage of building.
+
+    U_ASSERT(fSafeTable == nullptr);
+    LocalPointer<UVector> lpSafeTable(
+        new UVector(uprv_deleteUObject, uhash_compareUnicodeString, numCharClasses + 2, status), status);
+    if (U_FAILURE(status)) {
+        return;
+    }
+    fSafeTable = lpSafeTable.orphan();
+    for (int32_t row=0; row<numCharClasses + 2; ++row) {
+        LocalPointer<UnicodeString> lpString(new UnicodeString(numCharClasses, 0, numCharClasses+4), status);
+        fSafeTable->adoptElement(lpString.orphan(), status);
+    }
+    if (U_FAILURE(status)) {
+        return;
+    }
+
+    // From the start state, each input char class transitions to the state for that input.
+    UnicodeString &startState = *static_cast<UnicodeString *>(fSafeTable->elementAt(1));
+    for (int32_t charClass=0; charClass < numCharClasses; ++charClass) {
+        // Note: +2 for the start & stop state.
+        startState.setCharAt(charClass, static_cast<char16_t>(charClass+2));
+    }
+
+    // Initially make every other state table row look like the start state row,
+    for (int32_t row=2; row<numCharClasses+2; ++row) {
+        UnicodeString &rowState = *static_cast<UnicodeString *>(fSafeTable->elementAt(row));
+        rowState = startState;   // UnicodeString assignment, copies contents.
+    }
+
+    // Run through the safe pairs, set the next state to zero when pair has been seen.
+    // Zero being the stop state, meaning we found a safe point.
+    for (int32_t pairIdx=0; pairIdx<safePairs.length(); pairIdx+=2) {
+        int32_t c1 = safePairs.charAt(pairIdx);
+        int32_t c2 = safePairs.charAt(pairIdx + 1);
+
+        UnicodeString &rowState = *static_cast<UnicodeString *>(fSafeTable->elementAt(c2 + 2));
+        rowState.setCharAt(c1, 0);
+    }
+
+    // Remove duplicate or redundant rows from the table.
+    IntPair states = {1, 0};
+    while (findDuplicateSafeState(&states)) {
+        // printf("Removing duplicate safe states (%d, %d)\n", states.first, states.second);
+        removeSafeState(states);
+    }
+}
+
+
+//-----------------------------------------------------------------------------
+//
+//   getSafeTableSize()    Calculate the size of the runtime form of this
+//                         safe state table.
+//
+//-----------------------------------------------------------------------------
+int32_t  RBBITableBuilder::getSafeTableSize() const {
+    int32_t    size = 0;
+    int32_t    numRows;
+    int32_t    numCols;
+    int32_t    rowSize;
+
+    if (fSafeTable == nullptr) {
+        return 0;
+    }
+
+    size    = offsetof(RBBIStateTable, fTableData);    // The header, with no rows to the table.
+
+    numRows = fSafeTable->size();
+    numCols = fRB->fSetBuilder->getNumCharCategories();
+
+    if (use8BitsForSafeTable()) {
+        rowSize = offsetof(RBBIStateTableRow8, fNextState) + sizeof(int8_t)*numCols;
+    } else {
+        rowSize = offsetof(RBBIStateTableRow16, fNextState) + sizeof(int16_t)*numCols;
+    }
+    size   += numRows * rowSize;
+    return size;
+}
+
+bool RBBITableBuilder::use8BitsForSafeTable() const {
+    return fSafeTable->size() <= kMaxStateFor8BitsTable;
+}
+
+//-----------------------------------------------------------------------------
+//
+//   exportSafeTable()   export the state transition table in the format required
+//                       by the runtime engine.  getTableSize() bytes of memory
+//                       must be available at the output address "where".
+//
+//-----------------------------------------------------------------------------
+void RBBITableBuilder::exportSafeTable(void *where) {
+    RBBIStateTable    *table = (RBBIStateTable *)where;
+    uint32_t           state;
+    int                col;
+
+    if (U_FAILURE(*fStatus) || fSafeTable == nullptr) {
+        return;
+    }
+
+    int32_t catCount = fRB->fSetBuilder->getNumCharCategories();
+    if (catCount > 0x7fff ||
+            fSafeTable->size() > 0x7fff) {
+        *fStatus = U_BRK_INTERNAL_ERROR;
+        return;
+    }
+
+    table->fNumStates = fSafeTable->size();
+    table->fFlags     = 0;
+    if (use8BitsForSafeTable()) {
+        table->fRowLen    = offsetof(RBBIStateTableRow8, fNextState) + sizeof(uint8_t) * catCount;
+        table->fFlags  |= RBBI_8BITS_ROWS;
+    } else {
+        table->fRowLen    = offsetof(RBBIStateTableRow16, fNextState) + sizeof(int16_t) * catCount;
+    }
+
+    for (state=0; state<table->fNumStates; state++) {
+        UnicodeString *rowString = (UnicodeString *)fSafeTable->elementAt(state);
+        RBBIStateTableRow   *row = (RBBIStateTableRow *)(table->fTableData + state*table->fRowLen);
+        if (use8BitsForSafeTable()) {
+            RBBIStateTableRow8 *r8 = (RBBIStateTableRow8*)row;
+            r8->fAccepting = 0;
+            r8->fLookAhead = 0;
+            r8->fTagsIdx    = 0;
+            for (col=0; col<catCount; col++) {
+                U_ASSERT(rowString->charAt(col) <= kMaxStateFor8BitsTable);
+                r8->fNextState[col] = static_cast<uint8_t>(rowString->charAt(col));
+            }
+        } else {
+            row->r16.fAccepting = 0;
+            row->r16.fLookAhead = 0;
+            row->r16.fTagsIdx    = 0;
+            for (col=0; col<catCount; col++) {
+                row->r16.fNextState[col] = rowString->charAt(col);
+            }
+        }
+    }
+}
+
+
+
+
+//-----------------------------------------------------------------------------
+//
+//   printSet    Debug function.   Print the contents of a UVector
+//
+//-----------------------------------------------------------------------------
+#ifdef RBBI_DEBUG
+void RBBITableBuilder::printSet(UVector *s) {
+    int32_t  i;
+    for (i=0; i<s->size(); i++) {
+        const RBBINode *v = static_cast<const RBBINode *>(s->elementAt(i));
+        RBBIDebugPrintf("%5d", v==nullptr? -1 : v->fSerialNum);
+    }
+    RBBIDebugPrintf("\n");
+}
+#endif
+
+
+//-----------------------------------------------------------------------------
+//
+//   printStates    Debug Function.  Dump the fully constructed state transition table.
+//
+//-----------------------------------------------------------------------------
+#ifdef RBBI_DEBUG
+void RBBITableBuilder::printStates() {
+    int     c;    // input "character"
+    int     n;    // state number
+
+    RBBIDebugPrintf("state |           i n p u t     s y m b o l s \n");
+    RBBIDebugPrintf("      | Acc  LA    Tag");
+    for (c=0; c<fRB->fSetBuilder->getNumCharCategories(); c++) {
+        RBBIDebugPrintf(" %3d", c);
+    }
+    RBBIDebugPrintf("\n");
+    RBBIDebugPrintf("      |---------------");
+    for (c=0; c<fRB->fSetBuilder->getNumCharCategories(); c++) {
+        RBBIDebugPrintf("----");
+    }
+    RBBIDebugPrintf("\n");
+
+    for (n=0; n<fDStates->size(); n++) {
+        RBBIStateDescriptor *sd = (RBBIStateDescriptor *)fDStates->elementAt(n);
+        RBBIDebugPrintf("  %3d | " , n);
+        RBBIDebugPrintf("%3d %3d %5d ", sd->fAccepting, sd->fLookAhead, sd->fTagsIdx);
+        for (c=0; c<fRB->fSetBuilder->getNumCharCategories(); c++) {
+            RBBIDebugPrintf(" %3d", sd->fDtran->elementAti(c));
+        }
+        RBBIDebugPrintf("\n");
+    }
+    RBBIDebugPrintf("\n\n");
+}
+#endif
+
+
+//-----------------------------------------------------------------------------
+//
+//   printSafeTable    Debug Function.  Dump the fully constructed safe table.
+//
+//-----------------------------------------------------------------------------
+#ifdef RBBI_DEBUG
+void RBBITableBuilder::printReverseTable() {
+    int     c;    // input "character"
+    int     n;    // state number
+
+    RBBIDebugPrintf("    Safe Reverse Table \n");
+    if (fSafeTable == nullptr) {
+        RBBIDebugPrintf("   --- nullptr ---\n");
+        return;
+    }
+    RBBIDebugPrintf("state |           i n p u t     s y m b o l s \n");
+    RBBIDebugPrintf("      | Acc  LA    Tag");
+    for (c=0; c<fRB->fSetBuilder->getNumCharCategories(); c++) {
+        RBBIDebugPrintf(" %2d", c);
+    }
+    RBBIDebugPrintf("\n");
+    RBBIDebugPrintf("      |---------------");
+    for (c=0; c<fRB->fSetBuilder->getNumCharCategories(); c++) {
+        RBBIDebugPrintf("---");
+    }
+    RBBIDebugPrintf("\n");
+
+    for (n=0; n<fSafeTable->size(); n++) {
+        UnicodeString *rowString = (UnicodeString *)fSafeTable->elementAt(n);
+        RBBIDebugPrintf("  %3d | " , n);
+        RBBIDebugPrintf("%3d %3d %5d ", 0, 0, 0);  // Accepting, LookAhead, Tags
+        for (c=0; c<fRB->fSetBuilder->getNumCharCategories(); c++) {
+            RBBIDebugPrintf(" %2d", rowString->charAt(c));
+        }
+        RBBIDebugPrintf("\n");
+    }
+    RBBIDebugPrintf("\n\n");
+}
+#endif
+
+
+
+//-----------------------------------------------------------------------------
+//
+//   printRuleStatusTable    Debug Function.  Dump the common rule status table
+//
+//-----------------------------------------------------------------------------
+#ifdef RBBI_DEBUG
+void RBBITableBuilder::printRuleStatusTable() {
+    int32_t  thisRecord = 0;
+    int32_t  nextRecord = 0;
+    int      i;
+    UVector  *tbl = fRB->fRuleStatusVals;
+
+    RBBIDebugPrintf("index |  tags \n");
+    RBBIDebugPrintf("-------------------\n");
+
+    while (nextRecord < tbl->size()) {
+        thisRecord = nextRecord;
+        nextRecord = thisRecord + tbl->elementAti(thisRecord) + 1;
+        RBBIDebugPrintf("%4d   ", thisRecord);
+        for (i=thisRecord+1; i<nextRecord; i++) {
+            RBBIDebugPrintf("  %5d", tbl->elementAti(i));
+        }
+        RBBIDebugPrintf("\n");
+    }
+    RBBIDebugPrintf("\n\n");
+}
+#endif
+
+
+//-----------------------------------------------------------------------------
+//
+//   RBBIStateDescriptor     Methods.  This is a very struct-like class
+//                           Most access is directly to the fields.
+//
+//-----------------------------------------------------------------------------
+
+RBBIStateDescriptor::RBBIStateDescriptor(int lastInputSymbol, UErrorCode *fStatus) {
+    fMarked    = false;
+    fAccepting = 0;
+    fLookAhead = 0;
+    fTagsIdx   = 0;
+    fTagVals   = nullptr;
+    fPositions = nullptr;
+    fDtran     = nullptr;
+
+    fDtran     = new UVector32(lastInputSymbol+1, *fStatus);
+    if (U_FAILURE(*fStatus)) {
+        return;
+    }
+    if (fDtran == nullptr) {
+        *fStatus = U_MEMORY_ALLOCATION_ERROR;
+        return;
+    }
+    fDtran->setSize(lastInputSymbol+1);    // fDtran needs to be pre-sized.
+                                           //   It is indexed by input symbols, and will
+                                           //   hold  the next state number for each
+                                           //   symbol.
+}
+
+
+RBBIStateDescriptor::~RBBIStateDescriptor() {
+    delete       fPositions;
+    delete       fDtran;
+    delete       fTagVals;
+    fPositions = nullptr;
+    fDtran     = nullptr;
+    fTagVals   = nullptr;
+}
+
+U_NAMESPACE_END
+
+#endif /* #if !UCONFIG_NO_BREAK_ITERATION */