--- conflicted
+++ resolved
@@ -1,1891 +1,944 @@
-<<<<<<< HEAD
-// © 2016 and later: Unicode, Inc. and others.
-// License & terms of use: http://www.unicode.org/copyright.html
-/*
-**********************************************************************
-*   Copyright (C) 2002-2016, International Business Machines
-*   Corporation and others.  All Rights Reserved.
-**********************************************************************
-*   file name:  ucnv_u8.c
-*   encoding:   UTF-8
-*   tab size:   8 (not used)
-*   indentation:4
-*
-*   created on: 2002jul01
-*   created by: Markus W. Scherer
-*
-*   UTF-8 converter implementation. Used to be in ucnv_utf.c.
-*
-*   Also, CESU-8 implementation, see UTR 26.
-*   The CESU-8 converter uses all the same functions as the
-*   UTF-8 converter, with a branch for converting supplementary code points.
-*/
-
-#include "unicode/utypes.h"
-
-#if !UCONFIG_NO_CONVERSION
-
-#include "unicode/ucnv.h"
-#include "unicode/utf.h"
-#include "unicode/utf8.h"
-#include "unicode/utf16.h"
-#include "uassert.h"
-#include "ucnv_bld.h"
-#include "ucnv_cnv.h"
-#include "cmemory.h"
-#include "ustr_imp.h"
-
-/* Prototypes --------------------------------------------------------------- */
-
-/* Keep these here to make finicky compilers happy */
-
-U_CFUNC void ucnv_fromUnicode_UTF8(UConverterFromUnicodeArgs *args,
-                                           UErrorCode *err);
-U_CFUNC void ucnv_fromUnicode_UTF8_OFFSETS_LOGIC(UConverterFromUnicodeArgs *args,
-                                                        UErrorCode *err);
-
-
-/* UTF-8 -------------------------------------------------------------------- */
-
-#define MAXIMUM_UCS2            0x0000FFFF
-
-static const uint32_t offsetsFromUTF8[5] = {0,
-  (uint32_t) 0x00000000, (uint32_t) 0x00003080, (uint32_t) 0x000E2080,
-  (uint32_t) 0x03C82080
-};
-
-static UBool hasCESU8Data(const UConverter *cnv)
-{
-#if UCONFIG_ONLY_HTML_CONVERSION
-    return FALSE;
-#else
-    return (UBool)(cnv->sharedData == &_CESU8Data);
-#endif
-}
-U_CDECL_BEGIN
-static void  U_CALLCONV ucnv_toUnicode_UTF8 (UConverterToUnicodeArgs * args,
-                                  UErrorCode * err)
-{
-    UConverter *cnv = args->converter;
-    const unsigned char *mySource = (unsigned char *) args->source;
-    UChar *myTarget = args->target;
-    const unsigned char *sourceLimit = (unsigned char *) args->sourceLimit;
-    const UChar *targetLimit = args->targetLimit;
-    unsigned char *toUBytes = cnv->toUBytes;
-    UBool isCESU8 = hasCESU8Data(cnv);
-    uint32_t ch, ch2 = 0;
-    int32_t i, inBytes;
-
-    /* Restore size of current sequence */
-    if (cnv->toULength > 0 && myTarget < targetLimit)
-    {
-        inBytes = cnv->mode;            /* restore # of bytes to consume */
-        i = cnv->toULength;             /* restore # of bytes consumed */
-        cnv->toULength = 0;
-
-        ch = cnv->toUnicodeStatus;/*Stores the previously calculated ch from a previous call*/
-        cnv->toUnicodeStatus = 0;
-        goto morebytes;
-    }
-
-
-    while (mySource < sourceLimit && myTarget < targetLimit)
-    {
-        ch = *(mySource++);
-        if (U8_IS_SINGLE(ch))        /* Simple case */
-        {
-            *(myTarget++) = (UChar) ch;
-        }
-        else
-        {
-            /* store the first char */
-            toUBytes[0] = (char)ch;
-            inBytes = U8_COUNT_BYTES_NON_ASCII(ch); /* lookup current sequence length */
-            i = 1;
-
-morebytes:
-            while (i < inBytes)
-            {
-                if (mySource < sourceLimit)
-                {
-                    toUBytes[i] = (char) (ch2 = *mySource);
-                    if (!icu::UTF8::isValidTrail(ch, static_cast<uint8_t>(ch2), i, inBytes) &&
-                            !(isCESU8 && i == 1 && ch == 0xed && U8_IS_TRAIL(ch2)))
-                    {
-                        break; /* i < inBytes */
-                    }
-                    ch = (ch << 6) + ch2;
-                    ++mySource;
-                    i++;
-                }
-                else
-                {
-                    /* stores a partially calculated target*/
-                    cnv->toUnicodeStatus = ch;
-                    cnv->mode = inBytes;
-                    cnv->toULength = (int8_t) i;
-                    goto donefornow;
-                }
-            }
-
-            // In CESU-8, only surrogates, not supplementary code points, are encoded directly.
-            if (i == inBytes && (!isCESU8 || i <= 3))
-            {
-                /* Remove the accumulated high bits */
-                ch -= offsetsFromUTF8[inBytes];
-
-                /* Normal valid byte when the loop has not prematurely terminated (i < inBytes) */
-                if (ch <= MAXIMUM_UCS2)
-                {
-                    /* fits in 16 bits */
-                    *(myTarget++) = (UChar) ch;
-                }
-                else
-                {
-                    /* write out the surrogates */
-                    *(myTarget++) = U16_LEAD(ch);
-                    ch = U16_TRAIL(ch);
-                    if (myTarget < targetLimit)
-                    {
-                        *(myTarget++) = (UChar)ch;
-                    }
-                    else
-                    {
-                        /* Put in overflow buffer (not handled here) */
-                        cnv->UCharErrorBuffer[0] = (UChar) ch;
-                        cnv->UCharErrorBufferLength = 1;
-                        *err = U_BUFFER_OVERFLOW_ERROR;
-                        break;
-                    }
-                }
-            }
-            else
-            {
-                cnv->toULength = (int8_t)i;
-                *err = U_ILLEGAL_CHAR_FOUND;
-                break;
-            }
-        }
-    }
-
-donefornow:
-    if (mySource < sourceLimit && myTarget >= targetLimit && U_SUCCESS(*err))
-    {
-        /* End of target buffer */
-        *err = U_BUFFER_OVERFLOW_ERROR;
-    }
-
-    args->target = myTarget;
-    args->source = (const char *) mySource;
-}
-
-static void  U_CALLCONV ucnv_toUnicode_UTF8_OFFSETS_LOGIC (UConverterToUnicodeArgs * args,
-                                                UErrorCode * err)
-{
-    UConverter *cnv = args->converter;
-    const unsigned char *mySource = (unsigned char *) args->source;
-    UChar *myTarget = args->target;
-    int32_t *myOffsets = args->offsets;
-    int32_t offsetNum = 0;
-    const unsigned char *sourceLimit = (unsigned char *) args->sourceLimit;
-    const UChar *targetLimit = args->targetLimit;
-    unsigned char *toUBytes = cnv->toUBytes;
-    UBool isCESU8 = hasCESU8Data(cnv);
-    uint32_t ch, ch2 = 0;
-    int32_t i, inBytes;
-
-    /* Restore size of current sequence */
-    if (cnv->toULength > 0 && myTarget < targetLimit)
-    {
-        inBytes = cnv->mode;            /* restore # of bytes to consume */
-        i = cnv->toULength;             /* restore # of bytes consumed */
-        cnv->toULength = 0;
-
-        ch = cnv->toUnicodeStatus;/*Stores the previously calculated ch from a previous call*/
-        cnv->toUnicodeStatus = 0;
-        goto morebytes;
-    }
-
-    while (mySource < sourceLimit && myTarget < targetLimit)
-    {
-        ch = *(mySource++);
-        if (U8_IS_SINGLE(ch))        /* Simple case */
-        {
-            *(myTarget++) = (UChar) ch;
-            *(myOffsets++) = offsetNum++;
-        }
-        else
-        {
-            toUBytes[0] = (char)ch;
-            inBytes = U8_COUNT_BYTES_NON_ASCII(ch);
-            i = 1;
-
-morebytes:
-            while (i < inBytes)
-            {
-                if (mySource < sourceLimit)
-                {
-                    toUBytes[i] = (char) (ch2 = *mySource);
-                    if (!icu::UTF8::isValidTrail(ch, static_cast<uint8_t>(ch2), i, inBytes) &&
-                            !(isCESU8 && i == 1 && ch == 0xed && U8_IS_TRAIL(ch2)))
-                    {
-                        break; /* i < inBytes */
-                    }
-                    ch = (ch << 6) + ch2;
-                    ++mySource;
-                    i++;
-                }
-                else
-                {
-                    cnv->toUnicodeStatus = ch;
-                    cnv->mode = inBytes;
-                    cnv->toULength = (int8_t)i;
-                    goto donefornow;
-                }
-            }
-
-            // In CESU-8, only surrogates, not supplementary code points, are encoded directly.
-            if (i == inBytes && (!isCESU8 || i <= 3))
-            {
-                /* Remove the accumulated high bits */
-                ch -= offsetsFromUTF8[inBytes];
-
-                /* Normal valid byte when the loop has not prematurely terminated (i < inBytes) */
-                if (ch <= MAXIMUM_UCS2)
-                {
-                    /* fits in 16 bits */
-                    *(myTarget++) = (UChar) ch;
-                    *(myOffsets++) = offsetNum;
-                }
-                else
-                {
-                    /* write out the surrogates */
-                    *(myTarget++) = U16_LEAD(ch);
-                    *(myOffsets++) = offsetNum;
-                    ch = U16_TRAIL(ch);
-                    if (myTarget < targetLimit)
-                    {
-                        *(myTarget++) = (UChar)ch;
-                        *(myOffsets++) = offsetNum;
-                    }
-                    else
-                    {
-                        cnv->UCharErrorBuffer[0] = (UChar) ch;
-                        cnv->UCharErrorBufferLength = 1;
-                        *err = U_BUFFER_OVERFLOW_ERROR;
-                    }
-                }
-                offsetNum += i;
-            }
-            else
-            {
-                cnv->toULength = (int8_t)i;
-                *err = U_ILLEGAL_CHAR_FOUND;
-                break;
-            }
-        }
-    }
-
-donefornow:
-    if (mySource < sourceLimit && myTarget >= targetLimit && U_SUCCESS(*err))
-    {   /* End of target buffer */
-        *err = U_BUFFER_OVERFLOW_ERROR;
-    }
-
-    args->target = myTarget;
-    args->source = (const char *) mySource;
-    args->offsets = myOffsets;
-}
-U_CDECL_END
-
-U_CFUNC void  U_CALLCONV ucnv_fromUnicode_UTF8 (UConverterFromUnicodeArgs * args,
-                                    UErrorCode * err)
-{
-    UConverter *cnv = args->converter;
-    const UChar *mySource = args->source;
-    const UChar *sourceLimit = args->sourceLimit;
-    uint8_t *myTarget = (uint8_t *) args->target;
-    const uint8_t *targetLimit = (uint8_t *) args->targetLimit;
-    uint8_t *tempPtr;
-    UChar32 ch;
-    uint8_t tempBuf[4];
-    int32_t indexToWrite;
-    UBool isNotCESU8 = !hasCESU8Data(cnv);
-
-    if (cnv->fromUChar32 && myTarget < targetLimit)
-    {
-        ch = cnv->fromUChar32;
-        cnv->fromUChar32 = 0;
-        goto lowsurrogate;
-    }
-
-    while (mySource < sourceLimit && myTarget < targetLimit)
-    {
-        ch = *(mySource++);
-
-        if (ch < 0x80)        /* Single byte */
-        {
-            *(myTarget++) = (uint8_t) ch;
-        }
-        else if (ch < 0x800)  /* Double byte */
-        {
-            *(myTarget++) = (uint8_t) ((ch >> 6) | 0xc0);
-            if (myTarget < targetLimit)
-            {
-                *(myTarget++) = (uint8_t) ((ch & 0x3f) | 0x80);
-            }
-            else
-            {
-                cnv->charErrorBuffer[0] = (uint8_t) ((ch & 0x3f) | 0x80);
-                cnv->charErrorBufferLength = 1;
-                *err = U_BUFFER_OVERFLOW_ERROR;
-            }
-        }
-        else {
-            /* Check for surrogates */
-            if(U16_IS_SURROGATE(ch) && isNotCESU8) {
-lowsurrogate:
-                if (mySource < sourceLimit) {
-                    /* test both code units */
-                    if(U16_IS_SURROGATE_LEAD(ch) && U16_IS_TRAIL(*mySource)) {
-                        /* convert and consume this supplementary code point */
-                        ch=U16_GET_SUPPLEMENTARY(ch, *mySource);
-                        ++mySource;
-                        /* exit this condition tree */
-                    }
-                    else {
-                        /* this is an unpaired trail or lead code unit */
-                        /* callback(illegal) */
-                        cnv->fromUChar32 = ch;
-                        *err = U_ILLEGAL_CHAR_FOUND;
-                        break;
-                    }
-                }
-                else {
-                    /* no more input */
-                    cnv->fromUChar32 = ch;
-                    break;
-                }
-            }
-
-            /* Do we write the buffer directly for speed,
-            or do we have to be careful about target buffer space? */
-            tempPtr = (((targetLimit - myTarget) >= 4) ? myTarget : tempBuf);
-
-            if (ch <= MAXIMUM_UCS2) {
-                indexToWrite = 2;
-                tempPtr[0] = (uint8_t) ((ch >> 12) | 0xe0);
-            }
-            else {
-                indexToWrite = 3;
-                tempPtr[0] = (uint8_t) ((ch >> 18) | 0xf0);
-                tempPtr[1] = (uint8_t) (((ch >> 12) & 0x3f) | 0x80);
-            }
-            tempPtr[indexToWrite-1] = (uint8_t) (((ch >> 6) & 0x3f) | 0x80);
-            tempPtr[indexToWrite] = (uint8_t) ((ch & 0x3f) | 0x80);
-
-            if (tempPtr == myTarget) {
-                /* There was enough space to write the codepoint directly. */
-                myTarget += (indexToWrite + 1);
-            }
-            else {
-                /* We might run out of room soon. Write it slowly. */
-                for (; tempPtr <= (tempBuf + indexToWrite); tempPtr++) {
-                    if (myTarget < targetLimit) {
-                        *(myTarget++) = *tempPtr;
-                    }
-                    else {
-                        cnv->charErrorBuffer[cnv->charErrorBufferLength++] = *tempPtr;
-                        *err = U_BUFFER_OVERFLOW_ERROR;
-                    }
-                }
-            }
-        }
-    }
-
-    if (mySource < sourceLimit && myTarget >= targetLimit && U_SUCCESS(*err))
-    {
-        *err = U_BUFFER_OVERFLOW_ERROR;
-    }
-
-    args->target = (char *) myTarget;
-    args->source = mySource;
-}
-
-U_CFUNC void  U_CALLCONV ucnv_fromUnicode_UTF8_OFFSETS_LOGIC (UConverterFromUnicodeArgs * args,
-                                                  UErrorCode * err)
-{
-    UConverter *cnv = args->converter;
-    const UChar *mySource = args->source;
-    int32_t *myOffsets = args->offsets;
-    const UChar *sourceLimit = args->sourceLimit;
-    uint8_t *myTarget = (uint8_t *) args->target;
-    const uint8_t *targetLimit = (uint8_t *) args->targetLimit;
-    uint8_t *tempPtr;
-    UChar32 ch;
-    int32_t offsetNum, nextSourceIndex;
-    int32_t indexToWrite;
-    uint8_t tempBuf[4];
-    UBool isNotCESU8 = !hasCESU8Data(cnv);
-
-    if (cnv->fromUChar32 && myTarget < targetLimit)
-    {
-        ch = cnv->fromUChar32;
-        cnv->fromUChar32 = 0;
-        offsetNum = -1;
-        nextSourceIndex = 0;
-        goto lowsurrogate;
-    } else {
-        offsetNum = 0;
-    }
-
-    while (mySource < sourceLimit && myTarget < targetLimit)
-    {
-        ch = *(mySource++);
-
-        if (ch < 0x80)        /* Single byte */
-        {
-            *(myOffsets++) = offsetNum++;
-            *(myTarget++) = (char) ch;
-        }
-        else if (ch < 0x800)  /* Double byte */
-        {
-            *(myOffsets++) = offsetNum;
-            *(myTarget++) = (uint8_t) ((ch >> 6) | 0xc0);
-            if (myTarget < targetLimit)
-            {
-                *(myOffsets++) = offsetNum++;
-                *(myTarget++) = (uint8_t) ((ch & 0x3f) | 0x80);
-            }
-            else
-            {
-                cnv->charErrorBuffer[0] = (uint8_t) ((ch & 0x3f) | 0x80);
-                cnv->charErrorBufferLength = 1;
-                *err = U_BUFFER_OVERFLOW_ERROR;
-            }
-        }
-        else
-        /* Check for surrogates */
-        {
-            nextSourceIndex = offsetNum + 1;
-
-            if(U16_IS_SURROGATE(ch) && isNotCESU8) {
-lowsurrogate:
-                if (mySource < sourceLimit) {
-                    /* test both code units */
-                    if(U16_IS_SURROGATE_LEAD(ch) && U16_IS_TRAIL(*mySource)) {
-                        /* convert and consume this supplementary code point */
-                        ch=U16_GET_SUPPLEMENTARY(ch, *mySource);
-                        ++mySource;
-                        ++nextSourceIndex;
-                        /* exit this condition tree */
-                    }
-                    else {
-                        /* this is an unpaired trail or lead code unit */
-                        /* callback(illegal) */
-                        cnv->fromUChar32 = ch;
-                        *err = U_ILLEGAL_CHAR_FOUND;
-                        break;
-                    }
-                }
-                else {
-                    /* no more input */
-                    cnv->fromUChar32 = ch;
-                    break;
-                }
-            }
-
-            /* Do we write the buffer directly for speed,
-            or do we have to be careful about target buffer space? */
-            tempPtr = (((targetLimit - myTarget) >= 4) ? myTarget : tempBuf);
-
-            if (ch <= MAXIMUM_UCS2) {
-                indexToWrite = 2;
-                tempPtr[0] = (uint8_t) ((ch >> 12) | 0xe0);
-            }
-            else {
-                indexToWrite = 3;
-                tempPtr[0] = (uint8_t) ((ch >> 18) | 0xf0);
-                tempPtr[1] = (uint8_t) (((ch >> 12) & 0x3f) | 0x80);
-            }
-            tempPtr[indexToWrite-1] = (uint8_t) (((ch >> 6) & 0x3f) | 0x80);
-            tempPtr[indexToWrite] = (uint8_t) ((ch & 0x3f) | 0x80);
-
-            if (tempPtr == myTarget) {
-                /* There was enough space to write the codepoint directly. */
-                myTarget += (indexToWrite + 1);
-                myOffsets[0] = offsetNum;
-                myOffsets[1] = offsetNum;
-                myOffsets[2] = offsetNum;
-                if (indexToWrite >= 3) {
-                    myOffsets[3] = offsetNum;
-                }
-                myOffsets += (indexToWrite + 1);
-            }
-            else {
-                /* We might run out of room soon. Write it slowly. */
-                for (; tempPtr <= (tempBuf + indexToWrite); tempPtr++) {
-                    if (myTarget < targetLimit)
-                    {
-                        *(myOffsets++) = offsetNum;
-                        *(myTarget++) = *tempPtr;
-                    }
-                    else
-                    {
-                        cnv->charErrorBuffer[cnv->charErrorBufferLength++] = *tempPtr;
-                        *err = U_BUFFER_OVERFLOW_ERROR;
-                    }
-                }
-            }
-            offsetNum = nextSourceIndex;
-        }
-    }
-
-    if (mySource < sourceLimit && myTarget >= targetLimit && U_SUCCESS(*err))
-    {
-        *err = U_BUFFER_OVERFLOW_ERROR;
-    }
-
-    args->target = (char *) myTarget;
-    args->source = mySource;
-    args->offsets = myOffsets;
-}
-
-U_CDECL_BEGIN
-static UChar32 U_CALLCONV ucnv_getNextUChar_UTF8(UConverterToUnicodeArgs *args,
-                                               UErrorCode *err) {
-    UConverter *cnv;
-    const uint8_t *sourceInitial;
-    const uint8_t *source;
-    uint8_t myByte;
-    UChar32 ch;
-    int8_t i;
-
-    /* UTF-8 only here, the framework handles CESU-8 to combine surrogate pairs */
-
-    cnv = args->converter;
-    sourceInitial = source = (const uint8_t *)args->source;
-    if (source >= (const uint8_t *)args->sourceLimit)
-    {
-        /* no input */
-        *err = U_INDEX_OUTOFBOUNDS_ERROR;
-        return 0xffff;
-    }
-
-    myByte = (uint8_t)*(source++);
-    if (U8_IS_SINGLE(myByte))
-    {
-        args->source = (const char *)source;
-        return (UChar32)myByte;
-    }
-
-    uint16_t countTrailBytes = U8_COUNT_TRAIL_BYTES(myByte);
-    if (countTrailBytes == 0) {
-        cnv->toUBytes[0] = myByte;
-        cnv->toULength = 1;
-        *err = U_ILLEGAL_CHAR_FOUND;
-        args->source = (const char *)source;
-        return 0xffff;
-    }
-
-    /*The byte sequence is longer than the buffer area passed*/
-    if (((const char *)source + countTrailBytes) > args->sourceLimit)
-    {
-        /* check if all of the remaining bytes are trail bytes */
-        uint16_t extraBytesToWrite = countTrailBytes + 1;
-        cnv->toUBytes[0] = myByte;
-        i = 1;
-        *err = U_TRUNCATED_CHAR_FOUND;
-        while(source < (const uint8_t *)args->sourceLimit) {
-            uint8_t b = *source;
-            if(icu::UTF8::isValidTrail(myByte, b, i, extraBytesToWrite)) {
-                cnv->toUBytes[i++] = b;
-                ++source;
-            } else {
-                /* error even before we run out of input */
-                *err = U_ILLEGAL_CHAR_FOUND;
-                break;
-            }
-        }
-        cnv->toULength = i;
-        args->source = (const char *)source;
-        return 0xffff;
-    }
-
-    ch = myByte << 6;
-    if(countTrailBytes == 2) {
-        uint8_t t1 = *source, t2;
-        if(U8_IS_VALID_LEAD3_AND_T1(myByte, t1) && U8_IS_TRAIL(t2 = *++source)) {
-            args->source = (const char *)(source + 1);
-            return (((ch + t1) << 6) + t2) - offsetsFromUTF8[3];
-        }
-    } else if(countTrailBytes == 1) {
-        uint8_t t1 = *source;
-        if(U8_IS_TRAIL(t1)) {
-            args->source = (const char *)(source + 1);
-            return (ch + t1) - offsetsFromUTF8[2];
-        }
-    } else {  // countTrailBytes == 3
-        uint8_t t1 = *source, t2, t3;
-        if(U8_IS_VALID_LEAD4_AND_T1(myByte, t1) && U8_IS_TRAIL(t2 = *++source) &&
-                U8_IS_TRAIL(t3 = *++source)) {
-            args->source = (const char *)(source + 1);
-            return (((((ch + t1) << 6) + t2) << 6) + t3) - offsetsFromUTF8[4];
-        }
-    }
-    args->source = (const char *)source;
-
-    for(i = 0; sourceInitial < source; ++i) {
-        cnv->toUBytes[i] = *sourceInitial++;
-    }
-    cnv->toULength = i;
-    *err = U_ILLEGAL_CHAR_FOUND;
-    return 0xffff;
-}
-U_CDECL_END
-
-/* UTF-8-from-UTF-8 conversion functions ------------------------------------ */
-
-U_CDECL_BEGIN
-/* "Convert" UTF-8 to UTF-8: Validate and copy. Modified from ucnv_DBCSFromUTF8(). */
-static void U_CALLCONV
-ucnv_UTF8FromUTF8(UConverterFromUnicodeArgs *pFromUArgs,
-                  UConverterToUnicodeArgs *pToUArgs,
-                  UErrorCode *pErrorCode) {
-    UConverter *utf8;
-    const uint8_t *source, *sourceLimit;
-    uint8_t *target;
-    int32_t targetCapacity;
-    int32_t count;
-
-    int8_t oldToULength, toULength, toULimit;
-
-    UChar32 c;
-    uint8_t b, t1, t2;
-
-    /* set up the local pointers */
-    utf8=pToUArgs->converter;
-    source=(uint8_t *)pToUArgs->source;
-    sourceLimit=(uint8_t *)pToUArgs->sourceLimit;
-    target=(uint8_t *)pFromUArgs->target;
-    targetCapacity=(int32_t)(pFromUArgs->targetLimit-pFromUArgs->target);
-
-    /* get the converter state from the UTF-8 UConverter */
-    if(utf8->toULength > 0) {
-        toULength=oldToULength=utf8->toULength;
-        toULimit=(int8_t)utf8->mode;
-        c=(UChar32)utf8->toUnicodeStatus;
-    } else {
-        toULength=oldToULength=toULimit=0;
-        c = 0;
-    }
-
-    count=(int32_t)(sourceLimit-source)+oldToULength;
-    if(count<toULimit) {
-        /*
-         * Not enough input to complete the partial character.
-         * Jump to moreBytes below - it will not output to target.
-         */
-    } else if(targetCapacity<toULimit) {
-        /*
-         * Not enough target capacity to output the partial character.
-         * Let the standard converter handle this.
-         */
-        *pErrorCode=U_USING_DEFAULT_WARNING;
-        return;
-    } else {
-        // Use a single counter for source and target, counting the minimum of
-        // the source length and the target capacity.
-        // Let the standard converter handle edge cases.
-        if(count>targetCapacity) {
-            count=targetCapacity;
-        }
-
-        // The conversion loop checks count>0 only once per character.
-        // If the buffer ends with a truncated sequence,
-        // then we reduce the count to stop before that,
-        // and collect the remaining bytes after the conversion loop.
-
-        // Do not go back into the bytes that will be read for finishing a partial
-        // sequence from the previous buffer.
-        int32_t length=count-toULength;
-        U8_TRUNCATE_IF_INCOMPLETE(source, 0, length);
-        count=toULength+length;
-    }
-
-    if(c!=0) {
-        utf8->toUnicodeStatus=0;
-        utf8->toULength=0;
-        goto moreBytes;
-        /* See note in ucnv_SBCSFromUTF8() about this goto. */
-    }
-
-    /* conversion loop */
-    while(count>0) {
-        b=*source++;
-        if(U8_IS_SINGLE(b)) {
-            /* convert ASCII */
-            *target++=b;
-            --count;
-            continue;
-        } else {
-            if(b>=0xe0) {
-                if( /* handle U+0800..U+FFFF inline */
-                    b<0xf0 &&
-                    U8_IS_VALID_LEAD3_AND_T1(b, t1=source[0]) &&
-                    U8_IS_TRAIL(t2=source[1])
-                ) {
-                    source+=2;
-                    *target++=b;
-                    *target++=t1;
-                    *target++=t2;
-                    count-=3;
-                    continue;
-                }
-            } else {
-                if( /* handle U+0080..U+07FF inline */
-                    b>=0xc2 &&
-                    U8_IS_TRAIL(t1=*source)
-                ) {
-                    ++source;
-                    *target++=b;
-                    *target++=t1;
-                    count-=2;
-                    continue;
-                }
-            }
-
-            /* handle "complicated" and error cases, and continuing partial characters */
-            oldToULength=0;
-            toULength=1;
-            toULimit=U8_COUNT_BYTES_NON_ASCII(b);
-            c=b;
-moreBytes:
-            while(toULength<toULimit) {
-                if(source<sourceLimit) {
-                    b=*source;
-                    if(icu::UTF8::isValidTrail(c, b, toULength, toULimit)) {
-                        ++source;
-                        ++toULength;
-                        c=(c<<6)+b;
-                    } else {
-                        break; /* sequence too short, stop with toULength<toULimit */
-                    }
-                } else {
-                    /* store the partial UTF-8 character, compatible with the regular UTF-8 converter */
-                    source-=(toULength-oldToULength);
-                    while(oldToULength<toULength) {
-                        utf8->toUBytes[oldToULength++]=*source++;
-                    }
-                    utf8->toUnicodeStatus=c;
-                    utf8->toULength=toULength;
-                    utf8->mode=toULimit;
-                    pToUArgs->source=(char *)source;
-                    pFromUArgs->target=(char *)target;
-                    return;
-                }
-            }
-
-            if(toULength!=toULimit) {
-                /* error handling: illegal UTF-8 byte sequence */
-                source-=(toULength-oldToULength);
-                while(oldToULength<toULength) {
-                    utf8->toUBytes[oldToULength++]=*source++;
-                }
-                utf8->toULength=toULength;
-                pToUArgs->source=(char *)source;
-                pFromUArgs->target=(char *)target;
-                *pErrorCode=U_ILLEGAL_CHAR_FOUND;
-                return;
-            }
-
-            /* copy the legal byte sequence to the target */
-            {
-                int8_t i;
-
-                for(i=0; i<oldToULength; ++i) {
-                    *target++=utf8->toUBytes[i];
-                }
-                source-=(toULength-oldToULength);
-                for(; i<toULength; ++i) {
-                    *target++=*source++;
-                }
-                count-=toULength;
-            }
-        }
-    }
-    U_ASSERT(count>=0);
-
-    if(U_SUCCESS(*pErrorCode) && source<sourceLimit) {
-        if(target==(const uint8_t *)pFromUArgs->targetLimit) {
-            *pErrorCode=U_BUFFER_OVERFLOW_ERROR;
-        } else {
-            b=*source;
-            toULimit=U8_COUNT_BYTES(b);
-            if(toULimit>(sourceLimit-source)) {
-                /* collect a truncated byte sequence */
-                toULength=0;
-                c=b;
-                for(;;) {
-                    utf8->toUBytes[toULength++]=b;
-                    if(++source==sourceLimit) {
-                        /* partial byte sequence at end of source */
-                        utf8->toUnicodeStatus=c;
-                        utf8->toULength=toULength;
-                        utf8->mode=toULimit;
-                        break;
-                    } else if(!icu::UTF8::isValidTrail(c, b=*source, toULength, toULimit)) {
-                        utf8->toULength=toULength;
-                        *pErrorCode=U_ILLEGAL_CHAR_FOUND;
-                        break;
-                    }
-                    c=(c<<6)+b;
-                }
-            } else {
-                /* partial-sequence target overflow: fall back to the pivoting implementation */
-                *pErrorCode=U_USING_DEFAULT_WARNING;
-            }
-        }
-    }
-
-    /* write back the updated pointers */
-    pToUArgs->source=(char *)source;
-    pFromUArgs->target=(char *)target;
-}
-
-U_CDECL_END
-
-/* UTF-8 converter data ----------------------------------------------------- */
-
-static const UConverterImpl _UTF8Impl={
-    UCNV_UTF8,
-
-    NULL,
-    NULL,
-
-    NULL,
-    NULL,
-    NULL,
-
-    ucnv_toUnicode_UTF8,
-    ucnv_toUnicode_UTF8_OFFSETS_LOGIC,
-    ucnv_fromUnicode_UTF8,
-    ucnv_fromUnicode_UTF8_OFFSETS_LOGIC,
-    ucnv_getNextUChar_UTF8,
-
-    NULL,
-    NULL,
-    NULL,
-    NULL,
-    ucnv_getNonSurrogateUnicodeSet,
-
-    ucnv_UTF8FromUTF8,
-    ucnv_UTF8FromUTF8
-};
-
-/* The 1208 CCSID refers to any version of Unicode of UTF-8 */
-static const UConverterStaticData _UTF8StaticData={
-    sizeof(UConverterStaticData),
-    "UTF-8",
-    1208, UCNV_IBM, UCNV_UTF8,
-    1, 3, /* max 3 bytes per UChar from UTF-8 (4 bytes from surrogate _pair_) */
-    { 0xef, 0xbf, 0xbd, 0 },3,FALSE,FALSE,
-    0,
-    0,
-    { 0,0,0,0,0,0,0,0,0,0,0,0,0,0,0,0,0,0,0 } /* reserved */
-};
-
-
-const UConverterSharedData _UTF8Data=
-        UCNV_IMMUTABLE_SHARED_DATA_INITIALIZER(&_UTF8StaticData, &_UTF8Impl);
-
-/* CESU-8 converter data ---------------------------------------------------- */
-
-static const UConverterImpl _CESU8Impl={
-    UCNV_CESU8,
-
-    NULL,
-    NULL,
-
-    NULL,
-    NULL,
-    NULL,
-
-    ucnv_toUnicode_UTF8,
-    ucnv_toUnicode_UTF8_OFFSETS_LOGIC,
-    ucnv_fromUnicode_UTF8,
-    ucnv_fromUnicode_UTF8_OFFSETS_LOGIC,
-    NULL,
-
-    NULL,
-    NULL,
-    NULL,
-    NULL,
-    ucnv_getCompleteUnicodeSet,
-
-    NULL,
-    NULL
-};
-
-static const UConverterStaticData _CESU8StaticData={
-    sizeof(UConverterStaticData),
-    "CESU-8",
-    9400, /* CCSID for CESU-8 */
-    UCNV_UNKNOWN, UCNV_CESU8, 1, 3,
-    { 0xef, 0xbf, 0xbd, 0 },3,FALSE,FALSE,
-    0,
-    0,
-    { 0,0,0,0,0,0,0,0,0,0,0,0,0,0,0,0,0,0,0 } /* reserved */
-};
-
-
-const UConverterSharedData _CESU8Data=
-        UCNV_IMMUTABLE_SHARED_DATA_INITIALIZER(&_CESU8StaticData, &_CESU8Impl);
-
-#endif
-=======
-// © 2016 and later: Unicode, Inc. and others.
-// License & terms of use: http://www.unicode.org/copyright.html
-/*  
-**********************************************************************
-*   Copyright (C) 2002-2016, International Business Machines
-*   Corporation and others.  All Rights Reserved.
-**********************************************************************
-*   file name:  ucnv_u8.c
-*   encoding:   UTF-8
-*   tab size:   8 (not used)
-*   indentation:4
-*
-*   created on: 2002jul01
-*   created by: Markus W. Scherer
-*
-*   UTF-8 converter implementation. Used to be in ucnv_utf.c.
-*
-*   Also, CESU-8 implementation, see UTR 26.
-*   The CESU-8 converter uses all the same functions as the
-*   UTF-8 converter, with a branch for converting supplementary code points.
-*/
-
-#include "unicode/utypes.h"
-
-#if !UCONFIG_NO_CONVERSION
-
-#include "unicode/ucnv.h"
-#include "unicode/utf.h"
-#include "unicode/utf8.h"
-#include "unicode/utf16.h"
-#include "uassert.h"
-#include "ucnv_bld.h"
-#include "ucnv_cnv.h"
-#include "cmemory.h"
-#include "ustr_imp.h"
-
-/* Prototypes --------------------------------------------------------------- */
-
-/* Keep these here to make finicky compilers happy */
-
-U_CFUNC void ucnv_fromUnicode_UTF8(UConverterFromUnicodeArgs *args,
-                                           UErrorCode *err);
-U_CFUNC void ucnv_fromUnicode_UTF8_OFFSETS_LOGIC(UConverterFromUnicodeArgs *args,
-                                                        UErrorCode *err);
-
-
-/* UTF-8 -------------------------------------------------------------------- */
-
-#define MAXIMUM_UCS2            0x0000FFFF
-
-static const uint32_t offsetsFromUTF8[5] = {0,
-  (uint32_t) 0x00000000, (uint32_t) 0x00003080, (uint32_t) 0x000E2080,
-  (uint32_t) 0x03C82080
-};
-
-static UBool hasCESU8Data(const UConverter *cnv)
-{
-#if UCONFIG_ONLY_HTML_CONVERSION
-    return false;
-#else
-    return (UBool)(cnv->sharedData == &_CESU8Data);
-#endif
-}
-U_CDECL_BEGIN
-static void  U_CALLCONV ucnv_toUnicode_UTF8 (UConverterToUnicodeArgs * args,
-                                  UErrorCode * err)
-{
-    UConverter *cnv = args->converter;
-    const unsigned char *mySource = (unsigned char *) args->source;
-    char16_t *myTarget = args->target;
-    const unsigned char *sourceLimit = (unsigned char *) args->sourceLimit;
-    const char16_t *targetLimit = args->targetLimit;
-    unsigned char *toUBytes = cnv->toUBytes;
-    UBool isCESU8 = hasCESU8Data(cnv);
-    uint32_t ch, ch2 = 0;
-    int32_t i, inBytes;
-
-    /* Restore size of current sequence */
-    if (cnv->toULength > 0 && myTarget < targetLimit)
-    {
-        inBytes = cnv->mode;            /* restore # of bytes to consume */
-        i = cnv->toULength;             /* restore # of bytes consumed */
-        cnv->toULength = 0;
-
-        ch = cnv->toUnicodeStatus;/*Stores the previously calculated ch from a previous call*/
-        cnv->toUnicodeStatus = 0;
-        goto morebytes;
-    }
-
-
-    while (mySource < sourceLimit && myTarget < targetLimit)
-    {
-        ch = *(mySource++);
-        if (U8_IS_SINGLE(ch))        /* Simple case */
-        {
-            *(myTarget++) = (char16_t) ch;
-        }
-        else
-        {
-            /* store the first char */
-            toUBytes[0] = (char)ch;
-            inBytes = U8_COUNT_BYTES_NON_ASCII(ch); /* lookup current sequence length */
-            i = 1;
-
-morebytes:
-            while (i < inBytes)
-            {
-                if (mySource < sourceLimit)
-                {
-                    toUBytes[i] = (char) (ch2 = *mySource);
-                    if (!icu::UTF8::isValidTrail(ch, static_cast<uint8_t>(ch2), i, inBytes) &&
-                            !(isCESU8 && i == 1 && ch == 0xed && U8_IS_TRAIL(ch2)))
-                    {
-                        break; /* i < inBytes */
-                    }
-                    ch = (ch << 6) + ch2;
-                    ++mySource;
-                    i++;
-                }
-                else
-                {
-                    /* stores a partially calculated target*/
-                    cnv->toUnicodeStatus = ch;
-                    cnv->mode = inBytes;
-                    cnv->toULength = (int8_t) i;
-                    goto donefornow;
-                }
-            }
-
-            // In CESU-8, only surrogates, not supplementary code points, are encoded directly.
-            if (i == inBytes && (!isCESU8 || i <= 3))
-            {
-                /* Remove the accumulated high bits */
-                ch -= offsetsFromUTF8[inBytes];
-
-                /* Normal valid byte when the loop has not prematurely terminated (i < inBytes) */
-                if (ch <= MAXIMUM_UCS2) 
-                {
-                    /* fits in 16 bits */
-                    *(myTarget++) = (char16_t) ch;
-                }
-                else
-                {
-                    /* write out the surrogates */
-                    *(myTarget++) = U16_LEAD(ch);
-                    ch = U16_TRAIL(ch);
-                    if (myTarget < targetLimit)
-                    {
-                        *(myTarget++) = (char16_t)ch;
-                    }
-                    else
-                    {
-                        /* Put in overflow buffer (not handled here) */
-                        cnv->UCharErrorBuffer[0] = (char16_t) ch;
-                        cnv->UCharErrorBufferLength = 1;
-                        *err = U_BUFFER_OVERFLOW_ERROR;
-                        break;
-                    }
-                }
-            }
-            else
-            {
-                cnv->toULength = (int8_t)i;
-                *err = U_ILLEGAL_CHAR_FOUND;
-                break;
-            }
-        }
-    }
-
-donefornow:
-    if (mySource < sourceLimit && myTarget >= targetLimit && U_SUCCESS(*err))
-    {
-        /* End of target buffer */
-        *err = U_BUFFER_OVERFLOW_ERROR;
-    }
-
-    args->target = myTarget;
-    args->source = (const char *) mySource;
-}
-
-static void  U_CALLCONV ucnv_toUnicode_UTF8_OFFSETS_LOGIC (UConverterToUnicodeArgs * args,
-                                                UErrorCode * err)
-{
-    UConverter *cnv = args->converter;
-    const unsigned char *mySource = (unsigned char *) args->source;
-    char16_t *myTarget = args->target;
-    int32_t *myOffsets = args->offsets;
-    int32_t offsetNum = 0;
-    const unsigned char *sourceLimit = (unsigned char *) args->sourceLimit;
-    const char16_t *targetLimit = args->targetLimit;
-    unsigned char *toUBytes = cnv->toUBytes;
-    UBool isCESU8 = hasCESU8Data(cnv);
-    uint32_t ch, ch2 = 0;
-    int32_t i, inBytes;
-
-    /* Restore size of current sequence */
-    if (cnv->toULength > 0 && myTarget < targetLimit)
-    {
-        inBytes = cnv->mode;            /* restore # of bytes to consume */
-        i = cnv->toULength;             /* restore # of bytes consumed */
-        cnv->toULength = 0;
-
-        ch = cnv->toUnicodeStatus;/*Stores the previously calculated ch from a previous call*/
-        cnv->toUnicodeStatus = 0;
-        goto morebytes;
-    }
-
-    while (mySource < sourceLimit && myTarget < targetLimit)
-    {
-        ch = *(mySource++);
-        if (U8_IS_SINGLE(ch))        /* Simple case */
-        {
-            *(myTarget++) = (char16_t) ch;
-            *(myOffsets++) = offsetNum++;
-        }
-        else
-        {
-            toUBytes[0] = (char)ch;
-            inBytes = U8_COUNT_BYTES_NON_ASCII(ch);
-            i = 1;
-
-morebytes:
-            while (i < inBytes)
-            {
-                if (mySource < sourceLimit)
-                {
-                    toUBytes[i] = (char) (ch2 = *mySource);
-                    if (!icu::UTF8::isValidTrail(ch, static_cast<uint8_t>(ch2), i, inBytes) &&
-                            !(isCESU8 && i == 1 && ch == 0xed && U8_IS_TRAIL(ch2)))
-                    {
-                        break; /* i < inBytes */
-                    }
-                    ch = (ch << 6) + ch2;
-                    ++mySource;
-                    i++;
-                }
-                else
-                {
-                    cnv->toUnicodeStatus = ch;
-                    cnv->mode = inBytes;
-                    cnv->toULength = (int8_t)i;
-                    goto donefornow;
-                }
-            }
-
-            // In CESU-8, only surrogates, not supplementary code points, are encoded directly.
-            if (i == inBytes && (!isCESU8 || i <= 3))
-            {
-                /* Remove the accumulated high bits */
-                ch -= offsetsFromUTF8[inBytes];
-
-                /* Normal valid byte when the loop has not prematurely terminated (i < inBytes) */
-                if (ch <= MAXIMUM_UCS2) 
-                {
-                    /* fits in 16 bits */
-                    *(myTarget++) = (char16_t) ch;
-                    *(myOffsets++) = offsetNum;
-                }
-                else
-                {
-                    /* write out the surrogates */
-                    *(myTarget++) = U16_LEAD(ch);
-                    *(myOffsets++) = offsetNum;
-                    ch = U16_TRAIL(ch);
-                    if (myTarget < targetLimit)
-                    {
-                        *(myTarget++) = (char16_t)ch;
-                        *(myOffsets++) = offsetNum;
-                    }
-                    else
-                    {
-                        cnv->UCharErrorBuffer[0] = (char16_t) ch;
-                        cnv->UCharErrorBufferLength = 1;
-                        *err = U_BUFFER_OVERFLOW_ERROR;
-                    }
-                }
-                offsetNum += i;
-            }
-            else
-            {
-                cnv->toULength = (int8_t)i;
-                *err = U_ILLEGAL_CHAR_FOUND;
-                break;
-            }
-        }
-    }
-
-donefornow:
-    if (mySource < sourceLimit && myTarget >= targetLimit && U_SUCCESS(*err))
-    {   /* End of target buffer */
-        *err = U_BUFFER_OVERFLOW_ERROR;
-    }
-
-    args->target = myTarget;
-    args->source = (const char *) mySource;
-    args->offsets = myOffsets;
-}
-U_CDECL_END
-
-U_CFUNC void  U_CALLCONV ucnv_fromUnicode_UTF8 (UConverterFromUnicodeArgs * args,
-                                    UErrorCode * err)
-{
-    UConverter *cnv = args->converter;
-    const char16_t *mySource = args->source;
-    const char16_t *sourceLimit = args->sourceLimit;
-    uint8_t *myTarget = (uint8_t *) args->target;
-    const uint8_t *targetLimit = (uint8_t *) args->targetLimit;
-    uint8_t *tempPtr;
-    UChar32 ch;
-    uint8_t tempBuf[4];
-    int32_t indexToWrite;
-    UBool isNotCESU8 = !hasCESU8Data(cnv);
-
-    if (cnv->fromUChar32 && myTarget < targetLimit)
-    {
-        ch = cnv->fromUChar32;
-        cnv->fromUChar32 = 0;
-        goto lowsurrogate;
-    }
-
-    while (mySource < sourceLimit && myTarget < targetLimit)
-    {
-        ch = *(mySource++);
-
-        if (ch < 0x80)        /* Single byte */
-        {
-            *(myTarget++) = (uint8_t) ch;
-        }
-        else if (ch < 0x800)  /* Double byte */
-        {
-            *(myTarget++) = (uint8_t) ((ch >> 6) | 0xc0);
-            if (myTarget < targetLimit)
-            {
-                *(myTarget++) = (uint8_t) ((ch & 0x3f) | 0x80);
-            }
-            else
-            {
-                cnv->charErrorBuffer[0] = (uint8_t) ((ch & 0x3f) | 0x80);
-                cnv->charErrorBufferLength = 1;
-                *err = U_BUFFER_OVERFLOW_ERROR;
-            }
-        }
-        else {
-            /* Check for surrogates */
-            if(U16_IS_SURROGATE(ch) && isNotCESU8) {
-lowsurrogate:
-                if (mySource < sourceLimit) {
-                    /* test both code units */
-                    if(U16_IS_SURROGATE_LEAD(ch) && U16_IS_TRAIL(*mySource)) {
-                        /* convert and consume this supplementary code point */
-                        ch=U16_GET_SUPPLEMENTARY(ch, *mySource);
-                        ++mySource;
-                        /* exit this condition tree */
-                    }
-                    else {
-                        /* this is an unpaired trail or lead code unit */
-                        /* callback(illegal) */
-                        cnv->fromUChar32 = ch;
-                        *err = U_ILLEGAL_CHAR_FOUND;
-                        break;
-                    }
-                }
-                else {
-                    /* no more input */
-                    cnv->fromUChar32 = ch;
-                    break;
-                }
-            }
-
-            /* Do we write the buffer directly for speed,
-            or do we have to be careful about target buffer space? */
-            tempPtr = (((targetLimit - myTarget) >= 4) ? myTarget : tempBuf);
-
-            if (ch <= MAXIMUM_UCS2) {
-                indexToWrite = 2;
-                tempPtr[0] = (uint8_t) ((ch >> 12) | 0xe0);
-            }
-            else {
-                indexToWrite = 3;
-                tempPtr[0] = (uint8_t) ((ch >> 18) | 0xf0);
-                tempPtr[1] = (uint8_t) (((ch >> 12) & 0x3f) | 0x80);
-            }
-            tempPtr[indexToWrite-1] = (uint8_t) (((ch >> 6) & 0x3f) | 0x80);
-            tempPtr[indexToWrite] = (uint8_t) ((ch & 0x3f) | 0x80);
-
-            if (tempPtr == myTarget) {
-                /* There was enough space to write the codepoint directly. */
-                myTarget += (indexToWrite + 1);
-            }
-            else {
-                /* We might run out of room soon. Write it slowly. */
-                for (; tempPtr <= (tempBuf + indexToWrite); tempPtr++) {
-                    if (myTarget < targetLimit) {
-                        *(myTarget++) = *tempPtr;
-                    }
-                    else {
-                        cnv->charErrorBuffer[cnv->charErrorBufferLength++] = *tempPtr;
-                        *err = U_BUFFER_OVERFLOW_ERROR;
-                    }
-                }
-            }
-        }
-    }
-
-    if (mySource < sourceLimit && myTarget >= targetLimit && U_SUCCESS(*err))
-    {
-        *err = U_BUFFER_OVERFLOW_ERROR;
-    }
-
-    args->target = (char *) myTarget;
-    args->source = mySource;
-}
-
-U_CFUNC void  U_CALLCONV ucnv_fromUnicode_UTF8_OFFSETS_LOGIC (UConverterFromUnicodeArgs * args,
-                                                  UErrorCode * err)
-{
-    UConverter *cnv = args->converter;
-    const char16_t *mySource = args->source;
-    int32_t *myOffsets = args->offsets;
-    const char16_t *sourceLimit = args->sourceLimit;
-    uint8_t *myTarget = (uint8_t *) args->target;
-    const uint8_t *targetLimit = (uint8_t *) args->targetLimit;
-    uint8_t *tempPtr;
-    UChar32 ch;
-    int32_t offsetNum, nextSourceIndex;
-    int32_t indexToWrite;
-    uint8_t tempBuf[4];
-    UBool isNotCESU8 = !hasCESU8Data(cnv);
-
-    if (cnv->fromUChar32 && myTarget < targetLimit)
-    {
-        ch = cnv->fromUChar32;
-        cnv->fromUChar32 = 0;
-        offsetNum = -1;
-        nextSourceIndex = 0;
-        goto lowsurrogate;
-    } else {
-        offsetNum = 0;
-    }
-
-    while (mySource < sourceLimit && myTarget < targetLimit)
-    {
-        ch = *(mySource++);
-
-        if (ch < 0x80)        /* Single byte */
-        {
-            *(myOffsets++) = offsetNum++;
-            *(myTarget++) = (char) ch;
-        }
-        else if (ch < 0x800)  /* Double byte */
-        {
-            *(myOffsets++) = offsetNum;
-            *(myTarget++) = (uint8_t) ((ch >> 6) | 0xc0);
-            if (myTarget < targetLimit)
-            {
-                *(myOffsets++) = offsetNum++;
-                *(myTarget++) = (uint8_t) ((ch & 0x3f) | 0x80);
-            }
-            else
-            {
-                cnv->charErrorBuffer[0] = (uint8_t) ((ch & 0x3f) | 0x80);
-                cnv->charErrorBufferLength = 1;
-                *err = U_BUFFER_OVERFLOW_ERROR;
-            }
-        }
-        else
-        /* Check for surrogates */
-        {
-            nextSourceIndex = offsetNum + 1;
-
-            if(U16_IS_SURROGATE(ch) && isNotCESU8) {
-lowsurrogate:
-                if (mySource < sourceLimit) {
-                    /* test both code units */
-                    if(U16_IS_SURROGATE_LEAD(ch) && U16_IS_TRAIL(*mySource)) {
-                        /* convert and consume this supplementary code point */
-                        ch=U16_GET_SUPPLEMENTARY(ch, *mySource);
-                        ++mySource;
-                        ++nextSourceIndex;
-                        /* exit this condition tree */
-                    }
-                    else {
-                        /* this is an unpaired trail or lead code unit */
-                        /* callback(illegal) */
-                        cnv->fromUChar32 = ch;
-                        *err = U_ILLEGAL_CHAR_FOUND;
-                        break;
-                    }
-                }
-                else {
-                    /* no more input */
-                    cnv->fromUChar32 = ch;
-                    break;
-                }
-            }
-
-            /* Do we write the buffer directly for speed,
-            or do we have to be careful about target buffer space? */
-            tempPtr = (((targetLimit - myTarget) >= 4) ? myTarget : tempBuf);
-
-            if (ch <= MAXIMUM_UCS2) {
-                indexToWrite = 2;
-                tempPtr[0] = (uint8_t) ((ch >> 12) | 0xe0);
-            }
-            else {
-                indexToWrite = 3;
-                tempPtr[0] = (uint8_t) ((ch >> 18) | 0xf0);
-                tempPtr[1] = (uint8_t) (((ch >> 12) & 0x3f) | 0x80);
-            }
-            tempPtr[indexToWrite-1] = (uint8_t) (((ch >> 6) & 0x3f) | 0x80);
-            tempPtr[indexToWrite] = (uint8_t) ((ch & 0x3f) | 0x80);
-
-            if (tempPtr == myTarget) {
-                /* There was enough space to write the codepoint directly. */
-                myTarget += (indexToWrite + 1);
-                myOffsets[0] = offsetNum;
-                myOffsets[1] = offsetNum;
-                myOffsets[2] = offsetNum;
-                if (indexToWrite >= 3) {
-                    myOffsets[3] = offsetNum;
-                }
-                myOffsets += (indexToWrite + 1);
-            }
-            else {
-                /* We might run out of room soon. Write it slowly. */
-                for (; tempPtr <= (tempBuf + indexToWrite); tempPtr++) {
-                    if (myTarget < targetLimit)
-                    {
-                        *(myOffsets++) = offsetNum;
-                        *(myTarget++) = *tempPtr;
-                    }
-                    else
-                    {
-                        cnv->charErrorBuffer[cnv->charErrorBufferLength++] = *tempPtr;
-                        *err = U_BUFFER_OVERFLOW_ERROR;
-                    }
-                }
-            }
-            offsetNum = nextSourceIndex;
-        }
-    }
-
-    if (mySource < sourceLimit && myTarget >= targetLimit && U_SUCCESS(*err))
-    {
-        *err = U_BUFFER_OVERFLOW_ERROR;
-    }
-
-    args->target = (char *) myTarget;
-    args->source = mySource;
-    args->offsets = myOffsets;
-}
-
-U_CDECL_BEGIN
-static UChar32 U_CALLCONV ucnv_getNextUChar_UTF8(UConverterToUnicodeArgs *args,
-                                               UErrorCode *err) {
-    UConverter *cnv;
-    const uint8_t *sourceInitial;
-    const uint8_t *source;
-    uint8_t myByte;
-    UChar32 ch;
-    int8_t i;
-
-    /* UTF-8 only here, the framework handles CESU-8 to combine surrogate pairs */
-
-    cnv = args->converter;
-    sourceInitial = source = (const uint8_t *)args->source;
-    if (source >= (const uint8_t *)args->sourceLimit)
-    {
-        /* no input */
-        *err = U_INDEX_OUTOFBOUNDS_ERROR;
-        return 0xffff;
-    }
-
-    myByte = (uint8_t)*(source++);
-    if (U8_IS_SINGLE(myByte))
-    {
-        args->source = (const char *)source;
-        return (UChar32)myByte;
-    }
-
-    uint16_t countTrailBytes = U8_COUNT_TRAIL_BYTES(myByte);
-    if (countTrailBytes == 0) {
-        cnv->toUBytes[0] = myByte;
-        cnv->toULength = 1;
-        *err = U_ILLEGAL_CHAR_FOUND;
-        args->source = (const char *)source;
-        return 0xffff;
-    }
-
-    /*The byte sequence is longer than the buffer area passed*/
-    if (((const char *)source + countTrailBytes) > args->sourceLimit)
-    {
-        /* check if all of the remaining bytes are trail bytes */
-        uint16_t extraBytesToWrite = countTrailBytes + 1;
-        cnv->toUBytes[0] = myByte;
-        i = 1;
-        *err = U_TRUNCATED_CHAR_FOUND;
-        while(source < (const uint8_t *)args->sourceLimit) {
-            uint8_t b = *source;
-            if(icu::UTF8::isValidTrail(myByte, b, i, extraBytesToWrite)) {
-                cnv->toUBytes[i++] = b;
-                ++source;
-            } else {
-                /* error even before we run out of input */
-                *err = U_ILLEGAL_CHAR_FOUND;
-                break;
-            }
-        }
-        cnv->toULength = i;
-        args->source = (const char *)source;
-        return 0xffff;
-    }
-
-    ch = myByte << 6;
-    if(countTrailBytes == 2) {
-        uint8_t t1 = *source, t2;
-        if(U8_IS_VALID_LEAD3_AND_T1(myByte, t1) && U8_IS_TRAIL(t2 = *++source)) {
-            args->source = (const char *)(source + 1);
-            return (((ch + t1) << 6) + t2) - offsetsFromUTF8[3];
-        }
-    } else if(countTrailBytes == 1) {
-        uint8_t t1 = *source;
-        if(U8_IS_TRAIL(t1)) {
-            args->source = (const char *)(source + 1);
-            return (ch + t1) - offsetsFromUTF8[2];
-        }
-    } else {  // countTrailBytes == 3
-        uint8_t t1 = *source, t2, t3;
-        if(U8_IS_VALID_LEAD4_AND_T1(myByte, t1) && U8_IS_TRAIL(t2 = *++source) &&
-                U8_IS_TRAIL(t3 = *++source)) {
-            args->source = (const char *)(source + 1);
-            return (((((ch + t1) << 6) + t2) << 6) + t3) - offsetsFromUTF8[4];
-        }
-    }
-    args->source = (const char *)source;
-
-    for(i = 0; sourceInitial < source; ++i) {
-        cnv->toUBytes[i] = *sourceInitial++;
-    }
-    cnv->toULength = i;
-    *err = U_ILLEGAL_CHAR_FOUND;
-    return 0xffff;
-} 
-U_CDECL_END
-
-/* UTF-8-from-UTF-8 conversion functions ------------------------------------ */
-
-U_CDECL_BEGIN
-/* "Convert" UTF-8 to UTF-8: Validate and copy. Modified from ucnv_DBCSFromUTF8(). */
-static void U_CALLCONV
-ucnv_UTF8FromUTF8(UConverterFromUnicodeArgs *pFromUArgs,
-                  UConverterToUnicodeArgs *pToUArgs,
-                  UErrorCode *pErrorCode) {
-    UConverter *utf8;
-    const uint8_t *source, *sourceLimit;
-    uint8_t *target;
-    int32_t targetCapacity;
-    int32_t count;
-
-    int8_t oldToULength, toULength, toULimit;
-
-    UChar32 c;
-    uint8_t b, t1, t2;
-
-    /* set up the local pointers */
-    utf8=pToUArgs->converter;
-    source=(uint8_t *)pToUArgs->source;
-    sourceLimit=(uint8_t *)pToUArgs->sourceLimit;
-    target=(uint8_t *)pFromUArgs->target;
-    targetCapacity=(int32_t)(pFromUArgs->targetLimit-pFromUArgs->target);
-
-    /* get the converter state from the UTF-8 UConverter */
-    if(utf8->toULength > 0) {
-        toULength=oldToULength=utf8->toULength;
-        toULimit=(int8_t)utf8->mode;
-        c=(UChar32)utf8->toUnicodeStatus;
-    } else {
-        toULength=oldToULength=toULimit=0;
-        c = 0;
-    }
-
-    count=(int32_t)(sourceLimit-source)+oldToULength;
-    if(count<toULimit) {
-        /*
-         * Not enough input to complete the partial character.
-         * Jump to moreBytes below - it will not output to target.
-         */
-    } else if(targetCapacity<toULimit) {
-        /*
-         * Not enough target capacity to output the partial character.
-         * Let the standard converter handle this.
-         */
-        *pErrorCode=U_USING_DEFAULT_WARNING;
-        return;
-    } else {
-        // Use a single counter for source and target, counting the minimum of
-        // the source length and the target capacity.
-        // Let the standard converter handle edge cases.
-        if(count>targetCapacity) {
-            count=targetCapacity;
-        }
-
-        // The conversion loop checks count>0 only once per character.
-        // If the buffer ends with a truncated sequence,
-        // then we reduce the count to stop before that,
-        // and collect the remaining bytes after the conversion loop.
-
-        // Do not go back into the bytes that will be read for finishing a partial
-        // sequence from the previous buffer.
-        int32_t length=count-toULength;
-        U8_TRUNCATE_IF_INCOMPLETE(source, 0, length);
-        count=toULength+length;
-    }
-
-    if(c!=0) {
-        utf8->toUnicodeStatus=0;
-        utf8->toULength=0;
-        goto moreBytes;
-        /* See note in ucnv_SBCSFromUTF8() about this goto. */
-    }
-
-    /* conversion loop */
-    while(count>0) {
-        b=*source++;
-        if(U8_IS_SINGLE(b)) {
-            /* convert ASCII */
-            *target++=b;
-            --count;
-            continue;
-        } else {
-            if(b>=0xe0) {
-                if( /* handle U+0800..U+FFFF inline */
-                    b<0xf0 &&
-                    U8_IS_VALID_LEAD3_AND_T1(b, t1=source[0]) &&
-                    U8_IS_TRAIL(t2=source[1])
-                ) {
-                    source+=2;
-                    *target++=b;
-                    *target++=t1;
-                    *target++=t2;
-                    count-=3;
-                    continue;
-                }
-            } else {
-                if( /* handle U+0080..U+07FF inline */
-                    b>=0xc2 &&
-                    U8_IS_TRAIL(t1=*source)
-                ) {
-                    ++source;
-                    *target++=b;
-                    *target++=t1;
-                    count-=2;
-                    continue;
-                }
-            }
-
-            /* handle "complicated" and error cases, and continuing partial characters */
-            oldToULength=0;
-            toULength=1;
-            toULimit=U8_COUNT_BYTES_NON_ASCII(b);
-            c=b;
-moreBytes:
-            while(toULength<toULimit) {
-                if(source<sourceLimit) {
-                    b=*source;
-                    if(icu::UTF8::isValidTrail(c, b, toULength, toULimit)) {
-                        ++source;
-                        ++toULength;
-                        c=(c<<6)+b;
-                    } else {
-                        break; /* sequence too short, stop with toULength<toULimit */
-                    }
-                } else {
-                    /* store the partial UTF-8 character, compatible with the regular UTF-8 converter */
-                    source-=(toULength-oldToULength);
-                    while(oldToULength<toULength) {
-                        utf8->toUBytes[oldToULength++]=*source++;
-                    }
-                    utf8->toUnicodeStatus=c;
-                    utf8->toULength=toULength;
-                    utf8->mode=toULimit;
-                    pToUArgs->source=(char *)source;
-                    pFromUArgs->target=(char *)target;
-                    return;
-                }
-            }
-
-            if(toULength!=toULimit) {
-                /* error handling: illegal UTF-8 byte sequence */
-                source-=(toULength-oldToULength);
-                while(oldToULength<toULength) {
-                    utf8->toUBytes[oldToULength++]=*source++;
-                }
-                utf8->toULength=toULength;
-                pToUArgs->source=(char *)source;
-                pFromUArgs->target=(char *)target;
-                *pErrorCode=U_ILLEGAL_CHAR_FOUND;
-                return;
-            }
-
-            /* copy the legal byte sequence to the target */
-            {
-                int8_t i;
-
-                for(i=0; i<oldToULength; ++i) {
-                    *target++=utf8->toUBytes[i];
-                }
-                source-=(toULength-oldToULength);
-                for(; i<toULength; ++i) {
-                    *target++=*source++;
-                }
-                count-=toULength;
-            }
-        }
-    }
-    U_ASSERT(count>=0);
-
-    if(U_SUCCESS(*pErrorCode) && source<sourceLimit) {
-        if(target==(const uint8_t *)pFromUArgs->targetLimit) {
-            *pErrorCode=U_BUFFER_OVERFLOW_ERROR;
-        } else {
-            b=*source;
-            toULimit=U8_COUNT_BYTES(b);
-            if(toULimit>(sourceLimit-source)) {
-                /* collect a truncated byte sequence */
-                toULength=0;
-                c=b;
-                for(;;) {
-                    utf8->toUBytes[toULength++]=b;
-                    if(++source==sourceLimit) {
-                        /* partial byte sequence at end of source */
-                        utf8->toUnicodeStatus=c;
-                        utf8->toULength=toULength;
-                        utf8->mode=toULimit;
-                        break;
-                    } else if(!icu::UTF8::isValidTrail(c, b=*source, toULength, toULimit)) {
-                        utf8->toULength=toULength;
-                        *pErrorCode=U_ILLEGAL_CHAR_FOUND;
-                        break;
-                    }
-                    c=(c<<6)+b;
-                }
-            } else {
-                /* partial-sequence target overflow: fall back to the pivoting implementation */
-                *pErrorCode=U_USING_DEFAULT_WARNING;
-            }
-        }
-    }
-
-    /* write back the updated pointers */
-    pToUArgs->source=(char *)source;
-    pFromUArgs->target=(char *)target;
-}
-
-U_CDECL_END
-
-/* UTF-8 converter data ----------------------------------------------------- */
-
-static const UConverterImpl _UTF8Impl={
-    UCNV_UTF8,
-
-    nullptr,
-    nullptr,
-
-    nullptr,
-    nullptr,
-    nullptr,
-
-    ucnv_toUnicode_UTF8,
-    ucnv_toUnicode_UTF8_OFFSETS_LOGIC,
-    ucnv_fromUnicode_UTF8,
-    ucnv_fromUnicode_UTF8_OFFSETS_LOGIC,
-    ucnv_getNextUChar_UTF8,
-
-    nullptr,
-    nullptr,
-    nullptr,
-    nullptr,
-    ucnv_getNonSurrogateUnicodeSet,
-
-    ucnv_UTF8FromUTF8,
-    ucnv_UTF8FromUTF8
-};
-
-/* The 1208 CCSID refers to any version of Unicode of UTF-8 */
-static const UConverterStaticData _UTF8StaticData={
-    sizeof(UConverterStaticData),
-    "UTF-8",
-    1208, UCNV_IBM, UCNV_UTF8,
-    1, 3, /* max 3 bytes per char16_t from UTF-8 (4 bytes from surrogate _pair_) */
-    { 0xef, 0xbf, 0xbd, 0 },3,false,false,
-    0,
-    0,
-    { 0,0,0,0,0,0,0,0,0,0,0,0,0,0,0,0,0,0,0 } /* reserved */
-};
-
-
-const UConverterSharedData _UTF8Data=
-        UCNV_IMMUTABLE_SHARED_DATA_INITIALIZER(&_UTF8StaticData, &_UTF8Impl);
-
-/* CESU-8 converter data ---------------------------------------------------- */
-
-static const UConverterImpl _CESU8Impl={
-    UCNV_CESU8,
-
-    nullptr,
-    nullptr,
-
-    nullptr,
-    nullptr,
-    nullptr,
-
-    ucnv_toUnicode_UTF8,
-    ucnv_toUnicode_UTF8_OFFSETS_LOGIC,
-    ucnv_fromUnicode_UTF8,
-    ucnv_fromUnicode_UTF8_OFFSETS_LOGIC,
-    nullptr,
-
-    nullptr,
-    nullptr,
-    nullptr,
-    nullptr,
-    ucnv_getCompleteUnicodeSet,
-
-    nullptr,
-    nullptr
-};
-
-static const UConverterStaticData _CESU8StaticData={
-    sizeof(UConverterStaticData),
-    "CESU-8",
-    9400, /* CCSID for CESU-8 */
-    UCNV_UNKNOWN, UCNV_CESU8, 1, 3,
-    { 0xef, 0xbf, 0xbd, 0 },3,false,false,
-    0,
-    0,
-    { 0,0,0,0,0,0,0,0,0,0,0,0,0,0,0,0,0,0,0 } /* reserved */
-};
-
-
-const UConverterSharedData _CESU8Data=
-        UCNV_IMMUTABLE_SHARED_DATA_INITIALIZER(&_CESU8StaticData, &_CESU8Impl);
-
-#endif
->>>>>>> a8a80be5
+// © 2016 and later: Unicode, Inc. and others.
+// License & terms of use: http://www.unicode.org/copyright.html
+/*  
+**********************************************************************
+*   Copyright (C) 2002-2016, International Business Machines
+*   Corporation and others.  All Rights Reserved.
+**********************************************************************
+*   file name:  ucnv_u8.c
+*   encoding:   UTF-8
+*   tab size:   8 (not used)
+*   indentation:4
+*
+*   created on: 2002jul01
+*   created by: Markus W. Scherer
+*
+*   UTF-8 converter implementation. Used to be in ucnv_utf.c.
+*
+*   Also, CESU-8 implementation, see UTR 26.
+*   The CESU-8 converter uses all the same functions as the
+*   UTF-8 converter, with a branch for converting supplementary code points.
+*/
+
+#include "unicode/utypes.h"
+
+#if !UCONFIG_NO_CONVERSION
+
+#include "unicode/ucnv.h"
+#include "unicode/utf.h"
+#include "unicode/utf8.h"
+#include "unicode/utf16.h"
+#include "uassert.h"
+#include "ucnv_bld.h"
+#include "ucnv_cnv.h"
+#include "cmemory.h"
+#include "ustr_imp.h"
+
+/* Prototypes --------------------------------------------------------------- */
+
+/* Keep these here to make finicky compilers happy */
+
+U_CFUNC void ucnv_fromUnicode_UTF8(UConverterFromUnicodeArgs *args,
+                                           UErrorCode *err);
+U_CFUNC void ucnv_fromUnicode_UTF8_OFFSETS_LOGIC(UConverterFromUnicodeArgs *args,
+                                                        UErrorCode *err);
+
+
+/* UTF-8 -------------------------------------------------------------------- */
+
+#define MAXIMUM_UCS2            0x0000FFFF
+
+static const uint32_t offsetsFromUTF8[5] = {0,
+  (uint32_t) 0x00000000, (uint32_t) 0x00003080, (uint32_t) 0x000E2080,
+  (uint32_t) 0x03C82080
+};
+
+static UBool hasCESU8Data(const UConverter *cnv)
+{
+#if UCONFIG_ONLY_HTML_CONVERSION
+    return false;
+#else
+    return (UBool)(cnv->sharedData == &_CESU8Data);
+#endif
+}
+U_CDECL_BEGIN
+static void  U_CALLCONV ucnv_toUnicode_UTF8 (UConverterToUnicodeArgs * args,
+                                  UErrorCode * err)
+{
+    UConverter *cnv = args->converter;
+    const unsigned char *mySource = (unsigned char *) args->source;
+    char16_t *myTarget = args->target;
+    const unsigned char *sourceLimit = (unsigned char *) args->sourceLimit;
+    const char16_t *targetLimit = args->targetLimit;
+    unsigned char *toUBytes = cnv->toUBytes;
+    UBool isCESU8 = hasCESU8Data(cnv);
+    uint32_t ch, ch2 = 0;
+    int32_t i, inBytes;
+
+    /* Restore size of current sequence */
+    if (cnv->toULength > 0 && myTarget < targetLimit)
+    {
+        inBytes = cnv->mode;            /* restore # of bytes to consume */
+        i = cnv->toULength;             /* restore # of bytes consumed */
+        cnv->toULength = 0;
+
+        ch = cnv->toUnicodeStatus;/*Stores the previously calculated ch from a previous call*/
+        cnv->toUnicodeStatus = 0;
+        goto morebytes;
+    }
+
+
+    while (mySource < sourceLimit && myTarget < targetLimit)
+    {
+        ch = *(mySource++);
+        if (U8_IS_SINGLE(ch))        /* Simple case */
+        {
+            *(myTarget++) = (char16_t) ch;
+        }
+        else
+        {
+            /* store the first char */
+            toUBytes[0] = (char)ch;
+            inBytes = U8_COUNT_BYTES_NON_ASCII(ch); /* lookup current sequence length */
+            i = 1;
+
+morebytes:
+            while (i < inBytes)
+            {
+                if (mySource < sourceLimit)
+                {
+                    toUBytes[i] = (char) (ch2 = *mySource);
+                    if (!icu::UTF8::isValidTrail(ch, static_cast<uint8_t>(ch2), i, inBytes) &&
+                            !(isCESU8 && i == 1 && ch == 0xed && U8_IS_TRAIL(ch2)))
+                    {
+                        break; /* i < inBytes */
+                    }
+                    ch = (ch << 6) + ch2;
+                    ++mySource;
+                    i++;
+                }
+                else
+                {
+                    /* stores a partially calculated target*/
+                    cnv->toUnicodeStatus = ch;
+                    cnv->mode = inBytes;
+                    cnv->toULength = (int8_t) i;
+                    goto donefornow;
+                }
+            }
+
+            // In CESU-8, only surrogates, not supplementary code points, are encoded directly.
+            if (i == inBytes && (!isCESU8 || i <= 3))
+            {
+                /* Remove the accumulated high bits */
+                ch -= offsetsFromUTF8[inBytes];
+
+                /* Normal valid byte when the loop has not prematurely terminated (i < inBytes) */
+                if (ch <= MAXIMUM_UCS2) 
+                {
+                    /* fits in 16 bits */
+                    *(myTarget++) = (char16_t) ch;
+                }
+                else
+                {
+                    /* write out the surrogates */
+                    *(myTarget++) = U16_LEAD(ch);
+                    ch = U16_TRAIL(ch);
+                    if (myTarget < targetLimit)
+                    {
+                        *(myTarget++) = (char16_t)ch;
+                    }
+                    else
+                    {
+                        /* Put in overflow buffer (not handled here) */
+                        cnv->UCharErrorBuffer[0] = (char16_t) ch;
+                        cnv->UCharErrorBufferLength = 1;
+                        *err = U_BUFFER_OVERFLOW_ERROR;
+                        break;
+                    }
+                }
+            }
+            else
+            {
+                cnv->toULength = (int8_t)i;
+                *err = U_ILLEGAL_CHAR_FOUND;
+                break;
+            }
+        }
+    }
+
+donefornow:
+    if (mySource < sourceLimit && myTarget >= targetLimit && U_SUCCESS(*err))
+    {
+        /* End of target buffer */
+        *err = U_BUFFER_OVERFLOW_ERROR;
+    }
+
+    args->target = myTarget;
+    args->source = (const char *) mySource;
+}
+
+static void  U_CALLCONV ucnv_toUnicode_UTF8_OFFSETS_LOGIC (UConverterToUnicodeArgs * args,
+                                                UErrorCode * err)
+{
+    UConverter *cnv = args->converter;
+    const unsigned char *mySource = (unsigned char *) args->source;
+    char16_t *myTarget = args->target;
+    int32_t *myOffsets = args->offsets;
+    int32_t offsetNum = 0;
+    const unsigned char *sourceLimit = (unsigned char *) args->sourceLimit;
+    const char16_t *targetLimit = args->targetLimit;
+    unsigned char *toUBytes = cnv->toUBytes;
+    UBool isCESU8 = hasCESU8Data(cnv);
+    uint32_t ch, ch2 = 0;
+    int32_t i, inBytes;
+
+    /* Restore size of current sequence */
+    if (cnv->toULength > 0 && myTarget < targetLimit)
+    {
+        inBytes = cnv->mode;            /* restore # of bytes to consume */
+        i = cnv->toULength;             /* restore # of bytes consumed */
+        cnv->toULength = 0;
+
+        ch = cnv->toUnicodeStatus;/*Stores the previously calculated ch from a previous call*/
+        cnv->toUnicodeStatus = 0;
+        goto morebytes;
+    }
+
+    while (mySource < sourceLimit && myTarget < targetLimit)
+    {
+        ch = *(mySource++);
+        if (U8_IS_SINGLE(ch))        /* Simple case */
+        {
+            *(myTarget++) = (char16_t) ch;
+            *(myOffsets++) = offsetNum++;
+        }
+        else
+        {
+            toUBytes[0] = (char)ch;
+            inBytes = U8_COUNT_BYTES_NON_ASCII(ch);
+            i = 1;
+
+morebytes:
+            while (i < inBytes)
+            {
+                if (mySource < sourceLimit)
+                {
+                    toUBytes[i] = (char) (ch2 = *mySource);
+                    if (!icu::UTF8::isValidTrail(ch, static_cast<uint8_t>(ch2), i, inBytes) &&
+                            !(isCESU8 && i == 1 && ch == 0xed && U8_IS_TRAIL(ch2)))
+                    {
+                        break; /* i < inBytes */
+                    }
+                    ch = (ch << 6) + ch2;
+                    ++mySource;
+                    i++;
+                }
+                else
+                {
+                    cnv->toUnicodeStatus = ch;
+                    cnv->mode = inBytes;
+                    cnv->toULength = (int8_t)i;
+                    goto donefornow;
+                }
+            }
+
+            // In CESU-8, only surrogates, not supplementary code points, are encoded directly.
+            if (i == inBytes && (!isCESU8 || i <= 3))
+            {
+                /* Remove the accumulated high bits */
+                ch -= offsetsFromUTF8[inBytes];
+
+                /* Normal valid byte when the loop has not prematurely terminated (i < inBytes) */
+                if (ch <= MAXIMUM_UCS2) 
+                {
+                    /* fits in 16 bits */
+                    *(myTarget++) = (char16_t) ch;
+                    *(myOffsets++) = offsetNum;
+                }
+                else
+                {
+                    /* write out the surrogates */
+                    *(myTarget++) = U16_LEAD(ch);
+                    *(myOffsets++) = offsetNum;
+                    ch = U16_TRAIL(ch);
+                    if (myTarget < targetLimit)
+                    {
+                        *(myTarget++) = (char16_t)ch;
+                        *(myOffsets++) = offsetNum;
+                    }
+                    else
+                    {
+                        cnv->UCharErrorBuffer[0] = (char16_t) ch;
+                        cnv->UCharErrorBufferLength = 1;
+                        *err = U_BUFFER_OVERFLOW_ERROR;
+                    }
+                }
+                offsetNum += i;
+            }
+            else
+            {
+                cnv->toULength = (int8_t)i;
+                *err = U_ILLEGAL_CHAR_FOUND;
+                break;
+            }
+        }
+    }
+
+donefornow:
+    if (mySource < sourceLimit && myTarget >= targetLimit && U_SUCCESS(*err))
+    {   /* End of target buffer */
+        *err = U_BUFFER_OVERFLOW_ERROR;
+    }
+
+    args->target = myTarget;
+    args->source = (const char *) mySource;
+    args->offsets = myOffsets;
+}
+U_CDECL_END
+
+U_CFUNC void  U_CALLCONV ucnv_fromUnicode_UTF8 (UConverterFromUnicodeArgs * args,
+                                    UErrorCode * err)
+{
+    UConverter *cnv = args->converter;
+    const char16_t *mySource = args->source;
+    const char16_t *sourceLimit = args->sourceLimit;
+    uint8_t *myTarget = (uint8_t *) args->target;
+    const uint8_t *targetLimit = (uint8_t *) args->targetLimit;
+    uint8_t *tempPtr;
+    UChar32 ch;
+    uint8_t tempBuf[4];
+    int32_t indexToWrite;
+    UBool isNotCESU8 = !hasCESU8Data(cnv);
+
+    if (cnv->fromUChar32 && myTarget < targetLimit)
+    {
+        ch = cnv->fromUChar32;
+        cnv->fromUChar32 = 0;
+        goto lowsurrogate;
+    }
+
+    while (mySource < sourceLimit && myTarget < targetLimit)
+    {
+        ch = *(mySource++);
+
+        if (ch < 0x80)        /* Single byte */
+        {
+            *(myTarget++) = (uint8_t) ch;
+        }
+        else if (ch < 0x800)  /* Double byte */
+        {
+            *(myTarget++) = (uint8_t) ((ch >> 6) | 0xc0);
+            if (myTarget < targetLimit)
+            {
+                *(myTarget++) = (uint8_t) ((ch & 0x3f) | 0x80);
+            }
+            else
+            {
+                cnv->charErrorBuffer[0] = (uint8_t) ((ch & 0x3f) | 0x80);
+                cnv->charErrorBufferLength = 1;
+                *err = U_BUFFER_OVERFLOW_ERROR;
+            }
+        }
+        else {
+            /* Check for surrogates */
+            if(U16_IS_SURROGATE(ch) && isNotCESU8) {
+lowsurrogate:
+                if (mySource < sourceLimit) {
+                    /* test both code units */
+                    if(U16_IS_SURROGATE_LEAD(ch) && U16_IS_TRAIL(*mySource)) {
+                        /* convert and consume this supplementary code point */
+                        ch=U16_GET_SUPPLEMENTARY(ch, *mySource);
+                        ++mySource;
+                        /* exit this condition tree */
+                    }
+                    else {
+                        /* this is an unpaired trail or lead code unit */
+                        /* callback(illegal) */
+                        cnv->fromUChar32 = ch;
+                        *err = U_ILLEGAL_CHAR_FOUND;
+                        break;
+                    }
+                }
+                else {
+                    /* no more input */
+                    cnv->fromUChar32 = ch;
+                    break;
+                }
+            }
+
+            /* Do we write the buffer directly for speed,
+            or do we have to be careful about target buffer space? */
+            tempPtr = (((targetLimit - myTarget) >= 4) ? myTarget : tempBuf);
+
+            if (ch <= MAXIMUM_UCS2) {
+                indexToWrite = 2;
+                tempPtr[0] = (uint8_t) ((ch >> 12) | 0xe0);
+            }
+            else {
+                indexToWrite = 3;
+                tempPtr[0] = (uint8_t) ((ch >> 18) | 0xf0);
+                tempPtr[1] = (uint8_t) (((ch >> 12) & 0x3f) | 0x80);
+            }
+            tempPtr[indexToWrite-1] = (uint8_t) (((ch >> 6) & 0x3f) | 0x80);
+            tempPtr[indexToWrite] = (uint8_t) ((ch & 0x3f) | 0x80);
+
+            if (tempPtr == myTarget) {
+                /* There was enough space to write the codepoint directly. */
+                myTarget += (indexToWrite + 1);
+            }
+            else {
+                /* We might run out of room soon. Write it slowly. */
+                for (; tempPtr <= (tempBuf + indexToWrite); tempPtr++) {
+                    if (myTarget < targetLimit) {
+                        *(myTarget++) = *tempPtr;
+                    }
+                    else {
+                        cnv->charErrorBuffer[cnv->charErrorBufferLength++] = *tempPtr;
+                        *err = U_BUFFER_OVERFLOW_ERROR;
+                    }
+                }
+            }
+        }
+    }
+
+    if (mySource < sourceLimit && myTarget >= targetLimit && U_SUCCESS(*err))
+    {
+        *err = U_BUFFER_OVERFLOW_ERROR;
+    }
+
+    args->target = (char *) myTarget;
+    args->source = mySource;
+}
+
+U_CFUNC void  U_CALLCONV ucnv_fromUnicode_UTF8_OFFSETS_LOGIC (UConverterFromUnicodeArgs * args,
+                                                  UErrorCode * err)
+{
+    UConverter *cnv = args->converter;
+    const char16_t *mySource = args->source;
+    int32_t *myOffsets = args->offsets;
+    const char16_t *sourceLimit = args->sourceLimit;
+    uint8_t *myTarget = (uint8_t *) args->target;
+    const uint8_t *targetLimit = (uint8_t *) args->targetLimit;
+    uint8_t *tempPtr;
+    UChar32 ch;
+    int32_t offsetNum, nextSourceIndex;
+    int32_t indexToWrite;
+    uint8_t tempBuf[4];
+    UBool isNotCESU8 = !hasCESU8Data(cnv);
+
+    if (cnv->fromUChar32 && myTarget < targetLimit)
+    {
+        ch = cnv->fromUChar32;
+        cnv->fromUChar32 = 0;
+        offsetNum = -1;
+        nextSourceIndex = 0;
+        goto lowsurrogate;
+    } else {
+        offsetNum = 0;
+    }
+
+    while (mySource < sourceLimit && myTarget < targetLimit)
+    {
+        ch = *(mySource++);
+
+        if (ch < 0x80)        /* Single byte */
+        {
+            *(myOffsets++) = offsetNum++;
+            *(myTarget++) = (char) ch;
+        }
+        else if (ch < 0x800)  /* Double byte */
+        {
+            *(myOffsets++) = offsetNum;
+            *(myTarget++) = (uint8_t) ((ch >> 6) | 0xc0);
+            if (myTarget < targetLimit)
+            {
+                *(myOffsets++) = offsetNum++;
+                *(myTarget++) = (uint8_t) ((ch & 0x3f) | 0x80);
+            }
+            else
+            {
+                cnv->charErrorBuffer[0] = (uint8_t) ((ch & 0x3f) | 0x80);
+                cnv->charErrorBufferLength = 1;
+                *err = U_BUFFER_OVERFLOW_ERROR;
+            }
+        }
+        else
+        /* Check for surrogates */
+        {
+            nextSourceIndex = offsetNum + 1;
+
+            if(U16_IS_SURROGATE(ch) && isNotCESU8) {
+lowsurrogate:
+                if (mySource < sourceLimit) {
+                    /* test both code units */
+                    if(U16_IS_SURROGATE_LEAD(ch) && U16_IS_TRAIL(*mySource)) {
+                        /* convert and consume this supplementary code point */
+                        ch=U16_GET_SUPPLEMENTARY(ch, *mySource);
+                        ++mySource;
+                        ++nextSourceIndex;
+                        /* exit this condition tree */
+                    }
+                    else {
+                        /* this is an unpaired trail or lead code unit */
+                        /* callback(illegal) */
+                        cnv->fromUChar32 = ch;
+                        *err = U_ILLEGAL_CHAR_FOUND;
+                        break;
+                    }
+                }
+                else {
+                    /* no more input */
+                    cnv->fromUChar32 = ch;
+                    break;
+                }
+            }
+
+            /* Do we write the buffer directly for speed,
+            or do we have to be careful about target buffer space? */
+            tempPtr = (((targetLimit - myTarget) >= 4) ? myTarget : tempBuf);
+
+            if (ch <= MAXIMUM_UCS2) {
+                indexToWrite = 2;
+                tempPtr[0] = (uint8_t) ((ch >> 12) | 0xe0);
+            }
+            else {
+                indexToWrite = 3;
+                tempPtr[0] = (uint8_t) ((ch >> 18) | 0xf0);
+                tempPtr[1] = (uint8_t) (((ch >> 12) & 0x3f) | 0x80);
+            }
+            tempPtr[indexToWrite-1] = (uint8_t) (((ch >> 6) & 0x3f) | 0x80);
+            tempPtr[indexToWrite] = (uint8_t) ((ch & 0x3f) | 0x80);
+
+            if (tempPtr == myTarget) {
+                /* There was enough space to write the codepoint directly. */
+                myTarget += (indexToWrite + 1);
+                myOffsets[0] = offsetNum;
+                myOffsets[1] = offsetNum;
+                myOffsets[2] = offsetNum;
+                if (indexToWrite >= 3) {
+                    myOffsets[3] = offsetNum;
+                }
+                myOffsets += (indexToWrite + 1);
+            }
+            else {
+                /* We might run out of room soon. Write it slowly. */
+                for (; tempPtr <= (tempBuf + indexToWrite); tempPtr++) {
+                    if (myTarget < targetLimit)
+                    {
+                        *(myOffsets++) = offsetNum;
+                        *(myTarget++) = *tempPtr;
+                    }
+                    else
+                    {
+                        cnv->charErrorBuffer[cnv->charErrorBufferLength++] = *tempPtr;
+                        *err = U_BUFFER_OVERFLOW_ERROR;
+                    }
+                }
+            }
+            offsetNum = nextSourceIndex;
+        }
+    }
+
+    if (mySource < sourceLimit && myTarget >= targetLimit && U_SUCCESS(*err))
+    {
+        *err = U_BUFFER_OVERFLOW_ERROR;
+    }
+
+    args->target = (char *) myTarget;
+    args->source = mySource;
+    args->offsets = myOffsets;
+}
+
+U_CDECL_BEGIN
+static UChar32 U_CALLCONV ucnv_getNextUChar_UTF8(UConverterToUnicodeArgs *args,
+                                               UErrorCode *err) {
+    UConverter *cnv;
+    const uint8_t *sourceInitial;
+    const uint8_t *source;
+    uint8_t myByte;
+    UChar32 ch;
+    int8_t i;
+
+    /* UTF-8 only here, the framework handles CESU-8 to combine surrogate pairs */
+
+    cnv = args->converter;
+    sourceInitial = source = (const uint8_t *)args->source;
+    if (source >= (const uint8_t *)args->sourceLimit)
+    {
+        /* no input */
+        *err = U_INDEX_OUTOFBOUNDS_ERROR;
+        return 0xffff;
+    }
+
+    myByte = (uint8_t)*(source++);
+    if (U8_IS_SINGLE(myByte))
+    {
+        args->source = (const char *)source;
+        return (UChar32)myByte;
+    }
+
+    uint16_t countTrailBytes = U8_COUNT_TRAIL_BYTES(myByte);
+    if (countTrailBytes == 0) {
+        cnv->toUBytes[0] = myByte;
+        cnv->toULength = 1;
+        *err = U_ILLEGAL_CHAR_FOUND;
+        args->source = (const char *)source;
+        return 0xffff;
+    }
+
+    /*The byte sequence is longer than the buffer area passed*/
+    if (((const char *)source + countTrailBytes) > args->sourceLimit)
+    {
+        /* check if all of the remaining bytes are trail bytes */
+        uint16_t extraBytesToWrite = countTrailBytes + 1;
+        cnv->toUBytes[0] = myByte;
+        i = 1;
+        *err = U_TRUNCATED_CHAR_FOUND;
+        while(source < (const uint8_t *)args->sourceLimit) {
+            uint8_t b = *source;
+            if(icu::UTF8::isValidTrail(myByte, b, i, extraBytesToWrite)) {
+                cnv->toUBytes[i++] = b;
+                ++source;
+            } else {
+                /* error even before we run out of input */
+                *err = U_ILLEGAL_CHAR_FOUND;
+                break;
+            }
+        }
+        cnv->toULength = i;
+        args->source = (const char *)source;
+        return 0xffff;
+    }
+
+    ch = myByte << 6;
+    if(countTrailBytes == 2) {
+        uint8_t t1 = *source, t2;
+        if(U8_IS_VALID_LEAD3_AND_T1(myByte, t1) && U8_IS_TRAIL(t2 = *++source)) {
+            args->source = (const char *)(source + 1);
+            return (((ch + t1) << 6) + t2) - offsetsFromUTF8[3];
+        }
+    } else if(countTrailBytes == 1) {
+        uint8_t t1 = *source;
+        if(U8_IS_TRAIL(t1)) {
+            args->source = (const char *)(source + 1);
+            return (ch + t1) - offsetsFromUTF8[2];
+        }
+    } else {  // countTrailBytes == 3
+        uint8_t t1 = *source, t2, t3;
+        if(U8_IS_VALID_LEAD4_AND_T1(myByte, t1) && U8_IS_TRAIL(t2 = *++source) &&
+                U8_IS_TRAIL(t3 = *++source)) {
+            args->source = (const char *)(source + 1);
+            return (((((ch + t1) << 6) + t2) << 6) + t3) - offsetsFromUTF8[4];
+        }
+    }
+    args->source = (const char *)source;
+
+    for(i = 0; sourceInitial < source; ++i) {
+        cnv->toUBytes[i] = *sourceInitial++;
+    }
+    cnv->toULength = i;
+    *err = U_ILLEGAL_CHAR_FOUND;
+    return 0xffff;
+} 
+U_CDECL_END
+
+/* UTF-8-from-UTF-8 conversion functions ------------------------------------ */
+
+U_CDECL_BEGIN
+/* "Convert" UTF-8 to UTF-8: Validate and copy. Modified from ucnv_DBCSFromUTF8(). */
+static void U_CALLCONV
+ucnv_UTF8FromUTF8(UConverterFromUnicodeArgs *pFromUArgs,
+                  UConverterToUnicodeArgs *pToUArgs,
+                  UErrorCode *pErrorCode) {
+    UConverter *utf8;
+    const uint8_t *source, *sourceLimit;
+    uint8_t *target;
+    int32_t targetCapacity;
+    int32_t count;
+
+    int8_t oldToULength, toULength, toULimit;
+
+    UChar32 c;
+    uint8_t b, t1, t2;
+
+    /* set up the local pointers */
+    utf8=pToUArgs->converter;
+    source=(uint8_t *)pToUArgs->source;
+    sourceLimit=(uint8_t *)pToUArgs->sourceLimit;
+    target=(uint8_t *)pFromUArgs->target;
+    targetCapacity=(int32_t)(pFromUArgs->targetLimit-pFromUArgs->target);
+
+    /* get the converter state from the UTF-8 UConverter */
+    if(utf8->toULength > 0) {
+        toULength=oldToULength=utf8->toULength;
+        toULimit=(int8_t)utf8->mode;
+        c=(UChar32)utf8->toUnicodeStatus;
+    } else {
+        toULength=oldToULength=toULimit=0;
+        c = 0;
+    }
+
+    count=(int32_t)(sourceLimit-source)+oldToULength;
+    if(count<toULimit) {
+        /*
+         * Not enough input to complete the partial character.
+         * Jump to moreBytes below - it will not output to target.
+         */
+    } else if(targetCapacity<toULimit) {
+        /*
+         * Not enough target capacity to output the partial character.
+         * Let the standard converter handle this.
+         */
+        *pErrorCode=U_USING_DEFAULT_WARNING;
+        return;
+    } else {
+        // Use a single counter for source and target, counting the minimum of
+        // the source length and the target capacity.
+        // Let the standard converter handle edge cases.
+        if(count>targetCapacity) {
+            count=targetCapacity;
+        }
+
+        // The conversion loop checks count>0 only once per character.
+        // If the buffer ends with a truncated sequence,
+        // then we reduce the count to stop before that,
+        // and collect the remaining bytes after the conversion loop.
+
+        // Do not go back into the bytes that will be read for finishing a partial
+        // sequence from the previous buffer.
+        int32_t length=count-toULength;
+        U8_TRUNCATE_IF_INCOMPLETE(source, 0, length);
+        count=toULength+length;
+    }
+
+    if(c!=0) {
+        utf8->toUnicodeStatus=0;
+        utf8->toULength=0;
+        goto moreBytes;
+        /* See note in ucnv_SBCSFromUTF8() about this goto. */
+    }
+
+    /* conversion loop */
+    while(count>0) {
+        b=*source++;
+        if(U8_IS_SINGLE(b)) {
+            /* convert ASCII */
+            *target++=b;
+            --count;
+            continue;
+        } else {
+            if(b>=0xe0) {
+                if( /* handle U+0800..U+FFFF inline */
+                    b<0xf0 &&
+                    U8_IS_VALID_LEAD3_AND_T1(b, t1=source[0]) &&
+                    U8_IS_TRAIL(t2=source[1])
+                ) {
+                    source+=2;
+                    *target++=b;
+                    *target++=t1;
+                    *target++=t2;
+                    count-=3;
+                    continue;
+                }
+            } else {
+                if( /* handle U+0080..U+07FF inline */
+                    b>=0xc2 &&
+                    U8_IS_TRAIL(t1=*source)
+                ) {
+                    ++source;
+                    *target++=b;
+                    *target++=t1;
+                    count-=2;
+                    continue;
+                }
+            }
+
+            /* handle "complicated" and error cases, and continuing partial characters */
+            oldToULength=0;
+            toULength=1;
+            toULimit=U8_COUNT_BYTES_NON_ASCII(b);
+            c=b;
+moreBytes:
+            while(toULength<toULimit) {
+                if(source<sourceLimit) {
+                    b=*source;
+                    if(icu::UTF8::isValidTrail(c, b, toULength, toULimit)) {
+                        ++source;
+                        ++toULength;
+                        c=(c<<6)+b;
+                    } else {
+                        break; /* sequence too short, stop with toULength<toULimit */
+                    }
+                } else {
+                    /* store the partial UTF-8 character, compatible with the regular UTF-8 converter */
+                    source-=(toULength-oldToULength);
+                    while(oldToULength<toULength) {
+                        utf8->toUBytes[oldToULength++]=*source++;
+                    }
+                    utf8->toUnicodeStatus=c;
+                    utf8->toULength=toULength;
+                    utf8->mode=toULimit;
+                    pToUArgs->source=(char *)source;
+                    pFromUArgs->target=(char *)target;
+                    return;
+                }
+            }
+
+            if(toULength!=toULimit) {
+                /* error handling: illegal UTF-8 byte sequence */
+                source-=(toULength-oldToULength);
+                while(oldToULength<toULength) {
+                    utf8->toUBytes[oldToULength++]=*source++;
+                }
+                utf8->toULength=toULength;
+                pToUArgs->source=(char *)source;
+                pFromUArgs->target=(char *)target;
+                *pErrorCode=U_ILLEGAL_CHAR_FOUND;
+                return;
+            }
+
+            /* copy the legal byte sequence to the target */
+            {
+                int8_t i;
+
+                for(i=0; i<oldToULength; ++i) {
+                    *target++=utf8->toUBytes[i];
+                }
+                source-=(toULength-oldToULength);
+                for(; i<toULength; ++i) {
+                    *target++=*source++;
+                }
+                count-=toULength;
+            }
+        }
+    }
+    U_ASSERT(count>=0);
+
+    if(U_SUCCESS(*pErrorCode) && source<sourceLimit) {
+        if(target==(const uint8_t *)pFromUArgs->targetLimit) {
+            *pErrorCode=U_BUFFER_OVERFLOW_ERROR;
+        } else {
+            b=*source;
+            toULimit=U8_COUNT_BYTES(b);
+            if(toULimit>(sourceLimit-source)) {
+                /* collect a truncated byte sequence */
+                toULength=0;
+                c=b;
+                for(;;) {
+                    utf8->toUBytes[toULength++]=b;
+                    if(++source==sourceLimit) {
+                        /* partial byte sequence at end of source */
+                        utf8->toUnicodeStatus=c;
+                        utf8->toULength=toULength;
+                        utf8->mode=toULimit;
+                        break;
+                    } else if(!icu::UTF8::isValidTrail(c, b=*source, toULength, toULimit)) {
+                        utf8->toULength=toULength;
+                        *pErrorCode=U_ILLEGAL_CHAR_FOUND;
+                        break;
+                    }
+                    c=(c<<6)+b;
+                }
+            } else {
+                /* partial-sequence target overflow: fall back to the pivoting implementation */
+                *pErrorCode=U_USING_DEFAULT_WARNING;
+            }
+        }
+    }
+
+    /* write back the updated pointers */
+    pToUArgs->source=(char *)source;
+    pFromUArgs->target=(char *)target;
+}
+
+U_CDECL_END
+
+/* UTF-8 converter data ----------------------------------------------------- */
+
+static const UConverterImpl _UTF8Impl={
+    UCNV_UTF8,
+
+    nullptr,
+    nullptr,
+
+    nullptr,
+    nullptr,
+    nullptr,
+
+    ucnv_toUnicode_UTF8,
+    ucnv_toUnicode_UTF8_OFFSETS_LOGIC,
+    ucnv_fromUnicode_UTF8,
+    ucnv_fromUnicode_UTF8_OFFSETS_LOGIC,
+    ucnv_getNextUChar_UTF8,
+
+    nullptr,
+    nullptr,
+    nullptr,
+    nullptr,
+    ucnv_getNonSurrogateUnicodeSet,
+
+    ucnv_UTF8FromUTF8,
+    ucnv_UTF8FromUTF8
+};
+
+/* The 1208 CCSID refers to any version of Unicode of UTF-8 */
+static const UConverterStaticData _UTF8StaticData={
+    sizeof(UConverterStaticData),
+    "UTF-8",
+    1208, UCNV_IBM, UCNV_UTF8,
+    1, 3, /* max 3 bytes per char16_t from UTF-8 (4 bytes from surrogate _pair_) */
+    { 0xef, 0xbf, 0xbd, 0 },3,false,false,
+    0,
+    0,
+    { 0,0,0,0,0,0,0,0,0,0,0,0,0,0,0,0,0,0,0 } /* reserved */
+};
+
+
+const UConverterSharedData _UTF8Data=
+        UCNV_IMMUTABLE_SHARED_DATA_INITIALIZER(&_UTF8StaticData, &_UTF8Impl);
+
+/* CESU-8 converter data ---------------------------------------------------- */
+
+static const UConverterImpl _CESU8Impl={
+    UCNV_CESU8,
+
+    nullptr,
+    nullptr,
+
+    nullptr,
+    nullptr,
+    nullptr,
+
+    ucnv_toUnicode_UTF8,
+    ucnv_toUnicode_UTF8_OFFSETS_LOGIC,
+    ucnv_fromUnicode_UTF8,
+    ucnv_fromUnicode_UTF8_OFFSETS_LOGIC,
+    nullptr,
+
+    nullptr,
+    nullptr,
+    nullptr,
+    nullptr,
+    ucnv_getCompleteUnicodeSet,
+
+    nullptr,
+    nullptr
+};
+
+static const UConverterStaticData _CESU8StaticData={
+    sizeof(UConverterStaticData),
+    "CESU-8",
+    9400, /* CCSID for CESU-8 */
+    UCNV_UNKNOWN, UCNV_CESU8, 1, 3,
+    { 0xef, 0xbf, 0xbd, 0 },3,false,false,
+    0,
+    0,
+    { 0,0,0,0,0,0,0,0,0,0,0,0,0,0,0,0,0,0,0 } /* reserved */
+};
+
+
+const UConverterSharedData _CESU8Data=
+        UCNV_IMMUTABLE_SHARED_DATA_INITIALIZER(&_CESU8StaticData, &_CESU8Impl);
+
+#endif