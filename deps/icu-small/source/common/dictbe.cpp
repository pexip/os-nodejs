--- conflicted
+++ resolved
@@ -1,2899 +1,1503 @@
-<<<<<<< HEAD
-// © 2016 and later: Unicode, Inc. and others.
-// License & terms of use: http://www.unicode.org/copyright.html
-/**
- *******************************************************************************
- * Copyright (C) 2006-2016, International Business Machines Corporation
- * and others. All Rights Reserved.
- *******************************************************************************
- */
-
-#include <utility>
-
-#include "unicode/utypes.h"
-
-#if !UCONFIG_NO_BREAK_ITERATION
-
-#include "brkeng.h"
-#include "dictbe.h"
-#include "unicode/uniset.h"
-#include "unicode/chariter.h"
-#include "unicode/ubrk.h"
-#include "utracimp.h"
-#include "uvectr32.h"
-#include "uvector.h"
-#include "uassert.h"
-#include "unicode/normlzr.h"
-#include "cmemory.h"
-#include "dictionarydata.h"
-
-U_NAMESPACE_BEGIN
-
-/*
- ******************************************************************
- */
-
-DictionaryBreakEngine::DictionaryBreakEngine() {
-}
-
-DictionaryBreakEngine::~DictionaryBreakEngine() {
-}
-
-UBool
-DictionaryBreakEngine::handles(UChar32 c) const {
-    return fSet.contains(c);
-}
-
-int32_t
-DictionaryBreakEngine::findBreaks( UText *text,
-                                 int32_t startPos,
-                                 int32_t endPos,
-                                 UVector32 &foundBreaks ) const {
-    (void)startPos;            // TODO: remove this param?
-    int32_t result = 0;
-
-    // Find the span of characters included in the set.
-    //   The span to break begins at the current position in the text, and
-    //   extends towards the start or end of the text, depending on 'reverse'.
-
-    int32_t start = (int32_t)utext_getNativeIndex(text);
-    int32_t current;
-    int32_t rangeStart;
-    int32_t rangeEnd;
-    UChar32 c = utext_current32(text);
-    while((current = (int32_t)utext_getNativeIndex(text)) < endPos && fSet.contains(c)) {
-        utext_next32(text);         // TODO:  recast loop for postincrement
-        c = utext_current32(text);
-    }
-    rangeStart = start;
-    rangeEnd = current;
-    result = divideUpDictionaryRange(text, rangeStart, rangeEnd, foundBreaks);
-    utext_setNativeIndex(text, current);
-
-    return result;
-}
-
-void
-DictionaryBreakEngine::setCharacters( const UnicodeSet &set ) {
-    fSet = set;
-    // Compact for caching
-    fSet.compact();
-}
-
-/*
- ******************************************************************
- * PossibleWord
- */
-
-// Helper class for improving readability of the Thai/Lao/Khmer word break
-// algorithm. The implementation is completely inline.
-
-// List size, limited by the maximum number of words in the dictionary
-// that form a nested sequence.
-static const int32_t POSSIBLE_WORD_LIST_MAX = 20;
-
-class PossibleWord {
-private:
-    // list of word candidate lengths, in increasing length order
-    // TODO: bytes would be sufficient for word lengths.
-    int32_t   count;      // Count of candidates
-    int32_t   prefix;     // The longest match with a dictionary word
-    int32_t   offset;     // Offset in the text of these candidates
-    int32_t   mark;       // The preferred candidate's offset
-    int32_t   current;    // The candidate we're currently looking at
-    int32_t   cuLengths[POSSIBLE_WORD_LIST_MAX];   // Word Lengths, in code units.
-    int32_t   cpLengths[POSSIBLE_WORD_LIST_MAX];   // Word Lengths, in code points.
-
-public:
-    PossibleWord() : count(0), prefix(0), offset(-1), mark(0), current(0) {}
-    ~PossibleWord() {}
-
-    // Fill the list of candidates if needed, select the longest, and return the number found
-    int32_t   candidates( UText *text, DictionaryMatcher *dict, int32_t rangeEnd );
-
-    // Select the currently marked candidate, point after it in the text, and invalidate self
-    int32_t   acceptMarked( UText *text );
-
-    // Back up from the current candidate to the next shorter one; return TRUE if that exists
-    // and point the text after it
-    UBool     backUp( UText *text );
-
-    // Return the longest prefix this candidate location shares with a dictionary word
-    // Return value is in code points.
-    int32_t   longestPrefix() { return prefix; }
-
-    // Mark the current candidate as the one we like
-    void      markCurrent() { mark = current; }
-
-    // Get length in code points of the marked word.
-    int32_t   markedCPLength() { return cpLengths[mark]; }
-};
-
-
-int32_t PossibleWord::candidates( UText *text, DictionaryMatcher *dict, int32_t rangeEnd ) {
-    // TODO: If getIndex is too slow, use offset < 0 and add discardAll()
-    int32_t start = (int32_t)utext_getNativeIndex(text);
-    if (start != offset) {
-        offset = start;
-        count = dict->matches(text, rangeEnd-start, UPRV_LENGTHOF(cuLengths), cuLengths, cpLengths, NULL, &prefix);
-        // Dictionary leaves text after longest prefix, not longest word. Back up.
-        if (count <= 0) {
-            utext_setNativeIndex(text, start);
-        }
-    }
-    if (count > 0) {
-        utext_setNativeIndex(text, start+cuLengths[count-1]);
-    }
-    current = count-1;
-    mark = current;
-    return count;
-}
-
-int32_t
-PossibleWord::acceptMarked( UText *text ) {
-    utext_setNativeIndex(text, offset + cuLengths[mark]);
-    return cuLengths[mark];
-}
-
-
-UBool
-PossibleWord::backUp( UText *text ) {
-    if (current > 0) {
-        utext_setNativeIndex(text, offset + cuLengths[--current]);
-        return TRUE;
-    }
-    return FALSE;
-}
-
-/*
- ******************************************************************
- * ThaiBreakEngine
- */
-
-// How many words in a row are "good enough"?
-static const int32_t THAI_LOOKAHEAD = 3;
-
-// Will not combine a non-word with a preceding dictionary word longer than this
-static const int32_t THAI_ROOT_COMBINE_THRESHOLD = 3;
-
-// Will not combine a non-word that shares at least this much prefix with a
-// dictionary word, with a preceding word
-static const int32_t THAI_PREFIX_COMBINE_THRESHOLD = 3;
-
-// Ellision character
-static const int32_t THAI_PAIYANNOI = 0x0E2F;
-
-// Repeat character
-static const int32_t THAI_MAIYAMOK = 0x0E46;
-
-// Minimum word size
-static const int32_t THAI_MIN_WORD = 2;
-
-// Minimum number of characters for two words
-static const int32_t THAI_MIN_WORD_SPAN = THAI_MIN_WORD * 2;
-
-ThaiBreakEngine::ThaiBreakEngine(DictionaryMatcher *adoptDictionary, UErrorCode &status)
-    : DictionaryBreakEngine(),
-      fDictionary(adoptDictionary)
-{
-    UTRACE_ENTRY(UTRACE_UBRK_CREATE_BREAK_ENGINE);
-    UTRACE_DATA1(UTRACE_INFO, "dictbe=%s", "Thai");
-    fThaiWordSet.applyPattern(UNICODE_STRING_SIMPLE("[[:Thai:]&[:LineBreak=SA:]]"), status);
-    if (U_SUCCESS(status)) {
-        setCharacters(fThaiWordSet);
-    }
-    fMarkSet.applyPattern(UNICODE_STRING_SIMPLE("[[:Thai:]&[:LineBreak=SA:]&[:M:]]"), status);
-    fMarkSet.add(0x0020);
-    fEndWordSet = fThaiWordSet;
-    fEndWordSet.remove(0x0E31);             // MAI HAN-AKAT
-    fEndWordSet.remove(0x0E40, 0x0E44);     // SARA E through SARA AI MAIMALAI
-    fBeginWordSet.add(0x0E01, 0x0E2E);      // KO KAI through HO NOKHUK
-    fBeginWordSet.add(0x0E40, 0x0E44);      // SARA E through SARA AI MAIMALAI
-    fSuffixSet.add(THAI_PAIYANNOI);
-    fSuffixSet.add(THAI_MAIYAMOK);
-
-    // Compact for caching.
-    fMarkSet.compact();
-    fEndWordSet.compact();
-    fBeginWordSet.compact();
-    fSuffixSet.compact();
-    UTRACE_EXIT_STATUS(status);
-}
-
-ThaiBreakEngine::~ThaiBreakEngine() {
-    delete fDictionary;
-}
-
-int32_t
-ThaiBreakEngine::divideUpDictionaryRange( UText *text,
-                                                int32_t rangeStart,
-                                                int32_t rangeEnd,
-                                                UVector32 &foundBreaks ) const {
-    utext_setNativeIndex(text, rangeStart);
-    utext_moveIndex32(text, THAI_MIN_WORD_SPAN);
-    if (utext_getNativeIndex(text) >= rangeEnd) {
-        return 0;       // Not enough characters for two words
-    }
-    utext_setNativeIndex(text, rangeStart);
-
-
-    uint32_t wordsFound = 0;
-    int32_t cpWordLength = 0;    // Word Length in Code Points.
-    int32_t cuWordLength = 0;    // Word length in code units (UText native indexing)
-    int32_t current;
-    UErrorCode status = U_ZERO_ERROR;
-    PossibleWord words[THAI_LOOKAHEAD];
-
-    utext_setNativeIndex(text, rangeStart);
-
-    while (U_SUCCESS(status) && (current = (int32_t)utext_getNativeIndex(text)) < rangeEnd) {
-        cpWordLength = 0;
-        cuWordLength = 0;
-
-        // Look for candidate words at the current position
-        int32_t candidates = words[wordsFound%THAI_LOOKAHEAD].candidates(text, fDictionary, rangeEnd);
-
-        // If we found exactly one, use that
-        if (candidates == 1) {
-            cuWordLength = words[wordsFound % THAI_LOOKAHEAD].acceptMarked(text);
-            cpWordLength = words[wordsFound % THAI_LOOKAHEAD].markedCPLength();
-            wordsFound += 1;
-        }
-        // If there was more than one, see which one can take us forward the most words
-        else if (candidates > 1) {
-            // If we're already at the end of the range, we're done
-            if ((int32_t)utext_getNativeIndex(text) >= rangeEnd) {
-                goto foundBest;
-            }
-            do {
-                if (words[(wordsFound + 1) % THAI_LOOKAHEAD].candidates(text, fDictionary, rangeEnd) > 0) {
-                    // Followed by another dictionary word; mark first word as a good candidate
-                    words[wordsFound%THAI_LOOKAHEAD].markCurrent();
-
-                    // If we're already at the end of the range, we're done
-                    if ((int32_t)utext_getNativeIndex(text) >= rangeEnd) {
-                        goto foundBest;
-                    }
-
-                    // See if any of the possible second words is followed by a third word
-                    do {
-                        // If we find a third word, stop right away
-                        if (words[(wordsFound + 2) % THAI_LOOKAHEAD].candidates(text, fDictionary, rangeEnd)) {
-                            words[wordsFound % THAI_LOOKAHEAD].markCurrent();
-                            goto foundBest;
-                        }
-                    }
-                    while (words[(wordsFound + 1) % THAI_LOOKAHEAD].backUp(text));
-                }
-            }
-            while (words[wordsFound % THAI_LOOKAHEAD].backUp(text));
-foundBest:
-            // Set UText position to after the accepted word.
-            cuWordLength = words[wordsFound % THAI_LOOKAHEAD].acceptMarked(text);
-            cpWordLength = words[wordsFound % THAI_LOOKAHEAD].markedCPLength();
-            wordsFound += 1;
-        }
-
-        // We come here after having either found a word or not. We look ahead to the
-        // next word. If it's not a dictionary word, we will combine it with the word we
-        // just found (if there is one), but only if the preceding word does not exceed
-        // the threshold.
-        // The text iterator should now be positioned at the end of the word we found.
-
-        UChar32 uc = 0;
-        if ((int32_t)utext_getNativeIndex(text) < rangeEnd &&  cpWordLength < THAI_ROOT_COMBINE_THRESHOLD) {
-            // if it is a dictionary word, do nothing. If it isn't, then if there is
-            // no preceding word, or the non-word shares less than the minimum threshold
-            // of characters with a dictionary word, then scan to resynchronize
-            if (words[wordsFound % THAI_LOOKAHEAD].candidates(text, fDictionary, rangeEnd) <= 0
-                  && (cuWordLength == 0
-                      || words[wordsFound%THAI_LOOKAHEAD].longestPrefix() < THAI_PREFIX_COMBINE_THRESHOLD)) {
-                // Look for a plausible word boundary
-                int32_t remaining = rangeEnd - (current+cuWordLength);
-                UChar32 pc;
-                int32_t chars = 0;
-                for (;;) {
-                    int32_t pcIndex = (int32_t)utext_getNativeIndex(text);
-                    pc = utext_next32(text);
-                    int32_t pcSize = (int32_t)utext_getNativeIndex(text) - pcIndex;
-                    chars += pcSize;
-                    remaining -= pcSize;
-                    if (remaining <= 0) {
-                        break;
-                    }
-                    uc = utext_current32(text);
-                    if (fEndWordSet.contains(pc) && fBeginWordSet.contains(uc)) {
-                        // Maybe. See if it's in the dictionary.
-                        // NOTE: In the original Apple code, checked that the next
-                        // two characters after uc were not 0x0E4C THANTHAKHAT before
-                        // checking the dictionary. That is just a performance filter,
-                        // but it's not clear it's faster than checking the trie.
-                        int32_t num_candidates = words[(wordsFound + 1) % THAI_LOOKAHEAD].candidates(text, fDictionary, rangeEnd);
-                        utext_setNativeIndex(text, current + cuWordLength + chars);
-                        if (num_candidates > 0) {
-                            break;
-                        }
-                    }
-                }
-
-                // Bump the word count if there wasn't already one
-                if (cuWordLength <= 0) {
-                    wordsFound += 1;
-                }
-
-                // Update the length with the passed-over characters
-                cuWordLength += chars;
-            }
-            else {
-                // Back up to where we were for next iteration
-                utext_setNativeIndex(text, current+cuWordLength);
-            }
-        }
-
-        // Never stop before a combining mark.
-        int32_t currPos;
-        while ((currPos = (int32_t)utext_getNativeIndex(text)) < rangeEnd && fMarkSet.contains(utext_current32(text))) {
-            utext_next32(text);
-            cuWordLength += (int32_t)utext_getNativeIndex(text) - currPos;
-        }
-
-        // Look ahead for possible suffixes if a dictionary word does not follow.
-        // We do this in code rather than using a rule so that the heuristic
-        // resynch continues to function. For example, one of the suffix characters
-        // could be a typo in the middle of a word.
-        if ((int32_t)utext_getNativeIndex(text) < rangeEnd && cuWordLength > 0) {
-            if (words[wordsFound%THAI_LOOKAHEAD].candidates(text, fDictionary, rangeEnd) <= 0
-                && fSuffixSet.contains(uc = utext_current32(text))) {
-                if (uc == THAI_PAIYANNOI) {
-                    if (!fSuffixSet.contains(utext_previous32(text))) {
-                        // Skip over previous end and PAIYANNOI
-                        utext_next32(text);
-                        int32_t paiyannoiIndex = (int32_t)utext_getNativeIndex(text);
-                        utext_next32(text);
-                        cuWordLength += (int32_t)utext_getNativeIndex(text) - paiyannoiIndex;    // Add PAIYANNOI to word
-                        uc = utext_current32(text);     // Fetch next character
-                    }
-                    else {
-                        // Restore prior position
-                        utext_next32(text);
-                    }
-                }
-                if (uc == THAI_MAIYAMOK) {
-                    if (utext_previous32(text) != THAI_MAIYAMOK) {
-                        // Skip over previous end and MAIYAMOK
-                        utext_next32(text);
-                        int32_t maiyamokIndex = (int32_t)utext_getNativeIndex(text);
-                        utext_next32(text);
-                        cuWordLength += (int32_t)utext_getNativeIndex(text) - maiyamokIndex;    // Add MAIYAMOK to word
-                    }
-                    else {
-                        // Restore prior position
-                        utext_next32(text);
-                    }
-                }
-            }
-            else {
-                utext_setNativeIndex(text, current+cuWordLength);
-            }
-        }
-
-        // Did we find a word on this iteration? If so, push it on the break stack
-        if (cuWordLength > 0) {
-            foundBreaks.push((current+cuWordLength), status);
-        }
-    }
-
-    // Don't return a break for the end of the dictionary range if there is one there.
-    if (foundBreaks.peeki() >= rangeEnd) {
-        (void) foundBreaks.popi();
-        wordsFound -= 1;
-    }
-
-    return wordsFound;
-}
-
-/*
- ******************************************************************
- * LaoBreakEngine
- */
-
-// How many words in a row are "good enough"?
-static const int32_t LAO_LOOKAHEAD = 3;
-
-// Will not combine a non-word with a preceding dictionary word longer than this
-static const int32_t LAO_ROOT_COMBINE_THRESHOLD = 3;
-
-// Will not combine a non-word that shares at least this much prefix with a
-// dictionary word, with a preceding word
-static const int32_t LAO_PREFIX_COMBINE_THRESHOLD = 3;
-
-// Minimum word size
-static const int32_t LAO_MIN_WORD = 2;
-
-// Minimum number of characters for two words
-static const int32_t LAO_MIN_WORD_SPAN = LAO_MIN_WORD * 2;
-
-LaoBreakEngine::LaoBreakEngine(DictionaryMatcher *adoptDictionary, UErrorCode &status)
-    : DictionaryBreakEngine(),
-      fDictionary(adoptDictionary)
-{
-    UTRACE_ENTRY(UTRACE_UBRK_CREATE_BREAK_ENGINE);
-    UTRACE_DATA1(UTRACE_INFO, "dictbe=%s", "Laoo");
-    fLaoWordSet.applyPattern(UNICODE_STRING_SIMPLE("[[:Laoo:]&[:LineBreak=SA:]]"), status);
-    if (U_SUCCESS(status)) {
-        setCharacters(fLaoWordSet);
-    }
-    fMarkSet.applyPattern(UNICODE_STRING_SIMPLE("[[:Laoo:]&[:LineBreak=SA:]&[:M:]]"), status);
-    fMarkSet.add(0x0020);
-    fEndWordSet = fLaoWordSet;
-    fEndWordSet.remove(0x0EC0, 0x0EC4);     // prefix vowels
-    fBeginWordSet.add(0x0E81, 0x0EAE);      // basic consonants (including holes for corresponding Thai characters)
-    fBeginWordSet.add(0x0EDC, 0x0EDD);      // digraph consonants (no Thai equivalent)
-    fBeginWordSet.add(0x0EC0, 0x0EC4);      // prefix vowels
-
-    // Compact for caching.
-    fMarkSet.compact();
-    fEndWordSet.compact();
-    fBeginWordSet.compact();
-    UTRACE_EXIT_STATUS(status);
-}
-
-LaoBreakEngine::~LaoBreakEngine() {
-    delete fDictionary;
-}
-
-int32_t
-LaoBreakEngine::divideUpDictionaryRange( UText *text,
-                                                int32_t rangeStart,
-                                                int32_t rangeEnd,
-                                                UVector32 &foundBreaks ) const {
-    if ((rangeEnd - rangeStart) < LAO_MIN_WORD_SPAN) {
-        return 0;       // Not enough characters for two words
-    }
-
-    uint32_t wordsFound = 0;
-    int32_t cpWordLength = 0;
-    int32_t cuWordLength = 0;
-    int32_t current;
-    UErrorCode status = U_ZERO_ERROR;
-    PossibleWord words[LAO_LOOKAHEAD];
-
-    utext_setNativeIndex(text, rangeStart);
-
-    while (U_SUCCESS(status) && (current = (int32_t)utext_getNativeIndex(text)) < rangeEnd) {
-        cuWordLength = 0;
-        cpWordLength = 0;
-
-        // Look for candidate words at the current position
-        int32_t candidates = words[wordsFound%LAO_LOOKAHEAD].candidates(text, fDictionary, rangeEnd);
-
-        // If we found exactly one, use that
-        if (candidates == 1) {
-            cuWordLength = words[wordsFound % LAO_LOOKAHEAD].acceptMarked(text);
-            cpWordLength = words[wordsFound % LAO_LOOKAHEAD].markedCPLength();
-            wordsFound += 1;
-        }
-        // If there was more than one, see which one can take us forward the most words
-        else if (candidates > 1) {
-            // If we're already at the end of the range, we're done
-            if (utext_getNativeIndex(text) >= rangeEnd) {
-                goto foundBest;
-            }
-            do {
-                if (words[(wordsFound + 1) % LAO_LOOKAHEAD].candidates(text, fDictionary, rangeEnd) > 0) {
-                    // Followed by another dictionary word; mark first word as a good candidate
-                    words[wordsFound%LAO_LOOKAHEAD].markCurrent();
-
-                    // If we're already at the end of the range, we're done
-                    if ((int32_t)utext_getNativeIndex(text) >= rangeEnd) {
-                        goto foundBest;
-                    }
-
-                    // See if any of the possible second words is followed by a third word
-                    do {
-                        // If we find a third word, stop right away
-                        if (words[(wordsFound + 2) % LAO_LOOKAHEAD].candidates(text, fDictionary, rangeEnd)) {
-                            words[wordsFound % LAO_LOOKAHEAD].markCurrent();
-                            goto foundBest;
-                        }
-                    }
-                    while (words[(wordsFound + 1) % LAO_LOOKAHEAD].backUp(text));
-                }
-            }
-            while (words[wordsFound % LAO_LOOKAHEAD].backUp(text));
-foundBest:
-            cuWordLength = words[wordsFound % LAO_LOOKAHEAD].acceptMarked(text);
-            cpWordLength = words[wordsFound % LAO_LOOKAHEAD].markedCPLength();
-            wordsFound += 1;
-        }
-
-        // We come here after having either found a word or not. We look ahead to the
-        // next word. If it's not a dictionary word, we will combine it withe the word we
-        // just found (if there is one), but only if the preceding word does not exceed
-        // the threshold.
-        // The text iterator should now be positioned at the end of the word we found.
-        if ((int32_t)utext_getNativeIndex(text) < rangeEnd && cpWordLength < LAO_ROOT_COMBINE_THRESHOLD) {
-            // if it is a dictionary word, do nothing. If it isn't, then if there is
-            // no preceding word, or the non-word shares less than the minimum threshold
-            // of characters with a dictionary word, then scan to resynchronize
-            if (words[wordsFound % LAO_LOOKAHEAD].candidates(text, fDictionary, rangeEnd) <= 0
-                  && (cuWordLength == 0
-                      || words[wordsFound%LAO_LOOKAHEAD].longestPrefix() < LAO_PREFIX_COMBINE_THRESHOLD)) {
-                // Look for a plausible word boundary
-                int32_t remaining = rangeEnd - (current + cuWordLength);
-                UChar32 pc;
-                UChar32 uc;
-                int32_t chars = 0;
-                for (;;) {
-                    int32_t pcIndex = (int32_t)utext_getNativeIndex(text);
-                    pc = utext_next32(text);
-                    int32_t pcSize = (int32_t)utext_getNativeIndex(text) - pcIndex;
-                    chars += pcSize;
-                    remaining -= pcSize;
-                    if (remaining <= 0) {
-                        break;
-                    }
-                    uc = utext_current32(text);
-                    if (fEndWordSet.contains(pc) && fBeginWordSet.contains(uc)) {
-                        // Maybe. See if it's in the dictionary.
-                        // TODO: this looks iffy; compare with old code.
-                        int32_t num_candidates = words[(wordsFound + 1) % LAO_LOOKAHEAD].candidates(text, fDictionary, rangeEnd);
-                        utext_setNativeIndex(text, current + cuWordLength + chars);
-                        if (num_candidates > 0) {
-                            break;
-                        }
-                    }
-                }
-
-                // Bump the word count if there wasn't already one
-                if (cuWordLength <= 0) {
-                    wordsFound += 1;
-                }
-
-                // Update the length with the passed-over characters
-                cuWordLength += chars;
-            }
-            else {
-                // Back up to where we were for next iteration
-                utext_setNativeIndex(text, current + cuWordLength);
-            }
-        }
-
-        // Never stop before a combining mark.
-        int32_t currPos;
-        while ((currPos = (int32_t)utext_getNativeIndex(text)) < rangeEnd && fMarkSet.contains(utext_current32(text))) {
-            utext_next32(text);
-            cuWordLength += (int32_t)utext_getNativeIndex(text) - currPos;
-        }
-
-        // Look ahead for possible suffixes if a dictionary word does not follow.
-        // We do this in code rather than using a rule so that the heuristic
-        // resynch continues to function. For example, one of the suffix characters
-        // could be a typo in the middle of a word.
-        // NOT CURRENTLY APPLICABLE TO LAO
-
-        // Did we find a word on this iteration? If so, push it on the break stack
-        if (cuWordLength > 0) {
-            foundBreaks.push((current+cuWordLength), status);
-        }
-    }
-
-    // Don't return a break for the end of the dictionary range if there is one there.
-    if (foundBreaks.peeki() >= rangeEnd) {
-        (void) foundBreaks.popi();
-        wordsFound -= 1;
-    }
-
-    return wordsFound;
-}
-
-/*
- ******************************************************************
- * BurmeseBreakEngine
- */
-
-// How many words in a row are "good enough"?
-static const int32_t BURMESE_LOOKAHEAD = 3;
-
-// Will not combine a non-word with a preceding dictionary word longer than this
-static const int32_t BURMESE_ROOT_COMBINE_THRESHOLD = 3;
-
-// Will not combine a non-word that shares at least this much prefix with a
-// dictionary word, with a preceding word
-static const int32_t BURMESE_PREFIX_COMBINE_THRESHOLD = 3;
-
-// Minimum word size
-static const int32_t BURMESE_MIN_WORD = 2;
-
-// Minimum number of characters for two words
-static const int32_t BURMESE_MIN_WORD_SPAN = BURMESE_MIN_WORD * 2;
-
-BurmeseBreakEngine::BurmeseBreakEngine(DictionaryMatcher *adoptDictionary, UErrorCode &status)
-    : DictionaryBreakEngine(),
-      fDictionary(adoptDictionary)
-{
-    UTRACE_ENTRY(UTRACE_UBRK_CREATE_BREAK_ENGINE);
-    UTRACE_DATA1(UTRACE_INFO, "dictbe=%s", "Mymr");
-    fBurmeseWordSet.applyPattern(UNICODE_STRING_SIMPLE("[[:Mymr:]&[:LineBreak=SA:]]"), status);
-    if (U_SUCCESS(status)) {
-        setCharacters(fBurmeseWordSet);
-    }
-    fMarkSet.applyPattern(UNICODE_STRING_SIMPLE("[[:Mymr:]&[:LineBreak=SA:]&[:M:]]"), status);
-    fMarkSet.add(0x0020);
-    fEndWordSet = fBurmeseWordSet;
-    fBeginWordSet.add(0x1000, 0x102A);      // basic consonants and independent vowels
-
-    // Compact for caching.
-    fMarkSet.compact();
-    fEndWordSet.compact();
-    fBeginWordSet.compact();
-    UTRACE_EXIT_STATUS(status);
-}
-
-BurmeseBreakEngine::~BurmeseBreakEngine() {
-    delete fDictionary;
-}
-
-int32_t
-BurmeseBreakEngine::divideUpDictionaryRange( UText *text,
-                                                int32_t rangeStart,
-                                                int32_t rangeEnd,
-                                                UVector32 &foundBreaks ) const {
-    if ((rangeEnd - rangeStart) < BURMESE_MIN_WORD_SPAN) {
-        return 0;       // Not enough characters for two words
-    }
-
-    uint32_t wordsFound = 0;
-    int32_t cpWordLength = 0;
-    int32_t cuWordLength = 0;
-    int32_t current;
-    UErrorCode status = U_ZERO_ERROR;
-    PossibleWord words[BURMESE_LOOKAHEAD];
-
-    utext_setNativeIndex(text, rangeStart);
-
-    while (U_SUCCESS(status) && (current = (int32_t)utext_getNativeIndex(text)) < rangeEnd) {
-        cuWordLength = 0;
-        cpWordLength = 0;
-
-        // Look for candidate words at the current position
-        int32_t candidates = words[wordsFound%BURMESE_LOOKAHEAD].candidates(text, fDictionary, rangeEnd);
-
-        // If we found exactly one, use that
-        if (candidates == 1) {
-            cuWordLength = words[wordsFound % BURMESE_LOOKAHEAD].acceptMarked(text);
-            cpWordLength = words[wordsFound % BURMESE_LOOKAHEAD].markedCPLength();
-            wordsFound += 1;
-        }
-        // If there was more than one, see which one can take us forward the most words
-        else if (candidates > 1) {
-            // If we're already at the end of the range, we're done
-            if (utext_getNativeIndex(text) >= rangeEnd) {
-                goto foundBest;
-            }
-            do {
-                if (words[(wordsFound + 1) % BURMESE_LOOKAHEAD].candidates(text, fDictionary, rangeEnd) > 0) {
-                    // Followed by another dictionary word; mark first word as a good candidate
-                    words[wordsFound%BURMESE_LOOKAHEAD].markCurrent();
-
-                    // If we're already at the end of the range, we're done
-                    if ((int32_t)utext_getNativeIndex(text) >= rangeEnd) {
-                        goto foundBest;
-                    }
-
-                    // See if any of the possible second words is followed by a third word
-                    do {
-                        // If we find a third word, stop right away
-                        if (words[(wordsFound + 2) % BURMESE_LOOKAHEAD].candidates(text, fDictionary, rangeEnd)) {
-                            words[wordsFound % BURMESE_LOOKAHEAD].markCurrent();
-                            goto foundBest;
-                        }
-                    }
-                    while (words[(wordsFound + 1) % BURMESE_LOOKAHEAD].backUp(text));
-                }
-            }
-            while (words[wordsFound % BURMESE_LOOKAHEAD].backUp(text));
-foundBest:
-            cuWordLength = words[wordsFound % BURMESE_LOOKAHEAD].acceptMarked(text);
-            cpWordLength = words[wordsFound % BURMESE_LOOKAHEAD].markedCPLength();
-            wordsFound += 1;
-        }
-
-        // We come here after having either found a word or not. We look ahead to the
-        // next word. If it's not a dictionary word, we will combine it withe the word we
-        // just found (if there is one), but only if the preceding word does not exceed
-        // the threshold.
-        // The text iterator should now be positioned at the end of the word we found.
-        if ((int32_t)utext_getNativeIndex(text) < rangeEnd && cpWordLength < BURMESE_ROOT_COMBINE_THRESHOLD) {
-            // if it is a dictionary word, do nothing. If it isn't, then if there is
-            // no preceding word, or the non-word shares less than the minimum threshold
-            // of characters with a dictionary word, then scan to resynchronize
-            if (words[wordsFound % BURMESE_LOOKAHEAD].candidates(text, fDictionary, rangeEnd) <= 0
-                  && (cuWordLength == 0
-                      || words[wordsFound%BURMESE_LOOKAHEAD].longestPrefix() < BURMESE_PREFIX_COMBINE_THRESHOLD)) {
-                // Look for a plausible word boundary
-                int32_t remaining = rangeEnd - (current + cuWordLength);
-                UChar32 pc;
-                UChar32 uc;
-                int32_t chars = 0;
-                for (;;) {
-                    int32_t pcIndex = (int32_t)utext_getNativeIndex(text);
-                    pc = utext_next32(text);
-                    int32_t pcSize = (int32_t)utext_getNativeIndex(text) - pcIndex;
-                    chars += pcSize;
-                    remaining -= pcSize;
-                    if (remaining <= 0) {
-                        break;
-                    }
-                    uc = utext_current32(text);
-                    if (fEndWordSet.contains(pc) && fBeginWordSet.contains(uc)) {
-                        // Maybe. See if it's in the dictionary.
-                        // TODO: this looks iffy; compare with old code.
-                        int32_t num_candidates = words[(wordsFound + 1) % BURMESE_LOOKAHEAD].candidates(text, fDictionary, rangeEnd);
-                        utext_setNativeIndex(text, current + cuWordLength + chars);
-                        if (num_candidates > 0) {
-                            break;
-                        }
-                    }
-                }
-
-                // Bump the word count if there wasn't already one
-                if (cuWordLength <= 0) {
-                    wordsFound += 1;
-                }
-
-                // Update the length with the passed-over characters
-                cuWordLength += chars;
-            }
-            else {
-                // Back up to where we were for next iteration
-                utext_setNativeIndex(text, current + cuWordLength);
-            }
-        }
-
-        // Never stop before a combining mark.
-        int32_t currPos;
-        while ((currPos = (int32_t)utext_getNativeIndex(text)) < rangeEnd && fMarkSet.contains(utext_current32(text))) {
-            utext_next32(text);
-            cuWordLength += (int32_t)utext_getNativeIndex(text) - currPos;
-        }
-
-        // Look ahead for possible suffixes if a dictionary word does not follow.
-        // We do this in code rather than using a rule so that the heuristic
-        // resynch continues to function. For example, one of the suffix characters
-        // could be a typo in the middle of a word.
-        // NOT CURRENTLY APPLICABLE TO BURMESE
-
-        // Did we find a word on this iteration? If so, push it on the break stack
-        if (cuWordLength > 0) {
-            foundBreaks.push((current+cuWordLength), status);
-        }
-    }
-
-    // Don't return a break for the end of the dictionary range if there is one there.
-    if (foundBreaks.peeki() >= rangeEnd) {
-        (void) foundBreaks.popi();
-        wordsFound -= 1;
-    }
-
-    return wordsFound;
-}
-
-/*
- ******************************************************************
- * KhmerBreakEngine
- */
-
-// How many words in a row are "good enough"?
-static const int32_t KHMER_LOOKAHEAD = 3;
-
-// Will not combine a non-word with a preceding dictionary word longer than this
-static const int32_t KHMER_ROOT_COMBINE_THRESHOLD = 3;
-
-// Will not combine a non-word that shares at least this much prefix with a
-// dictionary word, with a preceding word
-static const int32_t KHMER_PREFIX_COMBINE_THRESHOLD = 3;
-
-// Minimum word size
-static const int32_t KHMER_MIN_WORD = 2;
-
-// Minimum number of characters for two words
-static const int32_t KHMER_MIN_WORD_SPAN = KHMER_MIN_WORD * 2;
-
-KhmerBreakEngine::KhmerBreakEngine(DictionaryMatcher *adoptDictionary, UErrorCode &status)
-    : DictionaryBreakEngine(),
-      fDictionary(adoptDictionary)
-{
-    UTRACE_ENTRY(UTRACE_UBRK_CREATE_BREAK_ENGINE);
-    UTRACE_DATA1(UTRACE_INFO, "dictbe=%s", "Khmr");
-    fKhmerWordSet.applyPattern(UNICODE_STRING_SIMPLE("[[:Khmr:]&[:LineBreak=SA:]]"), status);
-    if (U_SUCCESS(status)) {
-        setCharacters(fKhmerWordSet);
-    }
-    fMarkSet.applyPattern(UNICODE_STRING_SIMPLE("[[:Khmr:]&[:LineBreak=SA:]&[:M:]]"), status);
-    fMarkSet.add(0x0020);
-    fEndWordSet = fKhmerWordSet;
-    fBeginWordSet.add(0x1780, 0x17B3);
-    //fBeginWordSet.add(0x17A3, 0x17A4);      // deprecated vowels
-    //fEndWordSet.remove(0x17A5, 0x17A9);     // Khmer independent vowels that can't end a word
-    //fEndWordSet.remove(0x17B2);             // Khmer independent vowel that can't end a word
-    fEndWordSet.remove(0x17D2);             // KHMER SIGN COENG that combines some following characters
-    //fEndWordSet.remove(0x17B6, 0x17C5);     // Remove dependent vowels
-//    fEndWordSet.remove(0x0E31);             // MAI HAN-AKAT
-//    fEndWordSet.remove(0x0E40, 0x0E44);     // SARA E through SARA AI MAIMALAI
-//    fBeginWordSet.add(0x0E01, 0x0E2E);      // KO KAI through HO NOKHUK
-//    fBeginWordSet.add(0x0E40, 0x0E44);      // SARA E through SARA AI MAIMALAI
-//    fSuffixSet.add(THAI_PAIYANNOI);
-//    fSuffixSet.add(THAI_MAIYAMOK);
-
-    // Compact for caching.
-    fMarkSet.compact();
-    fEndWordSet.compact();
-    fBeginWordSet.compact();
-//    fSuffixSet.compact();
-    UTRACE_EXIT_STATUS(status);
-}
-
-KhmerBreakEngine::~KhmerBreakEngine() {
-    delete fDictionary;
-}
-
-int32_t
-KhmerBreakEngine::divideUpDictionaryRange( UText *text,
-                                                int32_t rangeStart,
-                                                int32_t rangeEnd,
-                                                UVector32 &foundBreaks ) const {
-    if ((rangeEnd - rangeStart) < KHMER_MIN_WORD_SPAN) {
-        return 0;       // Not enough characters for two words
-    }
-
-    uint32_t wordsFound = 0;
-    int32_t cpWordLength = 0;
-    int32_t cuWordLength = 0;
-    int32_t current;
-    UErrorCode status = U_ZERO_ERROR;
-    PossibleWord words[KHMER_LOOKAHEAD];
-
-    utext_setNativeIndex(text, rangeStart);
-
-    while (U_SUCCESS(status) && (current = (int32_t)utext_getNativeIndex(text)) < rangeEnd) {
-        cuWordLength = 0;
-        cpWordLength = 0;
-
-        // Look for candidate words at the current position
-        int32_t candidates = words[wordsFound%KHMER_LOOKAHEAD].candidates(text, fDictionary, rangeEnd);
-
-        // If we found exactly one, use that
-        if (candidates == 1) {
-            cuWordLength = words[wordsFound % KHMER_LOOKAHEAD].acceptMarked(text);
-            cpWordLength = words[wordsFound % KHMER_LOOKAHEAD].markedCPLength();
-            wordsFound += 1;
-        }
-
-        // If there was more than one, see which one can take us forward the most words
-        else if (candidates > 1) {
-            // If we're already at the end of the range, we're done
-            if ((int32_t)utext_getNativeIndex(text) >= rangeEnd) {
-                goto foundBest;
-            }
-            do {
-                if (words[(wordsFound + 1) % KHMER_LOOKAHEAD].candidates(text, fDictionary, rangeEnd) > 0) {
-                    // Followed by another dictionary word; mark first word as a good candidate
-                    words[wordsFound % KHMER_LOOKAHEAD].markCurrent();
-
-                    // If we're already at the end of the range, we're done
-                    if ((int32_t)utext_getNativeIndex(text) >= rangeEnd) {
-                        goto foundBest;
-                    }
-
-                    // See if any of the possible second words is followed by a third word
-                    do {
-                        // If we find a third word, stop right away
-                        if (words[(wordsFound + 2) % KHMER_LOOKAHEAD].candidates(text, fDictionary, rangeEnd)) {
-                            words[wordsFound % KHMER_LOOKAHEAD].markCurrent();
-                            goto foundBest;
-                        }
-                    }
-                    while (words[(wordsFound + 1) % KHMER_LOOKAHEAD].backUp(text));
-                }
-            }
-            while (words[wordsFound % KHMER_LOOKAHEAD].backUp(text));
-foundBest:
-            cuWordLength = words[wordsFound % KHMER_LOOKAHEAD].acceptMarked(text);
-            cpWordLength = words[wordsFound % KHMER_LOOKAHEAD].markedCPLength();
-            wordsFound += 1;
-        }
-
-        // We come here after having either found a word or not. We look ahead to the
-        // next word. If it's not a dictionary word, we will combine it with the word we
-        // just found (if there is one), but only if the preceding word does not exceed
-        // the threshold.
-        // The text iterator should now be positioned at the end of the word we found.
-        if ((int32_t)utext_getNativeIndex(text) < rangeEnd && cpWordLength < KHMER_ROOT_COMBINE_THRESHOLD) {
-            // if it is a dictionary word, do nothing. If it isn't, then if there is
-            // no preceding word, or the non-word shares less than the minimum threshold
-            // of characters with a dictionary word, then scan to resynchronize
-            if (words[wordsFound % KHMER_LOOKAHEAD].candidates(text, fDictionary, rangeEnd) <= 0
-                  && (cuWordLength == 0
-                      || words[wordsFound % KHMER_LOOKAHEAD].longestPrefix() < KHMER_PREFIX_COMBINE_THRESHOLD)) {
-                // Look for a plausible word boundary
-                int32_t remaining = rangeEnd - (current+cuWordLength);
-                UChar32 pc;
-                UChar32 uc;
-                int32_t chars = 0;
-                for (;;) {
-                    int32_t pcIndex = (int32_t)utext_getNativeIndex(text);
-                    pc = utext_next32(text);
-                    int32_t pcSize = (int32_t)utext_getNativeIndex(text) - pcIndex;
-                    chars += pcSize;
-                    remaining -= pcSize;
-                    if (remaining <= 0) {
-                        break;
-                    }
-                    uc = utext_current32(text);
-                    if (fEndWordSet.contains(pc) && fBeginWordSet.contains(uc)) {
-                        // Maybe. See if it's in the dictionary.
-                        int32_t num_candidates = words[(wordsFound + 1) % KHMER_LOOKAHEAD].candidates(text, fDictionary, rangeEnd);
-                        utext_setNativeIndex(text, current+cuWordLength+chars);
-                        if (num_candidates > 0) {
-                            break;
-                        }
-                    }
-                }
-
-                // Bump the word count if there wasn't already one
-                if (cuWordLength <= 0) {
-                    wordsFound += 1;
-                }
-
-                // Update the length with the passed-over characters
-                cuWordLength += chars;
-            }
-            else {
-                // Back up to where we were for next iteration
-                utext_setNativeIndex(text, current+cuWordLength);
-            }
-        }
-
-        // Never stop before a combining mark.
-        int32_t currPos;
-        while ((currPos = (int32_t)utext_getNativeIndex(text)) < rangeEnd && fMarkSet.contains(utext_current32(text))) {
-            utext_next32(text);
-            cuWordLength += (int32_t)utext_getNativeIndex(text) - currPos;
-        }
-
-        // Look ahead for possible suffixes if a dictionary word does not follow.
-        // We do this in code rather than using a rule so that the heuristic
-        // resynch continues to function. For example, one of the suffix characters
-        // could be a typo in the middle of a word.
-//        if ((int32_t)utext_getNativeIndex(text) < rangeEnd && wordLength > 0) {
-//            if (words[wordsFound%KHMER_LOOKAHEAD].candidates(text, fDictionary, rangeEnd) <= 0
-//                && fSuffixSet.contains(uc = utext_current32(text))) {
-//                if (uc == KHMER_PAIYANNOI) {
-//                    if (!fSuffixSet.contains(utext_previous32(text))) {
-//                        // Skip over previous end and PAIYANNOI
-//                        utext_next32(text);
-//                        utext_next32(text);
-//                        wordLength += 1;            // Add PAIYANNOI to word
-//                        uc = utext_current32(text);     // Fetch next character
-//                    }
-//                    else {
-//                        // Restore prior position
-//                        utext_next32(text);
-//                    }
-//                }
-//                if (uc == KHMER_MAIYAMOK) {
-//                    if (utext_previous32(text) != KHMER_MAIYAMOK) {
-//                        // Skip over previous end and MAIYAMOK
-//                        utext_next32(text);
-//                        utext_next32(text);
-//                        wordLength += 1;            // Add MAIYAMOK to word
-//                    }
-//                    else {
-//                        // Restore prior position
-//                        utext_next32(text);
-//                    }
-//                }
-//            }
-//            else {
-//                utext_setNativeIndex(text, current+wordLength);
-//            }
-//        }
-
-        // Did we find a word on this iteration? If so, push it on the break stack
-        if (cuWordLength > 0) {
-            foundBreaks.push((current+cuWordLength), status);
-        }
-    }
-
-    // Don't return a break for the end of the dictionary range if there is one there.
-    if (foundBreaks.peeki() >= rangeEnd) {
-        (void) foundBreaks.popi();
-        wordsFound -= 1;
-    }
-
-    return wordsFound;
-}
-
-#if !UCONFIG_NO_NORMALIZATION
-/*
- ******************************************************************
- * CjkBreakEngine
- */
-static const uint32_t kuint32max = 0xFFFFFFFF;
-CjkBreakEngine::CjkBreakEngine(DictionaryMatcher *adoptDictionary, LanguageType type, UErrorCode &status)
-: DictionaryBreakEngine(), fDictionary(adoptDictionary) {
-    UTRACE_ENTRY(UTRACE_UBRK_CREATE_BREAK_ENGINE);
-    UTRACE_DATA1(UTRACE_INFO, "dictbe=%s", "Hani");
-    // Korean dictionary only includes Hangul syllables
-    fHangulWordSet.applyPattern(UNICODE_STRING_SIMPLE("[\\uac00-\\ud7a3]"), status);
-    fHanWordSet.applyPattern(UNICODE_STRING_SIMPLE("[:Han:]"), status);
-    fKatakanaWordSet.applyPattern(UNICODE_STRING_SIMPLE("[[:Katakana:]\\uff9e\\uff9f]"), status);
-    fHiraganaWordSet.applyPattern(UNICODE_STRING_SIMPLE("[:Hiragana:]"), status);
-    nfkcNorm2 = Normalizer2::getNFKCInstance(status);
-
-    if (U_SUCCESS(status)) {
-        // handle Korean and Japanese/Chinese using different dictionaries
-        if (type == kKorean) {
-            setCharacters(fHangulWordSet);
-        } else { //Chinese and Japanese
-            UnicodeSet cjSet;
-            cjSet.addAll(fHanWordSet);
-            cjSet.addAll(fKatakanaWordSet);
-            cjSet.addAll(fHiraganaWordSet);
-            cjSet.add(0xFF70); // HALFWIDTH KATAKANA-HIRAGANA PROLONGED SOUND MARK
-            cjSet.add(0x30FC); // KATAKANA-HIRAGANA PROLONGED SOUND MARK
-            setCharacters(cjSet);
-        }
-    }
-    UTRACE_EXIT_STATUS(status);
-}
-
-CjkBreakEngine::~CjkBreakEngine(){
-    delete fDictionary;
-}
-
-// The katakanaCost values below are based on the length frequencies of all
-// katakana phrases in the dictionary
-static const int32_t kMaxKatakanaLength = 8;
-static const int32_t kMaxKatakanaGroupLength = 20;
-static const uint32_t maxSnlp = 255;
-
-static inline uint32_t getKatakanaCost(int32_t wordLength){
-    //TODO: fill array with actual values from dictionary!
-    static const uint32_t katakanaCost[kMaxKatakanaLength + 1]
-                                       = {8192, 984, 408, 240, 204, 252, 300, 372, 480};
-    return (wordLength > kMaxKatakanaLength) ? 8192 : katakanaCost[wordLength];
-}
-
-static inline bool isKatakana(UChar32 value) {
-    return (value >= 0x30A1 && value <= 0x30FE && value != 0x30FB) ||
-            (value >= 0xFF66 && value <= 0xFF9f);
-}
-
-
-// Function for accessing internal utext flags.
-//   Replicates an internal UText function.
-
-static inline int32_t utext_i32_flag(int32_t bitIndex) {
-    return (int32_t)1 << bitIndex;
-}
-
-
-/*
- * @param text A UText representing the text
- * @param rangeStart The start of the range of dictionary characters
- * @param rangeEnd The end of the range of dictionary characters
- * @param foundBreaks vector<int32> to receive the break positions
- * @return The number of breaks found
- */
-int32_t
-CjkBreakEngine::divideUpDictionaryRange( UText *inText,
-        int32_t rangeStart,
-        int32_t rangeEnd,
-        UVector32 &foundBreaks ) const {
-    if (rangeStart >= rangeEnd) {
-        return 0;
-    }
-
-    // UnicodeString version of input UText, NFKC normalized if necessary.
-    UnicodeString inString;
-
-    // inputMap[inStringIndex] = corresponding native index from UText inText.
-    // If NULL then mapping is 1:1
-    LocalPointer<UVector32>     inputMap;
-
-    UErrorCode     status      = U_ZERO_ERROR;
-
-
-    // if UText has the input string as one contiguous UTF-16 chunk
-    if ((inText->providerProperties & utext_i32_flag(UTEXT_PROVIDER_STABLE_CHUNKS)) &&
-         inText->chunkNativeStart <= rangeStart &&
-         inText->chunkNativeLimit >= rangeEnd   &&
-         inText->nativeIndexingLimit >= rangeEnd - inText->chunkNativeStart) {
-
-        // Input UText is in one contiguous UTF-16 chunk.
-        // Use Read-only aliasing UnicodeString.
-        inString.setTo(FALSE,
-                       inText->chunkContents + rangeStart - inText->chunkNativeStart,
-                       rangeEnd - rangeStart);
-    } else {
-        // Copy the text from the original inText (UText) to inString (UnicodeString).
-        // Create a map from UnicodeString indices -> UText offsets.
-        utext_setNativeIndex(inText, rangeStart);
-        int32_t limit = rangeEnd;
-        U_ASSERT(limit <= utext_nativeLength(inText));
-        if (limit > utext_nativeLength(inText)) {
-            limit = (int32_t)utext_nativeLength(inText);
-        }
-        inputMap.adoptInsteadAndCheckErrorCode(new UVector32(status), status);
-        if (U_FAILURE(status)) {
-            return 0;
-        }
-        while (utext_getNativeIndex(inText) < limit) {
-            int32_t nativePosition = (int32_t)utext_getNativeIndex(inText);
-            UChar32 c = utext_next32(inText);
-            U_ASSERT(c != U_SENTINEL);
-            inString.append(c);
-            while (inputMap->size() < inString.length()) {
-                inputMap->addElement(nativePosition, status);
-            }
-        }
-        inputMap->addElement(limit, status);
-    }
-
-
-    if (!nfkcNorm2->isNormalized(inString, status)) {
-        UnicodeString normalizedInput;
-        //  normalizedMap[normalizedInput position] ==  original UText position.
-        LocalPointer<UVector32> normalizedMap(new UVector32(status), status);
-        if (U_FAILURE(status)) {
-            return 0;
-        }
-
-        UnicodeString fragment;
-        UnicodeString normalizedFragment;
-        for (int32_t srcI = 0; srcI < inString.length();) {  // Once per normalization chunk
-            fragment.remove();
-            int32_t fragmentStartI = srcI;
-            UChar32 c = inString.char32At(srcI);
-            for (;;) {
-                fragment.append(c);
-                srcI = inString.moveIndex32(srcI, 1);
-                if (srcI == inString.length()) {
-                    break;
-                }
-                c = inString.char32At(srcI);
-                if (nfkcNorm2->hasBoundaryBefore(c)) {
-                    break;
-                }
-            }
-            nfkcNorm2->normalize(fragment, normalizedFragment, status);
-            normalizedInput.append(normalizedFragment);
-
-            // Map every position in the normalized chunk to the start of the chunk
-            //   in the original input.
-            int32_t fragmentOriginalStart = inputMap.isValid() ?
-                    inputMap->elementAti(fragmentStartI) : fragmentStartI+rangeStart;
-            while (normalizedMap->size() < normalizedInput.length()) {
-                normalizedMap->addElement(fragmentOriginalStart, status);
-                if (U_FAILURE(status)) {
-                    break;
-                }
-            }
-        }
-        U_ASSERT(normalizedMap->size() == normalizedInput.length());
-        int32_t nativeEnd = inputMap.isValid() ?
-                inputMap->elementAti(inString.length()) : inString.length()+rangeStart;
-        normalizedMap->addElement(nativeEnd, status);
-
-        inputMap = std::move(normalizedMap);
-        inString = std::move(normalizedInput);
-    }
-
-    int32_t numCodePts = inString.countChar32();
-    if (numCodePts != inString.length()) {
-        // There are supplementary characters in the input.
-        // The dictionary will produce boundary positions in terms of code point indexes,
-        //   not in terms of code unit string indexes.
-        // Use the inputMap mechanism to take care of this in addition to indexing differences
-        //    from normalization and/or UTF-8 input.
-        UBool hadExistingMap = inputMap.isValid();
-        if (!hadExistingMap) {
-            inputMap.adoptInsteadAndCheckErrorCode(new UVector32(status), status);
-            if (U_FAILURE(status)) {
-                return 0;
-            }
-        }
-        int32_t cpIdx = 0;
-        for (int32_t cuIdx = 0; ; cuIdx = inString.moveIndex32(cuIdx, 1)) {
-            U_ASSERT(cuIdx >= cpIdx);
-            if (hadExistingMap) {
-                inputMap->setElementAt(inputMap->elementAti(cuIdx), cpIdx);
-            } else {
-                inputMap->addElement(cuIdx+rangeStart, status);
-            }
-            cpIdx++;
-            if (cuIdx == inString.length()) {
-               break;
-            }
-        }
-    }
-
-    // bestSnlp[i] is the snlp of the best segmentation of the first i
-    // code points in the range to be matched.
-    UVector32 bestSnlp(numCodePts + 1, status);
-    bestSnlp.addElement(0, status);
-    for(int32_t i = 1; i <= numCodePts; i++) {
-        bestSnlp.addElement(kuint32max, status);
-    }
-
-
-    // prev[i] is the index of the last CJK code point in the previous word in
-    // the best segmentation of the first i characters.
-    UVector32 prev(numCodePts + 1, status);
-    for(int32_t i = 0; i <= numCodePts; i++){
-        prev.addElement(-1, status);
-    }
-
-    const int32_t maxWordSize = 20;
-    UVector32 values(numCodePts, status);
-    values.setSize(numCodePts);
-    UVector32 lengths(numCodePts, status);
-    lengths.setSize(numCodePts);
-
-    UText fu = UTEXT_INITIALIZER;
-    utext_openUnicodeString(&fu, &inString, &status);
-
-    // Dynamic programming to find the best segmentation.
-
-    // In outer loop, i  is the code point index,
-    //                ix is the corresponding string (code unit) index.
-    //    They differ when the string contains supplementary characters.
-    int32_t ix = 0;
-    bool is_prev_katakana = false;
-    for (int32_t i = 0;  i < numCodePts;  ++i, ix = inString.moveIndex32(ix, 1)) {
-        if ((uint32_t)bestSnlp.elementAti(i) == kuint32max) {
-            continue;
-        }
-
-        int32_t count;
-        utext_setNativeIndex(&fu, ix);
-        count = fDictionary->matches(&fu, maxWordSize, numCodePts,
-                             NULL, lengths.getBuffer(), values.getBuffer(), NULL);
-                             // Note: lengths is filled with code point lengths
-                             //       The NULL parameter is the ignored code unit lengths.
-
-        // if there are no single character matches found in the dictionary
-        // starting with this character, treat character as a 1-character word
-        // with the highest value possible, i.e. the least likely to occur.
-        // Exclude Korean characters from this treatment, as they should be left
-        // together by default.
-        if ((count == 0 || lengths.elementAti(0) != 1) &&
-                !fHangulWordSet.contains(inString.char32At(ix))) {
-            values.setElementAt(maxSnlp, count);   // 255
-            lengths.setElementAt(1, count++);
-        }
-
-        for (int32_t j = 0; j < count; j++) {
-            uint32_t newSnlp = (uint32_t)bestSnlp.elementAti(i) + (uint32_t)values.elementAti(j);
-            int32_t ln_j_i = lengths.elementAti(j) + i;
-            if (newSnlp < (uint32_t)bestSnlp.elementAti(ln_j_i)) {
-                bestSnlp.setElementAt(newSnlp, ln_j_i);
-                prev.setElementAt(i, ln_j_i);
-            }
-        }
-
-        // In Japanese,
-        // Katakana word in single character is pretty rare. So we apply
-        // the following heuristic to Katakana: any continuous run of Katakana
-        // characters is considered a candidate word with a default cost
-        // specified in the katakanaCost table according to its length.
-
-        bool is_katakana = isKatakana(inString.char32At(ix));
-        int32_t katakanaRunLength = 1;
-        if (!is_prev_katakana && is_katakana) {
-            int32_t j = inString.moveIndex32(ix, 1);
-            // Find the end of the continuous run of Katakana characters
-            while (j < inString.length() && katakanaRunLength < kMaxKatakanaGroupLength &&
-                    isKatakana(inString.char32At(j))) {
-                j = inString.moveIndex32(j, 1);
-                katakanaRunLength++;
-            }
-            if (katakanaRunLength < kMaxKatakanaGroupLength) {
-                uint32_t newSnlp = bestSnlp.elementAti(i) + getKatakanaCost(katakanaRunLength);
-                if (newSnlp < (uint32_t)bestSnlp.elementAti(i+katakanaRunLength)) {
-                    bestSnlp.setElementAt(newSnlp, i+katakanaRunLength);
-                    prev.setElementAt(i, i+katakanaRunLength);  // prev[j] = i;
-                }
-            }
-        }
-        is_prev_katakana = is_katakana;
-    }
-    utext_close(&fu);
-
-    // Start pushing the optimal offset index into t_boundary (t for tentative).
-    // prev[numCodePts] is guaranteed to be meaningful.
-    // We'll first push in the reverse order, i.e.,
-    // t_boundary[0] = numCodePts, and afterwards do a swap.
-    UVector32 t_boundary(numCodePts+1, status);
-
-    int32_t numBreaks = 0;
-    // No segmentation found, set boundary to end of range
-    if ((uint32_t)bestSnlp.elementAti(numCodePts) == kuint32max) {
-        t_boundary.addElement(numCodePts, status);
-        numBreaks++;
-    } else {
-        for (int32_t i = numCodePts; i > 0; i = prev.elementAti(i)) {
-            t_boundary.addElement(i, status);
-            numBreaks++;
-        }
-        U_ASSERT(prev.elementAti(t_boundary.elementAti(numBreaks - 1)) == 0);
-    }
-
-    // Add a break for the start of the dictionary range if there is not one
-    // there already.
-    if (foundBreaks.size() == 0 || foundBreaks.peeki() < rangeStart) {
-        t_boundary.addElement(0, status);
-        numBreaks++;
-    }
-
-    // Now that we're done, convert positions in t_boundary[] (indices in
-    // the normalized input string) back to indices in the original input UText
-    // while reversing t_boundary and pushing values to foundBreaks.
-    int32_t prevCPPos = -1;
-    int32_t prevUTextPos = -1;
-    for (int32_t i = numBreaks-1; i >= 0; i--) {
-        int32_t cpPos = t_boundary.elementAti(i);
-        U_ASSERT(cpPos > prevCPPos);
-        int32_t utextPos =  inputMap.isValid() ? inputMap->elementAti(cpPos) : cpPos + rangeStart;
-        U_ASSERT(utextPos >= prevUTextPos);
-        if (utextPos > prevUTextPos) {
-            // Boundaries are added to foundBreaks output in ascending order.
-            U_ASSERT(foundBreaks.size() == 0 || foundBreaks.peeki() < utextPos);
-            foundBreaks.push(utextPos, status);
-        } else {
-            // Normalization expanded the input text, the dictionary found a boundary
-            // within the expansion, giving two boundaries with the same index in the
-            // original text. Ignore the second. See ticket #12918.
-            --numBreaks;
-        }
-        prevCPPos = cpPos;
-        prevUTextPos = utextPos;
-    }
-    (void)prevCPPos; // suppress compiler warnings about unused variable
-
-    // inString goes out of scope
-    // inputMap goes out of scope
-    return numBreaks;
-}
-#endif
-
-U_NAMESPACE_END
-
-#endif /* #if !UCONFIG_NO_BREAK_ITERATION */
-=======
-// © 2016 and later: Unicode, Inc. and others.
-// License & terms of use: http://www.unicode.org/copyright.html
-/**
- *******************************************************************************
- * Copyright (C) 2006-2016, International Business Machines Corporation
- * and others. All Rights Reserved.
- *******************************************************************************
- */
-
-#include <utility>
-
-#include "unicode/utypes.h"
-
-#if !UCONFIG_NO_BREAK_ITERATION
-
-#include "brkeng.h"
-#include "dictbe.h"
-#include "unicode/uniset.h"
-#include "unicode/chariter.h"
-#include "unicode/resbund.h"
-#include "unicode/ubrk.h"
-#include "unicode/usetiter.h"
-#include "ubrkimpl.h"
-#include "utracimp.h"
-#include "uvectr32.h"
-#include "uvector.h"
-#include "uassert.h"
-#include "unicode/normlzr.h"
-#include "cmemory.h"
-#include "dictionarydata.h"
-
-U_NAMESPACE_BEGIN
-
-/*
- ******************************************************************
- */
-
-DictionaryBreakEngine::DictionaryBreakEngine() {
-}
-
-DictionaryBreakEngine::~DictionaryBreakEngine() {
-}
-
-UBool
-DictionaryBreakEngine::handles(UChar32 c) const {
-    return fSet.contains(c);
-}
-
-int32_t
-DictionaryBreakEngine::findBreaks( UText *text,
-                                 int32_t startPos,
-                                 int32_t endPos,
-                                 UVector32 &foundBreaks,
-                                 UBool isPhraseBreaking,
-                                 UErrorCode& status) const {
-    if (U_FAILURE(status)) return 0;
-    (void)startPos;            // TODO: remove this param?
-    int32_t result = 0;
-
-    // Find the span of characters included in the set.
-    //   The span to break begins at the current position in the text, and
-    //   extends towards the start or end of the text, depending on 'reverse'.
-
-    int32_t start = (int32_t)utext_getNativeIndex(text);
-    int32_t current;
-    int32_t rangeStart;
-    int32_t rangeEnd;
-    UChar32 c = utext_current32(text);
-    while((current = (int32_t)utext_getNativeIndex(text)) < endPos && fSet.contains(c)) {
-        utext_next32(text);         // TODO:  recast loop for postincrement
-        c = utext_current32(text);
-    }
-    rangeStart = start;
-    rangeEnd = current;
-    result = divideUpDictionaryRange(text, rangeStart, rangeEnd, foundBreaks, isPhraseBreaking, status);
-    utext_setNativeIndex(text, current);
-    
-    return result;
-}
-
-void
-DictionaryBreakEngine::setCharacters( const UnicodeSet &set ) {
-    fSet = set;
-    // Compact for caching
-    fSet.compact();
-}
-
-/*
- ******************************************************************
- * PossibleWord
- */
-
-// Helper class for improving readability of the Thai/Lao/Khmer word break
-// algorithm. The implementation is completely inline.
-
-// List size, limited by the maximum number of words in the dictionary
-// that form a nested sequence.
-static const int32_t POSSIBLE_WORD_LIST_MAX = 20;
-
-class PossibleWord {
-private:
-    // list of word candidate lengths, in increasing length order
-    // TODO: bytes would be sufficient for word lengths.
-    int32_t   count;      // Count of candidates
-    int32_t   prefix;     // The longest match with a dictionary word
-    int32_t   offset;     // Offset in the text of these candidates
-    int32_t   mark;       // The preferred candidate's offset
-    int32_t   current;    // The candidate we're currently looking at
-    int32_t   cuLengths[POSSIBLE_WORD_LIST_MAX];   // Word Lengths, in code units.
-    int32_t   cpLengths[POSSIBLE_WORD_LIST_MAX];   // Word Lengths, in code points.
-
-public:
-    PossibleWord() : count(0), prefix(0), offset(-1), mark(0), current(0) {}
-    ~PossibleWord() {}
-  
-    // Fill the list of candidates if needed, select the longest, and return the number found
-    int32_t   candidates( UText *text, DictionaryMatcher *dict, int32_t rangeEnd );
-  
-    // Select the currently marked candidate, point after it in the text, and invalidate self
-    int32_t   acceptMarked( UText *text );
-  
-    // Back up from the current candidate to the next shorter one; return true if that exists
-    // and point the text after it
-    UBool     backUp( UText *text );
-  
-    // Return the longest prefix this candidate location shares with a dictionary word
-    // Return value is in code points.
-    int32_t   longestPrefix() { return prefix; }
-  
-    // Mark the current candidate as the one we like
-    void      markCurrent() { mark = current; }
-    
-    // Get length in code points of the marked word.
-    int32_t   markedCPLength() { return cpLengths[mark]; }
-};
-
-
-int32_t PossibleWord::candidates( UText *text, DictionaryMatcher *dict, int32_t rangeEnd ) {
-    // TODO: If getIndex is too slow, use offset < 0 and add discardAll()
-    int32_t start = (int32_t)utext_getNativeIndex(text);
-    if (start != offset) {
-        offset = start;
-        count = dict->matches(text, rangeEnd-start, UPRV_LENGTHOF(cuLengths), cuLengths, cpLengths, nullptr, &prefix);
-        // Dictionary leaves text after longest prefix, not longest word. Back up.
-        if (count <= 0) {
-            utext_setNativeIndex(text, start);
-        }
-    }
-    if (count > 0) {
-        utext_setNativeIndex(text, start+cuLengths[count-1]);
-    }
-    current = count-1;
-    mark = current;
-    return count;
-}
-
-int32_t
-PossibleWord::acceptMarked( UText *text ) {
-    utext_setNativeIndex(text, offset + cuLengths[mark]);
-    return cuLengths[mark];
-}
-
-
-UBool
-PossibleWord::backUp( UText *text ) {
-    if (current > 0) {
-        utext_setNativeIndex(text, offset + cuLengths[--current]);
-        return true;
-    }
-    return false;
-}
-
-/*
- ******************************************************************
- * ThaiBreakEngine
- */
-
-// How many words in a row are "good enough"?
-static const int32_t THAI_LOOKAHEAD = 3;
-
-// Will not combine a non-word with a preceding dictionary word longer than this
-static const int32_t THAI_ROOT_COMBINE_THRESHOLD = 3;
-
-// Will not combine a non-word that shares at least this much prefix with a
-// dictionary word, with a preceding word
-static const int32_t THAI_PREFIX_COMBINE_THRESHOLD = 3;
-
-// Elision character
-static const int32_t THAI_PAIYANNOI = 0x0E2F;
-
-// Repeat character
-static const int32_t THAI_MAIYAMOK = 0x0E46;
-
-// Minimum word size
-static const int32_t THAI_MIN_WORD = 2;
-
-// Minimum number of characters for two words
-static const int32_t THAI_MIN_WORD_SPAN = THAI_MIN_WORD * 2;
-
-ThaiBreakEngine::ThaiBreakEngine(DictionaryMatcher *adoptDictionary, UErrorCode &status)
-    : DictionaryBreakEngine(),
-      fDictionary(adoptDictionary)
-{
-    UTRACE_ENTRY(UTRACE_UBRK_CREATE_BREAK_ENGINE);
-    UTRACE_DATA1(UTRACE_INFO, "dictbe=%s", "Thai");
-    UnicodeSet thaiWordSet(UnicodeString(u"[[:Thai:]&[:LineBreak=SA:]]"), status);
-    if (U_SUCCESS(status)) {
-        setCharacters(thaiWordSet);
-    }
-    fMarkSet.applyPattern(UnicodeString(u"[[:Thai:]&[:LineBreak=SA:]&[:M:]]"), status);
-    fMarkSet.add(0x0020);
-    fEndWordSet = thaiWordSet;
-    fEndWordSet.remove(0x0E31);             // MAI HAN-AKAT
-    fEndWordSet.remove(0x0E40, 0x0E44);     // SARA E through SARA AI MAIMALAI
-    fBeginWordSet.add(0x0E01, 0x0E2E);      // KO KAI through HO NOKHUK
-    fBeginWordSet.add(0x0E40, 0x0E44);      // SARA E through SARA AI MAIMALAI
-    fSuffixSet.add(THAI_PAIYANNOI);
-    fSuffixSet.add(THAI_MAIYAMOK);
-
-    // Compact for caching.
-    fMarkSet.compact();
-    fEndWordSet.compact();
-    fBeginWordSet.compact();
-    fSuffixSet.compact();
-    UTRACE_EXIT_STATUS(status);
-}
-
-ThaiBreakEngine::~ThaiBreakEngine() {
-    delete fDictionary;
-}
-
-int32_t
-ThaiBreakEngine::divideUpDictionaryRange( UText *text,
-                                                int32_t rangeStart,
-                                                int32_t rangeEnd,
-                                                UVector32 &foundBreaks,
-                                                UBool /* isPhraseBreaking */,
-                                                UErrorCode& status) const {
-    if (U_FAILURE(status)) return 0;
-    utext_setNativeIndex(text, rangeStart);
-    utext_moveIndex32(text, THAI_MIN_WORD_SPAN);
-    if (utext_getNativeIndex(text) >= rangeEnd) {
-        return 0;       // Not enough characters for two words
-    }
-    utext_setNativeIndex(text, rangeStart);
-
-
-    uint32_t wordsFound = 0;
-    int32_t cpWordLength = 0;    // Word Length in Code Points.
-    int32_t cuWordLength = 0;    // Word length in code units (UText native indexing)
-    int32_t current;
-    PossibleWord words[THAI_LOOKAHEAD];
-    
-    utext_setNativeIndex(text, rangeStart);
-    
-    while (U_SUCCESS(status) && (current = (int32_t)utext_getNativeIndex(text)) < rangeEnd) {
-        cpWordLength = 0;
-        cuWordLength = 0;
-
-        // Look for candidate words at the current position
-        int32_t candidates = words[wordsFound%THAI_LOOKAHEAD].candidates(text, fDictionary, rangeEnd);
-        
-        // If we found exactly one, use that
-        if (candidates == 1) {
-            cuWordLength = words[wordsFound % THAI_LOOKAHEAD].acceptMarked(text);
-            cpWordLength = words[wordsFound % THAI_LOOKAHEAD].markedCPLength();
-            wordsFound += 1;
-        }
-        // If there was more than one, see which one can take us forward the most words
-        else if (candidates > 1) {
-            // If we're already at the end of the range, we're done
-            if ((int32_t)utext_getNativeIndex(text) >= rangeEnd) {
-                goto foundBest;
-            }
-            do {
-                if (words[(wordsFound + 1) % THAI_LOOKAHEAD].candidates(text, fDictionary, rangeEnd) > 0) {
-                    // Followed by another dictionary word; mark first word as a good candidate
-                    words[wordsFound%THAI_LOOKAHEAD].markCurrent();
-                    
-                    // If we're already at the end of the range, we're done
-                    if ((int32_t)utext_getNativeIndex(text) >= rangeEnd) {
-                        goto foundBest;
-                    }
-                    
-                    // See if any of the possible second words is followed by a third word
-                    do {
-                        // If we find a third word, stop right away
-                        if (words[(wordsFound + 2) % THAI_LOOKAHEAD].candidates(text, fDictionary, rangeEnd)) {
-                            words[wordsFound % THAI_LOOKAHEAD].markCurrent();
-                            goto foundBest;
-                        }
-                    }
-                    while (words[(wordsFound + 1) % THAI_LOOKAHEAD].backUp(text));
-                }
-            }
-            while (words[wordsFound % THAI_LOOKAHEAD].backUp(text));
-foundBest:
-            // Set UText position to after the accepted word.
-            cuWordLength = words[wordsFound % THAI_LOOKAHEAD].acceptMarked(text);
-            cpWordLength = words[wordsFound % THAI_LOOKAHEAD].markedCPLength();
-            wordsFound += 1;
-        }
-        
-        // We come here after having either found a word or not. We look ahead to the
-        // next word. If it's not a dictionary word, we will combine it with the word we
-        // just found (if there is one), but only if the preceding word does not exceed
-        // the threshold.
-        // The text iterator should now be positioned at the end of the word we found.
-        
-        UChar32 uc = 0;
-        if ((int32_t)utext_getNativeIndex(text) < rangeEnd &&  cpWordLength < THAI_ROOT_COMBINE_THRESHOLD) {
-            // if it is a dictionary word, do nothing. If it isn't, then if there is
-            // no preceding word, or the non-word shares less than the minimum threshold
-            // of characters with a dictionary word, then scan to resynchronize
-            if (words[wordsFound % THAI_LOOKAHEAD].candidates(text, fDictionary, rangeEnd) <= 0
-                  && (cuWordLength == 0
-                      || words[wordsFound%THAI_LOOKAHEAD].longestPrefix() < THAI_PREFIX_COMBINE_THRESHOLD)) {
-                // Look for a plausible word boundary
-                int32_t remaining = rangeEnd - (current+cuWordLength);
-                UChar32 pc;
-                int32_t chars = 0;
-                for (;;) {
-                    int32_t pcIndex = (int32_t)utext_getNativeIndex(text);
-                    pc = utext_next32(text);
-                    int32_t pcSize = (int32_t)utext_getNativeIndex(text) - pcIndex;
-                    chars += pcSize;
-                    remaining -= pcSize;
-                    if (remaining <= 0) {
-                        break;
-                    }
-                    uc = utext_current32(text);
-                    if (fEndWordSet.contains(pc) && fBeginWordSet.contains(uc)) {
-                        // Maybe. See if it's in the dictionary.
-                        // NOTE: In the original Apple code, checked that the next
-                        // two characters after uc were not 0x0E4C THANTHAKHAT before
-                        // checking the dictionary. That is just a performance filter,
-                        // but it's not clear it's faster than checking the trie.
-                        int32_t num_candidates = words[(wordsFound + 1) % THAI_LOOKAHEAD].candidates(text, fDictionary, rangeEnd);
-                        utext_setNativeIndex(text, current + cuWordLength + chars);
-                        if (num_candidates > 0) {
-                            break;
-                        }
-                    }
-                }
-                
-                // Bump the word count if there wasn't already one
-                if (cuWordLength <= 0) {
-                    wordsFound += 1;
-                }
-                
-                // Update the length with the passed-over characters
-                cuWordLength += chars;
-            }
-            else {
-                // Back up to where we were for next iteration
-                utext_setNativeIndex(text, current+cuWordLength);
-            }
-        }
-        
-        // Never stop before a combining mark.
-        int32_t currPos;
-        while ((currPos = (int32_t)utext_getNativeIndex(text)) < rangeEnd && fMarkSet.contains(utext_current32(text))) {
-            utext_next32(text);
-            cuWordLength += (int32_t)utext_getNativeIndex(text) - currPos;
-        }
-        
-        // Look ahead for possible suffixes if a dictionary word does not follow.
-        // We do this in code rather than using a rule so that the heuristic
-        // resynch continues to function. For example, one of the suffix characters
-        // could be a typo in the middle of a word.
-        if ((int32_t)utext_getNativeIndex(text) < rangeEnd && cuWordLength > 0) {
-            if (words[wordsFound%THAI_LOOKAHEAD].candidates(text, fDictionary, rangeEnd) <= 0
-                && fSuffixSet.contains(uc = utext_current32(text))) {
-                if (uc == THAI_PAIYANNOI) {
-                    if (!fSuffixSet.contains(utext_previous32(text))) {
-                        // Skip over previous end and PAIYANNOI
-                        utext_next32(text);
-                        int32_t paiyannoiIndex = (int32_t)utext_getNativeIndex(text);
-                        utext_next32(text);
-                        cuWordLength += (int32_t)utext_getNativeIndex(text) - paiyannoiIndex;    // Add PAIYANNOI to word
-                        uc = utext_current32(text);     // Fetch next character
-                    }
-                    else {
-                        // Restore prior position
-                        utext_next32(text);
-                    }
-                }
-                if (uc == THAI_MAIYAMOK) {
-                    if (utext_previous32(text) != THAI_MAIYAMOK) {
-                        // Skip over previous end and MAIYAMOK
-                        utext_next32(text);
-                        int32_t maiyamokIndex = (int32_t)utext_getNativeIndex(text);
-                        utext_next32(text);
-                        cuWordLength += (int32_t)utext_getNativeIndex(text) - maiyamokIndex;    // Add MAIYAMOK to word
-                    }
-                    else {
-                        // Restore prior position
-                        utext_next32(text);
-                    }
-                }
-            }
-            else {
-                utext_setNativeIndex(text, current+cuWordLength);
-            }
-        }
-
-        // Did we find a word on this iteration? If so, push it on the break stack
-        if (cuWordLength > 0) {
-            foundBreaks.push((current+cuWordLength), status);
-        }
-    }
-
-    // Don't return a break for the end of the dictionary range if there is one there.
-    if (foundBreaks.peeki() >= rangeEnd) {
-        (void) foundBreaks.popi();
-        wordsFound -= 1;
-    }
-
-    return wordsFound;
-}
-
-/*
- ******************************************************************
- * LaoBreakEngine
- */
-
-// How many words in a row are "good enough"?
-static const int32_t LAO_LOOKAHEAD = 3;
-
-// Will not combine a non-word with a preceding dictionary word longer than this
-static const int32_t LAO_ROOT_COMBINE_THRESHOLD = 3;
-
-// Will not combine a non-word that shares at least this much prefix with a
-// dictionary word, with a preceding word
-static const int32_t LAO_PREFIX_COMBINE_THRESHOLD = 3;
-
-// Minimum word size
-static const int32_t LAO_MIN_WORD = 2;
-
-// Minimum number of characters for two words
-static const int32_t LAO_MIN_WORD_SPAN = LAO_MIN_WORD * 2;
-
-LaoBreakEngine::LaoBreakEngine(DictionaryMatcher *adoptDictionary, UErrorCode &status)
-    : DictionaryBreakEngine(),
-      fDictionary(adoptDictionary)
-{
-    UTRACE_ENTRY(UTRACE_UBRK_CREATE_BREAK_ENGINE);
-    UTRACE_DATA1(UTRACE_INFO, "dictbe=%s", "Laoo");
-    UnicodeSet laoWordSet(UnicodeString(u"[[:Laoo:]&[:LineBreak=SA:]]"), status);
-    if (U_SUCCESS(status)) {
-        setCharacters(laoWordSet);
-    }
-    fMarkSet.applyPattern(UnicodeString(u"[[:Laoo:]&[:LineBreak=SA:]&[:M:]]"), status);
-    fMarkSet.add(0x0020);
-    fEndWordSet = laoWordSet;
-    fEndWordSet.remove(0x0EC0, 0x0EC4);     // prefix vowels
-    fBeginWordSet.add(0x0E81, 0x0EAE);      // basic consonants (including holes for corresponding Thai characters)
-    fBeginWordSet.add(0x0EDC, 0x0EDD);      // digraph consonants (no Thai equivalent)
-    fBeginWordSet.add(0x0EC0, 0x0EC4);      // prefix vowels
-
-    // Compact for caching.
-    fMarkSet.compact();
-    fEndWordSet.compact();
-    fBeginWordSet.compact();
-    UTRACE_EXIT_STATUS(status);
-}
-
-LaoBreakEngine::~LaoBreakEngine() {
-    delete fDictionary;
-}
-
-int32_t
-LaoBreakEngine::divideUpDictionaryRange( UText *text,
-                                                int32_t rangeStart,
-                                                int32_t rangeEnd,
-                                                UVector32 &foundBreaks,
-                                                UBool /* isPhraseBreaking */,
-                                                UErrorCode& status) const {
-    if (U_FAILURE(status)) return 0;
-    if ((rangeEnd - rangeStart) < LAO_MIN_WORD_SPAN) {
-        return 0;       // Not enough characters for two words
-    }
-
-    uint32_t wordsFound = 0;
-    int32_t cpWordLength = 0;
-    int32_t cuWordLength = 0;
-    int32_t current;
-    PossibleWord words[LAO_LOOKAHEAD];
-
-    utext_setNativeIndex(text, rangeStart);
-
-    while (U_SUCCESS(status) && (current = (int32_t)utext_getNativeIndex(text)) < rangeEnd) {
-        cuWordLength = 0;
-        cpWordLength = 0;
-
-        // Look for candidate words at the current position
-        int32_t candidates = words[wordsFound%LAO_LOOKAHEAD].candidates(text, fDictionary, rangeEnd);
-        
-        // If we found exactly one, use that
-        if (candidates == 1) {
-            cuWordLength = words[wordsFound % LAO_LOOKAHEAD].acceptMarked(text);
-            cpWordLength = words[wordsFound % LAO_LOOKAHEAD].markedCPLength();
-            wordsFound += 1;
-        }
-        // If there was more than one, see which one can take us forward the most words
-        else if (candidates > 1) {
-            // If we're already at the end of the range, we're done
-            if (utext_getNativeIndex(text) >= rangeEnd) {
-                goto foundBest;
-            }
-            do {
-                if (words[(wordsFound + 1) % LAO_LOOKAHEAD].candidates(text, fDictionary, rangeEnd) > 0) {
-                    // Followed by another dictionary word; mark first word as a good candidate
-                    words[wordsFound%LAO_LOOKAHEAD].markCurrent();
-                    
-                    // If we're already at the end of the range, we're done
-                    if ((int32_t)utext_getNativeIndex(text) >= rangeEnd) {
-                        goto foundBest;
-                    }
-                    
-                    // See if any of the possible second words is followed by a third word
-                    do {
-                        // If we find a third word, stop right away
-                        if (words[(wordsFound + 2) % LAO_LOOKAHEAD].candidates(text, fDictionary, rangeEnd)) {
-                            words[wordsFound % LAO_LOOKAHEAD].markCurrent();
-                            goto foundBest;
-                        }
-                    }
-                    while (words[(wordsFound + 1) % LAO_LOOKAHEAD].backUp(text));
-                }
-            }
-            while (words[wordsFound % LAO_LOOKAHEAD].backUp(text));
-foundBest:
-            cuWordLength = words[wordsFound % LAO_LOOKAHEAD].acceptMarked(text);
-            cpWordLength = words[wordsFound % LAO_LOOKAHEAD].markedCPLength();
-            wordsFound += 1;
-        }
-        
-        // We come here after having either found a word or not. We look ahead to the
-        // next word. If it's not a dictionary word, we will combine it with the word we
-        // just found (if there is one), but only if the preceding word does not exceed
-        // the threshold.
-        // The text iterator should now be positioned at the end of the word we found.
-        if ((int32_t)utext_getNativeIndex(text) < rangeEnd && cpWordLength < LAO_ROOT_COMBINE_THRESHOLD) {
-            // if it is a dictionary word, do nothing. If it isn't, then if there is
-            // no preceding word, or the non-word shares less than the minimum threshold
-            // of characters with a dictionary word, then scan to resynchronize
-            if (words[wordsFound % LAO_LOOKAHEAD].candidates(text, fDictionary, rangeEnd) <= 0
-                  && (cuWordLength == 0
-                      || words[wordsFound%LAO_LOOKAHEAD].longestPrefix() < LAO_PREFIX_COMBINE_THRESHOLD)) {
-                // Look for a plausible word boundary
-                int32_t remaining = rangeEnd - (current + cuWordLength);
-                UChar32 pc;
-                UChar32 uc;
-                int32_t chars = 0;
-                for (;;) {
-                    int32_t pcIndex = (int32_t)utext_getNativeIndex(text);
-                    pc = utext_next32(text);
-                    int32_t pcSize = (int32_t)utext_getNativeIndex(text) - pcIndex;
-                    chars += pcSize;
-                    remaining -= pcSize;
-                    if (remaining <= 0) {
-                        break;
-                    }
-                    uc = utext_current32(text);
-                    if (fEndWordSet.contains(pc) && fBeginWordSet.contains(uc)) {
-                        // Maybe. See if it's in the dictionary.
-                        // TODO: this looks iffy; compare with old code.
-                        int32_t num_candidates = words[(wordsFound + 1) % LAO_LOOKAHEAD].candidates(text, fDictionary, rangeEnd);
-                        utext_setNativeIndex(text, current + cuWordLength + chars);
-                        if (num_candidates > 0) {
-                            break;
-                        }
-                    }
-                }
-                
-                // Bump the word count if there wasn't already one
-                if (cuWordLength <= 0) {
-                    wordsFound += 1;
-                }
-                
-                // Update the length with the passed-over characters
-                cuWordLength += chars;
-            }
-            else {
-                // Back up to where we were for next iteration
-                utext_setNativeIndex(text, current + cuWordLength);
-            }
-        }
-        
-        // Never stop before a combining mark.
-        int32_t currPos;
-        while ((currPos = (int32_t)utext_getNativeIndex(text)) < rangeEnd && fMarkSet.contains(utext_current32(text))) {
-            utext_next32(text);
-            cuWordLength += (int32_t)utext_getNativeIndex(text) - currPos;
-        }
-        
-        // Look ahead for possible suffixes if a dictionary word does not follow.
-        // We do this in code rather than using a rule so that the heuristic
-        // resynch continues to function. For example, one of the suffix characters
-        // could be a typo in the middle of a word.
-        // NOT CURRENTLY APPLICABLE TO LAO
-
-        // Did we find a word on this iteration? If so, push it on the break stack
-        if (cuWordLength > 0) {
-            foundBreaks.push((current+cuWordLength), status);
-        }
-    }
-
-    // Don't return a break for the end of the dictionary range if there is one there.
-    if (foundBreaks.peeki() >= rangeEnd) {
-        (void) foundBreaks.popi();
-        wordsFound -= 1;
-    }
-
-    return wordsFound;
-}
-
-/*
- ******************************************************************
- * BurmeseBreakEngine
- */
-
-// How many words in a row are "good enough"?
-static const int32_t BURMESE_LOOKAHEAD = 3;
-
-// Will not combine a non-word with a preceding dictionary word longer than this
-static const int32_t BURMESE_ROOT_COMBINE_THRESHOLD = 3;
-
-// Will not combine a non-word that shares at least this much prefix with a
-// dictionary word, with a preceding word
-static const int32_t BURMESE_PREFIX_COMBINE_THRESHOLD = 3;
-
-// Minimum word size
-static const int32_t BURMESE_MIN_WORD = 2;
-
-// Minimum number of characters for two words
-static const int32_t BURMESE_MIN_WORD_SPAN = BURMESE_MIN_WORD * 2;
-
-BurmeseBreakEngine::BurmeseBreakEngine(DictionaryMatcher *adoptDictionary, UErrorCode &status)
-    : DictionaryBreakEngine(),
-      fDictionary(adoptDictionary)
-{
-    UTRACE_ENTRY(UTRACE_UBRK_CREATE_BREAK_ENGINE);
-    UTRACE_DATA1(UTRACE_INFO, "dictbe=%s", "Mymr");
-    fBeginWordSet.add(0x1000, 0x102A);      // basic consonants and independent vowels
-    fEndWordSet.applyPattern(UnicodeString(u"[[:Mymr:]&[:LineBreak=SA:]]"), status);
-    fMarkSet.applyPattern(UnicodeString(u"[[:Mymr:]&[:LineBreak=SA:]&[:M:]]"), status);
-    fMarkSet.add(0x0020);
-    if (U_SUCCESS(status)) {
-        setCharacters(fEndWordSet);
-    }
-
-    // Compact for caching.
-    fMarkSet.compact();
-    fEndWordSet.compact();
-    fBeginWordSet.compact();
-    UTRACE_EXIT_STATUS(status);
-}
-
-BurmeseBreakEngine::~BurmeseBreakEngine() {
-    delete fDictionary;
-}
-
-int32_t
-BurmeseBreakEngine::divideUpDictionaryRange( UText *text,
-                                                int32_t rangeStart,
-                                                int32_t rangeEnd,
-                                                UVector32 &foundBreaks,
-                                                UBool /* isPhraseBreaking */,
-                                                UErrorCode& status ) const {
-    if (U_FAILURE(status)) return 0;
-    if ((rangeEnd - rangeStart) < BURMESE_MIN_WORD_SPAN) {
-        return 0;       // Not enough characters for two words
-    }
-
-    uint32_t wordsFound = 0;
-    int32_t cpWordLength = 0;
-    int32_t cuWordLength = 0;
-    int32_t current;
-    PossibleWord words[BURMESE_LOOKAHEAD];
-
-    utext_setNativeIndex(text, rangeStart);
-
-    while (U_SUCCESS(status) && (current = (int32_t)utext_getNativeIndex(text)) < rangeEnd) {
-        cuWordLength = 0;
-        cpWordLength = 0;
-
-        // Look for candidate words at the current position
-        int32_t candidates = words[wordsFound%BURMESE_LOOKAHEAD].candidates(text, fDictionary, rangeEnd);
-        
-        // If we found exactly one, use that
-        if (candidates == 1) {
-            cuWordLength = words[wordsFound % BURMESE_LOOKAHEAD].acceptMarked(text);
-            cpWordLength = words[wordsFound % BURMESE_LOOKAHEAD].markedCPLength();
-            wordsFound += 1;
-        }
-        // If there was more than one, see which one can take us forward the most words
-        else if (candidates > 1) {
-            // If we're already at the end of the range, we're done
-            if (utext_getNativeIndex(text) >= rangeEnd) {
-                goto foundBest;
-            }
-            do {
-                if (words[(wordsFound + 1) % BURMESE_LOOKAHEAD].candidates(text, fDictionary, rangeEnd) > 0) {
-                    // Followed by another dictionary word; mark first word as a good candidate
-                    words[wordsFound%BURMESE_LOOKAHEAD].markCurrent();
-                    
-                    // If we're already at the end of the range, we're done
-                    if ((int32_t)utext_getNativeIndex(text) >= rangeEnd) {
-                        goto foundBest;
-                    }
-                    
-                    // See if any of the possible second words is followed by a third word
-                    do {
-                        // If we find a third word, stop right away
-                        if (words[(wordsFound + 2) % BURMESE_LOOKAHEAD].candidates(text, fDictionary, rangeEnd)) {
-                            words[wordsFound % BURMESE_LOOKAHEAD].markCurrent();
-                            goto foundBest;
-                        }
-                    }
-                    while (words[(wordsFound + 1) % BURMESE_LOOKAHEAD].backUp(text));
-                }
-            }
-            while (words[wordsFound % BURMESE_LOOKAHEAD].backUp(text));
-foundBest:
-            cuWordLength = words[wordsFound % BURMESE_LOOKAHEAD].acceptMarked(text);
-            cpWordLength = words[wordsFound % BURMESE_LOOKAHEAD].markedCPLength();
-            wordsFound += 1;
-        }
-        
-        // We come here after having either found a word or not. We look ahead to the
-        // next word. If it's not a dictionary word, we will combine it with the word we
-        // just found (if there is one), but only if the preceding word does not exceed
-        // the threshold.
-        // The text iterator should now be positioned at the end of the word we found.
-        if ((int32_t)utext_getNativeIndex(text) < rangeEnd && cpWordLength < BURMESE_ROOT_COMBINE_THRESHOLD) {
-            // if it is a dictionary word, do nothing. If it isn't, then if there is
-            // no preceding word, or the non-word shares less than the minimum threshold
-            // of characters with a dictionary word, then scan to resynchronize
-            if (words[wordsFound % BURMESE_LOOKAHEAD].candidates(text, fDictionary, rangeEnd) <= 0
-                  && (cuWordLength == 0
-                      || words[wordsFound%BURMESE_LOOKAHEAD].longestPrefix() < BURMESE_PREFIX_COMBINE_THRESHOLD)) {
-                // Look for a plausible word boundary
-                int32_t remaining = rangeEnd - (current + cuWordLength);
-                UChar32 pc;
-                UChar32 uc;
-                int32_t chars = 0;
-                for (;;) {
-                    int32_t pcIndex = (int32_t)utext_getNativeIndex(text);
-                    pc = utext_next32(text);
-                    int32_t pcSize = (int32_t)utext_getNativeIndex(text) - pcIndex;
-                    chars += pcSize;
-                    remaining -= pcSize;
-                    if (remaining <= 0) {
-                        break;
-                    }
-                    uc = utext_current32(text);
-                    if (fEndWordSet.contains(pc) && fBeginWordSet.contains(uc)) {
-                        // Maybe. See if it's in the dictionary.
-                        // TODO: this looks iffy; compare with old code.
-                        int32_t num_candidates = words[(wordsFound + 1) % BURMESE_LOOKAHEAD].candidates(text, fDictionary, rangeEnd);
-                        utext_setNativeIndex(text, current + cuWordLength + chars);
-                        if (num_candidates > 0) {
-                            break;
-                        }
-                    }
-                }
-                
-                // Bump the word count if there wasn't already one
-                if (cuWordLength <= 0) {
-                    wordsFound += 1;
-                }
-                
-                // Update the length with the passed-over characters
-                cuWordLength += chars;
-            }
-            else {
-                // Back up to where we were for next iteration
-                utext_setNativeIndex(text, current + cuWordLength);
-            }
-        }
-        
-        // Never stop before a combining mark.
-        int32_t currPos;
-        while ((currPos = (int32_t)utext_getNativeIndex(text)) < rangeEnd && fMarkSet.contains(utext_current32(text))) {
-            utext_next32(text);
-            cuWordLength += (int32_t)utext_getNativeIndex(text) - currPos;
-        }
-        
-        // Look ahead for possible suffixes if a dictionary word does not follow.
-        // We do this in code rather than using a rule so that the heuristic
-        // resynch continues to function. For example, one of the suffix characters
-        // could be a typo in the middle of a word.
-        // NOT CURRENTLY APPLICABLE TO BURMESE
-
-        // Did we find a word on this iteration? If so, push it on the break stack
-        if (cuWordLength > 0) {
-            foundBreaks.push((current+cuWordLength), status);
-        }
-    }
-
-    // Don't return a break for the end of the dictionary range if there is one there.
-    if (foundBreaks.peeki() >= rangeEnd) {
-        (void) foundBreaks.popi();
-        wordsFound -= 1;
-    }
-
-    return wordsFound;
-}
-
-/*
- ******************************************************************
- * KhmerBreakEngine
- */
-
-// How many words in a row are "good enough"?
-static const int32_t KHMER_LOOKAHEAD = 3;
-
-// Will not combine a non-word with a preceding dictionary word longer than this
-static const int32_t KHMER_ROOT_COMBINE_THRESHOLD = 3;
-
-// Will not combine a non-word that shares at least this much prefix with a
-// dictionary word, with a preceding word
-static const int32_t KHMER_PREFIX_COMBINE_THRESHOLD = 3;
-
-// Minimum word size
-static const int32_t KHMER_MIN_WORD = 2;
-
-// Minimum number of characters for two words
-static const int32_t KHMER_MIN_WORD_SPAN = KHMER_MIN_WORD * 2;
-
-KhmerBreakEngine::KhmerBreakEngine(DictionaryMatcher *adoptDictionary, UErrorCode &status)
-    : DictionaryBreakEngine(),
-      fDictionary(adoptDictionary)
-{
-    UTRACE_ENTRY(UTRACE_UBRK_CREATE_BREAK_ENGINE);
-    UTRACE_DATA1(UTRACE_INFO, "dictbe=%s", "Khmr");
-    UnicodeSet khmerWordSet(UnicodeString(u"[[:Khmr:]&[:LineBreak=SA:]]"), status);
-    if (U_SUCCESS(status)) {
-        setCharacters(khmerWordSet);
-    }
-    fMarkSet.applyPattern(UnicodeString(u"[[:Khmr:]&[:LineBreak=SA:]&[:M:]]"), status);
-    fMarkSet.add(0x0020);
-    fEndWordSet = khmerWordSet;
-    fBeginWordSet.add(0x1780, 0x17B3);
-    //fBeginWordSet.add(0x17A3, 0x17A4);      // deprecated vowels
-    //fEndWordSet.remove(0x17A5, 0x17A9);     // Khmer independent vowels that can't end a word
-    //fEndWordSet.remove(0x17B2);             // Khmer independent vowel that can't end a word
-    fEndWordSet.remove(0x17D2);             // KHMER SIGN COENG that combines some following characters
-    //fEndWordSet.remove(0x17B6, 0x17C5);     // Remove dependent vowels
-//    fEndWordSet.remove(0x0E31);             // MAI HAN-AKAT
-//    fEndWordSet.remove(0x0E40, 0x0E44);     // SARA E through SARA AI MAIMALAI
-//    fBeginWordSet.add(0x0E01, 0x0E2E);      // KO KAI through HO NOKHUK
-//    fBeginWordSet.add(0x0E40, 0x0E44);      // SARA E through SARA AI MAIMALAI
-//    fSuffixSet.add(THAI_PAIYANNOI);
-//    fSuffixSet.add(THAI_MAIYAMOK);
-
-    // Compact for caching.
-    fMarkSet.compact();
-    fEndWordSet.compact();
-    fBeginWordSet.compact();
-//    fSuffixSet.compact();
-    UTRACE_EXIT_STATUS(status);
-}
-
-KhmerBreakEngine::~KhmerBreakEngine() {
-    delete fDictionary;
-}
-
-int32_t
-KhmerBreakEngine::divideUpDictionaryRange( UText *text,
-                                                int32_t rangeStart,
-                                                int32_t rangeEnd,
-                                                UVector32 &foundBreaks,
-                                                UBool /* isPhraseBreaking */,
-                                                UErrorCode& status ) const {
-    if (U_FAILURE(status)) return 0;
-    if ((rangeEnd - rangeStart) < KHMER_MIN_WORD_SPAN) {
-        return 0;       // Not enough characters for two words
-    }
-
-    uint32_t wordsFound = 0;
-    int32_t cpWordLength = 0;
-    int32_t cuWordLength = 0;
-    int32_t current;
-    PossibleWord words[KHMER_LOOKAHEAD];
-
-    utext_setNativeIndex(text, rangeStart);
-
-    while (U_SUCCESS(status) && (current = (int32_t)utext_getNativeIndex(text)) < rangeEnd) {
-        cuWordLength = 0;
-        cpWordLength = 0;
-
-        // Look for candidate words at the current position
-        int32_t candidates = words[wordsFound%KHMER_LOOKAHEAD].candidates(text, fDictionary, rangeEnd);
-
-        // If we found exactly one, use that
-        if (candidates == 1) {
-            cuWordLength = words[wordsFound % KHMER_LOOKAHEAD].acceptMarked(text);
-            cpWordLength = words[wordsFound % KHMER_LOOKAHEAD].markedCPLength();
-            wordsFound += 1;
-        }
-
-        // If there was more than one, see which one can take us forward the most words
-        else if (candidates > 1) {
-            // If we're already at the end of the range, we're done
-            if ((int32_t)utext_getNativeIndex(text) >= rangeEnd) {
-                goto foundBest;
-            }
-            do {
-                if (words[(wordsFound + 1) % KHMER_LOOKAHEAD].candidates(text, fDictionary, rangeEnd) > 0) {
-                    // Followed by another dictionary word; mark first word as a good candidate
-                    words[wordsFound % KHMER_LOOKAHEAD].markCurrent();
-
-                    // If we're already at the end of the range, we're done
-                    if ((int32_t)utext_getNativeIndex(text) >= rangeEnd) {
-                        goto foundBest;
-                    }
-
-                    // See if any of the possible second words is followed by a third word
-                    do {
-                        // If we find a third word, stop right away
-                        if (words[(wordsFound + 2) % KHMER_LOOKAHEAD].candidates(text, fDictionary, rangeEnd)) {
-                            words[wordsFound % KHMER_LOOKAHEAD].markCurrent();
-                            goto foundBest;
-                        }
-                    }
-                    while (words[(wordsFound + 1) % KHMER_LOOKAHEAD].backUp(text));
-                }
-            }
-            while (words[wordsFound % KHMER_LOOKAHEAD].backUp(text));
-foundBest:
-            cuWordLength = words[wordsFound % KHMER_LOOKAHEAD].acceptMarked(text);
-            cpWordLength = words[wordsFound % KHMER_LOOKAHEAD].markedCPLength();
-            wordsFound += 1;
-        }
-
-        // We come here after having either found a word or not. We look ahead to the
-        // next word. If it's not a dictionary word, we will combine it with the word we
-        // just found (if there is one), but only if the preceding word does not exceed
-        // the threshold.
-        // The text iterator should now be positioned at the end of the word we found.
-        if ((int32_t)utext_getNativeIndex(text) < rangeEnd && cpWordLength < KHMER_ROOT_COMBINE_THRESHOLD) {
-            // if it is a dictionary word, do nothing. If it isn't, then if there is
-            // no preceding word, or the non-word shares less than the minimum threshold
-            // of characters with a dictionary word, then scan to resynchronize
-            if (words[wordsFound % KHMER_LOOKAHEAD].candidates(text, fDictionary, rangeEnd) <= 0
-                  && (cuWordLength == 0
-                      || words[wordsFound % KHMER_LOOKAHEAD].longestPrefix() < KHMER_PREFIX_COMBINE_THRESHOLD)) {
-                // Look for a plausible word boundary
-                int32_t remaining = rangeEnd - (current+cuWordLength);
-                UChar32 pc;
-                UChar32 uc;
-                int32_t chars = 0;
-                for (;;) {
-                    int32_t pcIndex = (int32_t)utext_getNativeIndex(text);
-                    pc = utext_next32(text);
-                    int32_t pcSize = (int32_t)utext_getNativeIndex(text) - pcIndex;
-                    chars += pcSize;
-                    remaining -= pcSize;
-                    if (remaining <= 0) {
-                        break;
-                    }
-                    uc = utext_current32(text);
-                    if (fEndWordSet.contains(pc) && fBeginWordSet.contains(uc)) {
-                        // Maybe. See if it's in the dictionary.
-                        int32_t num_candidates = words[(wordsFound + 1) % KHMER_LOOKAHEAD].candidates(text, fDictionary, rangeEnd);
-                        utext_setNativeIndex(text, current+cuWordLength+chars);
-                        if (num_candidates > 0) {
-                            break;
-                        }
-                    }
-                }
-
-                // Bump the word count if there wasn't already one
-                if (cuWordLength <= 0) {
-                    wordsFound += 1;
-                }
-
-                // Update the length with the passed-over characters
-                cuWordLength += chars;
-            }
-            else {
-                // Back up to where we were for next iteration
-                utext_setNativeIndex(text, current+cuWordLength);
-            }
-        }
-
-        // Never stop before a combining mark.
-        int32_t currPos;
-        while ((currPos = (int32_t)utext_getNativeIndex(text)) < rangeEnd && fMarkSet.contains(utext_current32(text))) {
-            utext_next32(text);
-            cuWordLength += (int32_t)utext_getNativeIndex(text) - currPos;
-        }
-
-        // Look ahead for possible suffixes if a dictionary word does not follow.
-        // We do this in code rather than using a rule so that the heuristic
-        // resynch continues to function. For example, one of the suffix characters
-        // could be a typo in the middle of a word.
-//        if ((int32_t)utext_getNativeIndex(text) < rangeEnd && wordLength > 0) {
-//            if (words[wordsFound%KHMER_LOOKAHEAD].candidates(text, fDictionary, rangeEnd) <= 0
-//                && fSuffixSet.contains(uc = utext_current32(text))) {
-//                if (uc == KHMER_PAIYANNOI) {
-//                    if (!fSuffixSet.contains(utext_previous32(text))) {
-//                        // Skip over previous end and PAIYANNOI
-//                        utext_next32(text);
-//                        utext_next32(text);
-//                        wordLength += 1;            // Add PAIYANNOI to word
-//                        uc = utext_current32(text);     // Fetch next character
-//                    }
-//                    else {
-//                        // Restore prior position
-//                        utext_next32(text);
-//                    }
-//                }
-//                if (uc == KHMER_MAIYAMOK) {
-//                    if (utext_previous32(text) != KHMER_MAIYAMOK) {
-//                        // Skip over previous end and MAIYAMOK
-//                        utext_next32(text);
-//                        utext_next32(text);
-//                        wordLength += 1;            // Add MAIYAMOK to word
-//                    }
-//                    else {
-//                        // Restore prior position
-//                        utext_next32(text);
-//                    }
-//                }
-//            }
-//            else {
-//                utext_setNativeIndex(text, current+wordLength);
-//            }
-//        }
-
-        // Did we find a word on this iteration? If so, push it on the break stack
-        if (cuWordLength > 0) {
-            foundBreaks.push((current+cuWordLength), status);
-        }
-    }
-    
-    // Don't return a break for the end of the dictionary range if there is one there.
-    if (foundBreaks.peeki() >= rangeEnd) {
-        (void) foundBreaks.popi();
-        wordsFound -= 1;
-    }
-
-    return wordsFound;
-}
-
-#if !UCONFIG_NO_NORMALIZATION
-/*
- ******************************************************************
- * CjkBreakEngine
- */
-static const uint32_t kuint32max = 0xFFFFFFFF;
-CjkBreakEngine::CjkBreakEngine(DictionaryMatcher *adoptDictionary, LanguageType type, UErrorCode &status)
-: DictionaryBreakEngine(), fDictionary(adoptDictionary), isCj(false) {
-    UTRACE_ENTRY(UTRACE_UBRK_CREATE_BREAK_ENGINE);
-    UTRACE_DATA1(UTRACE_INFO, "dictbe=%s", "Hani");
-    fMlBreakEngine = nullptr;
-    nfkcNorm2 = Normalizer2::getNFKCInstance(status);
-    // Korean dictionary only includes Hangul syllables
-    fHangulWordSet.applyPattern(UnicodeString(u"[\\uac00-\\ud7a3]"), status);
-    fHangulWordSet.compact();
-    // Digits, open puncutation and Alphabetic characters.
-    fDigitOrOpenPunctuationOrAlphabetSet.applyPattern(
-        UnicodeString(u"[[:Nd:][:Pi:][:Ps:][:Alphabetic:]]"), status);
-    fDigitOrOpenPunctuationOrAlphabetSet.compact();
-    fClosePunctuationSet.applyPattern(UnicodeString(u"[[:Pc:][:Pd:][:Pe:][:Pf:][:Po:]]"), status);
-    fClosePunctuationSet.compact();
-
-    // handle Korean and Japanese/Chinese using different dictionaries
-    if (type == kKorean) {
-        if (U_SUCCESS(status)) {
-            setCharacters(fHangulWordSet);
-        }
-    } else { // Chinese and Japanese
-        UnicodeSet cjSet(UnicodeString(u"[[:Han:][:Hiragana:][:Katakana:]\\u30fc\\uff70\\uff9e\\uff9f]"), status);
-        isCj = true;
-        if (U_SUCCESS(status)) {
-            setCharacters(cjSet);
-#if UCONFIG_USE_ML_PHRASE_BREAKING
-            fMlBreakEngine = new MlBreakEngine(fDigitOrOpenPunctuationOrAlphabetSet,
-                                               fClosePunctuationSet, status);
-            if (fMlBreakEngine == nullptr) {
-                status = U_MEMORY_ALLOCATION_ERROR;
-            }
-#else
-            initJapanesePhraseParameter(status);
-#endif
-        }
-    }
-    UTRACE_EXIT_STATUS(status);
-}
-
-CjkBreakEngine::~CjkBreakEngine(){
-    delete fDictionary;
-    delete fMlBreakEngine;
-}
-
-// The katakanaCost values below are based on the length frequencies of all
-// katakana phrases in the dictionary
-static const int32_t kMaxKatakanaLength = 8;
-static const int32_t kMaxKatakanaGroupLength = 20;
-static const uint32_t maxSnlp = 255;
-
-static inline uint32_t getKatakanaCost(int32_t wordLength){
-    //TODO: fill array with actual values from dictionary!
-    static const uint32_t katakanaCost[kMaxKatakanaLength + 1]
-                                       = {8192, 984, 408, 240, 204, 252, 300, 372, 480};
-    return (wordLength > kMaxKatakanaLength) ? 8192 : katakanaCost[wordLength];
-}
-
-static inline bool isKatakana(UChar32 value) {
-    return (value >= 0x30A1 && value <= 0x30FE && value != 0x30FB) ||
-            (value >= 0xFF66 && value <= 0xFF9f);
-}
-
-// Function for accessing internal utext flags.
-//   Replicates an internal UText function.
-
-static inline int32_t utext_i32_flag(int32_t bitIndex) {
-    return (int32_t)1 << bitIndex;
-}
-       
-/*
- * @param text A UText representing the text
- * @param rangeStart The start of the range of dictionary characters
- * @param rangeEnd The end of the range of dictionary characters
- * @param foundBreaks vector<int32> to receive the break positions
- * @return The number of breaks found
- */
-int32_t 
-CjkBreakEngine::divideUpDictionaryRange( UText *inText,
-        int32_t rangeStart,
-        int32_t rangeEnd,
-        UVector32 &foundBreaks,
-        UBool isPhraseBreaking,
-        UErrorCode& status) const {
-    if (U_FAILURE(status)) return 0;
-    if (rangeStart >= rangeEnd) {
-        return 0;
-    }
-
-    // UnicodeString version of input UText, NFKC normalized if necessary.
-    UnicodeString inString;
-
-    // inputMap[inStringIndex] = corresponding native index from UText inText.
-    // If nullptr then mapping is 1:1
-    LocalPointer<UVector32>     inputMap;
-
-    // if UText has the input string as one contiguous UTF-16 chunk
-    if ((inText->providerProperties & utext_i32_flag(UTEXT_PROVIDER_STABLE_CHUNKS)) &&
-         inText->chunkNativeStart <= rangeStart &&
-         inText->chunkNativeLimit >= rangeEnd   &&
-         inText->nativeIndexingLimit >= rangeEnd - inText->chunkNativeStart) {
-
-        // Input UText is in one contiguous UTF-16 chunk.
-        // Use Read-only aliasing UnicodeString.
-        inString.setTo(false,
-                       inText->chunkContents + rangeStart - inText->chunkNativeStart,
-                       rangeEnd - rangeStart);
-    } else {
-        // Copy the text from the original inText (UText) to inString (UnicodeString).
-        // Create a map from UnicodeString indices -> UText offsets.
-        utext_setNativeIndex(inText, rangeStart);
-        int32_t limit = rangeEnd;
-        U_ASSERT(limit <= utext_nativeLength(inText));
-        if (limit > utext_nativeLength(inText)) {
-            limit = (int32_t)utext_nativeLength(inText);
-        }
-        inputMap.adoptInsteadAndCheckErrorCode(new UVector32(status), status);
-        if (U_FAILURE(status)) {
-            return 0;
-        }
-        while (utext_getNativeIndex(inText) < limit) {
-            int32_t nativePosition = (int32_t)utext_getNativeIndex(inText);
-            UChar32 c = utext_next32(inText);
-            U_ASSERT(c != U_SENTINEL);
-            inString.append(c);
-            while (inputMap->size() < inString.length()) {
-                inputMap->addElement(nativePosition, status);
-            }
-        }
-        inputMap->addElement(limit, status);
-    }
-
-
-    if (!nfkcNorm2->isNormalized(inString, status)) {
-        UnicodeString normalizedInput;
-        //  normalizedMap[normalizedInput position] ==  original UText position.
-        LocalPointer<UVector32> normalizedMap(new UVector32(status), status);
-        if (U_FAILURE(status)) {
-            return 0;
-        }
-        
-        UnicodeString fragment;
-        UnicodeString normalizedFragment;
-        for (int32_t srcI = 0; srcI < inString.length();) {  // Once per normalization chunk
-            fragment.remove();
-            int32_t fragmentStartI = srcI;
-            UChar32 c = inString.char32At(srcI);
-            for (;;) {
-                fragment.append(c);
-                srcI = inString.moveIndex32(srcI, 1);
-                if (srcI == inString.length()) {
-                    break;
-                }
-                c = inString.char32At(srcI);
-                if (nfkcNorm2->hasBoundaryBefore(c)) {
-                    break;
-                }
-            }
-            nfkcNorm2->normalize(fragment, normalizedFragment, status);
-            normalizedInput.append(normalizedFragment);
-
-            // Map every position in the normalized chunk to the start of the chunk
-            //   in the original input.
-            int32_t fragmentOriginalStart = inputMap.isValid() ?
-                    inputMap->elementAti(fragmentStartI) : fragmentStartI+rangeStart;
-            while (normalizedMap->size() < normalizedInput.length()) {
-                normalizedMap->addElement(fragmentOriginalStart, status);
-                if (U_FAILURE(status)) {
-                    break;
-                }
-            }
-        }
-        U_ASSERT(normalizedMap->size() == normalizedInput.length());
-        int32_t nativeEnd = inputMap.isValid() ?
-                inputMap->elementAti(inString.length()) : inString.length()+rangeStart;
-        normalizedMap->addElement(nativeEnd, status);
-
-        inputMap = std::move(normalizedMap);
-        inString = std::move(normalizedInput);
-    }
-
-    int32_t numCodePts = inString.countChar32();
-    if (numCodePts != inString.length()) {
-        // There are supplementary characters in the input.
-        // The dictionary will produce boundary positions in terms of code point indexes,
-        //   not in terms of code unit string indexes.
-        // Use the inputMap mechanism to take care of this in addition to indexing differences
-        //    from normalization and/or UTF-8 input.
-        UBool hadExistingMap = inputMap.isValid();
-        if (!hadExistingMap) {
-            inputMap.adoptInsteadAndCheckErrorCode(new UVector32(status), status);
-            if (U_FAILURE(status)) {
-                return 0;
-            }
-        }
-        int32_t cpIdx = 0;
-        for (int32_t cuIdx = 0; ; cuIdx = inString.moveIndex32(cuIdx, 1)) {
-            U_ASSERT(cuIdx >= cpIdx);
-            if (hadExistingMap) {
-                inputMap->setElementAt(inputMap->elementAti(cuIdx), cpIdx);
-            } else {
-                inputMap->addElement(cuIdx+rangeStart, status);
-            }
-            cpIdx++;
-            if (cuIdx == inString.length()) {
-               break;
-            }
-        }
-    }
-
-#if UCONFIG_USE_ML_PHRASE_BREAKING
-    // PhraseBreaking is supported in ja and ko; MlBreakEngine only supports ja.
-    if (isPhraseBreaking && isCj) {
-        return fMlBreakEngine->divideUpRange(inText, rangeStart, rangeEnd, foundBreaks, inString,
-                                             inputMap, status);
-    }
-#endif
-
-    // bestSnlp[i] is the snlp of the best segmentation of the first i
-    // code points in the range to be matched.
-    UVector32 bestSnlp(numCodePts + 1, status);
-    bestSnlp.addElement(0, status);
-    for(int32_t i = 1; i <= numCodePts; i++) {
-        bestSnlp.addElement(kuint32max, status);
-    }
-
-
-    // prev[i] is the index of the last CJK code point in the previous word in 
-    // the best segmentation of the first i characters.
-    UVector32 prev(numCodePts + 1, status);
-    for(int32_t i = 0; i <= numCodePts; i++){
-        prev.addElement(-1, status);
-    }
-
-    const int32_t maxWordSize = 20;
-    UVector32 values(numCodePts, status);
-    values.setSize(numCodePts);
-    UVector32 lengths(numCodePts, status);
-    lengths.setSize(numCodePts);
-
-    UText fu = UTEXT_INITIALIZER;
-    utext_openUnicodeString(&fu, &inString, &status);
-
-    // Dynamic programming to find the best segmentation.
-
-    // In outer loop, i  is the code point index,
-    //                ix is the corresponding string (code unit) index.
-    //    They differ when the string contains supplementary characters.
-    int32_t ix = 0;
-    bool is_prev_katakana = false;
-    for (int32_t i = 0;  i < numCodePts;  ++i, ix = inString.moveIndex32(ix, 1)) {
-        if ((uint32_t)bestSnlp.elementAti(i) == kuint32max) {
-            continue;
-        }
-
-        int32_t count;
-        utext_setNativeIndex(&fu, ix);
-        count = fDictionary->matches(&fu, maxWordSize, numCodePts,
-                             nullptr, lengths.getBuffer(), values.getBuffer(), nullptr);
-                             // Note: lengths is filled with code point lengths
-                             //       The nullptr parameter is the ignored code unit lengths.
-
-        // if there are no single character matches found in the dictionary 
-        // starting with this character, treat character as a 1-character word 
-        // with the highest value possible, i.e. the least likely to occur.
-        // Exclude Korean characters from this treatment, as they should be left
-        // together by default.
-        if ((count == 0 || lengths.elementAti(0) != 1) &&
-                !fHangulWordSet.contains(inString.char32At(ix))) {
-            values.setElementAt(maxSnlp, count);   // 255
-            lengths.setElementAt(1, count++);
-        }
-
-        for (int32_t j = 0; j < count; j++) {
-            uint32_t newSnlp = (uint32_t)bestSnlp.elementAti(i) + (uint32_t)values.elementAti(j);
-            int32_t ln_j_i = lengths.elementAti(j) + i;
-            if (newSnlp < (uint32_t)bestSnlp.elementAti(ln_j_i)) {
-                bestSnlp.setElementAt(newSnlp, ln_j_i);
-                prev.setElementAt(i, ln_j_i);
-            }
-        }
-
-        // In Japanese,
-        // Katakana word in single character is pretty rare. So we apply
-        // the following heuristic to Katakana: any continuous run of Katakana
-        // characters is considered a candidate word with a default cost
-        // specified in the katakanaCost table according to its length.
-
-        bool is_katakana = isKatakana(inString.char32At(ix));
-        int32_t katakanaRunLength = 1;
-        if (!is_prev_katakana && is_katakana) {
-            int32_t j = inString.moveIndex32(ix, 1);
-            // Find the end of the continuous run of Katakana characters
-            while (j < inString.length() && katakanaRunLength < kMaxKatakanaGroupLength &&
-                    isKatakana(inString.char32At(j))) {
-                j = inString.moveIndex32(j, 1);
-                katakanaRunLength++;
-            }
-            if (katakanaRunLength < kMaxKatakanaGroupLength) {
-                uint32_t newSnlp = bestSnlp.elementAti(i) + getKatakanaCost(katakanaRunLength);
-                if (newSnlp < (uint32_t)bestSnlp.elementAti(i+katakanaRunLength)) {
-                    bestSnlp.setElementAt(newSnlp, i+katakanaRunLength);
-                    prev.setElementAt(i, i+katakanaRunLength);  // prev[j] = i;
-                }
-            }
-        }
-        is_prev_katakana = is_katakana;
-    }
-    utext_close(&fu);
-
-    // Start pushing the optimal offset index into t_boundary (t for tentative).
-    // prev[numCodePts] is guaranteed to be meaningful.
-    // We'll first push in the reverse order, i.e.,
-    // t_boundary[0] = numCodePts, and afterwards do a swap.
-    UVector32 t_boundary(numCodePts+1, status);
-
-    int32_t numBreaks = 0;
-    // No segmentation found, set boundary to end of range
-    if ((uint32_t)bestSnlp.elementAti(numCodePts) == kuint32max) {
-        t_boundary.addElement(numCodePts, status);
-        numBreaks++;
-    } else if (isPhraseBreaking) {
-        t_boundary.addElement(numCodePts, status);
-        if(U_SUCCESS(status)) {
-            numBreaks++;
-            int32_t prevIdx = numCodePts;
-
-            int32_t codeUnitIdx = -1;
-            int32_t prevCodeUnitIdx = -1;
-            int32_t length = -1;
-            for (int32_t i = prev.elementAti(numCodePts); i > 0; i = prev.elementAti(i)) {
-                codeUnitIdx = inString.moveIndex32(0, i);
-                prevCodeUnitIdx = inString.moveIndex32(0, prevIdx);
-                // Calculate the length by using the code unit.
-                length = prevCodeUnitIdx - codeUnitIdx;
-                prevIdx = i;
-                // Keep the breakpoint if the pattern is not in the fSkipSet and continuous Katakana
-                // characters don't occur.
-                if (!fSkipSet.containsKey(inString.tempSubString(codeUnitIdx, length))
-                    && (!isKatakana(inString.char32At(inString.moveIndex32(codeUnitIdx, -1)))
-                           || !isKatakana(inString.char32At(codeUnitIdx)))) {
-                    t_boundary.addElement(i, status);
-                    numBreaks++;
-                }
-            }
-        }
-    } else {
-        for (int32_t i = numCodePts; i > 0; i = prev.elementAti(i)) {
-            t_boundary.addElement(i, status);
-            numBreaks++;
-        }
-        U_ASSERT(prev.elementAti(t_boundary.elementAti(numBreaks - 1)) == 0);
-    }
-
-    // Add a break for the start of the dictionary range if there is not one
-    // there already.
-    if (foundBreaks.size() == 0 || foundBreaks.peeki() < rangeStart) {
-        t_boundary.addElement(0, status);
-        numBreaks++;
-    }
-
-    // Now that we're done, convert positions in t_boundary[] (indices in 
-    // the normalized input string) back to indices in the original input UText
-    // while reversing t_boundary and pushing values to foundBreaks.
-    int32_t prevCPPos = -1;
-    int32_t prevUTextPos = -1;
-    int32_t correctedNumBreaks = 0;
-    for (int32_t i = numBreaks - 1; i >= 0; i--) {
-        int32_t cpPos = t_boundary.elementAti(i);
-        U_ASSERT(cpPos > prevCPPos);
-        int32_t utextPos =  inputMap.isValid() ? inputMap->elementAti(cpPos) : cpPos + rangeStart;
-        U_ASSERT(utextPos >= prevUTextPos);
-        if (utextPos > prevUTextPos) {
-            // Boundaries are added to foundBreaks output in ascending order.
-            U_ASSERT(foundBreaks.size() == 0 || foundBreaks.peeki() < utextPos);
-            // In phrase breaking, there has to be a breakpoint between Cj character and close
-            // punctuation.
-            // E.g.［携帯電話］正しい選択 -> ［携帯▁電話］▁正しい▁選択 -> breakpoint between ］ and 正
-            if (utextPos != rangeStart
-                || (isPhraseBreaking && utextPos > 0
-                       && fClosePunctuationSet.contains(utext_char32At(inText, utextPos - 1)))) {
-                foundBreaks.push(utextPos, status);
-                correctedNumBreaks++;
-            }
-        } else {
-            // Normalization expanded the input text, the dictionary found a boundary
-            // within the expansion, giving two boundaries with the same index in the
-            // original text. Ignore the second. See ticket #12918.
-            --numBreaks;
-        }
-        prevCPPos = cpPos;
-        prevUTextPos = utextPos;
-    }
-    (void)prevCPPos; // suppress compiler warnings about unused variable
-
-    UChar32 nextChar = utext_char32At(inText, rangeEnd);
-    if (!foundBreaks.isEmpty() && foundBreaks.peeki() == rangeEnd) {
-        // In phrase breaking, there has to be a breakpoint between Cj character and
-        // the number/open punctuation.
-        // E.g. る文字「そうだ、京都」->る▁文字▁「そうだ、▁京都」-> breakpoint between 字 and「
-        // E.g. 乗車率９０％程度だろうか -> 乗車▁率▁９０％▁程度だろうか -> breakpoint between 率 and ９
-        // E.g. しかもロゴがＵｎｉｃｏｄｅ！ -> しかも▁ロゴが▁Ｕｎｉｃｏｄｅ！-> breakpoint between が and Ｕ
-        if (isPhraseBreaking) {
-            if (!fDigitOrOpenPunctuationOrAlphabetSet.contains(nextChar)) {
-                foundBreaks.popi();
-                correctedNumBreaks--;
-            }
-        } else {
-            foundBreaks.popi();
-            correctedNumBreaks--;
-        }
-    }
-
-    // inString goes out of scope
-    // inputMap goes out of scope
-    return correctedNumBreaks;
-}
-
-void CjkBreakEngine::initJapanesePhraseParameter(UErrorCode& error) {
-    loadJapaneseExtensions(error);
-    loadHiragana(error);
-}
-
-void CjkBreakEngine::loadJapaneseExtensions(UErrorCode& error) {
-    const char* tag = "extensions";
-    ResourceBundle ja(U_ICUDATA_BRKITR, "ja", error);
-    if (U_SUCCESS(error)) {
-        ResourceBundle bundle = ja.get(tag, error);
-        while (U_SUCCESS(error) && bundle.hasNext()) {
-            fSkipSet.puti(bundle.getNextString(error), 1, error);
-        }
-    }
-}
-
-void CjkBreakEngine::loadHiragana(UErrorCode& error) {
-    UnicodeSet hiraganaWordSet(UnicodeString(u"[:Hiragana:]"), error);
-    hiraganaWordSet.compact();
-    UnicodeSetIterator iterator(hiraganaWordSet);
-    while (iterator.next()) {
-        fSkipSet.puti(UnicodeString(iterator.getCodepoint()), 1, error);
-    }
-}
-#endif
-
-U_NAMESPACE_END
-
-#endif /* #if !UCONFIG_NO_BREAK_ITERATION */
-
->>>>>>> a8a80be5
+// © 2016 and later: Unicode, Inc. and others.
+// License & terms of use: http://www.unicode.org/copyright.html
+/**
+ *******************************************************************************
+ * Copyright (C) 2006-2016, International Business Machines Corporation
+ * and others. All Rights Reserved.
+ *******************************************************************************
+ */
+
+#include <utility>
+
+#include "unicode/utypes.h"
+
+#if !UCONFIG_NO_BREAK_ITERATION
+
+#include "brkeng.h"
+#include "dictbe.h"
+#include "unicode/uniset.h"
+#include "unicode/chariter.h"
+#include "unicode/resbund.h"
+#include "unicode/ubrk.h"
+#include "unicode/usetiter.h"
+#include "ubrkimpl.h"
+#include "utracimp.h"
+#include "uvectr32.h"
+#include "uvector.h"
+#include "uassert.h"
+#include "unicode/normlzr.h"
+#include "cmemory.h"
+#include "dictionarydata.h"
+
+U_NAMESPACE_BEGIN
+
+/*
+ ******************************************************************
+ */
+
+DictionaryBreakEngine::DictionaryBreakEngine() {
+}
+
+DictionaryBreakEngine::~DictionaryBreakEngine() {
+}
+
+UBool
+DictionaryBreakEngine::handles(UChar32 c) const {
+    return fSet.contains(c);
+}
+
+int32_t
+DictionaryBreakEngine::findBreaks( UText *text,
+                                 int32_t startPos,
+                                 int32_t endPos,
+                                 UVector32 &foundBreaks,
+                                 UBool isPhraseBreaking,
+                                 UErrorCode& status) const {
+    if (U_FAILURE(status)) return 0;
+    (void)startPos;            // TODO: remove this param?
+    int32_t result = 0;
+
+    // Find the span of characters included in the set.
+    //   The span to break begins at the current position in the text, and
+    //   extends towards the start or end of the text, depending on 'reverse'.
+
+    int32_t start = (int32_t)utext_getNativeIndex(text);
+    int32_t current;
+    int32_t rangeStart;
+    int32_t rangeEnd;
+    UChar32 c = utext_current32(text);
+    while((current = (int32_t)utext_getNativeIndex(text)) < endPos && fSet.contains(c)) {
+        utext_next32(text);         // TODO:  recast loop for postincrement
+        c = utext_current32(text);
+    }
+    rangeStart = start;
+    rangeEnd = current;
+    result = divideUpDictionaryRange(text, rangeStart, rangeEnd, foundBreaks, isPhraseBreaking, status);
+    utext_setNativeIndex(text, current);
+    
+    return result;
+}
+
+void
+DictionaryBreakEngine::setCharacters( const UnicodeSet &set ) {
+    fSet = set;
+    // Compact for caching
+    fSet.compact();
+}
+
+/*
+ ******************************************************************
+ * PossibleWord
+ */
+
+// Helper class for improving readability of the Thai/Lao/Khmer word break
+// algorithm. The implementation is completely inline.
+
+// List size, limited by the maximum number of words in the dictionary
+// that form a nested sequence.
+static const int32_t POSSIBLE_WORD_LIST_MAX = 20;
+
+class PossibleWord {
+private:
+    // list of word candidate lengths, in increasing length order
+    // TODO: bytes would be sufficient for word lengths.
+    int32_t   count;      // Count of candidates
+    int32_t   prefix;     // The longest match with a dictionary word
+    int32_t   offset;     // Offset in the text of these candidates
+    int32_t   mark;       // The preferred candidate's offset
+    int32_t   current;    // The candidate we're currently looking at
+    int32_t   cuLengths[POSSIBLE_WORD_LIST_MAX];   // Word Lengths, in code units.
+    int32_t   cpLengths[POSSIBLE_WORD_LIST_MAX];   // Word Lengths, in code points.
+
+public:
+    PossibleWord() : count(0), prefix(0), offset(-1), mark(0), current(0) {}
+    ~PossibleWord() {}
+  
+    // Fill the list of candidates if needed, select the longest, and return the number found
+    int32_t   candidates( UText *text, DictionaryMatcher *dict, int32_t rangeEnd );
+  
+    // Select the currently marked candidate, point after it in the text, and invalidate self
+    int32_t   acceptMarked( UText *text );
+  
+    // Back up from the current candidate to the next shorter one; return true if that exists
+    // and point the text after it
+    UBool     backUp( UText *text );
+  
+    // Return the longest prefix this candidate location shares with a dictionary word
+    // Return value is in code points.
+    int32_t   longestPrefix() { return prefix; }
+  
+    // Mark the current candidate as the one we like
+    void      markCurrent() { mark = current; }
+    
+    // Get length in code points of the marked word.
+    int32_t   markedCPLength() { return cpLengths[mark]; }
+};
+
+
+int32_t PossibleWord::candidates( UText *text, DictionaryMatcher *dict, int32_t rangeEnd ) {
+    // TODO: If getIndex is too slow, use offset < 0 and add discardAll()
+    int32_t start = (int32_t)utext_getNativeIndex(text);
+    if (start != offset) {
+        offset = start;
+        count = dict->matches(text, rangeEnd-start, UPRV_LENGTHOF(cuLengths), cuLengths, cpLengths, nullptr, &prefix);
+        // Dictionary leaves text after longest prefix, not longest word. Back up.
+        if (count <= 0) {
+            utext_setNativeIndex(text, start);
+        }
+    }
+    if (count > 0) {
+        utext_setNativeIndex(text, start+cuLengths[count-1]);
+    }
+    current = count-1;
+    mark = current;
+    return count;
+}
+
+int32_t
+PossibleWord::acceptMarked( UText *text ) {
+    utext_setNativeIndex(text, offset + cuLengths[mark]);
+    return cuLengths[mark];
+}
+
+
+UBool
+PossibleWord::backUp( UText *text ) {
+    if (current > 0) {
+        utext_setNativeIndex(text, offset + cuLengths[--current]);
+        return true;
+    }
+    return false;
+}
+
+/*
+ ******************************************************************
+ * ThaiBreakEngine
+ */
+
+// How many words in a row are "good enough"?
+static const int32_t THAI_LOOKAHEAD = 3;
+
+// Will not combine a non-word with a preceding dictionary word longer than this
+static const int32_t THAI_ROOT_COMBINE_THRESHOLD = 3;
+
+// Will not combine a non-word that shares at least this much prefix with a
+// dictionary word, with a preceding word
+static const int32_t THAI_PREFIX_COMBINE_THRESHOLD = 3;
+
+// Elision character
+static const int32_t THAI_PAIYANNOI = 0x0E2F;
+
+// Repeat character
+static const int32_t THAI_MAIYAMOK = 0x0E46;
+
+// Minimum word size
+static const int32_t THAI_MIN_WORD = 2;
+
+// Minimum number of characters for two words
+static const int32_t THAI_MIN_WORD_SPAN = THAI_MIN_WORD * 2;
+
+ThaiBreakEngine::ThaiBreakEngine(DictionaryMatcher *adoptDictionary, UErrorCode &status)
+    : DictionaryBreakEngine(),
+      fDictionary(adoptDictionary)
+{
+    UTRACE_ENTRY(UTRACE_UBRK_CREATE_BREAK_ENGINE);
+    UTRACE_DATA1(UTRACE_INFO, "dictbe=%s", "Thai");
+    UnicodeSet thaiWordSet(UnicodeString(u"[[:Thai:]&[:LineBreak=SA:]]"), status);
+    if (U_SUCCESS(status)) {
+        setCharacters(thaiWordSet);
+    }
+    fMarkSet.applyPattern(UnicodeString(u"[[:Thai:]&[:LineBreak=SA:]&[:M:]]"), status);
+    fMarkSet.add(0x0020);
+    fEndWordSet = thaiWordSet;
+    fEndWordSet.remove(0x0E31);             // MAI HAN-AKAT
+    fEndWordSet.remove(0x0E40, 0x0E44);     // SARA E through SARA AI MAIMALAI
+    fBeginWordSet.add(0x0E01, 0x0E2E);      // KO KAI through HO NOKHUK
+    fBeginWordSet.add(0x0E40, 0x0E44);      // SARA E through SARA AI MAIMALAI
+    fSuffixSet.add(THAI_PAIYANNOI);
+    fSuffixSet.add(THAI_MAIYAMOK);
+
+    // Compact for caching.
+    fMarkSet.compact();
+    fEndWordSet.compact();
+    fBeginWordSet.compact();
+    fSuffixSet.compact();
+    UTRACE_EXIT_STATUS(status);
+}
+
+ThaiBreakEngine::~ThaiBreakEngine() {
+    delete fDictionary;
+}
+
+int32_t
+ThaiBreakEngine::divideUpDictionaryRange( UText *text,
+                                                int32_t rangeStart,
+                                                int32_t rangeEnd,
+                                                UVector32 &foundBreaks,
+                                                UBool /* isPhraseBreaking */,
+                                                UErrorCode& status) const {
+    if (U_FAILURE(status)) return 0;
+    utext_setNativeIndex(text, rangeStart);
+    utext_moveIndex32(text, THAI_MIN_WORD_SPAN);
+    if (utext_getNativeIndex(text) >= rangeEnd) {
+        return 0;       // Not enough characters for two words
+    }
+    utext_setNativeIndex(text, rangeStart);
+
+
+    uint32_t wordsFound = 0;
+    int32_t cpWordLength = 0;    // Word Length in Code Points.
+    int32_t cuWordLength = 0;    // Word length in code units (UText native indexing)
+    int32_t current;
+    PossibleWord words[THAI_LOOKAHEAD];
+    
+    utext_setNativeIndex(text, rangeStart);
+    
+    while (U_SUCCESS(status) && (current = (int32_t)utext_getNativeIndex(text)) < rangeEnd) {
+        cpWordLength = 0;
+        cuWordLength = 0;
+
+        // Look for candidate words at the current position
+        int32_t candidates = words[wordsFound%THAI_LOOKAHEAD].candidates(text, fDictionary, rangeEnd);
+        
+        // If we found exactly one, use that
+        if (candidates == 1) {
+            cuWordLength = words[wordsFound % THAI_LOOKAHEAD].acceptMarked(text);
+            cpWordLength = words[wordsFound % THAI_LOOKAHEAD].markedCPLength();
+            wordsFound += 1;
+        }
+        // If there was more than one, see which one can take us forward the most words
+        else if (candidates > 1) {
+            // If we're already at the end of the range, we're done
+            if ((int32_t)utext_getNativeIndex(text) >= rangeEnd) {
+                goto foundBest;
+            }
+            do {
+                if (words[(wordsFound + 1) % THAI_LOOKAHEAD].candidates(text, fDictionary, rangeEnd) > 0) {
+                    // Followed by another dictionary word; mark first word as a good candidate
+                    words[wordsFound%THAI_LOOKAHEAD].markCurrent();
+                    
+                    // If we're already at the end of the range, we're done
+                    if ((int32_t)utext_getNativeIndex(text) >= rangeEnd) {
+                        goto foundBest;
+                    }
+                    
+                    // See if any of the possible second words is followed by a third word
+                    do {
+                        // If we find a third word, stop right away
+                        if (words[(wordsFound + 2) % THAI_LOOKAHEAD].candidates(text, fDictionary, rangeEnd)) {
+                            words[wordsFound % THAI_LOOKAHEAD].markCurrent();
+                            goto foundBest;
+                        }
+                    }
+                    while (words[(wordsFound + 1) % THAI_LOOKAHEAD].backUp(text));
+                }
+            }
+            while (words[wordsFound % THAI_LOOKAHEAD].backUp(text));
+foundBest:
+            // Set UText position to after the accepted word.
+            cuWordLength = words[wordsFound % THAI_LOOKAHEAD].acceptMarked(text);
+            cpWordLength = words[wordsFound % THAI_LOOKAHEAD].markedCPLength();
+            wordsFound += 1;
+        }
+        
+        // We come here after having either found a word or not. We look ahead to the
+        // next word. If it's not a dictionary word, we will combine it with the word we
+        // just found (if there is one), but only if the preceding word does not exceed
+        // the threshold.
+        // The text iterator should now be positioned at the end of the word we found.
+        
+        UChar32 uc = 0;
+        if ((int32_t)utext_getNativeIndex(text) < rangeEnd &&  cpWordLength < THAI_ROOT_COMBINE_THRESHOLD) {
+            // if it is a dictionary word, do nothing. If it isn't, then if there is
+            // no preceding word, or the non-word shares less than the minimum threshold
+            // of characters with a dictionary word, then scan to resynchronize
+            if (words[wordsFound % THAI_LOOKAHEAD].candidates(text, fDictionary, rangeEnd) <= 0
+                  && (cuWordLength == 0
+                      || words[wordsFound%THAI_LOOKAHEAD].longestPrefix() < THAI_PREFIX_COMBINE_THRESHOLD)) {
+                // Look for a plausible word boundary
+                int32_t remaining = rangeEnd - (current+cuWordLength);
+                UChar32 pc;
+                int32_t chars = 0;
+                for (;;) {
+                    int32_t pcIndex = (int32_t)utext_getNativeIndex(text);
+                    pc = utext_next32(text);
+                    int32_t pcSize = (int32_t)utext_getNativeIndex(text) - pcIndex;
+                    chars += pcSize;
+                    remaining -= pcSize;
+                    if (remaining <= 0) {
+                        break;
+                    }
+                    uc = utext_current32(text);
+                    if (fEndWordSet.contains(pc) && fBeginWordSet.contains(uc)) {
+                        // Maybe. See if it's in the dictionary.
+                        // NOTE: In the original Apple code, checked that the next
+                        // two characters after uc were not 0x0E4C THANTHAKHAT before
+                        // checking the dictionary. That is just a performance filter,
+                        // but it's not clear it's faster than checking the trie.
+                        int32_t num_candidates = words[(wordsFound + 1) % THAI_LOOKAHEAD].candidates(text, fDictionary, rangeEnd);
+                        utext_setNativeIndex(text, current + cuWordLength + chars);
+                        if (num_candidates > 0) {
+                            break;
+                        }
+                    }
+                }
+                
+                // Bump the word count if there wasn't already one
+                if (cuWordLength <= 0) {
+                    wordsFound += 1;
+                }
+                
+                // Update the length with the passed-over characters
+                cuWordLength += chars;
+            }
+            else {
+                // Back up to where we were for next iteration
+                utext_setNativeIndex(text, current+cuWordLength);
+            }
+        }
+        
+        // Never stop before a combining mark.
+        int32_t currPos;
+        while ((currPos = (int32_t)utext_getNativeIndex(text)) < rangeEnd && fMarkSet.contains(utext_current32(text))) {
+            utext_next32(text);
+            cuWordLength += (int32_t)utext_getNativeIndex(text) - currPos;
+        }
+        
+        // Look ahead for possible suffixes if a dictionary word does not follow.
+        // We do this in code rather than using a rule so that the heuristic
+        // resynch continues to function. For example, one of the suffix characters
+        // could be a typo in the middle of a word.
+        if ((int32_t)utext_getNativeIndex(text) < rangeEnd && cuWordLength > 0) {
+            if (words[wordsFound%THAI_LOOKAHEAD].candidates(text, fDictionary, rangeEnd) <= 0
+                && fSuffixSet.contains(uc = utext_current32(text))) {
+                if (uc == THAI_PAIYANNOI) {
+                    if (!fSuffixSet.contains(utext_previous32(text))) {
+                        // Skip over previous end and PAIYANNOI
+                        utext_next32(text);
+                        int32_t paiyannoiIndex = (int32_t)utext_getNativeIndex(text);
+                        utext_next32(text);
+                        cuWordLength += (int32_t)utext_getNativeIndex(text) - paiyannoiIndex;    // Add PAIYANNOI to word
+                        uc = utext_current32(text);     // Fetch next character
+                    }
+                    else {
+                        // Restore prior position
+                        utext_next32(text);
+                    }
+                }
+                if (uc == THAI_MAIYAMOK) {
+                    if (utext_previous32(text) != THAI_MAIYAMOK) {
+                        // Skip over previous end and MAIYAMOK
+                        utext_next32(text);
+                        int32_t maiyamokIndex = (int32_t)utext_getNativeIndex(text);
+                        utext_next32(text);
+                        cuWordLength += (int32_t)utext_getNativeIndex(text) - maiyamokIndex;    // Add MAIYAMOK to word
+                    }
+                    else {
+                        // Restore prior position
+                        utext_next32(text);
+                    }
+                }
+            }
+            else {
+                utext_setNativeIndex(text, current+cuWordLength);
+            }
+        }
+
+        // Did we find a word on this iteration? If so, push it on the break stack
+        if (cuWordLength > 0) {
+            foundBreaks.push((current+cuWordLength), status);
+        }
+    }
+
+    // Don't return a break for the end of the dictionary range if there is one there.
+    if (foundBreaks.peeki() >= rangeEnd) {
+        (void) foundBreaks.popi();
+        wordsFound -= 1;
+    }
+
+    return wordsFound;
+}
+
+/*
+ ******************************************************************
+ * LaoBreakEngine
+ */
+
+// How many words in a row are "good enough"?
+static const int32_t LAO_LOOKAHEAD = 3;
+
+// Will not combine a non-word with a preceding dictionary word longer than this
+static const int32_t LAO_ROOT_COMBINE_THRESHOLD = 3;
+
+// Will not combine a non-word that shares at least this much prefix with a
+// dictionary word, with a preceding word
+static const int32_t LAO_PREFIX_COMBINE_THRESHOLD = 3;
+
+// Minimum word size
+static const int32_t LAO_MIN_WORD = 2;
+
+// Minimum number of characters for two words
+static const int32_t LAO_MIN_WORD_SPAN = LAO_MIN_WORD * 2;
+
+LaoBreakEngine::LaoBreakEngine(DictionaryMatcher *adoptDictionary, UErrorCode &status)
+    : DictionaryBreakEngine(),
+      fDictionary(adoptDictionary)
+{
+    UTRACE_ENTRY(UTRACE_UBRK_CREATE_BREAK_ENGINE);
+    UTRACE_DATA1(UTRACE_INFO, "dictbe=%s", "Laoo");
+    UnicodeSet laoWordSet(UnicodeString(u"[[:Laoo:]&[:LineBreak=SA:]]"), status);
+    if (U_SUCCESS(status)) {
+        setCharacters(laoWordSet);
+    }
+    fMarkSet.applyPattern(UnicodeString(u"[[:Laoo:]&[:LineBreak=SA:]&[:M:]]"), status);
+    fMarkSet.add(0x0020);
+    fEndWordSet = laoWordSet;
+    fEndWordSet.remove(0x0EC0, 0x0EC4);     // prefix vowels
+    fBeginWordSet.add(0x0E81, 0x0EAE);      // basic consonants (including holes for corresponding Thai characters)
+    fBeginWordSet.add(0x0EDC, 0x0EDD);      // digraph consonants (no Thai equivalent)
+    fBeginWordSet.add(0x0EC0, 0x0EC4);      // prefix vowels
+
+    // Compact for caching.
+    fMarkSet.compact();
+    fEndWordSet.compact();
+    fBeginWordSet.compact();
+    UTRACE_EXIT_STATUS(status);
+}
+
+LaoBreakEngine::~LaoBreakEngine() {
+    delete fDictionary;
+}
+
+int32_t
+LaoBreakEngine::divideUpDictionaryRange( UText *text,
+                                                int32_t rangeStart,
+                                                int32_t rangeEnd,
+                                                UVector32 &foundBreaks,
+                                                UBool /* isPhraseBreaking */,
+                                                UErrorCode& status) const {
+    if (U_FAILURE(status)) return 0;
+    if ((rangeEnd - rangeStart) < LAO_MIN_WORD_SPAN) {
+        return 0;       // Not enough characters for two words
+    }
+
+    uint32_t wordsFound = 0;
+    int32_t cpWordLength = 0;
+    int32_t cuWordLength = 0;
+    int32_t current;
+    PossibleWord words[LAO_LOOKAHEAD];
+
+    utext_setNativeIndex(text, rangeStart);
+
+    while (U_SUCCESS(status) && (current = (int32_t)utext_getNativeIndex(text)) < rangeEnd) {
+        cuWordLength = 0;
+        cpWordLength = 0;
+
+        // Look for candidate words at the current position
+        int32_t candidates = words[wordsFound%LAO_LOOKAHEAD].candidates(text, fDictionary, rangeEnd);
+        
+        // If we found exactly one, use that
+        if (candidates == 1) {
+            cuWordLength = words[wordsFound % LAO_LOOKAHEAD].acceptMarked(text);
+            cpWordLength = words[wordsFound % LAO_LOOKAHEAD].markedCPLength();
+            wordsFound += 1;
+        }
+        // If there was more than one, see which one can take us forward the most words
+        else if (candidates > 1) {
+            // If we're already at the end of the range, we're done
+            if (utext_getNativeIndex(text) >= rangeEnd) {
+                goto foundBest;
+            }
+            do {
+                if (words[(wordsFound + 1) % LAO_LOOKAHEAD].candidates(text, fDictionary, rangeEnd) > 0) {
+                    // Followed by another dictionary word; mark first word as a good candidate
+                    words[wordsFound%LAO_LOOKAHEAD].markCurrent();
+                    
+                    // If we're already at the end of the range, we're done
+                    if ((int32_t)utext_getNativeIndex(text) >= rangeEnd) {
+                        goto foundBest;
+                    }
+                    
+                    // See if any of the possible second words is followed by a third word
+                    do {
+                        // If we find a third word, stop right away
+                        if (words[(wordsFound + 2) % LAO_LOOKAHEAD].candidates(text, fDictionary, rangeEnd)) {
+                            words[wordsFound % LAO_LOOKAHEAD].markCurrent();
+                            goto foundBest;
+                        }
+                    }
+                    while (words[(wordsFound + 1) % LAO_LOOKAHEAD].backUp(text));
+                }
+            }
+            while (words[wordsFound % LAO_LOOKAHEAD].backUp(text));
+foundBest:
+            cuWordLength = words[wordsFound % LAO_LOOKAHEAD].acceptMarked(text);
+            cpWordLength = words[wordsFound % LAO_LOOKAHEAD].markedCPLength();
+            wordsFound += 1;
+        }
+        
+        // We come here after having either found a word or not. We look ahead to the
+        // next word. If it's not a dictionary word, we will combine it with the word we
+        // just found (if there is one), but only if the preceding word does not exceed
+        // the threshold.
+        // The text iterator should now be positioned at the end of the word we found.
+        if ((int32_t)utext_getNativeIndex(text) < rangeEnd && cpWordLength < LAO_ROOT_COMBINE_THRESHOLD) {
+            // if it is a dictionary word, do nothing. If it isn't, then if there is
+            // no preceding word, or the non-word shares less than the minimum threshold
+            // of characters with a dictionary word, then scan to resynchronize
+            if (words[wordsFound % LAO_LOOKAHEAD].candidates(text, fDictionary, rangeEnd) <= 0
+                  && (cuWordLength == 0
+                      || words[wordsFound%LAO_LOOKAHEAD].longestPrefix() < LAO_PREFIX_COMBINE_THRESHOLD)) {
+                // Look for a plausible word boundary
+                int32_t remaining = rangeEnd - (current + cuWordLength);
+                UChar32 pc;
+                UChar32 uc;
+                int32_t chars = 0;
+                for (;;) {
+                    int32_t pcIndex = (int32_t)utext_getNativeIndex(text);
+                    pc = utext_next32(text);
+                    int32_t pcSize = (int32_t)utext_getNativeIndex(text) - pcIndex;
+                    chars += pcSize;
+                    remaining -= pcSize;
+                    if (remaining <= 0) {
+                        break;
+                    }
+                    uc = utext_current32(text);
+                    if (fEndWordSet.contains(pc) && fBeginWordSet.contains(uc)) {
+                        // Maybe. See if it's in the dictionary.
+                        // TODO: this looks iffy; compare with old code.
+                        int32_t num_candidates = words[(wordsFound + 1) % LAO_LOOKAHEAD].candidates(text, fDictionary, rangeEnd);
+                        utext_setNativeIndex(text, current + cuWordLength + chars);
+                        if (num_candidates > 0) {
+                            break;
+                        }
+                    }
+                }
+                
+                // Bump the word count if there wasn't already one
+                if (cuWordLength <= 0) {
+                    wordsFound += 1;
+                }
+                
+                // Update the length with the passed-over characters
+                cuWordLength += chars;
+            }
+            else {
+                // Back up to where we were for next iteration
+                utext_setNativeIndex(text, current + cuWordLength);
+            }
+        }
+        
+        // Never stop before a combining mark.
+        int32_t currPos;
+        while ((currPos = (int32_t)utext_getNativeIndex(text)) < rangeEnd && fMarkSet.contains(utext_current32(text))) {
+            utext_next32(text);
+            cuWordLength += (int32_t)utext_getNativeIndex(text) - currPos;
+        }
+        
+        // Look ahead for possible suffixes if a dictionary word does not follow.
+        // We do this in code rather than using a rule so that the heuristic
+        // resynch continues to function. For example, one of the suffix characters
+        // could be a typo in the middle of a word.
+        // NOT CURRENTLY APPLICABLE TO LAO
+
+        // Did we find a word on this iteration? If so, push it on the break stack
+        if (cuWordLength > 0) {
+            foundBreaks.push((current+cuWordLength), status);
+        }
+    }
+
+    // Don't return a break for the end of the dictionary range if there is one there.
+    if (foundBreaks.peeki() >= rangeEnd) {
+        (void) foundBreaks.popi();
+        wordsFound -= 1;
+    }
+
+    return wordsFound;
+}
+
+/*
+ ******************************************************************
+ * BurmeseBreakEngine
+ */
+
+// How many words in a row are "good enough"?
+static const int32_t BURMESE_LOOKAHEAD = 3;
+
+// Will not combine a non-word with a preceding dictionary word longer than this
+static const int32_t BURMESE_ROOT_COMBINE_THRESHOLD = 3;
+
+// Will not combine a non-word that shares at least this much prefix with a
+// dictionary word, with a preceding word
+static const int32_t BURMESE_PREFIX_COMBINE_THRESHOLD = 3;
+
+// Minimum word size
+static const int32_t BURMESE_MIN_WORD = 2;
+
+// Minimum number of characters for two words
+static const int32_t BURMESE_MIN_WORD_SPAN = BURMESE_MIN_WORD * 2;
+
+BurmeseBreakEngine::BurmeseBreakEngine(DictionaryMatcher *adoptDictionary, UErrorCode &status)
+    : DictionaryBreakEngine(),
+      fDictionary(adoptDictionary)
+{
+    UTRACE_ENTRY(UTRACE_UBRK_CREATE_BREAK_ENGINE);
+    UTRACE_DATA1(UTRACE_INFO, "dictbe=%s", "Mymr");
+    fBeginWordSet.add(0x1000, 0x102A);      // basic consonants and independent vowels
+    fEndWordSet.applyPattern(UnicodeString(u"[[:Mymr:]&[:LineBreak=SA:]]"), status);
+    fMarkSet.applyPattern(UnicodeString(u"[[:Mymr:]&[:LineBreak=SA:]&[:M:]]"), status);
+    fMarkSet.add(0x0020);
+    if (U_SUCCESS(status)) {
+        setCharacters(fEndWordSet);
+    }
+
+    // Compact for caching.
+    fMarkSet.compact();
+    fEndWordSet.compact();
+    fBeginWordSet.compact();
+    UTRACE_EXIT_STATUS(status);
+}
+
+BurmeseBreakEngine::~BurmeseBreakEngine() {
+    delete fDictionary;
+}
+
+int32_t
+BurmeseBreakEngine::divideUpDictionaryRange( UText *text,
+                                                int32_t rangeStart,
+                                                int32_t rangeEnd,
+                                                UVector32 &foundBreaks,
+                                                UBool /* isPhraseBreaking */,
+                                                UErrorCode& status ) const {
+    if (U_FAILURE(status)) return 0;
+    if ((rangeEnd - rangeStart) < BURMESE_MIN_WORD_SPAN) {
+        return 0;       // Not enough characters for two words
+    }
+
+    uint32_t wordsFound = 0;
+    int32_t cpWordLength = 0;
+    int32_t cuWordLength = 0;
+    int32_t current;
+    PossibleWord words[BURMESE_LOOKAHEAD];
+
+    utext_setNativeIndex(text, rangeStart);
+
+    while (U_SUCCESS(status) && (current = (int32_t)utext_getNativeIndex(text)) < rangeEnd) {
+        cuWordLength = 0;
+        cpWordLength = 0;
+
+        // Look for candidate words at the current position
+        int32_t candidates = words[wordsFound%BURMESE_LOOKAHEAD].candidates(text, fDictionary, rangeEnd);
+        
+        // If we found exactly one, use that
+        if (candidates == 1) {
+            cuWordLength = words[wordsFound % BURMESE_LOOKAHEAD].acceptMarked(text);
+            cpWordLength = words[wordsFound % BURMESE_LOOKAHEAD].markedCPLength();
+            wordsFound += 1;
+        }
+        // If there was more than one, see which one can take us forward the most words
+        else if (candidates > 1) {
+            // If we're already at the end of the range, we're done
+            if (utext_getNativeIndex(text) >= rangeEnd) {
+                goto foundBest;
+            }
+            do {
+                if (words[(wordsFound + 1) % BURMESE_LOOKAHEAD].candidates(text, fDictionary, rangeEnd) > 0) {
+                    // Followed by another dictionary word; mark first word as a good candidate
+                    words[wordsFound%BURMESE_LOOKAHEAD].markCurrent();
+                    
+                    // If we're already at the end of the range, we're done
+                    if ((int32_t)utext_getNativeIndex(text) >= rangeEnd) {
+                        goto foundBest;
+                    }
+                    
+                    // See if any of the possible second words is followed by a third word
+                    do {
+                        // If we find a third word, stop right away
+                        if (words[(wordsFound + 2) % BURMESE_LOOKAHEAD].candidates(text, fDictionary, rangeEnd)) {
+                            words[wordsFound % BURMESE_LOOKAHEAD].markCurrent();
+                            goto foundBest;
+                        }
+                    }
+                    while (words[(wordsFound + 1) % BURMESE_LOOKAHEAD].backUp(text));
+                }
+            }
+            while (words[wordsFound % BURMESE_LOOKAHEAD].backUp(text));
+foundBest:
+            cuWordLength = words[wordsFound % BURMESE_LOOKAHEAD].acceptMarked(text);
+            cpWordLength = words[wordsFound % BURMESE_LOOKAHEAD].markedCPLength();
+            wordsFound += 1;
+        }
+        
+        // We come here after having either found a word or not. We look ahead to the
+        // next word. If it's not a dictionary word, we will combine it with the word we
+        // just found (if there is one), but only if the preceding word does not exceed
+        // the threshold.
+        // The text iterator should now be positioned at the end of the word we found.
+        if ((int32_t)utext_getNativeIndex(text) < rangeEnd && cpWordLength < BURMESE_ROOT_COMBINE_THRESHOLD) {
+            // if it is a dictionary word, do nothing. If it isn't, then if there is
+            // no preceding word, or the non-word shares less than the minimum threshold
+            // of characters with a dictionary word, then scan to resynchronize
+            if (words[wordsFound % BURMESE_LOOKAHEAD].candidates(text, fDictionary, rangeEnd) <= 0
+                  && (cuWordLength == 0
+                      || words[wordsFound%BURMESE_LOOKAHEAD].longestPrefix() < BURMESE_PREFIX_COMBINE_THRESHOLD)) {
+                // Look for a plausible word boundary
+                int32_t remaining = rangeEnd - (current + cuWordLength);
+                UChar32 pc;
+                UChar32 uc;
+                int32_t chars = 0;
+                for (;;) {
+                    int32_t pcIndex = (int32_t)utext_getNativeIndex(text);
+                    pc = utext_next32(text);
+                    int32_t pcSize = (int32_t)utext_getNativeIndex(text) - pcIndex;
+                    chars += pcSize;
+                    remaining -= pcSize;
+                    if (remaining <= 0) {
+                        break;
+                    }
+                    uc = utext_current32(text);
+                    if (fEndWordSet.contains(pc) && fBeginWordSet.contains(uc)) {
+                        // Maybe. See if it's in the dictionary.
+                        // TODO: this looks iffy; compare with old code.
+                        int32_t num_candidates = words[(wordsFound + 1) % BURMESE_LOOKAHEAD].candidates(text, fDictionary, rangeEnd);
+                        utext_setNativeIndex(text, current + cuWordLength + chars);
+                        if (num_candidates > 0) {
+                            break;
+                        }
+                    }
+                }
+                
+                // Bump the word count if there wasn't already one
+                if (cuWordLength <= 0) {
+                    wordsFound += 1;
+                }
+                
+                // Update the length with the passed-over characters
+                cuWordLength += chars;
+            }
+            else {
+                // Back up to where we were for next iteration
+                utext_setNativeIndex(text, current + cuWordLength);
+            }
+        }
+        
+        // Never stop before a combining mark.
+        int32_t currPos;
+        while ((currPos = (int32_t)utext_getNativeIndex(text)) < rangeEnd && fMarkSet.contains(utext_current32(text))) {
+            utext_next32(text);
+            cuWordLength += (int32_t)utext_getNativeIndex(text) - currPos;
+        }
+        
+        // Look ahead for possible suffixes if a dictionary word does not follow.
+        // We do this in code rather than using a rule so that the heuristic
+        // resynch continues to function. For example, one of the suffix characters
+        // could be a typo in the middle of a word.
+        // NOT CURRENTLY APPLICABLE TO BURMESE
+
+        // Did we find a word on this iteration? If so, push it on the break stack
+        if (cuWordLength > 0) {
+            foundBreaks.push((current+cuWordLength), status);
+        }
+    }
+
+    // Don't return a break for the end of the dictionary range if there is one there.
+    if (foundBreaks.peeki() >= rangeEnd) {
+        (void) foundBreaks.popi();
+        wordsFound -= 1;
+    }
+
+    return wordsFound;
+}
+
+/*
+ ******************************************************************
+ * KhmerBreakEngine
+ */
+
+// How many words in a row are "good enough"?
+static const int32_t KHMER_LOOKAHEAD = 3;
+
+// Will not combine a non-word with a preceding dictionary word longer than this
+static const int32_t KHMER_ROOT_COMBINE_THRESHOLD = 3;
+
+// Will not combine a non-word that shares at least this much prefix with a
+// dictionary word, with a preceding word
+static const int32_t KHMER_PREFIX_COMBINE_THRESHOLD = 3;
+
+// Minimum word size
+static const int32_t KHMER_MIN_WORD = 2;
+
+// Minimum number of characters for two words
+static const int32_t KHMER_MIN_WORD_SPAN = KHMER_MIN_WORD * 2;
+
+KhmerBreakEngine::KhmerBreakEngine(DictionaryMatcher *adoptDictionary, UErrorCode &status)
+    : DictionaryBreakEngine(),
+      fDictionary(adoptDictionary)
+{
+    UTRACE_ENTRY(UTRACE_UBRK_CREATE_BREAK_ENGINE);
+    UTRACE_DATA1(UTRACE_INFO, "dictbe=%s", "Khmr");
+    UnicodeSet khmerWordSet(UnicodeString(u"[[:Khmr:]&[:LineBreak=SA:]]"), status);
+    if (U_SUCCESS(status)) {
+        setCharacters(khmerWordSet);
+    }
+    fMarkSet.applyPattern(UnicodeString(u"[[:Khmr:]&[:LineBreak=SA:]&[:M:]]"), status);
+    fMarkSet.add(0x0020);
+    fEndWordSet = khmerWordSet;
+    fBeginWordSet.add(0x1780, 0x17B3);
+    //fBeginWordSet.add(0x17A3, 0x17A4);      // deprecated vowels
+    //fEndWordSet.remove(0x17A5, 0x17A9);     // Khmer independent vowels that can't end a word
+    //fEndWordSet.remove(0x17B2);             // Khmer independent vowel that can't end a word
+    fEndWordSet.remove(0x17D2);             // KHMER SIGN COENG that combines some following characters
+    //fEndWordSet.remove(0x17B6, 0x17C5);     // Remove dependent vowels
+//    fEndWordSet.remove(0x0E31);             // MAI HAN-AKAT
+//    fEndWordSet.remove(0x0E40, 0x0E44);     // SARA E through SARA AI MAIMALAI
+//    fBeginWordSet.add(0x0E01, 0x0E2E);      // KO KAI through HO NOKHUK
+//    fBeginWordSet.add(0x0E40, 0x0E44);      // SARA E through SARA AI MAIMALAI
+//    fSuffixSet.add(THAI_PAIYANNOI);
+//    fSuffixSet.add(THAI_MAIYAMOK);
+
+    // Compact for caching.
+    fMarkSet.compact();
+    fEndWordSet.compact();
+    fBeginWordSet.compact();
+//    fSuffixSet.compact();
+    UTRACE_EXIT_STATUS(status);
+}
+
+KhmerBreakEngine::~KhmerBreakEngine() {
+    delete fDictionary;
+}
+
+int32_t
+KhmerBreakEngine::divideUpDictionaryRange( UText *text,
+                                                int32_t rangeStart,
+                                                int32_t rangeEnd,
+                                                UVector32 &foundBreaks,
+                                                UBool /* isPhraseBreaking */,
+                                                UErrorCode& status ) const {
+    if (U_FAILURE(status)) return 0;
+    if ((rangeEnd - rangeStart) < KHMER_MIN_WORD_SPAN) {
+        return 0;       // Not enough characters for two words
+    }
+
+    uint32_t wordsFound = 0;
+    int32_t cpWordLength = 0;
+    int32_t cuWordLength = 0;
+    int32_t current;
+    PossibleWord words[KHMER_LOOKAHEAD];
+
+    utext_setNativeIndex(text, rangeStart);
+
+    while (U_SUCCESS(status) && (current = (int32_t)utext_getNativeIndex(text)) < rangeEnd) {
+        cuWordLength = 0;
+        cpWordLength = 0;
+
+        // Look for candidate words at the current position
+        int32_t candidates = words[wordsFound%KHMER_LOOKAHEAD].candidates(text, fDictionary, rangeEnd);
+
+        // If we found exactly one, use that
+        if (candidates == 1) {
+            cuWordLength = words[wordsFound % KHMER_LOOKAHEAD].acceptMarked(text);
+            cpWordLength = words[wordsFound % KHMER_LOOKAHEAD].markedCPLength();
+            wordsFound += 1;
+        }
+
+        // If there was more than one, see which one can take us forward the most words
+        else if (candidates > 1) {
+            // If we're already at the end of the range, we're done
+            if ((int32_t)utext_getNativeIndex(text) >= rangeEnd) {
+                goto foundBest;
+            }
+            do {
+                if (words[(wordsFound + 1) % KHMER_LOOKAHEAD].candidates(text, fDictionary, rangeEnd) > 0) {
+                    // Followed by another dictionary word; mark first word as a good candidate
+                    words[wordsFound % KHMER_LOOKAHEAD].markCurrent();
+
+                    // If we're already at the end of the range, we're done
+                    if ((int32_t)utext_getNativeIndex(text) >= rangeEnd) {
+                        goto foundBest;
+                    }
+
+                    // See if any of the possible second words is followed by a third word
+                    do {
+                        // If we find a third word, stop right away
+                        if (words[(wordsFound + 2) % KHMER_LOOKAHEAD].candidates(text, fDictionary, rangeEnd)) {
+                            words[wordsFound % KHMER_LOOKAHEAD].markCurrent();
+                            goto foundBest;
+                        }
+                    }
+                    while (words[(wordsFound + 1) % KHMER_LOOKAHEAD].backUp(text));
+                }
+            }
+            while (words[wordsFound % KHMER_LOOKAHEAD].backUp(text));
+foundBest:
+            cuWordLength = words[wordsFound % KHMER_LOOKAHEAD].acceptMarked(text);
+            cpWordLength = words[wordsFound % KHMER_LOOKAHEAD].markedCPLength();
+            wordsFound += 1;
+        }
+
+        // We come here after having either found a word or not. We look ahead to the
+        // next word. If it's not a dictionary word, we will combine it with the word we
+        // just found (if there is one), but only if the preceding word does not exceed
+        // the threshold.
+        // The text iterator should now be positioned at the end of the word we found.
+        if ((int32_t)utext_getNativeIndex(text) < rangeEnd && cpWordLength < KHMER_ROOT_COMBINE_THRESHOLD) {
+            // if it is a dictionary word, do nothing. If it isn't, then if there is
+            // no preceding word, or the non-word shares less than the minimum threshold
+            // of characters with a dictionary word, then scan to resynchronize
+            if (words[wordsFound % KHMER_LOOKAHEAD].candidates(text, fDictionary, rangeEnd) <= 0
+                  && (cuWordLength == 0
+                      || words[wordsFound % KHMER_LOOKAHEAD].longestPrefix() < KHMER_PREFIX_COMBINE_THRESHOLD)) {
+                // Look for a plausible word boundary
+                int32_t remaining = rangeEnd - (current+cuWordLength);
+                UChar32 pc;
+                UChar32 uc;
+                int32_t chars = 0;
+                for (;;) {
+                    int32_t pcIndex = (int32_t)utext_getNativeIndex(text);
+                    pc = utext_next32(text);
+                    int32_t pcSize = (int32_t)utext_getNativeIndex(text) - pcIndex;
+                    chars += pcSize;
+                    remaining -= pcSize;
+                    if (remaining <= 0) {
+                        break;
+                    }
+                    uc = utext_current32(text);
+                    if (fEndWordSet.contains(pc) && fBeginWordSet.contains(uc)) {
+                        // Maybe. See if it's in the dictionary.
+                        int32_t num_candidates = words[(wordsFound + 1) % KHMER_LOOKAHEAD].candidates(text, fDictionary, rangeEnd);
+                        utext_setNativeIndex(text, current+cuWordLength+chars);
+                        if (num_candidates > 0) {
+                            break;
+                        }
+                    }
+                }
+
+                // Bump the word count if there wasn't already one
+                if (cuWordLength <= 0) {
+                    wordsFound += 1;
+                }
+
+                // Update the length with the passed-over characters
+                cuWordLength += chars;
+            }
+            else {
+                // Back up to where we were for next iteration
+                utext_setNativeIndex(text, current+cuWordLength);
+            }
+        }
+
+        // Never stop before a combining mark.
+        int32_t currPos;
+        while ((currPos = (int32_t)utext_getNativeIndex(text)) < rangeEnd && fMarkSet.contains(utext_current32(text))) {
+            utext_next32(text);
+            cuWordLength += (int32_t)utext_getNativeIndex(text) - currPos;
+        }
+
+        // Look ahead for possible suffixes if a dictionary word does not follow.
+        // We do this in code rather than using a rule so that the heuristic
+        // resynch continues to function. For example, one of the suffix characters
+        // could be a typo in the middle of a word.
+//        if ((int32_t)utext_getNativeIndex(text) < rangeEnd && wordLength > 0) {
+//            if (words[wordsFound%KHMER_LOOKAHEAD].candidates(text, fDictionary, rangeEnd) <= 0
+//                && fSuffixSet.contains(uc = utext_current32(text))) {
+//                if (uc == KHMER_PAIYANNOI) {
+//                    if (!fSuffixSet.contains(utext_previous32(text))) {
+//                        // Skip over previous end and PAIYANNOI
+//                        utext_next32(text);
+//                        utext_next32(text);
+//                        wordLength += 1;            // Add PAIYANNOI to word
+//                        uc = utext_current32(text);     // Fetch next character
+//                    }
+//                    else {
+//                        // Restore prior position
+//                        utext_next32(text);
+//                    }
+//                }
+//                if (uc == KHMER_MAIYAMOK) {
+//                    if (utext_previous32(text) != KHMER_MAIYAMOK) {
+//                        // Skip over previous end and MAIYAMOK
+//                        utext_next32(text);
+//                        utext_next32(text);
+//                        wordLength += 1;            // Add MAIYAMOK to word
+//                    }
+//                    else {
+//                        // Restore prior position
+//                        utext_next32(text);
+//                    }
+//                }
+//            }
+//            else {
+//                utext_setNativeIndex(text, current+wordLength);
+//            }
+//        }
+
+        // Did we find a word on this iteration? If so, push it on the break stack
+        if (cuWordLength > 0) {
+            foundBreaks.push((current+cuWordLength), status);
+        }
+    }
+    
+    // Don't return a break for the end of the dictionary range if there is one there.
+    if (foundBreaks.peeki() >= rangeEnd) {
+        (void) foundBreaks.popi();
+        wordsFound -= 1;
+    }
+
+    return wordsFound;
+}
+
+#if !UCONFIG_NO_NORMALIZATION
+/*
+ ******************************************************************
+ * CjkBreakEngine
+ */
+static const uint32_t kuint32max = 0xFFFFFFFF;
+CjkBreakEngine::CjkBreakEngine(DictionaryMatcher *adoptDictionary, LanguageType type, UErrorCode &status)
+: DictionaryBreakEngine(), fDictionary(adoptDictionary), isCj(false) {
+    UTRACE_ENTRY(UTRACE_UBRK_CREATE_BREAK_ENGINE);
+    UTRACE_DATA1(UTRACE_INFO, "dictbe=%s", "Hani");
+    fMlBreakEngine = nullptr;
+    nfkcNorm2 = Normalizer2::getNFKCInstance(status);
+    // Korean dictionary only includes Hangul syllables
+    fHangulWordSet.applyPattern(UnicodeString(u"[\\uac00-\\ud7a3]"), status);
+    fHangulWordSet.compact();
+    // Digits, open puncutation and Alphabetic characters.
+    fDigitOrOpenPunctuationOrAlphabetSet.applyPattern(
+        UnicodeString(u"[[:Nd:][:Pi:][:Ps:][:Alphabetic:]]"), status);
+    fDigitOrOpenPunctuationOrAlphabetSet.compact();
+    fClosePunctuationSet.applyPattern(UnicodeString(u"[[:Pc:][:Pd:][:Pe:][:Pf:][:Po:]]"), status);
+    fClosePunctuationSet.compact();
+
+    // handle Korean and Japanese/Chinese using different dictionaries
+    if (type == kKorean) {
+        if (U_SUCCESS(status)) {
+            setCharacters(fHangulWordSet);
+        }
+    } else { // Chinese and Japanese
+        UnicodeSet cjSet(UnicodeString(u"[[:Han:][:Hiragana:][:Katakana:]\\u30fc\\uff70\\uff9e\\uff9f]"), status);
+        isCj = true;
+        if (U_SUCCESS(status)) {
+            setCharacters(cjSet);
+#if UCONFIG_USE_ML_PHRASE_BREAKING
+            fMlBreakEngine = new MlBreakEngine(fDigitOrOpenPunctuationOrAlphabetSet,
+                                               fClosePunctuationSet, status);
+            if (fMlBreakEngine == nullptr) {
+                status = U_MEMORY_ALLOCATION_ERROR;
+            }
+#else
+            initJapanesePhraseParameter(status);
+#endif
+        }
+    }
+    UTRACE_EXIT_STATUS(status);
+}
+
+CjkBreakEngine::~CjkBreakEngine(){
+    delete fDictionary;
+    delete fMlBreakEngine;
+}
+
+// The katakanaCost values below are based on the length frequencies of all
+// katakana phrases in the dictionary
+static const int32_t kMaxKatakanaLength = 8;
+static const int32_t kMaxKatakanaGroupLength = 20;
+static const uint32_t maxSnlp = 255;
+
+static inline uint32_t getKatakanaCost(int32_t wordLength){
+    //TODO: fill array with actual values from dictionary!
+    static const uint32_t katakanaCost[kMaxKatakanaLength + 1]
+                                       = {8192, 984, 408, 240, 204, 252, 300, 372, 480};
+    return (wordLength > kMaxKatakanaLength) ? 8192 : katakanaCost[wordLength];
+}
+
+static inline bool isKatakana(UChar32 value) {
+    return (value >= 0x30A1 && value <= 0x30FE && value != 0x30FB) ||
+            (value >= 0xFF66 && value <= 0xFF9f);
+}
+
+// Function for accessing internal utext flags.
+//   Replicates an internal UText function.
+
+static inline int32_t utext_i32_flag(int32_t bitIndex) {
+    return (int32_t)1 << bitIndex;
+}
+       
+/*
+ * @param text A UText representing the text
+ * @param rangeStart The start of the range of dictionary characters
+ * @param rangeEnd The end of the range of dictionary characters
+ * @param foundBreaks vector<int32> to receive the break positions
+ * @return The number of breaks found
+ */
+int32_t 
+CjkBreakEngine::divideUpDictionaryRange( UText *inText,
+        int32_t rangeStart,
+        int32_t rangeEnd,
+        UVector32 &foundBreaks,
+        UBool isPhraseBreaking,
+        UErrorCode& status) const {
+    if (U_FAILURE(status)) return 0;
+    if (rangeStart >= rangeEnd) {
+        return 0;
+    }
+
+    // UnicodeString version of input UText, NFKC normalized if necessary.
+    UnicodeString inString;
+
+    // inputMap[inStringIndex] = corresponding native index from UText inText.
+    // If nullptr then mapping is 1:1
+    LocalPointer<UVector32>     inputMap;
+
+    // if UText has the input string as one contiguous UTF-16 chunk
+    if ((inText->providerProperties & utext_i32_flag(UTEXT_PROVIDER_STABLE_CHUNKS)) &&
+         inText->chunkNativeStart <= rangeStart &&
+         inText->chunkNativeLimit >= rangeEnd   &&
+         inText->nativeIndexingLimit >= rangeEnd - inText->chunkNativeStart) {
+
+        // Input UText is in one contiguous UTF-16 chunk.
+        // Use Read-only aliasing UnicodeString.
+        inString.setTo(false,
+                       inText->chunkContents + rangeStart - inText->chunkNativeStart,
+                       rangeEnd - rangeStart);
+    } else {
+        // Copy the text from the original inText (UText) to inString (UnicodeString).
+        // Create a map from UnicodeString indices -> UText offsets.
+        utext_setNativeIndex(inText, rangeStart);
+        int32_t limit = rangeEnd;
+        U_ASSERT(limit <= utext_nativeLength(inText));
+        if (limit > utext_nativeLength(inText)) {
+            limit = (int32_t)utext_nativeLength(inText);
+        }
+        inputMap.adoptInsteadAndCheckErrorCode(new UVector32(status), status);
+        if (U_FAILURE(status)) {
+            return 0;
+        }
+        while (utext_getNativeIndex(inText) < limit) {
+            int32_t nativePosition = (int32_t)utext_getNativeIndex(inText);
+            UChar32 c = utext_next32(inText);
+            U_ASSERT(c != U_SENTINEL);
+            inString.append(c);
+            while (inputMap->size() < inString.length()) {
+                inputMap->addElement(nativePosition, status);
+            }
+        }
+        inputMap->addElement(limit, status);
+    }
+
+
+    if (!nfkcNorm2->isNormalized(inString, status)) {
+        UnicodeString normalizedInput;
+        //  normalizedMap[normalizedInput position] ==  original UText position.
+        LocalPointer<UVector32> normalizedMap(new UVector32(status), status);
+        if (U_FAILURE(status)) {
+            return 0;
+        }
+        
+        UnicodeString fragment;
+        UnicodeString normalizedFragment;
+        for (int32_t srcI = 0; srcI < inString.length();) {  // Once per normalization chunk
+            fragment.remove();
+            int32_t fragmentStartI = srcI;
+            UChar32 c = inString.char32At(srcI);
+            for (;;) {
+                fragment.append(c);
+                srcI = inString.moveIndex32(srcI, 1);
+                if (srcI == inString.length()) {
+                    break;
+                }
+                c = inString.char32At(srcI);
+                if (nfkcNorm2->hasBoundaryBefore(c)) {
+                    break;
+                }
+            }
+            nfkcNorm2->normalize(fragment, normalizedFragment, status);
+            normalizedInput.append(normalizedFragment);
+
+            // Map every position in the normalized chunk to the start of the chunk
+            //   in the original input.
+            int32_t fragmentOriginalStart = inputMap.isValid() ?
+                    inputMap->elementAti(fragmentStartI) : fragmentStartI+rangeStart;
+            while (normalizedMap->size() < normalizedInput.length()) {
+                normalizedMap->addElement(fragmentOriginalStart, status);
+                if (U_FAILURE(status)) {
+                    break;
+                }
+            }
+        }
+        U_ASSERT(normalizedMap->size() == normalizedInput.length());
+        int32_t nativeEnd = inputMap.isValid() ?
+                inputMap->elementAti(inString.length()) : inString.length()+rangeStart;
+        normalizedMap->addElement(nativeEnd, status);
+
+        inputMap = std::move(normalizedMap);
+        inString = std::move(normalizedInput);
+    }
+
+    int32_t numCodePts = inString.countChar32();
+    if (numCodePts != inString.length()) {
+        // There are supplementary characters in the input.
+        // The dictionary will produce boundary positions in terms of code point indexes,
+        //   not in terms of code unit string indexes.
+        // Use the inputMap mechanism to take care of this in addition to indexing differences
+        //    from normalization and/or UTF-8 input.
+        UBool hadExistingMap = inputMap.isValid();
+        if (!hadExistingMap) {
+            inputMap.adoptInsteadAndCheckErrorCode(new UVector32(status), status);
+            if (U_FAILURE(status)) {
+                return 0;
+            }
+        }
+        int32_t cpIdx = 0;
+        for (int32_t cuIdx = 0; ; cuIdx = inString.moveIndex32(cuIdx, 1)) {
+            U_ASSERT(cuIdx >= cpIdx);
+            if (hadExistingMap) {
+                inputMap->setElementAt(inputMap->elementAti(cuIdx), cpIdx);
+            } else {
+                inputMap->addElement(cuIdx+rangeStart, status);
+            }
+            cpIdx++;
+            if (cuIdx == inString.length()) {
+               break;
+            }
+        }
+    }
+
+#if UCONFIG_USE_ML_PHRASE_BREAKING
+    // PhraseBreaking is supported in ja and ko; MlBreakEngine only supports ja.
+    if (isPhraseBreaking && isCj) {
+        return fMlBreakEngine->divideUpRange(inText, rangeStart, rangeEnd, foundBreaks, inString,
+                                             inputMap, status);
+    }
+#endif
+
+    // bestSnlp[i] is the snlp of the best segmentation of the first i
+    // code points in the range to be matched.
+    UVector32 bestSnlp(numCodePts + 1, status);
+    bestSnlp.addElement(0, status);
+    for(int32_t i = 1; i <= numCodePts; i++) {
+        bestSnlp.addElement(kuint32max, status);
+    }
+
+
+    // prev[i] is the index of the last CJK code point in the previous word in 
+    // the best segmentation of the first i characters.
+    UVector32 prev(numCodePts + 1, status);
+    for(int32_t i = 0; i <= numCodePts; i++){
+        prev.addElement(-1, status);
+    }
+
+    const int32_t maxWordSize = 20;
+    UVector32 values(numCodePts, status);
+    values.setSize(numCodePts);
+    UVector32 lengths(numCodePts, status);
+    lengths.setSize(numCodePts);
+
+    UText fu = UTEXT_INITIALIZER;
+    utext_openUnicodeString(&fu, &inString, &status);
+
+    // Dynamic programming to find the best segmentation.
+
+    // In outer loop, i  is the code point index,
+    //                ix is the corresponding string (code unit) index.
+    //    They differ when the string contains supplementary characters.
+    int32_t ix = 0;
+    bool is_prev_katakana = false;
+    for (int32_t i = 0;  i < numCodePts;  ++i, ix = inString.moveIndex32(ix, 1)) {
+        if ((uint32_t)bestSnlp.elementAti(i) == kuint32max) {
+            continue;
+        }
+
+        int32_t count;
+        utext_setNativeIndex(&fu, ix);
+        count = fDictionary->matches(&fu, maxWordSize, numCodePts,
+                             nullptr, lengths.getBuffer(), values.getBuffer(), nullptr);
+                             // Note: lengths is filled with code point lengths
+                             //       The nullptr parameter is the ignored code unit lengths.
+
+        // if there are no single character matches found in the dictionary 
+        // starting with this character, treat character as a 1-character word 
+        // with the highest value possible, i.e. the least likely to occur.
+        // Exclude Korean characters from this treatment, as they should be left
+        // together by default.
+        if ((count == 0 || lengths.elementAti(0) != 1) &&
+                !fHangulWordSet.contains(inString.char32At(ix))) {
+            values.setElementAt(maxSnlp, count);   // 255
+            lengths.setElementAt(1, count++);
+        }
+
+        for (int32_t j = 0; j < count; j++) {
+            uint32_t newSnlp = (uint32_t)bestSnlp.elementAti(i) + (uint32_t)values.elementAti(j);
+            int32_t ln_j_i = lengths.elementAti(j) + i;
+            if (newSnlp < (uint32_t)bestSnlp.elementAti(ln_j_i)) {
+                bestSnlp.setElementAt(newSnlp, ln_j_i);
+                prev.setElementAt(i, ln_j_i);
+            }
+        }
+
+        // In Japanese,
+        // Katakana word in single character is pretty rare. So we apply
+        // the following heuristic to Katakana: any continuous run of Katakana
+        // characters is considered a candidate word with a default cost
+        // specified in the katakanaCost table according to its length.
+
+        bool is_katakana = isKatakana(inString.char32At(ix));
+        int32_t katakanaRunLength = 1;
+        if (!is_prev_katakana && is_katakana) {
+            int32_t j = inString.moveIndex32(ix, 1);
+            // Find the end of the continuous run of Katakana characters
+            while (j < inString.length() && katakanaRunLength < kMaxKatakanaGroupLength &&
+                    isKatakana(inString.char32At(j))) {
+                j = inString.moveIndex32(j, 1);
+                katakanaRunLength++;
+            }
+            if (katakanaRunLength < kMaxKatakanaGroupLength) {
+                uint32_t newSnlp = bestSnlp.elementAti(i) + getKatakanaCost(katakanaRunLength);
+                if (newSnlp < (uint32_t)bestSnlp.elementAti(i+katakanaRunLength)) {
+                    bestSnlp.setElementAt(newSnlp, i+katakanaRunLength);
+                    prev.setElementAt(i, i+katakanaRunLength);  // prev[j] = i;
+                }
+            }
+        }
+        is_prev_katakana = is_katakana;
+    }
+    utext_close(&fu);
+
+    // Start pushing the optimal offset index into t_boundary (t for tentative).
+    // prev[numCodePts] is guaranteed to be meaningful.
+    // We'll first push in the reverse order, i.e.,
+    // t_boundary[0] = numCodePts, and afterwards do a swap.
+    UVector32 t_boundary(numCodePts+1, status);
+
+    int32_t numBreaks = 0;
+    // No segmentation found, set boundary to end of range
+    if ((uint32_t)bestSnlp.elementAti(numCodePts) == kuint32max) {
+        t_boundary.addElement(numCodePts, status);
+        numBreaks++;
+    } else if (isPhraseBreaking) {
+        t_boundary.addElement(numCodePts, status);
+        if(U_SUCCESS(status)) {
+            numBreaks++;
+            int32_t prevIdx = numCodePts;
+
+            int32_t codeUnitIdx = -1;
+            int32_t prevCodeUnitIdx = -1;
+            int32_t length = -1;
+            for (int32_t i = prev.elementAti(numCodePts); i > 0; i = prev.elementAti(i)) {
+                codeUnitIdx = inString.moveIndex32(0, i);
+                prevCodeUnitIdx = inString.moveIndex32(0, prevIdx);
+                // Calculate the length by using the code unit.
+                length = prevCodeUnitIdx - codeUnitIdx;
+                prevIdx = i;
+                // Keep the breakpoint if the pattern is not in the fSkipSet and continuous Katakana
+                // characters don't occur.
+                if (!fSkipSet.containsKey(inString.tempSubString(codeUnitIdx, length))
+                    && (!isKatakana(inString.char32At(inString.moveIndex32(codeUnitIdx, -1)))
+                           || !isKatakana(inString.char32At(codeUnitIdx)))) {
+                    t_boundary.addElement(i, status);
+                    numBreaks++;
+                }
+            }
+        }
+    } else {
+        for (int32_t i = numCodePts; i > 0; i = prev.elementAti(i)) {
+            t_boundary.addElement(i, status);
+            numBreaks++;
+        }
+        U_ASSERT(prev.elementAti(t_boundary.elementAti(numBreaks - 1)) == 0);
+    }
+
+    // Add a break for the start of the dictionary range if there is not one
+    // there already.
+    if (foundBreaks.size() == 0 || foundBreaks.peeki() < rangeStart) {
+        t_boundary.addElement(0, status);
+        numBreaks++;
+    }
+
+    // Now that we're done, convert positions in t_boundary[] (indices in 
+    // the normalized input string) back to indices in the original input UText
+    // while reversing t_boundary and pushing values to foundBreaks.
+    int32_t prevCPPos = -1;
+    int32_t prevUTextPos = -1;
+    int32_t correctedNumBreaks = 0;
+    for (int32_t i = numBreaks - 1; i >= 0; i--) {
+        int32_t cpPos = t_boundary.elementAti(i);
+        U_ASSERT(cpPos > prevCPPos);
+        int32_t utextPos =  inputMap.isValid() ? inputMap->elementAti(cpPos) : cpPos + rangeStart;
+        U_ASSERT(utextPos >= prevUTextPos);
+        if (utextPos > prevUTextPos) {
+            // Boundaries are added to foundBreaks output in ascending order.
+            U_ASSERT(foundBreaks.size() == 0 || foundBreaks.peeki() < utextPos);
+            // In phrase breaking, there has to be a breakpoint between Cj character and close
+            // punctuation.
+            // E.g.［携帯電話］正しい選択 -> ［携帯▁電話］▁正しい▁選択 -> breakpoint between ］ and 正
+            if (utextPos != rangeStart
+                || (isPhraseBreaking && utextPos > 0
+                       && fClosePunctuationSet.contains(utext_char32At(inText, utextPos - 1)))) {
+                foundBreaks.push(utextPos, status);
+                correctedNumBreaks++;
+            }
+        } else {
+            // Normalization expanded the input text, the dictionary found a boundary
+            // within the expansion, giving two boundaries with the same index in the
+            // original text. Ignore the second. See ticket #12918.
+            --numBreaks;
+        }
+        prevCPPos = cpPos;
+        prevUTextPos = utextPos;
+    }
+    (void)prevCPPos; // suppress compiler warnings about unused variable
+
+    UChar32 nextChar = utext_char32At(inText, rangeEnd);
+    if (!foundBreaks.isEmpty() && foundBreaks.peeki() == rangeEnd) {
+        // In phrase breaking, there has to be a breakpoint between Cj character and
+        // the number/open punctuation.
+        // E.g. る文字「そうだ、京都」->る▁文字▁「そうだ、▁京都」-> breakpoint between 字 and「
+        // E.g. 乗車率９０％程度だろうか -> 乗車▁率▁９０％▁程度だろうか -> breakpoint between 率 and ９
+        // E.g. しかもロゴがＵｎｉｃｏｄｅ！ -> しかも▁ロゴが▁Ｕｎｉｃｏｄｅ！-> breakpoint between が and Ｕ
+        if (isPhraseBreaking) {
+            if (!fDigitOrOpenPunctuationOrAlphabetSet.contains(nextChar)) {
+                foundBreaks.popi();
+                correctedNumBreaks--;
+            }
+        } else {
+            foundBreaks.popi();
+            correctedNumBreaks--;
+        }
+    }
+
+    // inString goes out of scope
+    // inputMap goes out of scope
+    return correctedNumBreaks;
+}
+
+void CjkBreakEngine::initJapanesePhraseParameter(UErrorCode& error) {
+    loadJapaneseExtensions(error);
+    loadHiragana(error);
+}
+
+void CjkBreakEngine::loadJapaneseExtensions(UErrorCode& error) {
+    const char* tag = "extensions";
+    ResourceBundle ja(U_ICUDATA_BRKITR, "ja", error);
+    if (U_SUCCESS(error)) {
+        ResourceBundle bundle = ja.get(tag, error);
+        while (U_SUCCESS(error) && bundle.hasNext()) {
+            fSkipSet.puti(bundle.getNextString(error), 1, error);
+        }
+    }
+}
+
+void CjkBreakEngine::loadHiragana(UErrorCode& error) {
+    UnicodeSet hiraganaWordSet(UnicodeString(u"[:Hiragana:]"), error);
+    hiraganaWordSet.compact();
+    UnicodeSetIterator iterator(hiraganaWordSet);
+    while (iterator.next()) {
+        fSkipSet.puti(UnicodeString(iterator.getCodepoint()), 1, error);
+    }
+}
+#endif
+
+U_NAMESPACE_END
+
+#endif /* #if !UCONFIG_NO_BREAK_ITERATION */
+