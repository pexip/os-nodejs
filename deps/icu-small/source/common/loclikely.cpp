<<<<<<< HEAD
// © 2016 and later: Unicode, Inc. and others.
// License & terms of use: http://www.unicode.org/copyright.html
/*
*******************************************************************************
*
*   Copyright (C) 1997-2016, International Business Machines
*   Corporation and others.  All Rights Reserved.
*
*******************************************************************************
*   file name:  loclikely.cpp
*   encoding:   UTF-8
*   tab size:   8 (not used)
*   indentation:4
*
*   created on: 2010feb25
*   created by: Markus W. Scherer
*
*   Code for likely and minimized locale subtags, separated out from other .cpp files
*   that then do not depend on resource bundle code and likely-subtags data.
*/

#include "unicode/bytestream.h"
#include "unicode/utypes.h"
#include "unicode/locid.h"
#include "unicode/putil.h"
#include "unicode/uchar.h"
#include "unicode/uloc.h"
#include "unicode/ures.h"
#include "unicode/uscript.h"
#include "bytesinkutil.h"
#include "charstr.h"
#include "cmemory.h"
#include "cstring.h"
#include "ulocimp.h"
#include "ustr_imp.h"

/**
 * These are the canonical strings for unknown languages, scripts and regions.
 **/
static const char* const unknownLanguage = "und";
static const char* const unknownScript = "Zzzz";
static const char* const unknownRegion = "ZZ";

/**
 * This function looks for the localeID in the likelySubtags resource.
 *
 * @param localeID The tag to find.
 * @param buffer A buffer to hold the matching entry
 * @param bufferLength The length of the output buffer
 * @return A pointer to "buffer" if found, or a null pointer if not.
 */
static const char*  U_CALLCONV
findLikelySubtags(const char* localeID,
                  char* buffer,
                  int32_t bufferLength,
                  UErrorCode* err) {
    const char* result = NULL;

    if (!U_FAILURE(*err)) {
        int32_t resLen = 0;
        const UChar* s = NULL;
        UErrorCode tmpErr = U_ZERO_ERROR;
        icu::LocalUResourceBundlePointer subtags(ures_openDirect(NULL, "likelySubtags", &tmpErr));
        if (U_SUCCESS(tmpErr)) {
            icu::CharString und;
            if (localeID != NULL) {
                if (*localeID == '\0') {
                    localeID = unknownLanguage;
                } else if (*localeID == '_') {
                    und.append(unknownLanguage, *err);
                    und.append(localeID, *err);
                    if (U_FAILURE(*err)) {
                        return NULL;
                    }
                    localeID = und.data();
                }
            }
            s = ures_getStringByKey(subtags.getAlias(), localeID, &resLen, &tmpErr);

            if (U_FAILURE(tmpErr)) {
                /*
                 * If a resource is missing, it's not really an error, it's
                 * just that we don't have any data for that particular locale ID.
                 */
                if (tmpErr != U_MISSING_RESOURCE_ERROR) {
                    *err = tmpErr;
                }
            }
            else if (resLen >= bufferLength) {
                /* The buffer should never overflow. */
                *err = U_INTERNAL_PROGRAM_ERROR;
            }
            else {
                u_UCharsToChars(s, buffer, resLen + 1);
                if (resLen >= 3 &&
                    uprv_strnicmp(buffer, unknownLanguage, 3) == 0 &&
                    (resLen == 3 || buffer[3] == '_')) {
                    uprv_memmove(buffer, buffer + 3, resLen - 3 + 1);
                }
                result = buffer;
            }
        } else {
            *err = tmpErr;
        }
    }

    return result;
}

/**
 * Append a tag to a buffer, adding the separator if necessary.  The buffer
 * must be large enough to contain the resulting tag plus any separator
 * necessary. The tag must not be a zero-length string.
 *
 * @param tag The tag to add.
 * @param tagLength The length of the tag.
 * @param buffer The output buffer.
 * @param bufferLength The length of the output buffer.  This is an input/ouput parameter.
 **/
static void U_CALLCONV
appendTag(
    const char* tag,
    int32_t tagLength,
    char* buffer,
    int32_t* bufferLength,
    UBool withSeparator) {

    if (withSeparator) {
        buffer[*bufferLength] = '_';
        ++(*bufferLength);
    }

    uprv_memmove(
        &buffer[*bufferLength],
        tag,
        tagLength);

    *bufferLength += tagLength;
}

/**
 * Create a tag string from the supplied parameters.  The lang, script and region
 * parameters may be NULL pointers. If they are, their corresponding length parameters
 * must be less than or equal to 0.
 *
 * If any of the language, script or region parameters are empty, and the alternateTags
 * parameter is not NULL, it will be parsed for potential language, script and region tags
 * to be used when constructing the new tag.  If the alternateTags parameter is NULL, or
 * it contains no language tag, the default tag for the unknown language is used.
 *
 * If the length of the new string exceeds the capacity of the output buffer,
 * the function copies as many bytes to the output buffer as it can, and returns
 * the error U_BUFFER_OVERFLOW_ERROR.
 *
 * If an illegal argument is provided, the function returns the error
 * U_ILLEGAL_ARGUMENT_ERROR.
 *
 * Note that this function can return the warning U_STRING_NOT_TERMINATED_WARNING if
 * the tag string fits in the output buffer, but the null terminator doesn't.
 *
 * @param lang The language tag to use.
 * @param langLength The length of the language tag.
 * @param script The script tag to use.
 * @param scriptLength The length of the script tag.
 * @param region The region tag to use.
 * @param regionLength The length of the region tag.
 * @param trailing Any trailing data to append to the new tag.
 * @param trailingLength The length of the trailing data.
 * @param alternateTags A string containing any alternate tags.
 * @param sink The output sink receiving the tag string.
 * @param err A pointer to a UErrorCode for error reporting.
 **/
static void U_CALLCONV
createTagStringWithAlternates(
    const char* lang,
    int32_t langLength,
    const char* script,
    int32_t scriptLength,
    const char* region,
    int32_t regionLength,
    const char* trailing,
    int32_t trailingLength,
    const char* alternateTags,
    icu::ByteSink& sink,
    UErrorCode* err) {

    if (U_FAILURE(*err)) {
        goto error;
    }
    else if (langLength >= ULOC_LANG_CAPACITY ||
             scriptLength >= ULOC_SCRIPT_CAPACITY ||
             regionLength >= ULOC_COUNTRY_CAPACITY) {
        goto error;
    }
    else {
        /**
         * ULOC_FULLNAME_CAPACITY will provide enough capacity
         * that we can build a string that contains the language,
         * script and region code without worrying about overrunning
         * the user-supplied buffer.
         **/
        char tagBuffer[ULOC_FULLNAME_CAPACITY];
        int32_t tagLength = 0;
        UBool regionAppended = FALSE;

        if (langLength > 0) {
            appendTag(
                lang,
                langLength,
                tagBuffer,
                &tagLength,
                /*withSeparator=*/FALSE);
        }
        else if (alternateTags == NULL) {
            /*
             * Use the empty string for an unknown language, if
             * we found no language.
             */
        }
        else {
            /*
             * Parse the alternateTags string for the language.
             */
            char alternateLang[ULOC_LANG_CAPACITY];
            int32_t alternateLangLength = sizeof(alternateLang);

            alternateLangLength =
                uloc_getLanguage(
                    alternateTags,
                    alternateLang,
                    alternateLangLength,
                    err);
            if(U_FAILURE(*err) ||
                alternateLangLength >= ULOC_LANG_CAPACITY) {
                goto error;
            }
            else if (alternateLangLength == 0) {
                /*
                 * Use the empty string for an unknown language, if
                 * we found no language.
                 */
            }
            else {
                appendTag(
                    alternateLang,
                    alternateLangLength,
                    tagBuffer,
                    &tagLength,
                    /*withSeparator=*/FALSE);
            }
        }

        if (scriptLength > 0) {
            appendTag(
                script,
                scriptLength,
                tagBuffer,
                &tagLength,
                /*withSeparator=*/TRUE);
        }
        else if (alternateTags != NULL) {
            /*
             * Parse the alternateTags string for the script.
             */
            char alternateScript[ULOC_SCRIPT_CAPACITY];

            const int32_t alternateScriptLength =
                uloc_getScript(
                    alternateTags,
                    alternateScript,
                    sizeof(alternateScript),
                    err);

            if (U_FAILURE(*err) ||
                alternateScriptLength >= ULOC_SCRIPT_CAPACITY) {
                goto error;
            }
            else if (alternateScriptLength > 0) {
                appendTag(
                    alternateScript,
                    alternateScriptLength,
                    tagBuffer,
                    &tagLength,
                    /*withSeparator=*/TRUE);
            }
        }

        if (regionLength > 0) {
            appendTag(
                region,
                regionLength,
                tagBuffer,
                &tagLength,
                /*withSeparator=*/TRUE);

            regionAppended = TRUE;
        }
        else if (alternateTags != NULL) {
            /*
             * Parse the alternateTags string for the region.
             */
            char alternateRegion[ULOC_COUNTRY_CAPACITY];

            const int32_t alternateRegionLength =
                uloc_getCountry(
                    alternateTags,
                    alternateRegion,
                    sizeof(alternateRegion),
                    err);
            if (U_FAILURE(*err) ||
                alternateRegionLength >= ULOC_COUNTRY_CAPACITY) {
                goto error;
            }
            else if (alternateRegionLength > 0) {
                appendTag(
                    alternateRegion,
                    alternateRegionLength,
                    tagBuffer,
                    &tagLength,
                    /*withSeparator=*/TRUE);

                regionAppended = TRUE;
            }
        }

        /**
         * Copy the partial tag from our internal buffer to the supplied
         * target.
         **/
        sink.Append(tagBuffer, tagLength);

        if (trailingLength > 0) {
            if (*trailing != '@') {
                sink.Append("_", 1);
                if (!regionAppended) {
                    /* extra separator is required */
                    sink.Append("_", 1);
                }
            }

            /*
             * Copy the trailing data into the supplied buffer.
             */
            sink.Append(trailing, trailingLength);
        }

        return;
    }

error:

    /**
     * An overflow indicates the locale ID passed in
     * is ill-formed.  If we got here, and there was
     * no previous error, it's an implicit overflow.
     **/
    if (*err ==  U_BUFFER_OVERFLOW_ERROR ||
        U_SUCCESS(*err)) {
        *err = U_ILLEGAL_ARGUMENT_ERROR;
    }
}

/**
 * Create a tag string from the supplied parameters.  The lang, script and region
 * parameters may be NULL pointers. If they are, their corresponding length parameters
 * must be less than or equal to 0.  If the lang parameter is an empty string, the
 * default value for an unknown language is written to the output buffer.
 *
 * If the length of the new string exceeds the capacity of the output buffer,
 * the function copies as many bytes to the output buffer as it can, and returns
 * the error U_BUFFER_OVERFLOW_ERROR.
 *
 * If an illegal argument is provided, the function returns the error
 * U_ILLEGAL_ARGUMENT_ERROR.
 *
 * @param lang The language tag to use.
 * @param langLength The length of the language tag.
 * @param script The script tag to use.
 * @param scriptLength The length of the script tag.
 * @param region The region tag to use.
 * @param regionLength The length of the region tag.
 * @param trailing Any trailing data to append to the new tag.
 * @param trailingLength The length of the trailing data.
 * @param sink The output sink receiving the tag string.
 * @param err A pointer to a UErrorCode for error reporting.
 **/
static void U_CALLCONV
createTagString(
    const char* lang,
    int32_t langLength,
    const char* script,
    int32_t scriptLength,
    const char* region,
    int32_t regionLength,
    const char* trailing,
    int32_t trailingLength,
    icu::ByteSink& sink,
    UErrorCode* err)
{
    createTagStringWithAlternates(
                lang,
                langLength,
                script,
                scriptLength,
                region,
                regionLength,
                trailing,
                trailingLength,
                NULL,
                sink,
                err);
}

/**
 * Parse the language, script, and region subtags from a tag string, and copy the
 * results into the corresponding output parameters. The buffers are null-terminated,
 * unless overflow occurs.
 *
 * The langLength, scriptLength, and regionLength parameters are input/output
 * parameters, and must contain the capacity of their corresponding buffers on
 * input.  On output, they will contain the actual length of the buffers, not
 * including the null terminator.
 *
 * If the length of any of the output subtags exceeds the capacity of the corresponding
 * buffer, the function copies as many bytes to the output buffer as it can, and returns
 * the error U_BUFFER_OVERFLOW_ERROR.  It will not parse any more subtags once overflow
 * occurs.
 *
 * If an illegal argument is provided, the function returns the error
 * U_ILLEGAL_ARGUMENT_ERROR.
 *
 * @param localeID The locale ID to parse.
 * @param lang The language tag buffer.
 * @param langLength The length of the language tag.
 * @param script The script tag buffer.
 * @param scriptLength The length of the script tag.
 * @param region The region tag buffer.
 * @param regionLength The length of the region tag.
 * @param err A pointer to a UErrorCode for error reporting.
 * @return The number of chars of the localeID parameter consumed.
 **/
static int32_t U_CALLCONV
parseTagString(
    const char* localeID,
    char* lang,
    int32_t* langLength,
    char* script,
    int32_t* scriptLength,
    char* region,
    int32_t* regionLength,
    UErrorCode* err)
{
    const char* position = localeID;
    int32_t subtagLength = 0;

    if(U_FAILURE(*err) ||
       localeID == NULL ||
       lang == NULL ||
       langLength == NULL ||
       script == NULL ||
       scriptLength == NULL ||
       region == NULL ||
       regionLength == NULL) {
        goto error;
    }

    subtagLength = ulocimp_getLanguage(position, &position, *err).extract(lang, *langLength, *err);

    /*
     * Note that we explicit consider U_STRING_NOT_TERMINATED_WARNING
     * to be an error, because it indicates the user-supplied tag is
     * not well-formed.
     */
    if(U_FAILURE(*err)) {
        goto error;
    }

    *langLength = subtagLength;

    /*
     * If no language was present, use the empty string instead.
     * Otherwise, move past any separator.
     */
    if (_isIDSeparator(*position)) {
        ++position;
    }

    subtagLength = ulocimp_getScript(position, &position, *err).extract(script, *scriptLength, *err);

    if(U_FAILURE(*err)) {
        goto error;
    }

    *scriptLength = subtagLength;

    if (*scriptLength > 0) {
        if (uprv_strnicmp(script, unknownScript, *scriptLength) == 0) {
            /**
             * If the script part is the "unknown" script, then don't return it.
             **/
            *scriptLength = 0;
        }

        /*
         * Move past any separator.
         */
        if (_isIDSeparator(*position)) {
            ++position;
        }
    }

    subtagLength = ulocimp_getCountry(position, &position, *err).extract(region, *regionLength, *err);

    if(U_FAILURE(*err)) {
        goto error;
    }

    *regionLength = subtagLength;

    if (*regionLength > 0) {
        if (uprv_strnicmp(region, unknownRegion, *regionLength) == 0) {
            /**
             * If the region part is the "unknown" region, then don't return it.
             **/
            *regionLength = 0;
        }
    } else if (*position != 0 && *position != '@') {
        /* back up over consumed trailing separator */
        --position;
    }

exit:

    return (int32_t)(position - localeID);

error:

    /**
     * If we get here, we have no explicit error, it's the result of an
     * illegal argument.
     **/
    if (!U_FAILURE(*err)) {
        *err = U_ILLEGAL_ARGUMENT_ERROR;
    }

    goto exit;
}

static UBool U_CALLCONV
createLikelySubtagsString(
    const char* lang,
    int32_t langLength,
    const char* script,
    int32_t scriptLength,
    const char* region,
    int32_t regionLength,
    const char* variants,
    int32_t variantsLength,
    icu::ByteSink& sink,
    UErrorCode* err) {
    /**
     * ULOC_FULLNAME_CAPACITY will provide enough capacity
     * that we can build a string that contains the language,
     * script and region code without worrying about overrunning
     * the user-supplied buffer.
     **/
    char likelySubtagsBuffer[ULOC_FULLNAME_CAPACITY];

    if(U_FAILURE(*err)) {
        goto error;
    }

    /**
     * Try the language with the script and region first.
     **/
    if (scriptLength > 0 && regionLength > 0) {

        const char* likelySubtags = NULL;

        icu::CharString tagBuffer;
        {
            icu::CharStringByteSink sink(&tagBuffer);
            createTagString(
                lang,
                langLength,
                script,
                scriptLength,
                region,
                regionLength,
                NULL,
                0,
                sink,
                err);
        }
        if(U_FAILURE(*err)) {
            goto error;
        }

        likelySubtags =
            findLikelySubtags(
                tagBuffer.data(),
                likelySubtagsBuffer,
                sizeof(likelySubtagsBuffer),
                err);
        if(U_FAILURE(*err)) {
            goto error;
        }

        if (likelySubtags != NULL) {
            /* Always use the language tag from the
               maximal string, since it may be more
               specific than the one provided. */
            createTagStringWithAlternates(
                        NULL,
                        0,
                        NULL,
                        0,
                        NULL,
                        0,
                        variants,
                        variantsLength,
                        likelySubtags,
                        sink,
                        err);
            return TRUE;
        }
    }

    /**
     * Try the language with just the script.
     **/
    if (scriptLength > 0) {

        const char* likelySubtags = NULL;

        icu::CharString tagBuffer;
        {
            icu::CharStringByteSink sink(&tagBuffer);
            createTagString(
                lang,
                langLength,
                script,
                scriptLength,
                NULL,
                0,
                NULL,
                0,
                sink,
                err);
        }
        if(U_FAILURE(*err)) {
            goto error;
        }

        likelySubtags =
            findLikelySubtags(
                tagBuffer.data(),
                likelySubtagsBuffer,
                sizeof(likelySubtagsBuffer),
                err);
        if(U_FAILURE(*err)) {
            goto error;
        }

        if (likelySubtags != NULL) {
            /* Always use the language tag from the
               maximal string, since it may be more
               specific than the one provided. */
            createTagStringWithAlternates(
                        NULL,
                        0,
                        NULL,
                        0,
                        region,
                        regionLength,
                        variants,
                        variantsLength,
                        likelySubtags,
                        sink,
                        err);
            return TRUE;
        }
    }

    /**
     * Try the language with just the region.
     **/
    if (regionLength > 0) {

        const char* likelySubtags = NULL;

        icu::CharString tagBuffer;
        {
            icu::CharStringByteSink sink(&tagBuffer);
            createTagString(
                lang,
                langLength,
                NULL,
                0,
                region,
                regionLength,
                NULL,
                0,
                sink,
                err);
        }
        if(U_FAILURE(*err)) {
            goto error;
        }

        likelySubtags =
            findLikelySubtags(
                tagBuffer.data(),
                likelySubtagsBuffer,
                sizeof(likelySubtagsBuffer),
                err);
        if(U_FAILURE(*err)) {
            goto error;
        }

        if (likelySubtags != NULL) {
            /* Always use the language tag from the
               maximal string, since it may be more
               specific than the one provided. */
            createTagStringWithAlternates(
                        NULL,
                        0,
                        script,
                        scriptLength,
                        NULL,
                        0,
                        variants,
                        variantsLength,
                        likelySubtags,
                        sink,
                        err);
            return TRUE;
        }
    }

    /**
     * Finally, try just the language.
     **/
    {
        const char* likelySubtags = NULL;

        icu::CharString tagBuffer;
        {
            icu::CharStringByteSink sink(&tagBuffer);
            createTagString(
                lang,
                langLength,
                NULL,
                0,
                NULL,
                0,
                NULL,
                0,
                sink,
                err);
        }
        if(U_FAILURE(*err)) {
            goto error;
        }

        likelySubtags =
            findLikelySubtags(
                tagBuffer.data(),
                likelySubtagsBuffer,
                sizeof(likelySubtagsBuffer),
                err);
        if(U_FAILURE(*err)) {
            goto error;
        }

        if (likelySubtags != NULL) {
            /* Always use the language tag from the
               maximal string, since it may be more
               specific than the one provided. */
            createTagStringWithAlternates(
                        NULL,
                        0,
                        script,
                        scriptLength,
                        region,
                        regionLength,
                        variants,
                        variantsLength,
                        likelySubtags,
                        sink,
                        err);
            return TRUE;
        }
    }

    return FALSE;

error:

    if (!U_FAILURE(*err)) {
        *err = U_ILLEGAL_ARGUMENT_ERROR;
    }

    return FALSE;
}

#define CHECK_TRAILING_VARIANT_SIZE(trailing, trailingLength) UPRV_BLOCK_MACRO_BEGIN { \
    int32_t count = 0; \
    int32_t i; \
    for (i = 0; i < trailingLength; i++) { \
        if (trailing[i] == '-' || trailing[i] == '_') { \
            count = 0; \
            if (count > 8) { \
                goto error; \
            } \
        } else if (trailing[i] == '@') { \
            break; \
        } else if (count > 8) { \
            goto error; \
        } else { \
            count++; \
        } \
    } \
} UPRV_BLOCK_MACRO_END

static UBool
_uloc_addLikelySubtags(const char* localeID,
                       icu::ByteSink& sink,
                       UErrorCode* err) {
    char lang[ULOC_LANG_CAPACITY];
    int32_t langLength = sizeof(lang);
    char script[ULOC_SCRIPT_CAPACITY];
    int32_t scriptLength = sizeof(script);
    char region[ULOC_COUNTRY_CAPACITY];
    int32_t regionLength = sizeof(region);
    const char* trailing = "";
    int32_t trailingLength = 0;
    int32_t trailingIndex = 0;
    UBool success = FALSE;

    if(U_FAILURE(*err)) {
        goto error;
    }
    if (localeID == NULL) {
        goto error;
    }

    trailingIndex = parseTagString(
        localeID,
        lang,
        &langLength,
        script,
        &scriptLength,
        region,
        &regionLength,
        err);
    if(U_FAILURE(*err)) {
        /* Overflow indicates an illegal argument error */
        if (*err == U_BUFFER_OVERFLOW_ERROR) {
            *err = U_ILLEGAL_ARGUMENT_ERROR;
        }

        goto error;
    }

    /* Find the length of the trailing portion. */
    while (_isIDSeparator(localeID[trailingIndex])) {
        trailingIndex++;
    }
    trailing = &localeID[trailingIndex];
    trailingLength = (int32_t)uprv_strlen(trailing);

    CHECK_TRAILING_VARIANT_SIZE(trailing, trailingLength);

    success =
        createLikelySubtagsString(
            lang,
            langLength,
            script,
            scriptLength,
            region,
            regionLength,
            trailing,
            trailingLength,
            sink,
            err);

    if (!success) {
        const int32_t localIDLength = (int32_t)uprv_strlen(localeID);

        /*
         * If we get here, we need to return localeID.
         */
        sink.Append(localeID, localIDLength);
    }

    return success;

error:

    if (!U_FAILURE(*err)) {
        *err = U_ILLEGAL_ARGUMENT_ERROR;
    }
    return FALSE;
}

// Add likely subtags to the sink
// return true if the value in the sink is produced by a match during the lookup
// return false if the value in the sink is the same as input because there are
// no match after the lookup.
static UBool _ulocimp_addLikelySubtags(const char*, icu::ByteSink&, UErrorCode*);

static void
_uloc_minimizeSubtags(const char* localeID,
                      icu::ByteSink& sink,
                      UErrorCode* err) {
    icu::CharString maximizedTagBuffer;

    char lang[ULOC_LANG_CAPACITY];
    int32_t langLength = sizeof(lang);
    char script[ULOC_SCRIPT_CAPACITY];
    int32_t scriptLength = sizeof(script);
    char region[ULOC_COUNTRY_CAPACITY];
    int32_t regionLength = sizeof(region);
    const char* trailing = "";
    int32_t trailingLength = 0;
    int32_t trailingIndex = 0;
    UBool successGetMax = FALSE;

    if(U_FAILURE(*err)) {
        goto error;
    }
    else if (localeID == NULL) {
        goto error;
    }

    trailingIndex =
        parseTagString(
            localeID,
            lang,
            &langLength,
            script,
            &scriptLength,
            region,
            &regionLength,
            err);
    if(U_FAILURE(*err)) {

        /* Overflow indicates an illegal argument error */
        if (*err == U_BUFFER_OVERFLOW_ERROR) {
            *err = U_ILLEGAL_ARGUMENT_ERROR;
        }

        goto error;
    }

    /* Find the spot where the variants or the keywords begin, if any. */
    while (_isIDSeparator(localeID[trailingIndex])) {
        trailingIndex++;
    }
    trailing = &localeID[trailingIndex];
    trailingLength = (int32_t)uprv_strlen(trailing);

    CHECK_TRAILING_VARIANT_SIZE(trailing, trailingLength);

    {
        icu::CharString base;
        {
            icu::CharStringByteSink baseSink(&base);
            createTagString(
                lang,
                langLength,
                script,
                scriptLength,
                region,
                regionLength,
                NULL,
                0,
                baseSink,
                err);
        }

        /**
         * First, we need to first get the maximization
         * from AddLikelySubtags.
         **/
        {
            icu::CharStringByteSink maxSink(&maximizedTagBuffer);
            successGetMax = _ulocimp_addLikelySubtags(base.data(), maxSink, err);
        }
    }

    if(U_FAILURE(*err)) {
        goto error;
    }

    if (!successGetMax) {
        /**
         * If we got here, return the locale ID parameter unchanged.
         **/
        const int32_t localeIDLength = (int32_t)uprv_strlen(localeID);
        sink.Append(localeID, localeIDLength);
        return;
    }

    // In the following, the lang, script, region are referring to those in
    // the maximizedTagBuffer, not the one in the localeID.
    langLength = sizeof(lang);
    scriptLength = sizeof(script);
    regionLength = sizeof(region);
    parseTagString(
        maximizedTagBuffer.data(),
        lang,
        &langLength,
        script,
        &scriptLength,
        region,
        &regionLength,
        err);
    if(U_FAILURE(*err)) {
        goto error;
    }

    /**
     * Start first with just the language.
     **/
    {
        icu::CharString tagBuffer;
        {
            icu::CharStringByteSink tagSink(&tagBuffer);
            createLikelySubtagsString(
                lang,
                langLength,
                NULL,
                0,
                NULL,
                0,
                NULL,
                0,
                tagSink,
                err);
        }

        if(U_FAILURE(*err)) {
            goto error;
        }
        else if (!tagBuffer.isEmpty() &&
                 uprv_strnicmp(
                    maximizedTagBuffer.data(),
                    tagBuffer.data(),
                    tagBuffer.length()) == 0) {

            createTagString(
                        lang,
                        langLength,
                        NULL,
                        0,
                        NULL,
                        0,
                        trailing,
                        trailingLength,
                        sink,
                        err);
            return;
        }
    }

    /**
     * Next, try the language and region.
     **/
    if (regionLength > 0) {

        icu::CharString tagBuffer;
        {
            icu::CharStringByteSink tagSink(&tagBuffer);
            createLikelySubtagsString(
                lang,
                langLength,
                NULL,
                0,
                region,
                regionLength,
                NULL,
                0,
                tagSink,
                err);
        }

        if(U_FAILURE(*err)) {
            goto error;
        }
        else if (!tagBuffer.isEmpty() &&
                 uprv_strnicmp(
                    maximizedTagBuffer.data(),
                    tagBuffer.data(),
                    tagBuffer.length()) == 0) {

            createTagString(
                        lang,
                        langLength,
                        NULL,
                        0,
                        region,
                        regionLength,
                        trailing,
                        trailingLength,
                        sink,
                        err);
            return;
        }
    }

    /**
     * Finally, try the language and script.  This is our last chance,
     * since trying with all three subtags would only yield the
     * maximal version that we already have.
     **/
    if (scriptLength > 0) {
        icu::CharString tagBuffer;
        {
            icu::CharStringByteSink tagSink(&tagBuffer);
            createLikelySubtagsString(
                lang,
                langLength,
                script,
                scriptLength,
                NULL,
                0,
                NULL,
                0,
                tagSink,
                err);
        }

        if(U_FAILURE(*err)) {
            goto error;
        }
        else if (!tagBuffer.isEmpty() &&
                 uprv_strnicmp(
                    maximizedTagBuffer.data(),
                    tagBuffer.data(),
                    tagBuffer.length()) == 0) {

            createTagString(
                        lang,
                        langLength,
                        script,
                        scriptLength,
                        NULL,
                        0,
                        trailing,
                        trailingLength,
                        sink,
                        err);
            return;
        }
    }

    {
        /**
         * If we got here, return the max + trail.
         **/
        createTagString(
                    lang,
                    langLength,
                    script,
                    scriptLength,
                    region,
                    regionLength,
                    trailing,
                    trailingLength,
                    sink,
                    err);
        return;
    }

error:

    if (!U_FAILURE(*err)) {
        *err = U_ILLEGAL_ARGUMENT_ERROR;
    }
}

static UBool
do_canonicalize(const char*    localeID,
         char* buffer,
         int32_t bufferCapacity,
         UErrorCode* err)
{
    uloc_canonicalize(
        localeID,
        buffer,
        bufferCapacity,
        err);

    if (*err == U_STRING_NOT_TERMINATED_WARNING ||
        *err == U_BUFFER_OVERFLOW_ERROR) {
        *err = U_ILLEGAL_ARGUMENT_ERROR;

        return FALSE;
    }
    else if (U_FAILURE(*err)) {

        return FALSE;
    }
    else {
        return TRUE;
    }
}

U_CAPI int32_t U_EXPORT2
uloc_addLikelySubtags(const char* localeID,
                      char* maximizedLocaleID,
                      int32_t maximizedLocaleIDCapacity,
                      UErrorCode* status) {
    if (U_FAILURE(*status)) {
        return 0;
    }

    icu::CheckedArrayByteSink sink(
            maximizedLocaleID, maximizedLocaleIDCapacity);

    ulocimp_addLikelySubtags(localeID, sink, status);
    int32_t reslen = sink.NumberOfBytesAppended();

    if (U_FAILURE(*status)) {
        return sink.Overflowed() ? reslen : -1;
    }

    if (sink.Overflowed()) {
        *status = U_BUFFER_OVERFLOW_ERROR;
    } else {
        u_terminateChars(
                maximizedLocaleID, maximizedLocaleIDCapacity, reslen, status);
    }

    return reslen;
}

static UBool
_ulocimp_addLikelySubtags(const char* localeID,
                          icu::ByteSink& sink,
                          UErrorCode* status) {
    char localeBuffer[ULOC_FULLNAME_CAPACITY];

    if (do_canonicalize(localeID, localeBuffer, sizeof localeBuffer, status)) {
        return _uloc_addLikelySubtags(localeBuffer, sink, status);
    }
    return FALSE;
}

U_CAPI void U_EXPORT2
ulocimp_addLikelySubtags(const char* localeID,
                         icu::ByteSink& sink,
                         UErrorCode* status) {
    _ulocimp_addLikelySubtags(localeID, sink, status);
}

U_CAPI int32_t U_EXPORT2
uloc_minimizeSubtags(const char* localeID,
                     char* minimizedLocaleID,
                     int32_t minimizedLocaleIDCapacity,
                     UErrorCode* status) {
    if (U_FAILURE(*status)) {
        return 0;
    }

    icu::CheckedArrayByteSink sink(
            minimizedLocaleID, minimizedLocaleIDCapacity);

    ulocimp_minimizeSubtags(localeID, sink, status);
    int32_t reslen = sink.NumberOfBytesAppended();

    if (U_FAILURE(*status)) {
        return sink.Overflowed() ? reslen : -1;
    }

    if (sink.Overflowed()) {
        *status = U_BUFFER_OVERFLOW_ERROR;
    } else {
        u_terminateChars(
                minimizedLocaleID, minimizedLocaleIDCapacity, reslen, status);
    }

    return reslen;
}

U_CAPI void U_EXPORT2
ulocimp_minimizeSubtags(const char* localeID,
                        icu::ByteSink& sink,
                        UErrorCode* status) {
    char localeBuffer[ULOC_FULLNAME_CAPACITY];

    if (do_canonicalize(localeID, localeBuffer, sizeof localeBuffer, status)) {
        _uloc_minimizeSubtags(localeBuffer, sink, status);
    }
}

// Pairs of (language subtag, + or -) for finding out fast if common languages
// are LTR (minus) or RTL (plus).
static const char LANG_DIR_STRING[] =
        "root-en-es-pt-zh-ja-ko-de-fr-it-ar+he+fa+ru-nl-pl-th-tr-";

// Implemented here because this calls ulocimp_addLikelySubtags().
U_CAPI UBool U_EXPORT2
uloc_isRightToLeft(const char *locale) {
    UErrorCode errorCode = U_ZERO_ERROR;
    char script[8];
    int32_t scriptLength = uloc_getScript(locale, script, UPRV_LENGTHOF(script), &errorCode);
    if (U_FAILURE(errorCode) || errorCode == U_STRING_NOT_TERMINATED_WARNING ||
            scriptLength == 0) {
        // Fastpath: We know the likely scripts and their writing direction
        // for some common languages.
        errorCode = U_ZERO_ERROR;
        char lang[8];
        int32_t langLength = uloc_getLanguage(locale, lang, UPRV_LENGTHOF(lang), &errorCode);
        if (U_FAILURE(errorCode) || errorCode == U_STRING_NOT_TERMINATED_WARNING) {
            return FALSE;
        }
        if (langLength > 0) {
            const char* langPtr = uprv_strstr(LANG_DIR_STRING, lang);
            if (langPtr != NULL) {
                switch (langPtr[langLength]) {
                case '-': return FALSE;
                case '+': return TRUE;
                default: break;  // partial match of a longer code
                }
            }
        }
        // Otherwise, find the likely script.
        errorCode = U_ZERO_ERROR;
        icu::CharString likely;
        {
            icu::CharStringByteSink sink(&likely);
            ulocimp_addLikelySubtags(locale, sink, &errorCode);
        }
        if (U_FAILURE(errorCode) || errorCode == U_STRING_NOT_TERMINATED_WARNING) {
            return FALSE;
        }
        scriptLength = uloc_getScript(likely.data(), script, UPRV_LENGTHOF(script), &errorCode);
        if (U_FAILURE(errorCode) || errorCode == U_STRING_NOT_TERMINATED_WARNING ||
                scriptLength == 0) {
            return FALSE;
        }
    }
    UScriptCode scriptCode = (UScriptCode)u_getPropertyValueEnum(UCHAR_SCRIPT, script);
    return uscript_isRightToLeft(scriptCode);
}

U_NAMESPACE_BEGIN

UBool
Locale::isRightToLeft() const {
    return uloc_isRightToLeft(getBaseName());
}

U_NAMESPACE_END

// The following must at least allow for rg key value (6) plus terminator (1).
#define ULOC_RG_BUFLEN 8

U_CAPI int32_t U_EXPORT2
ulocimp_getRegionForSupplementalData(const char *localeID, UBool inferRegion,
                                     char *region, int32_t regionCapacity, UErrorCode* status) {
    if (U_FAILURE(*status)) {
        return 0;
    }
    char rgBuf[ULOC_RG_BUFLEN];
    UErrorCode rgStatus = U_ZERO_ERROR;

    // First check for rg keyword value
    int32_t rgLen = uloc_getKeywordValue(localeID, "rg", rgBuf, ULOC_RG_BUFLEN, &rgStatus);
    if (U_FAILURE(rgStatus) || rgLen != 6) {
        rgLen = 0;
    } else {
        // rgBuf guaranteed to be zero terminated here, with text len 6
        char *rgPtr = rgBuf;
        for (; *rgPtr!= 0; rgPtr++) {
            *rgPtr = uprv_toupper(*rgPtr);
        }
        rgLen = (uprv_strcmp(rgBuf+2, "ZZZZ") == 0)? 2: 0;
    }

    if (rgLen == 0) {
        // No valid rg keyword value, try for unicode_region_subtag
        rgLen = uloc_getCountry(localeID, rgBuf, ULOC_RG_BUFLEN, status);
        if (U_FAILURE(*status)) {
            rgLen = 0;
        } else if (rgLen == 0 && inferRegion) {
            // no unicode_region_subtag but inferRegion TRUE, try likely subtags
            rgStatus = U_ZERO_ERROR;
            icu::CharString locBuf;
            {
                icu::CharStringByteSink sink(&locBuf);
                ulocimp_addLikelySubtags(localeID, sink, &rgStatus);
            }
            if (U_SUCCESS(rgStatus)) {
                rgLen = uloc_getCountry(locBuf.data(), rgBuf, ULOC_RG_BUFLEN, status);
                if (U_FAILURE(*status)) {
                    rgLen = 0;
                }
            }
        }
    }

    rgBuf[rgLen] = 0;
    uprv_strncpy(region, rgBuf, regionCapacity);
    return u_terminateChars(region, regionCapacity, rgLen, status);
}
=======
// © 2016 and later: Unicode, Inc. and others.
// License & terms of use: http://www.unicode.org/copyright.html
/*
*******************************************************************************
*
*   Copyright (C) 1997-2016, International Business Machines
*   Corporation and others.  All Rights Reserved.
*
*******************************************************************************
*   file name:  loclikely.cpp
*   encoding:   UTF-8
*   tab size:   8 (not used)
*   indentation:4
*
*   created on: 2010feb25
*   created by: Markus W. Scherer
*
*   Code for likely and minimized locale subtags, separated out from other .cpp files
*   that then do not depend on resource bundle code and likely-subtags data.
*/

#include "unicode/bytestream.h"
#include "unicode/utypes.h"
#include "unicode/locid.h"
#include "unicode/putil.h"
#include "unicode/uchar.h"
#include "unicode/uloc.h"
#include "unicode/ures.h"
#include "unicode/uscript.h"
#include "bytesinkutil.h"
#include "charstr.h"
#include "cmemory.h"
#include "cstring.h"
#include "ulocimp.h"
#include "ustr_imp.h"

/**
 * These are the canonical strings for unknown languages, scripts and regions.
 **/
static const char* const unknownLanguage = "und";
static const char* const unknownScript = "Zzzz";
static const char* const unknownRegion = "ZZ";

/**
 * This function looks for the localeID in the likelySubtags resource.
 *
 * @param localeID The tag to find.
 * @param buffer A buffer to hold the matching entry
 * @param bufferLength The length of the output buffer
 * @return A pointer to "buffer" if found, or a null pointer if not.
 */
static const char*  U_CALLCONV
findLikelySubtags(const char* localeID,
                  char* buffer,
                  int32_t bufferLength,
                  UErrorCode* err) {
    const char* result = nullptr;

    if (!U_FAILURE(*err)) {
        int32_t resLen = 0;
        const char16_t* s = nullptr;
        UErrorCode tmpErr = U_ZERO_ERROR;
        icu::LocalUResourceBundlePointer subtags(ures_openDirect(nullptr, "likelySubtags", &tmpErr));
        if (U_SUCCESS(tmpErr)) {
            icu::CharString und;
            if (localeID != nullptr) {
                if (*localeID == '\0') {
                    localeID = unknownLanguage;
                } else if (*localeID == '_') {
                    und.append(unknownLanguage, *err);
                    und.append(localeID, *err);
                    if (U_FAILURE(*err)) {
                        return nullptr;
                    }
                    localeID = und.data();
                }
            }
            s = ures_getStringByKey(subtags.getAlias(), localeID, &resLen, &tmpErr);

            if (U_FAILURE(tmpErr)) {
                /*
                 * If a resource is missing, it's not really an error, it's
                 * just that we don't have any data for that particular locale ID.
                 */
                if (tmpErr != U_MISSING_RESOURCE_ERROR) {
                    *err = tmpErr;
                }
            }
            else if (resLen >= bufferLength) {
                /* The buffer should never overflow. */
                *err = U_INTERNAL_PROGRAM_ERROR;
            }
            else {
                u_UCharsToChars(s, buffer, resLen + 1);
                if (resLen >= 3 &&
                    uprv_strnicmp(buffer, unknownLanguage, 3) == 0 &&
                    (resLen == 3 || buffer[3] == '_')) {
                    uprv_memmove(buffer, buffer + 3, resLen - 3 + 1);
                }
                result = buffer;
            }
        } else {
            *err = tmpErr;
        }
    }

    return result;
}

/**
 * Append a tag to a buffer, adding the separator if necessary.  The buffer
 * must be large enough to contain the resulting tag plus any separator
 * necessary. The tag must not be a zero-length string.
 *
 * @param tag The tag to add.
 * @param tagLength The length of the tag.
 * @param buffer The output buffer.
 * @param bufferLength The length of the output buffer.  This is an input/output parameter.
 **/
static void U_CALLCONV
appendTag(
    const char* tag,
    int32_t tagLength,
    char* buffer,
    int32_t* bufferLength,
    UBool withSeparator) {

    if (withSeparator) {
        buffer[*bufferLength] = '_';
        ++(*bufferLength);
    }

    uprv_memmove(
        &buffer[*bufferLength],
        tag,
        tagLength);

    *bufferLength += tagLength;
}

/**
 * Create a tag string from the supplied parameters.  The lang, script and region
 * parameters may be nullptr pointers. If they are, their corresponding length parameters
 * must be less than or equal to 0.
 *
 * If any of the language, script or region parameters are empty, and the alternateTags
 * parameter is not nullptr, it will be parsed for potential language, script and region tags
 * to be used when constructing the new tag.  If the alternateTags parameter is nullptr, or
 * it contains no language tag, the default tag for the unknown language is used.
 *
 * If the length of the new string exceeds the capacity of the output buffer, 
 * the function copies as many bytes to the output buffer as it can, and returns
 * the error U_BUFFER_OVERFLOW_ERROR.
 *
 * If an illegal argument is provided, the function returns the error
 * U_ILLEGAL_ARGUMENT_ERROR.
 *
 * Note that this function can return the warning U_STRING_NOT_TERMINATED_WARNING if
 * the tag string fits in the output buffer, but the null terminator doesn't.
 *
 * @param lang The language tag to use.
 * @param langLength The length of the language tag.
 * @param script The script tag to use.
 * @param scriptLength The length of the script tag.
 * @param region The region tag to use.
 * @param regionLength The length of the region tag.
 * @param trailing Any trailing data to append to the new tag.
 * @param trailingLength The length of the trailing data.
 * @param alternateTags A string containing any alternate tags.
 * @param sink The output sink receiving the tag string.
 * @param err A pointer to a UErrorCode for error reporting.
 **/
static void U_CALLCONV
createTagStringWithAlternates(
    const char* lang,
    int32_t langLength,
    const char* script,
    int32_t scriptLength,
    const char* region,
    int32_t regionLength,
    const char* trailing,
    int32_t trailingLength,
    const char* alternateTags,
    icu::ByteSink& sink,
    UErrorCode* err) {

    if (U_FAILURE(*err)) {
        goto error;
    }
    else if (langLength >= ULOC_LANG_CAPACITY ||
             scriptLength >= ULOC_SCRIPT_CAPACITY ||
             regionLength >= ULOC_COUNTRY_CAPACITY) {
        goto error;
    }
    else {
        /**
         * ULOC_FULLNAME_CAPACITY will provide enough capacity
         * that we can build a string that contains the language,
         * script and region code without worrying about overrunning
         * the user-supplied buffer.
         **/
        char tagBuffer[ULOC_FULLNAME_CAPACITY];
        int32_t tagLength = 0;
        UBool regionAppended = false;

        if (langLength > 0) {
            appendTag(
                lang,
                langLength,
                tagBuffer,
                &tagLength,
                /*withSeparator=*/false);
        }
        else if (alternateTags == nullptr) {
            /*
             * Use the empty string for an unknown language, if
             * we found no language.
             */
        }
        else {
            /*
             * Parse the alternateTags string for the language.
             */
            char alternateLang[ULOC_LANG_CAPACITY];
            int32_t alternateLangLength = sizeof(alternateLang);

            alternateLangLength =
                uloc_getLanguage(
                    alternateTags,
                    alternateLang,
                    alternateLangLength,
                    err);
            if(U_FAILURE(*err) ||
                alternateLangLength >= ULOC_LANG_CAPACITY) {
                goto error;
            }
            else if (alternateLangLength == 0) {
                /*
                 * Use the empty string for an unknown language, if
                 * we found no language.
                 */
            }
            else {
                appendTag(
                    alternateLang,
                    alternateLangLength,
                    tagBuffer,
                    &tagLength,
                    /*withSeparator=*/false);
            }
        }

        if (scriptLength > 0) {
            appendTag(
                script,
                scriptLength,
                tagBuffer,
                &tagLength,
                /*withSeparator=*/true);
        }
        else if (alternateTags != nullptr) {
            /*
             * Parse the alternateTags string for the script.
             */
            char alternateScript[ULOC_SCRIPT_CAPACITY];

            const int32_t alternateScriptLength =
                uloc_getScript(
                    alternateTags,
                    alternateScript,
                    sizeof(alternateScript),
                    err);

            if (U_FAILURE(*err) ||
                alternateScriptLength >= ULOC_SCRIPT_CAPACITY) {
                goto error;
            }
            else if (alternateScriptLength > 0) {
                appendTag(
                    alternateScript,
                    alternateScriptLength,
                    tagBuffer,
                    &tagLength,
                    /*withSeparator=*/true);
            }
        }

        if (regionLength > 0) {
            appendTag(
                region,
                regionLength,
                tagBuffer,
                &tagLength,
                /*withSeparator=*/true);

            regionAppended = true;
        }
        else if (alternateTags != nullptr) {
            /*
             * Parse the alternateTags string for the region.
             */
            char alternateRegion[ULOC_COUNTRY_CAPACITY];

            const int32_t alternateRegionLength =
                uloc_getCountry(
                    alternateTags,
                    alternateRegion,
                    sizeof(alternateRegion),
                    err);
            if (U_FAILURE(*err) ||
                alternateRegionLength >= ULOC_COUNTRY_CAPACITY) {
                goto error;
            }
            else if (alternateRegionLength > 0) {
                appendTag(
                    alternateRegion,
                    alternateRegionLength,
                    tagBuffer,
                    &tagLength,
                    /*withSeparator=*/true);

                regionAppended = true;
            }
        }

        /**
         * Copy the partial tag from our internal buffer to the supplied
         * target.
         **/
        sink.Append(tagBuffer, tagLength);

        if (trailingLength > 0) {
            if (*trailing != '@') {
                sink.Append("_", 1);
                if (!regionAppended) {
                    /* extra separator is required */
                    sink.Append("_", 1);
                }
            }

            /*
             * Copy the trailing data into the supplied buffer.
             */
            sink.Append(trailing, trailingLength);
        }

        return;
    }

error:

    /**
     * An overflow indicates the locale ID passed in
     * is ill-formed.  If we got here, and there was
     * no previous error, it's an implicit overflow.
     **/
    if (*err ==  U_BUFFER_OVERFLOW_ERROR ||
        U_SUCCESS(*err)) {
        *err = U_ILLEGAL_ARGUMENT_ERROR;
    }
}

/**
 * Create a tag string from the supplied parameters.  The lang, script and region
 * parameters may be nullptr pointers. If they are, their corresponding length parameters
 * must be less than or equal to 0.  If the lang parameter is an empty string, the
 * default value for an unknown language is written to the output buffer.
 *
 * If the length of the new string exceeds the capacity of the output buffer, 
 * the function copies as many bytes to the output buffer as it can, and returns
 * the error U_BUFFER_OVERFLOW_ERROR.
 *
 * If an illegal argument is provided, the function returns the error
 * U_ILLEGAL_ARGUMENT_ERROR.
 *
 * @param lang The language tag to use.
 * @param langLength The length of the language tag.
 * @param script The script tag to use.
 * @param scriptLength The length of the script tag.
 * @param region The region tag to use.
 * @param regionLength The length of the region tag.
 * @param trailing Any trailing data to append to the new tag.
 * @param trailingLength The length of the trailing data.
 * @param sink The output sink receiving the tag string.
 * @param err A pointer to a UErrorCode for error reporting.
 **/
static void U_CALLCONV
createTagString(
    const char* lang,
    int32_t langLength,
    const char* script,
    int32_t scriptLength,
    const char* region,
    int32_t regionLength,
    const char* trailing,
    int32_t trailingLength,
    icu::ByteSink& sink,
    UErrorCode* err)
{
    createTagStringWithAlternates(
                lang,
                langLength,
                script,
                scriptLength,
                region,
                regionLength,
                trailing,
                trailingLength,
                nullptr,
                sink,
                err);
}

/**
 * Parse the language, script, and region subtags from a tag string, and copy the
 * results into the corresponding output parameters. The buffers are null-terminated,
 * unless overflow occurs.
 *
 * The langLength, scriptLength, and regionLength parameters are input/output
 * parameters, and must contain the capacity of their corresponding buffers on
 * input.  On output, they will contain the actual length of the buffers, not
 * including the null terminator.
 *
 * If the length of any of the output subtags exceeds the capacity of the corresponding
 * buffer, the function copies as many bytes to the output buffer as it can, and returns
 * the error U_BUFFER_OVERFLOW_ERROR.  It will not parse any more subtags once overflow
 * occurs.
 *
 * If an illegal argument is provided, the function returns the error
 * U_ILLEGAL_ARGUMENT_ERROR.
 *
 * @param localeID The locale ID to parse.
 * @param lang The language tag buffer.
 * @param langLength The length of the language tag.
 * @param script The script tag buffer.
 * @param scriptLength The length of the script tag.
 * @param region The region tag buffer.
 * @param regionLength The length of the region tag.
 * @param err A pointer to a UErrorCode for error reporting.
 * @return The number of chars of the localeID parameter consumed.
 **/
static int32_t U_CALLCONV
parseTagString(
    const char* localeID,
    char* lang,
    int32_t* langLength,
    char* script,
    int32_t* scriptLength,
    char* region,
    int32_t* regionLength,
    UErrorCode* err)
{
    const char* position = localeID;
    int32_t subtagLength = 0;

    if(U_FAILURE(*err) ||
       localeID == nullptr ||
       lang == nullptr ||
       langLength == nullptr ||
       script == nullptr ||
       scriptLength == nullptr ||
       region == nullptr ||
       regionLength == nullptr) {
        goto error;
    }

    subtagLength = ulocimp_getLanguage(position, &position, *err).extract(lang, *langLength, *err);

    /*
     * Note that we explicit consider U_STRING_NOT_TERMINATED_WARNING
     * to be an error, because it indicates the user-supplied tag is
     * not well-formed.
     */
    if(U_FAILURE(*err)) {
        goto error;
    }

    *langLength = subtagLength;

    /*
     * If no language was present, use the empty string instead.
     * Otherwise, move past any separator.
     */
    if (_isIDSeparator(*position)) {
        ++position;
    }

    subtagLength = ulocimp_getScript(position, &position, *err).extract(script, *scriptLength, *err);

    if(U_FAILURE(*err)) {
        goto error;
    }

    *scriptLength = subtagLength;

    if (*scriptLength > 0) {
        if (uprv_strnicmp(script, unknownScript, *scriptLength) == 0) {
            /**
             * If the script part is the "unknown" script, then don't return it.
             **/
            *scriptLength = 0;
        }

        /*
         * Move past any separator.
         */
        if (_isIDSeparator(*position)) {
            ++position;
        }    
    }

    subtagLength = ulocimp_getCountry(position, &position, *err).extract(region, *regionLength, *err);

    if(U_FAILURE(*err)) {
        goto error;
    }

    *regionLength = subtagLength;

    if (*regionLength > 0) {
        if (uprv_strnicmp(region, unknownRegion, *regionLength) == 0) {
            /**
             * If the region part is the "unknown" region, then don't return it.
             **/
            *regionLength = 0;
        }
    } else if (*position != 0 && *position != '@') {
        /* back up over consumed trailing separator */
        --position;
    }

exit:

    return (int32_t)(position - localeID);

error:

    /**
     * If we get here, we have no explicit error, it's the result of an
     * illegal argument.
     **/
    if (!U_FAILURE(*err)) {
        *err = U_ILLEGAL_ARGUMENT_ERROR;
    }

    goto exit;
}

static UBool U_CALLCONV
createLikelySubtagsString(
    const char* lang,
    int32_t langLength,
    const char* script,
    int32_t scriptLength,
    const char* region,
    int32_t regionLength,
    const char* variants,
    int32_t variantsLength,
    icu::ByteSink& sink,
    UErrorCode* err) {
    /**
     * ULOC_FULLNAME_CAPACITY will provide enough capacity
     * that we can build a string that contains the language,
     * script and region code without worrying about overrunning
     * the user-supplied buffer.
     **/
    char likelySubtagsBuffer[ULOC_FULLNAME_CAPACITY];

    if(U_FAILURE(*err)) {
        goto error;
    }

    /**
     * Try the language with the script and region first.
     **/
    if (scriptLength > 0 && regionLength > 0) {

        const char* likelySubtags = nullptr;

        icu::CharString tagBuffer;
        {
            icu::CharStringByteSink sink(&tagBuffer);
            createTagString(
                lang,
                langLength,
                script,
                scriptLength,
                region,
                regionLength,
                nullptr,
                0,
                sink,
                err);
        }
        if(U_FAILURE(*err)) {
            goto error;
        }

        likelySubtags =
            findLikelySubtags(
                tagBuffer.data(),
                likelySubtagsBuffer,
                sizeof(likelySubtagsBuffer),
                err);
        if(U_FAILURE(*err)) {
            goto error;
        }

        if (likelySubtags != nullptr) {
            /* Always use the language tag from the
               maximal string, since it may be more
               specific than the one provided. */
            createTagStringWithAlternates(
                        nullptr,
                        0,
                        nullptr,
                        0,
                        nullptr,
                        0,
                        variants,
                        variantsLength,
                        likelySubtags,
                        sink,
                        err);
            return true;
        }
    }

    /**
     * Try the language with just the script.
     **/
    if (scriptLength > 0) {

        const char* likelySubtags = nullptr;

        icu::CharString tagBuffer;
        {
            icu::CharStringByteSink sink(&tagBuffer);
            createTagString(
                lang,
                langLength,
                script,
                scriptLength,
                nullptr,
                0,
                nullptr,
                0,
                sink,
                err);
        }
        if(U_FAILURE(*err)) {
            goto error;
        }

        likelySubtags =
            findLikelySubtags(
                tagBuffer.data(),
                likelySubtagsBuffer,
                sizeof(likelySubtagsBuffer),
                err);
        if(U_FAILURE(*err)) {
            goto error;
        }

        if (likelySubtags != nullptr) {
            /* Always use the language tag from the
               maximal string, since it may be more
               specific than the one provided. */
            createTagStringWithAlternates(
                        nullptr,
                        0,
                        nullptr,
                        0,
                        region,
                        regionLength,
                        variants,
                        variantsLength,
                        likelySubtags,
                        sink,
                        err);
            return true;
        }
    }

    /**
     * Try the language with just the region.
     **/
    if (regionLength > 0) {

        const char* likelySubtags = nullptr;

        icu::CharString tagBuffer;
        {
            icu::CharStringByteSink sink(&tagBuffer);
            createTagString(
                lang,
                langLength,
                nullptr,
                0,
                region,
                regionLength,
                nullptr,
                0,
                sink,
                err);
        }
        if(U_FAILURE(*err)) {
            goto error;
        }

        likelySubtags =
            findLikelySubtags(
                tagBuffer.data(),
                likelySubtagsBuffer,
                sizeof(likelySubtagsBuffer),
                err);
        if(U_FAILURE(*err)) {
            goto error;
        }

        if (likelySubtags != nullptr) {
            /* Always use the language tag from the
               maximal string, since it may be more
               specific than the one provided. */
            createTagStringWithAlternates(
                        nullptr,
                        0,
                        script,
                        scriptLength,
                        nullptr,
                        0,
                        variants,
                        variantsLength,
                        likelySubtags,
                        sink,
                        err);
            return true;
        }
    }

    /**
     * Finally, try just the language.
     **/
    {
        const char* likelySubtags = nullptr;

        icu::CharString tagBuffer;
        {
            icu::CharStringByteSink sink(&tagBuffer);
            createTagString(
                lang,
                langLength,
                nullptr,
                0,
                nullptr,
                0,
                nullptr,
                0,
                sink,
                err);
        }
        if(U_FAILURE(*err)) {
            goto error;
        }

        likelySubtags =
            findLikelySubtags(
                tagBuffer.data(),
                likelySubtagsBuffer,
                sizeof(likelySubtagsBuffer),
                err);
        if(U_FAILURE(*err)) {
            goto error;
        }

        if (likelySubtags != nullptr) {
            /* Always use the language tag from the
               maximal string, since it may be more
               specific than the one provided. */
            createTagStringWithAlternates(
                        nullptr,
                        0,
                        script,
                        scriptLength,
                        region,
                        regionLength,
                        variants,
                        variantsLength,
                        likelySubtags,
                        sink,
                        err);
            return true;
        }
    }

    return false;

error:

    if (!U_FAILURE(*err)) {
        *err = U_ILLEGAL_ARGUMENT_ERROR;
    }

    return false;
}

#define CHECK_TRAILING_VARIANT_SIZE(trailing, trailingLength) UPRV_BLOCK_MACRO_BEGIN { \
    int32_t count = 0; \
    int32_t i; \
    for (i = 0; i < trailingLength; i++) { \
        if (trailing[i] == '-' || trailing[i] == '_') { \
            count = 0; \
            if (count > 8) { \
                goto error; \
            } \
        } else if (trailing[i] == '@') { \
            break; \
        } else if (count > 8) { \
            goto error; \
        } else { \
            count++; \
        } \
    } \
} UPRV_BLOCK_MACRO_END

static UBool
_uloc_addLikelySubtags(const char* localeID,
                       icu::ByteSink& sink,
                       UErrorCode* err) {
    char lang[ULOC_LANG_CAPACITY];
    int32_t langLength = sizeof(lang);
    char script[ULOC_SCRIPT_CAPACITY];
    int32_t scriptLength = sizeof(script);
    char region[ULOC_COUNTRY_CAPACITY];
    int32_t regionLength = sizeof(region);
    const char* trailing = "";
    int32_t trailingLength = 0;
    int32_t trailingIndex = 0;
    UBool success = false;

    if(U_FAILURE(*err)) {
        goto error;
    }
    if (localeID == nullptr) {
        goto error;
    }

    trailingIndex = parseTagString(
        localeID,
        lang,
        &langLength,
        script,
        &scriptLength,
        region,
        &regionLength,
        err);
    if(U_FAILURE(*err)) {
        /* Overflow indicates an illegal argument error */
        if (*err == U_BUFFER_OVERFLOW_ERROR) {
            *err = U_ILLEGAL_ARGUMENT_ERROR;
        }

        goto error;
    }

    /* Find the length of the trailing portion. */
    while (_isIDSeparator(localeID[trailingIndex])) {
        trailingIndex++;
    }
    trailing = &localeID[trailingIndex];
    trailingLength = (int32_t)uprv_strlen(trailing);

    CHECK_TRAILING_VARIANT_SIZE(trailing, trailingLength);

    success =
        createLikelySubtagsString(
            lang,
            langLength,
            script,
            scriptLength,
            region,
            regionLength,
            trailing,
            trailingLength,
            sink,
            err);

    if (!success) {
        const int32_t localIDLength = (int32_t)uprv_strlen(localeID);

        /*
         * If we get here, we need to return localeID.
         */
        sink.Append(localeID, localIDLength);
    }

    return success;

error:

    if (!U_FAILURE(*err)) {
        *err = U_ILLEGAL_ARGUMENT_ERROR;
    }
    return false;
}

// Add likely subtags to the sink
// return true if the value in the sink is produced by a match during the lookup
// return false if the value in the sink is the same as input because there are
// no match after the lookup.
static UBool _ulocimp_addLikelySubtags(const char*, icu::ByteSink&, UErrorCode*);

static void
_uloc_minimizeSubtags(const char* localeID,
                      icu::ByteSink& sink,
                      UErrorCode* err) {
    icu::CharString maximizedTagBuffer;

    char lang[ULOC_LANG_CAPACITY];
    int32_t langLength = sizeof(lang);
    char script[ULOC_SCRIPT_CAPACITY];
    int32_t scriptLength = sizeof(script);
    char region[ULOC_COUNTRY_CAPACITY];
    int32_t regionLength = sizeof(region);
    const char* trailing = "";
    int32_t trailingLength = 0;
    int32_t trailingIndex = 0;
    UBool successGetMax = false;

    if(U_FAILURE(*err)) {
        goto error;
    }
    else if (localeID == nullptr) {
        goto error;
    }

    trailingIndex =
        parseTagString(
            localeID,
            lang,
            &langLength,
            script,
            &scriptLength,
            region,
            &regionLength,
            err);
    if(U_FAILURE(*err)) {

        /* Overflow indicates an illegal argument error */
        if (*err == U_BUFFER_OVERFLOW_ERROR) {
            *err = U_ILLEGAL_ARGUMENT_ERROR;
        }

        goto error;
    }

    /* Find the spot where the variants or the keywords begin, if any. */
    while (_isIDSeparator(localeID[trailingIndex])) {
        trailingIndex++;
    }
    trailing = &localeID[trailingIndex];
    trailingLength = (int32_t)uprv_strlen(trailing);

    CHECK_TRAILING_VARIANT_SIZE(trailing, trailingLength);

    {
        icu::CharString base;
        {
            icu::CharStringByteSink baseSink(&base);
            createTagString(
                lang,
                langLength,
                script,
                scriptLength,
                region,
                regionLength,
                nullptr,
                0,
                baseSink,
                err);
        }

        /**
         * First, we need to first get the maximization
         * from AddLikelySubtags.
         **/
        {
            icu::CharStringByteSink maxSink(&maximizedTagBuffer);
            successGetMax = _ulocimp_addLikelySubtags(base.data(), maxSink, err);
        }
    }

    if(U_FAILURE(*err)) {
        goto error;
    }

    if (!successGetMax) {
        /**
         * If we got here, return the locale ID parameter unchanged.
         **/
        const int32_t localeIDLength = (int32_t)uprv_strlen(localeID);
        sink.Append(localeID, localeIDLength);
        return;
    }

    // In the following, the lang, script, region are referring to those in
    // the maximizedTagBuffer, not the one in the localeID.
    langLength = sizeof(lang);
    scriptLength = sizeof(script);
    regionLength = sizeof(region);
    parseTagString(
        maximizedTagBuffer.data(),
        lang,
        &langLength,
        script,
        &scriptLength,
        region,
        &regionLength,
        err);
    if(U_FAILURE(*err)) {
        goto error;
    }

    /**
     * Start first with just the language.
     **/
    {
        icu::CharString tagBuffer;
        {
            icu::CharStringByteSink tagSink(&tagBuffer);
            createLikelySubtagsString(
                lang,
                langLength,
                nullptr,
                0,
                nullptr,
                0,
                nullptr,
                0,
                tagSink,
                err);
        }

        if(U_FAILURE(*err)) {
            goto error;
        }
        else if (!tagBuffer.isEmpty() &&
                 uprv_strnicmp(
                    maximizedTagBuffer.data(),
                    tagBuffer.data(),
                    tagBuffer.length()) == 0) {

            createTagString(
                        lang,
                        langLength,
                        nullptr,
                        0,
                        nullptr,
                        0,
                        trailing,
                        trailingLength,
                        sink,
                        err);
            return;
        }
    }

    /**
     * Next, try the language and region.
     **/
    if (regionLength > 0) {

        icu::CharString tagBuffer;
        {
            icu::CharStringByteSink tagSink(&tagBuffer);
            createLikelySubtagsString(
                lang,
                langLength,
                nullptr,
                0,
                region,
                regionLength,
                nullptr,
                0,
                tagSink,
                err);
        }

        if(U_FAILURE(*err)) {
            goto error;
        }
        else if (!tagBuffer.isEmpty() &&
                 uprv_strnicmp(
                    maximizedTagBuffer.data(),
                    tagBuffer.data(),
                    tagBuffer.length()) == 0) {

            createTagString(
                        lang,
                        langLength,
                        nullptr,
                        0,
                        region,
                        regionLength,
                        trailing,
                        trailingLength,
                        sink,
                        err);
            return;
        }
    }

    /**
     * Finally, try the language and script.  This is our last chance,
     * since trying with all three subtags would only yield the
     * maximal version that we already have.
     **/
    if (scriptLength > 0) {
        icu::CharString tagBuffer;
        {
            icu::CharStringByteSink tagSink(&tagBuffer);
            createLikelySubtagsString(
                lang,
                langLength,
                script,
                scriptLength,
                nullptr,
                0,
                nullptr,
                0,
                tagSink,
                err);
        }

        if(U_FAILURE(*err)) {
            goto error;
        }
        else if (!tagBuffer.isEmpty() &&
                 uprv_strnicmp(
                    maximizedTagBuffer.data(),
                    tagBuffer.data(),
                    tagBuffer.length()) == 0) {

            createTagString(
                        lang,
                        langLength,
                        script,
                        scriptLength,
                        nullptr,
                        0,
                        trailing,
                        trailingLength,
                        sink,
                        err);
            return;
        }
    }

    {
        /**
         * If we got here, return the max + trail.
         **/
        createTagString(
                    lang,
                    langLength,
                    script,
                    scriptLength,
                    region,
                    regionLength,
                    trailing,
                    trailingLength,
                    sink,
                    err);
        return;
    }

error:

    if (!U_FAILURE(*err)) {
        *err = U_ILLEGAL_ARGUMENT_ERROR;
    }
}

static int32_t
do_canonicalize(const char*    localeID,
         char* buffer,
         int32_t bufferCapacity,
         UErrorCode* err)
{
    int32_t canonicalizedSize = uloc_canonicalize(
        localeID,
        buffer,
        bufferCapacity,
        err);

    if (*err == U_STRING_NOT_TERMINATED_WARNING ||
        *err == U_BUFFER_OVERFLOW_ERROR) {
        return canonicalizedSize;
    }
    else if (U_FAILURE(*err)) {

        return -1;
    }
    else {
        return canonicalizedSize;
    }
}

U_CAPI int32_t U_EXPORT2
uloc_addLikelySubtags(const char* localeID,
                      char* maximizedLocaleID,
                      int32_t maximizedLocaleIDCapacity,
                      UErrorCode* status) {
    if (U_FAILURE(*status)) {
        return 0;
    }

    icu::CheckedArrayByteSink sink(
            maximizedLocaleID, maximizedLocaleIDCapacity);

    ulocimp_addLikelySubtags(localeID, sink, status);
    int32_t reslen = sink.NumberOfBytesAppended();

    if (U_FAILURE(*status)) {
        return sink.Overflowed() ? reslen : -1;
    }

    if (sink.Overflowed()) {
        *status = U_BUFFER_OVERFLOW_ERROR;
    } else {
        u_terminateChars(
                maximizedLocaleID, maximizedLocaleIDCapacity, reslen, status);
    }

    return reslen;
}

static UBool
_ulocimp_addLikelySubtags(const char* localeID,
                          icu::ByteSink& sink,
                          UErrorCode* status) {
    PreflightingLocaleIDBuffer localeBuffer;
    do {
        localeBuffer.requestedCapacity = do_canonicalize(localeID, localeBuffer.getBuffer(),
            localeBuffer.getCapacity(), status);
    } while (localeBuffer.needToTryAgain(status));
    
    if (U_SUCCESS(*status)) {
        return _uloc_addLikelySubtags(localeBuffer.getBuffer(), sink, status);
    } else {
        return false;
    }
}

U_CAPI void U_EXPORT2
ulocimp_addLikelySubtags(const char* localeID,
                         icu::ByteSink& sink,
                         UErrorCode* status) {
    _ulocimp_addLikelySubtags(localeID, sink, status);
}

U_CAPI int32_t U_EXPORT2
uloc_minimizeSubtags(const char* localeID,
                     char* minimizedLocaleID,
                     int32_t minimizedLocaleIDCapacity,
                     UErrorCode* status) {
    if (U_FAILURE(*status)) {
        return 0;
    }

    icu::CheckedArrayByteSink sink(
            minimizedLocaleID, minimizedLocaleIDCapacity);

    ulocimp_minimizeSubtags(localeID, sink, status);
    int32_t reslen = sink.NumberOfBytesAppended();

    if (U_FAILURE(*status)) {
        return sink.Overflowed() ? reslen : -1;
    }

    if (sink.Overflowed()) {
        *status = U_BUFFER_OVERFLOW_ERROR;
    } else {
        u_terminateChars(
                minimizedLocaleID, minimizedLocaleIDCapacity, reslen, status);
    }

    return reslen;
}

U_CAPI void U_EXPORT2
ulocimp_minimizeSubtags(const char* localeID,
                        icu::ByteSink& sink,
                        UErrorCode* status) {
    PreflightingLocaleIDBuffer localeBuffer;
    do {
        localeBuffer.requestedCapacity = do_canonicalize(localeID, localeBuffer.getBuffer(),
            localeBuffer.getCapacity(), status);
    } while (localeBuffer.needToTryAgain(status));
    
    _uloc_minimizeSubtags(localeBuffer.getBuffer(), sink, status);
}

// Pairs of (language subtag, + or -) for finding out fast if common languages
// are LTR (minus) or RTL (plus).
static const char LANG_DIR_STRING[] =
        "root-en-es-pt-zh-ja-ko-de-fr-it-ar+he+fa+ru-nl-pl-th-tr-";

// Implemented here because this calls ulocimp_addLikelySubtags().
U_CAPI UBool U_EXPORT2
uloc_isRightToLeft(const char *locale) {
    UErrorCode errorCode = U_ZERO_ERROR;
    char script[8];
    int32_t scriptLength = uloc_getScript(locale, script, UPRV_LENGTHOF(script), &errorCode);
    if (U_FAILURE(errorCode) || errorCode == U_STRING_NOT_TERMINATED_WARNING ||
            scriptLength == 0) {
        // Fastpath: We know the likely scripts and their writing direction
        // for some common languages.
        errorCode = U_ZERO_ERROR;
        char lang[8];
        int32_t langLength = uloc_getLanguage(locale, lang, UPRV_LENGTHOF(lang), &errorCode);
        if (U_FAILURE(errorCode) || errorCode == U_STRING_NOT_TERMINATED_WARNING) {
            return false;
        }
        if (langLength > 0) {
            const char* langPtr = uprv_strstr(LANG_DIR_STRING, lang);
            if (langPtr != nullptr) {
                switch (langPtr[langLength]) {
                case '-': return false;
                case '+': return true;
                default: break;  // partial match of a longer code
                }
            }
        }
        // Otherwise, find the likely script.
        errorCode = U_ZERO_ERROR;
        icu::CharString likely;
        {
            icu::CharStringByteSink sink(&likely);
            ulocimp_addLikelySubtags(locale, sink, &errorCode);
        }
        if (U_FAILURE(errorCode) || errorCode == U_STRING_NOT_TERMINATED_WARNING) {
            return false;
        }
        scriptLength = uloc_getScript(likely.data(), script, UPRV_LENGTHOF(script), &errorCode);
        if (U_FAILURE(errorCode) || errorCode == U_STRING_NOT_TERMINATED_WARNING ||
                scriptLength == 0) {
            return false;
        }
    }
    UScriptCode scriptCode = (UScriptCode)u_getPropertyValueEnum(UCHAR_SCRIPT, script);
    return uscript_isRightToLeft(scriptCode);
}

U_NAMESPACE_BEGIN

UBool
Locale::isRightToLeft() const {
    return uloc_isRightToLeft(getBaseName());
}

U_NAMESPACE_END

// The following must at least allow for rg key value (6) plus terminator (1).
#define ULOC_RG_BUFLEN 8

U_CAPI int32_t U_EXPORT2
ulocimp_getRegionForSupplementalData(const char *localeID, UBool inferRegion,
                                     char *region, int32_t regionCapacity, UErrorCode* status) {
    if (U_FAILURE(*status)) {
        return 0;
    }
    char rgBuf[ULOC_RG_BUFLEN];
    UErrorCode rgStatus = U_ZERO_ERROR;

    // First check for rg keyword value
    int32_t rgLen = uloc_getKeywordValue(localeID, "rg", rgBuf, ULOC_RG_BUFLEN, &rgStatus);
    if (U_FAILURE(rgStatus) || rgLen != 6) {
        rgLen = 0;
    } else {
        // rgBuf guaranteed to be zero terminated here, with text len 6
        char *rgPtr = rgBuf;
        for (; *rgPtr!= 0; rgPtr++) {
            *rgPtr = uprv_toupper(*rgPtr);
        }
        rgLen = (uprv_strcmp(rgBuf+2, "ZZZZ") == 0)? 2: 0;
    }

    if (rgLen == 0) {
        // No valid rg keyword value, try for unicode_region_subtag
        rgLen = uloc_getCountry(localeID, rgBuf, ULOC_RG_BUFLEN, status);
        if (U_FAILURE(*status)) {
            rgLen = 0;
        } else if (rgLen == 0 && inferRegion) {
            // no unicode_region_subtag but inferRegion true, try likely subtags
            rgStatus = U_ZERO_ERROR;
            icu::CharString locBuf;
            {
                icu::CharStringByteSink sink(&locBuf);
                ulocimp_addLikelySubtags(localeID, sink, &rgStatus);
            }
            if (U_SUCCESS(rgStatus)) {
                rgLen = uloc_getCountry(locBuf.data(), rgBuf, ULOC_RG_BUFLEN, status);
                if (U_FAILURE(*status)) {
                    rgLen = 0;
                }
            }
        }
    }

    rgBuf[rgLen] = 0;
    uprv_strncpy(region, rgBuf, regionCapacity);
    return u_terminateChars(region, regionCapacity, rgLen, status);
}

>>>>>>> a8a80be5
<|MERGE_RESOLUTION|>--- conflicted
+++ resolved
@@ -1,2827 +1,1415 @@
-<<<<<<< HEAD
-// © 2016 and later: Unicode, Inc. and others.
-// License & terms of use: http://www.unicode.org/copyright.html
-/*
-*******************************************************************************
-*
-*   Copyright (C) 1997-2016, International Business Machines
-*   Corporation and others.  All Rights Reserved.
-*
-*******************************************************************************
-*   file name:  loclikely.cpp
-*   encoding:   UTF-8
-*   tab size:   8 (not used)
-*   indentation:4
-*
-*   created on: 2010feb25
-*   created by: Markus W. Scherer
-*
-*   Code for likely and minimized locale subtags, separated out from other .cpp files
-*   that then do not depend on resource bundle code and likely-subtags data.
-*/
-
-#include "unicode/bytestream.h"
-#include "unicode/utypes.h"
-#include "unicode/locid.h"
-#include "unicode/putil.h"
-#include "unicode/uchar.h"
-#include "unicode/uloc.h"
-#include "unicode/ures.h"
-#include "unicode/uscript.h"
-#include "bytesinkutil.h"
-#include "charstr.h"
-#include "cmemory.h"
-#include "cstring.h"
-#include "ulocimp.h"
-#include "ustr_imp.h"
-
-/**
- * These are the canonical strings for unknown languages, scripts and regions.
- **/
-static const char* const unknownLanguage = "und";
-static const char* const unknownScript = "Zzzz";
-static const char* const unknownRegion = "ZZ";
-
-/**
- * This function looks for the localeID in the likelySubtags resource.
- *
- * @param localeID The tag to find.
- * @param buffer A buffer to hold the matching entry
- * @param bufferLength The length of the output buffer
- * @return A pointer to "buffer" if found, or a null pointer if not.
- */
-static const char*  U_CALLCONV
-findLikelySubtags(const char* localeID,
-                  char* buffer,
-                  int32_t bufferLength,
-                  UErrorCode* err) {
-    const char* result = NULL;
-
-    if (!U_FAILURE(*err)) {
-        int32_t resLen = 0;
-        const UChar* s = NULL;
-        UErrorCode tmpErr = U_ZERO_ERROR;
-        icu::LocalUResourceBundlePointer subtags(ures_openDirect(NULL, "likelySubtags", &tmpErr));
-        if (U_SUCCESS(tmpErr)) {
-            icu::CharString und;
-            if (localeID != NULL) {
-                if (*localeID == '\0') {
-                    localeID = unknownLanguage;
-                } else if (*localeID == '_') {
-                    und.append(unknownLanguage, *err);
-                    und.append(localeID, *err);
-                    if (U_FAILURE(*err)) {
-                        return NULL;
-                    }
-                    localeID = und.data();
-                }
-            }
-            s = ures_getStringByKey(subtags.getAlias(), localeID, &resLen, &tmpErr);
-
-            if (U_FAILURE(tmpErr)) {
-                /*
-                 * If a resource is missing, it's not really an error, it's
-                 * just that we don't have any data for that particular locale ID.
-                 */
-                if (tmpErr != U_MISSING_RESOURCE_ERROR) {
-                    *err = tmpErr;
-                }
-            }
-            else if (resLen >= bufferLength) {
-                /* The buffer should never overflow. */
-                *err = U_INTERNAL_PROGRAM_ERROR;
-            }
-            else {
-                u_UCharsToChars(s, buffer, resLen + 1);
-                if (resLen >= 3 &&
-                    uprv_strnicmp(buffer, unknownLanguage, 3) == 0 &&
-                    (resLen == 3 || buffer[3] == '_')) {
-                    uprv_memmove(buffer, buffer + 3, resLen - 3 + 1);
-                }
-                result = buffer;
-            }
-        } else {
-            *err = tmpErr;
-        }
-    }
-
-    return result;
-}
-
-/**
- * Append a tag to a buffer, adding the separator if necessary.  The buffer
- * must be large enough to contain the resulting tag plus any separator
- * necessary. The tag must not be a zero-length string.
- *
- * @param tag The tag to add.
- * @param tagLength The length of the tag.
- * @param buffer The output buffer.
- * @param bufferLength The length of the output buffer.  This is an input/ouput parameter.
- **/
-static void U_CALLCONV
-appendTag(
-    const char* tag,
-    int32_t tagLength,
-    char* buffer,
-    int32_t* bufferLength,
-    UBool withSeparator) {
-
-    if (withSeparator) {
-        buffer[*bufferLength] = '_';
-        ++(*bufferLength);
-    }
-
-    uprv_memmove(
-        &buffer[*bufferLength],
-        tag,
-        tagLength);
-
-    *bufferLength += tagLength;
-}
-
-/**
- * Create a tag string from the supplied parameters.  The lang, script and region
- * parameters may be NULL pointers. If they are, their corresponding length parameters
- * must be less than or equal to 0.
- *
- * If any of the language, script or region parameters are empty, and the alternateTags
- * parameter is not NULL, it will be parsed for potential language, script and region tags
- * to be used when constructing the new tag.  If the alternateTags parameter is NULL, or
- * it contains no language tag, the default tag for the unknown language is used.
- *
- * If the length of the new string exceeds the capacity of the output buffer,
- * the function copies as many bytes to the output buffer as it can, and returns
- * the error U_BUFFER_OVERFLOW_ERROR.
- *
- * If an illegal argument is provided, the function returns the error
- * U_ILLEGAL_ARGUMENT_ERROR.
- *
- * Note that this function can return the warning U_STRING_NOT_TERMINATED_WARNING if
- * the tag string fits in the output buffer, but the null terminator doesn't.
- *
- * @param lang The language tag to use.
- * @param langLength The length of the language tag.
- * @param script The script tag to use.
- * @param scriptLength The length of the script tag.
- * @param region The region tag to use.
- * @param regionLength The length of the region tag.
- * @param trailing Any trailing data to append to the new tag.
- * @param trailingLength The length of the trailing data.
- * @param alternateTags A string containing any alternate tags.
- * @param sink The output sink receiving the tag string.
- * @param err A pointer to a UErrorCode for error reporting.
- **/
-static void U_CALLCONV
-createTagStringWithAlternates(
-    const char* lang,
-    int32_t langLength,
-    const char* script,
-    int32_t scriptLength,
-    const char* region,
-    int32_t regionLength,
-    const char* trailing,
-    int32_t trailingLength,
-    const char* alternateTags,
-    icu::ByteSink& sink,
-    UErrorCode* err) {
-
-    if (U_FAILURE(*err)) {
-        goto error;
-    }
-    else if (langLength >= ULOC_LANG_CAPACITY ||
-             scriptLength >= ULOC_SCRIPT_CAPACITY ||
-             regionLength >= ULOC_COUNTRY_CAPACITY) {
-        goto error;
-    }
-    else {
-        /**
-         * ULOC_FULLNAME_CAPACITY will provide enough capacity
-         * that we can build a string that contains the language,
-         * script and region code without worrying about overrunning
-         * the user-supplied buffer.
-         **/
-        char tagBuffer[ULOC_FULLNAME_CAPACITY];
-        int32_t tagLength = 0;
-        UBool regionAppended = FALSE;
-
-        if (langLength > 0) {
-            appendTag(
-                lang,
-                langLength,
-                tagBuffer,
-                &tagLength,
-                /*withSeparator=*/FALSE);
-        }
-        else if (alternateTags == NULL) {
-            /*
-             * Use the empty string for an unknown language, if
-             * we found no language.
-             */
-        }
-        else {
-            /*
-             * Parse the alternateTags string for the language.
-             */
-            char alternateLang[ULOC_LANG_CAPACITY];
-            int32_t alternateLangLength = sizeof(alternateLang);
-
-            alternateLangLength =
-                uloc_getLanguage(
-                    alternateTags,
-                    alternateLang,
-                    alternateLangLength,
-                    err);
-            if(U_FAILURE(*err) ||
-                alternateLangLength >= ULOC_LANG_CAPACITY) {
-                goto error;
-            }
-            else if (alternateLangLength == 0) {
-                /*
-                 * Use the empty string for an unknown language, if
-                 * we found no language.
-                 */
-            }
-            else {
-                appendTag(
-                    alternateLang,
-                    alternateLangLength,
-                    tagBuffer,
-                    &tagLength,
-                    /*withSeparator=*/FALSE);
-            }
-        }
-
-        if (scriptLength > 0) {
-            appendTag(
-                script,
-                scriptLength,
-                tagBuffer,
-                &tagLength,
-                /*withSeparator=*/TRUE);
-        }
-        else if (alternateTags != NULL) {
-            /*
-             * Parse the alternateTags string for the script.
-             */
-            char alternateScript[ULOC_SCRIPT_CAPACITY];
-
-            const int32_t alternateScriptLength =
-                uloc_getScript(
-                    alternateTags,
-                    alternateScript,
-                    sizeof(alternateScript),
-                    err);
-
-            if (U_FAILURE(*err) ||
-                alternateScriptLength >= ULOC_SCRIPT_CAPACITY) {
-                goto error;
-            }
-            else if (alternateScriptLength > 0) {
-                appendTag(
-                    alternateScript,
-                    alternateScriptLength,
-                    tagBuffer,
-                    &tagLength,
-                    /*withSeparator=*/TRUE);
-            }
-        }
-
-        if (regionLength > 0) {
-            appendTag(
-                region,
-                regionLength,
-                tagBuffer,
-                &tagLength,
-                /*withSeparator=*/TRUE);
-
-            regionAppended = TRUE;
-        }
-        else if (alternateTags != NULL) {
-            /*
-             * Parse the alternateTags string for the region.
-             */
-            char alternateRegion[ULOC_COUNTRY_CAPACITY];
-
-            const int32_t alternateRegionLength =
-                uloc_getCountry(
-                    alternateTags,
-                    alternateRegion,
-                    sizeof(alternateRegion),
-                    err);
-            if (U_FAILURE(*err) ||
-                alternateRegionLength >= ULOC_COUNTRY_CAPACITY) {
-                goto error;
-            }
-            else if (alternateRegionLength > 0) {
-                appendTag(
-                    alternateRegion,
-                    alternateRegionLength,
-                    tagBuffer,
-                    &tagLength,
-                    /*withSeparator=*/TRUE);
-
-                regionAppended = TRUE;
-            }
-        }
-
-        /**
-         * Copy the partial tag from our internal buffer to the supplied
-         * target.
-         **/
-        sink.Append(tagBuffer, tagLength);
-
-        if (trailingLength > 0) {
-            if (*trailing != '@') {
-                sink.Append("_", 1);
-                if (!regionAppended) {
-                    /* extra separator is required */
-                    sink.Append("_", 1);
-                }
-            }
-
-            /*
-             * Copy the trailing data into the supplied buffer.
-             */
-            sink.Append(trailing, trailingLength);
-        }
-
-        return;
-    }
-
-error:
-
-    /**
-     * An overflow indicates the locale ID passed in
-     * is ill-formed.  If we got here, and there was
-     * no previous error, it's an implicit overflow.
-     **/
-    if (*err ==  U_BUFFER_OVERFLOW_ERROR ||
-        U_SUCCESS(*err)) {
-        *err = U_ILLEGAL_ARGUMENT_ERROR;
-    }
-}
-
-/**
- * Create a tag string from the supplied parameters.  The lang, script and region
- * parameters may be NULL pointers. If they are, their corresponding length parameters
- * must be less than or equal to 0.  If the lang parameter is an empty string, the
- * default value for an unknown language is written to the output buffer.
- *
- * If the length of the new string exceeds the capacity of the output buffer,
- * the function copies as many bytes to the output buffer as it can, and returns
- * the error U_BUFFER_OVERFLOW_ERROR.
- *
- * If an illegal argument is provided, the function returns the error
- * U_ILLEGAL_ARGUMENT_ERROR.
- *
- * @param lang The language tag to use.
- * @param langLength The length of the language tag.
- * @param script The script tag to use.
- * @param scriptLength The length of the script tag.
- * @param region The region tag to use.
- * @param regionLength The length of the region tag.
- * @param trailing Any trailing data to append to the new tag.
- * @param trailingLength The length of the trailing data.
- * @param sink The output sink receiving the tag string.
- * @param err A pointer to a UErrorCode for error reporting.
- **/
-static void U_CALLCONV
-createTagString(
-    const char* lang,
-    int32_t langLength,
-    const char* script,
-    int32_t scriptLength,
-    const char* region,
-    int32_t regionLength,
-    const char* trailing,
-    int32_t trailingLength,
-    icu::ByteSink& sink,
-    UErrorCode* err)
-{
-    createTagStringWithAlternates(
-                lang,
-                langLength,
-                script,
-                scriptLength,
-                region,
-                regionLength,
-                trailing,
-                trailingLength,
-                NULL,
-                sink,
-                err);
-}
-
-/**
- * Parse the language, script, and region subtags from a tag string, and copy the
- * results into the corresponding output parameters. The buffers are null-terminated,
- * unless overflow occurs.
- *
- * The langLength, scriptLength, and regionLength parameters are input/output
- * parameters, and must contain the capacity of their corresponding buffers on
- * input.  On output, they will contain the actual length of the buffers, not
- * including the null terminator.
- *
- * If the length of any of the output subtags exceeds the capacity of the corresponding
- * buffer, the function copies as many bytes to the output buffer as it can, and returns
- * the error U_BUFFER_OVERFLOW_ERROR.  It will not parse any more subtags once overflow
- * occurs.
- *
- * If an illegal argument is provided, the function returns the error
- * U_ILLEGAL_ARGUMENT_ERROR.
- *
- * @param localeID The locale ID to parse.
- * @param lang The language tag buffer.
- * @param langLength The length of the language tag.
- * @param script The script tag buffer.
- * @param scriptLength The length of the script tag.
- * @param region The region tag buffer.
- * @param regionLength The length of the region tag.
- * @param err A pointer to a UErrorCode for error reporting.
- * @return The number of chars of the localeID parameter consumed.
- **/
-static int32_t U_CALLCONV
-parseTagString(
-    const char* localeID,
-    char* lang,
-    int32_t* langLength,
-    char* script,
-    int32_t* scriptLength,
-    char* region,
-    int32_t* regionLength,
-    UErrorCode* err)
-{
-    const char* position = localeID;
-    int32_t subtagLength = 0;
-
-    if(U_FAILURE(*err) ||
-       localeID == NULL ||
-       lang == NULL ||
-       langLength == NULL ||
-       script == NULL ||
-       scriptLength == NULL ||
-       region == NULL ||
-       regionLength == NULL) {
-        goto error;
-    }
-
-    subtagLength = ulocimp_getLanguage(position, &position, *err).extract(lang, *langLength, *err);
-
-    /*
-     * Note that we explicit consider U_STRING_NOT_TERMINATED_WARNING
-     * to be an error, because it indicates the user-supplied tag is
-     * not well-formed.
-     */
-    if(U_FAILURE(*err)) {
-        goto error;
-    }
-
-    *langLength = subtagLength;
-
-    /*
-     * If no language was present, use the empty string instead.
-     * Otherwise, move past any separator.
-     */
-    if (_isIDSeparator(*position)) {
-        ++position;
-    }
-
-    subtagLength = ulocimp_getScript(position, &position, *err).extract(script, *scriptLength, *err);
-
-    if(U_FAILURE(*err)) {
-        goto error;
-    }
-
-    *scriptLength = subtagLength;
-
-    if (*scriptLength > 0) {
-        if (uprv_strnicmp(script, unknownScript, *scriptLength) == 0) {
-            /**
-             * If the script part is the "unknown" script, then don't return it.
-             **/
-            *scriptLength = 0;
-        }
-
-        /*
-         * Move past any separator.
-         */
-        if (_isIDSeparator(*position)) {
-            ++position;
-        }
-    }
-
-    subtagLength = ulocimp_getCountry(position, &position, *err).extract(region, *regionLength, *err);
-
-    if(U_FAILURE(*err)) {
-        goto error;
-    }
-
-    *regionLength = subtagLength;
-
-    if (*regionLength > 0) {
-        if (uprv_strnicmp(region, unknownRegion, *regionLength) == 0) {
-            /**
-             * If the region part is the "unknown" region, then don't return it.
-             **/
-            *regionLength = 0;
-        }
-    } else if (*position != 0 && *position != '@') {
-        /* back up over consumed trailing separator */
-        --position;
-    }
-
-exit:
-
-    return (int32_t)(position - localeID);
-
-error:
-
-    /**
-     * If we get here, we have no explicit error, it's the result of an
-     * illegal argument.
-     **/
-    if (!U_FAILURE(*err)) {
-        *err = U_ILLEGAL_ARGUMENT_ERROR;
-    }
-
-    goto exit;
-}
-
-static UBool U_CALLCONV
-createLikelySubtagsString(
-    const char* lang,
-    int32_t langLength,
-    const char* script,
-    int32_t scriptLength,
-    const char* region,
-    int32_t regionLength,
-    const char* variants,
-    int32_t variantsLength,
-    icu::ByteSink& sink,
-    UErrorCode* err) {
-    /**
-     * ULOC_FULLNAME_CAPACITY will provide enough capacity
-     * that we can build a string that contains the language,
-     * script and region code without worrying about overrunning
-     * the user-supplied buffer.
-     **/
-    char likelySubtagsBuffer[ULOC_FULLNAME_CAPACITY];
-
-    if(U_FAILURE(*err)) {
-        goto error;
-    }
-
-    /**
-     * Try the language with the script and region first.
-     **/
-    if (scriptLength > 0 && regionLength > 0) {
-
-        const char* likelySubtags = NULL;
-
-        icu::CharString tagBuffer;
-        {
-            icu::CharStringByteSink sink(&tagBuffer);
-            createTagString(
-                lang,
-                langLength,
-                script,
-                scriptLength,
-                region,
-                regionLength,
-                NULL,
-                0,
-                sink,
-                err);
-        }
-        if(U_FAILURE(*err)) {
-            goto error;
-        }
-
-        likelySubtags =
-            findLikelySubtags(
-                tagBuffer.data(),
-                likelySubtagsBuffer,
-                sizeof(likelySubtagsBuffer),
-                err);
-        if(U_FAILURE(*err)) {
-            goto error;
-        }
-
-        if (likelySubtags != NULL) {
-            /* Always use the language tag from the
-               maximal string, since it may be more
-               specific than the one provided. */
-            createTagStringWithAlternates(
-                        NULL,
-                        0,
-                        NULL,
-                        0,
-                        NULL,
-                        0,
-                        variants,
-                        variantsLength,
-                        likelySubtags,
-                        sink,
-                        err);
-            return TRUE;
-        }
-    }
-
-    /**
-     * Try the language with just the script.
-     **/
-    if (scriptLength > 0) {
-
-        const char* likelySubtags = NULL;
-
-        icu::CharString tagBuffer;
-        {
-            icu::CharStringByteSink sink(&tagBuffer);
-            createTagString(
-                lang,
-                langLength,
-                script,
-                scriptLength,
-                NULL,
-                0,
-                NULL,
-                0,
-                sink,
-                err);
-        }
-        if(U_FAILURE(*err)) {
-            goto error;
-        }
-
-        likelySubtags =
-            findLikelySubtags(
-                tagBuffer.data(),
-                likelySubtagsBuffer,
-                sizeof(likelySubtagsBuffer),
-                err);
-        if(U_FAILURE(*err)) {
-            goto error;
-        }
-
-        if (likelySubtags != NULL) {
-            /* Always use the language tag from the
-               maximal string, since it may be more
-               specific than the one provided. */
-            createTagStringWithAlternates(
-                        NULL,
-                        0,
-                        NULL,
-                        0,
-                        region,
-                        regionLength,
-                        variants,
-                        variantsLength,
-                        likelySubtags,
-                        sink,
-                        err);
-            return TRUE;
-        }
-    }
-
-    /**
-     * Try the language with just the region.
-     **/
-    if (regionLength > 0) {
-
-        const char* likelySubtags = NULL;
-
-        icu::CharString tagBuffer;
-        {
-            icu::CharStringByteSink sink(&tagBuffer);
-            createTagString(
-                lang,
-                langLength,
-                NULL,
-                0,
-                region,
-                regionLength,
-                NULL,
-                0,
-                sink,
-                err);
-        }
-        if(U_FAILURE(*err)) {
-            goto error;
-        }
-
-        likelySubtags =
-            findLikelySubtags(
-                tagBuffer.data(),
-                likelySubtagsBuffer,
-                sizeof(likelySubtagsBuffer),
-                err);
-        if(U_FAILURE(*err)) {
-            goto error;
-        }
-
-        if (likelySubtags != NULL) {
-            /* Always use the language tag from the
-               maximal string, since it may be more
-               specific than the one provided. */
-            createTagStringWithAlternates(
-                        NULL,
-                        0,
-                        script,
-                        scriptLength,
-                        NULL,
-                        0,
-                        variants,
-                        variantsLength,
-                        likelySubtags,
-                        sink,
-                        err);
-            return TRUE;
-        }
-    }
-
-    /**
-     * Finally, try just the language.
-     **/
-    {
-        const char* likelySubtags = NULL;
-
-        icu::CharString tagBuffer;
-        {
-            icu::CharStringByteSink sink(&tagBuffer);
-            createTagString(
-                lang,
-                langLength,
-                NULL,
-                0,
-                NULL,
-                0,
-                NULL,
-                0,
-                sink,
-                err);
-        }
-        if(U_FAILURE(*err)) {
-            goto error;
-        }
-
-        likelySubtags =
-            findLikelySubtags(
-                tagBuffer.data(),
-                likelySubtagsBuffer,
-                sizeof(likelySubtagsBuffer),
-                err);
-        if(U_FAILURE(*err)) {
-            goto error;
-        }
-
-        if (likelySubtags != NULL) {
-            /* Always use the language tag from the
-               maximal string, since it may be more
-               specific than the one provided. */
-            createTagStringWithAlternates(
-                        NULL,
-                        0,
-                        script,
-                        scriptLength,
-                        region,
-                        regionLength,
-                        variants,
-                        variantsLength,
-                        likelySubtags,
-                        sink,
-                        err);
-            return TRUE;
-        }
-    }
-
-    return FALSE;
-
-error:
-
-    if (!U_FAILURE(*err)) {
-        *err = U_ILLEGAL_ARGUMENT_ERROR;
-    }
-
-    return FALSE;
-}
-
-#define CHECK_TRAILING_VARIANT_SIZE(trailing, trailingLength) UPRV_BLOCK_MACRO_BEGIN { \
-    int32_t count = 0; \
-    int32_t i; \
-    for (i = 0; i < trailingLength; i++) { \
-        if (trailing[i] == '-' || trailing[i] == '_') { \
-            count = 0; \
-            if (count > 8) { \
-                goto error; \
-            } \
-        } else if (trailing[i] == '@') { \
-            break; \
-        } else if (count > 8) { \
-            goto error; \
-        } else { \
-            count++; \
-        } \
-    } \
-} UPRV_BLOCK_MACRO_END
-
-static UBool
-_uloc_addLikelySubtags(const char* localeID,
-                       icu::ByteSink& sink,
-                       UErrorCode* err) {
-    char lang[ULOC_LANG_CAPACITY];
-    int32_t langLength = sizeof(lang);
-    char script[ULOC_SCRIPT_CAPACITY];
-    int32_t scriptLength = sizeof(script);
-    char region[ULOC_COUNTRY_CAPACITY];
-    int32_t regionLength = sizeof(region);
-    const char* trailing = "";
-    int32_t trailingLength = 0;
-    int32_t trailingIndex = 0;
-    UBool success = FALSE;
-
-    if(U_FAILURE(*err)) {
-        goto error;
-    }
-    if (localeID == NULL) {
-        goto error;
-    }
-
-    trailingIndex = parseTagString(
-        localeID,
-        lang,
-        &langLength,
-        script,
-        &scriptLength,
-        region,
-        &regionLength,
-        err);
-    if(U_FAILURE(*err)) {
-        /* Overflow indicates an illegal argument error */
-        if (*err == U_BUFFER_OVERFLOW_ERROR) {
-            *err = U_ILLEGAL_ARGUMENT_ERROR;
-        }
-
-        goto error;
-    }
-
-    /* Find the length of the trailing portion. */
-    while (_isIDSeparator(localeID[trailingIndex])) {
-        trailingIndex++;
-    }
-    trailing = &localeID[trailingIndex];
-    trailingLength = (int32_t)uprv_strlen(trailing);
-
-    CHECK_TRAILING_VARIANT_SIZE(trailing, trailingLength);
-
-    success =
-        createLikelySubtagsString(
-            lang,
-            langLength,
-            script,
-            scriptLength,
-            region,
-            regionLength,
-            trailing,
-            trailingLength,
-            sink,
-            err);
-
-    if (!success) {
-        const int32_t localIDLength = (int32_t)uprv_strlen(localeID);
-
-        /*
-         * If we get here, we need to return localeID.
-         */
-        sink.Append(localeID, localIDLength);
-    }
-
-    return success;
-
-error:
-
-    if (!U_FAILURE(*err)) {
-        *err = U_ILLEGAL_ARGUMENT_ERROR;
-    }
-    return FALSE;
-}
-
-// Add likely subtags to the sink
-// return true if the value in the sink is produced by a match during the lookup
-// return false if the value in the sink is the same as input because there are
-// no match after the lookup.
-static UBool _ulocimp_addLikelySubtags(const char*, icu::ByteSink&, UErrorCode*);
-
-static void
-_uloc_minimizeSubtags(const char* localeID,
-                      icu::ByteSink& sink,
-                      UErrorCode* err) {
-    icu::CharString maximizedTagBuffer;
-
-    char lang[ULOC_LANG_CAPACITY];
-    int32_t langLength = sizeof(lang);
-    char script[ULOC_SCRIPT_CAPACITY];
-    int32_t scriptLength = sizeof(script);
-    char region[ULOC_COUNTRY_CAPACITY];
-    int32_t regionLength = sizeof(region);
-    const char* trailing = "";
-    int32_t trailingLength = 0;
-    int32_t trailingIndex = 0;
-    UBool successGetMax = FALSE;
-
-    if(U_FAILURE(*err)) {
-        goto error;
-    }
-    else if (localeID == NULL) {
-        goto error;
-    }
-
-    trailingIndex =
-        parseTagString(
-            localeID,
-            lang,
-            &langLength,
-            script,
-            &scriptLength,
-            region,
-            &regionLength,
-            err);
-    if(U_FAILURE(*err)) {
-
-        /* Overflow indicates an illegal argument error */
-        if (*err == U_BUFFER_OVERFLOW_ERROR) {
-            *err = U_ILLEGAL_ARGUMENT_ERROR;
-        }
-
-        goto error;
-    }
-
-    /* Find the spot where the variants or the keywords begin, if any. */
-    while (_isIDSeparator(localeID[trailingIndex])) {
-        trailingIndex++;
-    }
-    trailing = &localeID[trailingIndex];
-    trailingLength = (int32_t)uprv_strlen(trailing);
-
-    CHECK_TRAILING_VARIANT_SIZE(trailing, trailingLength);
-
-    {
-        icu::CharString base;
-        {
-            icu::CharStringByteSink baseSink(&base);
-            createTagString(
-                lang,
-                langLength,
-                script,
-                scriptLength,
-                region,
-                regionLength,
-                NULL,
-                0,
-                baseSink,
-                err);
-        }
-
-        /**
-         * First, we need to first get the maximization
-         * from AddLikelySubtags.
-         **/
-        {
-            icu::CharStringByteSink maxSink(&maximizedTagBuffer);
-            successGetMax = _ulocimp_addLikelySubtags(base.data(), maxSink, err);
-        }
-    }
-
-    if(U_FAILURE(*err)) {
-        goto error;
-    }
-
-    if (!successGetMax) {
-        /**
-         * If we got here, return the locale ID parameter unchanged.
-         **/
-        const int32_t localeIDLength = (int32_t)uprv_strlen(localeID);
-        sink.Append(localeID, localeIDLength);
-        return;
-    }
-
-    // In the following, the lang, script, region are referring to those in
-    // the maximizedTagBuffer, not the one in the localeID.
-    langLength = sizeof(lang);
-    scriptLength = sizeof(script);
-    regionLength = sizeof(region);
-    parseTagString(
-        maximizedTagBuffer.data(),
-        lang,
-        &langLength,
-        script,
-        &scriptLength,
-        region,
-        &regionLength,
-        err);
-    if(U_FAILURE(*err)) {
-        goto error;
-    }
-
-    /**
-     * Start first with just the language.
-     **/
-    {
-        icu::CharString tagBuffer;
-        {
-            icu::CharStringByteSink tagSink(&tagBuffer);
-            createLikelySubtagsString(
-                lang,
-                langLength,
-                NULL,
-                0,
-                NULL,
-                0,
-                NULL,
-                0,
-                tagSink,
-                err);
-        }
-
-        if(U_FAILURE(*err)) {
-            goto error;
-        }
-        else if (!tagBuffer.isEmpty() &&
-                 uprv_strnicmp(
-                    maximizedTagBuffer.data(),
-                    tagBuffer.data(),
-                    tagBuffer.length()) == 0) {
-
-            createTagString(
-                        lang,
-                        langLength,
-                        NULL,
-                        0,
-                        NULL,
-                        0,
-                        trailing,
-                        trailingLength,
-                        sink,
-                        err);
-            return;
-        }
-    }
-
-    /**
-     * Next, try the language and region.
-     **/
-    if (regionLength > 0) {
-
-        icu::CharString tagBuffer;
-        {
-            icu::CharStringByteSink tagSink(&tagBuffer);
-            createLikelySubtagsString(
-                lang,
-                langLength,
-                NULL,
-                0,
-                region,
-                regionLength,
-                NULL,
-                0,
-                tagSink,
-                err);
-        }
-
-        if(U_FAILURE(*err)) {
-            goto error;
-        }
-        else if (!tagBuffer.isEmpty() &&
-                 uprv_strnicmp(
-                    maximizedTagBuffer.data(),
-                    tagBuffer.data(),
-                    tagBuffer.length()) == 0) {
-
-            createTagString(
-                        lang,
-                        langLength,
-                        NULL,
-                        0,
-                        region,
-                        regionLength,
-                        trailing,
-                        trailingLength,
-                        sink,
-                        err);
-            return;
-        }
-    }
-
-    /**
-     * Finally, try the language and script.  This is our last chance,
-     * since trying with all three subtags would only yield the
-     * maximal version that we already have.
-     **/
-    if (scriptLength > 0) {
-        icu::CharString tagBuffer;
-        {
-            icu::CharStringByteSink tagSink(&tagBuffer);
-            createLikelySubtagsString(
-                lang,
-                langLength,
-                script,
-                scriptLength,
-                NULL,
-                0,
-                NULL,
-                0,
-                tagSink,
-                err);
-        }
-
-        if(U_FAILURE(*err)) {
-            goto error;
-        }
-        else if (!tagBuffer.isEmpty() &&
-                 uprv_strnicmp(
-                    maximizedTagBuffer.data(),
-                    tagBuffer.data(),
-                    tagBuffer.length()) == 0) {
-
-            createTagString(
-                        lang,
-                        langLength,
-                        script,
-                        scriptLength,
-                        NULL,
-                        0,
-                        trailing,
-                        trailingLength,
-                        sink,
-                        err);
-            return;
-        }
-    }
-
-    {
-        /**
-         * If we got here, return the max + trail.
-         **/
-        createTagString(
-                    lang,
-                    langLength,
-                    script,
-                    scriptLength,
-                    region,
-                    regionLength,
-                    trailing,
-                    trailingLength,
-                    sink,
-                    err);
-        return;
-    }
-
-error:
-
-    if (!U_FAILURE(*err)) {
-        *err = U_ILLEGAL_ARGUMENT_ERROR;
-    }
-}
-
-static UBool
-do_canonicalize(const char*    localeID,
-         char* buffer,
-         int32_t bufferCapacity,
-         UErrorCode* err)
-{
-    uloc_canonicalize(
-        localeID,
-        buffer,
-        bufferCapacity,
-        err);
-
-    if (*err == U_STRING_NOT_TERMINATED_WARNING ||
-        *err == U_BUFFER_OVERFLOW_ERROR) {
-        *err = U_ILLEGAL_ARGUMENT_ERROR;
-
-        return FALSE;
-    }
-    else if (U_FAILURE(*err)) {
-
-        return FALSE;
-    }
-    else {
-        return TRUE;
-    }
-}
-
-U_CAPI int32_t U_EXPORT2
-uloc_addLikelySubtags(const char* localeID,
-                      char* maximizedLocaleID,
-                      int32_t maximizedLocaleIDCapacity,
-                      UErrorCode* status) {
-    if (U_FAILURE(*status)) {
-        return 0;
-    }
-
-    icu::CheckedArrayByteSink sink(
-            maximizedLocaleID, maximizedLocaleIDCapacity);
-
-    ulocimp_addLikelySubtags(localeID, sink, status);
-    int32_t reslen = sink.NumberOfBytesAppended();
-
-    if (U_FAILURE(*status)) {
-        return sink.Overflowed() ? reslen : -1;
-    }
-
-    if (sink.Overflowed()) {
-        *status = U_BUFFER_OVERFLOW_ERROR;
-    } else {
-        u_terminateChars(
-                maximizedLocaleID, maximizedLocaleIDCapacity, reslen, status);
-    }
-
-    return reslen;
-}
-
-static UBool
-_ulocimp_addLikelySubtags(const char* localeID,
-                          icu::ByteSink& sink,
-                          UErrorCode* status) {
-    char localeBuffer[ULOC_FULLNAME_CAPACITY];
-
-    if (do_canonicalize(localeID, localeBuffer, sizeof localeBuffer, status)) {
-        return _uloc_addLikelySubtags(localeBuffer, sink, status);
-    }
-    return FALSE;
-}
-
-U_CAPI void U_EXPORT2
-ulocimp_addLikelySubtags(const char* localeID,
-                         icu::ByteSink& sink,
-                         UErrorCode* status) {
-    _ulocimp_addLikelySubtags(localeID, sink, status);
-}
-
-U_CAPI int32_t U_EXPORT2
-uloc_minimizeSubtags(const char* localeID,
-                     char* minimizedLocaleID,
-                     int32_t minimizedLocaleIDCapacity,
-                     UErrorCode* status) {
-    if (U_FAILURE(*status)) {
-        return 0;
-    }
-
-    icu::CheckedArrayByteSink sink(
-            minimizedLocaleID, minimizedLocaleIDCapacity);
-
-    ulocimp_minimizeSubtags(localeID, sink, status);
-    int32_t reslen = sink.NumberOfBytesAppended();
-
-    if (U_FAILURE(*status)) {
-        return sink.Overflowed() ? reslen : -1;
-    }
-
-    if (sink.Overflowed()) {
-        *status = U_BUFFER_OVERFLOW_ERROR;
-    } else {
-        u_terminateChars(
-                minimizedLocaleID, minimizedLocaleIDCapacity, reslen, status);
-    }
-
-    return reslen;
-}
-
-U_CAPI void U_EXPORT2
-ulocimp_minimizeSubtags(const char* localeID,
-                        icu::ByteSink& sink,
-                        UErrorCode* status) {
-    char localeBuffer[ULOC_FULLNAME_CAPACITY];
-
-    if (do_canonicalize(localeID, localeBuffer, sizeof localeBuffer, status)) {
-        _uloc_minimizeSubtags(localeBuffer, sink, status);
-    }
-}
-
-// Pairs of (language subtag, + or -) for finding out fast if common languages
-// are LTR (minus) or RTL (plus).
-static const char LANG_DIR_STRING[] =
-        "root-en-es-pt-zh-ja-ko-de-fr-it-ar+he+fa+ru-nl-pl-th-tr-";
-
-// Implemented here because this calls ulocimp_addLikelySubtags().
-U_CAPI UBool U_EXPORT2
-uloc_isRightToLeft(const char *locale) {
-    UErrorCode errorCode = U_ZERO_ERROR;
-    char script[8];
-    int32_t scriptLength = uloc_getScript(locale, script, UPRV_LENGTHOF(script), &errorCode);
-    if (U_FAILURE(errorCode) || errorCode == U_STRING_NOT_TERMINATED_WARNING ||
-            scriptLength == 0) {
-        // Fastpath: We know the likely scripts and their writing direction
-        // for some common languages.
-        errorCode = U_ZERO_ERROR;
-        char lang[8];
-        int32_t langLength = uloc_getLanguage(locale, lang, UPRV_LENGTHOF(lang), &errorCode);
-        if (U_FAILURE(errorCode) || errorCode == U_STRING_NOT_TERMINATED_WARNING) {
-            return FALSE;
-        }
-        if (langLength > 0) {
-            const char* langPtr = uprv_strstr(LANG_DIR_STRING, lang);
-            if (langPtr != NULL) {
-                switch (langPtr[langLength]) {
-                case '-': return FALSE;
-                case '+': return TRUE;
-                default: break;  // partial match of a longer code
-                }
-            }
-        }
-        // Otherwise, find the likely script.
-        errorCode = U_ZERO_ERROR;
-        icu::CharString likely;
-        {
-            icu::CharStringByteSink sink(&likely);
-            ulocimp_addLikelySubtags(locale, sink, &errorCode);
-        }
-        if (U_FAILURE(errorCode) || errorCode == U_STRING_NOT_TERMINATED_WARNING) {
-            return FALSE;
-        }
-        scriptLength = uloc_getScript(likely.data(), script, UPRV_LENGTHOF(script), &errorCode);
-        if (U_FAILURE(errorCode) || errorCode == U_STRING_NOT_TERMINATED_WARNING ||
-                scriptLength == 0) {
-            return FALSE;
-        }
-    }
-    UScriptCode scriptCode = (UScriptCode)u_getPropertyValueEnum(UCHAR_SCRIPT, script);
-    return uscript_isRightToLeft(scriptCode);
-}
-
-U_NAMESPACE_BEGIN
-
-UBool
-Locale::isRightToLeft() const {
-    return uloc_isRightToLeft(getBaseName());
-}
-
-U_NAMESPACE_END
-
-// The following must at least allow for rg key value (6) plus terminator (1).
-#define ULOC_RG_BUFLEN 8
-
-U_CAPI int32_t U_EXPORT2
-ulocimp_getRegionForSupplementalData(const char *localeID, UBool inferRegion,
-                                     char *region, int32_t regionCapacity, UErrorCode* status) {
-    if (U_FAILURE(*status)) {
-        return 0;
-    }
-    char rgBuf[ULOC_RG_BUFLEN];
-    UErrorCode rgStatus = U_ZERO_ERROR;
-
-    // First check for rg keyword value
-    int32_t rgLen = uloc_getKeywordValue(localeID, "rg", rgBuf, ULOC_RG_BUFLEN, &rgStatus);
-    if (U_FAILURE(rgStatus) || rgLen != 6) {
-        rgLen = 0;
-    } else {
-        // rgBuf guaranteed to be zero terminated here, with text len 6
-        char *rgPtr = rgBuf;
-        for (; *rgPtr!= 0; rgPtr++) {
-            *rgPtr = uprv_toupper(*rgPtr);
-        }
-        rgLen = (uprv_strcmp(rgBuf+2, "ZZZZ") == 0)? 2: 0;
-    }
-
-    if (rgLen == 0) {
-        // No valid rg keyword value, try for unicode_region_subtag
-        rgLen = uloc_getCountry(localeID, rgBuf, ULOC_RG_BUFLEN, status);
-        if (U_FAILURE(*status)) {
-            rgLen = 0;
-        } else if (rgLen == 0 && inferRegion) {
-            // no unicode_region_subtag but inferRegion TRUE, try likely subtags
-            rgStatus = U_ZERO_ERROR;
-            icu::CharString locBuf;
-            {
-                icu::CharStringByteSink sink(&locBuf);
-                ulocimp_addLikelySubtags(localeID, sink, &rgStatus);
-            }
-            if (U_SUCCESS(rgStatus)) {
-                rgLen = uloc_getCountry(locBuf.data(), rgBuf, ULOC_RG_BUFLEN, status);
-                if (U_FAILURE(*status)) {
-                    rgLen = 0;
-                }
-            }
-        }
-    }
-
-    rgBuf[rgLen] = 0;
-    uprv_strncpy(region, rgBuf, regionCapacity);
-    return u_terminateChars(region, regionCapacity, rgLen, status);
-}
-=======
-// © 2016 and later: Unicode, Inc. and others.
-// License & terms of use: http://www.unicode.org/copyright.html
-/*
-*******************************************************************************
-*
-*   Copyright (C) 1997-2016, International Business Machines
-*   Corporation and others.  All Rights Reserved.
-*
-*******************************************************************************
-*   file name:  loclikely.cpp
-*   encoding:   UTF-8
-*   tab size:   8 (not used)
-*   indentation:4
-*
-*   created on: 2010feb25
-*   created by: Markus W. Scherer
-*
-*   Code for likely and minimized locale subtags, separated out from other .cpp files
-*   that then do not depend on resource bundle code and likely-subtags data.
-*/
-
-#include "unicode/bytestream.h"
-#include "unicode/utypes.h"
-#include "unicode/locid.h"
-#include "unicode/putil.h"
-#include "unicode/uchar.h"
-#include "unicode/uloc.h"
-#include "unicode/ures.h"
-#include "unicode/uscript.h"
-#include "bytesinkutil.h"
-#include "charstr.h"
-#include "cmemory.h"
-#include "cstring.h"
-#include "ulocimp.h"
-#include "ustr_imp.h"
-
-/**
- * These are the canonical strings for unknown languages, scripts and regions.
- **/
-static const char* const unknownLanguage = "und";
-static const char* const unknownScript = "Zzzz";
-static const char* const unknownRegion = "ZZ";
-
-/**
- * This function looks for the localeID in the likelySubtags resource.
- *
- * @param localeID The tag to find.
- * @param buffer A buffer to hold the matching entry
- * @param bufferLength The length of the output buffer
- * @return A pointer to "buffer" if found, or a null pointer if not.
- */
-static const char*  U_CALLCONV
-findLikelySubtags(const char* localeID,
-                  char* buffer,
-                  int32_t bufferLength,
-                  UErrorCode* err) {
-    const char* result = nullptr;
-
-    if (!U_FAILURE(*err)) {
-        int32_t resLen = 0;
-        const char16_t* s = nullptr;
-        UErrorCode tmpErr = U_ZERO_ERROR;
-        icu::LocalUResourceBundlePointer subtags(ures_openDirect(nullptr, "likelySubtags", &tmpErr));
-        if (U_SUCCESS(tmpErr)) {
-            icu::CharString und;
-            if (localeID != nullptr) {
-                if (*localeID == '\0') {
-                    localeID = unknownLanguage;
-                } else if (*localeID == '_') {
-                    und.append(unknownLanguage, *err);
-                    und.append(localeID, *err);
-                    if (U_FAILURE(*err)) {
-                        return nullptr;
-                    }
-                    localeID = und.data();
-                }
-            }
-            s = ures_getStringByKey(subtags.getAlias(), localeID, &resLen, &tmpErr);
-
-            if (U_FAILURE(tmpErr)) {
-                /*
-                 * If a resource is missing, it's not really an error, it's
-                 * just that we don't have any data for that particular locale ID.
-                 */
-                if (tmpErr != U_MISSING_RESOURCE_ERROR) {
-                    *err = tmpErr;
-                }
-            }
-            else if (resLen >= bufferLength) {
-                /* The buffer should never overflow. */
-                *err = U_INTERNAL_PROGRAM_ERROR;
-            }
-            else {
-                u_UCharsToChars(s, buffer, resLen + 1);
-                if (resLen >= 3 &&
-                    uprv_strnicmp(buffer, unknownLanguage, 3) == 0 &&
-                    (resLen == 3 || buffer[3] == '_')) {
-                    uprv_memmove(buffer, buffer + 3, resLen - 3 + 1);
-                }
-                result = buffer;
-            }
-        } else {
-            *err = tmpErr;
-        }
-    }
-
-    return result;
-}
-
-/**
- * Append a tag to a buffer, adding the separator if necessary.  The buffer
- * must be large enough to contain the resulting tag plus any separator
- * necessary. The tag must not be a zero-length string.
- *
- * @param tag The tag to add.
- * @param tagLength The length of the tag.
- * @param buffer The output buffer.
- * @param bufferLength The length of the output buffer.  This is an input/output parameter.
- **/
-static void U_CALLCONV
-appendTag(
-    const char* tag,
-    int32_t tagLength,
-    char* buffer,
-    int32_t* bufferLength,
-    UBool withSeparator) {
-
-    if (withSeparator) {
-        buffer[*bufferLength] = '_';
-        ++(*bufferLength);
-    }
-
-    uprv_memmove(
-        &buffer[*bufferLength],
-        tag,
-        tagLength);
-
-    *bufferLength += tagLength;
-}
-
-/**
- * Create a tag string from the supplied parameters.  The lang, script and region
- * parameters may be nullptr pointers. If they are, their corresponding length parameters
- * must be less than or equal to 0.
- *
- * If any of the language, script or region parameters are empty, and the alternateTags
- * parameter is not nullptr, it will be parsed for potential language, script and region tags
- * to be used when constructing the new tag.  If the alternateTags parameter is nullptr, or
- * it contains no language tag, the default tag for the unknown language is used.
- *
- * If the length of the new string exceeds the capacity of the output buffer, 
- * the function copies as many bytes to the output buffer as it can, and returns
- * the error U_BUFFER_OVERFLOW_ERROR.
- *
- * If an illegal argument is provided, the function returns the error
- * U_ILLEGAL_ARGUMENT_ERROR.
- *
- * Note that this function can return the warning U_STRING_NOT_TERMINATED_WARNING if
- * the tag string fits in the output buffer, but the null terminator doesn't.
- *
- * @param lang The language tag to use.
- * @param langLength The length of the language tag.
- * @param script The script tag to use.
- * @param scriptLength The length of the script tag.
- * @param region The region tag to use.
- * @param regionLength The length of the region tag.
- * @param trailing Any trailing data to append to the new tag.
- * @param trailingLength The length of the trailing data.
- * @param alternateTags A string containing any alternate tags.
- * @param sink The output sink receiving the tag string.
- * @param err A pointer to a UErrorCode for error reporting.
- **/
-static void U_CALLCONV
-createTagStringWithAlternates(
-    const char* lang,
-    int32_t langLength,
-    const char* script,
-    int32_t scriptLength,
-    const char* region,
-    int32_t regionLength,
-    const char* trailing,
-    int32_t trailingLength,
-    const char* alternateTags,
-    icu::ByteSink& sink,
-    UErrorCode* err) {
-
-    if (U_FAILURE(*err)) {
-        goto error;
-    }
-    else if (langLength >= ULOC_LANG_CAPACITY ||
-             scriptLength >= ULOC_SCRIPT_CAPACITY ||
-             regionLength >= ULOC_COUNTRY_CAPACITY) {
-        goto error;
-    }
-    else {
-        /**
-         * ULOC_FULLNAME_CAPACITY will provide enough capacity
-         * that we can build a string that contains the language,
-         * script and region code without worrying about overrunning
-         * the user-supplied buffer.
-         **/
-        char tagBuffer[ULOC_FULLNAME_CAPACITY];
-        int32_t tagLength = 0;
-        UBool regionAppended = false;
-
-        if (langLength > 0) {
-            appendTag(
-                lang,
-                langLength,
-                tagBuffer,
-                &tagLength,
-                /*withSeparator=*/false);
-        }
-        else if (alternateTags == nullptr) {
-            /*
-             * Use the empty string for an unknown language, if
-             * we found no language.
-             */
-        }
-        else {
-            /*
-             * Parse the alternateTags string for the language.
-             */
-            char alternateLang[ULOC_LANG_CAPACITY];
-            int32_t alternateLangLength = sizeof(alternateLang);
-
-            alternateLangLength =
-                uloc_getLanguage(
-                    alternateTags,
-                    alternateLang,
-                    alternateLangLength,
-                    err);
-            if(U_FAILURE(*err) ||
-                alternateLangLength >= ULOC_LANG_CAPACITY) {
-                goto error;
-            }
-            else if (alternateLangLength == 0) {
-                /*
-                 * Use the empty string for an unknown language, if
-                 * we found no language.
-                 */
-            }
-            else {
-                appendTag(
-                    alternateLang,
-                    alternateLangLength,
-                    tagBuffer,
-                    &tagLength,
-                    /*withSeparator=*/false);
-            }
-        }
-
-        if (scriptLength > 0) {
-            appendTag(
-                script,
-                scriptLength,
-                tagBuffer,
-                &tagLength,
-                /*withSeparator=*/true);
-        }
-        else if (alternateTags != nullptr) {
-            /*
-             * Parse the alternateTags string for the script.
-             */
-            char alternateScript[ULOC_SCRIPT_CAPACITY];
-
-            const int32_t alternateScriptLength =
-                uloc_getScript(
-                    alternateTags,
-                    alternateScript,
-                    sizeof(alternateScript),
-                    err);
-
-            if (U_FAILURE(*err) ||
-                alternateScriptLength >= ULOC_SCRIPT_CAPACITY) {
-                goto error;
-            }
-            else if (alternateScriptLength > 0) {
-                appendTag(
-                    alternateScript,
-                    alternateScriptLength,
-                    tagBuffer,
-                    &tagLength,
-                    /*withSeparator=*/true);
-            }
-        }
-
-        if (regionLength > 0) {
-            appendTag(
-                region,
-                regionLength,
-                tagBuffer,
-                &tagLength,
-                /*withSeparator=*/true);
-
-            regionAppended = true;
-        }
-        else if (alternateTags != nullptr) {
-            /*
-             * Parse the alternateTags string for the region.
-             */
-            char alternateRegion[ULOC_COUNTRY_CAPACITY];
-
-            const int32_t alternateRegionLength =
-                uloc_getCountry(
-                    alternateTags,
-                    alternateRegion,
-                    sizeof(alternateRegion),
-                    err);
-            if (U_FAILURE(*err) ||
-                alternateRegionLength >= ULOC_COUNTRY_CAPACITY) {
-                goto error;
-            }
-            else if (alternateRegionLength > 0) {
-                appendTag(
-                    alternateRegion,
-                    alternateRegionLength,
-                    tagBuffer,
-                    &tagLength,
-                    /*withSeparator=*/true);
-
-                regionAppended = true;
-            }
-        }
-
-        /**
-         * Copy the partial tag from our internal buffer to the supplied
-         * target.
-         **/
-        sink.Append(tagBuffer, tagLength);
-
-        if (trailingLength > 0) {
-            if (*trailing != '@') {
-                sink.Append("_", 1);
-                if (!regionAppended) {
-                    /* extra separator is required */
-                    sink.Append("_", 1);
-                }
-            }
-
-            /*
-             * Copy the trailing data into the supplied buffer.
-             */
-            sink.Append(trailing, trailingLength);
-        }
-
-        return;
-    }
-
-error:
-
-    /**
-     * An overflow indicates the locale ID passed in
-     * is ill-formed.  If we got here, and there was
-     * no previous error, it's an implicit overflow.
-     **/
-    if (*err ==  U_BUFFER_OVERFLOW_ERROR ||
-        U_SUCCESS(*err)) {
-        *err = U_ILLEGAL_ARGUMENT_ERROR;
-    }
-}
-
-/**
- * Create a tag string from the supplied parameters.  The lang, script and region
- * parameters may be nullptr pointers. If they are, their corresponding length parameters
- * must be less than or equal to 0.  If the lang parameter is an empty string, the
- * default value for an unknown language is written to the output buffer.
- *
- * If the length of the new string exceeds the capacity of the output buffer, 
- * the function copies as many bytes to the output buffer as it can, and returns
- * the error U_BUFFER_OVERFLOW_ERROR.
- *
- * If an illegal argument is provided, the function returns the error
- * U_ILLEGAL_ARGUMENT_ERROR.
- *
- * @param lang The language tag to use.
- * @param langLength The length of the language tag.
- * @param script The script tag to use.
- * @param scriptLength The length of the script tag.
- * @param region The region tag to use.
- * @param regionLength The length of the region tag.
- * @param trailing Any trailing data to append to the new tag.
- * @param trailingLength The length of the trailing data.
- * @param sink The output sink receiving the tag string.
- * @param err A pointer to a UErrorCode for error reporting.
- **/
-static void U_CALLCONV
-createTagString(
-    const char* lang,
-    int32_t langLength,
-    const char* script,
-    int32_t scriptLength,
-    const char* region,
-    int32_t regionLength,
-    const char* trailing,
-    int32_t trailingLength,
-    icu::ByteSink& sink,
-    UErrorCode* err)
-{
-    createTagStringWithAlternates(
-                lang,
-                langLength,
-                script,
-                scriptLength,
-                region,
-                regionLength,
-                trailing,
-                trailingLength,
-                nullptr,
-                sink,
-                err);
-}
-
-/**
- * Parse the language, script, and region subtags from a tag string, and copy the
- * results into the corresponding output parameters. The buffers are null-terminated,
- * unless overflow occurs.
- *
- * The langLength, scriptLength, and regionLength parameters are input/output
- * parameters, and must contain the capacity of their corresponding buffers on
- * input.  On output, they will contain the actual length of the buffers, not
- * including the null terminator.
- *
- * If the length of any of the output subtags exceeds the capacity of the corresponding
- * buffer, the function copies as many bytes to the output buffer as it can, and returns
- * the error U_BUFFER_OVERFLOW_ERROR.  It will not parse any more subtags once overflow
- * occurs.
- *
- * If an illegal argument is provided, the function returns the error
- * U_ILLEGAL_ARGUMENT_ERROR.
- *
- * @param localeID The locale ID to parse.
- * @param lang The language tag buffer.
- * @param langLength The length of the language tag.
- * @param script The script tag buffer.
- * @param scriptLength The length of the script tag.
- * @param region The region tag buffer.
- * @param regionLength The length of the region tag.
- * @param err A pointer to a UErrorCode for error reporting.
- * @return The number of chars of the localeID parameter consumed.
- **/
-static int32_t U_CALLCONV
-parseTagString(
-    const char* localeID,
-    char* lang,
-    int32_t* langLength,
-    char* script,
-    int32_t* scriptLength,
-    char* region,
-    int32_t* regionLength,
-    UErrorCode* err)
-{
-    const char* position = localeID;
-    int32_t subtagLength = 0;
-
-    if(U_FAILURE(*err) ||
-       localeID == nullptr ||
-       lang == nullptr ||
-       langLength == nullptr ||
-       script == nullptr ||
-       scriptLength == nullptr ||
-       region == nullptr ||
-       regionLength == nullptr) {
-        goto error;
-    }
-
-    subtagLength = ulocimp_getLanguage(position, &position, *err).extract(lang, *langLength, *err);
-
-    /*
-     * Note that we explicit consider U_STRING_NOT_TERMINATED_WARNING
-     * to be an error, because it indicates the user-supplied tag is
-     * not well-formed.
-     */
-    if(U_FAILURE(*err)) {
-        goto error;
-    }
-
-    *langLength = subtagLength;
-
-    /*
-     * If no language was present, use the empty string instead.
-     * Otherwise, move past any separator.
-     */
-    if (_isIDSeparator(*position)) {
-        ++position;
-    }
-
-    subtagLength = ulocimp_getScript(position, &position, *err).extract(script, *scriptLength, *err);
-
-    if(U_FAILURE(*err)) {
-        goto error;
-    }
-
-    *scriptLength = subtagLength;
-
-    if (*scriptLength > 0) {
-        if (uprv_strnicmp(script, unknownScript, *scriptLength) == 0) {
-            /**
-             * If the script part is the "unknown" script, then don't return it.
-             **/
-            *scriptLength = 0;
-        }
-
-        /*
-         * Move past any separator.
-         */
-        if (_isIDSeparator(*position)) {
-            ++position;
-        }    
-    }
-
-    subtagLength = ulocimp_getCountry(position, &position, *err).extract(region, *regionLength, *err);
-
-    if(U_FAILURE(*err)) {
-        goto error;
-    }
-
-    *regionLength = subtagLength;
-
-    if (*regionLength > 0) {
-        if (uprv_strnicmp(region, unknownRegion, *regionLength) == 0) {
-            /**
-             * If the region part is the "unknown" region, then don't return it.
-             **/
-            *regionLength = 0;
-        }
-    } else if (*position != 0 && *position != '@') {
-        /* back up over consumed trailing separator */
-        --position;
-    }
-
-exit:
-
-    return (int32_t)(position - localeID);
-
-error:
-
-    /**
-     * If we get here, we have no explicit error, it's the result of an
-     * illegal argument.
-     **/
-    if (!U_FAILURE(*err)) {
-        *err = U_ILLEGAL_ARGUMENT_ERROR;
-    }
-
-    goto exit;
-}
-
-static UBool U_CALLCONV
-createLikelySubtagsString(
-    const char* lang,
-    int32_t langLength,
-    const char* script,
-    int32_t scriptLength,
-    const char* region,
-    int32_t regionLength,
-    const char* variants,
-    int32_t variantsLength,
-    icu::ByteSink& sink,
-    UErrorCode* err) {
-    /**
-     * ULOC_FULLNAME_CAPACITY will provide enough capacity
-     * that we can build a string that contains the language,
-     * script and region code without worrying about overrunning
-     * the user-supplied buffer.
-     **/
-    char likelySubtagsBuffer[ULOC_FULLNAME_CAPACITY];
-
-    if(U_FAILURE(*err)) {
-        goto error;
-    }
-
-    /**
-     * Try the language with the script and region first.
-     **/
-    if (scriptLength > 0 && regionLength > 0) {
-
-        const char* likelySubtags = nullptr;
-
-        icu::CharString tagBuffer;
-        {
-            icu::CharStringByteSink sink(&tagBuffer);
-            createTagString(
-                lang,
-                langLength,
-                script,
-                scriptLength,
-                region,
-                regionLength,
-                nullptr,
-                0,
-                sink,
-                err);
-        }
-        if(U_FAILURE(*err)) {
-            goto error;
-        }
-
-        likelySubtags =
-            findLikelySubtags(
-                tagBuffer.data(),
-                likelySubtagsBuffer,
-                sizeof(likelySubtagsBuffer),
-                err);
-        if(U_FAILURE(*err)) {
-            goto error;
-        }
-
-        if (likelySubtags != nullptr) {
-            /* Always use the language tag from the
-               maximal string, since it may be more
-               specific than the one provided. */
-            createTagStringWithAlternates(
-                        nullptr,
-                        0,
-                        nullptr,
-                        0,
-                        nullptr,
-                        0,
-                        variants,
-                        variantsLength,
-                        likelySubtags,
-                        sink,
-                        err);
-            return true;
-        }
-    }
-
-    /**
-     * Try the language with just the script.
-     **/
-    if (scriptLength > 0) {
-
-        const char* likelySubtags = nullptr;
-
-        icu::CharString tagBuffer;
-        {
-            icu::CharStringByteSink sink(&tagBuffer);
-            createTagString(
-                lang,
-                langLength,
-                script,
-                scriptLength,
-                nullptr,
-                0,
-                nullptr,
-                0,
-                sink,
-                err);
-        }
-        if(U_FAILURE(*err)) {
-            goto error;
-        }
-
-        likelySubtags =
-            findLikelySubtags(
-                tagBuffer.data(),
-                likelySubtagsBuffer,
-                sizeof(likelySubtagsBuffer),
-                err);
-        if(U_FAILURE(*err)) {
-            goto error;
-        }
-
-        if (likelySubtags != nullptr) {
-            /* Always use the language tag from the
-               maximal string, since it may be more
-               specific than the one provided. */
-            createTagStringWithAlternates(
-                        nullptr,
-                        0,
-                        nullptr,
-                        0,
-                        region,
-                        regionLength,
-                        variants,
-                        variantsLength,
-                        likelySubtags,
-                        sink,
-                        err);
-            return true;
-        }
-    }
-
-    /**
-     * Try the language with just the region.
-     **/
-    if (regionLength > 0) {
-
-        const char* likelySubtags = nullptr;
-
-        icu::CharString tagBuffer;
-        {
-            icu::CharStringByteSink sink(&tagBuffer);
-            createTagString(
-                lang,
-                langLength,
-                nullptr,
-                0,
-                region,
-                regionLength,
-                nullptr,
-                0,
-                sink,
-                err);
-        }
-        if(U_FAILURE(*err)) {
-            goto error;
-        }
-
-        likelySubtags =
-            findLikelySubtags(
-                tagBuffer.data(),
-                likelySubtagsBuffer,
-                sizeof(likelySubtagsBuffer),
-                err);
-        if(U_FAILURE(*err)) {
-            goto error;
-        }
-
-        if (likelySubtags != nullptr) {
-            /* Always use the language tag from the
-               maximal string, since it may be more
-               specific than the one provided. */
-            createTagStringWithAlternates(
-                        nullptr,
-                        0,
-                        script,
-                        scriptLength,
-                        nullptr,
-                        0,
-                        variants,
-                        variantsLength,
-                        likelySubtags,
-                        sink,
-                        err);
-            return true;
-        }
-    }
-
-    /**
-     * Finally, try just the language.
-     **/
-    {
-        const char* likelySubtags = nullptr;
-
-        icu::CharString tagBuffer;
-        {
-            icu::CharStringByteSink sink(&tagBuffer);
-            createTagString(
-                lang,
-                langLength,
-                nullptr,
-                0,
-                nullptr,
-                0,
-                nullptr,
-                0,
-                sink,
-                err);
-        }
-        if(U_FAILURE(*err)) {
-            goto error;
-        }
-
-        likelySubtags =
-            findLikelySubtags(
-                tagBuffer.data(),
-                likelySubtagsBuffer,
-                sizeof(likelySubtagsBuffer),
-                err);
-        if(U_FAILURE(*err)) {
-            goto error;
-        }
-
-        if (likelySubtags != nullptr) {
-            /* Always use the language tag from the
-               maximal string, since it may be more
-               specific than the one provided. */
-            createTagStringWithAlternates(
-                        nullptr,
-                        0,
-                        script,
-                        scriptLength,
-                        region,
-                        regionLength,
-                        variants,
-                        variantsLength,
-                        likelySubtags,
-                        sink,
-                        err);
-            return true;
-        }
-    }
-
-    return false;
-
-error:
-
-    if (!U_FAILURE(*err)) {
-        *err = U_ILLEGAL_ARGUMENT_ERROR;
-    }
-
-    return false;
-}
-
-#define CHECK_TRAILING_VARIANT_SIZE(trailing, trailingLength) UPRV_BLOCK_MACRO_BEGIN { \
-    int32_t count = 0; \
-    int32_t i; \
-    for (i = 0; i < trailingLength; i++) { \
-        if (trailing[i] == '-' || trailing[i] == '_') { \
-            count = 0; \
-            if (count > 8) { \
-                goto error; \
-            } \
-        } else if (trailing[i] == '@') { \
-            break; \
-        } else if (count > 8) { \
-            goto error; \
-        } else { \
-            count++; \
-        } \
-    } \
-} UPRV_BLOCK_MACRO_END
-
-static UBool
-_uloc_addLikelySubtags(const char* localeID,
-                       icu::ByteSink& sink,
-                       UErrorCode* err) {
-    char lang[ULOC_LANG_CAPACITY];
-    int32_t langLength = sizeof(lang);
-    char script[ULOC_SCRIPT_CAPACITY];
-    int32_t scriptLength = sizeof(script);
-    char region[ULOC_COUNTRY_CAPACITY];
-    int32_t regionLength = sizeof(region);
-    const char* trailing = "";
-    int32_t trailingLength = 0;
-    int32_t trailingIndex = 0;
-    UBool success = false;
-
-    if(U_FAILURE(*err)) {
-        goto error;
-    }
-    if (localeID == nullptr) {
-        goto error;
-    }
-
-    trailingIndex = parseTagString(
-        localeID,
-        lang,
-        &langLength,
-        script,
-        &scriptLength,
-        region,
-        &regionLength,
-        err);
-    if(U_FAILURE(*err)) {
-        /* Overflow indicates an illegal argument error */
-        if (*err == U_BUFFER_OVERFLOW_ERROR) {
-            *err = U_ILLEGAL_ARGUMENT_ERROR;
-        }
-
-        goto error;
-    }
-
-    /* Find the length of the trailing portion. */
-    while (_isIDSeparator(localeID[trailingIndex])) {
-        trailingIndex++;
-    }
-    trailing = &localeID[trailingIndex];
-    trailingLength = (int32_t)uprv_strlen(trailing);
-
-    CHECK_TRAILING_VARIANT_SIZE(trailing, trailingLength);
-
-    success =
-        createLikelySubtagsString(
-            lang,
-            langLength,
-            script,
-            scriptLength,
-            region,
-            regionLength,
-            trailing,
-            trailingLength,
-            sink,
-            err);
-
-    if (!success) {
-        const int32_t localIDLength = (int32_t)uprv_strlen(localeID);
-
-        /*
-         * If we get here, we need to return localeID.
-         */
-        sink.Append(localeID, localIDLength);
-    }
-
-    return success;
-
-error:
-
-    if (!U_FAILURE(*err)) {
-        *err = U_ILLEGAL_ARGUMENT_ERROR;
-    }
-    return false;
-}
-
-// Add likely subtags to the sink
-// return true if the value in the sink is produced by a match during the lookup
-// return false if the value in the sink is the same as input because there are
-// no match after the lookup.
-static UBool _ulocimp_addLikelySubtags(const char*, icu::ByteSink&, UErrorCode*);
-
-static void
-_uloc_minimizeSubtags(const char* localeID,
-                      icu::ByteSink& sink,
-                      UErrorCode* err) {
-    icu::CharString maximizedTagBuffer;
-
-    char lang[ULOC_LANG_CAPACITY];
-    int32_t langLength = sizeof(lang);
-    char script[ULOC_SCRIPT_CAPACITY];
-    int32_t scriptLength = sizeof(script);
-    char region[ULOC_COUNTRY_CAPACITY];
-    int32_t regionLength = sizeof(region);
-    const char* trailing = "";
-    int32_t trailingLength = 0;
-    int32_t trailingIndex = 0;
-    UBool successGetMax = false;
-
-    if(U_FAILURE(*err)) {
-        goto error;
-    }
-    else if (localeID == nullptr) {
-        goto error;
-    }
-
-    trailingIndex =
-        parseTagString(
-            localeID,
-            lang,
-            &langLength,
-            script,
-            &scriptLength,
-            region,
-            &regionLength,
-            err);
-    if(U_FAILURE(*err)) {
-
-        /* Overflow indicates an illegal argument error */
-        if (*err == U_BUFFER_OVERFLOW_ERROR) {
-            *err = U_ILLEGAL_ARGUMENT_ERROR;
-        }
-
-        goto error;
-    }
-
-    /* Find the spot where the variants or the keywords begin, if any. */
-    while (_isIDSeparator(localeID[trailingIndex])) {
-        trailingIndex++;
-    }
-    trailing = &localeID[trailingIndex];
-    trailingLength = (int32_t)uprv_strlen(trailing);
-
-    CHECK_TRAILING_VARIANT_SIZE(trailing, trailingLength);
-
-    {
-        icu::CharString base;
-        {
-            icu::CharStringByteSink baseSink(&base);
-            createTagString(
-                lang,
-                langLength,
-                script,
-                scriptLength,
-                region,
-                regionLength,
-                nullptr,
-                0,
-                baseSink,
-                err);
-        }
-
-        /**
-         * First, we need to first get the maximization
-         * from AddLikelySubtags.
-         **/
-        {
-            icu::CharStringByteSink maxSink(&maximizedTagBuffer);
-            successGetMax = _ulocimp_addLikelySubtags(base.data(), maxSink, err);
-        }
-    }
-
-    if(U_FAILURE(*err)) {
-        goto error;
-    }
-
-    if (!successGetMax) {
-        /**
-         * If we got here, return the locale ID parameter unchanged.
-         **/
-        const int32_t localeIDLength = (int32_t)uprv_strlen(localeID);
-        sink.Append(localeID, localeIDLength);
-        return;
-    }
-
-    // In the following, the lang, script, region are referring to those in
-    // the maximizedTagBuffer, not the one in the localeID.
-    langLength = sizeof(lang);
-    scriptLength = sizeof(script);
-    regionLength = sizeof(region);
-    parseTagString(
-        maximizedTagBuffer.data(),
-        lang,
-        &langLength,
-        script,
-        &scriptLength,
-        region,
-        &regionLength,
-        err);
-    if(U_FAILURE(*err)) {
-        goto error;
-    }
-
-    /**
-     * Start first with just the language.
-     **/
-    {
-        icu::CharString tagBuffer;
-        {
-            icu::CharStringByteSink tagSink(&tagBuffer);
-            createLikelySubtagsString(
-                lang,
-                langLength,
-                nullptr,
-                0,
-                nullptr,
-                0,
-                nullptr,
-                0,
-                tagSink,
-                err);
-        }
-
-        if(U_FAILURE(*err)) {
-            goto error;
-        }
-        else if (!tagBuffer.isEmpty() &&
-                 uprv_strnicmp(
-                    maximizedTagBuffer.data(),
-                    tagBuffer.data(),
-                    tagBuffer.length()) == 0) {
-
-            createTagString(
-                        lang,
-                        langLength,
-                        nullptr,
-                        0,
-                        nullptr,
-                        0,
-                        trailing,
-                        trailingLength,
-                        sink,
-                        err);
-            return;
-        }
-    }
-
-    /**
-     * Next, try the language and region.
-     **/
-    if (regionLength > 0) {
-
-        icu::CharString tagBuffer;
-        {
-            icu::CharStringByteSink tagSink(&tagBuffer);
-            createLikelySubtagsString(
-                lang,
-                langLength,
-                nullptr,
-                0,
-                region,
-                regionLength,
-                nullptr,
-                0,
-                tagSink,
-                err);
-        }
-
-        if(U_FAILURE(*err)) {
-            goto error;
-        }
-        else if (!tagBuffer.isEmpty() &&
-                 uprv_strnicmp(
-                    maximizedTagBuffer.data(),
-                    tagBuffer.data(),
-                    tagBuffer.length()) == 0) {
-
-            createTagString(
-                        lang,
-                        langLength,
-                        nullptr,
-                        0,
-                        region,
-                        regionLength,
-                        trailing,
-                        trailingLength,
-                        sink,
-                        err);
-            return;
-        }
-    }
-
-    /**
-     * Finally, try the language and script.  This is our last chance,
-     * since trying with all three subtags would only yield the
-     * maximal version that we already have.
-     **/
-    if (scriptLength > 0) {
-        icu::CharString tagBuffer;
-        {
-            icu::CharStringByteSink tagSink(&tagBuffer);
-            createLikelySubtagsString(
-                lang,
-                langLength,
-                script,
-                scriptLength,
-                nullptr,
-                0,
-                nullptr,
-                0,
-                tagSink,
-                err);
-        }
-
-        if(U_FAILURE(*err)) {
-            goto error;
-        }
-        else if (!tagBuffer.isEmpty() &&
-                 uprv_strnicmp(
-                    maximizedTagBuffer.data(),
-                    tagBuffer.data(),
-                    tagBuffer.length()) == 0) {
-
-            createTagString(
-                        lang,
-                        langLength,
-                        script,
-                        scriptLength,
-                        nullptr,
-                        0,
-                        trailing,
-                        trailingLength,
-                        sink,
-                        err);
-            return;
-        }
-    }
-
-    {
-        /**
-         * If we got here, return the max + trail.
-         **/
-        createTagString(
-                    lang,
-                    langLength,
-                    script,
-                    scriptLength,
-                    region,
-                    regionLength,
-                    trailing,
-                    trailingLength,
-                    sink,
-                    err);
-        return;
-    }
-
-error:
-
-    if (!U_FAILURE(*err)) {
-        *err = U_ILLEGAL_ARGUMENT_ERROR;
-    }
-}
-
-static int32_t
-do_canonicalize(const char*    localeID,
-         char* buffer,
-         int32_t bufferCapacity,
-         UErrorCode* err)
-{
-    int32_t canonicalizedSize = uloc_canonicalize(
-        localeID,
-        buffer,
-        bufferCapacity,
-        err);
-
-    if (*err == U_STRING_NOT_TERMINATED_WARNING ||
-        *err == U_BUFFER_OVERFLOW_ERROR) {
-        return canonicalizedSize;
-    }
-    else if (U_FAILURE(*err)) {
-
-        return -1;
-    }
-    else {
-        return canonicalizedSize;
-    }
-}
-
-U_CAPI int32_t U_EXPORT2
-uloc_addLikelySubtags(const char* localeID,
-                      char* maximizedLocaleID,
-                      int32_t maximizedLocaleIDCapacity,
-                      UErrorCode* status) {
-    if (U_FAILURE(*status)) {
-        return 0;
-    }
-
-    icu::CheckedArrayByteSink sink(
-            maximizedLocaleID, maximizedLocaleIDCapacity);
-
-    ulocimp_addLikelySubtags(localeID, sink, status);
-    int32_t reslen = sink.NumberOfBytesAppended();
-
-    if (U_FAILURE(*status)) {
-        return sink.Overflowed() ? reslen : -1;
-    }
-
-    if (sink.Overflowed()) {
-        *status = U_BUFFER_OVERFLOW_ERROR;
-    } else {
-        u_terminateChars(
-                maximizedLocaleID, maximizedLocaleIDCapacity, reslen, status);
-    }
-
-    return reslen;
-}
-
-static UBool
-_ulocimp_addLikelySubtags(const char* localeID,
-                          icu::ByteSink& sink,
-                          UErrorCode* status) {
-    PreflightingLocaleIDBuffer localeBuffer;
-    do {
-        localeBuffer.requestedCapacity = do_canonicalize(localeID, localeBuffer.getBuffer(),
-            localeBuffer.getCapacity(), status);
-    } while (localeBuffer.needToTryAgain(status));
-    
-    if (U_SUCCESS(*status)) {
-        return _uloc_addLikelySubtags(localeBuffer.getBuffer(), sink, status);
-    } else {
-        return false;
-    }
-}
-
-U_CAPI void U_EXPORT2
-ulocimp_addLikelySubtags(const char* localeID,
-                         icu::ByteSink& sink,
-                         UErrorCode* status) {
-    _ulocimp_addLikelySubtags(localeID, sink, status);
-}
-
-U_CAPI int32_t U_EXPORT2
-uloc_minimizeSubtags(const char* localeID,
-                     char* minimizedLocaleID,
-                     int32_t minimizedLocaleIDCapacity,
-                     UErrorCode* status) {
-    if (U_FAILURE(*status)) {
-        return 0;
-    }
-
-    icu::CheckedArrayByteSink sink(
-            minimizedLocaleID, minimizedLocaleIDCapacity);
-
-    ulocimp_minimizeSubtags(localeID, sink, status);
-    int32_t reslen = sink.NumberOfBytesAppended();
-
-    if (U_FAILURE(*status)) {
-        return sink.Overflowed() ? reslen : -1;
-    }
-
-    if (sink.Overflowed()) {
-        *status = U_BUFFER_OVERFLOW_ERROR;
-    } else {
-        u_terminateChars(
-                minimizedLocaleID, minimizedLocaleIDCapacity, reslen, status);
-    }
-
-    return reslen;
-}
-
-U_CAPI void U_EXPORT2
-ulocimp_minimizeSubtags(const char* localeID,
-                        icu::ByteSink& sink,
-                        UErrorCode* status) {
-    PreflightingLocaleIDBuffer localeBuffer;
-    do {
-        localeBuffer.requestedCapacity = do_canonicalize(localeID, localeBuffer.getBuffer(),
-            localeBuffer.getCapacity(), status);
-    } while (localeBuffer.needToTryAgain(status));
-    
-    _uloc_minimizeSubtags(localeBuffer.getBuffer(), sink, status);
-}
-
-// Pairs of (language subtag, + or -) for finding out fast if common languages
-// are LTR (minus) or RTL (plus).
-static const char LANG_DIR_STRING[] =
-        "root-en-es-pt-zh-ja-ko-de-fr-it-ar+he+fa+ru-nl-pl-th-tr-";
-
-// Implemented here because this calls ulocimp_addLikelySubtags().
-U_CAPI UBool U_EXPORT2
-uloc_isRightToLeft(const char *locale) {
-    UErrorCode errorCode = U_ZERO_ERROR;
-    char script[8];
-    int32_t scriptLength = uloc_getScript(locale, script, UPRV_LENGTHOF(script), &errorCode);
-    if (U_FAILURE(errorCode) || errorCode == U_STRING_NOT_TERMINATED_WARNING ||
-            scriptLength == 0) {
-        // Fastpath: We know the likely scripts and their writing direction
-        // for some common languages.
-        errorCode = U_ZERO_ERROR;
-        char lang[8];
-        int32_t langLength = uloc_getLanguage(locale, lang, UPRV_LENGTHOF(lang), &errorCode);
-        if (U_FAILURE(errorCode) || errorCode == U_STRING_NOT_TERMINATED_WARNING) {
-            return false;
-        }
-        if (langLength > 0) {
-            const char* langPtr = uprv_strstr(LANG_DIR_STRING, lang);
-            if (langPtr != nullptr) {
-                switch (langPtr[langLength]) {
-                case '-': return false;
-                case '+': return true;
-                default: break;  // partial match of a longer code
-                }
-            }
-        }
-        // Otherwise, find the likely script.
-        errorCode = U_ZERO_ERROR;
-        icu::CharString likely;
-        {
-            icu::CharStringByteSink sink(&likely);
-            ulocimp_addLikelySubtags(locale, sink, &errorCode);
-        }
-        if (U_FAILURE(errorCode) || errorCode == U_STRING_NOT_TERMINATED_WARNING) {
-            return false;
-        }
-        scriptLength = uloc_getScript(likely.data(), script, UPRV_LENGTHOF(script), &errorCode);
-        if (U_FAILURE(errorCode) || errorCode == U_STRING_NOT_TERMINATED_WARNING ||
-                scriptLength == 0) {
-            return false;
-        }
-    }
-    UScriptCode scriptCode = (UScriptCode)u_getPropertyValueEnum(UCHAR_SCRIPT, script);
-    return uscript_isRightToLeft(scriptCode);
-}
-
-U_NAMESPACE_BEGIN
-
-UBool
-Locale::isRightToLeft() const {
-    return uloc_isRightToLeft(getBaseName());
-}
-
-U_NAMESPACE_END
-
-// The following must at least allow for rg key value (6) plus terminator (1).
-#define ULOC_RG_BUFLEN 8
-
-U_CAPI int32_t U_EXPORT2
-ulocimp_getRegionForSupplementalData(const char *localeID, UBool inferRegion,
-                                     char *region, int32_t regionCapacity, UErrorCode* status) {
-    if (U_FAILURE(*status)) {
-        return 0;
-    }
-    char rgBuf[ULOC_RG_BUFLEN];
-    UErrorCode rgStatus = U_ZERO_ERROR;
-
-    // First check for rg keyword value
-    int32_t rgLen = uloc_getKeywordValue(localeID, "rg", rgBuf, ULOC_RG_BUFLEN, &rgStatus);
-    if (U_FAILURE(rgStatus) || rgLen != 6) {
-        rgLen = 0;
-    } else {
-        // rgBuf guaranteed to be zero terminated here, with text len 6
-        char *rgPtr = rgBuf;
-        for (; *rgPtr!= 0; rgPtr++) {
-            *rgPtr = uprv_toupper(*rgPtr);
-        }
-        rgLen = (uprv_strcmp(rgBuf+2, "ZZZZ") == 0)? 2: 0;
-    }
-
-    if (rgLen == 0) {
-        // No valid rg keyword value, try for unicode_region_subtag
-        rgLen = uloc_getCountry(localeID, rgBuf, ULOC_RG_BUFLEN, status);
-        if (U_FAILURE(*status)) {
-            rgLen = 0;
-        } else if (rgLen == 0 && inferRegion) {
-            // no unicode_region_subtag but inferRegion true, try likely subtags
-            rgStatus = U_ZERO_ERROR;
-            icu::CharString locBuf;
-            {
-                icu::CharStringByteSink sink(&locBuf);
-                ulocimp_addLikelySubtags(localeID, sink, &rgStatus);
-            }
-            if (U_SUCCESS(rgStatus)) {
-                rgLen = uloc_getCountry(locBuf.data(), rgBuf, ULOC_RG_BUFLEN, status);
-                if (U_FAILURE(*status)) {
-                    rgLen = 0;
-                }
-            }
-        }
-    }
-
-    rgBuf[rgLen] = 0;
-    uprv_strncpy(region, rgBuf, regionCapacity);
-    return u_terminateChars(region, regionCapacity, rgLen, status);
-}
-
->>>>>>> a8a80be5
+// © 2016 and later: Unicode, Inc. and others.
+// License & terms of use: http://www.unicode.org/copyright.html
+/*
+*******************************************************************************
+*
+*   Copyright (C) 1997-2016, International Business Machines
+*   Corporation and others.  All Rights Reserved.
+*
+*******************************************************************************
+*   file name:  loclikely.cpp
+*   encoding:   UTF-8
+*   tab size:   8 (not used)
+*   indentation:4
+*
+*   created on: 2010feb25
+*   created by: Markus W. Scherer
+*
+*   Code for likely and minimized locale subtags, separated out from other .cpp files
+*   that then do not depend on resource bundle code and likely-subtags data.
+*/
+
+#include "unicode/bytestream.h"
+#include "unicode/utypes.h"
+#include "unicode/locid.h"
+#include "unicode/putil.h"
+#include "unicode/uchar.h"
+#include "unicode/uloc.h"
+#include "unicode/ures.h"
+#include "unicode/uscript.h"
+#include "bytesinkutil.h"
+#include "charstr.h"
+#include "cmemory.h"
+#include "cstring.h"
+#include "ulocimp.h"
+#include "ustr_imp.h"
+
+/**
+ * These are the canonical strings for unknown languages, scripts and regions.
+ **/
+static const char* const unknownLanguage = "und";
+static const char* const unknownScript = "Zzzz";
+static const char* const unknownRegion = "ZZ";
+
+/**
+ * This function looks for the localeID in the likelySubtags resource.
+ *
+ * @param localeID The tag to find.
+ * @param buffer A buffer to hold the matching entry
+ * @param bufferLength The length of the output buffer
+ * @return A pointer to "buffer" if found, or a null pointer if not.
+ */
+static const char*  U_CALLCONV
+findLikelySubtags(const char* localeID,
+                  char* buffer,
+                  int32_t bufferLength,
+                  UErrorCode* err) {
+    const char* result = nullptr;
+
+    if (!U_FAILURE(*err)) {
+        int32_t resLen = 0;
+        const char16_t* s = nullptr;
+        UErrorCode tmpErr = U_ZERO_ERROR;
+        icu::LocalUResourceBundlePointer subtags(ures_openDirect(nullptr, "likelySubtags", &tmpErr));
+        if (U_SUCCESS(tmpErr)) {
+            icu::CharString und;
+            if (localeID != nullptr) {
+                if (*localeID == '\0') {
+                    localeID = unknownLanguage;
+                } else if (*localeID == '_') {
+                    und.append(unknownLanguage, *err);
+                    und.append(localeID, *err);
+                    if (U_FAILURE(*err)) {
+                        return nullptr;
+                    }
+                    localeID = und.data();
+                }
+            }
+            s = ures_getStringByKey(subtags.getAlias(), localeID, &resLen, &tmpErr);
+
+            if (U_FAILURE(tmpErr)) {
+                /*
+                 * If a resource is missing, it's not really an error, it's
+                 * just that we don't have any data for that particular locale ID.
+                 */
+                if (tmpErr != U_MISSING_RESOURCE_ERROR) {
+                    *err = tmpErr;
+                }
+            }
+            else if (resLen >= bufferLength) {
+                /* The buffer should never overflow. */
+                *err = U_INTERNAL_PROGRAM_ERROR;
+            }
+            else {
+                u_UCharsToChars(s, buffer, resLen + 1);
+                if (resLen >= 3 &&
+                    uprv_strnicmp(buffer, unknownLanguage, 3) == 0 &&
+                    (resLen == 3 || buffer[3] == '_')) {
+                    uprv_memmove(buffer, buffer + 3, resLen - 3 + 1);
+                }
+                result = buffer;
+            }
+        } else {
+            *err = tmpErr;
+        }
+    }
+
+    return result;
+}
+
+/**
+ * Append a tag to a buffer, adding the separator if necessary.  The buffer
+ * must be large enough to contain the resulting tag plus any separator
+ * necessary. The tag must not be a zero-length string.
+ *
+ * @param tag The tag to add.
+ * @param tagLength The length of the tag.
+ * @param buffer The output buffer.
+ * @param bufferLength The length of the output buffer.  This is an input/output parameter.
+ **/
+static void U_CALLCONV
+appendTag(
+    const char* tag,
+    int32_t tagLength,
+    char* buffer,
+    int32_t* bufferLength,
+    UBool withSeparator) {
+
+    if (withSeparator) {
+        buffer[*bufferLength] = '_';
+        ++(*bufferLength);
+    }
+
+    uprv_memmove(
+        &buffer[*bufferLength],
+        tag,
+        tagLength);
+
+    *bufferLength += tagLength;
+}
+
+/**
+ * Create a tag string from the supplied parameters.  The lang, script and region
+ * parameters may be nullptr pointers. If they are, their corresponding length parameters
+ * must be less than or equal to 0.
+ *
+ * If any of the language, script or region parameters are empty, and the alternateTags
+ * parameter is not nullptr, it will be parsed for potential language, script and region tags
+ * to be used when constructing the new tag.  If the alternateTags parameter is nullptr, or
+ * it contains no language tag, the default tag for the unknown language is used.
+ *
+ * If the length of the new string exceeds the capacity of the output buffer, 
+ * the function copies as many bytes to the output buffer as it can, and returns
+ * the error U_BUFFER_OVERFLOW_ERROR.
+ *
+ * If an illegal argument is provided, the function returns the error
+ * U_ILLEGAL_ARGUMENT_ERROR.
+ *
+ * Note that this function can return the warning U_STRING_NOT_TERMINATED_WARNING if
+ * the tag string fits in the output buffer, but the null terminator doesn't.
+ *
+ * @param lang The language tag to use.
+ * @param langLength The length of the language tag.
+ * @param script The script tag to use.
+ * @param scriptLength The length of the script tag.
+ * @param region The region tag to use.
+ * @param regionLength The length of the region tag.
+ * @param trailing Any trailing data to append to the new tag.
+ * @param trailingLength The length of the trailing data.
+ * @param alternateTags A string containing any alternate tags.
+ * @param sink The output sink receiving the tag string.
+ * @param err A pointer to a UErrorCode for error reporting.
+ **/
+static void U_CALLCONV
+createTagStringWithAlternates(
+    const char* lang,
+    int32_t langLength,
+    const char* script,
+    int32_t scriptLength,
+    const char* region,
+    int32_t regionLength,
+    const char* trailing,
+    int32_t trailingLength,
+    const char* alternateTags,
+    icu::ByteSink& sink,
+    UErrorCode* err) {
+
+    if (U_FAILURE(*err)) {
+        goto error;
+    }
+    else if (langLength >= ULOC_LANG_CAPACITY ||
+             scriptLength >= ULOC_SCRIPT_CAPACITY ||
+             regionLength >= ULOC_COUNTRY_CAPACITY) {
+        goto error;
+    }
+    else {
+        /**
+         * ULOC_FULLNAME_CAPACITY will provide enough capacity
+         * that we can build a string that contains the language,
+         * script and region code without worrying about overrunning
+         * the user-supplied buffer.
+         **/
+        char tagBuffer[ULOC_FULLNAME_CAPACITY];
+        int32_t tagLength = 0;
+        UBool regionAppended = false;
+
+        if (langLength > 0) {
+            appendTag(
+                lang,
+                langLength,
+                tagBuffer,
+                &tagLength,
+                /*withSeparator=*/false);
+        }
+        else if (alternateTags == nullptr) {
+            /*
+             * Use the empty string for an unknown language, if
+             * we found no language.
+             */
+        }
+        else {
+            /*
+             * Parse the alternateTags string for the language.
+             */
+            char alternateLang[ULOC_LANG_CAPACITY];
+            int32_t alternateLangLength = sizeof(alternateLang);
+
+            alternateLangLength =
+                uloc_getLanguage(
+                    alternateTags,
+                    alternateLang,
+                    alternateLangLength,
+                    err);
+            if(U_FAILURE(*err) ||
+                alternateLangLength >= ULOC_LANG_CAPACITY) {
+                goto error;
+            }
+            else if (alternateLangLength == 0) {
+                /*
+                 * Use the empty string for an unknown language, if
+                 * we found no language.
+                 */
+            }
+            else {
+                appendTag(
+                    alternateLang,
+                    alternateLangLength,
+                    tagBuffer,
+                    &tagLength,
+                    /*withSeparator=*/false);
+            }
+        }
+
+        if (scriptLength > 0) {
+            appendTag(
+                script,
+                scriptLength,
+                tagBuffer,
+                &tagLength,
+                /*withSeparator=*/true);
+        }
+        else if (alternateTags != nullptr) {
+            /*
+             * Parse the alternateTags string for the script.
+             */
+            char alternateScript[ULOC_SCRIPT_CAPACITY];
+
+            const int32_t alternateScriptLength =
+                uloc_getScript(
+                    alternateTags,
+                    alternateScript,
+                    sizeof(alternateScript),
+                    err);
+
+            if (U_FAILURE(*err) ||
+                alternateScriptLength >= ULOC_SCRIPT_CAPACITY) {
+                goto error;
+            }
+            else if (alternateScriptLength > 0) {
+                appendTag(
+                    alternateScript,
+                    alternateScriptLength,
+                    tagBuffer,
+                    &tagLength,
+                    /*withSeparator=*/true);
+            }
+        }
+
+        if (regionLength > 0) {
+            appendTag(
+                region,
+                regionLength,
+                tagBuffer,
+                &tagLength,
+                /*withSeparator=*/true);
+
+            regionAppended = true;
+        }
+        else if (alternateTags != nullptr) {
+            /*
+             * Parse the alternateTags string for the region.
+             */
+            char alternateRegion[ULOC_COUNTRY_CAPACITY];
+
+            const int32_t alternateRegionLength =
+                uloc_getCountry(
+                    alternateTags,
+                    alternateRegion,
+                    sizeof(alternateRegion),
+                    err);
+            if (U_FAILURE(*err) ||
+                alternateRegionLength >= ULOC_COUNTRY_CAPACITY) {
+                goto error;
+            }
+            else if (alternateRegionLength > 0) {
+                appendTag(
+                    alternateRegion,
+                    alternateRegionLength,
+                    tagBuffer,
+                    &tagLength,
+                    /*withSeparator=*/true);
+
+                regionAppended = true;
+            }
+        }
+
+        /**
+         * Copy the partial tag from our internal buffer to the supplied
+         * target.
+         **/
+        sink.Append(tagBuffer, tagLength);
+
+        if (trailingLength > 0) {
+            if (*trailing != '@') {
+                sink.Append("_", 1);
+                if (!regionAppended) {
+                    /* extra separator is required */
+                    sink.Append("_", 1);
+                }
+            }
+
+            /*
+             * Copy the trailing data into the supplied buffer.
+             */
+            sink.Append(trailing, trailingLength);
+        }
+
+        return;
+    }
+
+error:
+
+    /**
+     * An overflow indicates the locale ID passed in
+     * is ill-formed.  If we got here, and there was
+     * no previous error, it's an implicit overflow.
+     **/
+    if (*err ==  U_BUFFER_OVERFLOW_ERROR ||
+        U_SUCCESS(*err)) {
+        *err = U_ILLEGAL_ARGUMENT_ERROR;
+    }
+}
+
+/**
+ * Create a tag string from the supplied parameters.  The lang, script and region
+ * parameters may be nullptr pointers. If they are, their corresponding length parameters
+ * must be less than or equal to 0.  If the lang parameter is an empty string, the
+ * default value for an unknown language is written to the output buffer.
+ *
+ * If the length of the new string exceeds the capacity of the output buffer, 
+ * the function copies as many bytes to the output buffer as it can, and returns
+ * the error U_BUFFER_OVERFLOW_ERROR.
+ *
+ * If an illegal argument is provided, the function returns the error
+ * U_ILLEGAL_ARGUMENT_ERROR.
+ *
+ * @param lang The language tag to use.
+ * @param langLength The length of the language tag.
+ * @param script The script tag to use.
+ * @param scriptLength The length of the script tag.
+ * @param region The region tag to use.
+ * @param regionLength The length of the region tag.
+ * @param trailing Any trailing data to append to the new tag.
+ * @param trailingLength The length of the trailing data.
+ * @param sink The output sink receiving the tag string.
+ * @param err A pointer to a UErrorCode for error reporting.
+ **/
+static void U_CALLCONV
+createTagString(
+    const char* lang,
+    int32_t langLength,
+    const char* script,
+    int32_t scriptLength,
+    const char* region,
+    int32_t regionLength,
+    const char* trailing,
+    int32_t trailingLength,
+    icu::ByteSink& sink,
+    UErrorCode* err)
+{
+    createTagStringWithAlternates(
+                lang,
+                langLength,
+                script,
+                scriptLength,
+                region,
+                regionLength,
+                trailing,
+                trailingLength,
+                nullptr,
+                sink,
+                err);
+}
+
+/**
+ * Parse the language, script, and region subtags from a tag string, and copy the
+ * results into the corresponding output parameters. The buffers are null-terminated,
+ * unless overflow occurs.
+ *
+ * The langLength, scriptLength, and regionLength parameters are input/output
+ * parameters, and must contain the capacity of their corresponding buffers on
+ * input.  On output, they will contain the actual length of the buffers, not
+ * including the null terminator.
+ *
+ * If the length of any of the output subtags exceeds the capacity of the corresponding
+ * buffer, the function copies as many bytes to the output buffer as it can, and returns
+ * the error U_BUFFER_OVERFLOW_ERROR.  It will not parse any more subtags once overflow
+ * occurs.
+ *
+ * If an illegal argument is provided, the function returns the error
+ * U_ILLEGAL_ARGUMENT_ERROR.
+ *
+ * @param localeID The locale ID to parse.
+ * @param lang The language tag buffer.
+ * @param langLength The length of the language tag.
+ * @param script The script tag buffer.
+ * @param scriptLength The length of the script tag.
+ * @param region The region tag buffer.
+ * @param regionLength The length of the region tag.
+ * @param err A pointer to a UErrorCode for error reporting.
+ * @return The number of chars of the localeID parameter consumed.
+ **/
+static int32_t U_CALLCONV
+parseTagString(
+    const char* localeID,
+    char* lang,
+    int32_t* langLength,
+    char* script,
+    int32_t* scriptLength,
+    char* region,
+    int32_t* regionLength,
+    UErrorCode* err)
+{
+    const char* position = localeID;
+    int32_t subtagLength = 0;
+
+    if(U_FAILURE(*err) ||
+       localeID == nullptr ||
+       lang == nullptr ||
+       langLength == nullptr ||
+       script == nullptr ||
+       scriptLength == nullptr ||
+       region == nullptr ||
+       regionLength == nullptr) {
+        goto error;
+    }
+
+    subtagLength = ulocimp_getLanguage(position, &position, *err).extract(lang, *langLength, *err);
+
+    /*
+     * Note that we explicit consider U_STRING_NOT_TERMINATED_WARNING
+     * to be an error, because it indicates the user-supplied tag is
+     * not well-formed.
+     */
+    if(U_FAILURE(*err)) {
+        goto error;
+    }
+
+    *langLength = subtagLength;
+
+    /*
+     * If no language was present, use the empty string instead.
+     * Otherwise, move past any separator.
+     */
+    if (_isIDSeparator(*position)) {
+        ++position;
+    }
+
+    subtagLength = ulocimp_getScript(position, &position, *err).extract(script, *scriptLength, *err);
+
+    if(U_FAILURE(*err)) {
+        goto error;
+    }
+
+    *scriptLength = subtagLength;
+
+    if (*scriptLength > 0) {
+        if (uprv_strnicmp(script, unknownScript, *scriptLength) == 0) {
+            /**
+             * If the script part is the "unknown" script, then don't return it.
+             **/
+            *scriptLength = 0;
+        }
+
+        /*
+         * Move past any separator.
+         */
+        if (_isIDSeparator(*position)) {
+            ++position;
+        }    
+    }
+
+    subtagLength = ulocimp_getCountry(position, &position, *err).extract(region, *regionLength, *err);
+
+    if(U_FAILURE(*err)) {
+        goto error;
+    }
+
+    *regionLength = subtagLength;
+
+    if (*regionLength > 0) {
+        if (uprv_strnicmp(region, unknownRegion, *regionLength) == 0) {
+            /**
+             * If the region part is the "unknown" region, then don't return it.
+             **/
+            *regionLength = 0;
+        }
+    } else if (*position != 0 && *position != '@') {
+        /* back up over consumed trailing separator */
+        --position;
+    }
+
+exit:
+
+    return (int32_t)(position - localeID);
+
+error:
+
+    /**
+     * If we get here, we have no explicit error, it's the result of an
+     * illegal argument.
+     **/
+    if (!U_FAILURE(*err)) {
+        *err = U_ILLEGAL_ARGUMENT_ERROR;
+    }
+
+    goto exit;
+}
+
+static UBool U_CALLCONV
+createLikelySubtagsString(
+    const char* lang,
+    int32_t langLength,
+    const char* script,
+    int32_t scriptLength,
+    const char* region,
+    int32_t regionLength,
+    const char* variants,
+    int32_t variantsLength,
+    icu::ByteSink& sink,
+    UErrorCode* err) {
+    /**
+     * ULOC_FULLNAME_CAPACITY will provide enough capacity
+     * that we can build a string that contains the language,
+     * script and region code without worrying about overrunning
+     * the user-supplied buffer.
+     **/
+    char likelySubtagsBuffer[ULOC_FULLNAME_CAPACITY];
+
+    if(U_FAILURE(*err)) {
+        goto error;
+    }
+
+    /**
+     * Try the language with the script and region first.
+     **/
+    if (scriptLength > 0 && regionLength > 0) {
+
+        const char* likelySubtags = nullptr;
+
+        icu::CharString tagBuffer;
+        {
+            icu::CharStringByteSink sink(&tagBuffer);
+            createTagString(
+                lang,
+                langLength,
+                script,
+                scriptLength,
+                region,
+                regionLength,
+                nullptr,
+                0,
+                sink,
+                err);
+        }
+        if(U_FAILURE(*err)) {
+            goto error;
+        }
+
+        likelySubtags =
+            findLikelySubtags(
+                tagBuffer.data(),
+                likelySubtagsBuffer,
+                sizeof(likelySubtagsBuffer),
+                err);
+        if(U_FAILURE(*err)) {
+            goto error;
+        }
+
+        if (likelySubtags != nullptr) {
+            /* Always use the language tag from the
+               maximal string, since it may be more
+               specific than the one provided. */
+            createTagStringWithAlternates(
+                        nullptr,
+                        0,
+                        nullptr,
+                        0,
+                        nullptr,
+                        0,
+                        variants,
+                        variantsLength,
+                        likelySubtags,
+                        sink,
+                        err);
+            return true;
+        }
+    }
+
+    /**
+     * Try the language with just the script.
+     **/
+    if (scriptLength > 0) {
+
+        const char* likelySubtags = nullptr;
+
+        icu::CharString tagBuffer;
+        {
+            icu::CharStringByteSink sink(&tagBuffer);
+            createTagString(
+                lang,
+                langLength,
+                script,
+                scriptLength,
+                nullptr,
+                0,
+                nullptr,
+                0,
+                sink,
+                err);
+        }
+        if(U_FAILURE(*err)) {
+            goto error;
+        }
+
+        likelySubtags =
+            findLikelySubtags(
+                tagBuffer.data(),
+                likelySubtagsBuffer,
+                sizeof(likelySubtagsBuffer),
+                err);
+        if(U_FAILURE(*err)) {
+            goto error;
+        }
+
+        if (likelySubtags != nullptr) {
+            /* Always use the language tag from the
+               maximal string, since it may be more
+               specific than the one provided. */
+            createTagStringWithAlternates(
+                        nullptr,
+                        0,
+                        nullptr,
+                        0,
+                        region,
+                        regionLength,
+                        variants,
+                        variantsLength,
+                        likelySubtags,
+                        sink,
+                        err);
+            return true;
+        }
+    }
+
+    /**
+     * Try the language with just the region.
+     **/
+    if (regionLength > 0) {
+
+        const char* likelySubtags = nullptr;
+
+        icu::CharString tagBuffer;
+        {
+            icu::CharStringByteSink sink(&tagBuffer);
+            createTagString(
+                lang,
+                langLength,
+                nullptr,
+                0,
+                region,
+                regionLength,
+                nullptr,
+                0,
+                sink,
+                err);
+        }
+        if(U_FAILURE(*err)) {
+            goto error;
+        }
+
+        likelySubtags =
+            findLikelySubtags(
+                tagBuffer.data(),
+                likelySubtagsBuffer,
+                sizeof(likelySubtagsBuffer),
+                err);
+        if(U_FAILURE(*err)) {
+            goto error;
+        }
+
+        if (likelySubtags != nullptr) {
+            /* Always use the language tag from the
+               maximal string, since it may be more
+               specific than the one provided. */
+            createTagStringWithAlternates(
+                        nullptr,
+                        0,
+                        script,
+                        scriptLength,
+                        nullptr,
+                        0,
+                        variants,
+                        variantsLength,
+                        likelySubtags,
+                        sink,
+                        err);
+            return true;
+        }
+    }
+
+    /**
+     * Finally, try just the language.
+     **/
+    {
+        const char* likelySubtags = nullptr;
+
+        icu::CharString tagBuffer;
+        {
+            icu::CharStringByteSink sink(&tagBuffer);
+            createTagString(
+                lang,
+                langLength,
+                nullptr,
+                0,
+                nullptr,
+                0,
+                nullptr,
+                0,
+                sink,
+                err);
+        }
+        if(U_FAILURE(*err)) {
+            goto error;
+        }
+
+        likelySubtags =
+            findLikelySubtags(
+                tagBuffer.data(),
+                likelySubtagsBuffer,
+                sizeof(likelySubtagsBuffer),
+                err);
+        if(U_FAILURE(*err)) {
+            goto error;
+        }
+
+        if (likelySubtags != nullptr) {
+            /* Always use the language tag from the
+               maximal string, since it may be more
+               specific than the one provided. */
+            createTagStringWithAlternates(
+                        nullptr,
+                        0,
+                        script,
+                        scriptLength,
+                        region,
+                        regionLength,
+                        variants,
+                        variantsLength,
+                        likelySubtags,
+                        sink,
+                        err);
+            return true;
+        }
+    }
+
+    return false;
+
+error:
+
+    if (!U_FAILURE(*err)) {
+        *err = U_ILLEGAL_ARGUMENT_ERROR;
+    }
+
+    return false;
+}
+
+#define CHECK_TRAILING_VARIANT_SIZE(trailing, trailingLength) UPRV_BLOCK_MACRO_BEGIN { \
+    int32_t count = 0; \
+    int32_t i; \
+    for (i = 0; i < trailingLength; i++) { \
+        if (trailing[i] == '-' || trailing[i] == '_') { \
+            count = 0; \
+            if (count > 8) { \
+                goto error; \
+            } \
+        } else if (trailing[i] == '@') { \
+            break; \
+        } else if (count > 8) { \
+            goto error; \
+        } else { \
+            count++; \
+        } \
+    } \
+} UPRV_BLOCK_MACRO_END
+
+static UBool
+_uloc_addLikelySubtags(const char* localeID,
+                       icu::ByteSink& sink,
+                       UErrorCode* err) {
+    char lang[ULOC_LANG_CAPACITY];
+    int32_t langLength = sizeof(lang);
+    char script[ULOC_SCRIPT_CAPACITY];
+    int32_t scriptLength = sizeof(script);
+    char region[ULOC_COUNTRY_CAPACITY];
+    int32_t regionLength = sizeof(region);
+    const char* trailing = "";
+    int32_t trailingLength = 0;
+    int32_t trailingIndex = 0;
+    UBool success = false;
+
+    if(U_FAILURE(*err)) {
+        goto error;
+    }
+    if (localeID == nullptr) {
+        goto error;
+    }
+
+    trailingIndex = parseTagString(
+        localeID,
+        lang,
+        &langLength,
+        script,
+        &scriptLength,
+        region,
+        &regionLength,
+        err);
+    if(U_FAILURE(*err)) {
+        /* Overflow indicates an illegal argument error */
+        if (*err == U_BUFFER_OVERFLOW_ERROR) {
+            *err = U_ILLEGAL_ARGUMENT_ERROR;
+        }
+
+        goto error;
+    }
+
+    /* Find the length of the trailing portion. */
+    while (_isIDSeparator(localeID[trailingIndex])) {
+        trailingIndex++;
+    }
+    trailing = &localeID[trailingIndex];
+    trailingLength = (int32_t)uprv_strlen(trailing);
+
+    CHECK_TRAILING_VARIANT_SIZE(trailing, trailingLength);
+
+    success =
+        createLikelySubtagsString(
+            lang,
+            langLength,
+            script,
+            scriptLength,
+            region,
+            regionLength,
+            trailing,
+            trailingLength,
+            sink,
+            err);
+
+    if (!success) {
+        const int32_t localIDLength = (int32_t)uprv_strlen(localeID);
+
+        /*
+         * If we get here, we need to return localeID.
+         */
+        sink.Append(localeID, localIDLength);
+    }
+
+    return success;
+
+error:
+
+    if (!U_FAILURE(*err)) {
+        *err = U_ILLEGAL_ARGUMENT_ERROR;
+    }
+    return false;
+}
+
+// Add likely subtags to the sink
+// return true if the value in the sink is produced by a match during the lookup
+// return false if the value in the sink is the same as input because there are
+// no match after the lookup.
+static UBool _ulocimp_addLikelySubtags(const char*, icu::ByteSink&, UErrorCode*);
+
+static void
+_uloc_minimizeSubtags(const char* localeID,
+                      icu::ByteSink& sink,
+                      UErrorCode* err) {
+    icu::CharString maximizedTagBuffer;
+
+    char lang[ULOC_LANG_CAPACITY];
+    int32_t langLength = sizeof(lang);
+    char script[ULOC_SCRIPT_CAPACITY];
+    int32_t scriptLength = sizeof(script);
+    char region[ULOC_COUNTRY_CAPACITY];
+    int32_t regionLength = sizeof(region);
+    const char* trailing = "";
+    int32_t trailingLength = 0;
+    int32_t trailingIndex = 0;
+    UBool successGetMax = false;
+
+    if(U_FAILURE(*err)) {
+        goto error;
+    }
+    else if (localeID == nullptr) {
+        goto error;
+    }
+
+    trailingIndex =
+        parseTagString(
+            localeID,
+            lang,
+            &langLength,
+            script,
+            &scriptLength,
+            region,
+            &regionLength,
+            err);
+    if(U_FAILURE(*err)) {
+
+        /* Overflow indicates an illegal argument error */
+        if (*err == U_BUFFER_OVERFLOW_ERROR) {
+            *err = U_ILLEGAL_ARGUMENT_ERROR;
+        }
+
+        goto error;
+    }
+
+    /* Find the spot where the variants or the keywords begin, if any. */
+    while (_isIDSeparator(localeID[trailingIndex])) {
+        trailingIndex++;
+    }
+    trailing = &localeID[trailingIndex];
+    trailingLength = (int32_t)uprv_strlen(trailing);
+
+    CHECK_TRAILING_VARIANT_SIZE(trailing, trailingLength);
+
+    {
+        icu::CharString base;
+        {
+            icu::CharStringByteSink baseSink(&base);
+            createTagString(
+                lang,
+                langLength,
+                script,
+                scriptLength,
+                region,
+                regionLength,
+                nullptr,
+                0,
+                baseSink,
+                err);
+        }
+
+        /**
+         * First, we need to first get the maximization
+         * from AddLikelySubtags.
+         **/
+        {
+            icu::CharStringByteSink maxSink(&maximizedTagBuffer);
+            successGetMax = _ulocimp_addLikelySubtags(base.data(), maxSink, err);
+        }
+    }
+
+    if(U_FAILURE(*err)) {
+        goto error;
+    }
+
+    if (!successGetMax) {
+        /**
+         * If we got here, return the locale ID parameter unchanged.
+         **/
+        const int32_t localeIDLength = (int32_t)uprv_strlen(localeID);
+        sink.Append(localeID, localeIDLength);
+        return;
+    }
+
+    // In the following, the lang, script, region are referring to those in
+    // the maximizedTagBuffer, not the one in the localeID.
+    langLength = sizeof(lang);
+    scriptLength = sizeof(script);
+    regionLength = sizeof(region);
+    parseTagString(
+        maximizedTagBuffer.data(),
+        lang,
+        &langLength,
+        script,
+        &scriptLength,
+        region,
+        &regionLength,
+        err);
+    if(U_FAILURE(*err)) {
+        goto error;
+    }
+
+    /**
+     * Start first with just the language.
+     **/
+    {
+        icu::CharString tagBuffer;
+        {
+            icu::CharStringByteSink tagSink(&tagBuffer);
+            createLikelySubtagsString(
+                lang,
+                langLength,
+                nullptr,
+                0,
+                nullptr,
+                0,
+                nullptr,
+                0,
+                tagSink,
+                err);
+        }
+
+        if(U_FAILURE(*err)) {
+            goto error;
+        }
+        else if (!tagBuffer.isEmpty() &&
+                 uprv_strnicmp(
+                    maximizedTagBuffer.data(),
+                    tagBuffer.data(),
+                    tagBuffer.length()) == 0) {
+
+            createTagString(
+                        lang,
+                        langLength,
+                        nullptr,
+                        0,
+                        nullptr,
+                        0,
+                        trailing,
+                        trailingLength,
+                        sink,
+                        err);
+            return;
+        }
+    }
+
+    /**
+     * Next, try the language and region.
+     **/
+    if (regionLength > 0) {
+
+        icu::CharString tagBuffer;
+        {
+            icu::CharStringByteSink tagSink(&tagBuffer);
+            createLikelySubtagsString(
+                lang,
+                langLength,
+                nullptr,
+                0,
+                region,
+                regionLength,
+                nullptr,
+                0,
+                tagSink,
+                err);
+        }
+
+        if(U_FAILURE(*err)) {
+            goto error;
+        }
+        else if (!tagBuffer.isEmpty() &&
+                 uprv_strnicmp(
+                    maximizedTagBuffer.data(),
+                    tagBuffer.data(),
+                    tagBuffer.length()) == 0) {
+
+            createTagString(
+                        lang,
+                        langLength,
+                        nullptr,
+                        0,
+                        region,
+                        regionLength,
+                        trailing,
+                        trailingLength,
+                        sink,
+                        err);
+            return;
+        }
+    }
+
+    /**
+     * Finally, try the language and script.  This is our last chance,
+     * since trying with all three subtags would only yield the
+     * maximal version that we already have.
+     **/
+    if (scriptLength > 0) {
+        icu::CharString tagBuffer;
+        {
+            icu::CharStringByteSink tagSink(&tagBuffer);
+            createLikelySubtagsString(
+                lang,
+                langLength,
+                script,
+                scriptLength,
+                nullptr,
+                0,
+                nullptr,
+                0,
+                tagSink,
+                err);
+        }
+
+        if(U_FAILURE(*err)) {
+            goto error;
+        }
+        else if (!tagBuffer.isEmpty() &&
+                 uprv_strnicmp(
+                    maximizedTagBuffer.data(),
+                    tagBuffer.data(),
+                    tagBuffer.length()) == 0) {
+
+            createTagString(
+                        lang,
+                        langLength,
+                        script,
+                        scriptLength,
+                        nullptr,
+                        0,
+                        trailing,
+                        trailingLength,
+                        sink,
+                        err);
+            return;
+        }
+    }
+
+    {
+        /**
+         * If we got here, return the max + trail.
+         **/
+        createTagString(
+                    lang,
+                    langLength,
+                    script,
+                    scriptLength,
+                    region,
+                    regionLength,
+                    trailing,
+                    trailingLength,
+                    sink,
+                    err);
+        return;
+    }
+
+error:
+
+    if (!U_FAILURE(*err)) {
+        *err = U_ILLEGAL_ARGUMENT_ERROR;
+    }
+}
+
+static int32_t
+do_canonicalize(const char*    localeID,
+         char* buffer,
+         int32_t bufferCapacity,
+         UErrorCode* err)
+{
+    int32_t canonicalizedSize = uloc_canonicalize(
+        localeID,
+        buffer,
+        bufferCapacity,
+        err);
+
+    if (*err == U_STRING_NOT_TERMINATED_WARNING ||
+        *err == U_BUFFER_OVERFLOW_ERROR) {
+        return canonicalizedSize;
+    }
+    else if (U_FAILURE(*err)) {
+
+        return -1;
+    }
+    else {
+        return canonicalizedSize;
+    }
+}
+
+U_CAPI int32_t U_EXPORT2
+uloc_addLikelySubtags(const char* localeID,
+                      char* maximizedLocaleID,
+                      int32_t maximizedLocaleIDCapacity,
+                      UErrorCode* status) {
+    if (U_FAILURE(*status)) {
+        return 0;
+    }
+
+    icu::CheckedArrayByteSink sink(
+            maximizedLocaleID, maximizedLocaleIDCapacity);
+
+    ulocimp_addLikelySubtags(localeID, sink, status);
+    int32_t reslen = sink.NumberOfBytesAppended();
+
+    if (U_FAILURE(*status)) {
+        return sink.Overflowed() ? reslen : -1;
+    }
+
+    if (sink.Overflowed()) {
+        *status = U_BUFFER_OVERFLOW_ERROR;
+    } else {
+        u_terminateChars(
+                maximizedLocaleID, maximizedLocaleIDCapacity, reslen, status);
+    }
+
+    return reslen;
+}
+
+static UBool
+_ulocimp_addLikelySubtags(const char* localeID,
+                          icu::ByteSink& sink,
+                          UErrorCode* status) {
+    PreflightingLocaleIDBuffer localeBuffer;
+    do {
+        localeBuffer.requestedCapacity = do_canonicalize(localeID, localeBuffer.getBuffer(),
+            localeBuffer.getCapacity(), status);
+    } while (localeBuffer.needToTryAgain(status));
+    
+    if (U_SUCCESS(*status)) {
+        return _uloc_addLikelySubtags(localeBuffer.getBuffer(), sink, status);
+    } else {
+        return false;
+    }
+}
+
+U_CAPI void U_EXPORT2
+ulocimp_addLikelySubtags(const char* localeID,
+                         icu::ByteSink& sink,
+                         UErrorCode* status) {
+    _ulocimp_addLikelySubtags(localeID, sink, status);
+}
+
+U_CAPI int32_t U_EXPORT2
+uloc_minimizeSubtags(const char* localeID,
+                     char* minimizedLocaleID,
+                     int32_t minimizedLocaleIDCapacity,
+                     UErrorCode* status) {
+    if (U_FAILURE(*status)) {
+        return 0;
+    }
+
+    icu::CheckedArrayByteSink sink(
+            minimizedLocaleID, minimizedLocaleIDCapacity);
+
+    ulocimp_minimizeSubtags(localeID, sink, status);
+    int32_t reslen = sink.NumberOfBytesAppended();
+
+    if (U_FAILURE(*status)) {
+        return sink.Overflowed() ? reslen : -1;
+    }
+
+    if (sink.Overflowed()) {
+        *status = U_BUFFER_OVERFLOW_ERROR;
+    } else {
+        u_terminateChars(
+                minimizedLocaleID, minimizedLocaleIDCapacity, reslen, status);
+    }
+
+    return reslen;
+}
+
+U_CAPI void U_EXPORT2
+ulocimp_minimizeSubtags(const char* localeID,
+                        icu::ByteSink& sink,
+                        UErrorCode* status) {
+    PreflightingLocaleIDBuffer localeBuffer;
+    do {
+        localeBuffer.requestedCapacity = do_canonicalize(localeID, localeBuffer.getBuffer(),
+            localeBuffer.getCapacity(), status);
+    } while (localeBuffer.needToTryAgain(status));
+    
+    _uloc_minimizeSubtags(localeBuffer.getBuffer(), sink, status);
+}
+
+// Pairs of (language subtag, + or -) for finding out fast if common languages
+// are LTR (minus) or RTL (plus).
+static const char LANG_DIR_STRING[] =
+        "root-en-es-pt-zh-ja-ko-de-fr-it-ar+he+fa+ru-nl-pl-th-tr-";
+
+// Implemented here because this calls ulocimp_addLikelySubtags().
+U_CAPI UBool U_EXPORT2
+uloc_isRightToLeft(const char *locale) {
+    UErrorCode errorCode = U_ZERO_ERROR;
+    char script[8];
+    int32_t scriptLength = uloc_getScript(locale, script, UPRV_LENGTHOF(script), &errorCode);
+    if (U_FAILURE(errorCode) || errorCode == U_STRING_NOT_TERMINATED_WARNING ||
+            scriptLength == 0) {
+        // Fastpath: We know the likely scripts and their writing direction
+        // for some common languages.
+        errorCode = U_ZERO_ERROR;
+        char lang[8];
+        int32_t langLength = uloc_getLanguage(locale, lang, UPRV_LENGTHOF(lang), &errorCode);
+        if (U_FAILURE(errorCode) || errorCode == U_STRING_NOT_TERMINATED_WARNING) {
+            return false;
+        }
+        if (langLength > 0) {
+            const char* langPtr = uprv_strstr(LANG_DIR_STRING, lang);
+            if (langPtr != nullptr) {
+                switch (langPtr[langLength]) {
+                case '-': return false;
+                case '+': return true;
+                default: break;  // partial match of a longer code
+                }
+            }
+        }
+        // Otherwise, find the likely script.
+        errorCode = U_ZERO_ERROR;
+        icu::CharString likely;
+        {
+            icu::CharStringByteSink sink(&likely);
+            ulocimp_addLikelySubtags(locale, sink, &errorCode);
+        }
+        if (U_FAILURE(errorCode) || errorCode == U_STRING_NOT_TERMINATED_WARNING) {
+            return false;
+        }
+        scriptLength = uloc_getScript(likely.data(), script, UPRV_LENGTHOF(script), &errorCode);
+        if (U_FAILURE(errorCode) || errorCode == U_STRING_NOT_TERMINATED_WARNING ||
+                scriptLength == 0) {
+            return false;
+        }
+    }
+    UScriptCode scriptCode = (UScriptCode)u_getPropertyValueEnum(UCHAR_SCRIPT, script);
+    return uscript_isRightToLeft(scriptCode);
+}
+
+U_NAMESPACE_BEGIN
+
+UBool
+Locale::isRightToLeft() const {
+    return uloc_isRightToLeft(getBaseName());
+}
+
+U_NAMESPACE_END
+
+// The following must at least allow for rg key value (6) plus terminator (1).
+#define ULOC_RG_BUFLEN 8
+
+U_CAPI int32_t U_EXPORT2
+ulocimp_getRegionForSupplementalData(const char *localeID, UBool inferRegion,
+                                     char *region, int32_t regionCapacity, UErrorCode* status) {
+    if (U_FAILURE(*status)) {
+        return 0;
+    }
+    char rgBuf[ULOC_RG_BUFLEN];
+    UErrorCode rgStatus = U_ZERO_ERROR;
+
+    // First check for rg keyword value
+    int32_t rgLen = uloc_getKeywordValue(localeID, "rg", rgBuf, ULOC_RG_BUFLEN, &rgStatus);
+    if (U_FAILURE(rgStatus) || rgLen != 6) {
+        rgLen = 0;
+    } else {
+        // rgBuf guaranteed to be zero terminated here, with text len 6
+        char *rgPtr = rgBuf;
+        for (; *rgPtr!= 0; rgPtr++) {
+            *rgPtr = uprv_toupper(*rgPtr);
+        }
+        rgLen = (uprv_strcmp(rgBuf+2, "ZZZZ") == 0)? 2: 0;
+    }
+
+    if (rgLen == 0) {
+        // No valid rg keyword value, try for unicode_region_subtag
+        rgLen = uloc_getCountry(localeID, rgBuf, ULOC_RG_BUFLEN, status);
+        if (U_FAILURE(*status)) {
+            rgLen = 0;
+        } else if (rgLen == 0 && inferRegion) {
+            // no unicode_region_subtag but inferRegion true, try likely subtags
+            rgStatus = U_ZERO_ERROR;
+            icu::CharString locBuf;
+            {
+                icu::CharStringByteSink sink(&locBuf);
+                ulocimp_addLikelySubtags(localeID, sink, &rgStatus);
+            }
+            if (U_SUCCESS(rgStatus)) {
+                rgLen = uloc_getCountry(locBuf.data(), rgBuf, ULOC_RG_BUFLEN, status);
+                if (U_FAILURE(*status)) {
+                    rgLen = 0;
+                }
+            }
+        }
+    }
+
+    rgBuf[rgLen] = 0;
+    uprv_strncpy(region, rgBuf, regionCapacity);
+    return u_terminateChars(region, regionCapacity, rgLen, status);
+}
+