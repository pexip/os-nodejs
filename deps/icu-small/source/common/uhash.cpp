--- conflicted
+++ resolved
@@ -1,2135 +1,1066 @@
-<<<<<<< HEAD
-// © 2016 and later: Unicode, Inc. and others.
-// License & terms of use: http://www.unicode.org/copyright.html
-/*
-******************************************************************************
-*   Copyright (C) 1997-2016, International Business Machines
-*   Corporation and others.  All Rights Reserved.
-******************************************************************************
-*   Date        Name        Description
-*   03/22/00    aliu        Adapted from original C++ ICU Hashtable.
-*   07/06/01    aliu        Modified to support int32_t keys on
-*                           platforms with sizeof(void*) < 32.
-******************************************************************************
-*/
-
-#include "uhash.h"
-#include "unicode/ustring.h"
-#include "cstring.h"
-#include "cmemory.h"
-#include "uassert.h"
-#include "ustr_imp.h"
-
-/* This hashtable is implemented as a double hash.  All elements are
- * stored in a single array with no secondary storage for collision
- * resolution (no linked list, etc.).  When there is a hash collision
- * (when two unequal keys have the same hashcode) we resolve this by
- * using a secondary hash.  The secondary hash is an increment
- * computed as a hash function (a different one) of the primary
- * hashcode.  This increment is added to the initial hash value to
- * obtain further slots assigned to the same hash code.  For this to
- * work, the length of the array and the increment must be relatively
- * prime.  The easiest way to achieve this is to have the length of
- * the array be prime, and the increment be any value from
- * 1..length-1.
- *
- * Hashcodes are 32-bit integers.  We make sure all hashcodes are
- * non-negative by masking off the top bit.  This has two effects: (1)
- * modulo arithmetic is simplified.  If we allowed negative hashcodes,
- * then when we computed hashcode % length, we could get a negative
- * result, which we would then have to adjust back into range.  It's
- * simpler to just make hashcodes non-negative. (2) It makes it easy
- * to check for empty vs. occupied slots in the table.  We just mark
- * empty or deleted slots with a negative hashcode.
- *
- * The central function is _uhash_find().  This function looks for a
- * slot matching the given key and hashcode.  If one is found, it
- * returns a pointer to that slot.  If the table is full, and no match
- * is found, it returns NULL -- in theory.  This would make the code
- * more complicated, since all callers of _uhash_find() would then
- * have to check for a NULL result.  To keep this from happening, we
- * don't allow the table to fill.  When there is only one
- * empty/deleted slot left, uhash_put() will refuse to increase the
- * count, and fail.  This simplifies the code.  In practice, one will
- * seldom encounter this using default UHashtables.  However, if a
- * hashtable is set to a U_FIXED resize policy, or if memory is
- * exhausted, then the table may fill.
- *
- * High and low water ratios control rehashing.  They establish levels
- * of fullness (from 0 to 1) outside of which the data array is
- * reallocated and repopulated.  Setting the low water ratio to zero
- * means the table will never shrink.  Setting the high water ratio to
- * one means the table will never grow.  The ratios should be
- * coordinated with the ratio between successive elements of the
- * PRIMES table, so that when the primeIndex is incremented or
- * decremented during rehashing, it brings the ratio of count / length
- * back into the desired range (between low and high water ratios).
- */
-
-/********************************************************************
- * PRIVATE Constants, Macros
- ********************************************************************/
-
-/* This is a list of non-consecutive primes chosen such that
- * PRIMES[i+1] ~ 2*PRIMES[i].  (Currently, the ratio ranges from 1.81
- * to 2.18; the inverse ratio ranges from 0.459 to 0.552.)  If this
- * ratio is changed, the low and high water ratios should also be
- * adjusted to suit.
- *
- * These prime numbers were also chosen so that they are the largest
- * prime number while being less than a power of two.
- */
-static const int32_t PRIMES[] = {
-    7, 13, 31, 61, 127, 251, 509, 1021, 2039, 4093, 8191, 16381, 32749,
-    65521, 131071, 262139, 524287, 1048573, 2097143, 4194301, 8388593,
-    16777213, 33554393, 67108859, 134217689, 268435399, 536870909,
-    1073741789, 2147483647 /*, 4294967291 */
-};
-
-#define PRIMES_LENGTH UPRV_LENGTHOF(PRIMES)
-#define DEFAULT_PRIME_INDEX 4
-
-/* These ratios are tuned to the PRIMES array such that a resize
- * places the table back into the zone of non-resizing.  That is,
- * after a call to _uhash_rehash(), a subsequent call to
- * _uhash_rehash() should do nothing (should not churn).  This is only
- * a potential problem with U_GROW_AND_SHRINK.
- */
-static const float RESIZE_POLICY_RATIO_TABLE[6] = {
-    /* low, high water ratio */
-    0.0F, 0.5F, /* U_GROW: Grow on demand, do not shrink */
-    0.1F, 0.5F, /* U_GROW_AND_SHRINK: Grow and shrink on demand */
-    0.0F, 1.0F  /* U_FIXED: Never change size */
-};
-
-/*
-  Invariants for hashcode values:
-
-  * DELETED < 0
-  * EMPTY < 0
-  * Real hashes >= 0
-
-  Hashcodes may not start out this way, but internally they are
-  adjusted so that they are always positive.  We assume 32-bit
-  hashcodes; adjust these constants for other hashcode sizes.
-*/
-#define HASH_DELETED    ((int32_t) 0x80000000)
-#define HASH_EMPTY      ((int32_t) HASH_DELETED + 1)
-
-#define IS_EMPTY_OR_DELETED(x) ((x) < 0)
-
-/* This macro expects a UHashTok.pointer as its keypointer and
-   valuepointer parameters */
-#define HASH_DELETE_KEY_VALUE(hash, keypointer, valuepointer) UPRV_BLOCK_MACRO_BEGIN { \
-    if (hash->keyDeleter != NULL && keypointer != NULL) { \
-        (*hash->keyDeleter)(keypointer); \
-    } \
-    if (hash->valueDeleter != NULL && valuepointer != NULL) { \
-        (*hash->valueDeleter)(valuepointer); \
-    } \
-} UPRV_BLOCK_MACRO_END
-
-/*
- * Constants for hinting whether a key or value is an integer
- * or a pointer.  If a hint bit is zero, then the associated
- * token is assumed to be an integer.
- */
-#define HINT_BOTH_INTEGERS (0)
-#define HINT_KEY_POINTER   (1)
-#define HINT_VALUE_POINTER (2)
-#define HINT_ALLOW_ZERO    (4)
-
-/********************************************************************
- * PRIVATE Implementation
- ********************************************************************/
-
-static UHashTok
-_uhash_setElement(UHashtable *hash, UHashElement* e,
-                  int32_t hashcode,
-                  UHashTok key, UHashTok value, int8_t hint) {
-
-    UHashTok oldValue = e->value;
-    if (hash->keyDeleter != NULL && e->key.pointer != NULL &&
-        e->key.pointer != key.pointer) { /* Avoid double deletion */
-        (*hash->keyDeleter)(e->key.pointer);
-    }
-    if (hash->valueDeleter != NULL) {
-        if (oldValue.pointer != NULL &&
-            oldValue.pointer != value.pointer) { /* Avoid double deletion */
-            (*hash->valueDeleter)(oldValue.pointer);
-        }
-        oldValue.pointer = NULL;
-    }
-    /* Compilers should copy the UHashTok union correctly, but even if
-     * they do, memory heap tools (e.g. BoundsChecker) can get
-     * confused when a pointer is cloaked in a union and then copied.
-     * TO ALLEVIATE THIS, we use hints (based on what API the user is
-     * calling) to copy pointers when we know the user thinks
-     * something is a pointer. */
-    if (hint & HINT_KEY_POINTER) {
-        e->key.pointer = key.pointer;
-    } else {
-        e->key = key;
-    }
-    if (hint & HINT_VALUE_POINTER) {
-        e->value.pointer = value.pointer;
-    } else {
-        e->value = value;
-    }
-    e->hashcode = hashcode;
-    return oldValue;
-}
-
-/**
- * Assumes that the given element is not empty or deleted.
- */
-static UHashTok
-_uhash_internalRemoveElement(UHashtable *hash, UHashElement* e) {
-    UHashTok empty;
-    U_ASSERT(!IS_EMPTY_OR_DELETED(e->hashcode));
-    --hash->count;
-    empty.pointer = NULL; empty.integer = 0;
-    return _uhash_setElement(hash, e, HASH_DELETED, empty, empty, 0);
-}
-
-static void
-_uhash_internalSetResizePolicy(UHashtable *hash, enum UHashResizePolicy policy) {
-    U_ASSERT(hash != NULL);
-    U_ASSERT(((int32_t)policy) >= 0);
-    U_ASSERT(((int32_t)policy) < 3);
-    hash->lowWaterRatio  = RESIZE_POLICY_RATIO_TABLE[policy * 2];
-    hash->highWaterRatio = RESIZE_POLICY_RATIO_TABLE[policy * 2 + 1];
-}
-
-/**
- * Allocate internal data array of a size determined by the given
- * prime index.  If the index is out of range it is pinned into range.
- * If the allocation fails the status is set to
- * U_MEMORY_ALLOCATION_ERROR and all array storage is freed.  In
- * either case the previous array pointer is overwritten.
- *
- * Caller must ensure primeIndex is in range 0..PRIME_LENGTH-1.
- */
-static void
-_uhash_allocate(UHashtable *hash,
-                int32_t primeIndex,
-                UErrorCode *status) {
-
-    UHashElement *p, *limit;
-    UHashTok emptytok;
-
-    if (U_FAILURE(*status)) return;
-
-    U_ASSERT(primeIndex >= 0 && primeIndex < PRIMES_LENGTH);
-
-    hash->primeIndex = static_cast<int8_t>(primeIndex);
-    hash->length = PRIMES[primeIndex];
-
-    p = hash->elements = (UHashElement*)
-        uprv_malloc(sizeof(UHashElement) * hash->length);
-
-    if (hash->elements == NULL) {
-        *status = U_MEMORY_ALLOCATION_ERROR;
-        return;
-    }
-
-    emptytok.pointer = NULL; /* Only one of these two is needed */
-    emptytok.integer = 0;    /* but we don't know which one. */
-
-    limit = p + hash->length;
-    while (p < limit) {
-        p->key = emptytok;
-        p->value = emptytok;
-        p->hashcode = HASH_EMPTY;
-        ++p;
-    }
-
-    hash->count = 0;
-    hash->lowWaterMark = (int32_t)(hash->length * hash->lowWaterRatio);
-    hash->highWaterMark = (int32_t)(hash->length * hash->highWaterRatio);
-}
-
-static UHashtable*
-_uhash_init(UHashtable *result,
-              UHashFunction *keyHash,
-              UKeyComparator *keyComp,
-              UValueComparator *valueComp,
-              int32_t primeIndex,
-              UErrorCode *status)
-{
-    if (U_FAILURE(*status)) return NULL;
-    U_ASSERT(keyHash != NULL);
-    U_ASSERT(keyComp != NULL);
-
-    result->keyHasher       = keyHash;
-    result->keyComparator   = keyComp;
-    result->valueComparator = valueComp;
-    result->keyDeleter      = NULL;
-    result->valueDeleter    = NULL;
-    result->allocated       = FALSE;
-    _uhash_internalSetResizePolicy(result, U_GROW);
-
-    _uhash_allocate(result, primeIndex, status);
-
-    if (U_FAILURE(*status)) {
-        return NULL;
-    }
-
-    return result;
-}
-
-static UHashtable*
-_uhash_create(UHashFunction *keyHash,
-              UKeyComparator *keyComp,
-              UValueComparator *valueComp,
-              int32_t primeIndex,
-              UErrorCode *status) {
-    UHashtable *result;
-
-    if (U_FAILURE(*status)) return NULL;
-
-    result = (UHashtable*) uprv_malloc(sizeof(UHashtable));
-    if (result == NULL) {
-        *status = U_MEMORY_ALLOCATION_ERROR;
-        return NULL;
-    }
-
-    _uhash_init(result, keyHash, keyComp, valueComp, primeIndex, status);
-    result->allocated       = TRUE;
-
-    if (U_FAILURE(*status)) {
-        uprv_free(result);
-        return NULL;
-    }
-
-    return result;
-}
-
-/**
- * Look for a key in the table, or if no such key exists, the first
- * empty slot matching the given hashcode.  Keys are compared using
- * the keyComparator function.
- *
- * First find the start position, which is the hashcode modulo
- * the length.  Test it to see if it is:
- *
- * a. identical:  First check the hash values for a quick check,
- *    then compare keys for equality using keyComparator.
- * b. deleted
- * c. empty
- *
- * Stop if it is identical or empty, otherwise continue by adding a
- * "jump" value (moduloing by the length again to keep it within
- * range) and retesting.  For efficiency, there need enough empty
- * values so that the searchs stop within a reasonable amount of time.
- * This can be changed by changing the high/low water marks.
- *
- * In theory, this function can return NULL, if it is full (no empty
- * or deleted slots) and if no matching key is found.  In practice, we
- * prevent this elsewhere (in uhash_put) by making sure the last slot
- * in the table is never filled.
- *
- * The size of the table should be prime for this algorithm to work;
- * otherwise we are not guaranteed that the jump value (the secondary
- * hash) is relatively prime to the table length.
- */
-static UHashElement*
-_uhash_find(const UHashtable *hash, UHashTok key,
-            int32_t hashcode) {
-
-    int32_t firstDeleted = -1;  /* assume invalid index */
-    int32_t theIndex, startIndex;
-    int32_t jump = 0; /* lazy evaluate */
-    int32_t tableHash;
-    UHashElement *elements = hash->elements;
-
-    hashcode &= 0x7FFFFFFF; /* must be positive */
-    startIndex = theIndex = (hashcode ^ 0x4000000) % hash->length;
-
-    do {
-        tableHash = elements[theIndex].hashcode;
-        if (tableHash == hashcode) {          /* quick check */
-            if ((*hash->keyComparator)(key, elements[theIndex].key)) {
-                return &(elements[theIndex]);
-            }
-        } else if (!IS_EMPTY_OR_DELETED(tableHash)) {
-            /* We have hit a slot which contains a key-value pair,
-             * but for which the hash code does not match.  Keep
-             * looking.
-             */
-        } else if (tableHash == HASH_EMPTY) { /* empty, end o' the line */
-            break;
-        } else if (firstDeleted < 0) { /* remember first deleted */
-            firstDeleted = theIndex;
-        }
-        if (jump == 0) { /* lazy compute jump */
-            /* The jump value must be relatively prime to the table
-             * length.  As long as the length is prime, then any value
-             * 1..length-1 will be relatively prime to it.
-             */
-            jump = (hashcode % (hash->length - 1)) + 1;
-        }
-        theIndex = (theIndex + jump) % hash->length;
-    } while (theIndex != startIndex);
-
-    if (firstDeleted >= 0) {
-        theIndex = firstDeleted; /* reset if had deleted slot */
-    } else if (tableHash != HASH_EMPTY) {
-        /* We get to this point if the hashtable is full (no empty or
-         * deleted slots), and we've failed to find a match.  THIS
-         * WILL NEVER HAPPEN as long as uhash_put() makes sure that
-         * count is always < length.
-         */
-        UPRV_UNREACHABLE;
-    }
-    return &(elements[theIndex]);
-}
-
-/**
- * Attempt to grow or shrink the data arrays in order to make the
- * count fit between the high and low water marks.  hash_put() and
- * hash_remove() call this method when the count exceeds the high or
- * low water marks.  This method may do nothing, if memory allocation
- * fails, or if the count is already in range, or if the length is
- * already at the low or high limit.  In any case, upon return the
- * arrays will be valid.
- */
-static void
-_uhash_rehash(UHashtable *hash, UErrorCode *status) {
-
-    UHashElement *old = hash->elements;
-    int32_t oldLength = hash->length;
-    int32_t newPrimeIndex = hash->primeIndex;
-    int32_t i;
-
-    if (hash->count > hash->highWaterMark) {
-        if (++newPrimeIndex >= PRIMES_LENGTH) {
-            return;
-        }
-    } else if (hash->count < hash->lowWaterMark) {
-        if (--newPrimeIndex < 0) {
-            return;
-        }
-    } else {
-        return;
-    }
-
-    _uhash_allocate(hash, newPrimeIndex, status);
-
-    if (U_FAILURE(*status)) {
-        hash->elements = old;
-        hash->length = oldLength;
-        return;
-    }
-
-    for (i = oldLength - 1; i >= 0; --i) {
-        if (!IS_EMPTY_OR_DELETED(old[i].hashcode)) {
-            UHashElement *e = _uhash_find(hash, old[i].key, old[i].hashcode);
-            U_ASSERT(e != NULL);
-            U_ASSERT(e->hashcode == HASH_EMPTY);
-            e->key = old[i].key;
-            e->value = old[i].value;
-            e->hashcode = old[i].hashcode;
-            ++hash->count;
-        }
-    }
-
-    uprv_free(old);
-}
-
-static UHashTok
-_uhash_remove(UHashtable *hash,
-              UHashTok key) {
-    /* First find the position of the key in the table.  If the object
-     * has not been removed already, remove it.  If the user wanted
-     * keys deleted, then delete it also.  We have to put a special
-     * hashcode in that position that means that something has been
-     * deleted, since when we do a find, we have to continue PAST any
-     * deleted values.
-     */
-    UHashTok result;
-    UHashElement* e = _uhash_find(hash, key, hash->keyHasher(key));
-    U_ASSERT(e != NULL);
-    result.pointer = NULL;
-    result.integer = 0;
-    if (!IS_EMPTY_OR_DELETED(e->hashcode)) {
-        result = _uhash_internalRemoveElement(hash, e);
-        if (hash->count < hash->lowWaterMark) {
-            UErrorCode status = U_ZERO_ERROR;
-            _uhash_rehash(hash, &status);
-        }
-    }
-    return result;
-}
-
-static UHashTok
-_uhash_put(UHashtable *hash,
-           UHashTok key,
-           UHashTok value,
-           int8_t hint,
-           UErrorCode *status) {
-
-    /* Put finds the position in the table for the new value.  If the
-     * key is already in the table, it is deleted, if there is a
-     * non-NULL keyDeleter.  Then the key, the hash and the value are
-     * all put at the position in their respective arrays.
-     */
-    int32_t hashcode;
-    UHashElement* e;
-    UHashTok emptytok;
-
-    if (U_FAILURE(*status)) {
-        goto err;
-    }
-    U_ASSERT(hash != NULL);
-    if ((hint & HINT_VALUE_POINTER) ?
-            value.pointer == NULL :
-            value.integer == 0 && (hint & HINT_ALLOW_ZERO) == 0) {
-        /* Disallow storage of NULL values, since NULL is returned by
-         * get() to indicate an absent key.  Storing NULL == removing.
-         */
-        return _uhash_remove(hash, key);
-    }
-    if (hash->count > hash->highWaterMark) {
-        _uhash_rehash(hash, status);
-        if (U_FAILURE(*status)) {
-            goto err;
-        }
-    }
-
-    hashcode = (*hash->keyHasher)(key);
-    e = _uhash_find(hash, key, hashcode);
-    U_ASSERT(e != NULL);
-
-    if (IS_EMPTY_OR_DELETED(e->hashcode)) {
-        /* Important: We must never actually fill the table up.  If we
-         * do so, then _uhash_find() will return NULL, and we'll have
-         * to check for NULL after every call to _uhash_find().  To
-         * avoid this we make sure there is always at least one empty
-         * or deleted slot in the table.  This only is a problem if we
-         * are out of memory and rehash isn't working.
-         */
-        ++hash->count;
-        if (hash->count == hash->length) {
-            /* Don't allow count to reach length */
-            --hash->count;
-            *status = U_MEMORY_ALLOCATION_ERROR;
-            goto err;
-        }
-    }
-
-    /* We must in all cases handle storage properly.  If there was an
-     * old key, then it must be deleted (if the deleter != NULL).
-     * Make hashcodes stored in table positive.
-     */
-    return _uhash_setElement(hash, e, hashcode & 0x7FFFFFFF, key, value, hint);
-
- err:
-    /* If the deleters are non-NULL, this method adopts its key and/or
-     * value arguments, and we must be sure to delete the key and/or
-     * value in all cases, even upon failure.
-     */
-    HASH_DELETE_KEY_VALUE(hash, key.pointer, value.pointer);
-    emptytok.pointer = NULL; emptytok.integer = 0;
-    return emptytok;
-}
-
-
-/********************************************************************
- * PUBLIC API
- ********************************************************************/
-
-U_CAPI UHashtable* U_EXPORT2
-uhash_open(UHashFunction *keyHash,
-           UKeyComparator *keyComp,
-           UValueComparator *valueComp,
-           UErrorCode *status) {
-
-    return _uhash_create(keyHash, keyComp, valueComp, DEFAULT_PRIME_INDEX, status);
-}
-
-U_CAPI UHashtable* U_EXPORT2
-uhash_openSize(UHashFunction *keyHash,
-               UKeyComparator *keyComp,
-               UValueComparator *valueComp,
-               int32_t size,
-               UErrorCode *status) {
-
-    /* Find the smallest index i for which PRIMES[i] >= size. */
-    int32_t i = 0;
-    while (i<(PRIMES_LENGTH-1) && PRIMES[i]<size) {
-        ++i;
-    }
-
-    return _uhash_create(keyHash, keyComp, valueComp, i, status);
-}
-
-U_CAPI UHashtable* U_EXPORT2
-uhash_init(UHashtable *fillinResult,
-           UHashFunction *keyHash,
-           UKeyComparator *keyComp,
-           UValueComparator *valueComp,
-           UErrorCode *status) {
-
-    return _uhash_init(fillinResult, keyHash, keyComp, valueComp, DEFAULT_PRIME_INDEX, status);
-}
-
-U_CAPI UHashtable* U_EXPORT2
-uhash_initSize(UHashtable *fillinResult,
-               UHashFunction *keyHash,
-               UKeyComparator *keyComp,
-               UValueComparator *valueComp,
-               int32_t size,
-               UErrorCode *status) {
-
-    // Find the smallest index i for which PRIMES[i] >= size.
-    int32_t i = 0;
-    while (i<(PRIMES_LENGTH-1) && PRIMES[i]<size) {
-        ++i;
-    }
-    return _uhash_init(fillinResult, keyHash, keyComp, valueComp, i, status);
-}
-
-U_CAPI void U_EXPORT2
-uhash_close(UHashtable *hash) {
-    if (hash == NULL) {
-        return;
-    }
-    if (hash->elements != NULL) {
-        if (hash->keyDeleter != NULL || hash->valueDeleter != NULL) {
-            int32_t pos=UHASH_FIRST;
-            UHashElement *e;
-            while ((e = (UHashElement*) uhash_nextElement(hash, &pos)) != NULL) {
-                HASH_DELETE_KEY_VALUE(hash, e->key.pointer, e->value.pointer);
-            }
-        }
-        uprv_free(hash->elements);
-        hash->elements = NULL;
-    }
-    if (hash->allocated) {
-        uprv_free(hash);
-    }
-}
-
-U_CAPI UHashFunction *U_EXPORT2
-uhash_setKeyHasher(UHashtable *hash, UHashFunction *fn) {
-    UHashFunction *result = hash->keyHasher;
-    hash->keyHasher = fn;
-    return result;
-}
-
-U_CAPI UKeyComparator *U_EXPORT2
-uhash_setKeyComparator(UHashtable *hash, UKeyComparator *fn) {
-    UKeyComparator *result = hash->keyComparator;
-    hash->keyComparator = fn;
-    return result;
-}
-U_CAPI UValueComparator *U_EXPORT2
-uhash_setValueComparator(UHashtable *hash, UValueComparator *fn){
-    UValueComparator *result = hash->valueComparator;
-    hash->valueComparator = fn;
-    return result;
-}
-
-U_CAPI UObjectDeleter *U_EXPORT2
-uhash_setKeyDeleter(UHashtable *hash, UObjectDeleter *fn) {
-    UObjectDeleter *result = hash->keyDeleter;
-    hash->keyDeleter = fn;
-    return result;
-}
-
-U_CAPI UObjectDeleter *U_EXPORT2
-uhash_setValueDeleter(UHashtable *hash, UObjectDeleter *fn) {
-    UObjectDeleter *result = hash->valueDeleter;
-    hash->valueDeleter = fn;
-    return result;
-}
-
-U_CAPI void U_EXPORT2
-uhash_setResizePolicy(UHashtable *hash, enum UHashResizePolicy policy) {
-    UErrorCode status = U_ZERO_ERROR;
-    _uhash_internalSetResizePolicy(hash, policy);
-    hash->lowWaterMark  = (int32_t)(hash->length * hash->lowWaterRatio);
-    hash->highWaterMark = (int32_t)(hash->length * hash->highWaterRatio);
-    _uhash_rehash(hash, &status);
-}
-
-U_CAPI int32_t U_EXPORT2
-uhash_count(const UHashtable *hash) {
-    return hash->count;
-}
-
-U_CAPI void* U_EXPORT2
-uhash_get(const UHashtable *hash,
-          const void* key) {
-    UHashTok keyholder;
-    keyholder.pointer = (void*) key;
-    return _uhash_find(hash, keyholder, hash->keyHasher(keyholder))->value.pointer;
-}
-
-U_CAPI void* U_EXPORT2
-uhash_iget(const UHashtable *hash,
-           int32_t key) {
-    UHashTok keyholder;
-    keyholder.integer = key;
-    return _uhash_find(hash, keyholder, hash->keyHasher(keyholder))->value.pointer;
-}
-
-U_CAPI int32_t U_EXPORT2
-uhash_geti(const UHashtable *hash,
-           const void* key) {
-    UHashTok keyholder;
-    keyholder.pointer = (void*) key;
-    return _uhash_find(hash, keyholder, hash->keyHasher(keyholder))->value.integer;
-}
-
-U_CAPI int32_t U_EXPORT2
-uhash_igeti(const UHashtable *hash,
-           int32_t key) {
-    UHashTok keyholder;
-    keyholder.integer = key;
-    return _uhash_find(hash, keyholder, hash->keyHasher(keyholder))->value.integer;
-}
-
-U_CAPI int32_t U_EXPORT2
-uhash_getiAndFound(const UHashtable *hash,
-                   const void *key,
-                   UBool *found) {
-    UHashTok keyholder;
-    keyholder.pointer = (void *)key;
-    const UHashElement *e = _uhash_find(hash, keyholder, hash->keyHasher(keyholder));
-    *found = !IS_EMPTY_OR_DELETED(e->hashcode);
-    return e->value.integer;
-}
-
-U_CAPI int32_t U_EXPORT2
-uhash_igetiAndFound(const UHashtable *hash,
-                    int32_t key,
-                    UBool *found) {
-    UHashTok keyholder;
-    keyholder.integer = key;
-    const UHashElement *e = _uhash_find(hash, keyholder, hash->keyHasher(keyholder));
-    *found = !IS_EMPTY_OR_DELETED(e->hashcode);
-    return e->value.integer;
-}
-
-U_CAPI void* U_EXPORT2
-uhash_put(UHashtable *hash,
-          void* key,
-          void* value,
-          UErrorCode *status) {
-    UHashTok keyholder, valueholder;
-    keyholder.pointer = key;
-    valueholder.pointer = value;
-    return _uhash_put(hash, keyholder, valueholder,
-                      HINT_KEY_POINTER | HINT_VALUE_POINTER,
-                      status).pointer;
-}
-
-U_CAPI void* U_EXPORT2
-uhash_iput(UHashtable *hash,
-           int32_t key,
-           void* value,
-           UErrorCode *status) {
-    UHashTok keyholder, valueholder;
-    keyholder.integer = key;
-    valueholder.pointer = value;
-    return _uhash_put(hash, keyholder, valueholder,
-                      HINT_VALUE_POINTER,
-                      status).pointer;
-}
-
-U_CAPI int32_t U_EXPORT2
-uhash_puti(UHashtable *hash,
-           void* key,
-           int32_t value,
-           UErrorCode *status) {
-    UHashTok keyholder, valueholder;
-    keyholder.pointer = key;
-    valueholder.integer = value;
-    return _uhash_put(hash, keyholder, valueholder,
-                      HINT_KEY_POINTER,
-                      status).integer;
-}
-
-
-U_CAPI int32_t U_EXPORT2
-uhash_iputi(UHashtable *hash,
-           int32_t key,
-           int32_t value,
-           UErrorCode *status) {
-    UHashTok keyholder, valueholder;
-    keyholder.integer = key;
-    valueholder.integer = value;
-    return _uhash_put(hash, keyholder, valueholder,
-                      HINT_BOTH_INTEGERS,
-                      status).integer;
-}
-
-U_CAPI int32_t U_EXPORT2
-uhash_putiAllowZero(UHashtable *hash,
-                    void *key,
-                    int32_t value,
-                    UErrorCode *status) {
-    UHashTok keyholder, valueholder;
-    keyholder.pointer = key;
-    valueholder.integer = value;
-    return _uhash_put(hash, keyholder, valueholder,
-                      HINT_KEY_POINTER | HINT_ALLOW_ZERO,
-                      status).integer;
-}
-
-
-U_CAPI int32_t U_EXPORT2
-uhash_iputiAllowZero(UHashtable *hash,
-                     int32_t key,
-                     int32_t value,
-                     UErrorCode *status) {
-    UHashTok keyholder, valueholder;
-    keyholder.integer = key;
-    valueholder.integer = value;
-    return _uhash_put(hash, keyholder, valueholder,
-                      HINT_BOTH_INTEGERS | HINT_ALLOW_ZERO,
-                      status).integer;
-}
-
-U_CAPI void* U_EXPORT2
-uhash_remove(UHashtable *hash,
-             const void* key) {
-    UHashTok keyholder;
-    keyholder.pointer = (void*) key;
-    return _uhash_remove(hash, keyholder).pointer;
-}
-
-U_CAPI void* U_EXPORT2
-uhash_iremove(UHashtable *hash,
-              int32_t key) {
-    UHashTok keyholder;
-    keyholder.integer = key;
-    return _uhash_remove(hash, keyholder).pointer;
-}
-
-U_CAPI int32_t U_EXPORT2
-uhash_removei(UHashtable *hash,
-              const void* key) {
-    UHashTok keyholder;
-    keyholder.pointer = (void*) key;
-    return _uhash_remove(hash, keyholder).integer;
-}
-
-U_CAPI int32_t U_EXPORT2
-uhash_iremovei(UHashtable *hash,
-               int32_t key) {
-    UHashTok keyholder;
-    keyholder.integer = key;
-    return _uhash_remove(hash, keyholder).integer;
-}
-
-U_CAPI void U_EXPORT2
-uhash_removeAll(UHashtable *hash) {
-    int32_t pos = UHASH_FIRST;
-    const UHashElement *e;
-    U_ASSERT(hash != NULL);
-    if (hash->count != 0) {
-        while ((e = uhash_nextElement(hash, &pos)) != NULL) {
-            uhash_removeElement(hash, e);
-        }
-    }
-    U_ASSERT(hash->count == 0);
-}
-
-U_CAPI UBool U_EXPORT2
-uhash_containsKey(const UHashtable *hash, const void *key) {
-    UHashTok keyholder;
-    keyholder.pointer = (void *)key;
-    const UHashElement *e = _uhash_find(hash, keyholder, hash->keyHasher(keyholder));
-    return !IS_EMPTY_OR_DELETED(e->hashcode);
-}
-
-/**
- * Returns true if the UHashtable contains an item with this integer key.
- *
- * @param hash The target UHashtable.
- * @param key An integer key stored in a hashtable
- * @return true if the key is found.
- */
-U_CAPI UBool U_EXPORT2
-uhash_icontainsKey(const UHashtable *hash, int32_t key) {
-    UHashTok keyholder;
-    keyholder.integer = key;
-    const UHashElement *e = _uhash_find(hash, keyholder, hash->keyHasher(keyholder));
-    return !IS_EMPTY_OR_DELETED(e->hashcode);
-}
-
-U_CAPI const UHashElement* U_EXPORT2
-uhash_find(const UHashtable *hash, const void* key) {
-    UHashTok keyholder;
-    const UHashElement *e;
-    keyholder.pointer = (void*) key;
-    e = _uhash_find(hash, keyholder, hash->keyHasher(keyholder));
-    return IS_EMPTY_OR_DELETED(e->hashcode) ? NULL : e;
-}
-
-U_CAPI const UHashElement* U_EXPORT2
-uhash_nextElement(const UHashtable *hash, int32_t *pos) {
-    /* Walk through the array until we find an element that is not
-     * EMPTY and not DELETED.
-     */
-    int32_t i;
-    U_ASSERT(hash != NULL);
-    for (i = *pos + 1; i < hash->length; ++i) {
-        if (!IS_EMPTY_OR_DELETED(hash->elements[i].hashcode)) {
-            *pos = i;
-            return &(hash->elements[i]);
-        }
-    }
-
-    /* No more elements */
-    return NULL;
-}
-
-U_CAPI void* U_EXPORT2
-uhash_removeElement(UHashtable *hash, const UHashElement* e) {
-    U_ASSERT(hash != NULL);
-    U_ASSERT(e != NULL);
-    if (!IS_EMPTY_OR_DELETED(e->hashcode)) {
-        UHashElement *nce = (UHashElement *)e;
-        return _uhash_internalRemoveElement(hash, nce).pointer;
-    }
-    return NULL;
-}
-
-/********************************************************************
- * UHashTok convenience
- ********************************************************************/
-
-/**
- * Return a UHashTok for an integer.
- */
-/*U_CAPI UHashTok U_EXPORT2
-uhash_toki(int32_t i) {
-    UHashTok tok;
-    tok.integer = i;
-    return tok;
-}*/
-
-/**
- * Return a UHashTok for a pointer.
- */
-/*U_CAPI UHashTok U_EXPORT2
-uhash_tokp(void* p) {
-    UHashTok tok;
-    tok.pointer = p;
-    return tok;
-}*/
-
-/********************************************************************
- * PUBLIC Key Hash Functions
- ********************************************************************/
-
-U_CAPI int32_t U_EXPORT2
-uhash_hashUChars(const UHashTok key) {
-    const UChar *s = (const UChar *)key.pointer;
-    return s == NULL ? 0 : ustr_hashUCharsN(s, u_strlen(s));
-}
-
-U_CAPI int32_t U_EXPORT2
-uhash_hashChars(const UHashTok key) {
-    const char *s = (const char *)key.pointer;
-    return s == NULL ? 0 : static_cast<int32_t>(ustr_hashCharsN(s, static_cast<int32_t>(uprv_strlen(s))));
-}
-
-U_CAPI int32_t U_EXPORT2
-uhash_hashIChars(const UHashTok key) {
-    const char *s = (const char *)key.pointer;
-    return s == NULL ? 0 : ustr_hashICharsN(s, static_cast<int32_t>(uprv_strlen(s)));
-}
-
-U_CAPI UBool U_EXPORT2
-uhash_equals(const UHashtable* hash1, const UHashtable* hash2){
-    int32_t count1, count2, pos, i;
-
-    if(hash1==hash2){
-        return TRUE;
-    }
-
-    /*
-     * Make sure that we are comparing 2 valid hashes of the same type
-     * with valid comparison functions.
-     * Without valid comparison functions, a binary comparison
-     * of the hash values will yield random results on machines
-     * with 64-bit pointers and 32-bit integer hashes.
-     * A valueComparator is normally optional.
-     */
-    if (hash1==NULL || hash2==NULL ||
-        hash1->keyComparator != hash2->keyComparator ||
-        hash1->valueComparator != hash2->valueComparator ||
-        hash1->valueComparator == NULL)
-    {
-        /*
-        Normally we would return an error here about incompatible hash tables,
-        but we return FALSE instead.
-        */
-        return FALSE;
-    }
-
-    count1 = uhash_count(hash1);
-    count2 = uhash_count(hash2);
-    if(count1!=count2){
-        return FALSE;
-    }
-
-    pos=UHASH_FIRST;
-    for(i=0; i<count1; i++){
-        const UHashElement* elem1 = uhash_nextElement(hash1, &pos);
-        const UHashTok key1 = elem1->key;
-        const UHashTok val1 = elem1->value;
-        /* here the keys are not compared, instead the key form hash1 is used to fetch
-         * value from hash2. If the hashes are equal then then both hashes should
-         * contain equal values for the same key!
-         */
-        const UHashElement* elem2 = _uhash_find(hash2, key1, hash2->keyHasher(key1));
-        const UHashTok val2 = elem2->value;
-        if(hash1->valueComparator(val1, val2)==FALSE){
-            return FALSE;
-        }
-    }
-    return TRUE;
-}
-
-/********************************************************************
- * PUBLIC Comparator Functions
- ********************************************************************/
-
-U_CAPI UBool U_EXPORT2
-uhash_compareUChars(const UHashTok key1, const UHashTok key2) {
-    const UChar *p1 = (const UChar*) key1.pointer;
-    const UChar *p2 = (const UChar*) key2.pointer;
-    if (p1 == p2) {
-        return TRUE;
-    }
-    if (p1 == NULL || p2 == NULL) {
-        return FALSE;
-    }
-    while (*p1 != 0 && *p1 == *p2) {
-        ++p1;
-        ++p2;
-    }
-    return (UBool)(*p1 == *p2);
-}
-
-U_CAPI UBool U_EXPORT2
-uhash_compareChars(const UHashTok key1, const UHashTok key2) {
-    const char *p1 = (const char*) key1.pointer;
-    const char *p2 = (const char*) key2.pointer;
-    if (p1 == p2) {
-        return TRUE;
-    }
-    if (p1 == NULL || p2 == NULL) {
-        return FALSE;
-    }
-    while (*p1 != 0 && *p1 == *p2) {
-        ++p1;
-        ++p2;
-    }
-    return (UBool)(*p1 == *p2);
-}
-
-U_CAPI UBool U_EXPORT2
-uhash_compareIChars(const UHashTok key1, const UHashTok key2) {
-    const char *p1 = (const char*) key1.pointer;
-    const char *p2 = (const char*) key2.pointer;
-    if (p1 == p2) {
-        return TRUE;
-    }
-    if (p1 == NULL || p2 == NULL) {
-        return FALSE;
-    }
-    while (*p1 != 0 && uprv_tolower(*p1) == uprv_tolower(*p2)) {
-        ++p1;
-        ++p2;
-    }
-    return (UBool)(*p1 == *p2);
-}
-
-/********************************************************************
- * PUBLIC int32_t Support Functions
- ********************************************************************/
-
-U_CAPI int32_t U_EXPORT2
-uhash_hashLong(const UHashTok key) {
-    return key.integer;
-}
-
-U_CAPI UBool U_EXPORT2
-uhash_compareLong(const UHashTok key1, const UHashTok key2) {
-    return (UBool)(key1.integer == key2.integer);
-}
-=======
-// © 2016 and later: Unicode, Inc. and others.
-// License & terms of use: http://www.unicode.org/copyright.html
-/*
-******************************************************************************
-*   Copyright (C) 1997-2016, International Business Machines
-*   Corporation and others.  All Rights Reserved.
-******************************************************************************
-*   Date        Name        Description
-*   03/22/00    aliu        Adapted from original C++ ICU Hashtable.
-*   07/06/01    aliu        Modified to support int32_t keys on
-*                           platforms with sizeof(void*) < 32.
-******************************************************************************
-*/
-
-#include "uhash.h"
-#include "unicode/ustring.h"
-#include "cstring.h"
-#include "cmemory.h"
-#include "uassert.h"
-#include "ustr_imp.h"
-
-/* This hashtable is implemented as a double hash.  All elements are
- * stored in a single array with no secondary storage for collision
- * resolution (no linked list, etc.).  When there is a hash collision
- * (when two unequal keys have the same hashcode) we resolve this by
- * using a secondary hash.  The secondary hash is an increment
- * computed as a hash function (a different one) of the primary
- * hashcode.  This increment is added to the initial hash value to
- * obtain further slots assigned to the same hash code.  For this to
- * work, the length of the array and the increment must be relatively
- * prime.  The easiest way to achieve this is to have the length of
- * the array be prime, and the increment be any value from
- * 1..length-1.
- *
- * Hashcodes are 32-bit integers.  We make sure all hashcodes are
- * non-negative by masking off the top bit.  This has two effects: (1)
- * modulo arithmetic is simplified.  If we allowed negative hashcodes,
- * then when we computed hashcode % length, we could get a negative
- * result, which we would then have to adjust back into range.  It's
- * simpler to just make hashcodes non-negative. (2) It makes it easy
- * to check for empty vs. occupied slots in the table.  We just mark
- * empty or deleted slots with a negative hashcode.
- *
- * The central function is _uhash_find().  This function looks for a
- * slot matching the given key and hashcode.  If one is found, it
- * returns a pointer to that slot.  If the table is full, and no match
- * is found, it returns nullptr -- in theory.  This would make the code
- * more complicated, since all callers of _uhash_find() would then
- * have to check for a nullptr result.  To keep this from happening, we
- * don't allow the table to fill.  When there is only one
- * empty/deleted slot left, uhash_put() will refuse to increase the
- * count, and fail.  This simplifies the code.  In practice, one will
- * seldom encounter this using default UHashtables.  However, if a
- * hashtable is set to a U_FIXED resize policy, or if memory is
- * exhausted, then the table may fill.
- *
- * High and low water ratios control rehashing.  They establish levels
- * of fullness (from 0 to 1) outside of which the data array is
- * reallocated and repopulated.  Setting the low water ratio to zero
- * means the table will never shrink.  Setting the high water ratio to
- * one means the table will never grow.  The ratios should be
- * coordinated with the ratio between successive elements of the
- * PRIMES table, so that when the primeIndex is incremented or
- * decremented during rehashing, it brings the ratio of count / length
- * back into the desired range (between low and high water ratios).
- */
-
-/********************************************************************
- * PRIVATE Constants, Macros
- ********************************************************************/
-
-/* This is a list of non-consecutive primes chosen such that
- * PRIMES[i+1] ~ 2*PRIMES[i].  (Currently, the ratio ranges from 1.81
- * to 2.18; the inverse ratio ranges from 0.459 to 0.552.)  If this
- * ratio is changed, the low and high water ratios should also be
- * adjusted to suit.
- *
- * These prime numbers were also chosen so that they are the largest
- * prime number while being less than a power of two.
- */
-static const int32_t PRIMES[] = {
-    7, 13, 31, 61, 127, 251, 509, 1021, 2039, 4093, 8191, 16381, 32749,
-    65521, 131071, 262139, 524287, 1048573, 2097143, 4194301, 8388593,
-    16777213, 33554393, 67108859, 134217689, 268435399, 536870909,
-    1073741789, 2147483647 /*, 4294967291 */
-};
-
-#define PRIMES_LENGTH UPRV_LENGTHOF(PRIMES)
-#define DEFAULT_PRIME_INDEX 4
-
-/* These ratios are tuned to the PRIMES array such that a resize
- * places the table back into the zone of non-resizing.  That is,
- * after a call to _uhash_rehash(), a subsequent call to
- * _uhash_rehash() should do nothing (should not churn).  This is only
- * a potential problem with U_GROW_AND_SHRINK.
- */
-static const float RESIZE_POLICY_RATIO_TABLE[6] = {
-    /* low, high water ratio */
-    0.0F, 0.5F, /* U_GROW: Grow on demand, do not shrink */
-    0.1F, 0.5F, /* U_GROW_AND_SHRINK: Grow and shrink on demand */
-    0.0F, 1.0F  /* U_FIXED: Never change size */
-};
-
-/*
-  Invariants for hashcode values:
-
-  * DELETED < 0
-  * EMPTY < 0
-  * Real hashes >= 0
-
-  Hashcodes may not start out this way, but internally they are
-  adjusted so that they are always positive.  We assume 32-bit
-  hashcodes; adjust these constants for other hashcode sizes.
-*/
-#define HASH_DELETED    ((int32_t) 0x80000000)
-#define HASH_EMPTY      ((int32_t) HASH_DELETED + 1)
-
-#define IS_EMPTY_OR_DELETED(x) ((x) < 0)
-
-/* This macro expects a UHashTok.pointer as its keypointer and
-   valuepointer parameters */
-#define HASH_DELETE_KEY_VALUE(hash, keypointer, valuepointer) UPRV_BLOCK_MACRO_BEGIN { \
-    if (hash->keyDeleter != nullptr && keypointer != nullptr) { \
-        (*hash->keyDeleter)(keypointer); \
-    } \
-    if (hash->valueDeleter != nullptr && valuepointer != nullptr) { \
-        (*hash->valueDeleter)(valuepointer); \
-    } \
-} UPRV_BLOCK_MACRO_END
-
-/*
- * Constants for hinting whether a key or value is an integer
- * or a pointer.  If a hint bit is zero, then the associated
- * token is assumed to be an integer.
- */
-#define HINT_BOTH_INTEGERS (0)
-#define HINT_KEY_POINTER   (1)
-#define HINT_VALUE_POINTER (2)
-#define HINT_ALLOW_ZERO    (4)
-
-/********************************************************************
- * PRIVATE Implementation
- ********************************************************************/
-
-static UHashTok
-_uhash_setElement(UHashtable *hash, UHashElement* e,
-                  int32_t hashcode,
-                  UHashTok key, UHashTok value, int8_t hint) {
-
-    UHashTok oldValue = e->value;
-    if (hash->keyDeleter != nullptr && e->key.pointer != nullptr &&
-        e->key.pointer != key.pointer) { /* Avoid double deletion */
-        (*hash->keyDeleter)(e->key.pointer);
-    }
-    if (hash->valueDeleter != nullptr) {
-        if (oldValue.pointer != nullptr &&
-            oldValue.pointer != value.pointer) { /* Avoid double deletion */
-            (*hash->valueDeleter)(oldValue.pointer);
-        }
-        oldValue.pointer = nullptr;
-    }
-    /* Compilers should copy the UHashTok union correctly, but even if
-     * they do, memory heap tools (e.g. BoundsChecker) can get
-     * confused when a pointer is cloaked in a union and then copied.
-     * TO ALLEVIATE THIS, we use hints (based on what API the user is
-     * calling) to copy pointers when we know the user thinks
-     * something is a pointer. */
-    if (hint & HINT_KEY_POINTER) {
-        e->key.pointer = key.pointer;
-    } else {
-        e->key = key;
-    }
-    if (hint & HINT_VALUE_POINTER) {
-        e->value.pointer = value.pointer;
-    } else {
-        e->value = value;
-    }
-    e->hashcode = hashcode;
-    return oldValue;
-}
-
-/**
- * Assumes that the given element is not empty or deleted.
- */
-static UHashTok
-_uhash_internalRemoveElement(UHashtable *hash, UHashElement* e) {
-    UHashTok empty;
-    U_ASSERT(!IS_EMPTY_OR_DELETED(e->hashcode));
-    --hash->count;
-    empty.pointer = nullptr; empty.integer = 0;
-    return _uhash_setElement(hash, e, HASH_DELETED, empty, empty, 0);
-}
-
-static void
-_uhash_internalSetResizePolicy(UHashtable *hash, enum UHashResizePolicy policy) {
-    U_ASSERT(hash != nullptr);
-    U_ASSERT(((int32_t)policy) >= 0);
-    U_ASSERT(((int32_t)policy) < 3);
-    hash->lowWaterRatio  = RESIZE_POLICY_RATIO_TABLE[policy * 2];
-    hash->highWaterRatio = RESIZE_POLICY_RATIO_TABLE[policy * 2 + 1];
-}
-
-/**
- * Allocate internal data array of a size determined by the given
- * prime index.  If the index is out of range it is pinned into range.
- * If the allocation fails the status is set to
- * U_MEMORY_ALLOCATION_ERROR and all array storage is freed.  In
- * either case the previous array pointer is overwritten.
- *
- * Caller must ensure primeIndex is in range 0..PRIME_LENGTH-1.
- */
-static void
-_uhash_allocate(UHashtable *hash,
-                int32_t primeIndex,
-                UErrorCode *status) {
-
-    UHashElement *p, *limit;
-    UHashTok emptytok;
-
-    if (U_FAILURE(*status)) return;
-
-    U_ASSERT(primeIndex >= 0 && primeIndex < PRIMES_LENGTH);
-
-    hash->primeIndex = static_cast<int8_t>(primeIndex);
-    hash->length = PRIMES[primeIndex];
-
-    p = hash->elements = (UHashElement*)
-        uprv_malloc(sizeof(UHashElement) * hash->length);
-
-    if (hash->elements == nullptr) {
-        *status = U_MEMORY_ALLOCATION_ERROR;
-        return;
-    }
-
-    emptytok.pointer = nullptr; /* Only one of these two is needed */
-    emptytok.integer = 0;    /* but we don't know which one. */
-
-    limit = p + hash->length;
-    while (p < limit) {
-        p->key = emptytok;
-        p->value = emptytok;
-        p->hashcode = HASH_EMPTY;
-        ++p;
-    }
-
-    hash->count = 0;
-    hash->lowWaterMark = (int32_t)(hash->length * hash->lowWaterRatio);
-    hash->highWaterMark = (int32_t)(hash->length * hash->highWaterRatio);
-}
-
-static UHashtable*
-_uhash_init(UHashtable *result,
-              UHashFunction *keyHash,
-              UKeyComparator *keyComp,
-              UValueComparator *valueComp,
-              int32_t primeIndex,
-              UErrorCode *status)
-{
-    if (U_FAILURE(*status)) return nullptr;
-    U_ASSERT(keyHash != nullptr);
-    U_ASSERT(keyComp != nullptr);
-
-    result->keyHasher       = keyHash;
-    result->keyComparator   = keyComp;
-    result->valueComparator = valueComp;
-    result->keyDeleter      = nullptr;
-    result->valueDeleter    = nullptr;
-    result->allocated       = false;
-    _uhash_internalSetResizePolicy(result, U_GROW);
-
-    _uhash_allocate(result, primeIndex, status);
-
-    if (U_FAILURE(*status)) {
-        return nullptr;
-    }
-
-    return result;
-}
-
-static UHashtable*
-_uhash_create(UHashFunction *keyHash,
-              UKeyComparator *keyComp,
-              UValueComparator *valueComp,
-              int32_t primeIndex,
-              UErrorCode *status) {
-    UHashtable *result;
-
-    if (U_FAILURE(*status)) return nullptr;
-
-    result = (UHashtable*) uprv_malloc(sizeof(UHashtable));
-    if (result == nullptr) {
-        *status = U_MEMORY_ALLOCATION_ERROR;
-        return nullptr;
-    }
-
-    _uhash_init(result, keyHash, keyComp, valueComp, primeIndex, status);
-    result->allocated       = true;
-
-    if (U_FAILURE(*status)) {
-        uprv_free(result);
-        return nullptr;
-    }
-
-    return result;
-}
-
-/**
- * Look for a key in the table, or if no such key exists, the first
- * empty slot matching the given hashcode.  Keys are compared using
- * the keyComparator function.
- *
- * First find the start position, which is the hashcode modulo
- * the length.  Test it to see if it is:
- *
- * a. identical:  First check the hash values for a quick check,
- *    then compare keys for equality using keyComparator.
- * b. deleted
- * c. empty
- *
- * Stop if it is identical or empty, otherwise continue by adding a
- * "jump" value (moduloing by the length again to keep it within
- * range) and retesting.  For efficiency, there need enough empty
- * values so that the searches stop within a reasonable amount of time.
- * This can be changed by changing the high/low water marks.
- *
- * In theory, this function can return nullptr, if it is full (no empty
- * or deleted slots) and if no matching key is found.  In practice, we
- * prevent this elsewhere (in uhash_put) by making sure the last slot
- * in the table is never filled.
- *
- * The size of the table should be prime for this algorithm to work;
- * otherwise we are not guaranteed that the jump value (the secondary
- * hash) is relatively prime to the table length.
- */
-static UHashElement*
-_uhash_find(const UHashtable *hash, UHashTok key,
-            int32_t hashcode) {
-
-    int32_t firstDeleted = -1;  /* assume invalid index */
-    int32_t theIndex, startIndex;
-    int32_t jump = 0; /* lazy evaluate */
-    int32_t tableHash;
-    UHashElement *elements = hash->elements;
-
-    hashcode &= 0x7FFFFFFF; /* must be positive */
-    startIndex = theIndex = (hashcode ^ 0x4000000) % hash->length;
-
-    do {
-        tableHash = elements[theIndex].hashcode;
-        if (tableHash == hashcode) {          /* quick check */
-            if ((*hash->keyComparator)(key, elements[theIndex].key)) {
-                return &(elements[theIndex]);
-            }
-        } else if (!IS_EMPTY_OR_DELETED(tableHash)) {
-            /* We have hit a slot which contains a key-value pair,
-             * but for which the hash code does not match.  Keep
-             * looking.
-             */
-        } else if (tableHash == HASH_EMPTY) { /* empty, end o' the line */
-            break;
-        } else if (firstDeleted < 0) { /* remember first deleted */
-            firstDeleted = theIndex;
-        }
-        if (jump == 0) { /* lazy compute jump */
-            /* The jump value must be relatively prime to the table
-             * length.  As long as the length is prime, then any value
-             * 1..length-1 will be relatively prime to it.
-             */
-            jump = (hashcode % (hash->length - 1)) + 1;
-        }
-        theIndex = (theIndex + jump) % hash->length;
-    } while (theIndex != startIndex);
-
-    if (firstDeleted >= 0) {
-        theIndex = firstDeleted; /* reset if had deleted slot */
-    } else if (tableHash != HASH_EMPTY) {
-        /* We get to this point if the hashtable is full (no empty or
-         * deleted slots), and we've failed to find a match.  THIS
-         * WILL NEVER HAPPEN as long as uhash_put() makes sure that
-         * count is always < length.
-         */
-        UPRV_UNREACHABLE_EXIT;
-    }
-    return &(elements[theIndex]);
-}
-
-/**
- * Attempt to grow or shrink the data arrays in order to make the
- * count fit between the high and low water marks.  hash_put() and
- * hash_remove() call this method when the count exceeds the high or
- * low water marks.  This method may do nothing, if memory allocation
- * fails, or if the count is already in range, or if the length is
- * already at the low or high limit.  In any case, upon return the
- * arrays will be valid.
- */
-static void
-_uhash_rehash(UHashtable *hash, UErrorCode *status) {
-
-    UHashElement *old = hash->elements;
-    int32_t oldLength = hash->length;
-    int32_t newPrimeIndex = hash->primeIndex;
-    int32_t i;
-
-    if (hash->count > hash->highWaterMark) {
-        if (++newPrimeIndex >= PRIMES_LENGTH) {
-            return;
-        }
-    } else if (hash->count < hash->lowWaterMark) {
-        if (--newPrimeIndex < 0) {
-            return;
-        }
-    } else {
-        return;
-    }
-
-    _uhash_allocate(hash, newPrimeIndex, status);
-
-    if (U_FAILURE(*status)) {
-        hash->elements = old;
-        hash->length = oldLength;
-        return;
-    }
-
-    for (i = oldLength - 1; i >= 0; --i) {
-        if (!IS_EMPTY_OR_DELETED(old[i].hashcode)) {
-            UHashElement *e = _uhash_find(hash, old[i].key, old[i].hashcode);
-            U_ASSERT(e != nullptr);
-            U_ASSERT(e->hashcode == HASH_EMPTY);
-            e->key = old[i].key;
-            e->value = old[i].value;
-            e->hashcode = old[i].hashcode;
-            ++hash->count;
-        }
-    }
-
-    uprv_free(old);
-}
-
-static UHashTok
-_uhash_remove(UHashtable *hash,
-              UHashTok key) {
-    /* First find the position of the key in the table.  If the object
-     * has not been removed already, remove it.  If the user wanted
-     * keys deleted, then delete it also.  We have to put a special
-     * hashcode in that position that means that something has been
-     * deleted, since when we do a find, we have to continue PAST any
-     * deleted values.
-     */
-    UHashTok result;
-    UHashElement* e = _uhash_find(hash, key, hash->keyHasher(key));
-    U_ASSERT(e != nullptr);
-    result.pointer = nullptr;
-    result.integer = 0;
-    if (!IS_EMPTY_OR_DELETED(e->hashcode)) {
-        result = _uhash_internalRemoveElement(hash, e);
-        if (hash->count < hash->lowWaterMark) {
-            UErrorCode status = U_ZERO_ERROR;
-            _uhash_rehash(hash, &status);
-        }
-    }
-    return result;
-}
-
-static UHashTok
-_uhash_put(UHashtable *hash,
-           UHashTok key,
-           UHashTok value,
-           int8_t hint,
-           UErrorCode *status) {
-
-    /* Put finds the position in the table for the new value.  If the
-     * key is already in the table, it is deleted, if there is a
-     * non-nullptr keyDeleter.  Then the key, the hash and the value are
-     * all put at the position in their respective arrays.
-     */
-    int32_t hashcode;
-    UHashElement* e;
-    UHashTok emptytok;
-
-    if (U_FAILURE(*status)) {
-        goto err;
-    }
-    U_ASSERT(hash != nullptr);
-    if ((hint & HINT_VALUE_POINTER) ?
-            value.pointer == nullptr :
-            value.integer == 0 && (hint & HINT_ALLOW_ZERO) == 0) {
-        /* Disallow storage of nullptr values, since nullptr is returned by
-         * get() to indicate an absent key.  Storing nullptr == removing.
-         */
-        return _uhash_remove(hash, key);
-    }
-    if (hash->count > hash->highWaterMark) {
-        _uhash_rehash(hash, status);
-        if (U_FAILURE(*status)) {
-            goto err;
-        }
-    }
-
-    hashcode = (*hash->keyHasher)(key);
-    e = _uhash_find(hash, key, hashcode);
-    U_ASSERT(e != nullptr);
-
-    if (IS_EMPTY_OR_DELETED(e->hashcode)) {
-        /* Important: We must never actually fill the table up.  If we
-         * do so, then _uhash_find() will return nullptr, and we'll have
-         * to check for nullptr after every call to _uhash_find().  To
-         * avoid this we make sure there is always at least one empty
-         * or deleted slot in the table.  This only is a problem if we
-         * are out of memory and rehash isn't working.
-         */
-        ++hash->count;
-        if (hash->count == hash->length) {
-            /* Don't allow count to reach length */
-            --hash->count;
-            *status = U_MEMORY_ALLOCATION_ERROR;
-            goto err;
-        }
-    }
-
-    /* We must in all cases handle storage properly.  If there was an
-     * old key, then it must be deleted (if the deleter != nullptr).
-     * Make hashcodes stored in table positive.
-     */
-    return _uhash_setElement(hash, e, hashcode & 0x7FFFFFFF, key, value, hint);
-
- err:
-    /* If the deleters are non-nullptr, this method adopts its key and/or
-     * value arguments, and we must be sure to delete the key and/or
-     * value in all cases, even upon failure.
-     */
-    HASH_DELETE_KEY_VALUE(hash, key.pointer, value.pointer);
-    emptytok.pointer = nullptr; emptytok.integer = 0;
-    return emptytok;
-}
-
-
-/********************************************************************
- * PUBLIC API
- ********************************************************************/
-
-U_CAPI UHashtable* U_EXPORT2
-uhash_open(UHashFunction *keyHash,
-           UKeyComparator *keyComp,
-           UValueComparator *valueComp,
-           UErrorCode *status) {
-
-    return _uhash_create(keyHash, keyComp, valueComp, DEFAULT_PRIME_INDEX, status);
-}
-
-U_CAPI UHashtable* U_EXPORT2
-uhash_openSize(UHashFunction *keyHash,
-               UKeyComparator *keyComp,
-               UValueComparator *valueComp,
-               int32_t size,
-               UErrorCode *status) {
-
-    /* Find the smallest index i for which PRIMES[i] >= size. */
-    int32_t i = 0;
-    while (i<(PRIMES_LENGTH-1) && PRIMES[i]<size) {
-        ++i;
-    }
-
-    return _uhash_create(keyHash, keyComp, valueComp, i, status);
-}
-
-U_CAPI UHashtable* U_EXPORT2
-uhash_init(UHashtable *fillinResult,
-           UHashFunction *keyHash,
-           UKeyComparator *keyComp,
-           UValueComparator *valueComp,
-           UErrorCode *status) {
-
-    return _uhash_init(fillinResult, keyHash, keyComp, valueComp, DEFAULT_PRIME_INDEX, status);
-}
-
-U_CAPI UHashtable* U_EXPORT2
-uhash_initSize(UHashtable *fillinResult,
-               UHashFunction *keyHash,
-               UKeyComparator *keyComp,
-               UValueComparator *valueComp,
-               int32_t size,
-               UErrorCode *status) {
-
-    // Find the smallest index i for which PRIMES[i] >= size.
-    int32_t i = 0;
-    while (i<(PRIMES_LENGTH-1) && PRIMES[i]<size) {
-        ++i;
-    }
-    return _uhash_init(fillinResult, keyHash, keyComp, valueComp, i, status);
-}
-
-U_CAPI void U_EXPORT2
-uhash_close(UHashtable *hash) {
-    if (hash == nullptr) {
-        return;
-    }
-    if (hash->elements != nullptr) {
-        if (hash->keyDeleter != nullptr || hash->valueDeleter != nullptr) {
-            int32_t pos=UHASH_FIRST;
-            UHashElement *e;
-            while ((e = (UHashElement*) uhash_nextElement(hash, &pos)) != nullptr) {
-                HASH_DELETE_KEY_VALUE(hash, e->key.pointer, e->value.pointer);
-            }
-        }
-        uprv_free(hash->elements);
-        hash->elements = nullptr;
-    }
-    if (hash->allocated) {
-        uprv_free(hash);
-    }
-}
-
-U_CAPI UHashFunction *U_EXPORT2
-uhash_setKeyHasher(UHashtable *hash, UHashFunction *fn) {
-    UHashFunction *result = hash->keyHasher;
-    hash->keyHasher = fn;
-    return result;
-}
-
-U_CAPI UKeyComparator *U_EXPORT2
-uhash_setKeyComparator(UHashtable *hash, UKeyComparator *fn) {
-    UKeyComparator *result = hash->keyComparator;
-    hash->keyComparator = fn;
-    return result;
-}
-U_CAPI UValueComparator *U_EXPORT2
-uhash_setValueComparator(UHashtable *hash, UValueComparator *fn){
-    UValueComparator *result = hash->valueComparator;
-    hash->valueComparator = fn;
-    return result;
-}
-
-U_CAPI UObjectDeleter *U_EXPORT2
-uhash_setKeyDeleter(UHashtable *hash, UObjectDeleter *fn) {
-    UObjectDeleter *result = hash->keyDeleter;
-    hash->keyDeleter = fn;
-    return result;
-}
-
-U_CAPI UObjectDeleter *U_EXPORT2
-uhash_setValueDeleter(UHashtable *hash, UObjectDeleter *fn) {
-    UObjectDeleter *result = hash->valueDeleter;
-    hash->valueDeleter = fn;
-    return result;
-}
-
-U_CAPI void U_EXPORT2
-uhash_setResizePolicy(UHashtable *hash, enum UHashResizePolicy policy) {
-    UErrorCode status = U_ZERO_ERROR;
-    _uhash_internalSetResizePolicy(hash, policy);
-    hash->lowWaterMark  = (int32_t)(hash->length * hash->lowWaterRatio);
-    hash->highWaterMark = (int32_t)(hash->length * hash->highWaterRatio);
-    _uhash_rehash(hash, &status);
-}
-
-U_CAPI int32_t U_EXPORT2
-uhash_count(const UHashtable *hash) {
-    return hash->count;
-}
-
-U_CAPI void* U_EXPORT2
-uhash_get(const UHashtable *hash,
-          const void* key) {
-    UHashTok keyholder;
-    keyholder.pointer = (void*) key;
-    return _uhash_find(hash, keyholder, hash->keyHasher(keyholder))->value.pointer;
-}
-
-U_CAPI void* U_EXPORT2
-uhash_iget(const UHashtable *hash,
-           int32_t key) {
-    UHashTok keyholder;
-    keyholder.integer = key;
-    return _uhash_find(hash, keyholder, hash->keyHasher(keyholder))->value.pointer;
-}
-
-U_CAPI int32_t U_EXPORT2
-uhash_geti(const UHashtable *hash,
-           const void* key) {
-    UHashTok keyholder;
-    keyholder.pointer = (void*) key;
-    return _uhash_find(hash, keyholder, hash->keyHasher(keyholder))->value.integer;
-}
-
-U_CAPI int32_t U_EXPORT2
-uhash_igeti(const UHashtable *hash,
-           int32_t key) {
-    UHashTok keyholder;
-    keyholder.integer = key;
-    return _uhash_find(hash, keyholder, hash->keyHasher(keyholder))->value.integer;
-}
-
-U_CAPI int32_t U_EXPORT2
-uhash_getiAndFound(const UHashtable *hash,
-                   const void *key,
-                   UBool *found) {
-    UHashTok keyholder;
-    keyholder.pointer = (void *)key;
-    const UHashElement *e = _uhash_find(hash, keyholder, hash->keyHasher(keyholder));
-    *found = !IS_EMPTY_OR_DELETED(e->hashcode);
-    return e->value.integer;
-}
-
-U_CAPI int32_t U_EXPORT2
-uhash_igetiAndFound(const UHashtable *hash,
-                    int32_t key,
-                    UBool *found) {
-    UHashTok keyholder;
-    keyholder.integer = key;
-    const UHashElement *e = _uhash_find(hash, keyholder, hash->keyHasher(keyholder));
-    *found = !IS_EMPTY_OR_DELETED(e->hashcode);
-    return e->value.integer;
-}
-
-U_CAPI void* U_EXPORT2
-uhash_put(UHashtable *hash,
-          void* key,
-          void* value,
-          UErrorCode *status) {
-    UHashTok keyholder, valueholder;
-    keyholder.pointer = key;
-    valueholder.pointer = value;
-    return _uhash_put(hash, keyholder, valueholder,
-                      HINT_KEY_POINTER | HINT_VALUE_POINTER,
-                      status).pointer;
-}
-
-U_CAPI void* U_EXPORT2
-uhash_iput(UHashtable *hash,
-           int32_t key,
-           void* value,
-           UErrorCode *status) {
-    UHashTok keyholder, valueholder;
-    keyholder.integer = key;
-    valueholder.pointer = value;
-    return _uhash_put(hash, keyholder, valueholder,
-                      HINT_VALUE_POINTER,
-                      status).pointer;
-}
-
-U_CAPI int32_t U_EXPORT2
-uhash_puti(UHashtable *hash,
-           void* key,
-           int32_t value,
-           UErrorCode *status) {
-    UHashTok keyholder, valueholder;
-    keyholder.pointer = key;
-    valueholder.integer = value;
-    return _uhash_put(hash, keyholder, valueholder,
-                      HINT_KEY_POINTER,
-                      status).integer;
-}
-
-
-U_CAPI int32_t U_EXPORT2
-uhash_iputi(UHashtable *hash,
-           int32_t key,
-           int32_t value,
-           UErrorCode *status) {
-    UHashTok keyholder, valueholder;
-    keyholder.integer = key;
-    valueholder.integer = value;
-    return _uhash_put(hash, keyholder, valueholder,
-                      HINT_BOTH_INTEGERS,
-                      status).integer;
-}
-
-U_CAPI int32_t U_EXPORT2
-uhash_putiAllowZero(UHashtable *hash,
-                    void *key,
-                    int32_t value,
-                    UErrorCode *status) {
-    UHashTok keyholder, valueholder;
-    keyholder.pointer = key;
-    valueholder.integer = value;
-    return _uhash_put(hash, keyholder, valueholder,
-                      HINT_KEY_POINTER | HINT_ALLOW_ZERO,
-                      status).integer;
-}
-
-
-U_CAPI int32_t U_EXPORT2
-uhash_iputiAllowZero(UHashtable *hash,
-                     int32_t key,
-                     int32_t value,
-                     UErrorCode *status) {
-    UHashTok keyholder, valueholder;
-    keyholder.integer = key;
-    valueholder.integer = value;
-    return _uhash_put(hash, keyholder, valueholder,
-                      HINT_BOTH_INTEGERS | HINT_ALLOW_ZERO,
-                      status).integer;
-}
-
-U_CAPI void* U_EXPORT2
-uhash_remove(UHashtable *hash,
-             const void* key) {
-    UHashTok keyholder;
-    keyholder.pointer = (void*) key;
-    return _uhash_remove(hash, keyholder).pointer;
-}
-
-U_CAPI void* U_EXPORT2
-uhash_iremove(UHashtable *hash,
-              int32_t key) {
-    UHashTok keyholder;
-    keyholder.integer = key;
-    return _uhash_remove(hash, keyholder).pointer;
-}
-
-U_CAPI int32_t U_EXPORT2
-uhash_removei(UHashtable *hash,
-              const void* key) {
-    UHashTok keyholder;
-    keyholder.pointer = (void*) key;
-    return _uhash_remove(hash, keyholder).integer;
-}
-
-U_CAPI int32_t U_EXPORT2
-uhash_iremovei(UHashtable *hash,
-               int32_t key) {
-    UHashTok keyholder;
-    keyholder.integer = key;
-    return _uhash_remove(hash, keyholder).integer;
-}
-
-U_CAPI void U_EXPORT2
-uhash_removeAll(UHashtable *hash) {
-    int32_t pos = UHASH_FIRST;
-    const UHashElement *e;
-    U_ASSERT(hash != nullptr);
-    if (hash->count != 0) {
-        while ((e = uhash_nextElement(hash, &pos)) != nullptr) {
-            uhash_removeElement(hash, e);
-        }
-    }
-    U_ASSERT(hash->count == 0);
-}
-
-U_CAPI UBool U_EXPORT2
-uhash_containsKey(const UHashtable *hash, const void *key) {
-    UHashTok keyholder;
-    keyholder.pointer = (void *)key;
-    const UHashElement *e = _uhash_find(hash, keyholder, hash->keyHasher(keyholder));
-    return !IS_EMPTY_OR_DELETED(e->hashcode);
-}
-
-/**
- * Returns true if the UHashtable contains an item with this integer key.
- *
- * @param hash The target UHashtable.
- * @param key An integer key stored in a hashtable
- * @return true if the key is found.
- */
-U_CAPI UBool U_EXPORT2
-uhash_icontainsKey(const UHashtable *hash, int32_t key) {
-    UHashTok keyholder;
-    keyholder.integer = key;
-    const UHashElement *e = _uhash_find(hash, keyholder, hash->keyHasher(keyholder));
-    return !IS_EMPTY_OR_DELETED(e->hashcode);
-}
-
-U_CAPI const UHashElement* U_EXPORT2
-uhash_find(const UHashtable *hash, const void* key) {
-    UHashTok keyholder;
-    const UHashElement *e;
-    keyholder.pointer = (void*) key;
-    e = _uhash_find(hash, keyholder, hash->keyHasher(keyholder));
-    return IS_EMPTY_OR_DELETED(e->hashcode) ? nullptr : e;
-}
-
-U_CAPI const UHashElement* U_EXPORT2
-uhash_nextElement(const UHashtable *hash, int32_t *pos) {
-    /* Walk through the array until we find an element that is not
-     * EMPTY and not DELETED.
-     */
-    int32_t i;
-    U_ASSERT(hash != nullptr);
-    for (i = *pos + 1; i < hash->length; ++i) {
-        if (!IS_EMPTY_OR_DELETED(hash->elements[i].hashcode)) {
-            *pos = i;
-            return &(hash->elements[i]);
-        }
-    }
-
-    /* No more elements */
-    return nullptr;
-}
-
-U_CAPI void* U_EXPORT2
-uhash_removeElement(UHashtable *hash, const UHashElement* e) {
-    U_ASSERT(hash != nullptr);
-    U_ASSERT(e != nullptr);
-    if (!IS_EMPTY_OR_DELETED(e->hashcode)) {
-        UHashElement *nce = (UHashElement *)e;
-        return _uhash_internalRemoveElement(hash, nce).pointer;
-    }
-    return nullptr;
-}
-
-/********************************************************************
- * UHashTok convenience
- ********************************************************************/
-
-/**
- * Return a UHashTok for an integer.
- */
-/*U_CAPI UHashTok U_EXPORT2
-uhash_toki(int32_t i) {
-    UHashTok tok;
-    tok.integer = i;
-    return tok;
-}*/
-
-/**
- * Return a UHashTok for a pointer.
- */
-/*U_CAPI UHashTok U_EXPORT2
-uhash_tokp(void* p) {
-    UHashTok tok;
-    tok.pointer = p;
-    return tok;
-}*/
-
-/********************************************************************
- * PUBLIC Key Hash Functions
- ********************************************************************/
-
-U_CAPI int32_t U_EXPORT2
-uhash_hashUChars(const UHashTok key) {
-    const char16_t *s = (const char16_t *)key.pointer;
-    return s == nullptr ? 0 : ustr_hashUCharsN(s, u_strlen(s));
-}
-
-U_CAPI int32_t U_EXPORT2
-uhash_hashChars(const UHashTok key) {
-    const char *s = (const char *)key.pointer;
-    return s == nullptr ? 0 : static_cast<int32_t>(ustr_hashCharsN(s, static_cast<int32_t>(uprv_strlen(s))));
-}
-
-U_CAPI int32_t U_EXPORT2
-uhash_hashIChars(const UHashTok key) {
-    const char *s = (const char *)key.pointer;
-    return s == nullptr ? 0 : ustr_hashICharsN(s, static_cast<int32_t>(uprv_strlen(s)));
-}
-
-U_CAPI UBool U_EXPORT2
-uhash_equals(const UHashtable* hash1, const UHashtable* hash2){
-    int32_t count1, count2, pos, i;
-
-    if(hash1==hash2){
-        return true;
-    }
-
-    /*
-     * Make sure that we are comparing 2 valid hashes of the same type
-     * with valid comparison functions.
-     * Without valid comparison functions, a binary comparison
-     * of the hash values will yield random results on machines
-     * with 64-bit pointers and 32-bit integer hashes.
-     * A valueComparator is normally optional.
-     */
-    if (hash1==nullptr || hash2==nullptr ||
-        hash1->keyComparator != hash2->keyComparator ||
-        hash1->valueComparator != hash2->valueComparator ||
-        hash1->valueComparator == nullptr)
-    {
-        /*
-        Normally we would return an error here about incompatible hash tables,
-        but we return false instead.
-        */
-        return false;
-    }
-
-    count1 = uhash_count(hash1);
-    count2 = uhash_count(hash2);
-    if(count1!=count2){
-        return false;
-    }
-
-    pos=UHASH_FIRST;
-    for(i=0; i<count1; i++){
-        const UHashElement* elem1 = uhash_nextElement(hash1, &pos);
-        const UHashTok key1 = elem1->key;
-        const UHashTok val1 = elem1->value;
-        /* here the keys are not compared, instead the key form hash1 is used to fetch
-         * value from hash2. If the hashes are equal then then both hashes should
-         * contain equal values for the same key!
-         */
-        const UHashElement* elem2 = _uhash_find(hash2, key1, hash2->keyHasher(key1));
-        const UHashTok val2 = elem2->value;
-        if(hash1->valueComparator(val1, val2)==false){
-            return false;
-        }
-    }
-    return true;
-}
-
-/********************************************************************
- * PUBLIC Comparator Functions
- ********************************************************************/
-
-U_CAPI UBool U_EXPORT2
-uhash_compareUChars(const UHashTok key1, const UHashTok key2) {
-    const char16_t *p1 = (const char16_t*) key1.pointer;
-    const char16_t *p2 = (const char16_t*) key2.pointer;
-    if (p1 == p2) {
-        return true;
-    }
-    if (p1 == nullptr || p2 == nullptr) {
-        return false;
-    }
-    while (*p1 != 0 && *p1 == *p2) {
-        ++p1;
-        ++p2;
-    }
-    return (UBool)(*p1 == *p2);
-}
-
-U_CAPI UBool U_EXPORT2
-uhash_compareChars(const UHashTok key1, const UHashTok key2) {
-    const char *p1 = (const char*) key1.pointer;
-    const char *p2 = (const char*) key2.pointer;
-    if (p1 == p2) {
-        return true;
-    }
-    if (p1 == nullptr || p2 == nullptr) {
-        return false;
-    }
-    while (*p1 != 0 && *p1 == *p2) {
-        ++p1;
-        ++p2;
-    }
-    return (UBool)(*p1 == *p2);
-}
-
-U_CAPI UBool U_EXPORT2
-uhash_compareIChars(const UHashTok key1, const UHashTok key2) {
-    const char *p1 = (const char*) key1.pointer;
-    const char *p2 = (const char*) key2.pointer;
-    if (p1 == p2) {
-        return true;
-    }
-    if (p1 == nullptr || p2 == nullptr) {
-        return false;
-    }
-    while (*p1 != 0 && uprv_tolower(*p1) == uprv_tolower(*p2)) {
-        ++p1;
-        ++p2;
-    }
-    return (UBool)(*p1 == *p2);
-}
-
-/********************************************************************
- * PUBLIC int32_t Support Functions
- ********************************************************************/
-
-U_CAPI int32_t U_EXPORT2
-uhash_hashLong(const UHashTok key) {
-    return key.integer;
-}
-
-U_CAPI UBool U_EXPORT2
-uhash_compareLong(const UHashTok key1, const UHashTok key2) {
-    return (UBool)(key1.integer == key2.integer);
-}
->>>>>>> a8a80be5
+// © 2016 and later: Unicode, Inc. and others.
+// License & terms of use: http://www.unicode.org/copyright.html
+/*
+******************************************************************************
+*   Copyright (C) 1997-2016, International Business Machines
+*   Corporation and others.  All Rights Reserved.
+******************************************************************************
+*   Date        Name        Description
+*   03/22/00    aliu        Adapted from original C++ ICU Hashtable.
+*   07/06/01    aliu        Modified to support int32_t keys on
+*                           platforms with sizeof(void*) < 32.
+******************************************************************************
+*/
+
+#include "uhash.h"
+#include "unicode/ustring.h"
+#include "cstring.h"
+#include "cmemory.h"
+#include "uassert.h"
+#include "ustr_imp.h"
+
+/* This hashtable is implemented as a double hash.  All elements are
+ * stored in a single array with no secondary storage for collision
+ * resolution (no linked list, etc.).  When there is a hash collision
+ * (when two unequal keys have the same hashcode) we resolve this by
+ * using a secondary hash.  The secondary hash is an increment
+ * computed as a hash function (a different one) of the primary
+ * hashcode.  This increment is added to the initial hash value to
+ * obtain further slots assigned to the same hash code.  For this to
+ * work, the length of the array and the increment must be relatively
+ * prime.  The easiest way to achieve this is to have the length of
+ * the array be prime, and the increment be any value from
+ * 1..length-1.
+ *
+ * Hashcodes are 32-bit integers.  We make sure all hashcodes are
+ * non-negative by masking off the top bit.  This has two effects: (1)
+ * modulo arithmetic is simplified.  If we allowed negative hashcodes,
+ * then when we computed hashcode % length, we could get a negative
+ * result, which we would then have to adjust back into range.  It's
+ * simpler to just make hashcodes non-negative. (2) It makes it easy
+ * to check for empty vs. occupied slots in the table.  We just mark
+ * empty or deleted slots with a negative hashcode.
+ *
+ * The central function is _uhash_find().  This function looks for a
+ * slot matching the given key and hashcode.  If one is found, it
+ * returns a pointer to that slot.  If the table is full, and no match
+ * is found, it returns nullptr -- in theory.  This would make the code
+ * more complicated, since all callers of _uhash_find() would then
+ * have to check for a nullptr result.  To keep this from happening, we
+ * don't allow the table to fill.  When there is only one
+ * empty/deleted slot left, uhash_put() will refuse to increase the
+ * count, and fail.  This simplifies the code.  In practice, one will
+ * seldom encounter this using default UHashtables.  However, if a
+ * hashtable is set to a U_FIXED resize policy, or if memory is
+ * exhausted, then the table may fill.
+ *
+ * High and low water ratios control rehashing.  They establish levels
+ * of fullness (from 0 to 1) outside of which the data array is
+ * reallocated and repopulated.  Setting the low water ratio to zero
+ * means the table will never shrink.  Setting the high water ratio to
+ * one means the table will never grow.  The ratios should be
+ * coordinated with the ratio between successive elements of the
+ * PRIMES table, so that when the primeIndex is incremented or
+ * decremented during rehashing, it brings the ratio of count / length
+ * back into the desired range (between low and high water ratios).
+ */
+
+/********************************************************************
+ * PRIVATE Constants, Macros
+ ********************************************************************/
+
+/* This is a list of non-consecutive primes chosen such that
+ * PRIMES[i+1] ~ 2*PRIMES[i].  (Currently, the ratio ranges from 1.81
+ * to 2.18; the inverse ratio ranges from 0.459 to 0.552.)  If this
+ * ratio is changed, the low and high water ratios should also be
+ * adjusted to suit.
+ *
+ * These prime numbers were also chosen so that they are the largest
+ * prime number while being less than a power of two.
+ */
+static const int32_t PRIMES[] = {
+    7, 13, 31, 61, 127, 251, 509, 1021, 2039, 4093, 8191, 16381, 32749,
+    65521, 131071, 262139, 524287, 1048573, 2097143, 4194301, 8388593,
+    16777213, 33554393, 67108859, 134217689, 268435399, 536870909,
+    1073741789, 2147483647 /*, 4294967291 */
+};
+
+#define PRIMES_LENGTH UPRV_LENGTHOF(PRIMES)
+#define DEFAULT_PRIME_INDEX 4
+
+/* These ratios are tuned to the PRIMES array such that a resize
+ * places the table back into the zone of non-resizing.  That is,
+ * after a call to _uhash_rehash(), a subsequent call to
+ * _uhash_rehash() should do nothing (should not churn).  This is only
+ * a potential problem with U_GROW_AND_SHRINK.
+ */
+static const float RESIZE_POLICY_RATIO_TABLE[6] = {
+    /* low, high water ratio */
+    0.0F, 0.5F, /* U_GROW: Grow on demand, do not shrink */
+    0.1F, 0.5F, /* U_GROW_AND_SHRINK: Grow and shrink on demand */
+    0.0F, 1.0F  /* U_FIXED: Never change size */
+};
+
+/*
+  Invariants for hashcode values:
+
+  * DELETED < 0
+  * EMPTY < 0
+  * Real hashes >= 0
+
+  Hashcodes may not start out this way, but internally they are
+  adjusted so that they are always positive.  We assume 32-bit
+  hashcodes; adjust these constants for other hashcode sizes.
+*/
+#define HASH_DELETED    ((int32_t) 0x80000000)
+#define HASH_EMPTY      ((int32_t) HASH_DELETED + 1)
+
+#define IS_EMPTY_OR_DELETED(x) ((x) < 0)
+
+/* This macro expects a UHashTok.pointer as its keypointer and
+   valuepointer parameters */
+#define HASH_DELETE_KEY_VALUE(hash, keypointer, valuepointer) UPRV_BLOCK_MACRO_BEGIN { \
+    if (hash->keyDeleter != nullptr && keypointer != nullptr) { \
+        (*hash->keyDeleter)(keypointer); \
+    } \
+    if (hash->valueDeleter != nullptr && valuepointer != nullptr) { \
+        (*hash->valueDeleter)(valuepointer); \
+    } \
+} UPRV_BLOCK_MACRO_END
+
+/*
+ * Constants for hinting whether a key or value is an integer
+ * or a pointer.  If a hint bit is zero, then the associated
+ * token is assumed to be an integer.
+ */
+#define HINT_BOTH_INTEGERS (0)
+#define HINT_KEY_POINTER   (1)
+#define HINT_VALUE_POINTER (2)
+#define HINT_ALLOW_ZERO    (4)
+
+/********************************************************************
+ * PRIVATE Implementation
+ ********************************************************************/
+
+static UHashTok
+_uhash_setElement(UHashtable *hash, UHashElement* e,
+                  int32_t hashcode,
+                  UHashTok key, UHashTok value, int8_t hint) {
+
+    UHashTok oldValue = e->value;
+    if (hash->keyDeleter != nullptr && e->key.pointer != nullptr &&
+        e->key.pointer != key.pointer) { /* Avoid double deletion */
+        (*hash->keyDeleter)(e->key.pointer);
+    }
+    if (hash->valueDeleter != nullptr) {
+        if (oldValue.pointer != nullptr &&
+            oldValue.pointer != value.pointer) { /* Avoid double deletion */
+            (*hash->valueDeleter)(oldValue.pointer);
+        }
+        oldValue.pointer = nullptr;
+    }
+    /* Compilers should copy the UHashTok union correctly, but even if
+     * they do, memory heap tools (e.g. BoundsChecker) can get
+     * confused when a pointer is cloaked in a union and then copied.
+     * TO ALLEVIATE THIS, we use hints (based on what API the user is
+     * calling) to copy pointers when we know the user thinks
+     * something is a pointer. */
+    if (hint & HINT_KEY_POINTER) {
+        e->key.pointer = key.pointer;
+    } else {
+        e->key = key;
+    }
+    if (hint & HINT_VALUE_POINTER) {
+        e->value.pointer = value.pointer;
+    } else {
+        e->value = value;
+    }
+    e->hashcode = hashcode;
+    return oldValue;
+}
+
+/**
+ * Assumes that the given element is not empty or deleted.
+ */
+static UHashTok
+_uhash_internalRemoveElement(UHashtable *hash, UHashElement* e) {
+    UHashTok empty;
+    U_ASSERT(!IS_EMPTY_OR_DELETED(e->hashcode));
+    --hash->count;
+    empty.pointer = nullptr; empty.integer = 0;
+    return _uhash_setElement(hash, e, HASH_DELETED, empty, empty, 0);
+}
+
+static void
+_uhash_internalSetResizePolicy(UHashtable *hash, enum UHashResizePolicy policy) {
+    U_ASSERT(hash != nullptr);
+    U_ASSERT(((int32_t)policy) >= 0);
+    U_ASSERT(((int32_t)policy) < 3);
+    hash->lowWaterRatio  = RESIZE_POLICY_RATIO_TABLE[policy * 2];
+    hash->highWaterRatio = RESIZE_POLICY_RATIO_TABLE[policy * 2 + 1];
+}
+
+/**
+ * Allocate internal data array of a size determined by the given
+ * prime index.  If the index is out of range it is pinned into range.
+ * If the allocation fails the status is set to
+ * U_MEMORY_ALLOCATION_ERROR and all array storage is freed.  In
+ * either case the previous array pointer is overwritten.
+ *
+ * Caller must ensure primeIndex is in range 0..PRIME_LENGTH-1.
+ */
+static void
+_uhash_allocate(UHashtable *hash,
+                int32_t primeIndex,
+                UErrorCode *status) {
+
+    UHashElement *p, *limit;
+    UHashTok emptytok;
+
+    if (U_FAILURE(*status)) return;
+
+    U_ASSERT(primeIndex >= 0 && primeIndex < PRIMES_LENGTH);
+
+    hash->primeIndex = static_cast<int8_t>(primeIndex);
+    hash->length = PRIMES[primeIndex];
+
+    p = hash->elements = (UHashElement*)
+        uprv_malloc(sizeof(UHashElement) * hash->length);
+
+    if (hash->elements == nullptr) {
+        *status = U_MEMORY_ALLOCATION_ERROR;
+        return;
+    }
+
+    emptytok.pointer = nullptr; /* Only one of these two is needed */
+    emptytok.integer = 0;    /* but we don't know which one. */
+
+    limit = p + hash->length;
+    while (p < limit) {
+        p->key = emptytok;
+        p->value = emptytok;
+        p->hashcode = HASH_EMPTY;
+        ++p;
+    }
+
+    hash->count = 0;
+    hash->lowWaterMark = (int32_t)(hash->length * hash->lowWaterRatio);
+    hash->highWaterMark = (int32_t)(hash->length * hash->highWaterRatio);
+}
+
+static UHashtable*
+_uhash_init(UHashtable *result,
+              UHashFunction *keyHash,
+              UKeyComparator *keyComp,
+              UValueComparator *valueComp,
+              int32_t primeIndex,
+              UErrorCode *status)
+{
+    if (U_FAILURE(*status)) return nullptr;
+    U_ASSERT(keyHash != nullptr);
+    U_ASSERT(keyComp != nullptr);
+
+    result->keyHasher       = keyHash;
+    result->keyComparator   = keyComp;
+    result->valueComparator = valueComp;
+    result->keyDeleter      = nullptr;
+    result->valueDeleter    = nullptr;
+    result->allocated       = false;
+    _uhash_internalSetResizePolicy(result, U_GROW);
+
+    _uhash_allocate(result, primeIndex, status);
+
+    if (U_FAILURE(*status)) {
+        return nullptr;
+    }
+
+    return result;
+}
+
+static UHashtable*
+_uhash_create(UHashFunction *keyHash,
+              UKeyComparator *keyComp,
+              UValueComparator *valueComp,
+              int32_t primeIndex,
+              UErrorCode *status) {
+    UHashtable *result;
+
+    if (U_FAILURE(*status)) return nullptr;
+
+    result = (UHashtable*) uprv_malloc(sizeof(UHashtable));
+    if (result == nullptr) {
+        *status = U_MEMORY_ALLOCATION_ERROR;
+        return nullptr;
+    }
+
+    _uhash_init(result, keyHash, keyComp, valueComp, primeIndex, status);
+    result->allocated       = true;
+
+    if (U_FAILURE(*status)) {
+        uprv_free(result);
+        return nullptr;
+    }
+
+    return result;
+}
+
+/**
+ * Look for a key in the table, or if no such key exists, the first
+ * empty slot matching the given hashcode.  Keys are compared using
+ * the keyComparator function.
+ *
+ * First find the start position, which is the hashcode modulo
+ * the length.  Test it to see if it is:
+ *
+ * a. identical:  First check the hash values for a quick check,
+ *    then compare keys for equality using keyComparator.
+ * b. deleted
+ * c. empty
+ *
+ * Stop if it is identical or empty, otherwise continue by adding a
+ * "jump" value (moduloing by the length again to keep it within
+ * range) and retesting.  For efficiency, there need enough empty
+ * values so that the searches stop within a reasonable amount of time.
+ * This can be changed by changing the high/low water marks.
+ *
+ * In theory, this function can return nullptr, if it is full (no empty
+ * or deleted slots) and if no matching key is found.  In practice, we
+ * prevent this elsewhere (in uhash_put) by making sure the last slot
+ * in the table is never filled.
+ *
+ * The size of the table should be prime for this algorithm to work;
+ * otherwise we are not guaranteed that the jump value (the secondary
+ * hash) is relatively prime to the table length.
+ */
+static UHashElement*
+_uhash_find(const UHashtable *hash, UHashTok key,
+            int32_t hashcode) {
+
+    int32_t firstDeleted = -1;  /* assume invalid index */
+    int32_t theIndex, startIndex;
+    int32_t jump = 0; /* lazy evaluate */
+    int32_t tableHash;
+    UHashElement *elements = hash->elements;
+
+    hashcode &= 0x7FFFFFFF; /* must be positive */
+    startIndex = theIndex = (hashcode ^ 0x4000000) % hash->length;
+
+    do {
+        tableHash = elements[theIndex].hashcode;
+        if (tableHash == hashcode) {          /* quick check */
+            if ((*hash->keyComparator)(key, elements[theIndex].key)) {
+                return &(elements[theIndex]);
+            }
+        } else if (!IS_EMPTY_OR_DELETED(tableHash)) {
+            /* We have hit a slot which contains a key-value pair,
+             * but for which the hash code does not match.  Keep
+             * looking.
+             */
+        } else if (tableHash == HASH_EMPTY) { /* empty, end o' the line */
+            break;
+        } else if (firstDeleted < 0) { /* remember first deleted */
+            firstDeleted = theIndex;
+        }
+        if (jump == 0) { /* lazy compute jump */
+            /* The jump value must be relatively prime to the table
+             * length.  As long as the length is prime, then any value
+             * 1..length-1 will be relatively prime to it.
+             */
+            jump = (hashcode % (hash->length - 1)) + 1;
+        }
+        theIndex = (theIndex + jump) % hash->length;
+    } while (theIndex != startIndex);
+
+    if (firstDeleted >= 0) {
+        theIndex = firstDeleted; /* reset if had deleted slot */
+    } else if (tableHash != HASH_EMPTY) {
+        /* We get to this point if the hashtable is full (no empty or
+         * deleted slots), and we've failed to find a match.  THIS
+         * WILL NEVER HAPPEN as long as uhash_put() makes sure that
+         * count is always < length.
+         */
+        UPRV_UNREACHABLE_EXIT;
+    }
+    return &(elements[theIndex]);
+}
+
+/**
+ * Attempt to grow or shrink the data arrays in order to make the
+ * count fit between the high and low water marks.  hash_put() and
+ * hash_remove() call this method when the count exceeds the high or
+ * low water marks.  This method may do nothing, if memory allocation
+ * fails, or if the count is already in range, or if the length is
+ * already at the low or high limit.  In any case, upon return the
+ * arrays will be valid.
+ */
+static void
+_uhash_rehash(UHashtable *hash, UErrorCode *status) {
+
+    UHashElement *old = hash->elements;
+    int32_t oldLength = hash->length;
+    int32_t newPrimeIndex = hash->primeIndex;
+    int32_t i;
+
+    if (hash->count > hash->highWaterMark) {
+        if (++newPrimeIndex >= PRIMES_LENGTH) {
+            return;
+        }
+    } else if (hash->count < hash->lowWaterMark) {
+        if (--newPrimeIndex < 0) {
+            return;
+        }
+    } else {
+        return;
+    }
+
+    _uhash_allocate(hash, newPrimeIndex, status);
+
+    if (U_FAILURE(*status)) {
+        hash->elements = old;
+        hash->length = oldLength;
+        return;
+    }
+
+    for (i = oldLength - 1; i >= 0; --i) {
+        if (!IS_EMPTY_OR_DELETED(old[i].hashcode)) {
+            UHashElement *e = _uhash_find(hash, old[i].key, old[i].hashcode);
+            U_ASSERT(e != nullptr);
+            U_ASSERT(e->hashcode == HASH_EMPTY);
+            e->key = old[i].key;
+            e->value = old[i].value;
+            e->hashcode = old[i].hashcode;
+            ++hash->count;
+        }
+    }
+
+    uprv_free(old);
+}
+
+static UHashTok
+_uhash_remove(UHashtable *hash,
+              UHashTok key) {
+    /* First find the position of the key in the table.  If the object
+     * has not been removed already, remove it.  If the user wanted
+     * keys deleted, then delete it also.  We have to put a special
+     * hashcode in that position that means that something has been
+     * deleted, since when we do a find, we have to continue PAST any
+     * deleted values.
+     */
+    UHashTok result;
+    UHashElement* e = _uhash_find(hash, key, hash->keyHasher(key));
+    U_ASSERT(e != nullptr);
+    result.pointer = nullptr;
+    result.integer = 0;
+    if (!IS_EMPTY_OR_DELETED(e->hashcode)) {
+        result = _uhash_internalRemoveElement(hash, e);
+        if (hash->count < hash->lowWaterMark) {
+            UErrorCode status = U_ZERO_ERROR;
+            _uhash_rehash(hash, &status);
+        }
+    }
+    return result;
+}
+
+static UHashTok
+_uhash_put(UHashtable *hash,
+           UHashTok key,
+           UHashTok value,
+           int8_t hint,
+           UErrorCode *status) {
+
+    /* Put finds the position in the table for the new value.  If the
+     * key is already in the table, it is deleted, if there is a
+     * non-nullptr keyDeleter.  Then the key, the hash and the value are
+     * all put at the position in their respective arrays.
+     */
+    int32_t hashcode;
+    UHashElement* e;
+    UHashTok emptytok;
+
+    if (U_FAILURE(*status)) {
+        goto err;
+    }
+    U_ASSERT(hash != nullptr);
+    if ((hint & HINT_VALUE_POINTER) ?
+            value.pointer == nullptr :
+            value.integer == 0 && (hint & HINT_ALLOW_ZERO) == 0) {
+        /* Disallow storage of nullptr values, since nullptr is returned by
+         * get() to indicate an absent key.  Storing nullptr == removing.
+         */
+        return _uhash_remove(hash, key);
+    }
+    if (hash->count > hash->highWaterMark) {
+        _uhash_rehash(hash, status);
+        if (U_FAILURE(*status)) {
+            goto err;
+        }
+    }
+
+    hashcode = (*hash->keyHasher)(key);
+    e = _uhash_find(hash, key, hashcode);
+    U_ASSERT(e != nullptr);
+
+    if (IS_EMPTY_OR_DELETED(e->hashcode)) {
+        /* Important: We must never actually fill the table up.  If we
+         * do so, then _uhash_find() will return nullptr, and we'll have
+         * to check for nullptr after every call to _uhash_find().  To
+         * avoid this we make sure there is always at least one empty
+         * or deleted slot in the table.  This only is a problem if we
+         * are out of memory and rehash isn't working.
+         */
+        ++hash->count;
+        if (hash->count == hash->length) {
+            /* Don't allow count to reach length */
+            --hash->count;
+            *status = U_MEMORY_ALLOCATION_ERROR;
+            goto err;
+        }
+    }
+
+    /* We must in all cases handle storage properly.  If there was an
+     * old key, then it must be deleted (if the deleter != nullptr).
+     * Make hashcodes stored in table positive.
+     */
+    return _uhash_setElement(hash, e, hashcode & 0x7FFFFFFF, key, value, hint);
+
+ err:
+    /* If the deleters are non-nullptr, this method adopts its key and/or
+     * value arguments, and we must be sure to delete the key and/or
+     * value in all cases, even upon failure.
+     */
+    HASH_DELETE_KEY_VALUE(hash, key.pointer, value.pointer);
+    emptytok.pointer = nullptr; emptytok.integer = 0;
+    return emptytok;
+}
+
+
+/********************************************************************
+ * PUBLIC API
+ ********************************************************************/
+
+U_CAPI UHashtable* U_EXPORT2
+uhash_open(UHashFunction *keyHash,
+           UKeyComparator *keyComp,
+           UValueComparator *valueComp,
+           UErrorCode *status) {
+
+    return _uhash_create(keyHash, keyComp, valueComp, DEFAULT_PRIME_INDEX, status);
+}
+
+U_CAPI UHashtable* U_EXPORT2
+uhash_openSize(UHashFunction *keyHash,
+               UKeyComparator *keyComp,
+               UValueComparator *valueComp,
+               int32_t size,
+               UErrorCode *status) {
+
+    /* Find the smallest index i for which PRIMES[i] >= size. */
+    int32_t i = 0;
+    while (i<(PRIMES_LENGTH-1) && PRIMES[i]<size) {
+        ++i;
+    }
+
+    return _uhash_create(keyHash, keyComp, valueComp, i, status);
+}
+
+U_CAPI UHashtable* U_EXPORT2
+uhash_init(UHashtable *fillinResult,
+           UHashFunction *keyHash,
+           UKeyComparator *keyComp,
+           UValueComparator *valueComp,
+           UErrorCode *status) {
+
+    return _uhash_init(fillinResult, keyHash, keyComp, valueComp, DEFAULT_PRIME_INDEX, status);
+}
+
+U_CAPI UHashtable* U_EXPORT2
+uhash_initSize(UHashtable *fillinResult,
+               UHashFunction *keyHash,
+               UKeyComparator *keyComp,
+               UValueComparator *valueComp,
+               int32_t size,
+               UErrorCode *status) {
+
+    // Find the smallest index i for which PRIMES[i] >= size.
+    int32_t i = 0;
+    while (i<(PRIMES_LENGTH-1) && PRIMES[i]<size) {
+        ++i;
+    }
+    return _uhash_init(fillinResult, keyHash, keyComp, valueComp, i, status);
+}
+
+U_CAPI void U_EXPORT2
+uhash_close(UHashtable *hash) {
+    if (hash == nullptr) {
+        return;
+    }
+    if (hash->elements != nullptr) {
+        if (hash->keyDeleter != nullptr || hash->valueDeleter != nullptr) {
+            int32_t pos=UHASH_FIRST;
+            UHashElement *e;
+            while ((e = (UHashElement*) uhash_nextElement(hash, &pos)) != nullptr) {
+                HASH_DELETE_KEY_VALUE(hash, e->key.pointer, e->value.pointer);
+            }
+        }
+        uprv_free(hash->elements);
+        hash->elements = nullptr;
+    }
+    if (hash->allocated) {
+        uprv_free(hash);
+    }
+}
+
+U_CAPI UHashFunction *U_EXPORT2
+uhash_setKeyHasher(UHashtable *hash, UHashFunction *fn) {
+    UHashFunction *result = hash->keyHasher;
+    hash->keyHasher = fn;
+    return result;
+}
+
+U_CAPI UKeyComparator *U_EXPORT2
+uhash_setKeyComparator(UHashtable *hash, UKeyComparator *fn) {
+    UKeyComparator *result = hash->keyComparator;
+    hash->keyComparator = fn;
+    return result;
+}
+U_CAPI UValueComparator *U_EXPORT2
+uhash_setValueComparator(UHashtable *hash, UValueComparator *fn){
+    UValueComparator *result = hash->valueComparator;
+    hash->valueComparator = fn;
+    return result;
+}
+
+U_CAPI UObjectDeleter *U_EXPORT2
+uhash_setKeyDeleter(UHashtable *hash, UObjectDeleter *fn) {
+    UObjectDeleter *result = hash->keyDeleter;
+    hash->keyDeleter = fn;
+    return result;
+}
+
+U_CAPI UObjectDeleter *U_EXPORT2
+uhash_setValueDeleter(UHashtable *hash, UObjectDeleter *fn) {
+    UObjectDeleter *result = hash->valueDeleter;
+    hash->valueDeleter = fn;
+    return result;
+}
+
+U_CAPI void U_EXPORT2
+uhash_setResizePolicy(UHashtable *hash, enum UHashResizePolicy policy) {
+    UErrorCode status = U_ZERO_ERROR;
+    _uhash_internalSetResizePolicy(hash, policy);
+    hash->lowWaterMark  = (int32_t)(hash->length * hash->lowWaterRatio);
+    hash->highWaterMark = (int32_t)(hash->length * hash->highWaterRatio);
+    _uhash_rehash(hash, &status);
+}
+
+U_CAPI int32_t U_EXPORT2
+uhash_count(const UHashtable *hash) {
+    return hash->count;
+}
+
+U_CAPI void* U_EXPORT2
+uhash_get(const UHashtable *hash,
+          const void* key) {
+    UHashTok keyholder;
+    keyholder.pointer = (void*) key;
+    return _uhash_find(hash, keyholder, hash->keyHasher(keyholder))->value.pointer;
+}
+
+U_CAPI void* U_EXPORT2
+uhash_iget(const UHashtable *hash,
+           int32_t key) {
+    UHashTok keyholder;
+    keyholder.integer = key;
+    return _uhash_find(hash, keyholder, hash->keyHasher(keyholder))->value.pointer;
+}
+
+U_CAPI int32_t U_EXPORT2
+uhash_geti(const UHashtable *hash,
+           const void* key) {
+    UHashTok keyholder;
+    keyholder.pointer = (void*) key;
+    return _uhash_find(hash, keyholder, hash->keyHasher(keyholder))->value.integer;
+}
+
+U_CAPI int32_t U_EXPORT2
+uhash_igeti(const UHashtable *hash,
+           int32_t key) {
+    UHashTok keyholder;
+    keyholder.integer = key;
+    return _uhash_find(hash, keyholder, hash->keyHasher(keyholder))->value.integer;
+}
+
+U_CAPI int32_t U_EXPORT2
+uhash_getiAndFound(const UHashtable *hash,
+                   const void *key,
+                   UBool *found) {
+    UHashTok keyholder;
+    keyholder.pointer = (void *)key;
+    const UHashElement *e = _uhash_find(hash, keyholder, hash->keyHasher(keyholder));
+    *found = !IS_EMPTY_OR_DELETED(e->hashcode);
+    return e->value.integer;
+}
+
+U_CAPI int32_t U_EXPORT2
+uhash_igetiAndFound(const UHashtable *hash,
+                    int32_t key,
+                    UBool *found) {
+    UHashTok keyholder;
+    keyholder.integer = key;
+    const UHashElement *e = _uhash_find(hash, keyholder, hash->keyHasher(keyholder));
+    *found = !IS_EMPTY_OR_DELETED(e->hashcode);
+    return e->value.integer;
+}
+
+U_CAPI void* U_EXPORT2
+uhash_put(UHashtable *hash,
+          void* key,
+          void* value,
+          UErrorCode *status) {
+    UHashTok keyholder, valueholder;
+    keyholder.pointer = key;
+    valueholder.pointer = value;
+    return _uhash_put(hash, keyholder, valueholder,
+                      HINT_KEY_POINTER | HINT_VALUE_POINTER,
+                      status).pointer;
+}
+
+U_CAPI void* U_EXPORT2
+uhash_iput(UHashtable *hash,
+           int32_t key,
+           void* value,
+           UErrorCode *status) {
+    UHashTok keyholder, valueholder;
+    keyholder.integer = key;
+    valueholder.pointer = value;
+    return _uhash_put(hash, keyholder, valueholder,
+                      HINT_VALUE_POINTER,
+                      status).pointer;
+}
+
+U_CAPI int32_t U_EXPORT2
+uhash_puti(UHashtable *hash,
+           void* key,
+           int32_t value,
+           UErrorCode *status) {
+    UHashTok keyholder, valueholder;
+    keyholder.pointer = key;
+    valueholder.integer = value;
+    return _uhash_put(hash, keyholder, valueholder,
+                      HINT_KEY_POINTER,
+                      status).integer;
+}
+
+
+U_CAPI int32_t U_EXPORT2
+uhash_iputi(UHashtable *hash,
+           int32_t key,
+           int32_t value,
+           UErrorCode *status) {
+    UHashTok keyholder, valueholder;
+    keyholder.integer = key;
+    valueholder.integer = value;
+    return _uhash_put(hash, keyholder, valueholder,
+                      HINT_BOTH_INTEGERS,
+                      status).integer;
+}
+
+U_CAPI int32_t U_EXPORT2
+uhash_putiAllowZero(UHashtable *hash,
+                    void *key,
+                    int32_t value,
+                    UErrorCode *status) {
+    UHashTok keyholder, valueholder;
+    keyholder.pointer = key;
+    valueholder.integer = value;
+    return _uhash_put(hash, keyholder, valueholder,
+                      HINT_KEY_POINTER | HINT_ALLOW_ZERO,
+                      status).integer;
+}
+
+
+U_CAPI int32_t U_EXPORT2
+uhash_iputiAllowZero(UHashtable *hash,
+                     int32_t key,
+                     int32_t value,
+                     UErrorCode *status) {
+    UHashTok keyholder, valueholder;
+    keyholder.integer = key;
+    valueholder.integer = value;
+    return _uhash_put(hash, keyholder, valueholder,
+                      HINT_BOTH_INTEGERS | HINT_ALLOW_ZERO,
+                      status).integer;
+}
+
+U_CAPI void* U_EXPORT2
+uhash_remove(UHashtable *hash,
+             const void* key) {
+    UHashTok keyholder;
+    keyholder.pointer = (void*) key;
+    return _uhash_remove(hash, keyholder).pointer;
+}
+
+U_CAPI void* U_EXPORT2
+uhash_iremove(UHashtable *hash,
+              int32_t key) {
+    UHashTok keyholder;
+    keyholder.integer = key;
+    return _uhash_remove(hash, keyholder).pointer;
+}
+
+U_CAPI int32_t U_EXPORT2
+uhash_removei(UHashtable *hash,
+              const void* key) {
+    UHashTok keyholder;
+    keyholder.pointer = (void*) key;
+    return _uhash_remove(hash, keyholder).integer;
+}
+
+U_CAPI int32_t U_EXPORT2
+uhash_iremovei(UHashtable *hash,
+               int32_t key) {
+    UHashTok keyholder;
+    keyholder.integer = key;
+    return _uhash_remove(hash, keyholder).integer;
+}
+
+U_CAPI void U_EXPORT2
+uhash_removeAll(UHashtable *hash) {
+    int32_t pos = UHASH_FIRST;
+    const UHashElement *e;
+    U_ASSERT(hash != nullptr);
+    if (hash->count != 0) {
+        while ((e = uhash_nextElement(hash, &pos)) != nullptr) {
+            uhash_removeElement(hash, e);
+        }
+    }
+    U_ASSERT(hash->count == 0);
+}
+
+U_CAPI UBool U_EXPORT2
+uhash_containsKey(const UHashtable *hash, const void *key) {
+    UHashTok keyholder;
+    keyholder.pointer = (void *)key;
+    const UHashElement *e = _uhash_find(hash, keyholder, hash->keyHasher(keyholder));
+    return !IS_EMPTY_OR_DELETED(e->hashcode);
+}
+
+/**
+ * Returns true if the UHashtable contains an item with this integer key.
+ *
+ * @param hash The target UHashtable.
+ * @param key An integer key stored in a hashtable
+ * @return true if the key is found.
+ */
+U_CAPI UBool U_EXPORT2
+uhash_icontainsKey(const UHashtable *hash, int32_t key) {
+    UHashTok keyholder;
+    keyholder.integer = key;
+    const UHashElement *e = _uhash_find(hash, keyholder, hash->keyHasher(keyholder));
+    return !IS_EMPTY_OR_DELETED(e->hashcode);
+}
+
+U_CAPI const UHashElement* U_EXPORT2
+uhash_find(const UHashtable *hash, const void* key) {
+    UHashTok keyholder;
+    const UHashElement *e;
+    keyholder.pointer = (void*) key;
+    e = _uhash_find(hash, keyholder, hash->keyHasher(keyholder));
+    return IS_EMPTY_OR_DELETED(e->hashcode) ? nullptr : e;
+}
+
+U_CAPI const UHashElement* U_EXPORT2
+uhash_nextElement(const UHashtable *hash, int32_t *pos) {
+    /* Walk through the array until we find an element that is not
+     * EMPTY and not DELETED.
+     */
+    int32_t i;
+    U_ASSERT(hash != nullptr);
+    for (i = *pos + 1; i < hash->length; ++i) {
+        if (!IS_EMPTY_OR_DELETED(hash->elements[i].hashcode)) {
+            *pos = i;
+            return &(hash->elements[i]);
+        }
+    }
+
+    /* No more elements */
+    return nullptr;
+}
+
+U_CAPI void* U_EXPORT2
+uhash_removeElement(UHashtable *hash, const UHashElement* e) {
+    U_ASSERT(hash != nullptr);
+    U_ASSERT(e != nullptr);
+    if (!IS_EMPTY_OR_DELETED(e->hashcode)) {
+        UHashElement *nce = (UHashElement *)e;
+        return _uhash_internalRemoveElement(hash, nce).pointer;
+    }
+    return nullptr;
+}
+
+/********************************************************************
+ * UHashTok convenience
+ ********************************************************************/
+
+/**
+ * Return a UHashTok for an integer.
+ */
+/*U_CAPI UHashTok U_EXPORT2
+uhash_toki(int32_t i) {
+    UHashTok tok;
+    tok.integer = i;
+    return tok;
+}*/
+
+/**
+ * Return a UHashTok for a pointer.
+ */
+/*U_CAPI UHashTok U_EXPORT2
+uhash_tokp(void* p) {
+    UHashTok tok;
+    tok.pointer = p;
+    return tok;
+}*/
+
+/********************************************************************
+ * PUBLIC Key Hash Functions
+ ********************************************************************/
+
+U_CAPI int32_t U_EXPORT2
+uhash_hashUChars(const UHashTok key) {
+    const char16_t *s = (const char16_t *)key.pointer;
+    return s == nullptr ? 0 : ustr_hashUCharsN(s, u_strlen(s));
+}
+
+U_CAPI int32_t U_EXPORT2
+uhash_hashChars(const UHashTok key) {
+    const char *s = (const char *)key.pointer;
+    return s == nullptr ? 0 : static_cast<int32_t>(ustr_hashCharsN(s, static_cast<int32_t>(uprv_strlen(s))));
+}
+
+U_CAPI int32_t U_EXPORT2
+uhash_hashIChars(const UHashTok key) {
+    const char *s = (const char *)key.pointer;
+    return s == nullptr ? 0 : ustr_hashICharsN(s, static_cast<int32_t>(uprv_strlen(s)));
+}
+
+U_CAPI UBool U_EXPORT2
+uhash_equals(const UHashtable* hash1, const UHashtable* hash2){
+    int32_t count1, count2, pos, i;
+
+    if(hash1==hash2){
+        return true;
+    }
+
+    /*
+     * Make sure that we are comparing 2 valid hashes of the same type
+     * with valid comparison functions.
+     * Without valid comparison functions, a binary comparison
+     * of the hash values will yield random results on machines
+     * with 64-bit pointers and 32-bit integer hashes.
+     * A valueComparator is normally optional.
+     */
+    if (hash1==nullptr || hash2==nullptr ||
+        hash1->keyComparator != hash2->keyComparator ||
+        hash1->valueComparator != hash2->valueComparator ||
+        hash1->valueComparator == nullptr)
+    {
+        /*
+        Normally we would return an error here about incompatible hash tables,
+        but we return false instead.
+        */
+        return false;
+    }
+
+    count1 = uhash_count(hash1);
+    count2 = uhash_count(hash2);
+    if(count1!=count2){
+        return false;
+    }
+
+    pos=UHASH_FIRST;
+    for(i=0; i<count1; i++){
+        const UHashElement* elem1 = uhash_nextElement(hash1, &pos);
+        const UHashTok key1 = elem1->key;
+        const UHashTok val1 = elem1->value;
+        /* here the keys are not compared, instead the key form hash1 is used to fetch
+         * value from hash2. If the hashes are equal then then both hashes should
+         * contain equal values for the same key!
+         */
+        const UHashElement* elem2 = _uhash_find(hash2, key1, hash2->keyHasher(key1));
+        const UHashTok val2 = elem2->value;
+        if(hash1->valueComparator(val1, val2)==false){
+            return false;
+        }
+    }
+    return true;
+}
+
+/********************************************************************
+ * PUBLIC Comparator Functions
+ ********************************************************************/
+
+U_CAPI UBool U_EXPORT2
+uhash_compareUChars(const UHashTok key1, const UHashTok key2) {
+    const char16_t *p1 = (const char16_t*) key1.pointer;
+    const char16_t *p2 = (const char16_t*) key2.pointer;
+    if (p1 == p2) {
+        return true;
+    }
+    if (p1 == nullptr || p2 == nullptr) {
+        return false;
+    }
+    while (*p1 != 0 && *p1 == *p2) {
+        ++p1;
+        ++p2;
+    }
+    return (UBool)(*p1 == *p2);
+}
+
+U_CAPI UBool U_EXPORT2
+uhash_compareChars(const UHashTok key1, const UHashTok key2) {
+    const char *p1 = (const char*) key1.pointer;
+    const char *p2 = (const char*) key2.pointer;
+    if (p1 == p2) {
+        return true;
+    }
+    if (p1 == nullptr || p2 == nullptr) {
+        return false;
+    }
+    while (*p1 != 0 && *p1 == *p2) {
+        ++p1;
+        ++p2;
+    }
+    return (UBool)(*p1 == *p2);
+}
+
+U_CAPI UBool U_EXPORT2
+uhash_compareIChars(const UHashTok key1, const UHashTok key2) {
+    const char *p1 = (const char*) key1.pointer;
+    const char *p2 = (const char*) key2.pointer;
+    if (p1 == p2) {
+        return true;
+    }
+    if (p1 == nullptr || p2 == nullptr) {
+        return false;
+    }
+    while (*p1 != 0 && uprv_tolower(*p1) == uprv_tolower(*p2)) {
+        ++p1;
+        ++p2;
+    }
+    return (UBool)(*p1 == *p2);
+}
+
+/********************************************************************
+ * PUBLIC int32_t Support Functions
+ ********************************************************************/
+
+U_CAPI int32_t U_EXPORT2
+uhash_hashLong(const UHashTok key) {
+    return key.integer;
+}
+
+U_CAPI UBool U_EXPORT2
+uhash_compareLong(const UHashTok key1, const UHashTok key2) {
+    return (UBool)(key1.integer == key2.integer);
+}