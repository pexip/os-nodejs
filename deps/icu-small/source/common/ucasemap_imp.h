--- conflicted
+++ resolved
@@ -1,567 +1,282 @@
-<<<<<<< HEAD
-// © 2017 and later: Unicode, Inc. and others.
-// License & terms of use: http://www.unicode.org/copyright.html
-
-// ucasemap_imp.h
-// created: 2017feb08 Markus W. Scherer
-
-#ifndef __UCASEMAP_IMP_H__
-#define __UCASEMAP_IMP_H__
-
-#include "unicode/utypes.h"
-#include "unicode/ucasemap.h"
-#include "unicode/uchar.h"
-#include "ucase.h"
-
-/**
- * Bit mask for the titlecasing iterator options bit field.
- * Currently only 3 out of 8 values are used:
- * 0 (words), U_TITLECASE_WHOLE_STRING, U_TITLECASE_SENTENCES.
- * See stringoptions.h.
- * @internal
- */
-#define U_TITLECASE_ITERATOR_MASK 0xe0
-
-/**
- * Bit mask for the titlecasing index adjustment options bit set.
- * Currently two bits are defined:
- * U_TITLECASE_NO_BREAK_ADJUSTMENT, U_TITLECASE_ADJUST_TO_CASED.
- * See stringoptions.h.
- * @internal
- */
-#define U_TITLECASE_ADJUSTMENT_MASK 0x600
-
-/**
- * Internal API, used by u_strcasecmp() etc.
- * Compare strings case-insensitively,
- * in code point order or code unit order.
- */
-U_CFUNC int32_t
-u_strcmpFold(const UChar *s1, int32_t length1,
-             const UChar *s2, int32_t length2,
-             uint32_t options,
-             UErrorCode *pErrorCode);
-
-/**
- * Internal API, used for detecting length of
- * shared prefix case-insensitively.
- * @param s1            input string 1
- * @param length1       length of string 1, or -1 (NULL terminated)
- * @param s2            input string 2
- * @param length2       length of string 2, or -1 (NULL terminated)
- * @param options       compare options
- * @param matchLen1     (output) length of partial prefix match in s1
- * @param matchLen2     (output) length of partial prefix match in s2
- * @param pErrorCode    receives error status
- */
-U_CAPI void
-u_caseInsensitivePrefixMatch(const UChar *s1, int32_t length1,
-                             const UChar *s2, int32_t length2,
-                             uint32_t options,
-                             int32_t *matchLen1, int32_t *matchLen2,
-                             UErrorCode *pErrorCode);
-
-#ifdef __cplusplus
-
-U_NAMESPACE_BEGIN
-
-class BreakIterator;        // unicode/brkiter.h
-class ByteSink;
-class Locale;               // unicode/locid.h
-
-/** Returns true if the options are valid. Otherwise false, and sets an error. */
-inline UBool ustrcase_checkTitleAdjustmentOptions(uint32_t options, UErrorCode &errorCode) {
-    if (U_FAILURE(errorCode)) { return false; }
-    if ((options & U_TITLECASE_ADJUSTMENT_MASK) == U_TITLECASE_ADJUSTMENT_MASK) {
-        // Both options together.
-        errorCode = U_ILLEGAL_ARGUMENT_ERROR;
-        return false;
-    }
-    return true;
-}
-
-inline UBool ustrcase_isLNS(UChar32 c) {
-    // Letter, number, symbol,
-    // or a private use code point because those are typically used as letters or numbers.
-    // Consider modifier letters only if they are cased.
-    const uint32_t LNS = (U_GC_L_MASK|U_GC_N_MASK|U_GC_S_MASK|U_GC_CO_MASK) & ~U_GC_LM_MASK;
-    int gc = u_charType(c);
-    return (U_MASK(gc) & LNS) != 0 || (gc == U_MODIFIER_LETTER && ucase_getType(c) != UCASE_NONE);
-}
-
-#if !UCONFIG_NO_BREAK_ITERATION
-
-/** Returns nullptr if error. Pass in either locale or locID, not both. */
-U_CFUNC
-BreakIterator *ustrcase_getTitleBreakIterator(
-        const Locale *locale, const char *locID, uint32_t options, BreakIterator *iter,
-        LocalPointer<BreakIterator> &ownedIter, UErrorCode &errorCode);
-
-#endif
-
-U_NAMESPACE_END
-
-#include "unicode/unistr.h"  // for UStringCaseMapper
-
-/*
- * Internal string casing functions implementing
- * ustring.h/ustrcase.cpp and UnicodeString case mapping functions.
- */
-
-struct UCaseMap : public icu::UMemory {
-    /** Implements most of ucasemap_open(). */
-    UCaseMap(const char *localeID, uint32_t opts, UErrorCode *pErrorCode);
-    ~UCaseMap();
-
-#if !UCONFIG_NO_BREAK_ITERATION
-    icu::BreakIterator *iter;  /* We adopt the iterator, so we own it. */
-#endif
-    char locale[32];
-    int32_t caseLocale;
-    uint32_t options;
-};
-
-#if UCONFIG_NO_BREAK_ITERATION
-#   define UCASEMAP_BREAK_ITERATOR_PARAM
-#   define UCASEMAP_BREAK_ITERATOR_UNUSED
-#   define UCASEMAP_BREAK_ITERATOR
-#   define UCASEMAP_BREAK_ITERATOR_NULL
-#else
-#   define UCASEMAP_BREAK_ITERATOR_PARAM icu::BreakIterator *iter,
-#   define UCASEMAP_BREAK_ITERATOR_UNUSED icu::BreakIterator *,
-#   define UCASEMAP_BREAK_ITERATOR iter,
-#   define UCASEMAP_BREAK_ITERATOR_NULL NULL,
-#endif
-
-U_CFUNC int32_t
-ustrcase_getCaseLocale(const char *locale);
-
-// TODO: swap src / dest if approved for new public api
-/** Implements UStringCaseMapper. */
-U_CFUNC int32_t U_CALLCONV
-ustrcase_internalToLower(int32_t caseLocale, uint32_t options, UCASEMAP_BREAK_ITERATOR_PARAM
-                         UChar *dest, int32_t destCapacity,
-                         const UChar *src, int32_t srcLength,
-                         icu::Edits *edits,
-                         UErrorCode &errorCode);
-
-/** Implements UStringCaseMapper. */
-U_CFUNC int32_t U_CALLCONV
-ustrcase_internalToUpper(int32_t caseLocale, uint32_t options, UCASEMAP_BREAK_ITERATOR_PARAM
-                         UChar *dest, int32_t destCapacity,
-                         const UChar *src, int32_t srcLength,
-                         icu::Edits *edits,
-                         UErrorCode &errorCode);
-
-#if !UCONFIG_NO_BREAK_ITERATION
-
-/** Implements UStringCaseMapper. */
-U_CFUNC int32_t U_CALLCONV
-ustrcase_internalToTitle(int32_t caseLocale, uint32_t options,
-                         icu::BreakIterator *iter,
-                         UChar *dest, int32_t destCapacity,
-                         const UChar *src, int32_t srcLength,
-                         icu::Edits *edits,
-                         UErrorCode &errorCode);
-
-#endif
-
-/** Implements UStringCaseMapper. */
-U_CFUNC int32_t U_CALLCONV
-ustrcase_internalFold(int32_t caseLocale, uint32_t options, UCASEMAP_BREAK_ITERATOR_PARAM
-                      UChar *dest, int32_t destCapacity,
-                      const UChar *src, int32_t srcLength,
-                      icu::Edits *edits,
-                      UErrorCode &errorCode);
-
-/**
- * Common string case mapping implementation for ucasemap_toXyz() and UnicodeString::toXyz().
- * Implements argument checking.
- */
-U_CFUNC int32_t
-ustrcase_map(int32_t caseLocale, uint32_t options, UCASEMAP_BREAK_ITERATOR_PARAM
-             UChar *dest, int32_t destCapacity,
-             const UChar *src, int32_t srcLength,
-             UStringCaseMapper *stringCaseMapper,
-             icu::Edits *edits,
-             UErrorCode &errorCode);
-
-/**
- * Common string case mapping implementation for old-fashioned u_strToXyz() functions
- * that allow the source string to overlap the destination buffer.
- * Implements argument checking and internally works with an intermediate buffer if necessary.
- */
-U_CFUNC int32_t
-ustrcase_mapWithOverlap(int32_t caseLocale, uint32_t options, UCASEMAP_BREAK_ITERATOR_PARAM
-                        UChar *dest, int32_t destCapacity,
-                        const UChar *src, int32_t srcLength,
-                        UStringCaseMapper *stringCaseMapper,
-                        UErrorCode &errorCode);
-
-/**
- * UTF-8 string case mapping function type, used by ucasemap_mapUTF8().
- * UTF-8 version of UStringCaseMapper.
- * All error checking must be done.
- * The UCaseMap must be fully initialized, with locale and/or iter set as needed.
- */
-typedef void U_CALLCONV
-UTF8CaseMapper(int32_t caseLocale, uint32_t options,
-#if !UCONFIG_NO_BREAK_ITERATION
-               icu::BreakIterator *iter,
-#endif
-               const uint8_t *src, int32_t srcLength,
-               icu::ByteSink &sink, icu::Edits *edits,
-               UErrorCode &errorCode);
-
-#if !UCONFIG_NO_BREAK_ITERATION
-
-/** Implements UTF8CaseMapper. */
-U_CFUNC void U_CALLCONV
-ucasemap_internalUTF8ToTitle(int32_t caseLocale, uint32_t options,
-        icu::BreakIterator *iter,
-        const uint8_t *src, int32_t srcLength,
-        icu::ByteSink &sink, icu::Edits *edits,
-        UErrorCode &errorCode);
-
-#endif
-
-void
-ucasemap_mapUTF8(int32_t caseLocale, uint32_t options, UCASEMAP_BREAK_ITERATOR_PARAM
-                 const char *src, int32_t srcLength,
-                 UTF8CaseMapper *stringCaseMapper,
-                 icu::ByteSink &sink, icu::Edits *edits,
-                 UErrorCode &errorCode);
-
-/**
- * Implements argument checking and buffer handling
- * for UTF-8 string case mapping as a common function.
- */
-int32_t
-ucasemap_mapUTF8(int32_t caseLocale, uint32_t options, UCASEMAP_BREAK_ITERATOR_PARAM
-                 char *dest, int32_t destCapacity,
-                 const char *src, int32_t srcLength,
-                 UTF8CaseMapper *stringCaseMapper,
-                 icu::Edits *edits,
-                 UErrorCode &errorCode);
-
-U_NAMESPACE_BEGIN
-namespace GreekUpper {
-
-// Data bits.
-static const uint32_t UPPER_MASK = 0x3ff;
-static const uint32_t HAS_VOWEL = 0x1000;
-static const uint32_t HAS_YPOGEGRAMMENI = 0x2000;
-static const uint32_t HAS_ACCENT = 0x4000;
-static const uint32_t HAS_DIALYTIKA = 0x8000;
-// Further bits during data building and processing, not stored in the data map.
-static const uint32_t HAS_COMBINING_DIALYTIKA = 0x10000;
-static const uint32_t HAS_OTHER_GREEK_DIACRITIC = 0x20000;
-
-static const uint32_t HAS_VOWEL_AND_ACCENT = HAS_VOWEL | HAS_ACCENT;
-static const uint32_t HAS_VOWEL_AND_ACCENT_AND_DIALYTIKA =
-        HAS_VOWEL_AND_ACCENT | HAS_DIALYTIKA;
-static const uint32_t HAS_EITHER_DIALYTIKA = HAS_DIALYTIKA | HAS_COMBINING_DIALYTIKA;
-
-// State bits.
-static const uint32_t AFTER_CASED = 1;
-static const uint32_t AFTER_VOWEL_WITH_ACCENT = 2;
-
-uint32_t getLetterData(UChar32 c);
-
-/**
- * Returns a non-zero value for each of the Greek combining diacritics
- * listed in The Unicode Standard, version 8, chapter 7.2 Greek,
- * plus some perispomeni look-alikes.
- */
-uint32_t getDiacriticData(UChar32 c);
-
-}  // namespace GreekUpper
-U_NAMESPACE_END
-
-#endif  // __cplusplus
-
-#endif  // __UCASEMAP_IMP_H__
-=======
-// © 2017 and later: Unicode, Inc. and others.
-// License & terms of use: http://www.unicode.org/copyright.html
-
-// ucasemap_imp.h
-// created: 2017feb08 Markus W. Scherer
-
-#ifndef __UCASEMAP_IMP_H__
-#define __UCASEMAP_IMP_H__
-
-#include "unicode/utypes.h"
-#include "unicode/ucasemap.h"
-#include "unicode/uchar.h"
-#include "ucase.h"
-
-/**
- * Bit mask for the titlecasing iterator options bit field.
- * Currently only 3 out of 8 values are used:
- * 0 (words), U_TITLECASE_WHOLE_STRING, U_TITLECASE_SENTENCES.
- * See stringoptions.h.
- * @internal
- */
-#define U_TITLECASE_ITERATOR_MASK 0xe0
-
-/**
- * Bit mask for the titlecasing index adjustment options bit set.
- * Currently two bits are defined:
- * U_TITLECASE_NO_BREAK_ADJUSTMENT, U_TITLECASE_ADJUST_TO_CASED.
- * See stringoptions.h.
- * @internal
- */
-#define U_TITLECASE_ADJUSTMENT_MASK 0x600
-
-/**
- * Internal API, used by u_strcasecmp() etc.
- * Compare strings case-insensitively,
- * in code point order or code unit order.
- */
-U_CFUNC int32_t
-u_strcmpFold(const UChar *s1, int32_t length1,
-             const UChar *s2, int32_t length2,
-             uint32_t options,
-             UErrorCode *pErrorCode);
-
-/**
- * Internal API, used for detecting length of
- * shared prefix case-insensitively.
- * @param s1            input string 1
- * @param length1       length of string 1, or -1 (NULL terminated)
- * @param s2            input string 2
- * @param length2       length of string 2, or -1 (NULL terminated)
- * @param options       compare options
- * @param matchLen1     (output) length of partial prefix match in s1
- * @param matchLen2     (output) length of partial prefix match in s2
- * @param pErrorCode    receives error status
- */
-U_CAPI void
-u_caseInsensitivePrefixMatch(const UChar *s1, int32_t length1,
-                             const UChar *s2, int32_t length2,
-                             uint32_t options,
-                             int32_t *matchLen1, int32_t *matchLen2,
-                             UErrorCode *pErrorCode);
-
-#ifdef __cplusplus
-
-U_NAMESPACE_BEGIN
-
-class BreakIterator;        // unicode/brkiter.h
-class ByteSink;
-class Locale;               // unicode/locid.h
-
-/** Returns true if the options are valid. Otherwise false, and sets an error. */
-inline UBool ustrcase_checkTitleAdjustmentOptions(uint32_t options, UErrorCode &errorCode) {
-    if (U_FAILURE(errorCode)) { return false; }
-    if ((options & U_TITLECASE_ADJUSTMENT_MASK) == U_TITLECASE_ADJUSTMENT_MASK) {
-        // Both options together.
-        errorCode = U_ILLEGAL_ARGUMENT_ERROR;
-        return false;
-    }
-    return true;
-}
-
-inline UBool ustrcase_isLNS(UChar32 c) {
-    // Letter, number, symbol,
-    // or a private use code point because those are typically used as letters or numbers.
-    // Consider modifier letters only if they are cased.
-    const uint32_t LNS = (U_GC_L_MASK|U_GC_N_MASK|U_GC_S_MASK|U_GC_CO_MASK) & ~U_GC_LM_MASK;
-    int gc = u_charType(c);
-    return (U_MASK(gc) & LNS) != 0 || (gc == U_MODIFIER_LETTER && ucase_getType(c) != UCASE_NONE);
-}
-
-#if !UCONFIG_NO_BREAK_ITERATION
-
-/** Returns nullptr if error. Pass in either locale or locID, not both. */
-U_CFUNC
-BreakIterator *ustrcase_getTitleBreakIterator(
-        const Locale *locale, const char *locID, uint32_t options, BreakIterator *iter,
-        LocalPointer<BreakIterator> &ownedIter, UErrorCode &errorCode);
-
-#endif
-
-U_NAMESPACE_END
-
-#include "unicode/unistr.h"  // for UStringCaseMapper
-
-/*
- * Internal string casing functions implementing
- * ustring.h/ustrcase.cpp and UnicodeString case mapping functions.
- */
-
-struct UCaseMap : public icu::UMemory {
-    /** Implements most of ucasemap_open(). */
-    UCaseMap(const char *localeID, uint32_t opts, UErrorCode *pErrorCode);
-    ~UCaseMap();
-
-#if !UCONFIG_NO_BREAK_ITERATION
-    icu::BreakIterator *iter;  /* We adopt the iterator, so we own it. */
-#endif
-    char locale[32];
-    int32_t caseLocale;
-    uint32_t options;
-};
-
-#if UCONFIG_NO_BREAK_ITERATION
-#   define UCASEMAP_BREAK_ITERATOR_PARAM
-#   define UCASEMAP_BREAK_ITERATOR_UNUSED
-#   define UCASEMAP_BREAK_ITERATOR
-#   define UCASEMAP_BREAK_ITERATOR_NULL
-#else
-#   define UCASEMAP_BREAK_ITERATOR_PARAM icu::BreakIterator *iter,
-#   define UCASEMAP_BREAK_ITERATOR_UNUSED icu::BreakIterator *,
-#   define UCASEMAP_BREAK_ITERATOR iter,
-#   define UCASEMAP_BREAK_ITERATOR_NULL NULL,
-#endif
-
-U_CFUNC int32_t
-ustrcase_getCaseLocale(const char *locale);
-
-// TODO: swap src / dest if approved for new public api
-/** Implements UStringCaseMapper. */
-U_CFUNC int32_t U_CALLCONV
-ustrcase_internalToLower(int32_t caseLocale, uint32_t options, UCASEMAP_BREAK_ITERATOR_PARAM
-                         char16_t *dest, int32_t destCapacity,
-                         const char16_t *src, int32_t srcLength,
-                         icu::Edits *edits,
-                         UErrorCode &errorCode);
-
-/** Implements UStringCaseMapper. */
-U_CFUNC int32_t U_CALLCONV
-ustrcase_internalToUpper(int32_t caseLocale, uint32_t options, UCASEMAP_BREAK_ITERATOR_PARAM
-                         char16_t *dest, int32_t destCapacity,
-                         const char16_t *src, int32_t srcLength,
-                         icu::Edits *edits,
-                         UErrorCode &errorCode);
-
-#if !UCONFIG_NO_BREAK_ITERATION
-
-/** Implements UStringCaseMapper. */
-U_CFUNC int32_t U_CALLCONV
-ustrcase_internalToTitle(int32_t caseLocale, uint32_t options,
-                         icu::BreakIterator *iter,
-                         char16_t *dest, int32_t destCapacity,
-                         const char16_t *src, int32_t srcLength,
-                         icu::Edits *edits,
-                         UErrorCode &errorCode);
-
-#endif
-
-/** Implements UStringCaseMapper. */
-U_CFUNC int32_t U_CALLCONV
-ustrcase_internalFold(int32_t caseLocale, uint32_t options, UCASEMAP_BREAK_ITERATOR_PARAM
-                      char16_t *dest, int32_t destCapacity,
-                      const char16_t *src, int32_t srcLength,
-                      icu::Edits *edits,
-                      UErrorCode &errorCode);
-
-/**
- * Common string case mapping implementation for ucasemap_toXyz() and UnicodeString::toXyz().
- * Implements argument checking.
- */
-U_CFUNC int32_t
-ustrcase_map(int32_t caseLocale, uint32_t options, UCASEMAP_BREAK_ITERATOR_PARAM
-             char16_t *dest, int32_t destCapacity,
-             const char16_t *src, int32_t srcLength,
-             UStringCaseMapper *stringCaseMapper,
-             icu::Edits *edits,
-             UErrorCode &errorCode);
-
-/**
- * Common string case mapping implementation for old-fashioned u_strToXyz() functions
- * that allow the source string to overlap the destination buffer.
- * Implements argument checking and internally works with an intermediate buffer if necessary.
- */
-U_CFUNC int32_t
-ustrcase_mapWithOverlap(int32_t caseLocale, uint32_t options, UCASEMAP_BREAK_ITERATOR_PARAM
-                        char16_t *dest, int32_t destCapacity,
-                        const char16_t *src, int32_t srcLength,
-                        UStringCaseMapper *stringCaseMapper,
-                        UErrorCode &errorCode);
-
-/**
- * UTF-8 string case mapping function type, used by ucasemap_mapUTF8().
- * UTF-8 version of UStringCaseMapper.
- * All error checking must be done.
- * The UCaseMap must be fully initialized, with locale and/or iter set as needed.
- */
-typedef void U_CALLCONV
-UTF8CaseMapper(int32_t caseLocale, uint32_t options,
-#if !UCONFIG_NO_BREAK_ITERATION
-               icu::BreakIterator *iter,
-#endif
-               const uint8_t *src, int32_t srcLength,
-               icu::ByteSink &sink, icu::Edits *edits,
-               UErrorCode &errorCode);
-
-#if !UCONFIG_NO_BREAK_ITERATION
-
-/** Implements UTF8CaseMapper. */
-U_CFUNC void U_CALLCONV
-ucasemap_internalUTF8ToTitle(int32_t caseLocale, uint32_t options,
-        icu::BreakIterator *iter,
-        const uint8_t *src, int32_t srcLength,
-        icu::ByteSink &sink, icu::Edits *edits,
-        UErrorCode &errorCode);
-
-#endif
-
-void
-ucasemap_mapUTF8(int32_t caseLocale, uint32_t options, UCASEMAP_BREAK_ITERATOR_PARAM
-                 const char *src, int32_t srcLength,
-                 UTF8CaseMapper *stringCaseMapper,
-                 icu::ByteSink &sink, icu::Edits *edits,
-                 UErrorCode &errorCode);
-
-/**
- * Implements argument checking and buffer handling
- * for UTF-8 string case mapping as a common function.
- */
-int32_t
-ucasemap_mapUTF8(int32_t caseLocale, uint32_t options, UCASEMAP_BREAK_ITERATOR_PARAM
-                 char *dest, int32_t destCapacity,
-                 const char *src, int32_t srcLength,
-                 UTF8CaseMapper *stringCaseMapper,
-                 icu::Edits *edits,
-                 UErrorCode &errorCode);
-
-U_NAMESPACE_BEGIN
-namespace GreekUpper {
-
-// Data bits.
-static const uint32_t UPPER_MASK = 0x3ff;
-static const uint32_t HAS_VOWEL = 0x1000;
-static const uint32_t HAS_YPOGEGRAMMENI = 0x2000;
-static const uint32_t HAS_ACCENT = 0x4000;
-static const uint32_t HAS_DIALYTIKA = 0x8000;
-// Further bits during data building and processing, not stored in the data map.
-static const uint32_t HAS_COMBINING_DIALYTIKA = 0x10000;
-static const uint32_t HAS_OTHER_GREEK_DIACRITIC = 0x20000;
-
-static const uint32_t HAS_VOWEL_AND_ACCENT = HAS_VOWEL | HAS_ACCENT;
-static const uint32_t HAS_VOWEL_AND_ACCENT_AND_DIALYTIKA =
-        HAS_VOWEL_AND_ACCENT | HAS_DIALYTIKA;
-static const uint32_t HAS_EITHER_DIALYTIKA = HAS_DIALYTIKA | HAS_COMBINING_DIALYTIKA;
-
-// State bits.
-static const uint32_t AFTER_CASED = 1;
-static const uint32_t AFTER_VOWEL_WITH_ACCENT = 2;
-
-uint32_t getLetterData(UChar32 c);
-
-/**
- * Returns a non-zero value for each of the Greek combining diacritics
- * listed in The Unicode Standard, version 8, chapter 7.2 Greek,
- * plus some perispomeni look-alikes.
- */
-uint32_t getDiacriticData(UChar32 c);
-
-}  // namespace GreekUpper
-U_NAMESPACE_END
-
-#endif  // __cplusplus
-
-#endif  // __UCASEMAP_IMP_H__
->>>>>>> a8a80be5
+// © 2017 and later: Unicode, Inc. and others.
+// License & terms of use: http://www.unicode.org/copyright.html
+
+// ucasemap_imp.h
+// created: 2017feb08 Markus W. Scherer
+
+#ifndef __UCASEMAP_IMP_H__
+#define __UCASEMAP_IMP_H__
+
+#include "unicode/utypes.h"
+#include "unicode/ucasemap.h"
+#include "unicode/uchar.h"
+#include "ucase.h"
+
+/**
+ * Bit mask for the titlecasing iterator options bit field.
+ * Currently only 3 out of 8 values are used:
+ * 0 (words), U_TITLECASE_WHOLE_STRING, U_TITLECASE_SENTENCES.
+ * See stringoptions.h.
+ * @internal
+ */
+#define U_TITLECASE_ITERATOR_MASK 0xe0
+
+/**
+ * Bit mask for the titlecasing index adjustment options bit set.
+ * Currently two bits are defined:
+ * U_TITLECASE_NO_BREAK_ADJUSTMENT, U_TITLECASE_ADJUST_TO_CASED.
+ * See stringoptions.h.
+ * @internal
+ */
+#define U_TITLECASE_ADJUSTMENT_MASK 0x600
+
+/**
+ * Internal API, used by u_strcasecmp() etc.
+ * Compare strings case-insensitively,
+ * in code point order or code unit order.
+ */
+U_CFUNC int32_t
+u_strcmpFold(const UChar *s1, int32_t length1,
+             const UChar *s2, int32_t length2,
+             uint32_t options,
+             UErrorCode *pErrorCode);
+
+/**
+ * Internal API, used for detecting length of
+ * shared prefix case-insensitively.
+ * @param s1            input string 1
+ * @param length1       length of string 1, or -1 (NULL terminated)
+ * @param s2            input string 2
+ * @param length2       length of string 2, or -1 (NULL terminated)
+ * @param options       compare options
+ * @param matchLen1     (output) length of partial prefix match in s1
+ * @param matchLen2     (output) length of partial prefix match in s2
+ * @param pErrorCode    receives error status
+ */
+U_CAPI void
+u_caseInsensitivePrefixMatch(const UChar *s1, int32_t length1,
+                             const UChar *s2, int32_t length2,
+                             uint32_t options,
+                             int32_t *matchLen1, int32_t *matchLen2,
+                             UErrorCode *pErrorCode);
+
+#ifdef __cplusplus
+
+U_NAMESPACE_BEGIN
+
+class BreakIterator;        // unicode/brkiter.h
+class ByteSink;
+class Locale;               // unicode/locid.h
+
+/** Returns true if the options are valid. Otherwise false, and sets an error. */
+inline UBool ustrcase_checkTitleAdjustmentOptions(uint32_t options, UErrorCode &errorCode) {
+    if (U_FAILURE(errorCode)) { return false; }
+    if ((options & U_TITLECASE_ADJUSTMENT_MASK) == U_TITLECASE_ADJUSTMENT_MASK) {
+        // Both options together.
+        errorCode = U_ILLEGAL_ARGUMENT_ERROR;
+        return false;
+    }
+    return true;
+}
+
+inline UBool ustrcase_isLNS(UChar32 c) {
+    // Letter, number, symbol,
+    // or a private use code point because those are typically used as letters or numbers.
+    // Consider modifier letters only if they are cased.
+    const uint32_t LNS = (U_GC_L_MASK|U_GC_N_MASK|U_GC_S_MASK|U_GC_CO_MASK) & ~U_GC_LM_MASK;
+    int gc = u_charType(c);
+    return (U_MASK(gc) & LNS) != 0 || (gc == U_MODIFIER_LETTER && ucase_getType(c) != UCASE_NONE);
+}
+
+#if !UCONFIG_NO_BREAK_ITERATION
+
+/** Returns nullptr if error. Pass in either locale or locID, not both. */
+U_CFUNC
+BreakIterator *ustrcase_getTitleBreakIterator(
+        const Locale *locale, const char *locID, uint32_t options, BreakIterator *iter,
+        LocalPointer<BreakIterator> &ownedIter, UErrorCode &errorCode);
+
+#endif
+
+U_NAMESPACE_END
+
+#include "unicode/unistr.h"  // for UStringCaseMapper
+
+/*
+ * Internal string casing functions implementing
+ * ustring.h/ustrcase.cpp and UnicodeString case mapping functions.
+ */
+
+struct UCaseMap : public icu::UMemory {
+    /** Implements most of ucasemap_open(). */
+    UCaseMap(const char *localeID, uint32_t opts, UErrorCode *pErrorCode);
+    ~UCaseMap();
+
+#if !UCONFIG_NO_BREAK_ITERATION
+    icu::BreakIterator *iter;  /* We adopt the iterator, so we own it. */
+#endif
+    char locale[32];
+    int32_t caseLocale;
+    uint32_t options;
+};
+
+#if UCONFIG_NO_BREAK_ITERATION
+#   define UCASEMAP_BREAK_ITERATOR_PARAM
+#   define UCASEMAP_BREAK_ITERATOR_UNUSED
+#   define UCASEMAP_BREAK_ITERATOR
+#   define UCASEMAP_BREAK_ITERATOR_NULL
+#else
+#   define UCASEMAP_BREAK_ITERATOR_PARAM icu::BreakIterator *iter,
+#   define UCASEMAP_BREAK_ITERATOR_UNUSED icu::BreakIterator *,
+#   define UCASEMAP_BREAK_ITERATOR iter,
+#   define UCASEMAP_BREAK_ITERATOR_NULL NULL,
+#endif
+
+U_CFUNC int32_t
+ustrcase_getCaseLocale(const char *locale);
+
+// TODO: swap src / dest if approved for new public api
+/** Implements UStringCaseMapper. */
+U_CFUNC int32_t U_CALLCONV
+ustrcase_internalToLower(int32_t caseLocale, uint32_t options, UCASEMAP_BREAK_ITERATOR_PARAM
+                         char16_t *dest, int32_t destCapacity,
+                         const char16_t *src, int32_t srcLength,
+                         icu::Edits *edits,
+                         UErrorCode &errorCode);
+
+/** Implements UStringCaseMapper. */
+U_CFUNC int32_t U_CALLCONV
+ustrcase_internalToUpper(int32_t caseLocale, uint32_t options, UCASEMAP_BREAK_ITERATOR_PARAM
+                         char16_t *dest, int32_t destCapacity,
+                         const char16_t *src, int32_t srcLength,
+                         icu::Edits *edits,
+                         UErrorCode &errorCode);
+
+#if !UCONFIG_NO_BREAK_ITERATION
+
+/** Implements UStringCaseMapper. */
+U_CFUNC int32_t U_CALLCONV
+ustrcase_internalToTitle(int32_t caseLocale, uint32_t options,
+                         icu::BreakIterator *iter,
+                         char16_t *dest, int32_t destCapacity,
+                         const char16_t *src, int32_t srcLength,
+                         icu::Edits *edits,
+                         UErrorCode &errorCode);
+
+#endif
+
+/** Implements UStringCaseMapper. */
+U_CFUNC int32_t U_CALLCONV
+ustrcase_internalFold(int32_t caseLocale, uint32_t options, UCASEMAP_BREAK_ITERATOR_PARAM
+                      char16_t *dest, int32_t destCapacity,
+                      const char16_t *src, int32_t srcLength,
+                      icu::Edits *edits,
+                      UErrorCode &errorCode);
+
+/**
+ * Common string case mapping implementation for ucasemap_toXyz() and UnicodeString::toXyz().
+ * Implements argument checking.
+ */
+U_CFUNC int32_t
+ustrcase_map(int32_t caseLocale, uint32_t options, UCASEMAP_BREAK_ITERATOR_PARAM
+             char16_t *dest, int32_t destCapacity,
+             const char16_t *src, int32_t srcLength,
+             UStringCaseMapper *stringCaseMapper,
+             icu::Edits *edits,
+             UErrorCode &errorCode);
+
+/**
+ * Common string case mapping implementation for old-fashioned u_strToXyz() functions
+ * that allow the source string to overlap the destination buffer.
+ * Implements argument checking and internally works with an intermediate buffer if necessary.
+ */
+U_CFUNC int32_t
+ustrcase_mapWithOverlap(int32_t caseLocale, uint32_t options, UCASEMAP_BREAK_ITERATOR_PARAM
+                        char16_t *dest, int32_t destCapacity,
+                        const char16_t *src, int32_t srcLength,
+                        UStringCaseMapper *stringCaseMapper,
+                        UErrorCode &errorCode);
+
+/**
+ * UTF-8 string case mapping function type, used by ucasemap_mapUTF8().
+ * UTF-8 version of UStringCaseMapper.
+ * All error checking must be done.
+ * The UCaseMap must be fully initialized, with locale and/or iter set as needed.
+ */
+typedef void U_CALLCONV
+UTF8CaseMapper(int32_t caseLocale, uint32_t options,
+#if !UCONFIG_NO_BREAK_ITERATION
+               icu::BreakIterator *iter,
+#endif
+               const uint8_t *src, int32_t srcLength,
+               icu::ByteSink &sink, icu::Edits *edits,
+               UErrorCode &errorCode);
+
+#if !UCONFIG_NO_BREAK_ITERATION
+
+/** Implements UTF8CaseMapper. */
+U_CFUNC void U_CALLCONV
+ucasemap_internalUTF8ToTitle(int32_t caseLocale, uint32_t options,
+        icu::BreakIterator *iter,
+        const uint8_t *src, int32_t srcLength,
+        icu::ByteSink &sink, icu::Edits *edits,
+        UErrorCode &errorCode);
+
+#endif
+
+void
+ucasemap_mapUTF8(int32_t caseLocale, uint32_t options, UCASEMAP_BREAK_ITERATOR_PARAM
+                 const char *src, int32_t srcLength,
+                 UTF8CaseMapper *stringCaseMapper,
+                 icu::ByteSink &sink, icu::Edits *edits,
+                 UErrorCode &errorCode);
+
+/**
+ * Implements argument checking and buffer handling
+ * for UTF-8 string case mapping as a common function.
+ */
+int32_t
+ucasemap_mapUTF8(int32_t caseLocale, uint32_t options, UCASEMAP_BREAK_ITERATOR_PARAM
+                 char *dest, int32_t destCapacity,
+                 const char *src, int32_t srcLength,
+                 UTF8CaseMapper *stringCaseMapper,
+                 icu::Edits *edits,
+                 UErrorCode &errorCode);
+
+U_NAMESPACE_BEGIN
+namespace GreekUpper {
+
+// Data bits.
+static const uint32_t UPPER_MASK = 0x3ff;
+static const uint32_t HAS_VOWEL = 0x1000;
+static const uint32_t HAS_YPOGEGRAMMENI = 0x2000;
+static const uint32_t HAS_ACCENT = 0x4000;
+static const uint32_t HAS_DIALYTIKA = 0x8000;
+// Further bits during data building and processing, not stored in the data map.
+static const uint32_t HAS_COMBINING_DIALYTIKA = 0x10000;
+static const uint32_t HAS_OTHER_GREEK_DIACRITIC = 0x20000;
+
+static const uint32_t HAS_VOWEL_AND_ACCENT = HAS_VOWEL | HAS_ACCENT;
+static const uint32_t HAS_VOWEL_AND_ACCENT_AND_DIALYTIKA =
+        HAS_VOWEL_AND_ACCENT | HAS_DIALYTIKA;
+static const uint32_t HAS_EITHER_DIALYTIKA = HAS_DIALYTIKA | HAS_COMBINING_DIALYTIKA;
+
+// State bits.
+static const uint32_t AFTER_CASED = 1;
+static const uint32_t AFTER_VOWEL_WITH_ACCENT = 2;
+
+uint32_t getLetterData(UChar32 c);
+
+/**
+ * Returns a non-zero value for each of the Greek combining diacritics
+ * listed in The Unicode Standard, version 8, chapter 7.2 Greek,
+ * plus some perispomeni look-alikes.
+ */
+uint32_t getDiacriticData(UChar32 c);
+
+}  // namespace GreekUpper
+U_NAMESPACE_END
+
+#endif  // __cplusplus
+
+#endif  // __UCASEMAP_IMP_H__