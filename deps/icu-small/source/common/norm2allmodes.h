--- conflicted
+++ resolved
@@ -1,813 +1,405 @@
-<<<<<<< HEAD
-// © 2016 and later: Unicode, Inc. and others.
-// License & terms of use: http://www.unicode.org/copyright.html
-/*
-*******************************************************************************
-* Copyright (C) 2014, International Business Machines
-* Corporation and others.  All Rights Reserved.
-*******************************************************************************
-* norm2allmodes.h
-*
-* created on: 2014sep07
-* created by: Markus W. Scherer
-*/
-
-#ifndef __NORM2ALLMODES_H__
-#define __NORM2ALLMODES_H__
-
-#include "unicode/utypes.h"
-
-#if !UCONFIG_NO_NORMALIZATION
-
-#include "unicode/edits.h"
-#include "unicode/normalizer2.h"
-#include "unicode/stringoptions.h"
-#include "unicode/unistr.h"
-#include "cpputils.h"
-#include "normalizer2impl.h"
-
-U_NAMESPACE_BEGIN
-
-// Intermediate class:
-// Has Normalizer2Impl and does boilerplate argument checking and setup.
-class Normalizer2WithImpl : public Normalizer2 {
-public:
-    Normalizer2WithImpl(const Normalizer2Impl &ni) : impl(ni) {}
-    virtual ~Normalizer2WithImpl();
-
-    // normalize
-    virtual UnicodeString &
-    normalize(const UnicodeString &src,
-              UnicodeString &dest,
-              UErrorCode &errorCode) const U_OVERRIDE {
-        if(U_FAILURE(errorCode)) {
-            dest.setToBogus();
-            return dest;
-        }
-        const UChar *sArray=src.getBuffer();
-        if(&dest==&src || sArray==NULL) {
-            errorCode=U_ILLEGAL_ARGUMENT_ERROR;
-            dest.setToBogus();
-            return dest;
-        }
-        dest.remove();
-        ReorderingBuffer buffer(impl, dest);
-        if(buffer.init(src.length(), errorCode)) {
-            normalize(sArray, sArray+src.length(), buffer, errorCode);
-        }
-        return dest;
-    }
-    virtual void
-    normalize(const UChar *src, const UChar *limit,
-              ReorderingBuffer &buffer, UErrorCode &errorCode) const = 0;
-
-    // normalize and append
-    virtual UnicodeString &
-    normalizeSecondAndAppend(UnicodeString &first,
-                             const UnicodeString &second,
-                             UErrorCode &errorCode) const U_OVERRIDE {
-        return normalizeSecondAndAppend(first, second, true, errorCode);
-    }
-    virtual UnicodeString &
-    append(UnicodeString &first,
-           const UnicodeString &second,
-           UErrorCode &errorCode) const U_OVERRIDE {
-        return normalizeSecondAndAppend(first, second, false, errorCode);
-    }
-    UnicodeString &
-    normalizeSecondAndAppend(UnicodeString &first,
-                             const UnicodeString &second,
-                             UBool doNormalize,
-                             UErrorCode &errorCode) const {
-        uprv_checkCanGetBuffer(first, errorCode);
-        if(U_FAILURE(errorCode)) {
-            return first;
-        }
-        const UChar *secondArray=second.getBuffer();
-        if(&first==&second || secondArray==NULL) {
-            errorCode=U_ILLEGAL_ARGUMENT_ERROR;
-            return first;
-        }
-        int32_t firstLength=first.length();
-        UnicodeString safeMiddle;
-        {
-            ReorderingBuffer buffer(impl, first);
-            if(buffer.init(firstLength+second.length(), errorCode)) {
-                normalizeAndAppend(secondArray, secondArray+second.length(), doNormalize,
-                                   safeMiddle, buffer, errorCode);
-            }
-        }  // The ReorderingBuffer destructor finalizes the first string.
-        if(U_FAILURE(errorCode)) {
-            // Restore the modified suffix of the first string.
-            first.replace(firstLength-safeMiddle.length(), 0x7fffffff, safeMiddle);
-        }
-        return first;
-    }
-    virtual void
-    normalizeAndAppend(const UChar *src, const UChar *limit, UBool doNormalize,
-                       UnicodeString &safeMiddle,
-                       ReorderingBuffer &buffer, UErrorCode &errorCode) const = 0;
-    virtual UBool
-    getDecomposition(UChar32 c, UnicodeString &decomposition) const U_OVERRIDE {
-        UChar buffer[4];
-        int32_t length;
-        const UChar *d=impl.getDecomposition(c, buffer, length);
-        if(d==NULL) {
-            return false;
-        }
-        if(d==buffer) {
-            decomposition.setTo(buffer, length);  // copy the string (Jamos from Hangul syllable c)
-        } else {
-            decomposition.setTo(false, d, length);  // read-only alias
-        }
-        return true;
-    }
-    virtual UBool
-    getRawDecomposition(UChar32 c, UnicodeString &decomposition) const U_OVERRIDE {
-        UChar buffer[30];
-        int32_t length;
-        const UChar *d=impl.getRawDecomposition(c, buffer, length);
-        if(d==NULL) {
-            return false;
-        }
-        if(d==buffer) {
-            decomposition.setTo(buffer, length);  // copy the string (algorithmic decomposition)
-        } else {
-            decomposition.setTo(false, d, length);  // read-only alias
-        }
-        return true;
-    }
-    virtual UChar32
-    composePair(UChar32 a, UChar32 b) const U_OVERRIDE {
-        return impl.composePair(a, b);
-    }
-
-    virtual uint8_t
-    getCombiningClass(UChar32 c) const U_OVERRIDE {
-        return impl.getCC(impl.getNorm16(c));
-    }
-
-    // quick checks
-    virtual UBool
-    isNormalized(const UnicodeString &s, UErrorCode &errorCode) const U_OVERRIDE {
-        if(U_FAILURE(errorCode)) {
-            return false;
-        }
-        const UChar *sArray=s.getBuffer();
-        if(sArray==NULL) {
-            errorCode=U_ILLEGAL_ARGUMENT_ERROR;
-            return false;
-        }
-        const UChar *sLimit=sArray+s.length();
-        return sLimit==spanQuickCheckYes(sArray, sLimit, errorCode);
-    }
-    virtual UNormalizationCheckResult
-    quickCheck(const UnicodeString &s, UErrorCode &errorCode) const U_OVERRIDE {
-        return Normalizer2WithImpl::isNormalized(s, errorCode) ? UNORM_YES : UNORM_NO;
-    }
-    virtual int32_t
-    spanQuickCheckYes(const UnicodeString &s, UErrorCode &errorCode) const U_OVERRIDE {
-        if(U_FAILURE(errorCode)) {
-            return 0;
-        }
-        const UChar *sArray=s.getBuffer();
-        if(sArray==NULL) {
-            errorCode=U_ILLEGAL_ARGUMENT_ERROR;
-            return 0;
-        }
-        return (int32_t)(spanQuickCheckYes(sArray, sArray+s.length(), errorCode)-sArray);
-    }
-    virtual const UChar *
-    spanQuickCheckYes(const UChar *src, const UChar *limit, UErrorCode &errorCode) const = 0;
-
-    virtual UNormalizationCheckResult getQuickCheck(UChar32) const {
-        return UNORM_YES;
-    }
-
-    const Normalizer2Impl &impl;
-};
-
-class DecomposeNormalizer2 : public Normalizer2WithImpl {
-public:
-    DecomposeNormalizer2(const Normalizer2Impl &ni) : Normalizer2WithImpl(ni) {}
-    virtual ~DecomposeNormalizer2();
-
-private:
-    virtual void
-    normalize(const UChar *src, const UChar *limit,
-              ReorderingBuffer &buffer, UErrorCode &errorCode) const U_OVERRIDE {
-        impl.decompose(src, limit, &buffer, errorCode);
-    }
-    using Normalizer2WithImpl::normalize;  // Avoid warning about hiding base class function.
-    virtual void
-    normalizeAndAppend(const UChar *src, const UChar *limit, UBool doNormalize,
-                       UnicodeString &safeMiddle,
-                       ReorderingBuffer &buffer, UErrorCode &errorCode) const U_OVERRIDE {
-        impl.decomposeAndAppend(src, limit, doNormalize, safeMiddle, buffer, errorCode);
-    }
-
-    void
-    normalizeUTF8(uint32_t options, StringPiece src, ByteSink &sink,
-                  Edits *edits, UErrorCode &errorCode) const U_OVERRIDE {
-        if (U_FAILURE(errorCode)) {
-            return;
-        }
-        if (edits != nullptr && (options & U_EDITS_NO_RESET) == 0) {
-            edits->reset();
-        }
-        const uint8_t *s = reinterpret_cast<const uint8_t *>(src.data());
-        impl.decomposeUTF8(options, s, s + src.length(), &sink, edits, errorCode);
-        sink.Flush();
-    }
-    virtual UBool
-    isNormalizedUTF8(StringPiece sp, UErrorCode &errorCode) const U_OVERRIDE {
-        if(U_FAILURE(errorCode)) {
-            return false;
-        }
-        const uint8_t *s = reinterpret_cast<const uint8_t *>(sp.data());
-        const uint8_t *sLimit = s + sp.length();
-        return sLimit == impl.decomposeUTF8(0, s, sLimit, nullptr, nullptr, errorCode);
-    }
-
-    virtual const UChar *
-    spanQuickCheckYes(const UChar *src, const UChar *limit, UErrorCode &errorCode) const U_OVERRIDE {
-        return impl.decompose(src, limit, NULL, errorCode);
-    }
-    using Normalizer2WithImpl::spanQuickCheckYes;  // Avoid warning about hiding base class function.
-    virtual UNormalizationCheckResult getQuickCheck(UChar32 c) const U_OVERRIDE {
-        return impl.isDecompYes(impl.getNorm16(c)) ? UNORM_YES : UNORM_NO;
-    }
-    virtual UBool hasBoundaryBefore(UChar32 c) const U_OVERRIDE {
-        return impl.hasDecompBoundaryBefore(c);
-    }
-    virtual UBool hasBoundaryAfter(UChar32 c) const U_OVERRIDE {
-        return impl.hasDecompBoundaryAfter(c);
-    }
-    virtual UBool isInert(UChar32 c) const U_OVERRIDE {
-        return impl.isDecompInert(c);
-    }
-};
-
-class ComposeNormalizer2 : public Normalizer2WithImpl {
-public:
-    ComposeNormalizer2(const Normalizer2Impl &ni, UBool fcc) :
-        Normalizer2WithImpl(ni), onlyContiguous(fcc) {}
-    virtual ~ComposeNormalizer2();
-
-private:
-    virtual void
-    normalize(const UChar *src, const UChar *limit,
-              ReorderingBuffer &buffer, UErrorCode &errorCode) const U_OVERRIDE {
-        impl.compose(src, limit, onlyContiguous, true, buffer, errorCode);
-    }
-    using Normalizer2WithImpl::normalize;  // Avoid warning about hiding base class function.
-
-    void
-    normalizeUTF8(uint32_t options, StringPiece src, ByteSink &sink,
-                  Edits *edits, UErrorCode &errorCode) const U_OVERRIDE {
-        if (U_FAILURE(errorCode)) {
-            return;
-        }
-        if (edits != nullptr && (options & U_EDITS_NO_RESET) == 0) {
-            edits->reset();
-        }
-        const uint8_t *s = reinterpret_cast<const uint8_t *>(src.data());
-        impl.composeUTF8(options, onlyContiguous, s, s + src.length(),
-                         &sink, edits, errorCode);
-        sink.Flush();
-    }
-
-    virtual void
-    normalizeAndAppend(const UChar *src, const UChar *limit, UBool doNormalize,
-                       UnicodeString &safeMiddle,
-                       ReorderingBuffer &buffer, UErrorCode &errorCode) const U_OVERRIDE {
-        impl.composeAndAppend(src, limit, doNormalize, onlyContiguous, safeMiddle, buffer, errorCode);
-    }
-
-    virtual UBool
-    isNormalized(const UnicodeString &s, UErrorCode &errorCode) const U_OVERRIDE {
-        if(U_FAILURE(errorCode)) {
-            return false;
-        }
-        const UChar *sArray=s.getBuffer();
-        if(sArray==NULL) {
-            errorCode=U_ILLEGAL_ARGUMENT_ERROR;
-            return false;
-        }
-        UnicodeString temp;
-        ReorderingBuffer buffer(impl, temp);
-        if(!buffer.init(5, errorCode)) {  // small destCapacity for substring normalization
-            return false;
-        }
-        return impl.compose(sArray, sArray+s.length(), onlyContiguous, false, buffer, errorCode);
-    }
-    virtual UBool
-    isNormalizedUTF8(StringPiece sp, UErrorCode &errorCode) const U_OVERRIDE {
-        if(U_FAILURE(errorCode)) {
-            return false;
-        }
-        const uint8_t *s = reinterpret_cast<const uint8_t *>(sp.data());
-        return impl.composeUTF8(0, onlyContiguous, s, s + sp.length(), nullptr, nullptr, errorCode);
-    }
-    virtual UNormalizationCheckResult
-    quickCheck(const UnicodeString &s, UErrorCode &errorCode) const U_OVERRIDE {
-        if(U_FAILURE(errorCode)) {
-            return UNORM_MAYBE;
-        }
-        const UChar *sArray=s.getBuffer();
-        if(sArray==NULL) {
-            errorCode=U_ILLEGAL_ARGUMENT_ERROR;
-            return UNORM_MAYBE;
-        }
-        UNormalizationCheckResult qcResult=UNORM_YES;
-        impl.composeQuickCheck(sArray, sArray+s.length(), onlyContiguous, &qcResult);
-        return qcResult;
-    }
-    virtual const UChar *
-    spanQuickCheckYes(const UChar *src, const UChar *limit, UErrorCode &) const U_OVERRIDE {
-        return impl.composeQuickCheck(src, limit, onlyContiguous, NULL);
-    }
-    using Normalizer2WithImpl::spanQuickCheckYes;  // Avoid warning about hiding base class function.
-    virtual UNormalizationCheckResult getQuickCheck(UChar32 c) const U_OVERRIDE {
-        return impl.getCompQuickCheck(impl.getNorm16(c));
-    }
-    virtual UBool hasBoundaryBefore(UChar32 c) const U_OVERRIDE {
-        return impl.hasCompBoundaryBefore(c);
-    }
-    virtual UBool hasBoundaryAfter(UChar32 c) const U_OVERRIDE {
-        return impl.hasCompBoundaryAfter(c, onlyContiguous);
-    }
-    virtual UBool isInert(UChar32 c) const U_OVERRIDE {
-        return impl.isCompInert(c, onlyContiguous);
-    }
-
-    const UBool onlyContiguous;
-};
-
-class FCDNormalizer2 : public Normalizer2WithImpl {
-public:
-    FCDNormalizer2(const Normalizer2Impl &ni) : Normalizer2WithImpl(ni) {}
-    virtual ~FCDNormalizer2();
-
-private:
-    virtual void
-    normalize(const UChar *src, const UChar *limit,
-              ReorderingBuffer &buffer, UErrorCode &errorCode) const U_OVERRIDE {
-        impl.makeFCD(src, limit, &buffer, errorCode);
-    }
-    using Normalizer2WithImpl::normalize;  // Avoid warning about hiding base class function.
-    virtual void
-    normalizeAndAppend(const UChar *src, const UChar *limit, UBool doNormalize,
-                       UnicodeString &safeMiddle,
-                       ReorderingBuffer &buffer, UErrorCode &errorCode) const U_OVERRIDE {
-        impl.makeFCDAndAppend(src, limit, doNormalize, safeMiddle, buffer, errorCode);
-    }
-    virtual const UChar *
-    spanQuickCheckYes(const UChar *src, const UChar *limit, UErrorCode &errorCode) const U_OVERRIDE {
-        return impl.makeFCD(src, limit, NULL, errorCode);
-    }
-    using Normalizer2WithImpl::spanQuickCheckYes;  // Avoid warning about hiding base class function.
-    virtual UBool hasBoundaryBefore(UChar32 c) const U_OVERRIDE {
-        return impl.hasFCDBoundaryBefore(c);
-    }
-    virtual UBool hasBoundaryAfter(UChar32 c) const U_OVERRIDE {
-        return impl.hasFCDBoundaryAfter(c);
-    }
-    virtual UBool isInert(UChar32 c) const U_OVERRIDE {
-        return impl.isFCDInert(c);
-    }
-};
-
-struct Norm2AllModes : public UMemory {
-    Norm2AllModes(Normalizer2Impl *i)
-            : impl(i), comp(*i, false), decomp(*i), fcd(*i), fcc(*i, true) {}
-    ~Norm2AllModes();
-
-    static Norm2AllModes *createInstance(Normalizer2Impl *impl, UErrorCode &errorCode);
-    static Norm2AllModes *createNFCInstance(UErrorCode &errorCode);
-    static Norm2AllModes *createInstance(const char *packageName,
-                                         const char *name,
-                                         UErrorCode &errorCode);
-
-    static const Norm2AllModes *getNFCInstance(UErrorCode &errorCode);
-    static const Norm2AllModes *getNFKCInstance(UErrorCode &errorCode);
-    static const Norm2AllModes *getNFKC_CFInstance(UErrorCode &errorCode);
-
-    Normalizer2Impl *impl;
-    ComposeNormalizer2 comp;
-    DecomposeNormalizer2 decomp;
-    FCDNormalizer2 fcd;
-    ComposeNormalizer2 fcc;
-};
-
-U_NAMESPACE_END
-
-#endif  // !UCONFIG_NO_NORMALIZATION
-#endif  // __NORM2ALLMODES_H__
-=======
-// © 2016 and later: Unicode, Inc. and others.
-// License & terms of use: http://www.unicode.org/copyright.html
-/*
-*******************************************************************************
-* Copyright (C) 2014, International Business Machines
-* Corporation and others.  All Rights Reserved.
-*******************************************************************************
-* norm2allmodes.h
-*
-* created on: 2014sep07
-* created by: Markus W. Scherer
-*/
-
-#ifndef __NORM2ALLMODES_H__
-#define __NORM2ALLMODES_H__
-
-#include "unicode/utypes.h"
-
-#if !UCONFIG_NO_NORMALIZATION
-
-#include "unicode/edits.h"
-#include "unicode/normalizer2.h"
-#include "unicode/stringoptions.h"
-#include "unicode/unistr.h"
-#include "cpputils.h"
-#include "normalizer2impl.h"
-
-U_NAMESPACE_BEGIN
-
-// Intermediate class:
-// Has Normalizer2Impl and does boilerplate argument checking and setup.
-class Normalizer2WithImpl : public Normalizer2 {
-public:
-    Normalizer2WithImpl(const Normalizer2Impl &ni) : impl(ni) {}
-    virtual ~Normalizer2WithImpl();
-
-    // normalize
-    virtual UnicodeString &
-    normalize(const UnicodeString &src,
-              UnicodeString &dest,
-              UErrorCode &errorCode) const override {
-        if(U_FAILURE(errorCode)) {
-            dest.setToBogus();
-            return dest;
-        }
-        const char16_t *sArray=src.getBuffer();
-        if(&dest==&src || sArray==nullptr) {
-            errorCode=U_ILLEGAL_ARGUMENT_ERROR;
-            dest.setToBogus();
-            return dest;
-        }
-        dest.remove();
-        ReorderingBuffer buffer(impl, dest);
-        if(buffer.init(src.length(), errorCode)) {
-            normalize(sArray, sArray+src.length(), buffer, errorCode);
-        }
-        return dest;
-    }
-    virtual void
-    normalize(const char16_t *src, const char16_t *limit,
-              ReorderingBuffer &buffer, UErrorCode &errorCode) const = 0;
-
-    // normalize and append
-    virtual UnicodeString &
-    normalizeSecondAndAppend(UnicodeString &first,
-                             const UnicodeString &second,
-                             UErrorCode &errorCode) const override {
-        return normalizeSecondAndAppend(first, second, true, errorCode);
-    }
-    virtual UnicodeString &
-    append(UnicodeString &first,
-           const UnicodeString &second,
-           UErrorCode &errorCode) const override {
-        return normalizeSecondAndAppend(first, second, false, errorCode);
-    }
-    UnicodeString &
-    normalizeSecondAndAppend(UnicodeString &first,
-                             const UnicodeString &second,
-                             UBool doNormalize,
-                             UErrorCode &errorCode) const {
-        uprv_checkCanGetBuffer(first, errorCode);
-        if(U_FAILURE(errorCode)) {
-            return first;
-        }
-        const char16_t *secondArray=second.getBuffer();
-        if(&first==&second || secondArray==nullptr) {
-            errorCode=U_ILLEGAL_ARGUMENT_ERROR;
-            return first;
-        }
-        int32_t firstLength=first.length();
-        UnicodeString safeMiddle;
-        {
-            ReorderingBuffer buffer(impl, first);
-            if(buffer.init(firstLength+second.length(), errorCode)) {
-                normalizeAndAppend(secondArray, secondArray+second.length(), doNormalize,
-                                   safeMiddle, buffer, errorCode);
-            }
-        }  // The ReorderingBuffer destructor finalizes the first string.
-        if(U_FAILURE(errorCode)) {
-            // Restore the modified suffix of the first string.
-            first.replace(firstLength-safeMiddle.length(), 0x7fffffff, safeMiddle);
-        }
-        return first;
-    }
-    virtual void
-    normalizeAndAppend(const char16_t *src, const char16_t *limit, UBool doNormalize,
-                       UnicodeString &safeMiddle,
-                       ReorderingBuffer &buffer, UErrorCode &errorCode) const = 0;
-    virtual UBool
-    getDecomposition(UChar32 c, UnicodeString &decomposition) const override {
-        char16_t buffer[4];
-        int32_t length;
-        const char16_t *d=impl.getDecomposition(c, buffer, length);
-        if(d==nullptr) {
-            return false;
-        }
-        if(d==buffer) {
-            decomposition.setTo(buffer, length);  // copy the string (Jamos from Hangul syllable c)
-        } else {
-            decomposition.setTo(false, d, length);  // read-only alias
-        }
-        return true;
-    }
-    virtual UBool
-    getRawDecomposition(UChar32 c, UnicodeString &decomposition) const override {
-        char16_t buffer[30];
-        int32_t length;
-        const char16_t *d=impl.getRawDecomposition(c, buffer, length);
-        if(d==nullptr) {
-            return false;
-        }
-        if(d==buffer) {
-            decomposition.setTo(buffer, length);  // copy the string (algorithmic decomposition)
-        } else {
-            decomposition.setTo(false, d, length);  // read-only alias
-        }
-        return true;
-    }
-    virtual UChar32
-    composePair(UChar32 a, UChar32 b) const override {
-        return impl.composePair(a, b);
-    }
-
-    virtual uint8_t
-    getCombiningClass(UChar32 c) const override {
-        return impl.getCC(impl.getNorm16(c));
-    }
-
-    // quick checks
-    virtual UBool
-    isNormalized(const UnicodeString &s, UErrorCode &errorCode) const override {
-        if(U_FAILURE(errorCode)) {
-            return false;
-        }
-        const char16_t *sArray=s.getBuffer();
-        if(sArray==nullptr) {
-            errorCode=U_ILLEGAL_ARGUMENT_ERROR;
-            return false;
-        }
-        const char16_t *sLimit=sArray+s.length();
-        return sLimit==spanQuickCheckYes(sArray, sLimit, errorCode);
-    }
-    virtual UNormalizationCheckResult
-    quickCheck(const UnicodeString &s, UErrorCode &errorCode) const override {
-        return Normalizer2WithImpl::isNormalized(s, errorCode) ? UNORM_YES : UNORM_NO;
-    }
-    virtual int32_t
-    spanQuickCheckYes(const UnicodeString &s, UErrorCode &errorCode) const override {
-        if(U_FAILURE(errorCode)) {
-            return 0;
-        }
-        const char16_t *sArray=s.getBuffer();
-        if(sArray==nullptr) {
-            errorCode=U_ILLEGAL_ARGUMENT_ERROR;
-            return 0;
-        }
-        return (int32_t)(spanQuickCheckYes(sArray, sArray+s.length(), errorCode)-sArray);
-    }
-    virtual const char16_t *
-    spanQuickCheckYes(const char16_t *src, const char16_t *limit, UErrorCode &errorCode) const = 0;
-
-    virtual UNormalizationCheckResult getQuickCheck(UChar32) const {
-        return UNORM_YES;
-    }
-
-    const Normalizer2Impl &impl;
-};
-
-class DecomposeNormalizer2 : public Normalizer2WithImpl {
-public:
-    DecomposeNormalizer2(const Normalizer2Impl &ni) : Normalizer2WithImpl(ni) {}
-    virtual ~DecomposeNormalizer2();
-
-private:
-    virtual void
-    normalize(const char16_t *src, const char16_t *limit,
-              ReorderingBuffer &buffer, UErrorCode &errorCode) const override {
-        impl.decompose(src, limit, &buffer, errorCode);
-    }
-    using Normalizer2WithImpl::normalize;  // Avoid warning about hiding base class function.
-    virtual void
-    normalizeAndAppend(const char16_t *src, const char16_t *limit, UBool doNormalize,
-                       UnicodeString &safeMiddle,
-                       ReorderingBuffer &buffer, UErrorCode &errorCode) const override {
-        impl.decomposeAndAppend(src, limit, doNormalize, safeMiddle, buffer, errorCode);
-    }
-
-    void
-    normalizeUTF8(uint32_t options, StringPiece src, ByteSink &sink,
-                  Edits *edits, UErrorCode &errorCode) const override {
-        if (U_FAILURE(errorCode)) {
-            return;
-        }
-        if (edits != nullptr && (options & U_EDITS_NO_RESET) == 0) {
-            edits->reset();
-        }
-        const uint8_t *s = reinterpret_cast<const uint8_t *>(src.data());
-        impl.decomposeUTF8(options, s, s + src.length(), &sink, edits, errorCode);
-        sink.Flush();
-    }
-    virtual UBool
-    isNormalizedUTF8(StringPiece sp, UErrorCode &errorCode) const override {
-        if(U_FAILURE(errorCode)) {
-            return false;
-        }
-        const uint8_t *s = reinterpret_cast<const uint8_t *>(sp.data());
-        const uint8_t *sLimit = s + sp.length();
-        return sLimit == impl.decomposeUTF8(0, s, sLimit, nullptr, nullptr, errorCode);
-    }
-
-    virtual const char16_t *
-    spanQuickCheckYes(const char16_t *src, const char16_t *limit, UErrorCode &errorCode) const override {
-        return impl.decompose(src, limit, nullptr, errorCode);
-    }
-    using Normalizer2WithImpl::spanQuickCheckYes;  // Avoid warning about hiding base class function.
-    virtual UNormalizationCheckResult getQuickCheck(UChar32 c) const override {
-        return impl.isDecompYes(impl.getNorm16(c)) ? UNORM_YES : UNORM_NO;
-    }
-    virtual UBool hasBoundaryBefore(UChar32 c) const override {
-        return impl.hasDecompBoundaryBefore(c);
-    }
-    virtual UBool hasBoundaryAfter(UChar32 c) const override {
-        return impl.hasDecompBoundaryAfter(c);
-    }
-    virtual UBool isInert(UChar32 c) const override {
-        return impl.isDecompInert(c);
-    }
-};
-
-class ComposeNormalizer2 : public Normalizer2WithImpl {
-public:
-    ComposeNormalizer2(const Normalizer2Impl &ni, UBool fcc) :
-        Normalizer2WithImpl(ni), onlyContiguous(fcc) {}
-    virtual ~ComposeNormalizer2();
-
-private:
-    virtual void
-    normalize(const char16_t *src, const char16_t *limit,
-              ReorderingBuffer &buffer, UErrorCode &errorCode) const override {
-        impl.compose(src, limit, onlyContiguous, true, buffer, errorCode);
-    }
-    using Normalizer2WithImpl::normalize;  // Avoid warning about hiding base class function.
-
-    void
-    normalizeUTF8(uint32_t options, StringPiece src, ByteSink &sink,
-                  Edits *edits, UErrorCode &errorCode) const override {
-        if (U_FAILURE(errorCode)) {
-            return;
-        }
-        if (edits != nullptr && (options & U_EDITS_NO_RESET) == 0) {
-            edits->reset();
-        }
-        const uint8_t *s = reinterpret_cast<const uint8_t *>(src.data());
-        impl.composeUTF8(options, onlyContiguous, s, s + src.length(),
-                         &sink, edits, errorCode);
-        sink.Flush();
-    }
-
-    virtual void
-    normalizeAndAppend(const char16_t *src, const char16_t *limit, UBool doNormalize,
-                       UnicodeString &safeMiddle,
-                       ReorderingBuffer &buffer, UErrorCode &errorCode) const override {
-        impl.composeAndAppend(src, limit, doNormalize, onlyContiguous, safeMiddle, buffer, errorCode);
-    }
-
-    virtual UBool
-    isNormalized(const UnicodeString &s, UErrorCode &errorCode) const override {
-        if(U_FAILURE(errorCode)) {
-            return false;
-        }
-        const char16_t *sArray=s.getBuffer();
-        if(sArray==nullptr) {
-            errorCode=U_ILLEGAL_ARGUMENT_ERROR;
-            return false;
-        }
-        UnicodeString temp;
-        ReorderingBuffer buffer(impl, temp);
-        if(!buffer.init(5, errorCode)) {  // small destCapacity for substring normalization
-            return false;
-        }
-        return impl.compose(sArray, sArray+s.length(), onlyContiguous, false, buffer, errorCode);
-    }
-    virtual UBool
-    isNormalizedUTF8(StringPiece sp, UErrorCode &errorCode) const override {
-        if(U_FAILURE(errorCode)) {
-            return false;
-        }
-        const uint8_t *s = reinterpret_cast<const uint8_t *>(sp.data());
-        return impl.composeUTF8(0, onlyContiguous, s, s + sp.length(), nullptr, nullptr, errorCode);
-    }
-    virtual UNormalizationCheckResult
-    quickCheck(const UnicodeString &s, UErrorCode &errorCode) const override {
-        if(U_FAILURE(errorCode)) {
-            return UNORM_MAYBE;
-        }
-        const char16_t *sArray=s.getBuffer();
-        if(sArray==nullptr) {
-            errorCode=U_ILLEGAL_ARGUMENT_ERROR;
-            return UNORM_MAYBE;
-        }
-        UNormalizationCheckResult qcResult=UNORM_YES;
-        impl.composeQuickCheck(sArray, sArray+s.length(), onlyContiguous, &qcResult);
-        return qcResult;
-    }
-    virtual const char16_t *
-    spanQuickCheckYes(const char16_t *src, const char16_t *limit, UErrorCode &) const override {
-        return impl.composeQuickCheck(src, limit, onlyContiguous, nullptr);
-    }
-    using Normalizer2WithImpl::spanQuickCheckYes;  // Avoid warning about hiding base class function.
-    virtual UNormalizationCheckResult getQuickCheck(UChar32 c) const override {
-        return impl.getCompQuickCheck(impl.getNorm16(c));
-    }
-    virtual UBool hasBoundaryBefore(UChar32 c) const override {
-        return impl.hasCompBoundaryBefore(c);
-    }
-    virtual UBool hasBoundaryAfter(UChar32 c) const override {
-        return impl.hasCompBoundaryAfter(c, onlyContiguous);
-    }
-    virtual UBool isInert(UChar32 c) const override {
-        return impl.isCompInert(c, onlyContiguous);
-    }
-
-    const UBool onlyContiguous;
-};
-
-class FCDNormalizer2 : public Normalizer2WithImpl {
-public:
-    FCDNormalizer2(const Normalizer2Impl &ni) : Normalizer2WithImpl(ni) {}
-    virtual ~FCDNormalizer2();
-
-private:
-    virtual void
-    normalize(const char16_t *src, const char16_t *limit,
-              ReorderingBuffer &buffer, UErrorCode &errorCode) const override {
-        impl.makeFCD(src, limit, &buffer, errorCode);
-    }
-    using Normalizer2WithImpl::normalize;  // Avoid warning about hiding base class function.
-    virtual void
-    normalizeAndAppend(const char16_t *src, const char16_t *limit, UBool doNormalize,
-                       UnicodeString &safeMiddle,
-                       ReorderingBuffer &buffer, UErrorCode &errorCode) const override {
-        impl.makeFCDAndAppend(src, limit, doNormalize, safeMiddle, buffer, errorCode);
-    }
-    virtual const char16_t *
-    spanQuickCheckYes(const char16_t *src, const char16_t *limit, UErrorCode &errorCode) const override {
-        return impl.makeFCD(src, limit, nullptr, errorCode);
-    }
-    using Normalizer2WithImpl::spanQuickCheckYes;  // Avoid warning about hiding base class function.
-    virtual UBool hasBoundaryBefore(UChar32 c) const override {
-        return impl.hasFCDBoundaryBefore(c);
-    }
-    virtual UBool hasBoundaryAfter(UChar32 c) const override {
-        return impl.hasFCDBoundaryAfter(c);
-    }
-    virtual UBool isInert(UChar32 c) const override {
-        return impl.isFCDInert(c);
-    }
-};
-
-struct Norm2AllModes : public UMemory {
-    Norm2AllModes(Normalizer2Impl *i)
-            : impl(i), comp(*i, false), decomp(*i), fcd(*i), fcc(*i, true) {}
-    ~Norm2AllModes();
-
-    static Norm2AllModes *createInstance(Normalizer2Impl *impl, UErrorCode &errorCode);
-    static Norm2AllModes *createNFCInstance(UErrorCode &errorCode);
-    static Norm2AllModes *createInstance(const char *packageName,
-                                         const char *name,
-                                         UErrorCode &errorCode);
-
-    static const Norm2AllModes *getNFCInstance(UErrorCode &errorCode);
-    static const Norm2AllModes *getNFKCInstance(UErrorCode &errorCode);
-    static const Norm2AllModes *getNFKC_CFInstance(UErrorCode &errorCode);
-
-    Normalizer2Impl *impl;
-    ComposeNormalizer2 comp;
-    DecomposeNormalizer2 decomp;
-    FCDNormalizer2 fcd;
-    ComposeNormalizer2 fcc;
-};
-
-U_NAMESPACE_END
-
-#endif  // !UCONFIG_NO_NORMALIZATION
-#endif  // __NORM2ALLMODES_H__
->>>>>>> a8a80be5
+// © 2016 and later: Unicode, Inc. and others.
+// License & terms of use: http://www.unicode.org/copyright.html
+/*
+*******************************************************************************
+* Copyright (C) 2014, International Business Machines
+* Corporation and others.  All Rights Reserved.
+*******************************************************************************
+* norm2allmodes.h
+*
+* created on: 2014sep07
+* created by: Markus W. Scherer
+*/
+
+#ifndef __NORM2ALLMODES_H__
+#define __NORM2ALLMODES_H__
+
+#include "unicode/utypes.h"
+
+#if !UCONFIG_NO_NORMALIZATION
+
+#include "unicode/edits.h"
+#include "unicode/normalizer2.h"
+#include "unicode/stringoptions.h"
+#include "unicode/unistr.h"
+#include "cpputils.h"
+#include "normalizer2impl.h"
+
+U_NAMESPACE_BEGIN
+
+// Intermediate class:
+// Has Normalizer2Impl and does boilerplate argument checking and setup.
+class Normalizer2WithImpl : public Normalizer2 {
+public:
+    Normalizer2WithImpl(const Normalizer2Impl &ni) : impl(ni) {}
+    virtual ~Normalizer2WithImpl();
+
+    // normalize
+    virtual UnicodeString &
+    normalize(const UnicodeString &src,
+              UnicodeString &dest,
+              UErrorCode &errorCode) const override {
+        if(U_FAILURE(errorCode)) {
+            dest.setToBogus();
+            return dest;
+        }
+        const char16_t *sArray=src.getBuffer();
+        if(&dest==&src || sArray==nullptr) {
+            errorCode=U_ILLEGAL_ARGUMENT_ERROR;
+            dest.setToBogus();
+            return dest;
+        }
+        dest.remove();
+        ReorderingBuffer buffer(impl, dest);
+        if(buffer.init(src.length(), errorCode)) {
+            normalize(sArray, sArray+src.length(), buffer, errorCode);
+        }
+        return dest;
+    }
+    virtual void
+    normalize(const char16_t *src, const char16_t *limit,
+              ReorderingBuffer &buffer, UErrorCode &errorCode) const = 0;
+
+    // normalize and append
+    virtual UnicodeString &
+    normalizeSecondAndAppend(UnicodeString &first,
+                             const UnicodeString &second,
+                             UErrorCode &errorCode) const override {
+        return normalizeSecondAndAppend(first, second, true, errorCode);
+    }
+    virtual UnicodeString &
+    append(UnicodeString &first,
+           const UnicodeString &second,
+           UErrorCode &errorCode) const override {
+        return normalizeSecondAndAppend(first, second, false, errorCode);
+    }
+    UnicodeString &
+    normalizeSecondAndAppend(UnicodeString &first,
+                             const UnicodeString &second,
+                             UBool doNormalize,
+                             UErrorCode &errorCode) const {
+        uprv_checkCanGetBuffer(first, errorCode);
+        if(U_FAILURE(errorCode)) {
+            return first;
+        }
+        const char16_t *secondArray=second.getBuffer();
+        if(&first==&second || secondArray==nullptr) {
+            errorCode=U_ILLEGAL_ARGUMENT_ERROR;
+            return first;
+        }
+        int32_t firstLength=first.length();
+        UnicodeString safeMiddle;
+        {
+            ReorderingBuffer buffer(impl, first);
+            if(buffer.init(firstLength+second.length(), errorCode)) {
+                normalizeAndAppend(secondArray, secondArray+second.length(), doNormalize,
+                                   safeMiddle, buffer, errorCode);
+            }
+        }  // The ReorderingBuffer destructor finalizes the first string.
+        if(U_FAILURE(errorCode)) {
+            // Restore the modified suffix of the first string.
+            first.replace(firstLength-safeMiddle.length(), 0x7fffffff, safeMiddle);
+        }
+        return first;
+    }
+    virtual void
+    normalizeAndAppend(const char16_t *src, const char16_t *limit, UBool doNormalize,
+                       UnicodeString &safeMiddle,
+                       ReorderingBuffer &buffer, UErrorCode &errorCode) const = 0;
+    virtual UBool
+    getDecomposition(UChar32 c, UnicodeString &decomposition) const override {
+        char16_t buffer[4];
+        int32_t length;
+        const char16_t *d=impl.getDecomposition(c, buffer, length);
+        if(d==nullptr) {
+            return false;
+        }
+        if(d==buffer) {
+            decomposition.setTo(buffer, length);  // copy the string (Jamos from Hangul syllable c)
+        } else {
+            decomposition.setTo(false, d, length);  // read-only alias
+        }
+        return true;
+    }
+    virtual UBool
+    getRawDecomposition(UChar32 c, UnicodeString &decomposition) const override {
+        char16_t buffer[30];
+        int32_t length;
+        const char16_t *d=impl.getRawDecomposition(c, buffer, length);
+        if(d==nullptr) {
+            return false;
+        }
+        if(d==buffer) {
+            decomposition.setTo(buffer, length);  // copy the string (algorithmic decomposition)
+        } else {
+            decomposition.setTo(false, d, length);  // read-only alias
+        }
+        return true;
+    }
+    virtual UChar32
+    composePair(UChar32 a, UChar32 b) const override {
+        return impl.composePair(a, b);
+    }
+
+    virtual uint8_t
+    getCombiningClass(UChar32 c) const override {
+        return impl.getCC(impl.getNorm16(c));
+    }
+
+    // quick checks
+    virtual UBool
+    isNormalized(const UnicodeString &s, UErrorCode &errorCode) const override {
+        if(U_FAILURE(errorCode)) {
+            return false;
+        }
+        const char16_t *sArray=s.getBuffer();
+        if(sArray==nullptr) {
+            errorCode=U_ILLEGAL_ARGUMENT_ERROR;
+            return false;
+        }
+        const char16_t *sLimit=sArray+s.length();
+        return sLimit==spanQuickCheckYes(sArray, sLimit, errorCode);
+    }
+    virtual UNormalizationCheckResult
+    quickCheck(const UnicodeString &s, UErrorCode &errorCode) const override {
+        return Normalizer2WithImpl::isNormalized(s, errorCode) ? UNORM_YES : UNORM_NO;
+    }
+    virtual int32_t
+    spanQuickCheckYes(const UnicodeString &s, UErrorCode &errorCode) const override {
+        if(U_FAILURE(errorCode)) {
+            return 0;
+        }
+        const char16_t *sArray=s.getBuffer();
+        if(sArray==nullptr) {
+            errorCode=U_ILLEGAL_ARGUMENT_ERROR;
+            return 0;
+        }
+        return (int32_t)(spanQuickCheckYes(sArray, sArray+s.length(), errorCode)-sArray);
+    }
+    virtual const char16_t *
+    spanQuickCheckYes(const char16_t *src, const char16_t *limit, UErrorCode &errorCode) const = 0;
+
+    virtual UNormalizationCheckResult getQuickCheck(UChar32) const {
+        return UNORM_YES;
+    }
+
+    const Normalizer2Impl &impl;
+};
+
+class DecomposeNormalizer2 : public Normalizer2WithImpl {
+public:
+    DecomposeNormalizer2(const Normalizer2Impl &ni) : Normalizer2WithImpl(ni) {}
+    virtual ~DecomposeNormalizer2();
+
+private:
+    virtual void
+    normalize(const char16_t *src, const char16_t *limit,
+              ReorderingBuffer &buffer, UErrorCode &errorCode) const override {
+        impl.decompose(src, limit, &buffer, errorCode);
+    }
+    using Normalizer2WithImpl::normalize;  // Avoid warning about hiding base class function.
+    virtual void
+    normalizeAndAppend(const char16_t *src, const char16_t *limit, UBool doNormalize,
+                       UnicodeString &safeMiddle,
+                       ReorderingBuffer &buffer, UErrorCode &errorCode) const override {
+        impl.decomposeAndAppend(src, limit, doNormalize, safeMiddle, buffer, errorCode);
+    }
+
+    void
+    normalizeUTF8(uint32_t options, StringPiece src, ByteSink &sink,
+                  Edits *edits, UErrorCode &errorCode) const override {
+        if (U_FAILURE(errorCode)) {
+            return;
+        }
+        if (edits != nullptr && (options & U_EDITS_NO_RESET) == 0) {
+            edits->reset();
+        }
+        const uint8_t *s = reinterpret_cast<const uint8_t *>(src.data());
+        impl.decomposeUTF8(options, s, s + src.length(), &sink, edits, errorCode);
+        sink.Flush();
+    }
+    virtual UBool
+    isNormalizedUTF8(StringPiece sp, UErrorCode &errorCode) const override {
+        if(U_FAILURE(errorCode)) {
+            return false;
+        }
+        const uint8_t *s = reinterpret_cast<const uint8_t *>(sp.data());
+        const uint8_t *sLimit = s + sp.length();
+        return sLimit == impl.decomposeUTF8(0, s, sLimit, nullptr, nullptr, errorCode);
+    }
+
+    virtual const char16_t *
+    spanQuickCheckYes(const char16_t *src, const char16_t *limit, UErrorCode &errorCode) const override {
+        return impl.decompose(src, limit, nullptr, errorCode);
+    }
+    using Normalizer2WithImpl::spanQuickCheckYes;  // Avoid warning about hiding base class function.
+    virtual UNormalizationCheckResult getQuickCheck(UChar32 c) const override {
+        return impl.isDecompYes(impl.getNorm16(c)) ? UNORM_YES : UNORM_NO;
+    }
+    virtual UBool hasBoundaryBefore(UChar32 c) const override {
+        return impl.hasDecompBoundaryBefore(c);
+    }
+    virtual UBool hasBoundaryAfter(UChar32 c) const override {
+        return impl.hasDecompBoundaryAfter(c);
+    }
+    virtual UBool isInert(UChar32 c) const override {
+        return impl.isDecompInert(c);
+    }
+};
+
+class ComposeNormalizer2 : public Normalizer2WithImpl {
+public:
+    ComposeNormalizer2(const Normalizer2Impl &ni, UBool fcc) :
+        Normalizer2WithImpl(ni), onlyContiguous(fcc) {}
+    virtual ~ComposeNormalizer2();
+
+private:
+    virtual void
+    normalize(const char16_t *src, const char16_t *limit,
+              ReorderingBuffer &buffer, UErrorCode &errorCode) const override {
+        impl.compose(src, limit, onlyContiguous, true, buffer, errorCode);
+    }
+    using Normalizer2WithImpl::normalize;  // Avoid warning about hiding base class function.
+
+    void
+    normalizeUTF8(uint32_t options, StringPiece src, ByteSink &sink,
+                  Edits *edits, UErrorCode &errorCode) const override {
+        if (U_FAILURE(errorCode)) {
+            return;
+        }
+        if (edits != nullptr && (options & U_EDITS_NO_RESET) == 0) {
+            edits->reset();
+        }
+        const uint8_t *s = reinterpret_cast<const uint8_t *>(src.data());
+        impl.composeUTF8(options, onlyContiguous, s, s + src.length(),
+                         &sink, edits, errorCode);
+        sink.Flush();
+    }
+
+    virtual void
+    normalizeAndAppend(const char16_t *src, const char16_t *limit, UBool doNormalize,
+                       UnicodeString &safeMiddle,
+                       ReorderingBuffer &buffer, UErrorCode &errorCode) const override {
+        impl.composeAndAppend(src, limit, doNormalize, onlyContiguous, safeMiddle, buffer, errorCode);
+    }
+
+    virtual UBool
+    isNormalized(const UnicodeString &s, UErrorCode &errorCode) const override {
+        if(U_FAILURE(errorCode)) {
+            return false;
+        }
+        const char16_t *sArray=s.getBuffer();
+        if(sArray==nullptr) {
+            errorCode=U_ILLEGAL_ARGUMENT_ERROR;
+            return false;
+        }
+        UnicodeString temp;
+        ReorderingBuffer buffer(impl, temp);
+        if(!buffer.init(5, errorCode)) {  // small destCapacity for substring normalization
+            return false;
+        }
+        return impl.compose(sArray, sArray+s.length(), onlyContiguous, false, buffer, errorCode);
+    }
+    virtual UBool
+    isNormalizedUTF8(StringPiece sp, UErrorCode &errorCode) const override {
+        if(U_FAILURE(errorCode)) {
+            return false;
+        }
+        const uint8_t *s = reinterpret_cast<const uint8_t *>(sp.data());
+        return impl.composeUTF8(0, onlyContiguous, s, s + sp.length(), nullptr, nullptr, errorCode);
+    }
+    virtual UNormalizationCheckResult
+    quickCheck(const UnicodeString &s, UErrorCode &errorCode) const override {
+        if(U_FAILURE(errorCode)) {
+            return UNORM_MAYBE;
+        }
+        const char16_t *sArray=s.getBuffer();
+        if(sArray==nullptr) {
+            errorCode=U_ILLEGAL_ARGUMENT_ERROR;
+            return UNORM_MAYBE;
+        }
+        UNormalizationCheckResult qcResult=UNORM_YES;
+        impl.composeQuickCheck(sArray, sArray+s.length(), onlyContiguous, &qcResult);
+        return qcResult;
+    }
+    virtual const char16_t *
+    spanQuickCheckYes(const char16_t *src, const char16_t *limit, UErrorCode &) const override {
+        return impl.composeQuickCheck(src, limit, onlyContiguous, nullptr);
+    }
+    using Normalizer2WithImpl::spanQuickCheckYes;  // Avoid warning about hiding base class function.
+    virtual UNormalizationCheckResult getQuickCheck(UChar32 c) const override {
+        return impl.getCompQuickCheck(impl.getNorm16(c));
+    }
+    virtual UBool hasBoundaryBefore(UChar32 c) const override {
+        return impl.hasCompBoundaryBefore(c);
+    }
+    virtual UBool hasBoundaryAfter(UChar32 c) const override {
+        return impl.hasCompBoundaryAfter(c, onlyContiguous);
+    }
+    virtual UBool isInert(UChar32 c) const override {
+        return impl.isCompInert(c, onlyContiguous);
+    }
+
+    const UBool onlyContiguous;
+};
+
+class FCDNormalizer2 : public Normalizer2WithImpl {
+public:
+    FCDNormalizer2(const Normalizer2Impl &ni) : Normalizer2WithImpl(ni) {}
+    virtual ~FCDNormalizer2();
+
+private:
+    virtual void
+    normalize(const char16_t *src, const char16_t *limit,
+              ReorderingBuffer &buffer, UErrorCode &errorCode) const override {
+        impl.makeFCD(src, limit, &buffer, errorCode);
+    }
+    using Normalizer2WithImpl::normalize;  // Avoid warning about hiding base class function.
+    virtual void
+    normalizeAndAppend(const char16_t *src, const char16_t *limit, UBool doNormalize,
+                       UnicodeString &safeMiddle,
+                       ReorderingBuffer &buffer, UErrorCode &errorCode) const override {
+        impl.makeFCDAndAppend(src, limit, doNormalize, safeMiddle, buffer, errorCode);
+    }
+    virtual const char16_t *
+    spanQuickCheckYes(const char16_t *src, const char16_t *limit, UErrorCode &errorCode) const override {
+        return impl.makeFCD(src, limit, nullptr, errorCode);
+    }
+    using Normalizer2WithImpl::spanQuickCheckYes;  // Avoid warning about hiding base class function.
+    virtual UBool hasBoundaryBefore(UChar32 c) const override {
+        return impl.hasFCDBoundaryBefore(c);
+    }
+    virtual UBool hasBoundaryAfter(UChar32 c) const override {
+        return impl.hasFCDBoundaryAfter(c);
+    }
+    virtual UBool isInert(UChar32 c) const override {
+        return impl.isFCDInert(c);
+    }
+};
+
+struct Norm2AllModes : public UMemory {
+    Norm2AllModes(Normalizer2Impl *i)
+            : impl(i), comp(*i, false), decomp(*i), fcd(*i), fcc(*i, true) {}
+    ~Norm2AllModes();
+
+    static Norm2AllModes *createInstance(Normalizer2Impl *impl, UErrorCode &errorCode);
+    static Norm2AllModes *createNFCInstance(UErrorCode &errorCode);
+    static Norm2AllModes *createInstance(const char *packageName,
+                                         const char *name,
+                                         UErrorCode &errorCode);
+
+    static const Norm2AllModes *getNFCInstance(UErrorCode &errorCode);
+    static const Norm2AllModes *getNFKCInstance(UErrorCode &errorCode);
+    static const Norm2AllModes *getNFKC_CFInstance(UErrorCode &errorCode);
+
+    Normalizer2Impl *impl;
+    ComposeNormalizer2 comp;
+    DecomposeNormalizer2 decomp;
+    FCDNormalizer2 fcd;
+    ComposeNormalizer2 fcc;
+};
+
+U_NAMESPACE_END
+
+#endif  // !UCONFIG_NO_NORMALIZATION
+#endif  // __NORM2ALLMODES_H__