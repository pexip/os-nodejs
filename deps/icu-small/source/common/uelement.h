--- conflicted
+++ resolved
@@ -1,188 +1,94 @@
-<<<<<<< HEAD
-// © 2016 and later: Unicode, Inc. and others.
-// License & terms of use: http://www.unicode.org/copyright.html
-/*
-*******************************************************************************
-*   Copyright (C) 1997-2011, International Business Machines
-*   Corporation and others.  All Rights Reserved.
-*******************************************************************************
-*   file name:  uelement.h
-*   encoding:   UTF-8
-*   tab size:   8 (not used)
-*   indentation:4
-*
-*   created on: 2011jul04
-*   created by: Markus W. Scherer
-*
-*   Common definitions for UHashTable and UVector.
-*   UHashTok moved here from uhash.h and renamed UElement.
-*   This allows users of UVector to avoid the confusing #include of uhash.h.
-*   uhash.h aliases UElement to UHashTok,
-*   so that we need not change all of its code and its users.
-*/
-
-#ifndef __UELEMENT_H__
-#define __UELEMENT_H__
-
-#include "unicode/utypes.h"
-
-U_CDECL_BEGIN
-
-/**
- * A UVector element, or a key or value within a UHashtable.
- * It may be either a 32-bit integral value or an opaque void* pointer.
- * The void* pointer may be smaller than 32 bits (e.g. 24 bits)
- * or may be larger (e.g. 64 bits).
- *
- * Because a UElement is the size of a native pointer or a 32-bit
- * integer, we pass it around by value.
- */
-union UElement {
-    void*   pointer;
-    int32_t integer;
-};
-typedef union UElement UElement;
-
-/**
- * An element-equality (boolean) comparison function.
- * @param e1 An element (object or integer)
- * @param e2 An element (object or integer)
- * @return true if the two elements are equal.
- */
-typedef UBool U_CALLCONV UElementsAreEqual(const UElement e1, const UElement e2);
-
-/**
- * An element sorting (three-way) comparison function.
- * @param e1 An element (object or integer)
- * @param e2 An element (object or integer)
- * @return 0 if the two elements are equal, -1 if e1 is < e2, or +1 if e1 is > e2.
- */
-typedef int8_t U_CALLCONV UElementComparator(UElement e1, UElement e2);
-
-/**
- * An element assignment function.  It may copy an integer, copy
- * a pointer, or clone a pointer, as appropriate.
- * @param dst The element to be assigned to
- * @param src The element to assign from
- */
-typedef void U_CALLCONV UElementAssigner(UElement *dst, UElement *src);
-
-U_CDECL_END
-
-/**
- * Comparator function for UnicodeString* keys. Implements UElementsAreEqual.
- * @param key1 The string for comparison
- * @param key2 The string for comparison
- * @return true if key1 and key2 are equal, return false otherwise.
- */
-U_CAPI UBool U_EXPORT2
-uhash_compareUnicodeString(const UElement key1, const UElement key2);
-
-/**
- * Comparator function for UnicodeString* keys (case insensitive).
- * Make sure to use together with uhash_hashCaselessUnicodeString.
- * Implements UElementsAreEqual.
- * @param key1 The string for comparison
- * @param key2 The string for comparison
- * @return true if key1 and key2 are equal, return false otherwise.
- */
-U_CAPI UBool U_EXPORT2
-uhash_compareCaselessUnicodeString(const UElement key1, const UElement key2);
-
-#endif  /* __UELEMENT_H__ */
-=======
-// © 2016 and later: Unicode, Inc. and others.
-// License & terms of use: http://www.unicode.org/copyright.html
-/*
-*******************************************************************************
-*   Copyright (C) 1997-2011, International Business Machines
-*   Corporation and others.  All Rights Reserved.
-*******************************************************************************
-*   file name:  uelement.h
-*   encoding:   UTF-8
-*   tab size:   8 (not used)
-*   indentation:4
-*
-*   created on: 2011jul04
-*   created by: Markus W. Scherer
-*
-*   Common definitions for UHashTable and UVector.
-*   UHashTok moved here from uhash.h and renamed UElement.
-*   This allows users of UVector to avoid the confusing #include of uhash.h.
-*   uhash.h aliases UElement to UHashTok,
-*   so that we need not change all of its code and its users.
-*/
-
-#ifndef __UELEMENT_H__
-#define __UELEMENT_H__
-
-#include "unicode/utypes.h"
-
-U_CDECL_BEGIN
-
-/**
- * A UVector element, or a key or value within a UHashtable.
- * It may be either a 32-bit integral value or an opaque void* pointer.
- * The void* pointer may be smaller than 32 bits (e.g. 24 bits)
- * or may be larger (e.g. 64 bits).
- *
- * Because a UElement is the size of a native pointer or a 32-bit
- * integer, we pass it around by value.
- */
-union UElement {
-    void*   pointer;
-    int32_t integer;
-};
-typedef union UElement UElement;
-
-/**
- * An element-equality (boolean) comparison function.
- * @param e1 An element (object or integer)
- * @param e2 An element (object or integer)
- * @return true if the two elements are equal.
- */
-typedef UBool U_CALLCONV UElementsAreEqual(const UElement e1, const UElement e2);
-
-/**
- * An element sorting (three-way) comparison function.
- * @param e1 An element (object or integer)
- * @param e2 An element (object or integer)
- * @return 32-bit signed integer comparison result:
- *               ==0 if the two elements are equal,
- *                <0 if e1 is < e2, or
- *                >0 if e1 is > e2.
- */
-typedef int32_t U_CALLCONV UElementComparator(UElement e1, UElement e2);
-
-/**
- * An element assignment function.  It may copy an integer, copy
- * a pointer, or clone a pointer, as appropriate.
- * @param dst The element to be assigned to
- * @param src The element to assign from
- */
-typedef void U_CALLCONV UElementAssigner(UElement *dst, UElement *src);
-
-U_CDECL_END
-
-/**
- * Comparator function for UnicodeString* keys. Implements UElementsAreEqual.
- * @param key1 The string for comparison
- * @param key2 The string for comparison
- * @return true if key1 and key2 are equal, return false otherwise.
- */
-U_CAPI UBool U_EXPORT2 
-uhash_compareUnicodeString(const UElement key1, const UElement key2);
-
-/**
- * Comparator function for UnicodeString* keys (case insensitive).
- * Make sure to use together with uhash_hashCaselessUnicodeString.
- * Implements UElementsAreEqual.
- * @param key1 The string for comparison
- * @param key2 The string for comparison
- * @return true if key1 and key2 are equal, return false otherwise.
- */
-U_CAPI UBool U_EXPORT2 
-uhash_compareCaselessUnicodeString(const UElement key1, const UElement key2);
-
-#endif  /* __UELEMENT_H__ */
->>>>>>> a8a80be5
+// © 2016 and later: Unicode, Inc. and others.
+// License & terms of use: http://www.unicode.org/copyright.html
+/*
+*******************************************************************************
+*   Copyright (C) 1997-2011, International Business Machines
+*   Corporation and others.  All Rights Reserved.
+*******************************************************************************
+*   file name:  uelement.h
+*   encoding:   UTF-8
+*   tab size:   8 (not used)
+*   indentation:4
+*
+*   created on: 2011jul04
+*   created by: Markus W. Scherer
+*
+*   Common definitions for UHashTable and UVector.
+*   UHashTok moved here from uhash.h and renamed UElement.
+*   This allows users of UVector to avoid the confusing #include of uhash.h.
+*   uhash.h aliases UElement to UHashTok,
+*   so that we need not change all of its code and its users.
+*/
+
+#ifndef __UELEMENT_H__
+#define __UELEMENT_H__
+
+#include "unicode/utypes.h"
+
+U_CDECL_BEGIN
+
+/**
+ * A UVector element, or a key or value within a UHashtable.
+ * It may be either a 32-bit integral value or an opaque void* pointer.
+ * The void* pointer may be smaller than 32 bits (e.g. 24 bits)
+ * or may be larger (e.g. 64 bits).
+ *
+ * Because a UElement is the size of a native pointer or a 32-bit
+ * integer, we pass it around by value.
+ */
+union UElement {
+    void*   pointer;
+    int32_t integer;
+};
+typedef union UElement UElement;
+
+/**
+ * An element-equality (boolean) comparison function.
+ * @param e1 An element (object or integer)
+ * @param e2 An element (object or integer)
+ * @return true if the two elements are equal.
+ */
+typedef UBool U_CALLCONV UElementsAreEqual(const UElement e1, const UElement e2);
+
+/**
+ * An element sorting (three-way) comparison function.
+ * @param e1 An element (object or integer)
+ * @param e2 An element (object or integer)
+ * @return 32-bit signed integer comparison result:
+ *               ==0 if the two elements are equal,
+ *                <0 if e1 is < e2, or
+ *                >0 if e1 is > e2.
+ */
+typedef int32_t U_CALLCONV UElementComparator(UElement e1, UElement e2);
+
+/**
+ * An element assignment function.  It may copy an integer, copy
+ * a pointer, or clone a pointer, as appropriate.
+ * @param dst The element to be assigned to
+ * @param src The element to assign from
+ */
+typedef void U_CALLCONV UElementAssigner(UElement *dst, UElement *src);
+
+U_CDECL_END
+
+/**
+ * Comparator function for UnicodeString* keys. Implements UElementsAreEqual.
+ * @param key1 The string for comparison
+ * @param key2 The string for comparison
+ * @return true if key1 and key2 are equal, return false otherwise.
+ */
+U_CAPI UBool U_EXPORT2 
+uhash_compareUnicodeString(const UElement key1, const UElement key2);
+
+/**
+ * Comparator function for UnicodeString* keys (case insensitive).
+ * Make sure to use together with uhash_hashCaselessUnicodeString.
+ * Implements UElementsAreEqual.
+ * @param key1 The string for comparison
+ * @param key2 The string for comparison
+ * @return true if key1 and key2 are equal, return false otherwise.
+ */
+U_CAPI UBool U_EXPORT2 
+uhash_compareCaselessUnicodeString(const UElement key1, const UElement key2);
+
+#endif  /* __UELEMENT_H__ */