<<<<<<< HEAD
// © 2016 and later: Unicode, Inc. and others.
// License & terms of use: http://www.unicode.org/copyright.html
/*
*******************************************************************************
*   Copyright (C) 2010-2015, International Business Machines
*   Corporation and others.  All Rights Reserved.
*******************************************************************************
*   file name:  uts46.cpp
*   encoding:   UTF-8
*   tab size:   8 (not used)
*   indentation:4
*
*   created on: 2010mar09
*   created by: Markus W. Scherer
*/

#include "unicode/utypes.h"

#if !UCONFIG_NO_IDNA

#include "unicode/idna.h"
#include "unicode/normalizer2.h"
#include "unicode/uscript.h"
#include "unicode/ustring.h"
#include "unicode/utf16.h"
#include "cmemory.h"
#include "cstring.h"
#include "punycode.h"
#include "ubidi_props.h"
#include "ustr_imp.h"

// Note about tests for UIDNA_ERROR_DOMAIN_NAME_TOO_LONG:
//
// The domain name length limit is 255 octets in an internal DNS representation
// where the last ("root") label is the empty label
// represented by length byte 0 alone.
// In a conventional string, this translates to 253 characters, or 254
// if there is a trailing dot for the root label.

U_NAMESPACE_BEGIN

// Severe errors which usually result in a U+FFFD replacement character in the result string.
const uint32_t severeErrors=
    UIDNA_ERROR_LEADING_COMBINING_MARK|
    UIDNA_ERROR_DISALLOWED|
    UIDNA_ERROR_PUNYCODE|
    UIDNA_ERROR_LABEL_HAS_DOT|
    UIDNA_ERROR_INVALID_ACE_LABEL;

static inline UBool
isASCIIString(const UnicodeString &dest) {
    const UChar *s=dest.getBuffer();
    const UChar *limit=s+dest.length();
    while(s<limit) {
        if(*s++>0x7f) {
            return FALSE;
        }
    }
    return TRUE;
}

static UBool
isASCIIOkBiDi(const UChar *s, int32_t length);

static UBool
isASCIIOkBiDi(const char *s, int32_t length);

// IDNA class default implementations -------------------------------------- ***

IDNA::~IDNA() {}

void
IDNA::labelToASCII_UTF8(StringPiece label, ByteSink &dest,
                        IDNAInfo &info, UErrorCode &errorCode) const {
    if(U_SUCCESS(errorCode)) {
        UnicodeString destString;
        labelToASCII(UnicodeString::fromUTF8(label), destString,
                     info, errorCode).toUTF8(dest);
    }
}

void
IDNA::labelToUnicodeUTF8(StringPiece label, ByteSink &dest,
                         IDNAInfo &info, UErrorCode &errorCode) const {
    if(U_SUCCESS(errorCode)) {
        UnicodeString destString;
        labelToUnicode(UnicodeString::fromUTF8(label), destString,
                       info, errorCode).toUTF8(dest);
    }
}

void
IDNA::nameToASCII_UTF8(StringPiece name, ByteSink &dest,
                       IDNAInfo &info, UErrorCode &errorCode) const {
    if(U_SUCCESS(errorCode)) {
        UnicodeString destString;
        nameToASCII(UnicodeString::fromUTF8(name), destString,
                    info, errorCode).toUTF8(dest);
    }
}

void
IDNA::nameToUnicodeUTF8(StringPiece name, ByteSink &dest,
                        IDNAInfo &info, UErrorCode &errorCode) const {
    if(U_SUCCESS(errorCode)) {
        UnicodeString destString;
        nameToUnicode(UnicodeString::fromUTF8(name), destString,
                      info, errorCode).toUTF8(dest);
    }
}

// UTS46 class declaration ------------------------------------------------- ***

class UTS46 : public IDNA {
public:
    UTS46(uint32_t options, UErrorCode &errorCode);
    virtual ~UTS46();

    virtual UnicodeString &
    labelToASCII(const UnicodeString &label, UnicodeString &dest,
                 IDNAInfo &info, UErrorCode &errorCode) const;

    virtual UnicodeString &
    labelToUnicode(const UnicodeString &label, UnicodeString &dest,
                   IDNAInfo &info, UErrorCode &errorCode) const;

    virtual UnicodeString &
    nameToASCII(const UnicodeString &name, UnicodeString &dest,
                IDNAInfo &info, UErrorCode &errorCode) const;

    virtual UnicodeString &
    nameToUnicode(const UnicodeString &name, UnicodeString &dest,
                  IDNAInfo &info, UErrorCode &errorCode) const;

    virtual void
    labelToASCII_UTF8(StringPiece label, ByteSink &dest,
                      IDNAInfo &info, UErrorCode &errorCode) const;

    virtual void
    labelToUnicodeUTF8(StringPiece label, ByteSink &dest,
                       IDNAInfo &info, UErrorCode &errorCode) const;

    virtual void
    nameToASCII_UTF8(StringPiece name, ByteSink &dest,
                     IDNAInfo &info, UErrorCode &errorCode) const;

    virtual void
    nameToUnicodeUTF8(StringPiece name, ByteSink &dest,
                      IDNAInfo &info, UErrorCode &errorCode) const;

private:
    UnicodeString &
    process(const UnicodeString &src,
            UBool isLabel, UBool toASCII,
            UnicodeString &dest,
            IDNAInfo &info, UErrorCode &errorCode) const;

    void
    processUTF8(StringPiece src,
                UBool isLabel, UBool toASCII,
                ByteSink &dest,
                IDNAInfo &info, UErrorCode &errorCode) const;

    UnicodeString &
    processUnicode(const UnicodeString &src,
                   int32_t labelStart, int32_t mappingStart,
                   UBool isLabel, UBool toASCII,
                   UnicodeString &dest,
                   IDNAInfo &info, UErrorCode &errorCode) const;

    // returns the new dest.length()
    int32_t
    mapDevChars(UnicodeString &dest, int32_t labelStart, int32_t mappingStart,
                UErrorCode &errorCode) const;

    // returns the new label length
    int32_t
    processLabel(UnicodeString &dest,
                 int32_t labelStart, int32_t labelLength,
                 UBool toASCII,
                 IDNAInfo &info, UErrorCode &errorCode) const;
    int32_t
    markBadACELabel(UnicodeString &dest,
                    int32_t labelStart, int32_t labelLength,
                    UBool toASCII, IDNAInfo &info, UErrorCode &errorCode) const;

    void
    checkLabelBiDi(const UChar *label, int32_t labelLength, IDNAInfo &info) const;

    UBool
    isLabelOkContextJ(const UChar *label, int32_t labelLength) const;

    void
    checkLabelContextO(const UChar *label, int32_t labelLength, IDNAInfo &info) const;

    const Normalizer2 &uts46Norm2;  // uts46.nrm
    uint32_t options;
};

IDNA *
IDNA::createUTS46Instance(uint32_t options, UErrorCode &errorCode) {
    if(U_SUCCESS(errorCode)) {
        IDNA *idna=new UTS46(options, errorCode);
        if(idna==NULL) {
            errorCode=U_MEMORY_ALLOCATION_ERROR;
        } else if(U_FAILURE(errorCode)) {
            delete idna;
            idna=NULL;
        }
        return idna;
    } else {
        return NULL;
    }
}

// UTS46 implementation ---------------------------------------------------- ***

UTS46::UTS46(uint32_t opt, UErrorCode &errorCode)
        : uts46Norm2(*Normalizer2::getInstance(NULL, "uts46", UNORM2_COMPOSE, errorCode)),
          options(opt) {}

UTS46::~UTS46() {}

UnicodeString &
UTS46::labelToASCII(const UnicodeString &label, UnicodeString &dest,
                    IDNAInfo &info, UErrorCode &errorCode) const {
    return process(label, TRUE, TRUE, dest, info, errorCode);
}

UnicodeString &
UTS46::labelToUnicode(const UnicodeString &label, UnicodeString &dest,
                      IDNAInfo &info, UErrorCode &errorCode) const {
    return process(label, TRUE, FALSE, dest, info, errorCode);
}

UnicodeString &
UTS46::nameToASCII(const UnicodeString &name, UnicodeString &dest,
                   IDNAInfo &info, UErrorCode &errorCode) const {
    process(name, FALSE, TRUE, dest, info, errorCode);
    if( dest.length()>=254 && (info.errors&UIDNA_ERROR_DOMAIN_NAME_TOO_LONG)==0 &&
        isASCIIString(dest) &&
        (dest.length()>254 || dest[253]!=0x2e)
    ) {
        info.errors|=UIDNA_ERROR_DOMAIN_NAME_TOO_LONG;
    }
    return dest;
}

UnicodeString &
UTS46::nameToUnicode(const UnicodeString &name, UnicodeString &dest,
                     IDNAInfo &info, UErrorCode &errorCode) const {
    return process(name, FALSE, FALSE, dest, info, errorCode);
}

void
UTS46::labelToASCII_UTF8(StringPiece label, ByteSink &dest,
                         IDNAInfo &info, UErrorCode &errorCode) const {
    processUTF8(label, TRUE, TRUE, dest, info, errorCode);
}

void
UTS46::labelToUnicodeUTF8(StringPiece label, ByteSink &dest,
                          IDNAInfo &info, UErrorCode &errorCode) const {
    processUTF8(label, TRUE, FALSE, dest, info, errorCode);
}

void
UTS46::nameToASCII_UTF8(StringPiece name, ByteSink &dest,
                        IDNAInfo &info, UErrorCode &errorCode) const {
    processUTF8(name, FALSE, TRUE, dest, info, errorCode);
}

void
UTS46::nameToUnicodeUTF8(StringPiece name, ByteSink &dest,
                         IDNAInfo &info, UErrorCode &errorCode) const {
    processUTF8(name, FALSE, FALSE, dest, info, errorCode);
}

// UTS #46 data for ASCII characters.
// The normalizer (using uts46.nrm) maps uppercase ASCII letters to lowercase
// and passes through all other ASCII characters.
// If UIDNA_USE_STD3_RULES is set, then non-LDH characters are disallowed
// using this data.
// The ASCII fastpath also uses this data.
// Values: -1=disallowed  0==valid  1==mapped (lowercase)
static const int8_t asciiData[128]={
    -1, -1, -1, -1, -1, -1, -1, -1, -1, -1, -1, -1, -1, -1, -1, -1,
    -1, -1, -1, -1, -1, -1, -1, -1, -1, -1, -1, -1, -1, -1, -1, -1,
    // 002D..002E; valid  #  HYPHEN-MINUS..FULL STOP
    -1, -1, -1, -1, -1, -1, -1, -1, -1, -1, -1, -1, -1,  0,  0, -1,
    // 0030..0039; valid  #  DIGIT ZERO..DIGIT NINE
     0,  0,  0,  0,  0,  0,  0,  0,  0,  0, -1, -1, -1, -1, -1, -1,
    // 0041..005A; mapped  #  LATIN CAPITAL LETTER A..LATIN CAPITAL LETTER Z
    -1,  1,  1,  1,  1,  1,  1,  1,  1,  1,  1,  1,  1,  1,  1,  1,
     1,  1,  1,  1,  1,  1,  1,  1,  1,  1,  1, -1, -1, -1, -1, -1,
    // 0061..007A; valid  #  LATIN SMALL LETTER A..LATIN SMALL LETTER Z
    -1,  0,  0,  0,  0,  0,  0,  0,  0,  0,  0,  0,  0,  0,  0,  0,
     0,  0,  0,  0,  0,  0,  0,  0,  0,  0,  0, -1, -1, -1, -1, -1
};

UnicodeString &
UTS46::process(const UnicodeString &src,
               UBool isLabel, UBool toASCII,
               UnicodeString &dest,
               IDNAInfo &info, UErrorCode &errorCode) const {
    // uts46Norm2.normalize() would do all of this error checking and setup,
    // but with the ASCII fastpath we do not always call it, and do not
    // call it first.
    if(U_FAILURE(errorCode)) {
        dest.setToBogus();
        return dest;
    }
    const UChar *srcArray=src.getBuffer();
    if(&dest==&src || srcArray==NULL) {
        errorCode=U_ILLEGAL_ARGUMENT_ERROR;
        dest.setToBogus();
        return dest;
    }
    // Arguments are fine, reset output values.
    dest.remove();
    info.reset();
    int32_t srcLength=src.length();
    if(srcLength==0) {
        info.errors|=UIDNA_ERROR_EMPTY_LABEL;
        return dest;
    }
    UChar *destArray=dest.getBuffer(srcLength);
    if(destArray==NULL) {
        errorCode=U_MEMORY_ALLOCATION_ERROR;
        return dest;
    }
    // ASCII fastpath
    UBool disallowNonLDHDot=(options&UIDNA_USE_STD3_RULES)!=0;
    int32_t labelStart=0;
    int32_t i;
    for(i=0;; ++i) {
        if(i==srcLength) {
            if(toASCII) {
                if((i-labelStart)>63) {
                    info.labelErrors|=UIDNA_ERROR_LABEL_TOO_LONG;
                }
                // There is a trailing dot if labelStart==i.
                if(!isLabel && i>=254 && (i>254 || labelStart<i)) {
                    info.errors|=UIDNA_ERROR_DOMAIN_NAME_TOO_LONG;
                }
            }
            info.errors|=info.labelErrors;
            dest.releaseBuffer(i);
            return dest;
        }
        UChar c=srcArray[i];
        if(c>0x7f) {
            break;
        }
        int cData=asciiData[c];
        if(cData>0) {
            destArray[i]=c+0x20;  // Lowercase an uppercase ASCII letter.
        } else if(cData<0 && disallowNonLDHDot) {
            break;  // Replacing with U+FFFD can be complicated for toASCII.
        } else {
            destArray[i]=c;
            if(c==0x2d) {  // hyphen
                if(i==(labelStart+3) && srcArray[i-1]==0x2d) {
                    // "??--..." is Punycode or forbidden.
                    ++i;  // '-' was copied to dest already
                    break;
                }
                if(i==labelStart) {
                    // label starts with "-"
                    info.labelErrors|=UIDNA_ERROR_LEADING_HYPHEN;
                }
                if((i+1)==srcLength || srcArray[i+1]==0x2e) {
                    // label ends with "-"
                    info.labelErrors|=UIDNA_ERROR_TRAILING_HYPHEN;
                }
            } else if(c==0x2e) {  // dot
                if(isLabel) {
                    // Replacing with U+FFFD can be complicated for toASCII.
                    ++i;  // '.' was copied to dest already
                    break;
                }
                if(i==labelStart) {
                    info.labelErrors|=UIDNA_ERROR_EMPTY_LABEL;
                }
                if(toASCII && (i-labelStart)>63) {
                    info.labelErrors|=UIDNA_ERROR_LABEL_TOO_LONG;
                }
                info.errors|=info.labelErrors;
                info.labelErrors=0;
                labelStart=i+1;
            }
        }
    }
    info.errors|=info.labelErrors;
    dest.releaseBuffer(i);
    processUnicode(src, labelStart, i, isLabel, toASCII, dest, info, errorCode);
    if( info.isBiDi && U_SUCCESS(errorCode) && (info.errors&severeErrors)==0 &&
        (!info.isOkBiDi || (labelStart>0 && !isASCIIOkBiDi(dest.getBuffer(), labelStart)))
    ) {
        info.errors|=UIDNA_ERROR_BIDI;
    }
    return dest;
}

void
UTS46::processUTF8(StringPiece src,
                   UBool isLabel, UBool toASCII,
                   ByteSink &dest,
                   IDNAInfo &info, UErrorCode &errorCode) const {
    if(U_FAILURE(errorCode)) {
        return;
    }
    const char *srcArray=src.data();
    int32_t srcLength=src.length();
    if(srcArray==NULL && srcLength!=0) {
        errorCode=U_ILLEGAL_ARGUMENT_ERROR;
        return;
    }
    // Arguments are fine, reset output values.
    info.reset();
    if(srcLength==0) {
        info.errors|=UIDNA_ERROR_EMPTY_LABEL;
        dest.Flush();
        return;
    }
    UnicodeString destString;
    int32_t labelStart=0;
    if(srcLength<=256) {  // length of stackArray[]
        // ASCII fastpath
        char stackArray[256];
        int32_t destCapacity;
        char *destArray=dest.GetAppendBuffer(srcLength, srcLength+20,
                                             stackArray, UPRV_LENGTHOF(stackArray), &destCapacity);
        UBool disallowNonLDHDot=(options&UIDNA_USE_STD3_RULES)!=0;
        int32_t i;
        for(i=0;; ++i) {
            if(i==srcLength) {
                if(toASCII) {
                    if((i-labelStart)>63) {
                        info.labelErrors|=UIDNA_ERROR_LABEL_TOO_LONG;
                    }
                    // There is a trailing dot if labelStart==i.
                    if(!isLabel && i>=254 && (i>254 || labelStart<i)) {
                        info.errors|=UIDNA_ERROR_DOMAIN_NAME_TOO_LONG;
                    }
                }
                info.errors|=info.labelErrors;
                dest.Append(destArray, i);
                dest.Flush();
                return;
            }
            char c=srcArray[i];
            if((int8_t)c<0) {  // (uint8_t)c>0x7f
                break;
            }
            int cData=asciiData[(int)c];  // Cast: gcc warns about indexing with a char.
            if(cData>0) {
                destArray[i]=c+0x20;  // Lowercase an uppercase ASCII letter.
            } else if(cData<0 && disallowNonLDHDot) {
                break;  // Replacing with U+FFFD can be complicated for toASCII.
            } else {
                destArray[i]=c;
                if(c==0x2d) {  // hyphen
                    if(i==(labelStart+3) && srcArray[i-1]==0x2d) {
                        // "??--..." is Punycode or forbidden.
                        break;
                    }
                    if(i==labelStart) {
                        // label starts with "-"
                        info.labelErrors|=UIDNA_ERROR_LEADING_HYPHEN;
                    }
                    if((i+1)==srcLength || srcArray[i+1]==0x2e) {
                        // label ends with "-"
                        info.labelErrors|=UIDNA_ERROR_TRAILING_HYPHEN;
                    }
                } else if(c==0x2e) {  // dot
                    if(isLabel) {
                        break;  // Replacing with U+FFFD can be complicated for toASCII.
                    }
                    if(i==labelStart) {
                        info.labelErrors|=UIDNA_ERROR_EMPTY_LABEL;
                    }
                    if(toASCII && (i-labelStart)>63) {
                        info.labelErrors|=UIDNA_ERROR_LABEL_TOO_LONG;
                    }
                    info.errors|=info.labelErrors;
                    info.labelErrors=0;
                    labelStart=i+1;
                }
            }
        }
        info.errors|=info.labelErrors;
        // Convert the processed ASCII prefix of the current label to UTF-16.
        int32_t mappingStart=i-labelStart;
        destString=UnicodeString::fromUTF8(StringPiece(destArray+labelStart, mappingStart));
        // Output the previous ASCII labels and process the rest of src in UTF-16.
        dest.Append(destArray, labelStart);
        processUnicode(UnicodeString::fromUTF8(StringPiece(src, labelStart)), 0, mappingStart,
                       isLabel, toASCII,
                       destString, info, errorCode);
    } else {
        // src is too long for the ASCII fastpath implementation.
        processUnicode(UnicodeString::fromUTF8(src), 0, 0,
                       isLabel, toASCII,
                       destString, info, errorCode);
    }
    destString.toUTF8(dest);  // calls dest.Flush()
    if(toASCII && !isLabel) {
        // length==labelStart==254 means that there is a trailing dot (ok) and
        // destString is empty (do not index at 253-labelStart).
        int32_t length=labelStart+destString.length();
        if( length>=254 && isASCIIString(destString) &&
            (length>254 ||
             (labelStart<254 && destString[253-labelStart]!=0x2e))
        ) {
            info.errors|=UIDNA_ERROR_DOMAIN_NAME_TOO_LONG;
        }
    }
    if( info.isBiDi && U_SUCCESS(errorCode) && (info.errors&severeErrors)==0 &&
        (!info.isOkBiDi || (labelStart>0 && !isASCIIOkBiDi(srcArray, labelStart)))
    ) {
        info.errors|=UIDNA_ERROR_BIDI;
    }
}

UnicodeString &
UTS46::processUnicode(const UnicodeString &src,
                      int32_t labelStart, int32_t mappingStart,
                      UBool isLabel, UBool toASCII,
                      UnicodeString &dest,
                      IDNAInfo &info, UErrorCode &errorCode) const {
    if(mappingStart==0) {
        uts46Norm2.normalize(src, dest, errorCode);
    } else {
        uts46Norm2.normalizeSecondAndAppend(dest, src.tempSubString(mappingStart), errorCode);
    }
    if(U_FAILURE(errorCode)) {
        return dest;
    }
    UBool doMapDevChars=
        toASCII ? (options&UIDNA_NONTRANSITIONAL_TO_ASCII)==0 :
                  (options&UIDNA_NONTRANSITIONAL_TO_UNICODE)==0;
    const UChar *destArray=dest.getBuffer();
    int32_t destLength=dest.length();
    int32_t labelLimit=labelStart;
    while(labelLimit<destLength) {
        UChar c=destArray[labelLimit];
        if(c==0x2e && !isLabel) {
            int32_t labelLength=labelLimit-labelStart;
            int32_t newLength=processLabel(dest, labelStart, labelLength,
                                            toASCII, info, errorCode);
            info.errors|=info.labelErrors;
            info.labelErrors=0;
            if(U_FAILURE(errorCode)) {
                return dest;
            }
            destArray=dest.getBuffer();
            destLength+=newLength-labelLength;
            labelLimit=labelStart+=newLength+1;
            continue;
        } else if(c<0xdf) {
            // pass
        } else if(c<=0x200d && (c==0xdf || c==0x3c2 || c>=0x200c)) {
            info.isTransDiff=TRUE;
            if(doMapDevChars) {
                destLength=mapDevChars(dest, labelStart, labelLimit, errorCode);
                if(U_FAILURE(errorCode)) {
                    return dest;
                }
                destArray=dest.getBuffer();
                // All deviation characters have been mapped, no need to check for them again.
                doMapDevChars=FALSE;
                // Do not increment labelLimit in case c was removed.
                continue;
            }
        } else if(U16_IS_SURROGATE(c)) {
            if(U16_IS_SURROGATE_LEAD(c) ?
                    (labelLimit+1)==destLength || !U16_IS_TRAIL(destArray[labelLimit+1]) :
                    labelLimit==labelStart || !U16_IS_LEAD(destArray[labelLimit-1])) {
                // Map an unpaired surrogate to U+FFFD before normalization so that when
                // that removes characters we do not turn two unpaired ones into a pair.
                info.labelErrors|=UIDNA_ERROR_DISALLOWED;
                dest.setCharAt(labelLimit, 0xfffd);
                destArray=dest.getBuffer();
            }
        }
        ++labelLimit;
    }
    // Permit an empty label at the end (0<labelStart==labelLimit==destLength is ok)
    // but not an empty label elsewhere nor a completely empty domain name.
    // processLabel() sets UIDNA_ERROR_EMPTY_LABEL when labelLength==0.
    if(0==labelStart || labelStart<labelLimit) {
        processLabel(dest, labelStart, labelLimit-labelStart,
                      toASCII, info, errorCode);
        info.errors|=info.labelErrors;
    }
    return dest;
}

int32_t
UTS46::mapDevChars(UnicodeString &dest, int32_t labelStart, int32_t mappingStart,
                   UErrorCode &errorCode) const {
    if(U_FAILURE(errorCode)) {
        return 0;
    }
    int32_t length=dest.length();
    UChar *s=dest.getBuffer(dest[mappingStart]==0xdf ? length+1 : length);
    if(s==NULL) {
        errorCode=U_MEMORY_ALLOCATION_ERROR;
        return length;
    }
    int32_t capacity=dest.getCapacity();
    UBool didMapDevChars=FALSE;
    int32_t readIndex=mappingStart, writeIndex=mappingStart;
    do {
        UChar c=s[readIndex++];
        switch(c) {
        case 0xdf:
            // Map sharp s to ss.
            didMapDevChars=TRUE;
            s[writeIndex++]=0x73;  // Replace sharp s with first s.
            // Insert second s and account for possible buffer reallocation.
            if(writeIndex==readIndex) {
                if(length==capacity) {
                    dest.releaseBuffer(length);
                    s=dest.getBuffer(length+1);
                    if(s==NULL) {
                        errorCode=U_MEMORY_ALLOCATION_ERROR;
                        return length;
                    }
                    capacity=dest.getCapacity();
                }
                u_memmove(s+writeIndex+1, s+writeIndex, length-writeIndex);
                ++readIndex;
            }
            s[writeIndex++]=0x73;
            ++length;
            break;
        case 0x3c2:  // Map final sigma to nonfinal sigma.
            didMapDevChars=TRUE;
            s[writeIndex++]=0x3c3;
            break;
        case 0x200c:  // Ignore/remove ZWNJ.
        case 0x200d:  // Ignore/remove ZWJ.
            didMapDevChars=TRUE;
            --length;
            break;
        default:
            // Only really necessary if writeIndex was different from readIndex.
            s[writeIndex++]=c;
            break;
        }
    } while(writeIndex<length);
    dest.releaseBuffer(length);
    if(didMapDevChars) {
        // Mapping deviation characters might have resulted in an un-NFC string.
        // We could use either the NFC or the UTS #46 normalizer.
        // By using the UTS #46 normalizer again, we avoid having to load a second .nrm data file.
        UnicodeString normalized;
        uts46Norm2.normalize(dest.tempSubString(labelStart), normalized, errorCode);
        if(U_SUCCESS(errorCode)) {
            dest.replace(labelStart, 0x7fffffff, normalized);
            if(dest.isBogus()) {
                errorCode=U_MEMORY_ALLOCATION_ERROR;
            }
            return dest.length();
        }
    }
    return length;
}

// Some non-ASCII characters are equivalent to sequences with
// non-LDH ASCII characters. To find them:
// grep disallowed_STD3_valid IdnaMappingTable.txt (or uts46.txt)
static inline UBool
isNonASCIIDisallowedSTD3Valid(UChar32 c) {
    return c==0x2260 || c==0x226E || c==0x226F;
}

// Replace the label in dest with the label string, if the label was modified.
// If &label==&dest then the label was modified in-place and labelLength
// is the new label length, different from label.length().
// If &label!=&dest then labelLength==label.length().
// Returns labelLength (= the new label length).
static int32_t
replaceLabel(UnicodeString &dest, int32_t destLabelStart, int32_t destLabelLength,
             const UnicodeString &label, int32_t labelLength, UErrorCode &errorCode) {
    if(U_FAILURE(errorCode)) {
        return 0;
    }
    if(&label!=&dest) {
        dest.replace(destLabelStart, destLabelLength, label);
        if(dest.isBogus()) {
            errorCode=U_MEMORY_ALLOCATION_ERROR;
            return 0;
        }
    }
    return labelLength;
}

int32_t
UTS46::processLabel(UnicodeString &dest,
                    int32_t labelStart, int32_t labelLength,
                    UBool toASCII,
                    IDNAInfo &info, UErrorCode &errorCode) const {
    if(U_FAILURE(errorCode)) {
        return 0;
    }
    UnicodeString fromPunycode;
    UnicodeString *labelString;
    const UChar *label=dest.getBuffer()+labelStart;
    int32_t destLabelStart=labelStart;
    int32_t destLabelLength=labelLength;
    UBool wasPunycode;
    if(labelLength>=4 && label[0]==0x78 && label[1]==0x6e && label[2]==0x2d && label[3]==0x2d) {
        // Label starts with "xn--", try to un-Punycode it.
        // In IDNA2008, labels like "xn--" (decodes to an empty string) and
        // "xn--ASCII-" (decodes to just "ASCII") fail the round-trip validation from
        // comparing the ToUnicode input with the back-to-ToASCII output.
        // They are alternate encodings of the respective ASCII labels.
        // Ignore "xn---" here: It will fail Punycode.decode() which logically comes before
        // the round-trip verification.
        if(labelLength==4 || (labelLength>5 && label[labelLength-1]==u'-')) {
            info.labelErrors|=UIDNA_ERROR_INVALID_ACE_LABEL;
            return markBadACELabel(dest, labelStart, labelLength, toASCII, info, errorCode);
        }
        wasPunycode=TRUE;
        UChar *unicodeBuffer=fromPunycode.getBuffer(-1);  // capacity==-1: most labels should fit
        if(unicodeBuffer==NULL) {
            // Should never occur if we used capacity==-1 which uses the internal buffer.
            errorCode=U_MEMORY_ALLOCATION_ERROR;
            return labelLength;
        }
        UErrorCode punycodeErrorCode=U_ZERO_ERROR;
        int32_t unicodeLength=u_strFromPunycode(label+4, labelLength-4,
                                                unicodeBuffer, fromPunycode.getCapacity(),
                                                NULL, &punycodeErrorCode);
        if(punycodeErrorCode==U_BUFFER_OVERFLOW_ERROR) {
            fromPunycode.releaseBuffer(0);
            unicodeBuffer=fromPunycode.getBuffer(unicodeLength);
            if(unicodeBuffer==NULL) {
                errorCode=U_MEMORY_ALLOCATION_ERROR;
                return labelLength;
            }
            punycodeErrorCode=U_ZERO_ERROR;
            unicodeLength=u_strFromPunycode(label+4, labelLength-4,
                                            unicodeBuffer, fromPunycode.getCapacity(),
                                            NULL, &punycodeErrorCode);
        }
        fromPunycode.releaseBuffer(unicodeLength);
        if(U_FAILURE(punycodeErrorCode)) {
            info.labelErrors|=UIDNA_ERROR_PUNYCODE;
            return markBadACELabel(dest, labelStart, labelLength, toASCII, info, errorCode);
        }
        // Check for NFC, and for characters that are not
        // valid or deviation characters according to the normalizer.
        // If there is something wrong, then the string will change.
        // Note that the normalizer passes through non-LDH ASCII and deviation characters.
        // Deviation characters are ok in Punycode even in transitional processing.
        // In the code further below, if we find non-LDH ASCII and we have UIDNA_USE_STD3_RULES
        // then we will set UIDNA_ERROR_INVALID_ACE_LABEL there too.
        UBool isValid=uts46Norm2.isNormalized(fromPunycode, errorCode);
        if(U_FAILURE(errorCode)) {
            return labelLength;
        }
        if(!isValid) {
            info.labelErrors|=UIDNA_ERROR_INVALID_ACE_LABEL;
            return markBadACELabel(dest, labelStart, labelLength, toASCII, info, errorCode);
        }
        labelString=&fromPunycode;
        label=fromPunycode.getBuffer();
        labelStart=0;
        labelLength=fromPunycode.length();
    } else {
        wasPunycode=FALSE;
        labelString=&dest;
    }
    // Validity check
    if(labelLength==0) {
        info.labelErrors|=UIDNA_ERROR_EMPTY_LABEL;
        return replaceLabel(dest, destLabelStart, destLabelLength,
                            *labelString, labelLength, errorCode);
    }
    // labelLength>0
    if(labelLength>=4 && label[2]==0x2d && label[3]==0x2d) {
        // label starts with "??--"
        info.labelErrors|=UIDNA_ERROR_HYPHEN_3_4;
    }
    if(label[0]==0x2d) {
        // label starts with "-"
        info.labelErrors|=UIDNA_ERROR_LEADING_HYPHEN;
    }
    if(label[labelLength-1]==0x2d) {
        // label ends with "-"
        info.labelErrors|=UIDNA_ERROR_TRAILING_HYPHEN;
    }
    // If the label was not a Punycode label, then it was the result of
    // mapping, normalization and label segmentation.
    // If the label was in Punycode, then we mapped it again above
    // and checked its validity.
    // Now we handle the STD3 restriction to LDH characters (if set)
    // and we look for U+FFFD which indicates disallowed characters
    // in a non-Punycode label or U+FFFD itself in a Punycode label.
    // We also check for dots which can come from the input to a single-label function.
    // Ok to cast away const because we own the UnicodeString.
    UChar *s=(UChar *)label;
    const UChar *limit=label+labelLength;
    UChar oredChars=0;
    // If we enforce STD3 rules, then ASCII characters other than LDH and dot are disallowed.
    UBool disallowNonLDHDot=(options&UIDNA_USE_STD3_RULES)!=0;
    do {
        UChar c=*s;
        if(c<=0x7f) {
            if(c==0x2e) {
                info.labelErrors|=UIDNA_ERROR_LABEL_HAS_DOT;
                *s=0xfffd;
            } else if(disallowNonLDHDot && asciiData[c]<0) {
                info.labelErrors|=UIDNA_ERROR_DISALLOWED;
                *s=0xfffd;
            }
        } else {
            oredChars|=c;
            if(disallowNonLDHDot && isNonASCIIDisallowedSTD3Valid(c)) {
                info.labelErrors|=UIDNA_ERROR_DISALLOWED;
                *s=0xfffd;
            } else if(c==0xfffd) {
                info.labelErrors|=UIDNA_ERROR_DISALLOWED;
            }
        }
        ++s;
    } while(s<limit);
    // Check for a leading combining mark after other validity checks
    // so that we don't report UIDNA_ERROR_DISALLOWED for the U+FFFD from here.
    UChar32 c;
    int32_t cpLength=0;
    // "Unsafe" is ok because unpaired surrogates were mapped to U+FFFD.
    U16_NEXT_UNSAFE(label, cpLength, c);
    if((U_GET_GC_MASK(c)&U_GC_M_MASK)!=0) {
        info.labelErrors|=UIDNA_ERROR_LEADING_COMBINING_MARK;
        labelString->replace(labelStart, cpLength, (UChar)0xfffd);
        label=labelString->getBuffer()+labelStart;
        labelLength+=1-cpLength;
        if(labelString==&dest) {
            destLabelLength=labelLength;
        }
    }
    if((info.labelErrors&severeErrors)==0) {
        // Do contextual checks only if we do not have U+FFFD from a severe error
        // because U+FFFD can make these checks fail.
        if((options&UIDNA_CHECK_BIDI)!=0 && (!info.isBiDi || info.isOkBiDi)) {
            checkLabelBiDi(label, labelLength, info);
        }
        if( (options&UIDNA_CHECK_CONTEXTJ)!=0 && (oredChars&0x200c)==0x200c &&
            !isLabelOkContextJ(label, labelLength)
        ) {
            info.labelErrors|=UIDNA_ERROR_CONTEXTJ;
        }
        if((options&UIDNA_CHECK_CONTEXTO)!=0 && oredChars>=0xb7) {
            checkLabelContextO(label, labelLength, info);
        }
        if(toASCII) {
            if(wasPunycode) {
                // Leave a Punycode label unchanged if it has no severe errors.
                if(destLabelLength>63) {
                    info.labelErrors|=UIDNA_ERROR_LABEL_TOO_LONG;
                }
                return destLabelLength;
            } else if(oredChars>=0x80) {
                // Contains non-ASCII characters.
                UnicodeString punycode;
                UChar *buffer=punycode.getBuffer(63);  // 63==maximum DNS label length
                if(buffer==NULL) {
                    errorCode=U_MEMORY_ALLOCATION_ERROR;
                    return destLabelLength;
                }
                buffer[0]=0x78;  // Write "xn--".
                buffer[1]=0x6e;
                buffer[2]=0x2d;
                buffer[3]=0x2d;
                int32_t punycodeLength=u_strToPunycode(label, labelLength,
                                                      buffer+4, punycode.getCapacity()-4,
                                                      NULL, &errorCode);
                if(errorCode==U_BUFFER_OVERFLOW_ERROR) {
                    errorCode=U_ZERO_ERROR;
                    punycode.releaseBuffer(4);
                    buffer=punycode.getBuffer(4+punycodeLength);
                    if(buffer==NULL) {
                        errorCode=U_MEMORY_ALLOCATION_ERROR;
                        return destLabelLength;
                    }
                    punycodeLength=u_strToPunycode(label, labelLength,
                                                  buffer+4, punycode.getCapacity()-4,
                                                  NULL, &errorCode);
                }
                punycodeLength+=4;
                punycode.releaseBuffer(punycodeLength);
                if(U_FAILURE(errorCode)) {
                    return destLabelLength;
                }
                if(punycodeLength>63) {
                    info.labelErrors|=UIDNA_ERROR_LABEL_TOO_LONG;
                }
                return replaceLabel(dest, destLabelStart, destLabelLength,
                                    punycode, punycodeLength, errorCode);
            } else {
                // all-ASCII label
                if(labelLength>63) {
                    info.labelErrors|=UIDNA_ERROR_LABEL_TOO_LONG;
                }
            }
        }
    } else {
        // If a Punycode label has severe errors,
        // then leave it but make sure it does not look valid.
        if(wasPunycode) {
            info.labelErrors|=UIDNA_ERROR_INVALID_ACE_LABEL;
            return markBadACELabel(dest, destLabelStart, destLabelLength, toASCII, info, errorCode);
        }
    }
    return replaceLabel(dest, destLabelStart, destLabelLength,
                        *labelString, labelLength, errorCode);
}

// Make sure an ACE label does not look valid.
// Append U+FFFD if the label has only LDH characters.
// If UIDNA_USE_STD3_RULES, also replace disallowed ASCII characters with U+FFFD.
int32_t
UTS46::markBadACELabel(UnicodeString &dest,
                       int32_t labelStart, int32_t labelLength,
                       UBool toASCII, IDNAInfo &info, UErrorCode &errorCode) const {
    if(U_FAILURE(errorCode)) {
        return 0;
    }
    UBool disallowNonLDHDot=(options&UIDNA_USE_STD3_RULES)!=0;
    UBool isASCII=TRUE;
    UBool onlyLDH=TRUE;
    const UChar *label=dest.getBuffer()+labelStart;
    const UChar *limit=label+labelLength;
    // Start after the initial "xn--".
    // Ok to cast away const because we own the UnicodeString.
    for(UChar *s=const_cast<UChar *>(label+4); s<limit; ++s) {
        UChar c=*s;
        if(c<=0x7f) {
            if(c==0x2e) {
                info.labelErrors|=UIDNA_ERROR_LABEL_HAS_DOT;
                *s=0xfffd;
                isASCII=onlyLDH=FALSE;
            } else if(asciiData[c]<0) {
                onlyLDH=FALSE;
                if(disallowNonLDHDot) {
                    *s=0xfffd;
                    isASCII=FALSE;
                }
            }
        } else {
            isASCII=onlyLDH=FALSE;
        }
    }
    if(onlyLDH) {
        dest.insert(labelStart+labelLength, (UChar)0xfffd);
        if(dest.isBogus()) {
            errorCode=U_MEMORY_ALLOCATION_ERROR;
            return 0;
        }
        ++labelLength;
    } else {
        if(toASCII && isASCII && labelLength>63) {
            info.labelErrors|=UIDNA_ERROR_LABEL_TOO_LONG;
        }
    }
    return labelLength;
}

const uint32_t L_MASK=U_MASK(U_LEFT_TO_RIGHT);
const uint32_t R_AL_MASK=U_MASK(U_RIGHT_TO_LEFT)|U_MASK(U_RIGHT_TO_LEFT_ARABIC);
const uint32_t L_R_AL_MASK=L_MASK|R_AL_MASK;

const uint32_t R_AL_AN_MASK=R_AL_MASK|U_MASK(U_ARABIC_NUMBER);

const uint32_t EN_AN_MASK=U_MASK(U_EUROPEAN_NUMBER)|U_MASK(U_ARABIC_NUMBER);
const uint32_t R_AL_EN_AN_MASK=R_AL_MASK|EN_AN_MASK;
const uint32_t L_EN_MASK=L_MASK|U_MASK(U_EUROPEAN_NUMBER);

const uint32_t ES_CS_ET_ON_BN_NSM_MASK=
    U_MASK(U_EUROPEAN_NUMBER_SEPARATOR)|
    U_MASK(U_COMMON_NUMBER_SEPARATOR)|
    U_MASK(U_EUROPEAN_NUMBER_TERMINATOR)|
    U_MASK(U_OTHER_NEUTRAL)|
    U_MASK(U_BOUNDARY_NEUTRAL)|
    U_MASK(U_DIR_NON_SPACING_MARK);
const uint32_t L_EN_ES_CS_ET_ON_BN_NSM_MASK=L_EN_MASK|ES_CS_ET_ON_BN_NSM_MASK;
const uint32_t R_AL_AN_EN_ES_CS_ET_ON_BN_NSM_MASK=R_AL_MASK|EN_AN_MASK|ES_CS_ET_ON_BN_NSM_MASK;

// We scan the whole label and check both for whether it contains RTL characters
// and whether it passes the BiDi Rule.
// In a BiDi domain name, all labels must pass the BiDi Rule, but we might find
// that a domain name is a BiDi domain name (has an RTL label) only after
// processing several earlier labels.
void
UTS46::checkLabelBiDi(const UChar *label, int32_t labelLength, IDNAInfo &info) const {
    // IDNA2008 BiDi rule
    // Get the directionality of the first character.
    UChar32 c;
    int32_t i=0;
    U16_NEXT_UNSAFE(label, i, c);
    uint32_t firstMask=U_MASK(u_charDirection(c));
    // 1. The first character must be a character with BIDI property L, R
    // or AL.  If it has the R or AL property, it is an RTL label; if it
    // has the L property, it is an LTR label.
    if((firstMask&~L_R_AL_MASK)!=0) {
        info.isOkBiDi=FALSE;
    }
    // Get the directionality of the last non-NSM character.
    uint32_t lastMask;
    for(;;) {
        if(i>=labelLength) {
            lastMask=firstMask;
            break;
        }
        U16_PREV_UNSAFE(label, labelLength, c);
        UCharDirection dir=u_charDirection(c);
        if(dir!=U_DIR_NON_SPACING_MARK) {
            lastMask=U_MASK(dir);
            break;
        }
    }
    // 3. In an RTL label, the end of the label must be a character with
    // BIDI property R, AL, EN or AN, followed by zero or more
    // characters with BIDI property NSM.
    // 6. In an LTR label, the end of the label must be a character with
    // BIDI property L or EN, followed by zero or more characters with
    // BIDI property NSM.
    if( (firstMask&L_MASK)!=0 ?
            (lastMask&~L_EN_MASK)!=0 :
            (lastMask&~R_AL_EN_AN_MASK)!=0
    ) {
        info.isOkBiDi=FALSE;
    }
    // Add the directionalities of the intervening characters.
    uint32_t mask=firstMask|lastMask;
    while(i<labelLength) {
        U16_NEXT_UNSAFE(label, i, c);
        mask|=U_MASK(u_charDirection(c));
    }
    if(firstMask&L_MASK) {
        // 5. In an LTR label, only characters with the BIDI properties L, EN,
        // ES, CS, ET, ON, BN and NSM are allowed.
        if((mask&~L_EN_ES_CS_ET_ON_BN_NSM_MASK)!=0) {
            info.isOkBiDi=FALSE;
        }
    } else {
        // 2. In an RTL label, only characters with the BIDI properties R, AL,
        // AN, EN, ES, CS, ET, ON, BN and NSM are allowed.
        if((mask&~R_AL_AN_EN_ES_CS_ET_ON_BN_NSM_MASK)!=0) {
            info.isOkBiDi=FALSE;
        }
        // 4. In an RTL label, if an EN is present, no AN may be present, and
        // vice versa.
        if((mask&EN_AN_MASK)==EN_AN_MASK) {
            info.isOkBiDi=FALSE;
        }
    }
    // An RTL label is a label that contains at least one character of type
    // R, AL or AN. [...]
    // A "BIDI domain name" is a domain name that contains at least one RTL
    // label. [...]
    // The following rule, consisting of six conditions, applies to labels
    // in BIDI domain names.
    if((mask&R_AL_AN_MASK)!=0) {
        info.isBiDi=TRUE;
    }
}

// Special code for the ASCII prefix of a BiDi domain name.
// The ASCII prefix is all-LTR.

// IDNA2008 BiDi rule, parts relevant to ASCII labels:
// 1. The first character must be a character with BIDI property L [...]
// 5. In an LTR label, only characters with the BIDI properties L, EN,
// ES, CS, ET, ON, BN and NSM are allowed.
// 6. In an LTR label, the end of the label must be a character with
// BIDI property L or EN [...]

// UTF-16 version, called for mapped ASCII prefix.
// Cannot contain uppercase A-Z.
// s[length-1] must be the trailing dot.
static UBool
isASCIIOkBiDi(const UChar *s, int32_t length) {
    int32_t labelStart=0;
    for(int32_t i=0; i<length; ++i) {
        UChar c=s[i];
        if(c==0x2e) {  // dot
            if(i>labelStart) {
                c=s[i-1];
                if(!(0x61<=c && c<=0x7a) && !(0x30<=c && c<=0x39)) {
                    // Last character in the label is not an L or EN.
                    return FALSE;
                }
            }
            labelStart=i+1;
        } else if(i==labelStart) {
            if(!(0x61<=c && c<=0x7a)) {
                // First character in the label is not an L.
                return FALSE;
            }
        } else {
            if(c<=0x20 && (c>=0x1c || (9<=c && c<=0xd))) {
                // Intermediate character in the label is a B, S or WS.
                return FALSE;
            }
        }
    }
    return TRUE;
}

// UTF-8 version, called for source ASCII prefix.
// Can contain uppercase A-Z.
// s[length-1] must be the trailing dot.
static UBool
isASCIIOkBiDi(const char *s, int32_t length) {
    int32_t labelStart=0;
    for(int32_t i=0; i<length; ++i) {
        char c=s[i];
        if(c==0x2e) {  // dot
            if(i>labelStart) {
                c=s[i-1];
                if(!(0x61<=c && c<=0x7a) && !(0x41<=c && c<=0x5a) && !(0x30<=c && c<=0x39)) {
                    // Last character in the label is not an L or EN.
                    return FALSE;
                }
            }
            labelStart=i+1;
        } else if(i==labelStart) {
            if(!(0x61<=c && c<=0x7a) && !(0x41<=c && c<=0x5a)) {
                // First character in the label is not an L.
                return FALSE;
            }
        } else {
            if(c<=0x20 && (c>=0x1c || (9<=c && c<=0xd))) {
                // Intermediate character in the label is a B, S or WS.
                return FALSE;
            }
        }
    }
    return TRUE;
}

UBool
UTS46::isLabelOkContextJ(const UChar *label, int32_t labelLength) const {
    // [IDNA2008-Tables]
    // 200C..200D  ; CONTEXTJ    # ZERO WIDTH NON-JOINER..ZERO WIDTH JOINER
    for(int32_t i=0; i<labelLength; ++i) {
        if(label[i]==0x200c) {
            // Appendix A.1. ZERO WIDTH NON-JOINER
            // Rule Set:
            //  False;
            //  If Canonical_Combining_Class(Before(cp)) .eq.  Virama Then True;
            //  If RegExpMatch((Joining_Type:{L,D})(Joining_Type:T)*\u200C
            //     (Joining_Type:T)*(Joining_Type:{R,D})) Then True;
            if(i==0) {
                return FALSE;
            }
            UChar32 c;
            int32_t j=i;
            U16_PREV_UNSAFE(label, j, c);
            if(uts46Norm2.getCombiningClass(c)==9) {
                continue;
            }
            // check precontext (Joining_Type:{L,D})(Joining_Type:T)*
            for(;;) {
                UJoiningType type=ubidi_getJoiningType(c);
                if(type==U_JT_TRANSPARENT) {
                    if(j==0) {
                        return FALSE;
                    }
                    U16_PREV_UNSAFE(label, j, c);
                } else if(type==U_JT_LEFT_JOINING || type==U_JT_DUAL_JOINING) {
                    break;  // precontext fulfilled
                } else {
                    return FALSE;
                }
            }
            // check postcontext (Joining_Type:T)*(Joining_Type:{R,D})
            for(j=i+1;;) {
                if(j==labelLength) {
                    return FALSE;
                }
                U16_NEXT_UNSAFE(label, j, c);
                UJoiningType type=ubidi_getJoiningType(c);
                if(type==U_JT_TRANSPARENT) {
                    // just skip this character
                } else if(type==U_JT_RIGHT_JOINING || type==U_JT_DUAL_JOINING) {
                    break;  // postcontext fulfilled
                } else {
                    return FALSE;
                }
            }
        } else if(label[i]==0x200d) {
            // Appendix A.2. ZERO WIDTH JOINER (U+200D)
            // Rule Set:
            //  False;
            //  If Canonical_Combining_Class(Before(cp)) .eq.  Virama Then True;
            if(i==0) {
                return FALSE;
            }
            UChar32 c;
            int32_t j=i;
            U16_PREV_UNSAFE(label, j, c);
            if(uts46Norm2.getCombiningClass(c)!=9) {
                return FALSE;
            }
        }
    }
    return TRUE;
}

void
UTS46::checkLabelContextO(const UChar *label, int32_t labelLength, IDNAInfo &info) const {
    int32_t labelEnd=labelLength-1;  // inclusive
    int32_t arabicDigits=0;  // -1 for 066x, +1 for 06Fx
    for(int32_t i=0; i<=labelEnd; ++i) {
        UChar32 c=label[i];
        if(c<0xb7) {
            // ASCII fastpath
        } else if(c<=0x6f9) {
            if(c==0xb7) {
                // Appendix A.3. MIDDLE DOT (U+00B7)
                // Rule Set:
                //  False;
                //  If Before(cp) .eq.  U+006C And
                //     After(cp) .eq.  U+006C Then True;
                if(!(0<i && label[i-1]==0x6c &&
                     i<labelEnd && label[i+1]==0x6c)) {
                    info.labelErrors|=UIDNA_ERROR_CONTEXTO_PUNCTUATION;
                }
            } else if(c==0x375) {
                // Appendix A.4. GREEK LOWER NUMERAL SIGN (KERAIA) (U+0375)
                // Rule Set:
                //  False;
                //  If Script(After(cp)) .eq.  Greek Then True;
                UScriptCode script=USCRIPT_INVALID_CODE;
                if(i<labelEnd) {
                    UErrorCode errorCode=U_ZERO_ERROR;
                    int32_t j=i+1;
                    U16_NEXT(label, j, labelLength, c);
                    script=uscript_getScript(c, &errorCode);
                }
                if(script!=USCRIPT_GREEK) {
                    info.labelErrors|=UIDNA_ERROR_CONTEXTO_PUNCTUATION;
                }
            } else if(c==0x5f3 || c==0x5f4) {
                // Appendix A.5. HEBREW PUNCTUATION GERESH (U+05F3)
                // Rule Set:
                //  False;
                //  If Script(Before(cp)) .eq.  Hebrew Then True;
                //
                // Appendix A.6. HEBREW PUNCTUATION GERSHAYIM (U+05F4)
                // Rule Set:
                //  False;
                //  If Script(Before(cp)) .eq.  Hebrew Then True;
                UScriptCode script=USCRIPT_INVALID_CODE;
                if(0<i) {
                    UErrorCode errorCode=U_ZERO_ERROR;
                    int32_t j=i;
                    U16_PREV(label, 0, j, c);
                    script=uscript_getScript(c, &errorCode);
                }
                if(script!=USCRIPT_HEBREW) {
                    info.labelErrors|=UIDNA_ERROR_CONTEXTO_PUNCTUATION;
                }
            } else if(0x660<=c /* && c<=0x6f9 */) {
                // Appendix A.8. ARABIC-INDIC DIGITS (0660..0669)
                // Rule Set:
                //  True;
                //  For All Characters:
                //    If cp .in. 06F0..06F9 Then False;
                //  End For;
                //
                // Appendix A.9. EXTENDED ARABIC-INDIC DIGITS (06F0..06F9)
                // Rule Set:
                //  True;
                //  For All Characters:
                //    If cp .in. 0660..0669 Then False;
                //  End For;
                if(c<=0x669) {
                    if(arabicDigits>0) {
                        info.labelErrors|=UIDNA_ERROR_CONTEXTO_DIGITS;
                    }
                    arabicDigits=-1;
                } else if(0x6f0<=c) {
                    if(arabicDigits<0) {
                        info.labelErrors|=UIDNA_ERROR_CONTEXTO_DIGITS;
                    }
                    arabicDigits=1;
                }
            }
        } else if(c==0x30fb) {
            // Appendix A.7. KATAKANA MIDDLE DOT (U+30FB)
            // Rule Set:
            //  False;
            //  For All Characters:
            //    If Script(cp) .in. {Hiragana, Katakana, Han} Then True;
            //  End For;
            UErrorCode errorCode=U_ZERO_ERROR;
            for(int j=0;;) {
                if(j>labelEnd) {
                    info.labelErrors|=UIDNA_ERROR_CONTEXTO_PUNCTUATION;
                    break;
                }
                U16_NEXT(label, j, labelLength, c);
                UScriptCode script=uscript_getScript(c, &errorCode);
                if(script==USCRIPT_HIRAGANA || script==USCRIPT_KATAKANA || script==USCRIPT_HAN) {
                    break;
                }
            }
        }
    }
}

U_NAMESPACE_END

// C API ------------------------------------------------------------------- ***

U_NAMESPACE_USE

U_CAPI UIDNA * U_EXPORT2
uidna_openUTS46(uint32_t options, UErrorCode *pErrorCode) {
    return reinterpret_cast<UIDNA *>(IDNA::createUTS46Instance(options, *pErrorCode));
}

U_CAPI void U_EXPORT2
uidna_close(UIDNA *idna) {
    delete reinterpret_cast<IDNA *>(idna);
}

static UBool
checkArgs(const void *label, int32_t length,
          void *dest, int32_t capacity,
          UIDNAInfo *pInfo, UErrorCode *pErrorCode) {
    if(U_FAILURE(*pErrorCode)) {
        return FALSE;
    }
    // sizeof(UIDNAInfo)=16 in the first API version.
    if(pInfo==NULL || pInfo->size<16) {
        *pErrorCode=U_ILLEGAL_ARGUMENT_ERROR;
        return FALSE;
    }
    if( (label==NULL ? length!=0 : length<-1) ||
        (dest==NULL ? capacity!=0 : capacity<0) ||
        (dest==label && label!=NULL)
    ) {
        *pErrorCode=U_ILLEGAL_ARGUMENT_ERROR;
        return FALSE;
    }
    // Set all *pInfo bytes to 0 except for the size field itself.
    uprv_memset(&pInfo->size+1, 0, pInfo->size-sizeof(pInfo->size));
    return TRUE;
}

static void
idnaInfoToStruct(IDNAInfo &info, UIDNAInfo *pInfo) {
    pInfo->isTransitionalDifferent=info.isTransitionalDifferent();
    pInfo->errors=info.getErrors();
}

U_CAPI int32_t U_EXPORT2
uidna_labelToASCII(const UIDNA *idna,
                   const UChar *label, int32_t length,
                   UChar *dest, int32_t capacity,
                   UIDNAInfo *pInfo, UErrorCode *pErrorCode) {
    if(!checkArgs(label, length, dest, capacity, pInfo, pErrorCode)) {
        return 0;
    }
    UnicodeString src((UBool)(length<0), label, length);
    UnicodeString destString(dest, 0, capacity);
    IDNAInfo info;
    reinterpret_cast<const IDNA *>(idna)->labelToASCII(src, destString, info, *pErrorCode);
    idnaInfoToStruct(info, pInfo);
    return destString.extract(dest, capacity, *pErrorCode);
}

U_CAPI int32_t U_EXPORT2
uidna_labelToUnicode(const UIDNA *idna,
                     const UChar *label, int32_t length,
                     UChar *dest, int32_t capacity,
                     UIDNAInfo *pInfo, UErrorCode *pErrorCode) {
    if(!checkArgs(label, length, dest, capacity, pInfo, pErrorCode)) {
        return 0;
    }
    UnicodeString src((UBool)(length<0), label, length);
    UnicodeString destString(dest, 0, capacity);
    IDNAInfo info;
    reinterpret_cast<const IDNA *>(idna)->labelToUnicode(src, destString, info, *pErrorCode);
    idnaInfoToStruct(info, pInfo);
    return destString.extract(dest, capacity, *pErrorCode);
}

U_CAPI int32_t U_EXPORT2
uidna_nameToASCII(const UIDNA *idna,
                  const UChar *name, int32_t length,
                  UChar *dest, int32_t capacity,
                  UIDNAInfo *pInfo, UErrorCode *pErrorCode) {
    if(!checkArgs(name, length, dest, capacity, pInfo, pErrorCode)) {
        return 0;
    }
    UnicodeString src((UBool)(length<0), name, length);
    UnicodeString destString(dest, 0, capacity);
    IDNAInfo info;
    reinterpret_cast<const IDNA *>(idna)->nameToASCII(src, destString, info, *pErrorCode);
    idnaInfoToStruct(info, pInfo);
    return destString.extract(dest, capacity, *pErrorCode);
}

U_CAPI int32_t U_EXPORT2
uidna_nameToUnicode(const UIDNA *idna,
                    const UChar *name, int32_t length,
                    UChar *dest, int32_t capacity,
                    UIDNAInfo *pInfo, UErrorCode *pErrorCode) {
    if(!checkArgs(name, length, dest, capacity, pInfo, pErrorCode)) {
        return 0;
    }
    UnicodeString src((UBool)(length<0), name, length);
    UnicodeString destString(dest, 0, capacity);
    IDNAInfo info;
    reinterpret_cast<const IDNA *>(idna)->nameToUnicode(src, destString, info, *pErrorCode);
    idnaInfoToStruct(info, pInfo);
    return destString.extract(dest, capacity, *pErrorCode);
}

U_CAPI int32_t U_EXPORT2
uidna_labelToASCII_UTF8(const UIDNA *idna,
                        const char *label, int32_t length,
                        char *dest, int32_t capacity,
                        UIDNAInfo *pInfo, UErrorCode *pErrorCode) {
    if(!checkArgs(label, length, dest, capacity, pInfo, pErrorCode)) {
        return 0;
    }
    StringPiece src(label, length<0 ? static_cast<int32_t>(uprv_strlen(label)) : length);
    CheckedArrayByteSink sink(dest, capacity);
    IDNAInfo info;
    reinterpret_cast<const IDNA *>(idna)->labelToASCII_UTF8(src, sink, info, *pErrorCode);
    idnaInfoToStruct(info, pInfo);
    return u_terminateChars(dest, capacity, sink.NumberOfBytesAppended(), pErrorCode);
}

U_CAPI int32_t U_EXPORT2
uidna_labelToUnicodeUTF8(const UIDNA *idna,
                         const char *label, int32_t length,
                         char *dest, int32_t capacity,
                         UIDNAInfo *pInfo, UErrorCode *pErrorCode) {
    if(!checkArgs(label, length, dest, capacity, pInfo, pErrorCode)) {
        return 0;
    }
    StringPiece src(label, length<0 ? static_cast<int32_t>(uprv_strlen(label)) : length);
    CheckedArrayByteSink sink(dest, capacity);
    IDNAInfo info;
    reinterpret_cast<const IDNA *>(idna)->labelToUnicodeUTF8(src, sink, info, *pErrorCode);
    idnaInfoToStruct(info, pInfo);
    return u_terminateChars(dest, capacity, sink.NumberOfBytesAppended(), pErrorCode);
}

U_CAPI int32_t U_EXPORT2
uidna_nameToASCII_UTF8(const UIDNA *idna,
                       const char *name, int32_t length,
                       char *dest, int32_t capacity,
                       UIDNAInfo *pInfo, UErrorCode *pErrorCode) {
    if(!checkArgs(name, length, dest, capacity, pInfo, pErrorCode)) {
        return 0;
    }
    StringPiece src(name, length<0 ? static_cast<int32_t>(uprv_strlen(name)) : length);
    CheckedArrayByteSink sink(dest, capacity);
    IDNAInfo info;
    reinterpret_cast<const IDNA *>(idna)->nameToASCII_UTF8(src, sink, info, *pErrorCode);
    idnaInfoToStruct(info, pInfo);
    return u_terminateChars(dest, capacity, sink.NumberOfBytesAppended(), pErrorCode);
}

U_CAPI int32_t U_EXPORT2
uidna_nameToUnicodeUTF8(const UIDNA *idna,
                        const char *name, int32_t length,
                        char *dest, int32_t capacity,
                        UIDNAInfo *pInfo, UErrorCode *pErrorCode) {
    if(!checkArgs(name, length, dest, capacity, pInfo, pErrorCode)) {
        return 0;
    }
    StringPiece src(name, length<0 ? static_cast<int32_t>(uprv_strlen(name)) : length);
    CheckedArrayByteSink sink(dest, capacity);
    IDNAInfo info;
    reinterpret_cast<const IDNA *>(idna)->nameToUnicodeUTF8(src, sink, info, *pErrorCode);
    idnaInfoToStruct(info, pInfo);
    return u_terminateChars(dest, capacity, sink.NumberOfBytesAppended(), pErrorCode);
}

#endif  // UCONFIG_NO_IDNA
=======
// © 2016 and later: Unicode, Inc. and others.
// License & terms of use: http://www.unicode.org/copyright.html
/*
*******************************************************************************
*   Copyright (C) 2010-2015, International Business Machines
*   Corporation and others.  All Rights Reserved.
*******************************************************************************
*   file name:  uts46.cpp
*   encoding:   UTF-8
*   tab size:   8 (not used)
*   indentation:4
*
*   created on: 2010mar09
*   created by: Markus W. Scherer
*/

#include "unicode/utypes.h"

#if !UCONFIG_NO_IDNA

#include "unicode/idna.h"
#include "unicode/normalizer2.h"
#include "unicode/uscript.h"
#include "unicode/ustring.h"
#include "unicode/utf16.h"
#include "cmemory.h"
#include "cstring.h"
#include "punycode.h"
#include "ubidi_props.h"
#include "ustr_imp.h"

// Note about tests for UIDNA_ERROR_DOMAIN_NAME_TOO_LONG:
//
// The domain name length limit is 255 octets in an internal DNS representation
// where the last ("root") label is the empty label
// represented by length byte 0 alone.
// In a conventional string, this translates to 253 characters, or 254
// if there is a trailing dot for the root label.

U_NAMESPACE_BEGIN

// Severe errors which usually result in a U+FFFD replacement character in the result string.
const uint32_t severeErrors=
    UIDNA_ERROR_LEADING_COMBINING_MARK|
    UIDNA_ERROR_DISALLOWED|
    UIDNA_ERROR_PUNYCODE|
    UIDNA_ERROR_LABEL_HAS_DOT|
    UIDNA_ERROR_INVALID_ACE_LABEL;

static inline UBool
isASCIIString(const UnicodeString &dest) {
    const char16_t *s=dest.getBuffer();
    const char16_t *limit=s+dest.length();
    while(s<limit) {
        if(*s++>0x7f) {
            return false;
        }
    }
    return true;
}

static UBool
isASCIIOkBiDi(const char16_t *s, int32_t length);

static UBool
isASCIIOkBiDi(const char *s, int32_t length);

// IDNA class default implementations -------------------------------------- ***

IDNA::~IDNA() {}

void
IDNA::labelToASCII_UTF8(StringPiece label, ByteSink &dest,
                        IDNAInfo &info, UErrorCode &errorCode) const {
    if(U_SUCCESS(errorCode)) {
        UnicodeString destString;
        labelToASCII(UnicodeString::fromUTF8(label), destString,
                     info, errorCode).toUTF8(dest);
    }
}

void
IDNA::labelToUnicodeUTF8(StringPiece label, ByteSink &dest,
                         IDNAInfo &info, UErrorCode &errorCode) const {
    if(U_SUCCESS(errorCode)) {
        UnicodeString destString;
        labelToUnicode(UnicodeString::fromUTF8(label), destString,
                       info, errorCode).toUTF8(dest);
    }
}

void
IDNA::nameToASCII_UTF8(StringPiece name, ByteSink &dest,
                       IDNAInfo &info, UErrorCode &errorCode) const {
    if(U_SUCCESS(errorCode)) {
        UnicodeString destString;
        nameToASCII(UnicodeString::fromUTF8(name), destString,
                    info, errorCode).toUTF8(dest);
    }
}

void
IDNA::nameToUnicodeUTF8(StringPiece name, ByteSink &dest,
                        IDNAInfo &info, UErrorCode &errorCode) const {
    if(U_SUCCESS(errorCode)) {
        UnicodeString destString;
        nameToUnicode(UnicodeString::fromUTF8(name), destString,
                      info, errorCode).toUTF8(dest);
    }
}

// UTS46 class declaration ------------------------------------------------- ***

class UTS46 : public IDNA {
public:
    UTS46(uint32_t options, UErrorCode &errorCode);
    virtual ~UTS46();

    virtual UnicodeString &
    labelToASCII(const UnicodeString &label, UnicodeString &dest,
                 IDNAInfo &info, UErrorCode &errorCode) const override;

    virtual UnicodeString &
    labelToUnicode(const UnicodeString &label, UnicodeString &dest,
                   IDNAInfo &info, UErrorCode &errorCode) const override;

    virtual UnicodeString &
    nameToASCII(const UnicodeString &name, UnicodeString &dest,
                IDNAInfo &info, UErrorCode &errorCode) const override;

    virtual UnicodeString &
    nameToUnicode(const UnicodeString &name, UnicodeString &dest,
                  IDNAInfo &info, UErrorCode &errorCode) const override;

    virtual void
    labelToASCII_UTF8(StringPiece label, ByteSink &dest,
                      IDNAInfo &info, UErrorCode &errorCode) const override;

    virtual void
    labelToUnicodeUTF8(StringPiece label, ByteSink &dest,
                       IDNAInfo &info, UErrorCode &errorCode) const override;

    virtual void
    nameToASCII_UTF8(StringPiece name, ByteSink &dest,
                     IDNAInfo &info, UErrorCode &errorCode) const override;

    virtual void
    nameToUnicodeUTF8(StringPiece name, ByteSink &dest,
                      IDNAInfo &info, UErrorCode &errorCode) const override;

private:
    UnicodeString &
    process(const UnicodeString &src,
            UBool isLabel, UBool toASCII,
            UnicodeString &dest,
            IDNAInfo &info, UErrorCode &errorCode) const;

    void
    processUTF8(StringPiece src,
                UBool isLabel, UBool toASCII,
                ByteSink &dest,
                IDNAInfo &info, UErrorCode &errorCode) const;

    UnicodeString &
    processUnicode(const UnicodeString &src,
                   int32_t labelStart, int32_t mappingStart,
                   UBool isLabel, UBool toASCII,
                   UnicodeString &dest,
                   IDNAInfo &info, UErrorCode &errorCode) const;

    // returns the new dest.length()
    int32_t
    mapDevChars(UnicodeString &dest, int32_t labelStart, int32_t mappingStart,
                UErrorCode &errorCode) const;

    // returns the new label length
    int32_t
    processLabel(UnicodeString &dest,
                 int32_t labelStart, int32_t labelLength,
                 UBool toASCII,
                 IDNAInfo &info, UErrorCode &errorCode) const;
    int32_t
    markBadACELabel(UnicodeString &dest,
                    int32_t labelStart, int32_t labelLength,
                    UBool toASCII, IDNAInfo &info, UErrorCode &errorCode) const;

    void
    checkLabelBiDi(const char16_t *label, int32_t labelLength, IDNAInfo &info) const;

    UBool
    isLabelOkContextJ(const char16_t *label, int32_t labelLength) const;

    void
    checkLabelContextO(const char16_t *label, int32_t labelLength, IDNAInfo &info) const;

    const Normalizer2 &uts46Norm2;  // uts46.nrm
    uint32_t options;
};

IDNA *
IDNA::createUTS46Instance(uint32_t options, UErrorCode &errorCode) {
    if(U_SUCCESS(errorCode)) {
        IDNA *idna=new UTS46(options, errorCode);
        if(idna==nullptr) {
            errorCode=U_MEMORY_ALLOCATION_ERROR;
        } else if(U_FAILURE(errorCode)) {
            delete idna;
            idna=nullptr;
        }
        return idna;
    } else {
        return nullptr;
    }
}

// UTS46 implementation ---------------------------------------------------- ***

UTS46::UTS46(uint32_t opt, UErrorCode &errorCode)
        : uts46Norm2(*Normalizer2::getInstance(nullptr, "uts46", UNORM2_COMPOSE, errorCode)),
          options(opt) {}

UTS46::~UTS46() {}

UnicodeString &
UTS46::labelToASCII(const UnicodeString &label, UnicodeString &dest,
                    IDNAInfo &info, UErrorCode &errorCode) const {
    return process(label, true, true, dest, info, errorCode);
}

UnicodeString &
UTS46::labelToUnicode(const UnicodeString &label, UnicodeString &dest,
                      IDNAInfo &info, UErrorCode &errorCode) const {
    return process(label, true, false, dest, info, errorCode);
}

UnicodeString &
UTS46::nameToASCII(const UnicodeString &name, UnicodeString &dest,
                   IDNAInfo &info, UErrorCode &errorCode) const {
    process(name, false, true, dest, info, errorCode);
    if( dest.length()>=254 && (info.errors&UIDNA_ERROR_DOMAIN_NAME_TOO_LONG)==0 &&
        isASCIIString(dest) &&
        (dest.length()>254 || dest[253]!=0x2e)
    ) {
        info.errors|=UIDNA_ERROR_DOMAIN_NAME_TOO_LONG;
    }
    return dest;
}

UnicodeString &
UTS46::nameToUnicode(const UnicodeString &name, UnicodeString &dest,
                     IDNAInfo &info, UErrorCode &errorCode) const {
    return process(name, false, false, dest, info, errorCode);
}

void
UTS46::labelToASCII_UTF8(StringPiece label, ByteSink &dest,
                         IDNAInfo &info, UErrorCode &errorCode) const {
    processUTF8(label, true, true, dest, info, errorCode);
}

void
UTS46::labelToUnicodeUTF8(StringPiece label, ByteSink &dest,
                          IDNAInfo &info, UErrorCode &errorCode) const {
    processUTF8(label, true, false, dest, info, errorCode);
}

void
UTS46::nameToASCII_UTF8(StringPiece name, ByteSink &dest,
                        IDNAInfo &info, UErrorCode &errorCode) const {
    processUTF8(name, false, true, dest, info, errorCode);
}

void
UTS46::nameToUnicodeUTF8(StringPiece name, ByteSink &dest,
                         IDNAInfo &info, UErrorCode &errorCode) const {
    processUTF8(name, false, false, dest, info, errorCode);
}

// UTS #46 data for ASCII characters.
// The normalizer (using uts46.nrm) maps uppercase ASCII letters to lowercase
// and passes through all other ASCII characters.
// If UIDNA_USE_STD3_RULES is set, then non-LDH characters are disallowed
// using this data.
// The ASCII fastpath also uses this data.
// Values: -1=disallowed  0==valid  1==mapped (lowercase)
static const int8_t asciiData[128]={
    -1, -1, -1, -1, -1, -1, -1, -1, -1, -1, -1, -1, -1, -1, -1, -1,
    -1, -1, -1, -1, -1, -1, -1, -1, -1, -1, -1, -1, -1, -1, -1, -1,
    // 002D..002E; valid  #  HYPHEN-MINUS..FULL STOP
    -1, -1, -1, -1, -1, -1, -1, -1, -1, -1, -1, -1, -1,  0,  0, -1,
    // 0030..0039; valid  #  DIGIT ZERO..DIGIT NINE
     0,  0,  0,  0,  0,  0,  0,  0,  0,  0, -1, -1, -1, -1, -1, -1,
    // 0041..005A; mapped  #  LATIN CAPITAL LETTER A..LATIN CAPITAL LETTER Z
    -1,  1,  1,  1,  1,  1,  1,  1,  1,  1,  1,  1,  1,  1,  1,  1,
     1,  1,  1,  1,  1,  1,  1,  1,  1,  1,  1, -1, -1, -1, -1, -1,
    // 0061..007A; valid  #  LATIN SMALL LETTER A..LATIN SMALL LETTER Z
    -1,  0,  0,  0,  0,  0,  0,  0,  0,  0,  0,  0,  0,  0,  0,  0,
     0,  0,  0,  0,  0,  0,  0,  0,  0,  0,  0, -1, -1, -1, -1, -1
};

UnicodeString &
UTS46::process(const UnicodeString &src,
               UBool isLabel, UBool toASCII,
               UnicodeString &dest,
               IDNAInfo &info, UErrorCode &errorCode) const {
    // uts46Norm2.normalize() would do all of this error checking and setup,
    // but with the ASCII fastpath we do not always call it, and do not
    // call it first.
    if(U_FAILURE(errorCode)) {
        dest.setToBogus();
        return dest;
    }
    const char16_t *srcArray=src.getBuffer();
    if(&dest==&src || srcArray==nullptr) {
        errorCode=U_ILLEGAL_ARGUMENT_ERROR;
        dest.setToBogus();
        return dest;
    }
    // Arguments are fine, reset output values.
    dest.remove();
    info.reset();
    int32_t srcLength=src.length();
    if(srcLength==0) {
        info.errors|=UIDNA_ERROR_EMPTY_LABEL;
        return dest;
    }
    char16_t *destArray=dest.getBuffer(srcLength);
    if(destArray==nullptr) {
        errorCode=U_MEMORY_ALLOCATION_ERROR;
        return dest;
    }
    // ASCII fastpath
    UBool disallowNonLDHDot=(options&UIDNA_USE_STD3_RULES)!=0;
    int32_t labelStart=0;
    int32_t i;
    for(i=0;; ++i) {
        if(i==srcLength) {
            if(toASCII) {
                if((i-labelStart)>63) {
                    info.labelErrors|=UIDNA_ERROR_LABEL_TOO_LONG;
                }
                // There is a trailing dot if labelStart==i.
                if(!isLabel && i>=254 && (i>254 || labelStart<i)) {
                    info.errors|=UIDNA_ERROR_DOMAIN_NAME_TOO_LONG;
                }
            }
            info.errors|=info.labelErrors;
            dest.releaseBuffer(i);
            return dest;
        }
        char16_t c=srcArray[i];
        if(c>0x7f) {
            break;
        }
        int cData=asciiData[c];
        if(cData>0) {
            destArray[i]=c+0x20;  // Lowercase an uppercase ASCII letter.
        } else if(cData<0 && disallowNonLDHDot) {
            break;  // Replacing with U+FFFD can be complicated for toASCII.
        } else {
            destArray[i]=c;
            if(c==0x2d) {  // hyphen
                if(i==(labelStart+3) && srcArray[i-1]==0x2d) {
                    // "??--..." is Punycode or forbidden.
                    ++i;  // '-' was copied to dest already
                    break;
                }
                if(i==labelStart) {
                    // label starts with "-"
                    info.labelErrors|=UIDNA_ERROR_LEADING_HYPHEN;
                }
                if((i+1)==srcLength || srcArray[i+1]==0x2e) {
                    // label ends with "-"
                    info.labelErrors|=UIDNA_ERROR_TRAILING_HYPHEN;
                }
            } else if(c==0x2e) {  // dot
                if(isLabel) {
                    // Replacing with U+FFFD can be complicated for toASCII.
                    ++i;  // '.' was copied to dest already
                    break;
                }
                if(i==labelStart) {
                    info.labelErrors|=UIDNA_ERROR_EMPTY_LABEL;
                }
                if(toASCII && (i-labelStart)>63) {
                    info.labelErrors|=UIDNA_ERROR_LABEL_TOO_LONG;
                }
                info.errors|=info.labelErrors;
                info.labelErrors=0;
                labelStart=i+1;
            }
        }
    }
    info.errors|=info.labelErrors;
    dest.releaseBuffer(i);
    processUnicode(src, labelStart, i, isLabel, toASCII, dest, info, errorCode);
    if( info.isBiDi && U_SUCCESS(errorCode) && (info.errors&severeErrors)==0 &&
        (!info.isOkBiDi || (labelStart>0 && !isASCIIOkBiDi(dest.getBuffer(), labelStart)))
    ) {
        info.errors|=UIDNA_ERROR_BIDI;
    }
    return dest;
}

void
UTS46::processUTF8(StringPiece src,
                   UBool isLabel, UBool toASCII,
                   ByteSink &dest,
                   IDNAInfo &info, UErrorCode &errorCode) const {
    if(U_FAILURE(errorCode)) {
        return;
    }
    const char *srcArray=src.data();
    int32_t srcLength=src.length();
    if(srcArray==nullptr && srcLength!=0) {
        errorCode=U_ILLEGAL_ARGUMENT_ERROR;
        return;
    }
    // Arguments are fine, reset output values.
    info.reset();
    if(srcLength==0) {
        info.errors|=UIDNA_ERROR_EMPTY_LABEL;
        dest.Flush();
        return;
    }
    UnicodeString destString;
    int32_t labelStart=0;
    if(srcLength<=256) {  // length of stackArray[]
        // ASCII fastpath
        char stackArray[256];
        int32_t destCapacity;
        char *destArray=dest.GetAppendBuffer(srcLength, srcLength+20,
                                             stackArray, UPRV_LENGTHOF(stackArray), &destCapacity);
        UBool disallowNonLDHDot=(options&UIDNA_USE_STD3_RULES)!=0;
        int32_t i;
        for(i=0;; ++i) {
            if(i==srcLength) {
                if(toASCII) {
                    if((i-labelStart)>63) {
                        info.labelErrors|=UIDNA_ERROR_LABEL_TOO_LONG;
                    }
                    // There is a trailing dot if labelStart==i.
                    if(!isLabel && i>=254 && (i>254 || labelStart<i)) {
                        info.errors|=UIDNA_ERROR_DOMAIN_NAME_TOO_LONG;
                    }
                }
                info.errors|=info.labelErrors;
                dest.Append(destArray, i);
                dest.Flush();
                return;
            }
            char c=srcArray[i];
            if((int8_t)c<0) {  // (uint8_t)c>0x7f
                break;
            }
            int cData=asciiData[(int)c];  // Cast: gcc warns about indexing with a char.
            if(cData>0) {
                destArray[i]=c+0x20;  // Lowercase an uppercase ASCII letter.
            } else if(cData<0 && disallowNonLDHDot) {
                break;  // Replacing with U+FFFD can be complicated for toASCII.
            } else {
                destArray[i]=c;
                if(c==0x2d) {  // hyphen
                    if(i==(labelStart+3) && srcArray[i-1]==0x2d) {
                        // "??--..." is Punycode or forbidden.
                        break;
                    }
                    if(i==labelStart) {
                        // label starts with "-"
                        info.labelErrors|=UIDNA_ERROR_LEADING_HYPHEN;
                    }
                    if((i+1)==srcLength || srcArray[i+1]==0x2e) {
                        // label ends with "-"
                        info.labelErrors|=UIDNA_ERROR_TRAILING_HYPHEN;
                    }
                } else if(c==0x2e) {  // dot
                    if(isLabel) {
                        break;  // Replacing with U+FFFD can be complicated for toASCII.
                    }
                    if(i==labelStart) {
                        info.labelErrors|=UIDNA_ERROR_EMPTY_LABEL;
                    }
                    if(toASCII && (i-labelStart)>63) {
                        info.labelErrors|=UIDNA_ERROR_LABEL_TOO_LONG;
                    }
                    info.errors|=info.labelErrors;
                    info.labelErrors=0;
                    labelStart=i+1;
                }
            }
        }
        info.errors|=info.labelErrors;
        // Convert the processed ASCII prefix of the current label to UTF-16.
        int32_t mappingStart=i-labelStart;
        destString=UnicodeString::fromUTF8(StringPiece(destArray+labelStart, mappingStart));
        // Output the previous ASCII labels and process the rest of src in UTF-16.
        dest.Append(destArray, labelStart);
        processUnicode(UnicodeString::fromUTF8(StringPiece(src, labelStart)), 0, mappingStart,
                       isLabel, toASCII,
                       destString, info, errorCode);
    } else {
        // src is too long for the ASCII fastpath implementation.
        processUnicode(UnicodeString::fromUTF8(src), 0, 0,
                       isLabel, toASCII,
                       destString, info, errorCode);
    }
    destString.toUTF8(dest);  // calls dest.Flush()
    if(toASCII && !isLabel) {
        // length==labelStart==254 means that there is a trailing dot (ok) and
        // destString is empty (do not index at 253-labelStart).
        int32_t length=labelStart+destString.length();
        if( length>=254 && isASCIIString(destString) &&
            (length>254 ||
             (labelStart<254 && destString[253-labelStart]!=0x2e))
        ) {
            info.errors|=UIDNA_ERROR_DOMAIN_NAME_TOO_LONG;
        }
    }
    if( info.isBiDi && U_SUCCESS(errorCode) && (info.errors&severeErrors)==0 &&
        (!info.isOkBiDi || (labelStart>0 && !isASCIIOkBiDi(srcArray, labelStart)))
    ) {
        info.errors|=UIDNA_ERROR_BIDI;
    }
}

UnicodeString &
UTS46::processUnicode(const UnicodeString &src,
                      int32_t labelStart, int32_t mappingStart,
                      UBool isLabel, UBool toASCII,
                      UnicodeString &dest,
                      IDNAInfo &info, UErrorCode &errorCode) const {
    if(mappingStart==0) {
        uts46Norm2.normalize(src, dest, errorCode);
    } else {
        uts46Norm2.normalizeSecondAndAppend(dest, src.tempSubString(mappingStart), errorCode);
    }
    if(U_FAILURE(errorCode)) {
        return dest;
    }
    UBool doMapDevChars=
        toASCII ? (options&UIDNA_NONTRANSITIONAL_TO_ASCII)==0 :
                  (options&UIDNA_NONTRANSITIONAL_TO_UNICODE)==0;
    const char16_t *destArray=dest.getBuffer();
    int32_t destLength=dest.length();
    int32_t labelLimit=labelStart;
    while(labelLimit<destLength) {
        char16_t c=destArray[labelLimit];
        if(c==0x2e && !isLabel) {
            int32_t labelLength=labelLimit-labelStart;
            int32_t newLength=processLabel(dest, labelStart, labelLength,
                                            toASCII, info, errorCode);
            info.errors|=info.labelErrors;
            info.labelErrors=0;
            if(U_FAILURE(errorCode)) {
                return dest;
            }
            destArray=dest.getBuffer();
            destLength+=newLength-labelLength;
            labelLimit=labelStart+=newLength+1;
            continue;
        } else if(c<0xdf) {
            // pass
        } else if(c<=0x200d && (c==0xdf || c==0x3c2 || c>=0x200c)) {
            info.isTransDiff=true;
            if(doMapDevChars) {
                destLength=mapDevChars(dest, labelStart, labelLimit, errorCode);
                if(U_FAILURE(errorCode)) {
                    return dest;
                }
                destArray=dest.getBuffer();
                // All deviation characters have been mapped, no need to check for them again.
                doMapDevChars=false;
                // Do not increment labelLimit in case c was removed.
                continue;
            }
        } else if(U16_IS_SURROGATE(c)) {
            if(U16_IS_SURROGATE_LEAD(c) ?
                    (labelLimit+1)==destLength || !U16_IS_TRAIL(destArray[labelLimit+1]) :
                    labelLimit==labelStart || !U16_IS_LEAD(destArray[labelLimit-1])) {
                // Map an unpaired surrogate to U+FFFD before normalization so that when
                // that removes characters we do not turn two unpaired ones into a pair.
                info.labelErrors|=UIDNA_ERROR_DISALLOWED;
                dest.setCharAt(labelLimit, 0xfffd);
                destArray=dest.getBuffer();
            }
        }
        ++labelLimit;
    }
    // Permit an empty label at the end (0<labelStart==labelLimit==destLength is ok)
    // but not an empty label elsewhere nor a completely empty domain name.
    // processLabel() sets UIDNA_ERROR_EMPTY_LABEL when labelLength==0.
    if(0==labelStart || labelStart<labelLimit) {
        processLabel(dest, labelStart, labelLimit-labelStart,
                      toASCII, info, errorCode);
        info.errors|=info.labelErrors;
    }
    return dest;
}

int32_t
UTS46::mapDevChars(UnicodeString &dest, int32_t labelStart, int32_t mappingStart,
                   UErrorCode &errorCode) const {
    if(U_FAILURE(errorCode)) {
        return 0;
    }
    int32_t length=dest.length();
    char16_t *s=dest.getBuffer(dest[mappingStart]==0xdf ? length+1 : length);
    if(s==nullptr) {
        errorCode=U_MEMORY_ALLOCATION_ERROR;
        return length;
    }
    int32_t capacity=dest.getCapacity();
    UBool didMapDevChars=false;
    int32_t readIndex=mappingStart, writeIndex=mappingStart;
    do {
        char16_t c=s[readIndex++];
        switch(c) {
        case 0xdf:
            // Map sharp s to ss.
            didMapDevChars=true;
            s[writeIndex++]=0x73;  // Replace sharp s with first s.
            // Insert second s and account for possible buffer reallocation.
            if(writeIndex==readIndex) {
                if(length==capacity) {
                    dest.releaseBuffer(length);
                    s=dest.getBuffer(length+1);
                    if(s==nullptr) {
                        errorCode=U_MEMORY_ALLOCATION_ERROR;
                        return length;
                    }
                    capacity=dest.getCapacity();
                }
                u_memmove(s+writeIndex+1, s+writeIndex, length-writeIndex);
                ++readIndex;
            }
            s[writeIndex++]=0x73;
            ++length;
            break;
        case 0x3c2:  // Map final sigma to nonfinal sigma.
            didMapDevChars=true;
            s[writeIndex++]=0x3c3;
            break;
        case 0x200c:  // Ignore/remove ZWNJ.
        case 0x200d:  // Ignore/remove ZWJ.
            didMapDevChars=true;
            --length;
            break;
        default:
            // Only really necessary if writeIndex was different from readIndex.
            s[writeIndex++]=c;
            break;
        }
    } while(writeIndex<length);
    dest.releaseBuffer(length);
    if(didMapDevChars) {
        // Mapping deviation characters might have resulted in an un-NFC string.
        // We could use either the NFC or the UTS #46 normalizer.
        // By using the UTS #46 normalizer again, we avoid having to load a second .nrm data file.
        UnicodeString normalized;
        uts46Norm2.normalize(dest.tempSubString(labelStart), normalized, errorCode);
        if(U_SUCCESS(errorCode)) {
            dest.replace(labelStart, 0x7fffffff, normalized);
            if(dest.isBogus()) {
                errorCode=U_MEMORY_ALLOCATION_ERROR;
            }
            return dest.length();
        }
    }
    return length;
}

// Some non-ASCII characters are equivalent to sequences with
// non-LDH ASCII characters. To find them:
// grep disallowed_STD3_valid IdnaMappingTable.txt (or uts46.txt)
static inline UBool
isNonASCIIDisallowedSTD3Valid(UChar32 c) {
    return c==0x2260 || c==0x226E || c==0x226F;
}

// Replace the label in dest with the label string, if the label was modified.
// If &label==&dest then the label was modified in-place and labelLength
// is the new label length, different from label.length().
// If &label!=&dest then labelLength==label.length().
// Returns labelLength (= the new label length).
static int32_t
replaceLabel(UnicodeString &dest, int32_t destLabelStart, int32_t destLabelLength,
             const UnicodeString &label, int32_t labelLength, UErrorCode &errorCode) {
    if(U_FAILURE(errorCode)) {
        return 0;
    }
    if(&label!=&dest) {
        dest.replace(destLabelStart, destLabelLength, label);
        if(dest.isBogus()) {
            errorCode=U_MEMORY_ALLOCATION_ERROR;
            return 0;
        }
    }
    return labelLength;
}

int32_t
UTS46::processLabel(UnicodeString &dest,
                    int32_t labelStart, int32_t labelLength,
                    UBool toASCII,
                    IDNAInfo &info, UErrorCode &errorCode) const {
    if(U_FAILURE(errorCode)) {
        return 0;
    }
    UnicodeString fromPunycode;
    UnicodeString *labelString;
    const char16_t *label=dest.getBuffer()+labelStart;
    int32_t destLabelStart=labelStart;
    int32_t destLabelLength=labelLength;
    UBool wasPunycode;
    if(labelLength>=4 && label[0]==0x78 && label[1]==0x6e && label[2]==0x2d && label[3]==0x2d) {
        // Label starts with "xn--", try to un-Punycode it.
        // In IDNA2008, labels like "xn--" (decodes to an empty string) and
        // "xn--ASCII-" (decodes to just "ASCII") fail the round-trip validation from
        // comparing the ToUnicode input with the back-to-ToASCII output.
        // They are alternate encodings of the respective ASCII labels.
        // Ignore "xn---" here: It will fail Punycode.decode() which logically comes before
        // the round-trip verification.
        if(labelLength==4 || (labelLength>5 && label[labelLength-1]==u'-')) {
            info.labelErrors|=UIDNA_ERROR_INVALID_ACE_LABEL;
            return markBadACELabel(dest, labelStart, labelLength, toASCII, info, errorCode);
        }
        wasPunycode=true;
        char16_t *unicodeBuffer=fromPunycode.getBuffer(-1);  // capacity==-1: most labels should fit
        if(unicodeBuffer==nullptr) {
            // Should never occur if we used capacity==-1 which uses the internal buffer.
            errorCode=U_MEMORY_ALLOCATION_ERROR;
            return labelLength;
        }
        UErrorCode punycodeErrorCode=U_ZERO_ERROR;
        int32_t unicodeLength=u_strFromPunycode(label+4, labelLength-4,
                                                unicodeBuffer, fromPunycode.getCapacity(),
                                                nullptr, &punycodeErrorCode);
        if(punycodeErrorCode==U_BUFFER_OVERFLOW_ERROR) {
            fromPunycode.releaseBuffer(0);
            unicodeBuffer=fromPunycode.getBuffer(unicodeLength);
            if(unicodeBuffer==nullptr) {
                errorCode=U_MEMORY_ALLOCATION_ERROR;
                return labelLength;
            }
            punycodeErrorCode=U_ZERO_ERROR;
            unicodeLength=u_strFromPunycode(label+4, labelLength-4,
                                            unicodeBuffer, fromPunycode.getCapacity(),
                                            nullptr, &punycodeErrorCode);
        }
        fromPunycode.releaseBuffer(unicodeLength);
        if(U_FAILURE(punycodeErrorCode)) {
            info.labelErrors|=UIDNA_ERROR_PUNYCODE;
            return markBadACELabel(dest, labelStart, labelLength, toASCII, info, errorCode);
        }
        // Check for NFC, and for characters that are not
        // valid or deviation characters according to the normalizer.
        // If there is something wrong, then the string will change.
        // Note that the normalizer passes through non-LDH ASCII and deviation characters.
        // Deviation characters are ok in Punycode even in transitional processing.
        // In the code further below, if we find non-LDH ASCII and we have UIDNA_USE_STD3_RULES
        // then we will set UIDNA_ERROR_INVALID_ACE_LABEL there too.
        UBool isValid=uts46Norm2.isNormalized(fromPunycode, errorCode);
        if(U_FAILURE(errorCode)) {
            return labelLength;
        }
        if(!isValid) {
            info.labelErrors|=UIDNA_ERROR_INVALID_ACE_LABEL;
            return markBadACELabel(dest, labelStart, labelLength, toASCII, info, errorCode);
        }
        labelString=&fromPunycode;
        label=fromPunycode.getBuffer();
        labelStart=0;
        labelLength=fromPunycode.length();
    } else {
        wasPunycode=false;
        labelString=&dest;
    }
    // Validity check
    if(labelLength==0) {
        info.labelErrors|=UIDNA_ERROR_EMPTY_LABEL;
        return replaceLabel(dest, destLabelStart, destLabelLength,
                            *labelString, labelLength, errorCode);
    }
    // labelLength>0
    if(labelLength>=4 && label[2]==0x2d && label[3]==0x2d) {
        // label starts with "??--"
        info.labelErrors|=UIDNA_ERROR_HYPHEN_3_4;
    }
    if(label[0]==0x2d) {
        // label starts with "-"
        info.labelErrors|=UIDNA_ERROR_LEADING_HYPHEN;
    }
    if(label[labelLength-1]==0x2d) {
        // label ends with "-"
        info.labelErrors|=UIDNA_ERROR_TRAILING_HYPHEN;
    }
    // If the label was not a Punycode label, then it was the result of
    // mapping, normalization and label segmentation.
    // If the label was in Punycode, then we mapped it again above
    // and checked its validity.
    // Now we handle the STD3 restriction to LDH characters (if set)
    // and we look for U+FFFD which indicates disallowed characters
    // in a non-Punycode label or U+FFFD itself in a Punycode label.
    // We also check for dots which can come from the input to a single-label function.
    // Ok to cast away const because we own the UnicodeString.
    char16_t *s=(char16_t *)label;
    const char16_t *limit=label+labelLength;
    char16_t oredChars=0;
    // If we enforce STD3 rules, then ASCII characters other than LDH and dot are disallowed.
    UBool disallowNonLDHDot=(options&UIDNA_USE_STD3_RULES)!=0;
    do {
        char16_t c=*s;
        if(c<=0x7f) {
            if(c==0x2e) {
                info.labelErrors|=UIDNA_ERROR_LABEL_HAS_DOT;
                *s=0xfffd;
            } else if(disallowNonLDHDot && asciiData[c]<0) {
                info.labelErrors|=UIDNA_ERROR_DISALLOWED;
                *s=0xfffd;
            }
        } else {
            oredChars|=c;
            if(disallowNonLDHDot && isNonASCIIDisallowedSTD3Valid(c)) {
                info.labelErrors|=UIDNA_ERROR_DISALLOWED;
                *s=0xfffd;
            } else if(c==0xfffd) {
                info.labelErrors|=UIDNA_ERROR_DISALLOWED;
            }
        }
        ++s;
    } while(s<limit);
    // Check for a leading combining mark after other validity checks
    // so that we don't report UIDNA_ERROR_DISALLOWED for the U+FFFD from here.
    UChar32 c;
    int32_t cpLength=0;
    // "Unsafe" is ok because unpaired surrogates were mapped to U+FFFD.
    U16_NEXT_UNSAFE(label, cpLength, c);
    if((U_GET_GC_MASK(c)&U_GC_M_MASK)!=0) {
        info.labelErrors|=UIDNA_ERROR_LEADING_COMBINING_MARK;
        labelString->replace(labelStart, cpLength, (char16_t)0xfffd);
        label=labelString->getBuffer()+labelStart;
        labelLength+=1-cpLength;
        if(labelString==&dest) {
            destLabelLength=labelLength;
        }
    }
    if((info.labelErrors&severeErrors)==0) {
        // Do contextual checks only if we do not have U+FFFD from a severe error
        // because U+FFFD can make these checks fail.
        if((options&UIDNA_CHECK_BIDI)!=0 && (!info.isBiDi || info.isOkBiDi)) {
            checkLabelBiDi(label, labelLength, info);
        }
        if( (options&UIDNA_CHECK_CONTEXTJ)!=0 && (oredChars&0x200c)==0x200c &&
            !isLabelOkContextJ(label, labelLength)
        ) {
            info.labelErrors|=UIDNA_ERROR_CONTEXTJ;
        }
        if((options&UIDNA_CHECK_CONTEXTO)!=0 && oredChars>=0xb7) {
            checkLabelContextO(label, labelLength, info);
        }
        if(toASCII) {
            if(wasPunycode) {
                // Leave a Punycode label unchanged if it has no severe errors.
                if(destLabelLength>63) {
                    info.labelErrors|=UIDNA_ERROR_LABEL_TOO_LONG;
                }
                return destLabelLength;
            } else if(oredChars>=0x80) {
                // Contains non-ASCII characters.
                UnicodeString punycode;
                char16_t *buffer=punycode.getBuffer(63);  // 63==maximum DNS label length
                if(buffer==nullptr) {
                    errorCode=U_MEMORY_ALLOCATION_ERROR;
                    return destLabelLength;
                }
                buffer[0]=0x78;  // Write "xn--".
                buffer[1]=0x6e;
                buffer[2]=0x2d;
                buffer[3]=0x2d;
                int32_t punycodeLength=u_strToPunycode(label, labelLength,
                                                      buffer+4, punycode.getCapacity()-4,
                                                      nullptr, &errorCode);
                if(errorCode==U_BUFFER_OVERFLOW_ERROR) {
                    errorCode=U_ZERO_ERROR;
                    punycode.releaseBuffer(4);
                    buffer=punycode.getBuffer(4+punycodeLength);
                    if(buffer==nullptr) {
                        errorCode=U_MEMORY_ALLOCATION_ERROR;
                        return destLabelLength;
                    }
                    punycodeLength=u_strToPunycode(label, labelLength,
                                                  buffer+4, punycode.getCapacity()-4,
                                                  nullptr, &errorCode);
                }
                punycodeLength+=4;
                punycode.releaseBuffer(punycodeLength);
                if(U_FAILURE(errorCode)) {
                    return destLabelLength;
                }
                if(punycodeLength>63) {
                    info.labelErrors|=UIDNA_ERROR_LABEL_TOO_LONG;
                }
                return replaceLabel(dest, destLabelStart, destLabelLength,
                                    punycode, punycodeLength, errorCode);
            } else {
                // all-ASCII label
                if(labelLength>63) {
                    info.labelErrors|=UIDNA_ERROR_LABEL_TOO_LONG;
                }
            }
        }
    } else {
        // If a Punycode label has severe errors,
        // then leave it but make sure it does not look valid.
        if(wasPunycode) {
            info.labelErrors|=UIDNA_ERROR_INVALID_ACE_LABEL;
            return markBadACELabel(dest, destLabelStart, destLabelLength, toASCII, info, errorCode);
        }
    }
    return replaceLabel(dest, destLabelStart, destLabelLength,
                        *labelString, labelLength, errorCode);
}

// Make sure an ACE label does not look valid.
// Append U+FFFD if the label has only LDH characters.
// If UIDNA_USE_STD3_RULES, also replace disallowed ASCII characters with U+FFFD.
int32_t
UTS46::markBadACELabel(UnicodeString &dest,
                       int32_t labelStart, int32_t labelLength,
                       UBool toASCII, IDNAInfo &info, UErrorCode &errorCode) const {
    if(U_FAILURE(errorCode)) {
        return 0;
    }
    UBool disallowNonLDHDot=(options&UIDNA_USE_STD3_RULES)!=0;
    UBool isASCII=true;
    UBool onlyLDH=true;
    const char16_t *label=dest.getBuffer()+labelStart;
    const char16_t *limit=label+labelLength;
    // Start after the initial "xn--".
    // Ok to cast away const because we own the UnicodeString.
    for(char16_t *s=const_cast<char16_t *>(label+4); s<limit; ++s) {
        char16_t c=*s;
        if(c<=0x7f) {
            if(c==0x2e) {
                info.labelErrors|=UIDNA_ERROR_LABEL_HAS_DOT;
                *s=0xfffd;
                isASCII=onlyLDH=false;
            } else if(asciiData[c]<0) {
                onlyLDH=false;
                if(disallowNonLDHDot) {
                    *s=0xfffd;
                    isASCII=false;
                }
            }
        } else {
            isASCII=onlyLDH=false;
        }
    }
    if(onlyLDH) {
        dest.insert(labelStart+labelLength, (char16_t)0xfffd);
        if(dest.isBogus()) {
            errorCode=U_MEMORY_ALLOCATION_ERROR;
            return 0;
        }
        ++labelLength;
    } else {
        if(toASCII && isASCII && labelLength>63) {
            info.labelErrors|=UIDNA_ERROR_LABEL_TOO_LONG;
        }
    }
    return labelLength;
}

const uint32_t L_MASK=U_MASK(U_LEFT_TO_RIGHT);
const uint32_t R_AL_MASK=U_MASK(U_RIGHT_TO_LEFT)|U_MASK(U_RIGHT_TO_LEFT_ARABIC);
const uint32_t L_R_AL_MASK=L_MASK|R_AL_MASK;

const uint32_t R_AL_AN_MASK=R_AL_MASK|U_MASK(U_ARABIC_NUMBER);

const uint32_t EN_AN_MASK=U_MASK(U_EUROPEAN_NUMBER)|U_MASK(U_ARABIC_NUMBER);
const uint32_t R_AL_EN_AN_MASK=R_AL_MASK|EN_AN_MASK;
const uint32_t L_EN_MASK=L_MASK|U_MASK(U_EUROPEAN_NUMBER);

const uint32_t ES_CS_ET_ON_BN_NSM_MASK=
    U_MASK(U_EUROPEAN_NUMBER_SEPARATOR)|
    U_MASK(U_COMMON_NUMBER_SEPARATOR)|
    U_MASK(U_EUROPEAN_NUMBER_TERMINATOR)|
    U_MASK(U_OTHER_NEUTRAL)|
    U_MASK(U_BOUNDARY_NEUTRAL)|
    U_MASK(U_DIR_NON_SPACING_MARK);
const uint32_t L_EN_ES_CS_ET_ON_BN_NSM_MASK=L_EN_MASK|ES_CS_ET_ON_BN_NSM_MASK;
const uint32_t R_AL_AN_EN_ES_CS_ET_ON_BN_NSM_MASK=R_AL_MASK|EN_AN_MASK|ES_CS_ET_ON_BN_NSM_MASK;

// We scan the whole label and check both for whether it contains RTL characters
// and whether it passes the BiDi Rule.
// In a BiDi domain name, all labels must pass the BiDi Rule, but we might find
// that a domain name is a BiDi domain name (has an RTL label) only after
// processing several earlier labels.
void
UTS46::checkLabelBiDi(const char16_t *label, int32_t labelLength, IDNAInfo &info) const {
    // IDNA2008 BiDi rule
    // Get the directionality of the first character.
    UChar32 c;
    int32_t i=0;
    U16_NEXT_UNSAFE(label, i, c);
    uint32_t firstMask=U_MASK(u_charDirection(c));
    // 1. The first character must be a character with BIDI property L, R
    // or AL.  If it has the R or AL property, it is an RTL label; if it
    // has the L property, it is an LTR label.
    if((firstMask&~L_R_AL_MASK)!=0) {
        info.isOkBiDi=false;
    }
    // Get the directionality of the last non-NSM character.
    uint32_t lastMask;
    for(;;) {
        if(i>=labelLength) {
            lastMask=firstMask;
            break;
        }
        U16_PREV_UNSAFE(label, labelLength, c);
        UCharDirection dir=u_charDirection(c);
        if(dir!=U_DIR_NON_SPACING_MARK) {
            lastMask=U_MASK(dir);
            break;
        }
    }
    // 3. In an RTL label, the end of the label must be a character with
    // BIDI property R, AL, EN or AN, followed by zero or more
    // characters with BIDI property NSM.
    // 6. In an LTR label, the end of the label must be a character with
    // BIDI property L or EN, followed by zero or more characters with
    // BIDI property NSM.
    if( (firstMask&L_MASK)!=0 ?
            (lastMask&~L_EN_MASK)!=0 :
            (lastMask&~R_AL_EN_AN_MASK)!=0
    ) {
        info.isOkBiDi=false;
    }
    // Add the directionalities of the intervening characters.
    uint32_t mask=firstMask|lastMask;
    while(i<labelLength) {
        U16_NEXT_UNSAFE(label, i, c);
        mask|=U_MASK(u_charDirection(c));
    }
    if(firstMask&L_MASK) {
        // 5. In an LTR label, only characters with the BIDI properties L, EN,
        // ES, CS, ET, ON, BN and NSM are allowed.
        if((mask&~L_EN_ES_CS_ET_ON_BN_NSM_MASK)!=0) {
            info.isOkBiDi=false;
        }
    } else {
        // 2. In an RTL label, only characters with the BIDI properties R, AL,
        // AN, EN, ES, CS, ET, ON, BN and NSM are allowed.
        if((mask&~R_AL_AN_EN_ES_CS_ET_ON_BN_NSM_MASK)!=0) {
            info.isOkBiDi=false;
        }
        // 4. In an RTL label, if an EN is present, no AN may be present, and
        // vice versa.
        if((mask&EN_AN_MASK)==EN_AN_MASK) {
            info.isOkBiDi=false;
        }
    }
    // An RTL label is a label that contains at least one character of type
    // R, AL or AN. [...]
    // A "BIDI domain name" is a domain name that contains at least one RTL
    // label. [...]
    // The following rule, consisting of six conditions, applies to labels
    // in BIDI domain names.
    if((mask&R_AL_AN_MASK)!=0) {
        info.isBiDi=true;
    }
}

// Special code for the ASCII prefix of a BiDi domain name.
// The ASCII prefix is all-LTR.

// IDNA2008 BiDi rule, parts relevant to ASCII labels:
// 1. The first character must be a character with BIDI property L [...]
// 5. In an LTR label, only characters with the BIDI properties L, EN,
// ES, CS, ET, ON, BN and NSM are allowed.
// 6. In an LTR label, the end of the label must be a character with
// BIDI property L or EN [...]

// UTF-16 version, called for mapped ASCII prefix.
// Cannot contain uppercase A-Z.
// s[length-1] must be the trailing dot.
static UBool
isASCIIOkBiDi(const char16_t *s, int32_t length) {
    int32_t labelStart=0;
    for(int32_t i=0; i<length; ++i) {
        char16_t c=s[i];
        if(c==0x2e) {  // dot
            if(i>labelStart) {
                c=s[i-1];
                if(!(0x61<=c && c<=0x7a) && !(0x30<=c && c<=0x39)) {
                    // Last character in the label is not an L or EN.
                    return false;
                }
            }
            labelStart=i+1;
        } else if(i==labelStart) {
            if(!(0x61<=c && c<=0x7a)) {
                // First character in the label is not an L.
                return false;
            }
        } else {
            if(c<=0x20 && (c>=0x1c || (9<=c && c<=0xd))) {
                // Intermediate character in the label is a B, S or WS.
                return false;
            }
        }
    }
    return true;
}

// UTF-8 version, called for source ASCII prefix.
// Can contain uppercase A-Z.
// s[length-1] must be the trailing dot.
static UBool
isASCIIOkBiDi(const char *s, int32_t length) {
    int32_t labelStart=0;
    for(int32_t i=0; i<length; ++i) {
        char c=s[i];
        if(c==0x2e) {  // dot
            if(i>labelStart) {
                c=s[i-1];
                if(!(0x61<=c && c<=0x7a) && !(0x41<=c && c<=0x5a) && !(0x30<=c && c<=0x39)) {
                    // Last character in the label is not an L or EN.
                    return false;
                }
            }
            labelStart=i+1;
        } else if(i==labelStart) {
            if(!(0x61<=c && c<=0x7a) && !(0x41<=c && c<=0x5a)) {
                // First character in the label is not an L.
                return false;
            }
        } else {
            if(c<=0x20 && (c>=0x1c || (9<=c && c<=0xd))) {
                // Intermediate character in the label is a B, S or WS.
                return false;
            }
        }
    }
    return true;
}

UBool
UTS46::isLabelOkContextJ(const char16_t *label, int32_t labelLength) const {
    // [IDNA2008-Tables]
    // 200C..200D  ; CONTEXTJ    # ZERO WIDTH NON-JOINER..ZERO WIDTH JOINER
    for(int32_t i=0; i<labelLength; ++i) {
        if(label[i]==0x200c) {
            // Appendix A.1. ZERO WIDTH NON-JOINER
            // Rule Set:
            //  False;
            //  If Canonical_Combining_Class(Before(cp)) .eq.  Virama Then True;
            //  If RegExpMatch((Joining_Type:{L,D})(Joining_Type:T)*\u200C
            //     (Joining_Type:T)*(Joining_Type:{R,D})) Then True;
            if(i==0) {
                return false;
            }
            UChar32 c;
            int32_t j=i;
            U16_PREV_UNSAFE(label, j, c);
            if(uts46Norm2.getCombiningClass(c)==9) {
                continue;
            }
            // check precontext (Joining_Type:{L,D})(Joining_Type:T)*
            for(;;) {
                UJoiningType type=ubidi_getJoiningType(c);
                if(type==U_JT_TRANSPARENT) {
                    if(j==0) {
                        return false;
                    }
                    U16_PREV_UNSAFE(label, j, c);
                } else if(type==U_JT_LEFT_JOINING || type==U_JT_DUAL_JOINING) {
                    break;  // precontext fulfilled
                } else {
                    return false;
                }
            }
            // check postcontext (Joining_Type:T)*(Joining_Type:{R,D})
            for(j=i+1;;) {
                if(j==labelLength) {
                    return false;
                }
                U16_NEXT_UNSAFE(label, j, c);
                UJoiningType type=ubidi_getJoiningType(c);
                if(type==U_JT_TRANSPARENT) {
                    // just skip this character
                } else if(type==U_JT_RIGHT_JOINING || type==U_JT_DUAL_JOINING) {
                    break;  // postcontext fulfilled
                } else {
                    return false;
                }
            }
        } else if(label[i]==0x200d) {
            // Appendix A.2. ZERO WIDTH JOINER (U+200D)
            // Rule Set:
            //  False;
            //  If Canonical_Combining_Class(Before(cp)) .eq.  Virama Then True;
            if(i==0) {
                return false;
            }
            UChar32 c;
            int32_t j=i;
            U16_PREV_UNSAFE(label, j, c);
            if(uts46Norm2.getCombiningClass(c)!=9) {
                return false;
            }
        }
    }
    return true;
}

void
UTS46::checkLabelContextO(const char16_t *label, int32_t labelLength, IDNAInfo &info) const {
    int32_t labelEnd=labelLength-1;  // inclusive
    int32_t arabicDigits=0;  // -1 for 066x, +1 for 06Fx
    for(int32_t i=0; i<=labelEnd; ++i) {
        UChar32 c=label[i];
        if(c<0xb7) {
            // ASCII fastpath
        } else if(c<=0x6f9) {
            if(c==0xb7) {
                // Appendix A.3. MIDDLE DOT (U+00B7)
                // Rule Set:
                //  False;
                //  If Before(cp) .eq.  U+006C And
                //     After(cp) .eq.  U+006C Then True;
                if(!(0<i && label[i-1]==0x6c &&
                     i<labelEnd && label[i+1]==0x6c)) {
                    info.labelErrors|=UIDNA_ERROR_CONTEXTO_PUNCTUATION;
                }
            } else if(c==0x375) {
                // Appendix A.4. GREEK LOWER NUMERAL SIGN (KERAIA) (U+0375)
                // Rule Set:
                //  False;
                //  If Script(After(cp)) .eq.  Greek Then True;
                UScriptCode script=USCRIPT_INVALID_CODE;
                if(i<labelEnd) {
                    UErrorCode errorCode=U_ZERO_ERROR;
                    int32_t j=i+1;
                    U16_NEXT(label, j, labelLength, c);
                    script=uscript_getScript(c, &errorCode);
                }
                if(script!=USCRIPT_GREEK) {
                    info.labelErrors|=UIDNA_ERROR_CONTEXTO_PUNCTUATION;
                }
            } else if(c==0x5f3 || c==0x5f4) {
                // Appendix A.5. HEBREW PUNCTUATION GERESH (U+05F3)
                // Rule Set:
                //  False;
                //  If Script(Before(cp)) .eq.  Hebrew Then True;
                //
                // Appendix A.6. HEBREW PUNCTUATION GERSHAYIM (U+05F4)
                // Rule Set:
                //  False;
                //  If Script(Before(cp)) .eq.  Hebrew Then True;
                UScriptCode script=USCRIPT_INVALID_CODE;
                if(0<i) {
                    UErrorCode errorCode=U_ZERO_ERROR;
                    int32_t j=i;
                    U16_PREV(label, 0, j, c);
                    script=uscript_getScript(c, &errorCode);
                }
                if(script!=USCRIPT_HEBREW) {
                    info.labelErrors|=UIDNA_ERROR_CONTEXTO_PUNCTUATION;
                }
            } else if(0x660<=c /* && c<=0x6f9 */) {
                // Appendix A.8. ARABIC-INDIC DIGITS (0660..0669)
                // Rule Set:
                //  True;
                //  For All Characters:
                //    If cp .in. 06F0..06F9 Then False;
                //  End For;
                //
                // Appendix A.9. EXTENDED ARABIC-INDIC DIGITS (06F0..06F9)
                // Rule Set:
                //  True;
                //  For All Characters:
                //    If cp .in. 0660..0669 Then False;
                //  End For;
                if(c<=0x669) {
                    if(arabicDigits>0) {
                        info.labelErrors|=UIDNA_ERROR_CONTEXTO_DIGITS;
                    }
                    arabicDigits=-1;
                } else if(0x6f0<=c) {
                    if(arabicDigits<0) {
                        info.labelErrors|=UIDNA_ERROR_CONTEXTO_DIGITS;
                    }
                    arabicDigits=1;
                }
            }
        } else if(c==0x30fb) {
            // Appendix A.7. KATAKANA MIDDLE DOT (U+30FB)
            // Rule Set:
            //  False;
            //  For All Characters:
            //    If Script(cp) .in. {Hiragana, Katakana, Han} Then True;
            //  End For;
            UErrorCode errorCode=U_ZERO_ERROR;
            for(int j=0;;) {
                if(j>labelEnd) {
                    info.labelErrors|=UIDNA_ERROR_CONTEXTO_PUNCTUATION;
                    break;
                }
                U16_NEXT(label, j, labelLength, c);
                UScriptCode script=uscript_getScript(c, &errorCode);
                if(script==USCRIPT_HIRAGANA || script==USCRIPT_KATAKANA || script==USCRIPT_HAN) {
                    break;
                }
            }
        }
    }
}

U_NAMESPACE_END

// C API ------------------------------------------------------------------- ***

U_NAMESPACE_USE

U_CAPI UIDNA * U_EXPORT2
uidna_openUTS46(uint32_t options, UErrorCode *pErrorCode) {
    return reinterpret_cast<UIDNA *>(IDNA::createUTS46Instance(options, *pErrorCode));
}

U_CAPI void U_EXPORT2
uidna_close(UIDNA *idna) {
    delete reinterpret_cast<IDNA *>(idna);
}

static UBool
checkArgs(const void *label, int32_t length,
          void *dest, int32_t capacity,
          UIDNAInfo *pInfo, UErrorCode *pErrorCode) {
    if(U_FAILURE(*pErrorCode)) {
        return false;
    }
    // sizeof(UIDNAInfo)=16 in the first API version.
    if(pInfo==nullptr || pInfo->size<16) {
        *pErrorCode=U_ILLEGAL_ARGUMENT_ERROR;
        return false;
    }
    if( (label==nullptr ? length!=0 : length<-1) ||
        (dest==nullptr ? capacity!=0 : capacity<0) ||
        (dest==label && label!=nullptr)
    ) {
        *pErrorCode=U_ILLEGAL_ARGUMENT_ERROR;
        return false;
    }
    // Set all *pInfo bytes to 0 except for the size field itself.
    uprv_memset(&pInfo->size+1, 0, pInfo->size-sizeof(pInfo->size));
    return true;
}

static void
idnaInfoToStruct(IDNAInfo &info, UIDNAInfo *pInfo) {
    pInfo->isTransitionalDifferent=info.isTransitionalDifferent();
    pInfo->errors=info.getErrors();
}

U_CAPI int32_t U_EXPORT2
uidna_labelToASCII(const UIDNA *idna,
                   const char16_t *label, int32_t length,
                   char16_t *dest, int32_t capacity,
                   UIDNAInfo *pInfo, UErrorCode *pErrorCode) {
    if(!checkArgs(label, length, dest, capacity, pInfo, pErrorCode)) {
        return 0;
    }
    UnicodeString src((UBool)(length<0), label, length);
    UnicodeString destString(dest, 0, capacity);
    IDNAInfo info;
    reinterpret_cast<const IDNA *>(idna)->labelToASCII(src, destString, info, *pErrorCode);
    idnaInfoToStruct(info, pInfo);
    return destString.extract(dest, capacity, *pErrorCode);
}

U_CAPI int32_t U_EXPORT2
uidna_labelToUnicode(const UIDNA *idna,
                     const char16_t *label, int32_t length,
                     char16_t *dest, int32_t capacity,
                     UIDNAInfo *pInfo, UErrorCode *pErrorCode) {
    if(!checkArgs(label, length, dest, capacity, pInfo, pErrorCode)) {
        return 0;
    }
    UnicodeString src((UBool)(length<0), label, length);
    UnicodeString destString(dest, 0, capacity);
    IDNAInfo info;
    reinterpret_cast<const IDNA *>(idna)->labelToUnicode(src, destString, info, *pErrorCode);
    idnaInfoToStruct(info, pInfo);
    return destString.extract(dest, capacity, *pErrorCode);
}

U_CAPI int32_t U_EXPORT2
uidna_nameToASCII(const UIDNA *idna,
                  const char16_t *name, int32_t length,
                  char16_t *dest, int32_t capacity,
                  UIDNAInfo *pInfo, UErrorCode *pErrorCode) {
    if(!checkArgs(name, length, dest, capacity, pInfo, pErrorCode)) {
        return 0;
    }
    UnicodeString src((UBool)(length<0), name, length);
    UnicodeString destString(dest, 0, capacity);
    IDNAInfo info;
    reinterpret_cast<const IDNA *>(idna)->nameToASCII(src, destString, info, *pErrorCode);
    idnaInfoToStruct(info, pInfo);
    return destString.extract(dest, capacity, *pErrorCode);
}

U_CAPI int32_t U_EXPORT2
uidna_nameToUnicode(const UIDNA *idna,
                    const char16_t *name, int32_t length,
                    char16_t *dest, int32_t capacity,
                    UIDNAInfo *pInfo, UErrorCode *pErrorCode) {
    if(!checkArgs(name, length, dest, capacity, pInfo, pErrorCode)) {
        return 0;
    }
    UnicodeString src((UBool)(length<0), name, length);
    UnicodeString destString(dest, 0, capacity);
    IDNAInfo info;
    reinterpret_cast<const IDNA *>(idna)->nameToUnicode(src, destString, info, *pErrorCode);
    idnaInfoToStruct(info, pInfo);
    return destString.extract(dest, capacity, *pErrorCode);
}

U_CAPI int32_t U_EXPORT2
uidna_labelToASCII_UTF8(const UIDNA *idna,
                        const char *label, int32_t length,
                        char *dest, int32_t capacity,
                        UIDNAInfo *pInfo, UErrorCode *pErrorCode) {
    if(!checkArgs(label, length, dest, capacity, pInfo, pErrorCode)) {
        return 0;
    }
    StringPiece src(label, length<0 ? static_cast<int32_t>(uprv_strlen(label)) : length);
    CheckedArrayByteSink sink(dest, capacity);
    IDNAInfo info;
    reinterpret_cast<const IDNA *>(idna)->labelToASCII_UTF8(src, sink, info, *pErrorCode);
    idnaInfoToStruct(info, pInfo);
    return u_terminateChars(dest, capacity, sink.NumberOfBytesAppended(), pErrorCode);
}

U_CAPI int32_t U_EXPORT2
uidna_labelToUnicodeUTF8(const UIDNA *idna,
                         const char *label, int32_t length,
                         char *dest, int32_t capacity,
                         UIDNAInfo *pInfo, UErrorCode *pErrorCode) {
    if(!checkArgs(label, length, dest, capacity, pInfo, pErrorCode)) {
        return 0;
    }
    StringPiece src(label, length<0 ? static_cast<int32_t>(uprv_strlen(label)) : length);
    CheckedArrayByteSink sink(dest, capacity);
    IDNAInfo info;
    reinterpret_cast<const IDNA *>(idna)->labelToUnicodeUTF8(src, sink, info, *pErrorCode);
    idnaInfoToStruct(info, pInfo);
    return u_terminateChars(dest, capacity, sink.NumberOfBytesAppended(), pErrorCode);
}

U_CAPI int32_t U_EXPORT2
uidna_nameToASCII_UTF8(const UIDNA *idna,
                       const char *name, int32_t length,
                       char *dest, int32_t capacity,
                       UIDNAInfo *pInfo, UErrorCode *pErrorCode) {
    if(!checkArgs(name, length, dest, capacity, pInfo, pErrorCode)) {
        return 0;
    }
    StringPiece src(name, length<0 ? static_cast<int32_t>(uprv_strlen(name)) : length);
    CheckedArrayByteSink sink(dest, capacity);
    IDNAInfo info;
    reinterpret_cast<const IDNA *>(idna)->nameToASCII_UTF8(src, sink, info, *pErrorCode);
    idnaInfoToStruct(info, pInfo);
    return u_terminateChars(dest, capacity, sink.NumberOfBytesAppended(), pErrorCode);
}

U_CAPI int32_t U_EXPORT2
uidna_nameToUnicodeUTF8(const UIDNA *idna,
                        const char *name, int32_t length,
                        char *dest, int32_t capacity,
                        UIDNAInfo *pInfo, UErrorCode *pErrorCode) {
    if(!checkArgs(name, length, dest, capacity, pInfo, pErrorCode)) {
        return 0;
    }
    StringPiece src(name, length<0 ? static_cast<int32_t>(uprv_strlen(name)) : length);
    CheckedArrayByteSink sink(dest, capacity);
    IDNAInfo info;
    reinterpret_cast<const IDNA *>(idna)->nameToUnicodeUTF8(src, sink, info, *pErrorCode);
    idnaInfoToStruct(info, pInfo);
    return u_terminateChars(dest, capacity, sink.NumberOfBytesAppended(), pErrorCode);
}

#endif  // UCONFIG_NO_IDNA
>>>>>>> a8a80be5
<|MERGE_RESOLUTION|>--- conflicted
+++ resolved
@@ -1,2991 +1,1494 @@
-<<<<<<< HEAD
-// © 2016 and later: Unicode, Inc. and others.
-// License & terms of use: http://www.unicode.org/copyright.html
-/*
-*******************************************************************************
-*   Copyright (C) 2010-2015, International Business Machines
-*   Corporation and others.  All Rights Reserved.
-*******************************************************************************
-*   file name:  uts46.cpp
-*   encoding:   UTF-8
-*   tab size:   8 (not used)
-*   indentation:4
-*
-*   created on: 2010mar09
-*   created by: Markus W. Scherer
-*/
-
-#include "unicode/utypes.h"
-
-#if !UCONFIG_NO_IDNA
-
-#include "unicode/idna.h"
-#include "unicode/normalizer2.h"
-#include "unicode/uscript.h"
-#include "unicode/ustring.h"
-#include "unicode/utf16.h"
-#include "cmemory.h"
-#include "cstring.h"
-#include "punycode.h"
-#include "ubidi_props.h"
-#include "ustr_imp.h"
-
-// Note about tests for UIDNA_ERROR_DOMAIN_NAME_TOO_LONG:
-//
-// The domain name length limit is 255 octets in an internal DNS representation
-// where the last ("root") label is the empty label
-// represented by length byte 0 alone.
-// In a conventional string, this translates to 253 characters, or 254
-// if there is a trailing dot for the root label.
-
-U_NAMESPACE_BEGIN
-
-// Severe errors which usually result in a U+FFFD replacement character in the result string.
-const uint32_t severeErrors=
-    UIDNA_ERROR_LEADING_COMBINING_MARK|
-    UIDNA_ERROR_DISALLOWED|
-    UIDNA_ERROR_PUNYCODE|
-    UIDNA_ERROR_LABEL_HAS_DOT|
-    UIDNA_ERROR_INVALID_ACE_LABEL;
-
-static inline UBool
-isASCIIString(const UnicodeString &dest) {
-    const UChar *s=dest.getBuffer();
-    const UChar *limit=s+dest.length();
-    while(s<limit) {
-        if(*s++>0x7f) {
-            return FALSE;
-        }
-    }
-    return TRUE;
-}
-
-static UBool
-isASCIIOkBiDi(const UChar *s, int32_t length);
-
-static UBool
-isASCIIOkBiDi(const char *s, int32_t length);
-
-// IDNA class default implementations -------------------------------------- ***
-
-IDNA::~IDNA() {}
-
-void
-IDNA::labelToASCII_UTF8(StringPiece label, ByteSink &dest,
-                        IDNAInfo &info, UErrorCode &errorCode) const {
-    if(U_SUCCESS(errorCode)) {
-        UnicodeString destString;
-        labelToASCII(UnicodeString::fromUTF8(label), destString,
-                     info, errorCode).toUTF8(dest);
-    }
-}
-
-void
-IDNA::labelToUnicodeUTF8(StringPiece label, ByteSink &dest,
-                         IDNAInfo &info, UErrorCode &errorCode) const {
-    if(U_SUCCESS(errorCode)) {
-        UnicodeString destString;
-        labelToUnicode(UnicodeString::fromUTF8(label), destString,
-                       info, errorCode).toUTF8(dest);
-    }
-}
-
-void
-IDNA::nameToASCII_UTF8(StringPiece name, ByteSink &dest,
-                       IDNAInfo &info, UErrorCode &errorCode) const {
-    if(U_SUCCESS(errorCode)) {
-        UnicodeString destString;
-        nameToASCII(UnicodeString::fromUTF8(name), destString,
-                    info, errorCode).toUTF8(dest);
-    }
-}
-
-void
-IDNA::nameToUnicodeUTF8(StringPiece name, ByteSink &dest,
-                        IDNAInfo &info, UErrorCode &errorCode) const {
-    if(U_SUCCESS(errorCode)) {
-        UnicodeString destString;
-        nameToUnicode(UnicodeString::fromUTF8(name), destString,
-                      info, errorCode).toUTF8(dest);
-    }
-}
-
-// UTS46 class declaration ------------------------------------------------- ***
-
-class UTS46 : public IDNA {
-public:
-    UTS46(uint32_t options, UErrorCode &errorCode);
-    virtual ~UTS46();
-
-    virtual UnicodeString &
-    labelToASCII(const UnicodeString &label, UnicodeString &dest,
-                 IDNAInfo &info, UErrorCode &errorCode) const;
-
-    virtual UnicodeString &
-    labelToUnicode(const UnicodeString &label, UnicodeString &dest,
-                   IDNAInfo &info, UErrorCode &errorCode) const;
-
-    virtual UnicodeString &
-    nameToASCII(const UnicodeString &name, UnicodeString &dest,
-                IDNAInfo &info, UErrorCode &errorCode) const;
-
-    virtual UnicodeString &
-    nameToUnicode(const UnicodeString &name, UnicodeString &dest,
-                  IDNAInfo &info, UErrorCode &errorCode) const;
-
-    virtual void
-    labelToASCII_UTF8(StringPiece label, ByteSink &dest,
-                      IDNAInfo &info, UErrorCode &errorCode) const;
-
-    virtual void
-    labelToUnicodeUTF8(StringPiece label, ByteSink &dest,
-                       IDNAInfo &info, UErrorCode &errorCode) const;
-
-    virtual void
-    nameToASCII_UTF8(StringPiece name, ByteSink &dest,
-                     IDNAInfo &info, UErrorCode &errorCode) const;
-
-    virtual void
-    nameToUnicodeUTF8(StringPiece name, ByteSink &dest,
-                      IDNAInfo &info, UErrorCode &errorCode) const;
-
-private:
-    UnicodeString &
-    process(const UnicodeString &src,
-            UBool isLabel, UBool toASCII,
-            UnicodeString &dest,
-            IDNAInfo &info, UErrorCode &errorCode) const;
-
-    void
-    processUTF8(StringPiece src,
-                UBool isLabel, UBool toASCII,
-                ByteSink &dest,
-                IDNAInfo &info, UErrorCode &errorCode) const;
-
-    UnicodeString &
-    processUnicode(const UnicodeString &src,
-                   int32_t labelStart, int32_t mappingStart,
-                   UBool isLabel, UBool toASCII,
-                   UnicodeString &dest,
-                   IDNAInfo &info, UErrorCode &errorCode) const;
-
-    // returns the new dest.length()
-    int32_t
-    mapDevChars(UnicodeString &dest, int32_t labelStart, int32_t mappingStart,
-                UErrorCode &errorCode) const;
-
-    // returns the new label length
-    int32_t
-    processLabel(UnicodeString &dest,
-                 int32_t labelStart, int32_t labelLength,
-                 UBool toASCII,
-                 IDNAInfo &info, UErrorCode &errorCode) const;
-    int32_t
-    markBadACELabel(UnicodeString &dest,
-                    int32_t labelStart, int32_t labelLength,
-                    UBool toASCII, IDNAInfo &info, UErrorCode &errorCode) const;
-
-    void
-    checkLabelBiDi(const UChar *label, int32_t labelLength, IDNAInfo &info) const;
-
-    UBool
-    isLabelOkContextJ(const UChar *label, int32_t labelLength) const;
-
-    void
-    checkLabelContextO(const UChar *label, int32_t labelLength, IDNAInfo &info) const;
-
-    const Normalizer2 &uts46Norm2;  // uts46.nrm
-    uint32_t options;
-};
-
-IDNA *
-IDNA::createUTS46Instance(uint32_t options, UErrorCode &errorCode) {
-    if(U_SUCCESS(errorCode)) {
-        IDNA *idna=new UTS46(options, errorCode);
-        if(idna==NULL) {
-            errorCode=U_MEMORY_ALLOCATION_ERROR;
-        } else if(U_FAILURE(errorCode)) {
-            delete idna;
-            idna=NULL;
-        }
-        return idna;
-    } else {
-        return NULL;
-    }
-}
-
-// UTS46 implementation ---------------------------------------------------- ***
-
-UTS46::UTS46(uint32_t opt, UErrorCode &errorCode)
-        : uts46Norm2(*Normalizer2::getInstance(NULL, "uts46", UNORM2_COMPOSE, errorCode)),
-          options(opt) {}
-
-UTS46::~UTS46() {}
-
-UnicodeString &
-UTS46::labelToASCII(const UnicodeString &label, UnicodeString &dest,
-                    IDNAInfo &info, UErrorCode &errorCode) const {
-    return process(label, TRUE, TRUE, dest, info, errorCode);
-}
-
-UnicodeString &
-UTS46::labelToUnicode(const UnicodeString &label, UnicodeString &dest,
-                      IDNAInfo &info, UErrorCode &errorCode) const {
-    return process(label, TRUE, FALSE, dest, info, errorCode);
-}
-
-UnicodeString &
-UTS46::nameToASCII(const UnicodeString &name, UnicodeString &dest,
-                   IDNAInfo &info, UErrorCode &errorCode) const {
-    process(name, FALSE, TRUE, dest, info, errorCode);
-    if( dest.length()>=254 && (info.errors&UIDNA_ERROR_DOMAIN_NAME_TOO_LONG)==0 &&
-        isASCIIString(dest) &&
-        (dest.length()>254 || dest[253]!=0x2e)
-    ) {
-        info.errors|=UIDNA_ERROR_DOMAIN_NAME_TOO_LONG;
-    }
-    return dest;
-}
-
-UnicodeString &
-UTS46::nameToUnicode(const UnicodeString &name, UnicodeString &dest,
-                     IDNAInfo &info, UErrorCode &errorCode) const {
-    return process(name, FALSE, FALSE, dest, info, errorCode);
-}
-
-void
-UTS46::labelToASCII_UTF8(StringPiece label, ByteSink &dest,
-                         IDNAInfo &info, UErrorCode &errorCode) const {
-    processUTF8(label, TRUE, TRUE, dest, info, errorCode);
-}
-
-void
-UTS46::labelToUnicodeUTF8(StringPiece label, ByteSink &dest,
-                          IDNAInfo &info, UErrorCode &errorCode) const {
-    processUTF8(label, TRUE, FALSE, dest, info, errorCode);
-}
-
-void
-UTS46::nameToASCII_UTF8(StringPiece name, ByteSink &dest,
-                        IDNAInfo &info, UErrorCode &errorCode) const {
-    processUTF8(name, FALSE, TRUE, dest, info, errorCode);
-}
-
-void
-UTS46::nameToUnicodeUTF8(StringPiece name, ByteSink &dest,
-                         IDNAInfo &info, UErrorCode &errorCode) const {
-    processUTF8(name, FALSE, FALSE, dest, info, errorCode);
-}
-
-// UTS #46 data for ASCII characters.
-// The normalizer (using uts46.nrm) maps uppercase ASCII letters to lowercase
-// and passes through all other ASCII characters.
-// If UIDNA_USE_STD3_RULES is set, then non-LDH characters are disallowed
-// using this data.
-// The ASCII fastpath also uses this data.
-// Values: -1=disallowed  0==valid  1==mapped (lowercase)
-static const int8_t asciiData[128]={
-    -1, -1, -1, -1, -1, -1, -1, -1, -1, -1, -1, -1, -1, -1, -1, -1,
-    -1, -1, -1, -1, -1, -1, -1, -1, -1, -1, -1, -1, -1, -1, -1, -1,
-    // 002D..002E; valid  #  HYPHEN-MINUS..FULL STOP
-    -1, -1, -1, -1, -1, -1, -1, -1, -1, -1, -1, -1, -1,  0,  0, -1,
-    // 0030..0039; valid  #  DIGIT ZERO..DIGIT NINE
-     0,  0,  0,  0,  0,  0,  0,  0,  0,  0, -1, -1, -1, -1, -1, -1,
-    // 0041..005A; mapped  #  LATIN CAPITAL LETTER A..LATIN CAPITAL LETTER Z
-    -1,  1,  1,  1,  1,  1,  1,  1,  1,  1,  1,  1,  1,  1,  1,  1,
-     1,  1,  1,  1,  1,  1,  1,  1,  1,  1,  1, -1, -1, -1, -1, -1,
-    // 0061..007A; valid  #  LATIN SMALL LETTER A..LATIN SMALL LETTER Z
-    -1,  0,  0,  0,  0,  0,  0,  0,  0,  0,  0,  0,  0,  0,  0,  0,
-     0,  0,  0,  0,  0,  0,  0,  0,  0,  0,  0, -1, -1, -1, -1, -1
-};
-
-UnicodeString &
-UTS46::process(const UnicodeString &src,
-               UBool isLabel, UBool toASCII,
-               UnicodeString &dest,
-               IDNAInfo &info, UErrorCode &errorCode) const {
-    // uts46Norm2.normalize() would do all of this error checking and setup,
-    // but with the ASCII fastpath we do not always call it, and do not
-    // call it first.
-    if(U_FAILURE(errorCode)) {
-        dest.setToBogus();
-        return dest;
-    }
-    const UChar *srcArray=src.getBuffer();
-    if(&dest==&src || srcArray==NULL) {
-        errorCode=U_ILLEGAL_ARGUMENT_ERROR;
-        dest.setToBogus();
-        return dest;
-    }
-    // Arguments are fine, reset output values.
-    dest.remove();
-    info.reset();
-    int32_t srcLength=src.length();
-    if(srcLength==0) {
-        info.errors|=UIDNA_ERROR_EMPTY_LABEL;
-        return dest;
-    }
-    UChar *destArray=dest.getBuffer(srcLength);
-    if(destArray==NULL) {
-        errorCode=U_MEMORY_ALLOCATION_ERROR;
-        return dest;
-    }
-    // ASCII fastpath
-    UBool disallowNonLDHDot=(options&UIDNA_USE_STD3_RULES)!=0;
-    int32_t labelStart=0;
-    int32_t i;
-    for(i=0;; ++i) {
-        if(i==srcLength) {
-            if(toASCII) {
-                if((i-labelStart)>63) {
-                    info.labelErrors|=UIDNA_ERROR_LABEL_TOO_LONG;
-                }
-                // There is a trailing dot if labelStart==i.
-                if(!isLabel && i>=254 && (i>254 || labelStart<i)) {
-                    info.errors|=UIDNA_ERROR_DOMAIN_NAME_TOO_LONG;
-                }
-            }
-            info.errors|=info.labelErrors;
-            dest.releaseBuffer(i);
-            return dest;
-        }
-        UChar c=srcArray[i];
-        if(c>0x7f) {
-            break;
-        }
-        int cData=asciiData[c];
-        if(cData>0) {
-            destArray[i]=c+0x20;  // Lowercase an uppercase ASCII letter.
-        } else if(cData<0 && disallowNonLDHDot) {
-            break;  // Replacing with U+FFFD can be complicated for toASCII.
-        } else {
-            destArray[i]=c;
-            if(c==0x2d) {  // hyphen
-                if(i==(labelStart+3) && srcArray[i-1]==0x2d) {
-                    // "??--..." is Punycode or forbidden.
-                    ++i;  // '-' was copied to dest already
-                    break;
-                }
-                if(i==labelStart) {
-                    // label starts with "-"
-                    info.labelErrors|=UIDNA_ERROR_LEADING_HYPHEN;
-                }
-                if((i+1)==srcLength || srcArray[i+1]==0x2e) {
-                    // label ends with "-"
-                    info.labelErrors|=UIDNA_ERROR_TRAILING_HYPHEN;
-                }
-            } else if(c==0x2e) {  // dot
-                if(isLabel) {
-                    // Replacing with U+FFFD can be complicated for toASCII.
-                    ++i;  // '.' was copied to dest already
-                    break;
-                }
-                if(i==labelStart) {
-                    info.labelErrors|=UIDNA_ERROR_EMPTY_LABEL;
-                }
-                if(toASCII && (i-labelStart)>63) {
-                    info.labelErrors|=UIDNA_ERROR_LABEL_TOO_LONG;
-                }
-                info.errors|=info.labelErrors;
-                info.labelErrors=0;
-                labelStart=i+1;
-            }
-        }
-    }
-    info.errors|=info.labelErrors;
-    dest.releaseBuffer(i);
-    processUnicode(src, labelStart, i, isLabel, toASCII, dest, info, errorCode);
-    if( info.isBiDi && U_SUCCESS(errorCode) && (info.errors&severeErrors)==0 &&
-        (!info.isOkBiDi || (labelStart>0 && !isASCIIOkBiDi(dest.getBuffer(), labelStart)))
-    ) {
-        info.errors|=UIDNA_ERROR_BIDI;
-    }
-    return dest;
-}
-
-void
-UTS46::processUTF8(StringPiece src,
-                   UBool isLabel, UBool toASCII,
-                   ByteSink &dest,
-                   IDNAInfo &info, UErrorCode &errorCode) const {
-    if(U_FAILURE(errorCode)) {
-        return;
-    }
-    const char *srcArray=src.data();
-    int32_t srcLength=src.length();
-    if(srcArray==NULL && srcLength!=0) {
-        errorCode=U_ILLEGAL_ARGUMENT_ERROR;
-        return;
-    }
-    // Arguments are fine, reset output values.
-    info.reset();
-    if(srcLength==0) {
-        info.errors|=UIDNA_ERROR_EMPTY_LABEL;
-        dest.Flush();
-        return;
-    }
-    UnicodeString destString;
-    int32_t labelStart=0;
-    if(srcLength<=256) {  // length of stackArray[]
-        // ASCII fastpath
-        char stackArray[256];
-        int32_t destCapacity;
-        char *destArray=dest.GetAppendBuffer(srcLength, srcLength+20,
-                                             stackArray, UPRV_LENGTHOF(stackArray), &destCapacity);
-        UBool disallowNonLDHDot=(options&UIDNA_USE_STD3_RULES)!=0;
-        int32_t i;
-        for(i=0;; ++i) {
-            if(i==srcLength) {
-                if(toASCII) {
-                    if((i-labelStart)>63) {
-                        info.labelErrors|=UIDNA_ERROR_LABEL_TOO_LONG;
-                    }
-                    // There is a trailing dot if labelStart==i.
-                    if(!isLabel && i>=254 && (i>254 || labelStart<i)) {
-                        info.errors|=UIDNA_ERROR_DOMAIN_NAME_TOO_LONG;
-                    }
-                }
-                info.errors|=info.labelErrors;
-                dest.Append(destArray, i);
-                dest.Flush();
-                return;
-            }
-            char c=srcArray[i];
-            if((int8_t)c<0) {  // (uint8_t)c>0x7f
-                break;
-            }
-            int cData=asciiData[(int)c];  // Cast: gcc warns about indexing with a char.
-            if(cData>0) {
-                destArray[i]=c+0x20;  // Lowercase an uppercase ASCII letter.
-            } else if(cData<0 && disallowNonLDHDot) {
-                break;  // Replacing with U+FFFD can be complicated for toASCII.
-            } else {
-                destArray[i]=c;
-                if(c==0x2d) {  // hyphen
-                    if(i==(labelStart+3) && srcArray[i-1]==0x2d) {
-                        // "??--..." is Punycode or forbidden.
-                        break;
-                    }
-                    if(i==labelStart) {
-                        // label starts with "-"
-                        info.labelErrors|=UIDNA_ERROR_LEADING_HYPHEN;
-                    }
-                    if((i+1)==srcLength || srcArray[i+1]==0x2e) {
-                        // label ends with "-"
-                        info.labelErrors|=UIDNA_ERROR_TRAILING_HYPHEN;
-                    }
-                } else if(c==0x2e) {  // dot
-                    if(isLabel) {
-                        break;  // Replacing with U+FFFD can be complicated for toASCII.
-                    }
-                    if(i==labelStart) {
-                        info.labelErrors|=UIDNA_ERROR_EMPTY_LABEL;
-                    }
-                    if(toASCII && (i-labelStart)>63) {
-                        info.labelErrors|=UIDNA_ERROR_LABEL_TOO_LONG;
-                    }
-                    info.errors|=info.labelErrors;
-                    info.labelErrors=0;
-                    labelStart=i+1;
-                }
-            }
-        }
-        info.errors|=info.labelErrors;
-        // Convert the processed ASCII prefix of the current label to UTF-16.
-        int32_t mappingStart=i-labelStart;
-        destString=UnicodeString::fromUTF8(StringPiece(destArray+labelStart, mappingStart));
-        // Output the previous ASCII labels and process the rest of src in UTF-16.
-        dest.Append(destArray, labelStart);
-        processUnicode(UnicodeString::fromUTF8(StringPiece(src, labelStart)), 0, mappingStart,
-                       isLabel, toASCII,
-                       destString, info, errorCode);
-    } else {
-        // src is too long for the ASCII fastpath implementation.
-        processUnicode(UnicodeString::fromUTF8(src), 0, 0,
-                       isLabel, toASCII,
-                       destString, info, errorCode);
-    }
-    destString.toUTF8(dest);  // calls dest.Flush()
-    if(toASCII && !isLabel) {
-        // length==labelStart==254 means that there is a trailing dot (ok) and
-        // destString is empty (do not index at 253-labelStart).
-        int32_t length=labelStart+destString.length();
-        if( length>=254 && isASCIIString(destString) &&
-            (length>254 ||
-             (labelStart<254 && destString[253-labelStart]!=0x2e))
-        ) {
-            info.errors|=UIDNA_ERROR_DOMAIN_NAME_TOO_LONG;
-        }
-    }
-    if( info.isBiDi && U_SUCCESS(errorCode) && (info.errors&severeErrors)==0 &&
-        (!info.isOkBiDi || (labelStart>0 && !isASCIIOkBiDi(srcArray, labelStart)))
-    ) {
-        info.errors|=UIDNA_ERROR_BIDI;
-    }
-}
-
-UnicodeString &
-UTS46::processUnicode(const UnicodeString &src,
-                      int32_t labelStart, int32_t mappingStart,
-                      UBool isLabel, UBool toASCII,
-                      UnicodeString &dest,
-                      IDNAInfo &info, UErrorCode &errorCode) const {
-    if(mappingStart==0) {
-        uts46Norm2.normalize(src, dest, errorCode);
-    } else {
-        uts46Norm2.normalizeSecondAndAppend(dest, src.tempSubString(mappingStart), errorCode);
-    }
-    if(U_FAILURE(errorCode)) {
-        return dest;
-    }
-    UBool doMapDevChars=
-        toASCII ? (options&UIDNA_NONTRANSITIONAL_TO_ASCII)==0 :
-                  (options&UIDNA_NONTRANSITIONAL_TO_UNICODE)==0;
-    const UChar *destArray=dest.getBuffer();
-    int32_t destLength=dest.length();
-    int32_t labelLimit=labelStart;
-    while(labelLimit<destLength) {
-        UChar c=destArray[labelLimit];
-        if(c==0x2e && !isLabel) {
-            int32_t labelLength=labelLimit-labelStart;
-            int32_t newLength=processLabel(dest, labelStart, labelLength,
-                                            toASCII, info, errorCode);
-            info.errors|=info.labelErrors;
-            info.labelErrors=0;
-            if(U_FAILURE(errorCode)) {
-                return dest;
-            }
-            destArray=dest.getBuffer();
-            destLength+=newLength-labelLength;
-            labelLimit=labelStart+=newLength+1;
-            continue;
-        } else if(c<0xdf) {
-            // pass
-        } else if(c<=0x200d && (c==0xdf || c==0x3c2 || c>=0x200c)) {
-            info.isTransDiff=TRUE;
-            if(doMapDevChars) {
-                destLength=mapDevChars(dest, labelStart, labelLimit, errorCode);
-                if(U_FAILURE(errorCode)) {
-                    return dest;
-                }
-                destArray=dest.getBuffer();
-                // All deviation characters have been mapped, no need to check for them again.
-                doMapDevChars=FALSE;
-                // Do not increment labelLimit in case c was removed.
-                continue;
-            }
-        } else if(U16_IS_SURROGATE(c)) {
-            if(U16_IS_SURROGATE_LEAD(c) ?
-                    (labelLimit+1)==destLength || !U16_IS_TRAIL(destArray[labelLimit+1]) :
-                    labelLimit==labelStart || !U16_IS_LEAD(destArray[labelLimit-1])) {
-                // Map an unpaired surrogate to U+FFFD before normalization so that when
-                // that removes characters we do not turn two unpaired ones into a pair.
-                info.labelErrors|=UIDNA_ERROR_DISALLOWED;
-                dest.setCharAt(labelLimit, 0xfffd);
-                destArray=dest.getBuffer();
-            }
-        }
-        ++labelLimit;
-    }
-    // Permit an empty label at the end (0<labelStart==labelLimit==destLength is ok)
-    // but not an empty label elsewhere nor a completely empty domain name.
-    // processLabel() sets UIDNA_ERROR_EMPTY_LABEL when labelLength==0.
-    if(0==labelStart || labelStart<labelLimit) {
-        processLabel(dest, labelStart, labelLimit-labelStart,
-                      toASCII, info, errorCode);
-        info.errors|=info.labelErrors;
-    }
-    return dest;
-}
-
-int32_t
-UTS46::mapDevChars(UnicodeString &dest, int32_t labelStart, int32_t mappingStart,
-                   UErrorCode &errorCode) const {
-    if(U_FAILURE(errorCode)) {
-        return 0;
-    }
-    int32_t length=dest.length();
-    UChar *s=dest.getBuffer(dest[mappingStart]==0xdf ? length+1 : length);
-    if(s==NULL) {
-        errorCode=U_MEMORY_ALLOCATION_ERROR;
-        return length;
-    }
-    int32_t capacity=dest.getCapacity();
-    UBool didMapDevChars=FALSE;
-    int32_t readIndex=mappingStart, writeIndex=mappingStart;
-    do {
-        UChar c=s[readIndex++];
-        switch(c) {
-        case 0xdf:
-            // Map sharp s to ss.
-            didMapDevChars=TRUE;
-            s[writeIndex++]=0x73;  // Replace sharp s with first s.
-            // Insert second s and account for possible buffer reallocation.
-            if(writeIndex==readIndex) {
-                if(length==capacity) {
-                    dest.releaseBuffer(length);
-                    s=dest.getBuffer(length+1);
-                    if(s==NULL) {
-                        errorCode=U_MEMORY_ALLOCATION_ERROR;
-                        return length;
-                    }
-                    capacity=dest.getCapacity();
-                }
-                u_memmove(s+writeIndex+1, s+writeIndex, length-writeIndex);
-                ++readIndex;
-            }
-            s[writeIndex++]=0x73;
-            ++length;
-            break;
-        case 0x3c2:  // Map final sigma to nonfinal sigma.
-            didMapDevChars=TRUE;
-            s[writeIndex++]=0x3c3;
-            break;
-        case 0x200c:  // Ignore/remove ZWNJ.
-        case 0x200d:  // Ignore/remove ZWJ.
-            didMapDevChars=TRUE;
-            --length;
-            break;
-        default:
-            // Only really necessary if writeIndex was different from readIndex.
-            s[writeIndex++]=c;
-            break;
-        }
-    } while(writeIndex<length);
-    dest.releaseBuffer(length);
-    if(didMapDevChars) {
-        // Mapping deviation characters might have resulted in an un-NFC string.
-        // We could use either the NFC or the UTS #46 normalizer.
-        // By using the UTS #46 normalizer again, we avoid having to load a second .nrm data file.
-        UnicodeString normalized;
-        uts46Norm2.normalize(dest.tempSubString(labelStart), normalized, errorCode);
-        if(U_SUCCESS(errorCode)) {
-            dest.replace(labelStart, 0x7fffffff, normalized);
-            if(dest.isBogus()) {
-                errorCode=U_MEMORY_ALLOCATION_ERROR;
-            }
-            return dest.length();
-        }
-    }
-    return length;
-}
-
-// Some non-ASCII characters are equivalent to sequences with
-// non-LDH ASCII characters. To find them:
-// grep disallowed_STD3_valid IdnaMappingTable.txt (or uts46.txt)
-static inline UBool
-isNonASCIIDisallowedSTD3Valid(UChar32 c) {
-    return c==0x2260 || c==0x226E || c==0x226F;
-}
-
-// Replace the label in dest with the label string, if the label was modified.
-// If &label==&dest then the label was modified in-place and labelLength
-// is the new label length, different from label.length().
-// If &label!=&dest then labelLength==label.length().
-// Returns labelLength (= the new label length).
-static int32_t
-replaceLabel(UnicodeString &dest, int32_t destLabelStart, int32_t destLabelLength,
-             const UnicodeString &label, int32_t labelLength, UErrorCode &errorCode) {
-    if(U_FAILURE(errorCode)) {
-        return 0;
-    }
-    if(&label!=&dest) {
-        dest.replace(destLabelStart, destLabelLength, label);
-        if(dest.isBogus()) {
-            errorCode=U_MEMORY_ALLOCATION_ERROR;
-            return 0;
-        }
-    }
-    return labelLength;
-}
-
-int32_t
-UTS46::processLabel(UnicodeString &dest,
-                    int32_t labelStart, int32_t labelLength,
-                    UBool toASCII,
-                    IDNAInfo &info, UErrorCode &errorCode) const {
-    if(U_FAILURE(errorCode)) {
-        return 0;
-    }
-    UnicodeString fromPunycode;
-    UnicodeString *labelString;
-    const UChar *label=dest.getBuffer()+labelStart;
-    int32_t destLabelStart=labelStart;
-    int32_t destLabelLength=labelLength;
-    UBool wasPunycode;
-    if(labelLength>=4 && label[0]==0x78 && label[1]==0x6e && label[2]==0x2d && label[3]==0x2d) {
-        // Label starts with "xn--", try to un-Punycode it.
-        // In IDNA2008, labels like "xn--" (decodes to an empty string) and
-        // "xn--ASCII-" (decodes to just "ASCII") fail the round-trip validation from
-        // comparing the ToUnicode input with the back-to-ToASCII output.
-        // They are alternate encodings of the respective ASCII labels.
-        // Ignore "xn---" here: It will fail Punycode.decode() which logically comes before
-        // the round-trip verification.
-        if(labelLength==4 || (labelLength>5 && label[labelLength-1]==u'-')) {
-            info.labelErrors|=UIDNA_ERROR_INVALID_ACE_LABEL;
-            return markBadACELabel(dest, labelStart, labelLength, toASCII, info, errorCode);
-        }
-        wasPunycode=TRUE;
-        UChar *unicodeBuffer=fromPunycode.getBuffer(-1);  // capacity==-1: most labels should fit
-        if(unicodeBuffer==NULL) {
-            // Should never occur if we used capacity==-1 which uses the internal buffer.
-            errorCode=U_MEMORY_ALLOCATION_ERROR;
-            return labelLength;
-        }
-        UErrorCode punycodeErrorCode=U_ZERO_ERROR;
-        int32_t unicodeLength=u_strFromPunycode(label+4, labelLength-4,
-                                                unicodeBuffer, fromPunycode.getCapacity(),
-                                                NULL, &punycodeErrorCode);
-        if(punycodeErrorCode==U_BUFFER_OVERFLOW_ERROR) {
-            fromPunycode.releaseBuffer(0);
-            unicodeBuffer=fromPunycode.getBuffer(unicodeLength);
-            if(unicodeBuffer==NULL) {
-                errorCode=U_MEMORY_ALLOCATION_ERROR;
-                return labelLength;
-            }
-            punycodeErrorCode=U_ZERO_ERROR;
-            unicodeLength=u_strFromPunycode(label+4, labelLength-4,
-                                            unicodeBuffer, fromPunycode.getCapacity(),
-                                            NULL, &punycodeErrorCode);
-        }
-        fromPunycode.releaseBuffer(unicodeLength);
-        if(U_FAILURE(punycodeErrorCode)) {
-            info.labelErrors|=UIDNA_ERROR_PUNYCODE;
-            return markBadACELabel(dest, labelStart, labelLength, toASCII, info, errorCode);
-        }
-        // Check for NFC, and for characters that are not
-        // valid or deviation characters according to the normalizer.
-        // If there is something wrong, then the string will change.
-        // Note that the normalizer passes through non-LDH ASCII and deviation characters.
-        // Deviation characters are ok in Punycode even in transitional processing.
-        // In the code further below, if we find non-LDH ASCII and we have UIDNA_USE_STD3_RULES
-        // then we will set UIDNA_ERROR_INVALID_ACE_LABEL there too.
-        UBool isValid=uts46Norm2.isNormalized(fromPunycode, errorCode);
-        if(U_FAILURE(errorCode)) {
-            return labelLength;
-        }
-        if(!isValid) {
-            info.labelErrors|=UIDNA_ERROR_INVALID_ACE_LABEL;
-            return markBadACELabel(dest, labelStart, labelLength, toASCII, info, errorCode);
-        }
-        labelString=&fromPunycode;
-        label=fromPunycode.getBuffer();
-        labelStart=0;
-        labelLength=fromPunycode.length();
-    } else {
-        wasPunycode=FALSE;
-        labelString=&dest;
-    }
-    // Validity check
-    if(labelLength==0) {
-        info.labelErrors|=UIDNA_ERROR_EMPTY_LABEL;
-        return replaceLabel(dest, destLabelStart, destLabelLength,
-                            *labelString, labelLength, errorCode);
-    }
-    // labelLength>0
-    if(labelLength>=4 && label[2]==0x2d && label[3]==0x2d) {
-        // label starts with "??--"
-        info.labelErrors|=UIDNA_ERROR_HYPHEN_3_4;
-    }
-    if(label[0]==0x2d) {
-        // label starts with "-"
-        info.labelErrors|=UIDNA_ERROR_LEADING_HYPHEN;
-    }
-    if(label[labelLength-1]==0x2d) {
-        // label ends with "-"
-        info.labelErrors|=UIDNA_ERROR_TRAILING_HYPHEN;
-    }
-    // If the label was not a Punycode label, then it was the result of
-    // mapping, normalization and label segmentation.
-    // If the label was in Punycode, then we mapped it again above
-    // and checked its validity.
-    // Now we handle the STD3 restriction to LDH characters (if set)
-    // and we look for U+FFFD which indicates disallowed characters
-    // in a non-Punycode label or U+FFFD itself in a Punycode label.
-    // We also check for dots which can come from the input to a single-label function.
-    // Ok to cast away const because we own the UnicodeString.
-    UChar *s=(UChar *)label;
-    const UChar *limit=label+labelLength;
-    UChar oredChars=0;
-    // If we enforce STD3 rules, then ASCII characters other than LDH and dot are disallowed.
-    UBool disallowNonLDHDot=(options&UIDNA_USE_STD3_RULES)!=0;
-    do {
-        UChar c=*s;
-        if(c<=0x7f) {
-            if(c==0x2e) {
-                info.labelErrors|=UIDNA_ERROR_LABEL_HAS_DOT;
-                *s=0xfffd;
-            } else if(disallowNonLDHDot && asciiData[c]<0) {
-                info.labelErrors|=UIDNA_ERROR_DISALLOWED;
-                *s=0xfffd;
-            }
-        } else {
-            oredChars|=c;
-            if(disallowNonLDHDot && isNonASCIIDisallowedSTD3Valid(c)) {
-                info.labelErrors|=UIDNA_ERROR_DISALLOWED;
-                *s=0xfffd;
-            } else if(c==0xfffd) {
-                info.labelErrors|=UIDNA_ERROR_DISALLOWED;
-            }
-        }
-        ++s;
-    } while(s<limit);
-    // Check for a leading combining mark after other validity checks
-    // so that we don't report UIDNA_ERROR_DISALLOWED for the U+FFFD from here.
-    UChar32 c;
-    int32_t cpLength=0;
-    // "Unsafe" is ok because unpaired surrogates were mapped to U+FFFD.
-    U16_NEXT_UNSAFE(label, cpLength, c);
-    if((U_GET_GC_MASK(c)&U_GC_M_MASK)!=0) {
-        info.labelErrors|=UIDNA_ERROR_LEADING_COMBINING_MARK;
-        labelString->replace(labelStart, cpLength, (UChar)0xfffd);
-        label=labelString->getBuffer()+labelStart;
-        labelLength+=1-cpLength;
-        if(labelString==&dest) {
-            destLabelLength=labelLength;
-        }
-    }
-    if((info.labelErrors&severeErrors)==0) {
-        // Do contextual checks only if we do not have U+FFFD from a severe error
-        // because U+FFFD can make these checks fail.
-        if((options&UIDNA_CHECK_BIDI)!=0 && (!info.isBiDi || info.isOkBiDi)) {
-            checkLabelBiDi(label, labelLength, info);
-        }
-        if( (options&UIDNA_CHECK_CONTEXTJ)!=0 && (oredChars&0x200c)==0x200c &&
-            !isLabelOkContextJ(label, labelLength)
-        ) {
-            info.labelErrors|=UIDNA_ERROR_CONTEXTJ;
-        }
-        if((options&UIDNA_CHECK_CONTEXTO)!=0 && oredChars>=0xb7) {
-            checkLabelContextO(label, labelLength, info);
-        }
-        if(toASCII) {
-            if(wasPunycode) {
-                // Leave a Punycode label unchanged if it has no severe errors.
-                if(destLabelLength>63) {
-                    info.labelErrors|=UIDNA_ERROR_LABEL_TOO_LONG;
-                }
-                return destLabelLength;
-            } else if(oredChars>=0x80) {
-                // Contains non-ASCII characters.
-                UnicodeString punycode;
-                UChar *buffer=punycode.getBuffer(63);  // 63==maximum DNS label length
-                if(buffer==NULL) {
-                    errorCode=U_MEMORY_ALLOCATION_ERROR;
-                    return destLabelLength;
-                }
-                buffer[0]=0x78;  // Write "xn--".
-                buffer[1]=0x6e;
-                buffer[2]=0x2d;
-                buffer[3]=0x2d;
-                int32_t punycodeLength=u_strToPunycode(label, labelLength,
-                                                      buffer+4, punycode.getCapacity()-4,
-                                                      NULL, &errorCode);
-                if(errorCode==U_BUFFER_OVERFLOW_ERROR) {
-                    errorCode=U_ZERO_ERROR;
-                    punycode.releaseBuffer(4);
-                    buffer=punycode.getBuffer(4+punycodeLength);
-                    if(buffer==NULL) {
-                        errorCode=U_MEMORY_ALLOCATION_ERROR;
-                        return destLabelLength;
-                    }
-                    punycodeLength=u_strToPunycode(label, labelLength,
-                                                  buffer+4, punycode.getCapacity()-4,
-                                                  NULL, &errorCode);
-                }
-                punycodeLength+=4;
-                punycode.releaseBuffer(punycodeLength);
-                if(U_FAILURE(errorCode)) {
-                    return destLabelLength;
-                }
-                if(punycodeLength>63) {
-                    info.labelErrors|=UIDNA_ERROR_LABEL_TOO_LONG;
-                }
-                return replaceLabel(dest, destLabelStart, destLabelLength,
-                                    punycode, punycodeLength, errorCode);
-            } else {
-                // all-ASCII label
-                if(labelLength>63) {
-                    info.labelErrors|=UIDNA_ERROR_LABEL_TOO_LONG;
-                }
-            }
-        }
-    } else {
-        // If a Punycode label has severe errors,
-        // then leave it but make sure it does not look valid.
-        if(wasPunycode) {
-            info.labelErrors|=UIDNA_ERROR_INVALID_ACE_LABEL;
-            return markBadACELabel(dest, destLabelStart, destLabelLength, toASCII, info, errorCode);
-        }
-    }
-    return replaceLabel(dest, destLabelStart, destLabelLength,
-                        *labelString, labelLength, errorCode);
-}
-
-// Make sure an ACE label does not look valid.
-// Append U+FFFD if the label has only LDH characters.
-// If UIDNA_USE_STD3_RULES, also replace disallowed ASCII characters with U+FFFD.
-int32_t
-UTS46::markBadACELabel(UnicodeString &dest,
-                       int32_t labelStart, int32_t labelLength,
-                       UBool toASCII, IDNAInfo &info, UErrorCode &errorCode) const {
-    if(U_FAILURE(errorCode)) {
-        return 0;
-    }
-    UBool disallowNonLDHDot=(options&UIDNA_USE_STD3_RULES)!=0;
-    UBool isASCII=TRUE;
-    UBool onlyLDH=TRUE;
-    const UChar *label=dest.getBuffer()+labelStart;
-    const UChar *limit=label+labelLength;
-    // Start after the initial "xn--".
-    // Ok to cast away const because we own the UnicodeString.
-    for(UChar *s=const_cast<UChar *>(label+4); s<limit; ++s) {
-        UChar c=*s;
-        if(c<=0x7f) {
-            if(c==0x2e) {
-                info.labelErrors|=UIDNA_ERROR_LABEL_HAS_DOT;
-                *s=0xfffd;
-                isASCII=onlyLDH=FALSE;
-            } else if(asciiData[c]<0) {
-                onlyLDH=FALSE;
-                if(disallowNonLDHDot) {
-                    *s=0xfffd;
-                    isASCII=FALSE;
-                }
-            }
-        } else {
-            isASCII=onlyLDH=FALSE;
-        }
-    }
-    if(onlyLDH) {
-        dest.insert(labelStart+labelLength, (UChar)0xfffd);
-        if(dest.isBogus()) {
-            errorCode=U_MEMORY_ALLOCATION_ERROR;
-            return 0;
-        }
-        ++labelLength;
-    } else {
-        if(toASCII && isASCII && labelLength>63) {
-            info.labelErrors|=UIDNA_ERROR_LABEL_TOO_LONG;
-        }
-    }
-    return labelLength;
-}
-
-const uint32_t L_MASK=U_MASK(U_LEFT_TO_RIGHT);
-const uint32_t R_AL_MASK=U_MASK(U_RIGHT_TO_LEFT)|U_MASK(U_RIGHT_TO_LEFT_ARABIC);
-const uint32_t L_R_AL_MASK=L_MASK|R_AL_MASK;
-
-const uint32_t R_AL_AN_MASK=R_AL_MASK|U_MASK(U_ARABIC_NUMBER);
-
-const uint32_t EN_AN_MASK=U_MASK(U_EUROPEAN_NUMBER)|U_MASK(U_ARABIC_NUMBER);
-const uint32_t R_AL_EN_AN_MASK=R_AL_MASK|EN_AN_MASK;
-const uint32_t L_EN_MASK=L_MASK|U_MASK(U_EUROPEAN_NUMBER);
-
-const uint32_t ES_CS_ET_ON_BN_NSM_MASK=
-    U_MASK(U_EUROPEAN_NUMBER_SEPARATOR)|
-    U_MASK(U_COMMON_NUMBER_SEPARATOR)|
-    U_MASK(U_EUROPEAN_NUMBER_TERMINATOR)|
-    U_MASK(U_OTHER_NEUTRAL)|
-    U_MASK(U_BOUNDARY_NEUTRAL)|
-    U_MASK(U_DIR_NON_SPACING_MARK);
-const uint32_t L_EN_ES_CS_ET_ON_BN_NSM_MASK=L_EN_MASK|ES_CS_ET_ON_BN_NSM_MASK;
-const uint32_t R_AL_AN_EN_ES_CS_ET_ON_BN_NSM_MASK=R_AL_MASK|EN_AN_MASK|ES_CS_ET_ON_BN_NSM_MASK;
-
-// We scan the whole label and check both for whether it contains RTL characters
-// and whether it passes the BiDi Rule.
-// In a BiDi domain name, all labels must pass the BiDi Rule, but we might find
-// that a domain name is a BiDi domain name (has an RTL label) only after
-// processing several earlier labels.
-void
-UTS46::checkLabelBiDi(const UChar *label, int32_t labelLength, IDNAInfo &info) const {
-    // IDNA2008 BiDi rule
-    // Get the directionality of the first character.
-    UChar32 c;
-    int32_t i=0;
-    U16_NEXT_UNSAFE(label, i, c);
-    uint32_t firstMask=U_MASK(u_charDirection(c));
-    // 1. The first character must be a character with BIDI property L, R
-    // or AL.  If it has the R or AL property, it is an RTL label; if it
-    // has the L property, it is an LTR label.
-    if((firstMask&~L_R_AL_MASK)!=0) {
-        info.isOkBiDi=FALSE;
-    }
-    // Get the directionality of the last non-NSM character.
-    uint32_t lastMask;
-    for(;;) {
-        if(i>=labelLength) {
-            lastMask=firstMask;
-            break;
-        }
-        U16_PREV_UNSAFE(label, labelLength, c);
-        UCharDirection dir=u_charDirection(c);
-        if(dir!=U_DIR_NON_SPACING_MARK) {
-            lastMask=U_MASK(dir);
-            break;
-        }
-    }
-    // 3. In an RTL label, the end of the label must be a character with
-    // BIDI property R, AL, EN or AN, followed by zero or more
-    // characters with BIDI property NSM.
-    // 6. In an LTR label, the end of the label must be a character with
-    // BIDI property L or EN, followed by zero or more characters with
-    // BIDI property NSM.
-    if( (firstMask&L_MASK)!=0 ?
-            (lastMask&~L_EN_MASK)!=0 :
-            (lastMask&~R_AL_EN_AN_MASK)!=0
-    ) {
-        info.isOkBiDi=FALSE;
-    }
-    // Add the directionalities of the intervening characters.
-    uint32_t mask=firstMask|lastMask;
-    while(i<labelLength) {
-        U16_NEXT_UNSAFE(label, i, c);
-        mask|=U_MASK(u_charDirection(c));
-    }
-    if(firstMask&L_MASK) {
-        // 5. In an LTR label, only characters with the BIDI properties L, EN,
-        // ES, CS, ET, ON, BN and NSM are allowed.
-        if((mask&~L_EN_ES_CS_ET_ON_BN_NSM_MASK)!=0) {
-            info.isOkBiDi=FALSE;
-        }
-    } else {
-        // 2. In an RTL label, only characters with the BIDI properties R, AL,
-        // AN, EN, ES, CS, ET, ON, BN and NSM are allowed.
-        if((mask&~R_AL_AN_EN_ES_CS_ET_ON_BN_NSM_MASK)!=0) {
-            info.isOkBiDi=FALSE;
-        }
-        // 4. In an RTL label, if an EN is present, no AN may be present, and
-        // vice versa.
-        if((mask&EN_AN_MASK)==EN_AN_MASK) {
-            info.isOkBiDi=FALSE;
-        }
-    }
-    // An RTL label is a label that contains at least one character of type
-    // R, AL or AN. [...]
-    // A "BIDI domain name" is a domain name that contains at least one RTL
-    // label. [...]
-    // The following rule, consisting of six conditions, applies to labels
-    // in BIDI domain names.
-    if((mask&R_AL_AN_MASK)!=0) {
-        info.isBiDi=TRUE;
-    }
-}
-
-// Special code for the ASCII prefix of a BiDi domain name.
-// The ASCII prefix is all-LTR.
-
-// IDNA2008 BiDi rule, parts relevant to ASCII labels:
-// 1. The first character must be a character with BIDI property L [...]
-// 5. In an LTR label, only characters with the BIDI properties L, EN,
-// ES, CS, ET, ON, BN and NSM are allowed.
-// 6. In an LTR label, the end of the label must be a character with
-// BIDI property L or EN [...]
-
-// UTF-16 version, called for mapped ASCII prefix.
-// Cannot contain uppercase A-Z.
-// s[length-1] must be the trailing dot.
-static UBool
-isASCIIOkBiDi(const UChar *s, int32_t length) {
-    int32_t labelStart=0;
-    for(int32_t i=0; i<length; ++i) {
-        UChar c=s[i];
-        if(c==0x2e) {  // dot
-            if(i>labelStart) {
-                c=s[i-1];
-                if(!(0x61<=c && c<=0x7a) && !(0x30<=c && c<=0x39)) {
-                    // Last character in the label is not an L or EN.
-                    return FALSE;
-                }
-            }
-            labelStart=i+1;
-        } else if(i==labelStart) {
-            if(!(0x61<=c && c<=0x7a)) {
-                // First character in the label is not an L.
-                return FALSE;
-            }
-        } else {
-            if(c<=0x20 && (c>=0x1c || (9<=c && c<=0xd))) {
-                // Intermediate character in the label is a B, S or WS.
-                return FALSE;
-            }
-        }
-    }
-    return TRUE;
-}
-
-// UTF-8 version, called for source ASCII prefix.
-// Can contain uppercase A-Z.
-// s[length-1] must be the trailing dot.
-static UBool
-isASCIIOkBiDi(const char *s, int32_t length) {
-    int32_t labelStart=0;
-    for(int32_t i=0; i<length; ++i) {
-        char c=s[i];
-        if(c==0x2e) {  // dot
-            if(i>labelStart) {
-                c=s[i-1];
-                if(!(0x61<=c && c<=0x7a) && !(0x41<=c && c<=0x5a) && !(0x30<=c && c<=0x39)) {
-                    // Last character in the label is not an L or EN.
-                    return FALSE;
-                }
-            }
-            labelStart=i+1;
-        } else if(i==labelStart) {
-            if(!(0x61<=c && c<=0x7a) && !(0x41<=c && c<=0x5a)) {
-                // First character in the label is not an L.
-                return FALSE;
-            }
-        } else {
-            if(c<=0x20 && (c>=0x1c || (9<=c && c<=0xd))) {
-                // Intermediate character in the label is a B, S or WS.
-                return FALSE;
-            }
-        }
-    }
-    return TRUE;
-}
-
-UBool
-UTS46::isLabelOkContextJ(const UChar *label, int32_t labelLength) const {
-    // [IDNA2008-Tables]
-    // 200C..200D  ; CONTEXTJ    # ZERO WIDTH NON-JOINER..ZERO WIDTH JOINER
-    for(int32_t i=0; i<labelLength; ++i) {
-        if(label[i]==0x200c) {
-            // Appendix A.1. ZERO WIDTH NON-JOINER
-            // Rule Set:
-            //  False;
-            //  If Canonical_Combining_Class(Before(cp)) .eq.  Virama Then True;
-            //  If RegExpMatch((Joining_Type:{L,D})(Joining_Type:T)*\u200C
-            //     (Joining_Type:T)*(Joining_Type:{R,D})) Then True;
-            if(i==0) {
-                return FALSE;
-            }
-            UChar32 c;
-            int32_t j=i;
-            U16_PREV_UNSAFE(label, j, c);
-            if(uts46Norm2.getCombiningClass(c)==9) {
-                continue;
-            }
-            // check precontext (Joining_Type:{L,D})(Joining_Type:T)*
-            for(;;) {
-                UJoiningType type=ubidi_getJoiningType(c);
-                if(type==U_JT_TRANSPARENT) {
-                    if(j==0) {
-                        return FALSE;
-                    }
-                    U16_PREV_UNSAFE(label, j, c);
-                } else if(type==U_JT_LEFT_JOINING || type==U_JT_DUAL_JOINING) {
-                    break;  // precontext fulfilled
-                } else {
-                    return FALSE;
-                }
-            }
-            // check postcontext (Joining_Type:T)*(Joining_Type:{R,D})
-            for(j=i+1;;) {
-                if(j==labelLength) {
-                    return FALSE;
-                }
-                U16_NEXT_UNSAFE(label, j, c);
-                UJoiningType type=ubidi_getJoiningType(c);
-                if(type==U_JT_TRANSPARENT) {
-                    // just skip this character
-                } else if(type==U_JT_RIGHT_JOINING || type==U_JT_DUAL_JOINING) {
-                    break;  // postcontext fulfilled
-                } else {
-                    return FALSE;
-                }
-            }
-        } else if(label[i]==0x200d) {
-            // Appendix A.2. ZERO WIDTH JOINER (U+200D)
-            // Rule Set:
-            //  False;
-            //  If Canonical_Combining_Class(Before(cp)) .eq.  Virama Then True;
-            if(i==0) {
-                return FALSE;
-            }
-            UChar32 c;
-            int32_t j=i;
-            U16_PREV_UNSAFE(label, j, c);
-            if(uts46Norm2.getCombiningClass(c)!=9) {
-                return FALSE;
-            }
-        }
-    }
-    return TRUE;
-}
-
-void
-UTS46::checkLabelContextO(const UChar *label, int32_t labelLength, IDNAInfo &info) const {
-    int32_t labelEnd=labelLength-1;  // inclusive
-    int32_t arabicDigits=0;  // -1 for 066x, +1 for 06Fx
-    for(int32_t i=0; i<=labelEnd; ++i) {
-        UChar32 c=label[i];
-        if(c<0xb7) {
-            // ASCII fastpath
-        } else if(c<=0x6f9) {
-            if(c==0xb7) {
-                // Appendix A.3. MIDDLE DOT (U+00B7)
-                // Rule Set:
-                //  False;
-                //  If Before(cp) .eq.  U+006C And
-                //     After(cp) .eq.  U+006C Then True;
-                if(!(0<i && label[i-1]==0x6c &&
-                     i<labelEnd && label[i+1]==0x6c)) {
-                    info.labelErrors|=UIDNA_ERROR_CONTEXTO_PUNCTUATION;
-                }
-            } else if(c==0x375) {
-                // Appendix A.4. GREEK LOWER NUMERAL SIGN (KERAIA) (U+0375)
-                // Rule Set:
-                //  False;
-                //  If Script(After(cp)) .eq.  Greek Then True;
-                UScriptCode script=USCRIPT_INVALID_CODE;
-                if(i<labelEnd) {
-                    UErrorCode errorCode=U_ZERO_ERROR;
-                    int32_t j=i+1;
-                    U16_NEXT(label, j, labelLength, c);
-                    script=uscript_getScript(c, &errorCode);
-                }
-                if(script!=USCRIPT_GREEK) {
-                    info.labelErrors|=UIDNA_ERROR_CONTEXTO_PUNCTUATION;
-                }
-            } else if(c==0x5f3 || c==0x5f4) {
-                // Appendix A.5. HEBREW PUNCTUATION GERESH (U+05F3)
-                // Rule Set:
-                //  False;
-                //  If Script(Before(cp)) .eq.  Hebrew Then True;
-                //
-                // Appendix A.6. HEBREW PUNCTUATION GERSHAYIM (U+05F4)
-                // Rule Set:
-                //  False;
-                //  If Script(Before(cp)) .eq.  Hebrew Then True;
-                UScriptCode script=USCRIPT_INVALID_CODE;
-                if(0<i) {
-                    UErrorCode errorCode=U_ZERO_ERROR;
-                    int32_t j=i;
-                    U16_PREV(label, 0, j, c);
-                    script=uscript_getScript(c, &errorCode);
-                }
-                if(script!=USCRIPT_HEBREW) {
-                    info.labelErrors|=UIDNA_ERROR_CONTEXTO_PUNCTUATION;
-                }
-            } else if(0x660<=c /* && c<=0x6f9 */) {
-                // Appendix A.8. ARABIC-INDIC DIGITS (0660..0669)
-                // Rule Set:
-                //  True;
-                //  For All Characters:
-                //    If cp .in. 06F0..06F9 Then False;
-                //  End For;
-                //
-                // Appendix A.9. EXTENDED ARABIC-INDIC DIGITS (06F0..06F9)
-                // Rule Set:
-                //  True;
-                //  For All Characters:
-                //    If cp .in. 0660..0669 Then False;
-                //  End For;
-                if(c<=0x669) {
-                    if(arabicDigits>0) {
-                        info.labelErrors|=UIDNA_ERROR_CONTEXTO_DIGITS;
-                    }
-                    arabicDigits=-1;
-                } else if(0x6f0<=c) {
-                    if(arabicDigits<0) {
-                        info.labelErrors|=UIDNA_ERROR_CONTEXTO_DIGITS;
-                    }
-                    arabicDigits=1;
-                }
-            }
-        } else if(c==0x30fb) {
-            // Appendix A.7. KATAKANA MIDDLE DOT (U+30FB)
-            // Rule Set:
-            //  False;
-            //  For All Characters:
-            //    If Script(cp) .in. {Hiragana, Katakana, Han} Then True;
-            //  End For;
-            UErrorCode errorCode=U_ZERO_ERROR;
-            for(int j=0;;) {
-                if(j>labelEnd) {
-                    info.labelErrors|=UIDNA_ERROR_CONTEXTO_PUNCTUATION;
-                    break;
-                }
-                U16_NEXT(label, j, labelLength, c);
-                UScriptCode script=uscript_getScript(c, &errorCode);
-                if(script==USCRIPT_HIRAGANA || script==USCRIPT_KATAKANA || script==USCRIPT_HAN) {
-                    break;
-                }
-            }
-        }
-    }
-}
-
-U_NAMESPACE_END
-
-// C API ------------------------------------------------------------------- ***
-
-U_NAMESPACE_USE
-
-U_CAPI UIDNA * U_EXPORT2
-uidna_openUTS46(uint32_t options, UErrorCode *pErrorCode) {
-    return reinterpret_cast<UIDNA *>(IDNA::createUTS46Instance(options, *pErrorCode));
-}
-
-U_CAPI void U_EXPORT2
-uidna_close(UIDNA *idna) {
-    delete reinterpret_cast<IDNA *>(idna);
-}
-
-static UBool
-checkArgs(const void *label, int32_t length,
-          void *dest, int32_t capacity,
-          UIDNAInfo *pInfo, UErrorCode *pErrorCode) {
-    if(U_FAILURE(*pErrorCode)) {
-        return FALSE;
-    }
-    // sizeof(UIDNAInfo)=16 in the first API version.
-    if(pInfo==NULL || pInfo->size<16) {
-        *pErrorCode=U_ILLEGAL_ARGUMENT_ERROR;
-        return FALSE;
-    }
-    if( (label==NULL ? length!=0 : length<-1) ||
-        (dest==NULL ? capacity!=0 : capacity<0) ||
-        (dest==label && label!=NULL)
-    ) {
-        *pErrorCode=U_ILLEGAL_ARGUMENT_ERROR;
-        return FALSE;
-    }
-    // Set all *pInfo bytes to 0 except for the size field itself.
-    uprv_memset(&pInfo->size+1, 0, pInfo->size-sizeof(pInfo->size));
-    return TRUE;
-}
-
-static void
-idnaInfoToStruct(IDNAInfo &info, UIDNAInfo *pInfo) {
-    pInfo->isTransitionalDifferent=info.isTransitionalDifferent();
-    pInfo->errors=info.getErrors();
-}
-
-U_CAPI int32_t U_EXPORT2
-uidna_labelToASCII(const UIDNA *idna,
-                   const UChar *label, int32_t length,
-                   UChar *dest, int32_t capacity,
-                   UIDNAInfo *pInfo, UErrorCode *pErrorCode) {
-    if(!checkArgs(label, length, dest, capacity, pInfo, pErrorCode)) {
-        return 0;
-    }
-    UnicodeString src((UBool)(length<0), label, length);
-    UnicodeString destString(dest, 0, capacity);
-    IDNAInfo info;
-    reinterpret_cast<const IDNA *>(idna)->labelToASCII(src, destString, info, *pErrorCode);
-    idnaInfoToStruct(info, pInfo);
-    return destString.extract(dest, capacity, *pErrorCode);
-}
-
-U_CAPI int32_t U_EXPORT2
-uidna_labelToUnicode(const UIDNA *idna,
-                     const UChar *label, int32_t length,
-                     UChar *dest, int32_t capacity,
-                     UIDNAInfo *pInfo, UErrorCode *pErrorCode) {
-    if(!checkArgs(label, length, dest, capacity, pInfo, pErrorCode)) {
-        return 0;
-    }
-    UnicodeString src((UBool)(length<0), label, length);
-    UnicodeString destString(dest, 0, capacity);
-    IDNAInfo info;
-    reinterpret_cast<const IDNA *>(idna)->labelToUnicode(src, destString, info, *pErrorCode);
-    idnaInfoToStruct(info, pInfo);
-    return destString.extract(dest, capacity, *pErrorCode);
-}
-
-U_CAPI int32_t U_EXPORT2
-uidna_nameToASCII(const UIDNA *idna,
-                  const UChar *name, int32_t length,
-                  UChar *dest, int32_t capacity,
-                  UIDNAInfo *pInfo, UErrorCode *pErrorCode) {
-    if(!checkArgs(name, length, dest, capacity, pInfo, pErrorCode)) {
-        return 0;
-    }
-    UnicodeString src((UBool)(length<0), name, length);
-    UnicodeString destString(dest, 0, capacity);
-    IDNAInfo info;
-    reinterpret_cast<const IDNA *>(idna)->nameToASCII(src, destString, info, *pErrorCode);
-    idnaInfoToStruct(info, pInfo);
-    return destString.extract(dest, capacity, *pErrorCode);
-}
-
-U_CAPI int32_t U_EXPORT2
-uidna_nameToUnicode(const UIDNA *idna,
-                    const UChar *name, int32_t length,
-                    UChar *dest, int32_t capacity,
-                    UIDNAInfo *pInfo, UErrorCode *pErrorCode) {
-    if(!checkArgs(name, length, dest, capacity, pInfo, pErrorCode)) {
-        return 0;
-    }
-    UnicodeString src((UBool)(length<0), name, length);
-    UnicodeString destString(dest, 0, capacity);
-    IDNAInfo info;
-    reinterpret_cast<const IDNA *>(idna)->nameToUnicode(src, destString, info, *pErrorCode);
-    idnaInfoToStruct(info, pInfo);
-    return destString.extract(dest, capacity, *pErrorCode);
-}
-
-U_CAPI int32_t U_EXPORT2
-uidna_labelToASCII_UTF8(const UIDNA *idna,
-                        const char *label, int32_t length,
-                        char *dest, int32_t capacity,
-                        UIDNAInfo *pInfo, UErrorCode *pErrorCode) {
-    if(!checkArgs(label, length, dest, capacity, pInfo, pErrorCode)) {
-        return 0;
-    }
-    StringPiece src(label, length<0 ? static_cast<int32_t>(uprv_strlen(label)) : length);
-    CheckedArrayByteSink sink(dest, capacity);
-    IDNAInfo info;
-    reinterpret_cast<const IDNA *>(idna)->labelToASCII_UTF8(src, sink, info, *pErrorCode);
-    idnaInfoToStruct(info, pInfo);
-    return u_terminateChars(dest, capacity, sink.NumberOfBytesAppended(), pErrorCode);
-}
-
-U_CAPI int32_t U_EXPORT2
-uidna_labelToUnicodeUTF8(const UIDNA *idna,
-                         const char *label, int32_t length,
-                         char *dest, int32_t capacity,
-                         UIDNAInfo *pInfo, UErrorCode *pErrorCode) {
-    if(!checkArgs(label, length, dest, capacity, pInfo, pErrorCode)) {
-        return 0;
-    }
-    StringPiece src(label, length<0 ? static_cast<int32_t>(uprv_strlen(label)) : length);
-    CheckedArrayByteSink sink(dest, capacity);
-    IDNAInfo info;
-    reinterpret_cast<const IDNA *>(idna)->labelToUnicodeUTF8(src, sink, info, *pErrorCode);
-    idnaInfoToStruct(info, pInfo);
-    return u_terminateChars(dest, capacity, sink.NumberOfBytesAppended(), pErrorCode);
-}
-
-U_CAPI int32_t U_EXPORT2
-uidna_nameToASCII_UTF8(const UIDNA *idna,
-                       const char *name, int32_t length,
-                       char *dest, int32_t capacity,
-                       UIDNAInfo *pInfo, UErrorCode *pErrorCode) {
-    if(!checkArgs(name, length, dest, capacity, pInfo, pErrorCode)) {
-        return 0;
-    }
-    StringPiece src(name, length<0 ? static_cast<int32_t>(uprv_strlen(name)) : length);
-    CheckedArrayByteSink sink(dest, capacity);
-    IDNAInfo info;
-    reinterpret_cast<const IDNA *>(idna)->nameToASCII_UTF8(src, sink, info, *pErrorCode);
-    idnaInfoToStruct(info, pInfo);
-    return u_terminateChars(dest, capacity, sink.NumberOfBytesAppended(), pErrorCode);
-}
-
-U_CAPI int32_t U_EXPORT2
-uidna_nameToUnicodeUTF8(const UIDNA *idna,
-                        const char *name, int32_t length,
-                        char *dest, int32_t capacity,
-                        UIDNAInfo *pInfo, UErrorCode *pErrorCode) {
-    if(!checkArgs(name, length, dest, capacity, pInfo, pErrorCode)) {
-        return 0;
-    }
-    StringPiece src(name, length<0 ? static_cast<int32_t>(uprv_strlen(name)) : length);
-    CheckedArrayByteSink sink(dest, capacity);
-    IDNAInfo info;
-    reinterpret_cast<const IDNA *>(idna)->nameToUnicodeUTF8(src, sink, info, *pErrorCode);
-    idnaInfoToStruct(info, pInfo);
-    return u_terminateChars(dest, capacity, sink.NumberOfBytesAppended(), pErrorCode);
-}
-
-#endif  // UCONFIG_NO_IDNA
-=======
-// © 2016 and later: Unicode, Inc. and others.
-// License & terms of use: http://www.unicode.org/copyright.html
-/*
-*******************************************************************************
-*   Copyright (C) 2010-2015, International Business Machines
-*   Corporation and others.  All Rights Reserved.
-*******************************************************************************
-*   file name:  uts46.cpp
-*   encoding:   UTF-8
-*   tab size:   8 (not used)
-*   indentation:4
-*
-*   created on: 2010mar09
-*   created by: Markus W. Scherer
-*/
-
-#include "unicode/utypes.h"
-
-#if !UCONFIG_NO_IDNA
-
-#include "unicode/idna.h"
-#include "unicode/normalizer2.h"
-#include "unicode/uscript.h"
-#include "unicode/ustring.h"
-#include "unicode/utf16.h"
-#include "cmemory.h"
-#include "cstring.h"
-#include "punycode.h"
-#include "ubidi_props.h"
-#include "ustr_imp.h"
-
-// Note about tests for UIDNA_ERROR_DOMAIN_NAME_TOO_LONG:
-//
-// The domain name length limit is 255 octets in an internal DNS representation
-// where the last ("root") label is the empty label
-// represented by length byte 0 alone.
-// In a conventional string, this translates to 253 characters, or 254
-// if there is a trailing dot for the root label.
-
-U_NAMESPACE_BEGIN
-
-// Severe errors which usually result in a U+FFFD replacement character in the result string.
-const uint32_t severeErrors=
-    UIDNA_ERROR_LEADING_COMBINING_MARK|
-    UIDNA_ERROR_DISALLOWED|
-    UIDNA_ERROR_PUNYCODE|
-    UIDNA_ERROR_LABEL_HAS_DOT|
-    UIDNA_ERROR_INVALID_ACE_LABEL;
-
-static inline UBool
-isASCIIString(const UnicodeString &dest) {
-    const char16_t *s=dest.getBuffer();
-    const char16_t *limit=s+dest.length();
-    while(s<limit) {
-        if(*s++>0x7f) {
-            return false;
-        }
-    }
-    return true;
-}
-
-static UBool
-isASCIIOkBiDi(const char16_t *s, int32_t length);
-
-static UBool
-isASCIIOkBiDi(const char *s, int32_t length);
-
-// IDNA class default implementations -------------------------------------- ***
-
-IDNA::~IDNA() {}
-
-void
-IDNA::labelToASCII_UTF8(StringPiece label, ByteSink &dest,
-                        IDNAInfo &info, UErrorCode &errorCode) const {
-    if(U_SUCCESS(errorCode)) {
-        UnicodeString destString;
-        labelToASCII(UnicodeString::fromUTF8(label), destString,
-                     info, errorCode).toUTF8(dest);
-    }
-}
-
-void
-IDNA::labelToUnicodeUTF8(StringPiece label, ByteSink &dest,
-                         IDNAInfo &info, UErrorCode &errorCode) const {
-    if(U_SUCCESS(errorCode)) {
-        UnicodeString destString;
-        labelToUnicode(UnicodeString::fromUTF8(label), destString,
-                       info, errorCode).toUTF8(dest);
-    }
-}
-
-void
-IDNA::nameToASCII_UTF8(StringPiece name, ByteSink &dest,
-                       IDNAInfo &info, UErrorCode &errorCode) const {
-    if(U_SUCCESS(errorCode)) {
-        UnicodeString destString;
-        nameToASCII(UnicodeString::fromUTF8(name), destString,
-                    info, errorCode).toUTF8(dest);
-    }
-}
-
-void
-IDNA::nameToUnicodeUTF8(StringPiece name, ByteSink &dest,
-                        IDNAInfo &info, UErrorCode &errorCode) const {
-    if(U_SUCCESS(errorCode)) {
-        UnicodeString destString;
-        nameToUnicode(UnicodeString::fromUTF8(name), destString,
-                      info, errorCode).toUTF8(dest);
-    }
-}
-
-// UTS46 class declaration ------------------------------------------------- ***
-
-class UTS46 : public IDNA {
-public:
-    UTS46(uint32_t options, UErrorCode &errorCode);
-    virtual ~UTS46();
-
-    virtual UnicodeString &
-    labelToASCII(const UnicodeString &label, UnicodeString &dest,
-                 IDNAInfo &info, UErrorCode &errorCode) const override;
-
-    virtual UnicodeString &
-    labelToUnicode(const UnicodeString &label, UnicodeString &dest,
-                   IDNAInfo &info, UErrorCode &errorCode) const override;
-
-    virtual UnicodeString &
-    nameToASCII(const UnicodeString &name, UnicodeString &dest,
-                IDNAInfo &info, UErrorCode &errorCode) const override;
-
-    virtual UnicodeString &
-    nameToUnicode(const UnicodeString &name, UnicodeString &dest,
-                  IDNAInfo &info, UErrorCode &errorCode) const override;
-
-    virtual void
-    labelToASCII_UTF8(StringPiece label, ByteSink &dest,
-                      IDNAInfo &info, UErrorCode &errorCode) const override;
-
-    virtual void
-    labelToUnicodeUTF8(StringPiece label, ByteSink &dest,
-                       IDNAInfo &info, UErrorCode &errorCode) const override;
-
-    virtual void
-    nameToASCII_UTF8(StringPiece name, ByteSink &dest,
-                     IDNAInfo &info, UErrorCode &errorCode) const override;
-
-    virtual void
-    nameToUnicodeUTF8(StringPiece name, ByteSink &dest,
-                      IDNAInfo &info, UErrorCode &errorCode) const override;
-
-private:
-    UnicodeString &
-    process(const UnicodeString &src,
-            UBool isLabel, UBool toASCII,
-            UnicodeString &dest,
-            IDNAInfo &info, UErrorCode &errorCode) const;
-
-    void
-    processUTF8(StringPiece src,
-                UBool isLabel, UBool toASCII,
-                ByteSink &dest,
-                IDNAInfo &info, UErrorCode &errorCode) const;
-
-    UnicodeString &
-    processUnicode(const UnicodeString &src,
-                   int32_t labelStart, int32_t mappingStart,
-                   UBool isLabel, UBool toASCII,
-                   UnicodeString &dest,
-                   IDNAInfo &info, UErrorCode &errorCode) const;
-
-    // returns the new dest.length()
-    int32_t
-    mapDevChars(UnicodeString &dest, int32_t labelStart, int32_t mappingStart,
-                UErrorCode &errorCode) const;
-
-    // returns the new label length
-    int32_t
-    processLabel(UnicodeString &dest,
-                 int32_t labelStart, int32_t labelLength,
-                 UBool toASCII,
-                 IDNAInfo &info, UErrorCode &errorCode) const;
-    int32_t
-    markBadACELabel(UnicodeString &dest,
-                    int32_t labelStart, int32_t labelLength,
-                    UBool toASCII, IDNAInfo &info, UErrorCode &errorCode) const;
-
-    void
-    checkLabelBiDi(const char16_t *label, int32_t labelLength, IDNAInfo &info) const;
-
-    UBool
-    isLabelOkContextJ(const char16_t *label, int32_t labelLength) const;
-
-    void
-    checkLabelContextO(const char16_t *label, int32_t labelLength, IDNAInfo &info) const;
-
-    const Normalizer2 &uts46Norm2;  // uts46.nrm
-    uint32_t options;
-};
-
-IDNA *
-IDNA::createUTS46Instance(uint32_t options, UErrorCode &errorCode) {
-    if(U_SUCCESS(errorCode)) {
-        IDNA *idna=new UTS46(options, errorCode);
-        if(idna==nullptr) {
-            errorCode=U_MEMORY_ALLOCATION_ERROR;
-        } else if(U_FAILURE(errorCode)) {
-            delete idna;
-            idna=nullptr;
-        }
-        return idna;
-    } else {
-        return nullptr;
-    }
-}
-
-// UTS46 implementation ---------------------------------------------------- ***
-
-UTS46::UTS46(uint32_t opt, UErrorCode &errorCode)
-        : uts46Norm2(*Normalizer2::getInstance(nullptr, "uts46", UNORM2_COMPOSE, errorCode)),
-          options(opt) {}
-
-UTS46::~UTS46() {}
-
-UnicodeString &
-UTS46::labelToASCII(const UnicodeString &label, UnicodeString &dest,
-                    IDNAInfo &info, UErrorCode &errorCode) const {
-    return process(label, true, true, dest, info, errorCode);
-}
-
-UnicodeString &
-UTS46::labelToUnicode(const UnicodeString &label, UnicodeString &dest,
-                      IDNAInfo &info, UErrorCode &errorCode) const {
-    return process(label, true, false, dest, info, errorCode);
-}
-
-UnicodeString &
-UTS46::nameToASCII(const UnicodeString &name, UnicodeString &dest,
-                   IDNAInfo &info, UErrorCode &errorCode) const {
-    process(name, false, true, dest, info, errorCode);
-    if( dest.length()>=254 && (info.errors&UIDNA_ERROR_DOMAIN_NAME_TOO_LONG)==0 &&
-        isASCIIString(dest) &&
-        (dest.length()>254 || dest[253]!=0x2e)
-    ) {
-        info.errors|=UIDNA_ERROR_DOMAIN_NAME_TOO_LONG;
-    }
-    return dest;
-}
-
-UnicodeString &
-UTS46::nameToUnicode(const UnicodeString &name, UnicodeString &dest,
-                     IDNAInfo &info, UErrorCode &errorCode) const {
-    return process(name, false, false, dest, info, errorCode);
-}
-
-void
-UTS46::labelToASCII_UTF8(StringPiece label, ByteSink &dest,
-                         IDNAInfo &info, UErrorCode &errorCode) const {
-    processUTF8(label, true, true, dest, info, errorCode);
-}
-
-void
-UTS46::labelToUnicodeUTF8(StringPiece label, ByteSink &dest,
-                          IDNAInfo &info, UErrorCode &errorCode) const {
-    processUTF8(label, true, false, dest, info, errorCode);
-}
-
-void
-UTS46::nameToASCII_UTF8(StringPiece name, ByteSink &dest,
-                        IDNAInfo &info, UErrorCode &errorCode) const {
-    processUTF8(name, false, true, dest, info, errorCode);
-}
-
-void
-UTS46::nameToUnicodeUTF8(StringPiece name, ByteSink &dest,
-                         IDNAInfo &info, UErrorCode &errorCode) const {
-    processUTF8(name, false, false, dest, info, errorCode);
-}
-
-// UTS #46 data for ASCII characters.
-// The normalizer (using uts46.nrm) maps uppercase ASCII letters to lowercase
-// and passes through all other ASCII characters.
-// If UIDNA_USE_STD3_RULES is set, then non-LDH characters are disallowed
-// using this data.
-// The ASCII fastpath also uses this data.
-// Values: -1=disallowed  0==valid  1==mapped (lowercase)
-static const int8_t asciiData[128]={
-    -1, -1, -1, -1, -1, -1, -1, -1, -1, -1, -1, -1, -1, -1, -1, -1,
-    -1, -1, -1, -1, -1, -1, -1, -1, -1, -1, -1, -1, -1, -1, -1, -1,
-    // 002D..002E; valid  #  HYPHEN-MINUS..FULL STOP
-    -1, -1, -1, -1, -1, -1, -1, -1, -1, -1, -1, -1, -1,  0,  0, -1,
-    // 0030..0039; valid  #  DIGIT ZERO..DIGIT NINE
-     0,  0,  0,  0,  0,  0,  0,  0,  0,  0, -1, -1, -1, -1, -1, -1,
-    // 0041..005A; mapped  #  LATIN CAPITAL LETTER A..LATIN CAPITAL LETTER Z
-    -1,  1,  1,  1,  1,  1,  1,  1,  1,  1,  1,  1,  1,  1,  1,  1,
-     1,  1,  1,  1,  1,  1,  1,  1,  1,  1,  1, -1, -1, -1, -1, -1,
-    // 0061..007A; valid  #  LATIN SMALL LETTER A..LATIN SMALL LETTER Z
-    -1,  0,  0,  0,  0,  0,  0,  0,  0,  0,  0,  0,  0,  0,  0,  0,
-     0,  0,  0,  0,  0,  0,  0,  0,  0,  0,  0, -1, -1, -1, -1, -1
-};
-
-UnicodeString &
-UTS46::process(const UnicodeString &src,
-               UBool isLabel, UBool toASCII,
-               UnicodeString &dest,
-               IDNAInfo &info, UErrorCode &errorCode) const {
-    // uts46Norm2.normalize() would do all of this error checking and setup,
-    // but with the ASCII fastpath we do not always call it, and do not
-    // call it first.
-    if(U_FAILURE(errorCode)) {
-        dest.setToBogus();
-        return dest;
-    }
-    const char16_t *srcArray=src.getBuffer();
-    if(&dest==&src || srcArray==nullptr) {
-        errorCode=U_ILLEGAL_ARGUMENT_ERROR;
-        dest.setToBogus();
-        return dest;
-    }
-    // Arguments are fine, reset output values.
-    dest.remove();
-    info.reset();
-    int32_t srcLength=src.length();
-    if(srcLength==0) {
-        info.errors|=UIDNA_ERROR_EMPTY_LABEL;
-        return dest;
-    }
-    char16_t *destArray=dest.getBuffer(srcLength);
-    if(destArray==nullptr) {
-        errorCode=U_MEMORY_ALLOCATION_ERROR;
-        return dest;
-    }
-    // ASCII fastpath
-    UBool disallowNonLDHDot=(options&UIDNA_USE_STD3_RULES)!=0;
-    int32_t labelStart=0;
-    int32_t i;
-    for(i=0;; ++i) {
-        if(i==srcLength) {
-            if(toASCII) {
-                if((i-labelStart)>63) {
-                    info.labelErrors|=UIDNA_ERROR_LABEL_TOO_LONG;
-                }
-                // There is a trailing dot if labelStart==i.
-                if(!isLabel && i>=254 && (i>254 || labelStart<i)) {
-                    info.errors|=UIDNA_ERROR_DOMAIN_NAME_TOO_LONG;
-                }
-            }
-            info.errors|=info.labelErrors;
-            dest.releaseBuffer(i);
-            return dest;
-        }
-        char16_t c=srcArray[i];
-        if(c>0x7f) {
-            break;
-        }
-        int cData=asciiData[c];
-        if(cData>0) {
-            destArray[i]=c+0x20;  // Lowercase an uppercase ASCII letter.
-        } else if(cData<0 && disallowNonLDHDot) {
-            break;  // Replacing with U+FFFD can be complicated for toASCII.
-        } else {
-            destArray[i]=c;
-            if(c==0x2d) {  // hyphen
-                if(i==(labelStart+3) && srcArray[i-1]==0x2d) {
-                    // "??--..." is Punycode or forbidden.
-                    ++i;  // '-' was copied to dest already
-                    break;
-                }
-                if(i==labelStart) {
-                    // label starts with "-"
-                    info.labelErrors|=UIDNA_ERROR_LEADING_HYPHEN;
-                }
-                if((i+1)==srcLength || srcArray[i+1]==0x2e) {
-                    // label ends with "-"
-                    info.labelErrors|=UIDNA_ERROR_TRAILING_HYPHEN;
-                }
-            } else if(c==0x2e) {  // dot
-                if(isLabel) {
-                    // Replacing with U+FFFD can be complicated for toASCII.
-                    ++i;  // '.' was copied to dest already
-                    break;
-                }
-                if(i==labelStart) {
-                    info.labelErrors|=UIDNA_ERROR_EMPTY_LABEL;
-                }
-                if(toASCII && (i-labelStart)>63) {
-                    info.labelErrors|=UIDNA_ERROR_LABEL_TOO_LONG;
-                }
-                info.errors|=info.labelErrors;
-                info.labelErrors=0;
-                labelStart=i+1;
-            }
-        }
-    }
-    info.errors|=info.labelErrors;
-    dest.releaseBuffer(i);
-    processUnicode(src, labelStart, i, isLabel, toASCII, dest, info, errorCode);
-    if( info.isBiDi && U_SUCCESS(errorCode) && (info.errors&severeErrors)==0 &&
-        (!info.isOkBiDi || (labelStart>0 && !isASCIIOkBiDi(dest.getBuffer(), labelStart)))
-    ) {
-        info.errors|=UIDNA_ERROR_BIDI;
-    }
-    return dest;
-}
-
-void
-UTS46::processUTF8(StringPiece src,
-                   UBool isLabel, UBool toASCII,
-                   ByteSink &dest,
-                   IDNAInfo &info, UErrorCode &errorCode) const {
-    if(U_FAILURE(errorCode)) {
-        return;
-    }
-    const char *srcArray=src.data();
-    int32_t srcLength=src.length();
-    if(srcArray==nullptr && srcLength!=0) {
-        errorCode=U_ILLEGAL_ARGUMENT_ERROR;
-        return;
-    }
-    // Arguments are fine, reset output values.
-    info.reset();
-    if(srcLength==0) {
-        info.errors|=UIDNA_ERROR_EMPTY_LABEL;
-        dest.Flush();
-        return;
-    }
-    UnicodeString destString;
-    int32_t labelStart=0;
-    if(srcLength<=256) {  // length of stackArray[]
-        // ASCII fastpath
-        char stackArray[256];
-        int32_t destCapacity;
-        char *destArray=dest.GetAppendBuffer(srcLength, srcLength+20,
-                                             stackArray, UPRV_LENGTHOF(stackArray), &destCapacity);
-        UBool disallowNonLDHDot=(options&UIDNA_USE_STD3_RULES)!=0;
-        int32_t i;
-        for(i=0;; ++i) {
-            if(i==srcLength) {
-                if(toASCII) {
-                    if((i-labelStart)>63) {
-                        info.labelErrors|=UIDNA_ERROR_LABEL_TOO_LONG;
-                    }
-                    // There is a trailing dot if labelStart==i.
-                    if(!isLabel && i>=254 && (i>254 || labelStart<i)) {
-                        info.errors|=UIDNA_ERROR_DOMAIN_NAME_TOO_LONG;
-                    }
-                }
-                info.errors|=info.labelErrors;
-                dest.Append(destArray, i);
-                dest.Flush();
-                return;
-            }
-            char c=srcArray[i];
-            if((int8_t)c<0) {  // (uint8_t)c>0x7f
-                break;
-            }
-            int cData=asciiData[(int)c];  // Cast: gcc warns about indexing with a char.
-            if(cData>0) {
-                destArray[i]=c+0x20;  // Lowercase an uppercase ASCII letter.
-            } else if(cData<0 && disallowNonLDHDot) {
-                break;  // Replacing with U+FFFD can be complicated for toASCII.
-            } else {
-                destArray[i]=c;
-                if(c==0x2d) {  // hyphen
-                    if(i==(labelStart+3) && srcArray[i-1]==0x2d) {
-                        // "??--..." is Punycode or forbidden.
-                        break;
-                    }
-                    if(i==labelStart) {
-                        // label starts with "-"
-                        info.labelErrors|=UIDNA_ERROR_LEADING_HYPHEN;
-                    }
-                    if((i+1)==srcLength || srcArray[i+1]==0x2e) {
-                        // label ends with "-"
-                        info.labelErrors|=UIDNA_ERROR_TRAILING_HYPHEN;
-                    }
-                } else if(c==0x2e) {  // dot
-                    if(isLabel) {
-                        break;  // Replacing with U+FFFD can be complicated for toASCII.
-                    }
-                    if(i==labelStart) {
-                        info.labelErrors|=UIDNA_ERROR_EMPTY_LABEL;
-                    }
-                    if(toASCII && (i-labelStart)>63) {
-                        info.labelErrors|=UIDNA_ERROR_LABEL_TOO_LONG;
-                    }
-                    info.errors|=info.labelErrors;
-                    info.labelErrors=0;
-                    labelStart=i+1;
-                }
-            }
-        }
-        info.errors|=info.labelErrors;
-        // Convert the processed ASCII prefix of the current label to UTF-16.
-        int32_t mappingStart=i-labelStart;
-        destString=UnicodeString::fromUTF8(StringPiece(destArray+labelStart, mappingStart));
-        // Output the previous ASCII labels and process the rest of src in UTF-16.
-        dest.Append(destArray, labelStart);
-        processUnicode(UnicodeString::fromUTF8(StringPiece(src, labelStart)), 0, mappingStart,
-                       isLabel, toASCII,
-                       destString, info, errorCode);
-    } else {
-        // src is too long for the ASCII fastpath implementation.
-        processUnicode(UnicodeString::fromUTF8(src), 0, 0,
-                       isLabel, toASCII,
-                       destString, info, errorCode);
-    }
-    destString.toUTF8(dest);  // calls dest.Flush()
-    if(toASCII && !isLabel) {
-        // length==labelStart==254 means that there is a trailing dot (ok) and
-        // destString is empty (do not index at 253-labelStart).
-        int32_t length=labelStart+destString.length();
-        if( length>=254 && isASCIIString(destString) &&
-            (length>254 ||
-             (labelStart<254 && destString[253-labelStart]!=0x2e))
-        ) {
-            info.errors|=UIDNA_ERROR_DOMAIN_NAME_TOO_LONG;
-        }
-    }
-    if( info.isBiDi && U_SUCCESS(errorCode) && (info.errors&severeErrors)==0 &&
-        (!info.isOkBiDi || (labelStart>0 && !isASCIIOkBiDi(srcArray, labelStart)))
-    ) {
-        info.errors|=UIDNA_ERROR_BIDI;
-    }
-}
-
-UnicodeString &
-UTS46::processUnicode(const UnicodeString &src,
-                      int32_t labelStart, int32_t mappingStart,
-                      UBool isLabel, UBool toASCII,
-                      UnicodeString &dest,
-                      IDNAInfo &info, UErrorCode &errorCode) const {
-    if(mappingStart==0) {
-        uts46Norm2.normalize(src, dest, errorCode);
-    } else {
-        uts46Norm2.normalizeSecondAndAppend(dest, src.tempSubString(mappingStart), errorCode);
-    }
-    if(U_FAILURE(errorCode)) {
-        return dest;
-    }
-    UBool doMapDevChars=
-        toASCII ? (options&UIDNA_NONTRANSITIONAL_TO_ASCII)==0 :
-                  (options&UIDNA_NONTRANSITIONAL_TO_UNICODE)==0;
-    const char16_t *destArray=dest.getBuffer();
-    int32_t destLength=dest.length();
-    int32_t labelLimit=labelStart;
-    while(labelLimit<destLength) {
-        char16_t c=destArray[labelLimit];
-        if(c==0x2e && !isLabel) {
-            int32_t labelLength=labelLimit-labelStart;
-            int32_t newLength=processLabel(dest, labelStart, labelLength,
-                                            toASCII, info, errorCode);
-            info.errors|=info.labelErrors;
-            info.labelErrors=0;
-            if(U_FAILURE(errorCode)) {
-                return dest;
-            }
-            destArray=dest.getBuffer();
-            destLength+=newLength-labelLength;
-            labelLimit=labelStart+=newLength+1;
-            continue;
-        } else if(c<0xdf) {
-            // pass
-        } else if(c<=0x200d && (c==0xdf || c==0x3c2 || c>=0x200c)) {
-            info.isTransDiff=true;
-            if(doMapDevChars) {
-                destLength=mapDevChars(dest, labelStart, labelLimit, errorCode);
-                if(U_FAILURE(errorCode)) {
-                    return dest;
-                }
-                destArray=dest.getBuffer();
-                // All deviation characters have been mapped, no need to check for them again.
-                doMapDevChars=false;
-                // Do not increment labelLimit in case c was removed.
-                continue;
-            }
-        } else if(U16_IS_SURROGATE(c)) {
-            if(U16_IS_SURROGATE_LEAD(c) ?
-                    (labelLimit+1)==destLength || !U16_IS_TRAIL(destArray[labelLimit+1]) :
-                    labelLimit==labelStart || !U16_IS_LEAD(destArray[labelLimit-1])) {
-                // Map an unpaired surrogate to U+FFFD before normalization so that when
-                // that removes characters we do not turn two unpaired ones into a pair.
-                info.labelErrors|=UIDNA_ERROR_DISALLOWED;
-                dest.setCharAt(labelLimit, 0xfffd);
-                destArray=dest.getBuffer();
-            }
-        }
-        ++labelLimit;
-    }
-    // Permit an empty label at the end (0<labelStart==labelLimit==destLength is ok)
-    // but not an empty label elsewhere nor a completely empty domain name.
-    // processLabel() sets UIDNA_ERROR_EMPTY_LABEL when labelLength==0.
-    if(0==labelStart || labelStart<labelLimit) {
-        processLabel(dest, labelStart, labelLimit-labelStart,
-                      toASCII, info, errorCode);
-        info.errors|=info.labelErrors;
-    }
-    return dest;
-}
-
-int32_t
-UTS46::mapDevChars(UnicodeString &dest, int32_t labelStart, int32_t mappingStart,
-                   UErrorCode &errorCode) const {
-    if(U_FAILURE(errorCode)) {
-        return 0;
-    }
-    int32_t length=dest.length();
-    char16_t *s=dest.getBuffer(dest[mappingStart]==0xdf ? length+1 : length);
-    if(s==nullptr) {
-        errorCode=U_MEMORY_ALLOCATION_ERROR;
-        return length;
-    }
-    int32_t capacity=dest.getCapacity();
-    UBool didMapDevChars=false;
-    int32_t readIndex=mappingStart, writeIndex=mappingStart;
-    do {
-        char16_t c=s[readIndex++];
-        switch(c) {
-        case 0xdf:
-            // Map sharp s to ss.
-            didMapDevChars=true;
-            s[writeIndex++]=0x73;  // Replace sharp s with first s.
-            // Insert second s and account for possible buffer reallocation.
-            if(writeIndex==readIndex) {
-                if(length==capacity) {
-                    dest.releaseBuffer(length);
-                    s=dest.getBuffer(length+1);
-                    if(s==nullptr) {
-                        errorCode=U_MEMORY_ALLOCATION_ERROR;
-                        return length;
-                    }
-                    capacity=dest.getCapacity();
-                }
-                u_memmove(s+writeIndex+1, s+writeIndex, length-writeIndex);
-                ++readIndex;
-            }
-            s[writeIndex++]=0x73;
-            ++length;
-            break;
-        case 0x3c2:  // Map final sigma to nonfinal sigma.
-            didMapDevChars=true;
-            s[writeIndex++]=0x3c3;
-            break;
-        case 0x200c:  // Ignore/remove ZWNJ.
-        case 0x200d:  // Ignore/remove ZWJ.
-            didMapDevChars=true;
-            --length;
-            break;
-        default:
-            // Only really necessary if writeIndex was different from readIndex.
-            s[writeIndex++]=c;
-            break;
-        }
-    } while(writeIndex<length);
-    dest.releaseBuffer(length);
-    if(didMapDevChars) {
-        // Mapping deviation characters might have resulted in an un-NFC string.
-        // We could use either the NFC or the UTS #46 normalizer.
-        // By using the UTS #46 normalizer again, we avoid having to load a second .nrm data file.
-        UnicodeString normalized;
-        uts46Norm2.normalize(dest.tempSubString(labelStart), normalized, errorCode);
-        if(U_SUCCESS(errorCode)) {
-            dest.replace(labelStart, 0x7fffffff, normalized);
-            if(dest.isBogus()) {
-                errorCode=U_MEMORY_ALLOCATION_ERROR;
-            }
-            return dest.length();
-        }
-    }
-    return length;
-}
-
-// Some non-ASCII characters are equivalent to sequences with
-// non-LDH ASCII characters. To find them:
-// grep disallowed_STD3_valid IdnaMappingTable.txt (or uts46.txt)
-static inline UBool
-isNonASCIIDisallowedSTD3Valid(UChar32 c) {
-    return c==0x2260 || c==0x226E || c==0x226F;
-}
-
-// Replace the label in dest with the label string, if the label was modified.
-// If &label==&dest then the label was modified in-place and labelLength
-// is the new label length, different from label.length().
-// If &label!=&dest then labelLength==label.length().
-// Returns labelLength (= the new label length).
-static int32_t
-replaceLabel(UnicodeString &dest, int32_t destLabelStart, int32_t destLabelLength,
-             const UnicodeString &label, int32_t labelLength, UErrorCode &errorCode) {
-    if(U_FAILURE(errorCode)) {
-        return 0;
-    }
-    if(&label!=&dest) {
-        dest.replace(destLabelStart, destLabelLength, label);
-        if(dest.isBogus()) {
-            errorCode=U_MEMORY_ALLOCATION_ERROR;
-            return 0;
-        }
-    }
-    return labelLength;
-}
-
-int32_t
-UTS46::processLabel(UnicodeString &dest,
-                    int32_t labelStart, int32_t labelLength,
-                    UBool toASCII,
-                    IDNAInfo &info, UErrorCode &errorCode) const {
-    if(U_FAILURE(errorCode)) {
-        return 0;
-    }
-    UnicodeString fromPunycode;
-    UnicodeString *labelString;
-    const char16_t *label=dest.getBuffer()+labelStart;
-    int32_t destLabelStart=labelStart;
-    int32_t destLabelLength=labelLength;
-    UBool wasPunycode;
-    if(labelLength>=4 && label[0]==0x78 && label[1]==0x6e && label[2]==0x2d && label[3]==0x2d) {
-        // Label starts with "xn--", try to un-Punycode it.
-        // In IDNA2008, labels like "xn--" (decodes to an empty string) and
-        // "xn--ASCII-" (decodes to just "ASCII") fail the round-trip validation from
-        // comparing the ToUnicode input with the back-to-ToASCII output.
-        // They are alternate encodings of the respective ASCII labels.
-        // Ignore "xn---" here: It will fail Punycode.decode() which logically comes before
-        // the round-trip verification.
-        if(labelLength==4 || (labelLength>5 && label[labelLength-1]==u'-')) {
-            info.labelErrors|=UIDNA_ERROR_INVALID_ACE_LABEL;
-            return markBadACELabel(dest, labelStart, labelLength, toASCII, info, errorCode);
-        }
-        wasPunycode=true;
-        char16_t *unicodeBuffer=fromPunycode.getBuffer(-1);  // capacity==-1: most labels should fit
-        if(unicodeBuffer==nullptr) {
-            // Should never occur if we used capacity==-1 which uses the internal buffer.
-            errorCode=U_MEMORY_ALLOCATION_ERROR;
-            return labelLength;
-        }
-        UErrorCode punycodeErrorCode=U_ZERO_ERROR;
-        int32_t unicodeLength=u_strFromPunycode(label+4, labelLength-4,
-                                                unicodeBuffer, fromPunycode.getCapacity(),
-                                                nullptr, &punycodeErrorCode);
-        if(punycodeErrorCode==U_BUFFER_OVERFLOW_ERROR) {
-            fromPunycode.releaseBuffer(0);
-            unicodeBuffer=fromPunycode.getBuffer(unicodeLength);
-            if(unicodeBuffer==nullptr) {
-                errorCode=U_MEMORY_ALLOCATION_ERROR;
-                return labelLength;
-            }
-            punycodeErrorCode=U_ZERO_ERROR;
-            unicodeLength=u_strFromPunycode(label+4, labelLength-4,
-                                            unicodeBuffer, fromPunycode.getCapacity(),
-                                            nullptr, &punycodeErrorCode);
-        }
-        fromPunycode.releaseBuffer(unicodeLength);
-        if(U_FAILURE(punycodeErrorCode)) {
-            info.labelErrors|=UIDNA_ERROR_PUNYCODE;
-            return markBadACELabel(dest, labelStart, labelLength, toASCII, info, errorCode);
-        }
-        // Check for NFC, and for characters that are not
-        // valid or deviation characters according to the normalizer.
-        // If there is something wrong, then the string will change.
-        // Note that the normalizer passes through non-LDH ASCII and deviation characters.
-        // Deviation characters are ok in Punycode even in transitional processing.
-        // In the code further below, if we find non-LDH ASCII and we have UIDNA_USE_STD3_RULES
-        // then we will set UIDNA_ERROR_INVALID_ACE_LABEL there too.
-        UBool isValid=uts46Norm2.isNormalized(fromPunycode, errorCode);
-        if(U_FAILURE(errorCode)) {
-            return labelLength;
-        }
-        if(!isValid) {
-            info.labelErrors|=UIDNA_ERROR_INVALID_ACE_LABEL;
-            return markBadACELabel(dest, labelStart, labelLength, toASCII, info, errorCode);
-        }
-        labelString=&fromPunycode;
-        label=fromPunycode.getBuffer();
-        labelStart=0;
-        labelLength=fromPunycode.length();
-    } else {
-        wasPunycode=false;
-        labelString=&dest;
-    }
-    // Validity check
-    if(labelLength==0) {
-        info.labelErrors|=UIDNA_ERROR_EMPTY_LABEL;
-        return replaceLabel(dest, destLabelStart, destLabelLength,
-                            *labelString, labelLength, errorCode);
-    }
-    // labelLength>0
-    if(labelLength>=4 && label[2]==0x2d && label[3]==0x2d) {
-        // label starts with "??--"
-        info.labelErrors|=UIDNA_ERROR_HYPHEN_3_4;
-    }
-    if(label[0]==0x2d) {
-        // label starts with "-"
-        info.labelErrors|=UIDNA_ERROR_LEADING_HYPHEN;
-    }
-    if(label[labelLength-1]==0x2d) {
-        // label ends with "-"
-        info.labelErrors|=UIDNA_ERROR_TRAILING_HYPHEN;
-    }
-    // If the label was not a Punycode label, then it was the result of
-    // mapping, normalization and label segmentation.
-    // If the label was in Punycode, then we mapped it again above
-    // and checked its validity.
-    // Now we handle the STD3 restriction to LDH characters (if set)
-    // and we look for U+FFFD which indicates disallowed characters
-    // in a non-Punycode label or U+FFFD itself in a Punycode label.
-    // We also check for dots which can come from the input to a single-label function.
-    // Ok to cast away const because we own the UnicodeString.
-    char16_t *s=(char16_t *)label;
-    const char16_t *limit=label+labelLength;
-    char16_t oredChars=0;
-    // If we enforce STD3 rules, then ASCII characters other than LDH and dot are disallowed.
-    UBool disallowNonLDHDot=(options&UIDNA_USE_STD3_RULES)!=0;
-    do {
-        char16_t c=*s;
-        if(c<=0x7f) {
-            if(c==0x2e) {
-                info.labelErrors|=UIDNA_ERROR_LABEL_HAS_DOT;
-                *s=0xfffd;
-            } else if(disallowNonLDHDot && asciiData[c]<0) {
-                info.labelErrors|=UIDNA_ERROR_DISALLOWED;
-                *s=0xfffd;
-            }
-        } else {
-            oredChars|=c;
-            if(disallowNonLDHDot && isNonASCIIDisallowedSTD3Valid(c)) {
-                info.labelErrors|=UIDNA_ERROR_DISALLOWED;
-                *s=0xfffd;
-            } else if(c==0xfffd) {
-                info.labelErrors|=UIDNA_ERROR_DISALLOWED;
-            }
-        }
-        ++s;
-    } while(s<limit);
-    // Check for a leading combining mark after other validity checks
-    // so that we don't report UIDNA_ERROR_DISALLOWED for the U+FFFD from here.
-    UChar32 c;
-    int32_t cpLength=0;
-    // "Unsafe" is ok because unpaired surrogates were mapped to U+FFFD.
-    U16_NEXT_UNSAFE(label, cpLength, c);
-    if((U_GET_GC_MASK(c)&U_GC_M_MASK)!=0) {
-        info.labelErrors|=UIDNA_ERROR_LEADING_COMBINING_MARK;
-        labelString->replace(labelStart, cpLength, (char16_t)0xfffd);
-        label=labelString->getBuffer()+labelStart;
-        labelLength+=1-cpLength;
-        if(labelString==&dest) {
-            destLabelLength=labelLength;
-        }
-    }
-    if((info.labelErrors&severeErrors)==0) {
-        // Do contextual checks only if we do not have U+FFFD from a severe error
-        // because U+FFFD can make these checks fail.
-        if((options&UIDNA_CHECK_BIDI)!=0 && (!info.isBiDi || info.isOkBiDi)) {
-            checkLabelBiDi(label, labelLength, info);
-        }
-        if( (options&UIDNA_CHECK_CONTEXTJ)!=0 && (oredChars&0x200c)==0x200c &&
-            !isLabelOkContextJ(label, labelLength)
-        ) {
-            info.labelErrors|=UIDNA_ERROR_CONTEXTJ;
-        }
-        if((options&UIDNA_CHECK_CONTEXTO)!=0 && oredChars>=0xb7) {
-            checkLabelContextO(label, labelLength, info);
-        }
-        if(toASCII) {
-            if(wasPunycode) {
-                // Leave a Punycode label unchanged if it has no severe errors.
-                if(destLabelLength>63) {
-                    info.labelErrors|=UIDNA_ERROR_LABEL_TOO_LONG;
-                }
-                return destLabelLength;
-            } else if(oredChars>=0x80) {
-                // Contains non-ASCII characters.
-                UnicodeString punycode;
-                char16_t *buffer=punycode.getBuffer(63);  // 63==maximum DNS label length
-                if(buffer==nullptr) {
-                    errorCode=U_MEMORY_ALLOCATION_ERROR;
-                    return destLabelLength;
-                }
-                buffer[0]=0x78;  // Write "xn--".
-                buffer[1]=0x6e;
-                buffer[2]=0x2d;
-                buffer[3]=0x2d;
-                int32_t punycodeLength=u_strToPunycode(label, labelLength,
-                                                      buffer+4, punycode.getCapacity()-4,
-                                                      nullptr, &errorCode);
-                if(errorCode==U_BUFFER_OVERFLOW_ERROR) {
-                    errorCode=U_ZERO_ERROR;
-                    punycode.releaseBuffer(4);
-                    buffer=punycode.getBuffer(4+punycodeLength);
-                    if(buffer==nullptr) {
-                        errorCode=U_MEMORY_ALLOCATION_ERROR;
-                        return destLabelLength;
-                    }
-                    punycodeLength=u_strToPunycode(label, labelLength,
-                                                  buffer+4, punycode.getCapacity()-4,
-                                                  nullptr, &errorCode);
-                }
-                punycodeLength+=4;
-                punycode.releaseBuffer(punycodeLength);
-                if(U_FAILURE(errorCode)) {
-                    return destLabelLength;
-                }
-                if(punycodeLength>63) {
-                    info.labelErrors|=UIDNA_ERROR_LABEL_TOO_LONG;
-                }
-                return replaceLabel(dest, destLabelStart, destLabelLength,
-                                    punycode, punycodeLength, errorCode);
-            } else {
-                // all-ASCII label
-                if(labelLength>63) {
-                    info.labelErrors|=UIDNA_ERROR_LABEL_TOO_LONG;
-                }
-            }
-        }
-    } else {
-        // If a Punycode label has severe errors,
-        // then leave it but make sure it does not look valid.
-        if(wasPunycode) {
-            info.labelErrors|=UIDNA_ERROR_INVALID_ACE_LABEL;
-            return markBadACELabel(dest, destLabelStart, destLabelLength, toASCII, info, errorCode);
-        }
-    }
-    return replaceLabel(dest, destLabelStart, destLabelLength,
-                        *labelString, labelLength, errorCode);
-}
-
-// Make sure an ACE label does not look valid.
-// Append U+FFFD if the label has only LDH characters.
-// If UIDNA_USE_STD3_RULES, also replace disallowed ASCII characters with U+FFFD.
-int32_t
-UTS46::markBadACELabel(UnicodeString &dest,
-                       int32_t labelStart, int32_t labelLength,
-                       UBool toASCII, IDNAInfo &info, UErrorCode &errorCode) const {
-    if(U_FAILURE(errorCode)) {
-        return 0;
-    }
-    UBool disallowNonLDHDot=(options&UIDNA_USE_STD3_RULES)!=0;
-    UBool isASCII=true;
-    UBool onlyLDH=true;
-    const char16_t *label=dest.getBuffer()+labelStart;
-    const char16_t *limit=label+labelLength;
-    // Start after the initial "xn--".
-    // Ok to cast away const because we own the UnicodeString.
-    for(char16_t *s=const_cast<char16_t *>(label+4); s<limit; ++s) {
-        char16_t c=*s;
-        if(c<=0x7f) {
-            if(c==0x2e) {
-                info.labelErrors|=UIDNA_ERROR_LABEL_HAS_DOT;
-                *s=0xfffd;
-                isASCII=onlyLDH=false;
-            } else if(asciiData[c]<0) {
-                onlyLDH=false;
-                if(disallowNonLDHDot) {
-                    *s=0xfffd;
-                    isASCII=false;
-                }
-            }
-        } else {
-            isASCII=onlyLDH=false;
-        }
-    }
-    if(onlyLDH) {
-        dest.insert(labelStart+labelLength, (char16_t)0xfffd);
-        if(dest.isBogus()) {
-            errorCode=U_MEMORY_ALLOCATION_ERROR;
-            return 0;
-        }
-        ++labelLength;
-    } else {
-        if(toASCII && isASCII && labelLength>63) {
-            info.labelErrors|=UIDNA_ERROR_LABEL_TOO_LONG;
-        }
-    }
-    return labelLength;
-}
-
-const uint32_t L_MASK=U_MASK(U_LEFT_TO_RIGHT);
-const uint32_t R_AL_MASK=U_MASK(U_RIGHT_TO_LEFT)|U_MASK(U_RIGHT_TO_LEFT_ARABIC);
-const uint32_t L_R_AL_MASK=L_MASK|R_AL_MASK;
-
-const uint32_t R_AL_AN_MASK=R_AL_MASK|U_MASK(U_ARABIC_NUMBER);
-
-const uint32_t EN_AN_MASK=U_MASK(U_EUROPEAN_NUMBER)|U_MASK(U_ARABIC_NUMBER);
-const uint32_t R_AL_EN_AN_MASK=R_AL_MASK|EN_AN_MASK;
-const uint32_t L_EN_MASK=L_MASK|U_MASK(U_EUROPEAN_NUMBER);
-
-const uint32_t ES_CS_ET_ON_BN_NSM_MASK=
-    U_MASK(U_EUROPEAN_NUMBER_SEPARATOR)|
-    U_MASK(U_COMMON_NUMBER_SEPARATOR)|
-    U_MASK(U_EUROPEAN_NUMBER_TERMINATOR)|
-    U_MASK(U_OTHER_NEUTRAL)|
-    U_MASK(U_BOUNDARY_NEUTRAL)|
-    U_MASK(U_DIR_NON_SPACING_MARK);
-const uint32_t L_EN_ES_CS_ET_ON_BN_NSM_MASK=L_EN_MASK|ES_CS_ET_ON_BN_NSM_MASK;
-const uint32_t R_AL_AN_EN_ES_CS_ET_ON_BN_NSM_MASK=R_AL_MASK|EN_AN_MASK|ES_CS_ET_ON_BN_NSM_MASK;
-
-// We scan the whole label and check both for whether it contains RTL characters
-// and whether it passes the BiDi Rule.
-// In a BiDi domain name, all labels must pass the BiDi Rule, but we might find
-// that a domain name is a BiDi domain name (has an RTL label) only after
-// processing several earlier labels.
-void
-UTS46::checkLabelBiDi(const char16_t *label, int32_t labelLength, IDNAInfo &info) const {
-    // IDNA2008 BiDi rule
-    // Get the directionality of the first character.
-    UChar32 c;
-    int32_t i=0;
-    U16_NEXT_UNSAFE(label, i, c);
-    uint32_t firstMask=U_MASK(u_charDirection(c));
-    // 1. The first character must be a character with BIDI property L, R
-    // or AL.  If it has the R or AL property, it is an RTL label; if it
-    // has the L property, it is an LTR label.
-    if((firstMask&~L_R_AL_MASK)!=0) {
-        info.isOkBiDi=false;
-    }
-    // Get the directionality of the last non-NSM character.
-    uint32_t lastMask;
-    for(;;) {
-        if(i>=labelLength) {
-            lastMask=firstMask;
-            break;
-        }
-        U16_PREV_UNSAFE(label, labelLength, c);
-        UCharDirection dir=u_charDirection(c);
-        if(dir!=U_DIR_NON_SPACING_MARK) {
-            lastMask=U_MASK(dir);
-            break;
-        }
-    }
-    // 3. In an RTL label, the end of the label must be a character with
-    // BIDI property R, AL, EN or AN, followed by zero or more
-    // characters with BIDI property NSM.
-    // 6. In an LTR label, the end of the label must be a character with
-    // BIDI property L or EN, followed by zero or more characters with
-    // BIDI property NSM.
-    if( (firstMask&L_MASK)!=0 ?
-            (lastMask&~L_EN_MASK)!=0 :
-            (lastMask&~R_AL_EN_AN_MASK)!=0
-    ) {
-        info.isOkBiDi=false;
-    }
-    // Add the directionalities of the intervening characters.
-    uint32_t mask=firstMask|lastMask;
-    while(i<labelLength) {
-        U16_NEXT_UNSAFE(label, i, c);
-        mask|=U_MASK(u_charDirection(c));
-    }
-    if(firstMask&L_MASK) {
-        // 5. In an LTR label, only characters with the BIDI properties L, EN,
-        // ES, CS, ET, ON, BN and NSM are allowed.
-        if((mask&~L_EN_ES_CS_ET_ON_BN_NSM_MASK)!=0) {
-            info.isOkBiDi=false;
-        }
-    } else {
-        // 2. In an RTL label, only characters with the BIDI properties R, AL,
-        // AN, EN, ES, CS, ET, ON, BN and NSM are allowed.
-        if((mask&~R_AL_AN_EN_ES_CS_ET_ON_BN_NSM_MASK)!=0) {
-            info.isOkBiDi=false;
-        }
-        // 4. In an RTL label, if an EN is present, no AN may be present, and
-        // vice versa.
-        if((mask&EN_AN_MASK)==EN_AN_MASK) {
-            info.isOkBiDi=false;
-        }
-    }
-    // An RTL label is a label that contains at least one character of type
-    // R, AL or AN. [...]
-    // A "BIDI domain name" is a domain name that contains at least one RTL
-    // label. [...]
-    // The following rule, consisting of six conditions, applies to labels
-    // in BIDI domain names.
-    if((mask&R_AL_AN_MASK)!=0) {
-        info.isBiDi=true;
-    }
-}
-
-// Special code for the ASCII prefix of a BiDi domain name.
-// The ASCII prefix is all-LTR.
-
-// IDNA2008 BiDi rule, parts relevant to ASCII labels:
-// 1. The first character must be a character with BIDI property L [...]
-// 5. In an LTR label, only characters with the BIDI properties L, EN,
-// ES, CS, ET, ON, BN and NSM are allowed.
-// 6. In an LTR label, the end of the label must be a character with
-// BIDI property L or EN [...]
-
-// UTF-16 version, called for mapped ASCII prefix.
-// Cannot contain uppercase A-Z.
-// s[length-1] must be the trailing dot.
-static UBool
-isASCIIOkBiDi(const char16_t *s, int32_t length) {
-    int32_t labelStart=0;
-    for(int32_t i=0; i<length; ++i) {
-        char16_t c=s[i];
-        if(c==0x2e) {  // dot
-            if(i>labelStart) {
-                c=s[i-1];
-                if(!(0x61<=c && c<=0x7a) && !(0x30<=c && c<=0x39)) {
-                    // Last character in the label is not an L or EN.
-                    return false;
-                }
-            }
-            labelStart=i+1;
-        } else if(i==labelStart) {
-            if(!(0x61<=c && c<=0x7a)) {
-                // First character in the label is not an L.
-                return false;
-            }
-        } else {
-            if(c<=0x20 && (c>=0x1c || (9<=c && c<=0xd))) {
-                // Intermediate character in the label is a B, S or WS.
-                return false;
-            }
-        }
-    }
-    return true;
-}
-
-// UTF-8 version, called for source ASCII prefix.
-// Can contain uppercase A-Z.
-// s[length-1] must be the trailing dot.
-static UBool
-isASCIIOkBiDi(const char *s, int32_t length) {
-    int32_t labelStart=0;
-    for(int32_t i=0; i<length; ++i) {
-        char c=s[i];
-        if(c==0x2e) {  // dot
-            if(i>labelStart) {
-                c=s[i-1];
-                if(!(0x61<=c && c<=0x7a) && !(0x41<=c && c<=0x5a) && !(0x30<=c && c<=0x39)) {
-                    // Last character in the label is not an L or EN.
-                    return false;
-                }
-            }
-            labelStart=i+1;
-        } else if(i==labelStart) {
-            if(!(0x61<=c && c<=0x7a) && !(0x41<=c && c<=0x5a)) {
-                // First character in the label is not an L.
-                return false;
-            }
-        } else {
-            if(c<=0x20 && (c>=0x1c || (9<=c && c<=0xd))) {
-                // Intermediate character in the label is a B, S or WS.
-                return false;
-            }
-        }
-    }
-    return true;
-}
-
-UBool
-UTS46::isLabelOkContextJ(const char16_t *label, int32_t labelLength) const {
-    // [IDNA2008-Tables]
-    // 200C..200D  ; CONTEXTJ    # ZERO WIDTH NON-JOINER..ZERO WIDTH JOINER
-    for(int32_t i=0; i<labelLength; ++i) {
-        if(label[i]==0x200c) {
-            // Appendix A.1. ZERO WIDTH NON-JOINER
-            // Rule Set:
-            //  False;
-            //  If Canonical_Combining_Class(Before(cp)) .eq.  Virama Then True;
-            //  If RegExpMatch((Joining_Type:{L,D})(Joining_Type:T)*\u200C
-            //     (Joining_Type:T)*(Joining_Type:{R,D})) Then True;
-            if(i==0) {
-                return false;
-            }
-            UChar32 c;
-            int32_t j=i;
-            U16_PREV_UNSAFE(label, j, c);
-            if(uts46Norm2.getCombiningClass(c)==9) {
-                continue;
-            }
-            // check precontext (Joining_Type:{L,D})(Joining_Type:T)*
-            for(;;) {
-                UJoiningType type=ubidi_getJoiningType(c);
-                if(type==U_JT_TRANSPARENT) {
-                    if(j==0) {
-                        return false;
-                    }
-                    U16_PREV_UNSAFE(label, j, c);
-                } else if(type==U_JT_LEFT_JOINING || type==U_JT_DUAL_JOINING) {
-                    break;  // precontext fulfilled
-                } else {
-                    return false;
-                }
-            }
-            // check postcontext (Joining_Type:T)*(Joining_Type:{R,D})
-            for(j=i+1;;) {
-                if(j==labelLength) {
-                    return false;
-                }
-                U16_NEXT_UNSAFE(label, j, c);
-                UJoiningType type=ubidi_getJoiningType(c);
-                if(type==U_JT_TRANSPARENT) {
-                    // just skip this character
-                } else if(type==U_JT_RIGHT_JOINING || type==U_JT_DUAL_JOINING) {
-                    break;  // postcontext fulfilled
-                } else {
-                    return false;
-                }
-            }
-        } else if(label[i]==0x200d) {
-            // Appendix A.2. ZERO WIDTH JOINER (U+200D)
-            // Rule Set:
-            //  False;
-            //  If Canonical_Combining_Class(Before(cp)) .eq.  Virama Then True;
-            if(i==0) {
-                return false;
-            }
-            UChar32 c;
-            int32_t j=i;
-            U16_PREV_UNSAFE(label, j, c);
-            if(uts46Norm2.getCombiningClass(c)!=9) {
-                return false;
-            }
-        }
-    }
-    return true;
-}
-
-void
-UTS46::checkLabelContextO(const char16_t *label, int32_t labelLength, IDNAInfo &info) const {
-    int32_t labelEnd=labelLength-1;  // inclusive
-    int32_t arabicDigits=0;  // -1 for 066x, +1 for 06Fx
-    for(int32_t i=0; i<=labelEnd; ++i) {
-        UChar32 c=label[i];
-        if(c<0xb7) {
-            // ASCII fastpath
-        } else if(c<=0x6f9) {
-            if(c==0xb7) {
-                // Appendix A.3. MIDDLE DOT (U+00B7)
-                // Rule Set:
-                //  False;
-                //  If Before(cp) .eq.  U+006C And
-                //     After(cp) .eq.  U+006C Then True;
-                if(!(0<i && label[i-1]==0x6c &&
-                     i<labelEnd && label[i+1]==0x6c)) {
-                    info.labelErrors|=UIDNA_ERROR_CONTEXTO_PUNCTUATION;
-                }
-            } else if(c==0x375) {
-                // Appendix A.4. GREEK LOWER NUMERAL SIGN (KERAIA) (U+0375)
-                // Rule Set:
-                //  False;
-                //  If Script(After(cp)) .eq.  Greek Then True;
-                UScriptCode script=USCRIPT_INVALID_CODE;
-                if(i<labelEnd) {
-                    UErrorCode errorCode=U_ZERO_ERROR;
-                    int32_t j=i+1;
-                    U16_NEXT(label, j, labelLength, c);
-                    script=uscript_getScript(c, &errorCode);
-                }
-                if(script!=USCRIPT_GREEK) {
-                    info.labelErrors|=UIDNA_ERROR_CONTEXTO_PUNCTUATION;
-                }
-            } else if(c==0x5f3 || c==0x5f4) {
-                // Appendix A.5. HEBREW PUNCTUATION GERESH (U+05F3)
-                // Rule Set:
-                //  False;
-                //  If Script(Before(cp)) .eq.  Hebrew Then True;
-                //
-                // Appendix A.6. HEBREW PUNCTUATION GERSHAYIM (U+05F4)
-                // Rule Set:
-                //  False;
-                //  If Script(Before(cp)) .eq.  Hebrew Then True;
-                UScriptCode script=USCRIPT_INVALID_CODE;
-                if(0<i) {
-                    UErrorCode errorCode=U_ZERO_ERROR;
-                    int32_t j=i;
-                    U16_PREV(label, 0, j, c);
-                    script=uscript_getScript(c, &errorCode);
-                }
-                if(script!=USCRIPT_HEBREW) {
-                    info.labelErrors|=UIDNA_ERROR_CONTEXTO_PUNCTUATION;
-                }
-            } else if(0x660<=c /* && c<=0x6f9 */) {
-                // Appendix A.8. ARABIC-INDIC DIGITS (0660..0669)
-                // Rule Set:
-                //  True;
-                //  For All Characters:
-                //    If cp .in. 06F0..06F9 Then False;
-                //  End For;
-                //
-                // Appendix A.9. EXTENDED ARABIC-INDIC DIGITS (06F0..06F9)
-                // Rule Set:
-                //  True;
-                //  For All Characters:
-                //    If cp .in. 0660..0669 Then False;
-                //  End For;
-                if(c<=0x669) {
-                    if(arabicDigits>0) {
-                        info.labelErrors|=UIDNA_ERROR_CONTEXTO_DIGITS;
-                    }
-                    arabicDigits=-1;
-                } else if(0x6f0<=c) {
-                    if(arabicDigits<0) {
-                        info.labelErrors|=UIDNA_ERROR_CONTEXTO_DIGITS;
-                    }
-                    arabicDigits=1;
-                }
-            }
-        } else if(c==0x30fb) {
-            // Appendix A.7. KATAKANA MIDDLE DOT (U+30FB)
-            // Rule Set:
-            //  False;
-            //  For All Characters:
-            //    If Script(cp) .in. {Hiragana, Katakana, Han} Then True;
-            //  End For;
-            UErrorCode errorCode=U_ZERO_ERROR;
-            for(int j=0;;) {
-                if(j>labelEnd) {
-                    info.labelErrors|=UIDNA_ERROR_CONTEXTO_PUNCTUATION;
-                    break;
-                }
-                U16_NEXT(label, j, labelLength, c);
-                UScriptCode script=uscript_getScript(c, &errorCode);
-                if(script==USCRIPT_HIRAGANA || script==USCRIPT_KATAKANA || script==USCRIPT_HAN) {
-                    break;
-                }
-            }
-        }
-    }
-}
-
-U_NAMESPACE_END
-
-// C API ------------------------------------------------------------------- ***
-
-U_NAMESPACE_USE
-
-U_CAPI UIDNA * U_EXPORT2
-uidna_openUTS46(uint32_t options, UErrorCode *pErrorCode) {
-    return reinterpret_cast<UIDNA *>(IDNA::createUTS46Instance(options, *pErrorCode));
-}
-
-U_CAPI void U_EXPORT2
-uidna_close(UIDNA *idna) {
-    delete reinterpret_cast<IDNA *>(idna);
-}
-
-static UBool
-checkArgs(const void *label, int32_t length,
-          void *dest, int32_t capacity,
-          UIDNAInfo *pInfo, UErrorCode *pErrorCode) {
-    if(U_FAILURE(*pErrorCode)) {
-        return false;
-    }
-    // sizeof(UIDNAInfo)=16 in the first API version.
-    if(pInfo==nullptr || pInfo->size<16) {
-        *pErrorCode=U_ILLEGAL_ARGUMENT_ERROR;
-        return false;
-    }
-    if( (label==nullptr ? length!=0 : length<-1) ||
-        (dest==nullptr ? capacity!=0 : capacity<0) ||
-        (dest==label && label!=nullptr)
-    ) {
-        *pErrorCode=U_ILLEGAL_ARGUMENT_ERROR;
-        return false;
-    }
-    // Set all *pInfo bytes to 0 except for the size field itself.
-    uprv_memset(&pInfo->size+1, 0, pInfo->size-sizeof(pInfo->size));
-    return true;
-}
-
-static void
-idnaInfoToStruct(IDNAInfo &info, UIDNAInfo *pInfo) {
-    pInfo->isTransitionalDifferent=info.isTransitionalDifferent();
-    pInfo->errors=info.getErrors();
-}
-
-U_CAPI int32_t U_EXPORT2
-uidna_labelToASCII(const UIDNA *idna,
-                   const char16_t *label, int32_t length,
-                   char16_t *dest, int32_t capacity,
-                   UIDNAInfo *pInfo, UErrorCode *pErrorCode) {
-    if(!checkArgs(label, length, dest, capacity, pInfo, pErrorCode)) {
-        return 0;
-    }
-    UnicodeString src((UBool)(length<0), label, length);
-    UnicodeString destString(dest, 0, capacity);
-    IDNAInfo info;
-    reinterpret_cast<const IDNA *>(idna)->labelToASCII(src, destString, info, *pErrorCode);
-    idnaInfoToStruct(info, pInfo);
-    return destString.extract(dest, capacity, *pErrorCode);
-}
-
-U_CAPI int32_t U_EXPORT2
-uidna_labelToUnicode(const UIDNA *idna,
-                     const char16_t *label, int32_t length,
-                     char16_t *dest, int32_t capacity,
-                     UIDNAInfo *pInfo, UErrorCode *pErrorCode) {
-    if(!checkArgs(label, length, dest, capacity, pInfo, pErrorCode)) {
-        return 0;
-    }
-    UnicodeString src((UBool)(length<0), label, length);
-    UnicodeString destString(dest, 0, capacity);
-    IDNAInfo info;
-    reinterpret_cast<const IDNA *>(idna)->labelToUnicode(src, destString, info, *pErrorCode);
-    idnaInfoToStruct(info, pInfo);
-    return destString.extract(dest, capacity, *pErrorCode);
-}
-
-U_CAPI int32_t U_EXPORT2
-uidna_nameToASCII(const UIDNA *idna,
-                  const char16_t *name, int32_t length,
-                  char16_t *dest, int32_t capacity,
-                  UIDNAInfo *pInfo, UErrorCode *pErrorCode) {
-    if(!checkArgs(name, length, dest, capacity, pInfo, pErrorCode)) {
-        return 0;
-    }
-    UnicodeString src((UBool)(length<0), name, length);
-    UnicodeString destString(dest, 0, capacity);
-    IDNAInfo info;
-    reinterpret_cast<const IDNA *>(idna)->nameToASCII(src, destString, info, *pErrorCode);
-    idnaInfoToStruct(info, pInfo);
-    return destString.extract(dest, capacity, *pErrorCode);
-}
-
-U_CAPI int32_t U_EXPORT2
-uidna_nameToUnicode(const UIDNA *idna,
-                    const char16_t *name, int32_t length,
-                    char16_t *dest, int32_t capacity,
-                    UIDNAInfo *pInfo, UErrorCode *pErrorCode) {
-    if(!checkArgs(name, length, dest, capacity, pInfo, pErrorCode)) {
-        return 0;
-    }
-    UnicodeString src((UBool)(length<0), name, length);
-    UnicodeString destString(dest, 0, capacity);
-    IDNAInfo info;
-    reinterpret_cast<const IDNA *>(idna)->nameToUnicode(src, destString, info, *pErrorCode);
-    idnaInfoToStruct(info, pInfo);
-    return destString.extract(dest, capacity, *pErrorCode);
-}
-
-U_CAPI int32_t U_EXPORT2
-uidna_labelToASCII_UTF8(const UIDNA *idna,
-                        const char *label, int32_t length,
-                        char *dest, int32_t capacity,
-                        UIDNAInfo *pInfo, UErrorCode *pErrorCode) {
-    if(!checkArgs(label, length, dest, capacity, pInfo, pErrorCode)) {
-        return 0;
-    }
-    StringPiece src(label, length<0 ? static_cast<int32_t>(uprv_strlen(label)) : length);
-    CheckedArrayByteSink sink(dest, capacity);
-    IDNAInfo info;
-    reinterpret_cast<const IDNA *>(idna)->labelToASCII_UTF8(src, sink, info, *pErrorCode);
-    idnaInfoToStruct(info, pInfo);
-    return u_terminateChars(dest, capacity, sink.NumberOfBytesAppended(), pErrorCode);
-}
-
-U_CAPI int32_t U_EXPORT2
-uidna_labelToUnicodeUTF8(const UIDNA *idna,
-                         const char *label, int32_t length,
-                         char *dest, int32_t capacity,
-                         UIDNAInfo *pInfo, UErrorCode *pErrorCode) {
-    if(!checkArgs(label, length, dest, capacity, pInfo, pErrorCode)) {
-        return 0;
-    }
-    StringPiece src(label, length<0 ? static_cast<int32_t>(uprv_strlen(label)) : length);
-    CheckedArrayByteSink sink(dest, capacity);
-    IDNAInfo info;
-    reinterpret_cast<const IDNA *>(idna)->labelToUnicodeUTF8(src, sink, info, *pErrorCode);
-    idnaInfoToStruct(info, pInfo);
-    return u_terminateChars(dest, capacity, sink.NumberOfBytesAppended(), pErrorCode);
-}
-
-U_CAPI int32_t U_EXPORT2
-uidna_nameToASCII_UTF8(const UIDNA *idna,
-                       const char *name, int32_t length,
-                       char *dest, int32_t capacity,
-                       UIDNAInfo *pInfo, UErrorCode *pErrorCode) {
-    if(!checkArgs(name, length, dest, capacity, pInfo, pErrorCode)) {
-        return 0;
-    }
-    StringPiece src(name, length<0 ? static_cast<int32_t>(uprv_strlen(name)) : length);
-    CheckedArrayByteSink sink(dest, capacity);
-    IDNAInfo info;
-    reinterpret_cast<const IDNA *>(idna)->nameToASCII_UTF8(src, sink, info, *pErrorCode);
-    idnaInfoToStruct(info, pInfo);
-    return u_terminateChars(dest, capacity, sink.NumberOfBytesAppended(), pErrorCode);
-}
-
-U_CAPI int32_t U_EXPORT2
-uidna_nameToUnicodeUTF8(const UIDNA *idna,
-                        const char *name, int32_t length,
-                        char *dest, int32_t capacity,
-                        UIDNAInfo *pInfo, UErrorCode *pErrorCode) {
-    if(!checkArgs(name, length, dest, capacity, pInfo, pErrorCode)) {
-        return 0;
-    }
-    StringPiece src(name, length<0 ? static_cast<int32_t>(uprv_strlen(name)) : length);
-    CheckedArrayByteSink sink(dest, capacity);
-    IDNAInfo info;
-    reinterpret_cast<const IDNA *>(idna)->nameToUnicodeUTF8(src, sink, info, *pErrorCode);
-    idnaInfoToStruct(info, pInfo);
-    return u_terminateChars(dest, capacity, sink.NumberOfBytesAppended(), pErrorCode);
-}
-
-#endif  // UCONFIG_NO_IDNA
->>>>>>> a8a80be5
+// © 2016 and later: Unicode, Inc. and others.
+// License & terms of use: http://www.unicode.org/copyright.html
+/*
+*******************************************************************************
+*   Copyright (C) 2010-2015, International Business Machines
+*   Corporation and others.  All Rights Reserved.
+*******************************************************************************
+*   file name:  uts46.cpp
+*   encoding:   UTF-8
+*   tab size:   8 (not used)
+*   indentation:4
+*
+*   created on: 2010mar09
+*   created by: Markus W. Scherer
+*/
+
+#include "unicode/utypes.h"
+
+#if !UCONFIG_NO_IDNA
+
+#include "unicode/idna.h"
+#include "unicode/normalizer2.h"
+#include "unicode/uscript.h"
+#include "unicode/ustring.h"
+#include "unicode/utf16.h"
+#include "cmemory.h"
+#include "cstring.h"
+#include "punycode.h"
+#include "ubidi_props.h"
+#include "ustr_imp.h"
+
+// Note about tests for UIDNA_ERROR_DOMAIN_NAME_TOO_LONG:
+//
+// The domain name length limit is 255 octets in an internal DNS representation
+// where the last ("root") label is the empty label
+// represented by length byte 0 alone.
+// In a conventional string, this translates to 253 characters, or 254
+// if there is a trailing dot for the root label.
+
+U_NAMESPACE_BEGIN
+
+// Severe errors which usually result in a U+FFFD replacement character in the result string.
+const uint32_t severeErrors=
+    UIDNA_ERROR_LEADING_COMBINING_MARK|
+    UIDNA_ERROR_DISALLOWED|
+    UIDNA_ERROR_PUNYCODE|
+    UIDNA_ERROR_LABEL_HAS_DOT|
+    UIDNA_ERROR_INVALID_ACE_LABEL;
+
+static inline UBool
+isASCIIString(const UnicodeString &dest) {
+    const char16_t *s=dest.getBuffer();
+    const char16_t *limit=s+dest.length();
+    while(s<limit) {
+        if(*s++>0x7f) {
+            return false;
+        }
+    }
+    return true;
+}
+
+static UBool
+isASCIIOkBiDi(const char16_t *s, int32_t length);
+
+static UBool
+isASCIIOkBiDi(const char *s, int32_t length);
+
+// IDNA class default implementations -------------------------------------- ***
+
+IDNA::~IDNA() {}
+
+void
+IDNA::labelToASCII_UTF8(StringPiece label, ByteSink &dest,
+                        IDNAInfo &info, UErrorCode &errorCode) const {
+    if(U_SUCCESS(errorCode)) {
+        UnicodeString destString;
+        labelToASCII(UnicodeString::fromUTF8(label), destString,
+                     info, errorCode).toUTF8(dest);
+    }
+}
+
+void
+IDNA::labelToUnicodeUTF8(StringPiece label, ByteSink &dest,
+                         IDNAInfo &info, UErrorCode &errorCode) const {
+    if(U_SUCCESS(errorCode)) {
+        UnicodeString destString;
+        labelToUnicode(UnicodeString::fromUTF8(label), destString,
+                       info, errorCode).toUTF8(dest);
+    }
+}
+
+void
+IDNA::nameToASCII_UTF8(StringPiece name, ByteSink &dest,
+                       IDNAInfo &info, UErrorCode &errorCode) const {
+    if(U_SUCCESS(errorCode)) {
+        UnicodeString destString;
+        nameToASCII(UnicodeString::fromUTF8(name), destString,
+                    info, errorCode).toUTF8(dest);
+    }
+}
+
+void
+IDNA::nameToUnicodeUTF8(StringPiece name, ByteSink &dest,
+                        IDNAInfo &info, UErrorCode &errorCode) const {
+    if(U_SUCCESS(errorCode)) {
+        UnicodeString destString;
+        nameToUnicode(UnicodeString::fromUTF8(name), destString,
+                      info, errorCode).toUTF8(dest);
+    }
+}
+
+// UTS46 class declaration ------------------------------------------------- ***
+
+class UTS46 : public IDNA {
+public:
+    UTS46(uint32_t options, UErrorCode &errorCode);
+    virtual ~UTS46();
+
+    virtual UnicodeString &
+    labelToASCII(const UnicodeString &label, UnicodeString &dest,
+                 IDNAInfo &info, UErrorCode &errorCode) const override;
+
+    virtual UnicodeString &
+    labelToUnicode(const UnicodeString &label, UnicodeString &dest,
+                   IDNAInfo &info, UErrorCode &errorCode) const override;
+
+    virtual UnicodeString &
+    nameToASCII(const UnicodeString &name, UnicodeString &dest,
+                IDNAInfo &info, UErrorCode &errorCode) const override;
+
+    virtual UnicodeString &
+    nameToUnicode(const UnicodeString &name, UnicodeString &dest,
+                  IDNAInfo &info, UErrorCode &errorCode) const override;
+
+    virtual void
+    labelToASCII_UTF8(StringPiece label, ByteSink &dest,
+                      IDNAInfo &info, UErrorCode &errorCode) const override;
+
+    virtual void
+    labelToUnicodeUTF8(StringPiece label, ByteSink &dest,
+                       IDNAInfo &info, UErrorCode &errorCode) const override;
+
+    virtual void
+    nameToASCII_UTF8(StringPiece name, ByteSink &dest,
+                     IDNAInfo &info, UErrorCode &errorCode) const override;
+
+    virtual void
+    nameToUnicodeUTF8(StringPiece name, ByteSink &dest,
+                      IDNAInfo &info, UErrorCode &errorCode) const override;
+
+private:
+    UnicodeString &
+    process(const UnicodeString &src,
+            UBool isLabel, UBool toASCII,
+            UnicodeString &dest,
+            IDNAInfo &info, UErrorCode &errorCode) const;
+
+    void
+    processUTF8(StringPiece src,
+                UBool isLabel, UBool toASCII,
+                ByteSink &dest,
+                IDNAInfo &info, UErrorCode &errorCode) const;
+
+    UnicodeString &
+    processUnicode(const UnicodeString &src,
+                   int32_t labelStart, int32_t mappingStart,
+                   UBool isLabel, UBool toASCII,
+                   UnicodeString &dest,
+                   IDNAInfo &info, UErrorCode &errorCode) const;
+
+    // returns the new dest.length()
+    int32_t
+    mapDevChars(UnicodeString &dest, int32_t labelStart, int32_t mappingStart,
+                UErrorCode &errorCode) const;
+
+    // returns the new label length
+    int32_t
+    processLabel(UnicodeString &dest,
+                 int32_t labelStart, int32_t labelLength,
+                 UBool toASCII,
+                 IDNAInfo &info, UErrorCode &errorCode) const;
+    int32_t
+    markBadACELabel(UnicodeString &dest,
+                    int32_t labelStart, int32_t labelLength,
+                    UBool toASCII, IDNAInfo &info, UErrorCode &errorCode) const;
+
+    void
+    checkLabelBiDi(const char16_t *label, int32_t labelLength, IDNAInfo &info) const;
+
+    UBool
+    isLabelOkContextJ(const char16_t *label, int32_t labelLength) const;
+
+    void
+    checkLabelContextO(const char16_t *label, int32_t labelLength, IDNAInfo &info) const;
+
+    const Normalizer2 &uts46Norm2;  // uts46.nrm
+    uint32_t options;
+};
+
+IDNA *
+IDNA::createUTS46Instance(uint32_t options, UErrorCode &errorCode) {
+    if(U_SUCCESS(errorCode)) {
+        IDNA *idna=new UTS46(options, errorCode);
+        if(idna==nullptr) {
+            errorCode=U_MEMORY_ALLOCATION_ERROR;
+        } else if(U_FAILURE(errorCode)) {
+            delete idna;
+            idna=nullptr;
+        }
+        return idna;
+    } else {
+        return nullptr;
+    }
+}
+
+// UTS46 implementation ---------------------------------------------------- ***
+
+UTS46::UTS46(uint32_t opt, UErrorCode &errorCode)
+        : uts46Norm2(*Normalizer2::getInstance(nullptr, "uts46", UNORM2_COMPOSE, errorCode)),
+          options(opt) {}
+
+UTS46::~UTS46() {}
+
+UnicodeString &
+UTS46::labelToASCII(const UnicodeString &label, UnicodeString &dest,
+                    IDNAInfo &info, UErrorCode &errorCode) const {
+    return process(label, true, true, dest, info, errorCode);
+}
+
+UnicodeString &
+UTS46::labelToUnicode(const UnicodeString &label, UnicodeString &dest,
+                      IDNAInfo &info, UErrorCode &errorCode) const {
+    return process(label, true, false, dest, info, errorCode);
+}
+
+UnicodeString &
+UTS46::nameToASCII(const UnicodeString &name, UnicodeString &dest,
+                   IDNAInfo &info, UErrorCode &errorCode) const {
+    process(name, false, true, dest, info, errorCode);
+    if( dest.length()>=254 && (info.errors&UIDNA_ERROR_DOMAIN_NAME_TOO_LONG)==0 &&
+        isASCIIString(dest) &&
+        (dest.length()>254 || dest[253]!=0x2e)
+    ) {
+        info.errors|=UIDNA_ERROR_DOMAIN_NAME_TOO_LONG;
+    }
+    return dest;
+}
+
+UnicodeString &
+UTS46::nameToUnicode(const UnicodeString &name, UnicodeString &dest,
+                     IDNAInfo &info, UErrorCode &errorCode) const {
+    return process(name, false, false, dest, info, errorCode);
+}
+
+void
+UTS46::labelToASCII_UTF8(StringPiece label, ByteSink &dest,
+                         IDNAInfo &info, UErrorCode &errorCode) const {
+    processUTF8(label, true, true, dest, info, errorCode);
+}
+
+void
+UTS46::labelToUnicodeUTF8(StringPiece label, ByteSink &dest,
+                          IDNAInfo &info, UErrorCode &errorCode) const {
+    processUTF8(label, true, false, dest, info, errorCode);
+}
+
+void
+UTS46::nameToASCII_UTF8(StringPiece name, ByteSink &dest,
+                        IDNAInfo &info, UErrorCode &errorCode) const {
+    processUTF8(name, false, true, dest, info, errorCode);
+}
+
+void
+UTS46::nameToUnicodeUTF8(StringPiece name, ByteSink &dest,
+                         IDNAInfo &info, UErrorCode &errorCode) const {
+    processUTF8(name, false, false, dest, info, errorCode);
+}
+
+// UTS #46 data for ASCII characters.
+// The normalizer (using uts46.nrm) maps uppercase ASCII letters to lowercase
+// and passes through all other ASCII characters.
+// If UIDNA_USE_STD3_RULES is set, then non-LDH characters are disallowed
+// using this data.
+// The ASCII fastpath also uses this data.
+// Values: -1=disallowed  0==valid  1==mapped (lowercase)
+static const int8_t asciiData[128]={
+    -1, -1, -1, -1, -1, -1, -1, -1, -1, -1, -1, -1, -1, -1, -1, -1,
+    -1, -1, -1, -1, -1, -1, -1, -1, -1, -1, -1, -1, -1, -1, -1, -1,
+    // 002D..002E; valid  #  HYPHEN-MINUS..FULL STOP
+    -1, -1, -1, -1, -1, -1, -1, -1, -1, -1, -1, -1, -1,  0,  0, -1,
+    // 0030..0039; valid  #  DIGIT ZERO..DIGIT NINE
+     0,  0,  0,  0,  0,  0,  0,  0,  0,  0, -1, -1, -1, -1, -1, -1,
+    // 0041..005A; mapped  #  LATIN CAPITAL LETTER A..LATIN CAPITAL LETTER Z
+    -1,  1,  1,  1,  1,  1,  1,  1,  1,  1,  1,  1,  1,  1,  1,  1,
+     1,  1,  1,  1,  1,  1,  1,  1,  1,  1,  1, -1, -1, -1, -1, -1,
+    // 0061..007A; valid  #  LATIN SMALL LETTER A..LATIN SMALL LETTER Z
+    -1,  0,  0,  0,  0,  0,  0,  0,  0,  0,  0,  0,  0,  0,  0,  0,
+     0,  0,  0,  0,  0,  0,  0,  0,  0,  0,  0, -1, -1, -1, -1, -1
+};
+
+UnicodeString &
+UTS46::process(const UnicodeString &src,
+               UBool isLabel, UBool toASCII,
+               UnicodeString &dest,
+               IDNAInfo &info, UErrorCode &errorCode) const {
+    // uts46Norm2.normalize() would do all of this error checking and setup,
+    // but with the ASCII fastpath we do not always call it, and do not
+    // call it first.
+    if(U_FAILURE(errorCode)) {
+        dest.setToBogus();
+        return dest;
+    }
+    const char16_t *srcArray=src.getBuffer();
+    if(&dest==&src || srcArray==nullptr) {
+        errorCode=U_ILLEGAL_ARGUMENT_ERROR;
+        dest.setToBogus();
+        return dest;
+    }
+    // Arguments are fine, reset output values.
+    dest.remove();
+    info.reset();
+    int32_t srcLength=src.length();
+    if(srcLength==0) {
+        info.errors|=UIDNA_ERROR_EMPTY_LABEL;
+        return dest;
+    }
+    char16_t *destArray=dest.getBuffer(srcLength);
+    if(destArray==nullptr) {
+        errorCode=U_MEMORY_ALLOCATION_ERROR;
+        return dest;
+    }
+    // ASCII fastpath
+    UBool disallowNonLDHDot=(options&UIDNA_USE_STD3_RULES)!=0;
+    int32_t labelStart=0;
+    int32_t i;
+    for(i=0;; ++i) {
+        if(i==srcLength) {
+            if(toASCII) {
+                if((i-labelStart)>63) {
+                    info.labelErrors|=UIDNA_ERROR_LABEL_TOO_LONG;
+                }
+                // There is a trailing dot if labelStart==i.
+                if(!isLabel && i>=254 && (i>254 || labelStart<i)) {
+                    info.errors|=UIDNA_ERROR_DOMAIN_NAME_TOO_LONG;
+                }
+            }
+            info.errors|=info.labelErrors;
+            dest.releaseBuffer(i);
+            return dest;
+        }
+        char16_t c=srcArray[i];
+        if(c>0x7f) {
+            break;
+        }
+        int cData=asciiData[c];
+        if(cData>0) {
+            destArray[i]=c+0x20;  // Lowercase an uppercase ASCII letter.
+        } else if(cData<0 && disallowNonLDHDot) {
+            break;  // Replacing with U+FFFD can be complicated for toASCII.
+        } else {
+            destArray[i]=c;
+            if(c==0x2d) {  // hyphen
+                if(i==(labelStart+3) && srcArray[i-1]==0x2d) {
+                    // "??--..." is Punycode or forbidden.
+                    ++i;  // '-' was copied to dest already
+                    break;
+                }
+                if(i==labelStart) {
+                    // label starts with "-"
+                    info.labelErrors|=UIDNA_ERROR_LEADING_HYPHEN;
+                }
+                if((i+1)==srcLength || srcArray[i+1]==0x2e) {
+                    // label ends with "-"
+                    info.labelErrors|=UIDNA_ERROR_TRAILING_HYPHEN;
+                }
+            } else if(c==0x2e) {  // dot
+                if(isLabel) {
+                    // Replacing with U+FFFD can be complicated for toASCII.
+                    ++i;  // '.' was copied to dest already
+                    break;
+                }
+                if(i==labelStart) {
+                    info.labelErrors|=UIDNA_ERROR_EMPTY_LABEL;
+                }
+                if(toASCII && (i-labelStart)>63) {
+                    info.labelErrors|=UIDNA_ERROR_LABEL_TOO_LONG;
+                }
+                info.errors|=info.labelErrors;
+                info.labelErrors=0;
+                labelStart=i+1;
+            }
+        }
+    }
+    info.errors|=info.labelErrors;
+    dest.releaseBuffer(i);
+    processUnicode(src, labelStart, i, isLabel, toASCII, dest, info, errorCode);
+    if( info.isBiDi && U_SUCCESS(errorCode) && (info.errors&severeErrors)==0 &&
+        (!info.isOkBiDi || (labelStart>0 && !isASCIIOkBiDi(dest.getBuffer(), labelStart)))
+    ) {
+        info.errors|=UIDNA_ERROR_BIDI;
+    }
+    return dest;
+}
+
+void
+UTS46::processUTF8(StringPiece src,
+                   UBool isLabel, UBool toASCII,
+                   ByteSink &dest,
+                   IDNAInfo &info, UErrorCode &errorCode) const {
+    if(U_FAILURE(errorCode)) {
+        return;
+    }
+    const char *srcArray=src.data();
+    int32_t srcLength=src.length();
+    if(srcArray==nullptr && srcLength!=0) {
+        errorCode=U_ILLEGAL_ARGUMENT_ERROR;
+        return;
+    }
+    // Arguments are fine, reset output values.
+    info.reset();
+    if(srcLength==0) {
+        info.errors|=UIDNA_ERROR_EMPTY_LABEL;
+        dest.Flush();
+        return;
+    }
+    UnicodeString destString;
+    int32_t labelStart=0;
+    if(srcLength<=256) {  // length of stackArray[]
+        // ASCII fastpath
+        char stackArray[256];
+        int32_t destCapacity;
+        char *destArray=dest.GetAppendBuffer(srcLength, srcLength+20,
+                                             stackArray, UPRV_LENGTHOF(stackArray), &destCapacity);
+        UBool disallowNonLDHDot=(options&UIDNA_USE_STD3_RULES)!=0;
+        int32_t i;
+        for(i=0;; ++i) {
+            if(i==srcLength) {
+                if(toASCII) {
+                    if((i-labelStart)>63) {
+                        info.labelErrors|=UIDNA_ERROR_LABEL_TOO_LONG;
+                    }
+                    // There is a trailing dot if labelStart==i.
+                    if(!isLabel && i>=254 && (i>254 || labelStart<i)) {
+                        info.errors|=UIDNA_ERROR_DOMAIN_NAME_TOO_LONG;
+                    }
+                }
+                info.errors|=info.labelErrors;
+                dest.Append(destArray, i);
+                dest.Flush();
+                return;
+            }
+            char c=srcArray[i];
+            if((int8_t)c<0) {  // (uint8_t)c>0x7f
+                break;
+            }
+            int cData=asciiData[(int)c];  // Cast: gcc warns about indexing with a char.
+            if(cData>0) {
+                destArray[i]=c+0x20;  // Lowercase an uppercase ASCII letter.
+            } else if(cData<0 && disallowNonLDHDot) {
+                break;  // Replacing with U+FFFD can be complicated for toASCII.
+            } else {
+                destArray[i]=c;
+                if(c==0x2d) {  // hyphen
+                    if(i==(labelStart+3) && srcArray[i-1]==0x2d) {
+                        // "??--..." is Punycode or forbidden.
+                        break;
+                    }
+                    if(i==labelStart) {
+                        // label starts with "-"
+                        info.labelErrors|=UIDNA_ERROR_LEADING_HYPHEN;
+                    }
+                    if((i+1)==srcLength || srcArray[i+1]==0x2e) {
+                        // label ends with "-"
+                        info.labelErrors|=UIDNA_ERROR_TRAILING_HYPHEN;
+                    }
+                } else if(c==0x2e) {  // dot
+                    if(isLabel) {
+                        break;  // Replacing with U+FFFD can be complicated for toASCII.
+                    }
+                    if(i==labelStart) {
+                        info.labelErrors|=UIDNA_ERROR_EMPTY_LABEL;
+                    }
+                    if(toASCII && (i-labelStart)>63) {
+                        info.labelErrors|=UIDNA_ERROR_LABEL_TOO_LONG;
+                    }
+                    info.errors|=info.labelErrors;
+                    info.labelErrors=0;
+                    labelStart=i+1;
+                }
+            }
+        }
+        info.errors|=info.labelErrors;
+        // Convert the processed ASCII prefix of the current label to UTF-16.
+        int32_t mappingStart=i-labelStart;
+        destString=UnicodeString::fromUTF8(StringPiece(destArray+labelStart, mappingStart));
+        // Output the previous ASCII labels and process the rest of src in UTF-16.
+        dest.Append(destArray, labelStart);
+        processUnicode(UnicodeString::fromUTF8(StringPiece(src, labelStart)), 0, mappingStart,
+                       isLabel, toASCII,
+                       destString, info, errorCode);
+    } else {
+        // src is too long for the ASCII fastpath implementation.
+        processUnicode(UnicodeString::fromUTF8(src), 0, 0,
+                       isLabel, toASCII,
+                       destString, info, errorCode);
+    }
+    destString.toUTF8(dest);  // calls dest.Flush()
+    if(toASCII && !isLabel) {
+        // length==labelStart==254 means that there is a trailing dot (ok) and
+        // destString is empty (do not index at 253-labelStart).
+        int32_t length=labelStart+destString.length();
+        if( length>=254 && isASCIIString(destString) &&
+            (length>254 ||
+             (labelStart<254 && destString[253-labelStart]!=0x2e))
+        ) {
+            info.errors|=UIDNA_ERROR_DOMAIN_NAME_TOO_LONG;
+        }
+    }
+    if( info.isBiDi && U_SUCCESS(errorCode) && (info.errors&severeErrors)==0 &&
+        (!info.isOkBiDi || (labelStart>0 && !isASCIIOkBiDi(srcArray, labelStart)))
+    ) {
+        info.errors|=UIDNA_ERROR_BIDI;
+    }
+}
+
+UnicodeString &
+UTS46::processUnicode(const UnicodeString &src,
+                      int32_t labelStart, int32_t mappingStart,
+                      UBool isLabel, UBool toASCII,
+                      UnicodeString &dest,
+                      IDNAInfo &info, UErrorCode &errorCode) const {
+    if(mappingStart==0) {
+        uts46Norm2.normalize(src, dest, errorCode);
+    } else {
+        uts46Norm2.normalizeSecondAndAppend(dest, src.tempSubString(mappingStart), errorCode);
+    }
+    if(U_FAILURE(errorCode)) {
+        return dest;
+    }
+    UBool doMapDevChars=
+        toASCII ? (options&UIDNA_NONTRANSITIONAL_TO_ASCII)==0 :
+                  (options&UIDNA_NONTRANSITIONAL_TO_UNICODE)==0;
+    const char16_t *destArray=dest.getBuffer();
+    int32_t destLength=dest.length();
+    int32_t labelLimit=labelStart;
+    while(labelLimit<destLength) {
+        char16_t c=destArray[labelLimit];
+        if(c==0x2e && !isLabel) {
+            int32_t labelLength=labelLimit-labelStart;
+            int32_t newLength=processLabel(dest, labelStart, labelLength,
+                                            toASCII, info, errorCode);
+            info.errors|=info.labelErrors;
+            info.labelErrors=0;
+            if(U_FAILURE(errorCode)) {
+                return dest;
+            }
+            destArray=dest.getBuffer();
+            destLength+=newLength-labelLength;
+            labelLimit=labelStart+=newLength+1;
+            continue;
+        } else if(c<0xdf) {
+            // pass
+        } else if(c<=0x200d && (c==0xdf || c==0x3c2 || c>=0x200c)) {
+            info.isTransDiff=true;
+            if(doMapDevChars) {
+                destLength=mapDevChars(dest, labelStart, labelLimit, errorCode);
+                if(U_FAILURE(errorCode)) {
+                    return dest;
+                }
+                destArray=dest.getBuffer();
+                // All deviation characters have been mapped, no need to check for them again.
+                doMapDevChars=false;
+                // Do not increment labelLimit in case c was removed.
+                continue;
+            }
+        } else if(U16_IS_SURROGATE(c)) {
+            if(U16_IS_SURROGATE_LEAD(c) ?
+                    (labelLimit+1)==destLength || !U16_IS_TRAIL(destArray[labelLimit+1]) :
+                    labelLimit==labelStart || !U16_IS_LEAD(destArray[labelLimit-1])) {
+                // Map an unpaired surrogate to U+FFFD before normalization so that when
+                // that removes characters we do not turn two unpaired ones into a pair.
+                info.labelErrors|=UIDNA_ERROR_DISALLOWED;
+                dest.setCharAt(labelLimit, 0xfffd);
+                destArray=dest.getBuffer();
+            }
+        }
+        ++labelLimit;
+    }
+    // Permit an empty label at the end (0<labelStart==labelLimit==destLength is ok)
+    // but not an empty label elsewhere nor a completely empty domain name.
+    // processLabel() sets UIDNA_ERROR_EMPTY_LABEL when labelLength==0.
+    if(0==labelStart || labelStart<labelLimit) {
+        processLabel(dest, labelStart, labelLimit-labelStart,
+                      toASCII, info, errorCode);
+        info.errors|=info.labelErrors;
+    }
+    return dest;
+}
+
+int32_t
+UTS46::mapDevChars(UnicodeString &dest, int32_t labelStart, int32_t mappingStart,
+                   UErrorCode &errorCode) const {
+    if(U_FAILURE(errorCode)) {
+        return 0;
+    }
+    int32_t length=dest.length();
+    char16_t *s=dest.getBuffer(dest[mappingStart]==0xdf ? length+1 : length);
+    if(s==nullptr) {
+        errorCode=U_MEMORY_ALLOCATION_ERROR;
+        return length;
+    }
+    int32_t capacity=dest.getCapacity();
+    UBool didMapDevChars=false;
+    int32_t readIndex=mappingStart, writeIndex=mappingStart;
+    do {
+        char16_t c=s[readIndex++];
+        switch(c) {
+        case 0xdf:
+            // Map sharp s to ss.
+            didMapDevChars=true;
+            s[writeIndex++]=0x73;  // Replace sharp s with first s.
+            // Insert second s and account for possible buffer reallocation.
+            if(writeIndex==readIndex) {
+                if(length==capacity) {
+                    dest.releaseBuffer(length);
+                    s=dest.getBuffer(length+1);
+                    if(s==nullptr) {
+                        errorCode=U_MEMORY_ALLOCATION_ERROR;
+                        return length;
+                    }
+                    capacity=dest.getCapacity();
+                }
+                u_memmove(s+writeIndex+1, s+writeIndex, length-writeIndex);
+                ++readIndex;
+            }
+            s[writeIndex++]=0x73;
+            ++length;
+            break;
+        case 0x3c2:  // Map final sigma to nonfinal sigma.
+            didMapDevChars=true;
+            s[writeIndex++]=0x3c3;
+            break;
+        case 0x200c:  // Ignore/remove ZWNJ.
+        case 0x200d:  // Ignore/remove ZWJ.
+            didMapDevChars=true;
+            --length;
+            break;
+        default:
+            // Only really necessary if writeIndex was different from readIndex.
+            s[writeIndex++]=c;
+            break;
+        }
+    } while(writeIndex<length);
+    dest.releaseBuffer(length);
+    if(didMapDevChars) {
+        // Mapping deviation characters might have resulted in an un-NFC string.
+        // We could use either the NFC or the UTS #46 normalizer.
+        // By using the UTS #46 normalizer again, we avoid having to load a second .nrm data file.
+        UnicodeString normalized;
+        uts46Norm2.normalize(dest.tempSubString(labelStart), normalized, errorCode);
+        if(U_SUCCESS(errorCode)) {
+            dest.replace(labelStart, 0x7fffffff, normalized);
+            if(dest.isBogus()) {
+                errorCode=U_MEMORY_ALLOCATION_ERROR;
+            }
+            return dest.length();
+        }
+    }
+    return length;
+}
+
+// Some non-ASCII characters are equivalent to sequences with
+// non-LDH ASCII characters. To find them:
+// grep disallowed_STD3_valid IdnaMappingTable.txt (or uts46.txt)
+static inline UBool
+isNonASCIIDisallowedSTD3Valid(UChar32 c) {
+    return c==0x2260 || c==0x226E || c==0x226F;
+}
+
+// Replace the label in dest with the label string, if the label was modified.
+// If &label==&dest then the label was modified in-place and labelLength
+// is the new label length, different from label.length().
+// If &label!=&dest then labelLength==label.length().
+// Returns labelLength (= the new label length).
+static int32_t
+replaceLabel(UnicodeString &dest, int32_t destLabelStart, int32_t destLabelLength,
+             const UnicodeString &label, int32_t labelLength, UErrorCode &errorCode) {
+    if(U_FAILURE(errorCode)) {
+        return 0;
+    }
+    if(&label!=&dest) {
+        dest.replace(destLabelStart, destLabelLength, label);
+        if(dest.isBogus()) {
+            errorCode=U_MEMORY_ALLOCATION_ERROR;
+            return 0;
+        }
+    }
+    return labelLength;
+}
+
+int32_t
+UTS46::processLabel(UnicodeString &dest,
+                    int32_t labelStart, int32_t labelLength,
+                    UBool toASCII,
+                    IDNAInfo &info, UErrorCode &errorCode) const {
+    if(U_FAILURE(errorCode)) {
+        return 0;
+    }
+    UnicodeString fromPunycode;
+    UnicodeString *labelString;
+    const char16_t *label=dest.getBuffer()+labelStart;
+    int32_t destLabelStart=labelStart;
+    int32_t destLabelLength=labelLength;
+    UBool wasPunycode;
+    if(labelLength>=4 && label[0]==0x78 && label[1]==0x6e && label[2]==0x2d && label[3]==0x2d) {
+        // Label starts with "xn--", try to un-Punycode it.
+        // In IDNA2008, labels like "xn--" (decodes to an empty string) and
+        // "xn--ASCII-" (decodes to just "ASCII") fail the round-trip validation from
+        // comparing the ToUnicode input with the back-to-ToASCII output.
+        // They are alternate encodings of the respective ASCII labels.
+        // Ignore "xn---" here: It will fail Punycode.decode() which logically comes before
+        // the round-trip verification.
+        if(labelLength==4 || (labelLength>5 && label[labelLength-1]==u'-')) {
+            info.labelErrors|=UIDNA_ERROR_INVALID_ACE_LABEL;
+            return markBadACELabel(dest, labelStart, labelLength, toASCII, info, errorCode);
+        }
+        wasPunycode=true;
+        char16_t *unicodeBuffer=fromPunycode.getBuffer(-1);  // capacity==-1: most labels should fit
+        if(unicodeBuffer==nullptr) {
+            // Should never occur if we used capacity==-1 which uses the internal buffer.
+            errorCode=U_MEMORY_ALLOCATION_ERROR;
+            return labelLength;
+        }
+        UErrorCode punycodeErrorCode=U_ZERO_ERROR;
+        int32_t unicodeLength=u_strFromPunycode(label+4, labelLength-4,
+                                                unicodeBuffer, fromPunycode.getCapacity(),
+                                                nullptr, &punycodeErrorCode);
+        if(punycodeErrorCode==U_BUFFER_OVERFLOW_ERROR) {
+            fromPunycode.releaseBuffer(0);
+            unicodeBuffer=fromPunycode.getBuffer(unicodeLength);
+            if(unicodeBuffer==nullptr) {
+                errorCode=U_MEMORY_ALLOCATION_ERROR;
+                return labelLength;
+            }
+            punycodeErrorCode=U_ZERO_ERROR;
+            unicodeLength=u_strFromPunycode(label+4, labelLength-4,
+                                            unicodeBuffer, fromPunycode.getCapacity(),
+                                            nullptr, &punycodeErrorCode);
+        }
+        fromPunycode.releaseBuffer(unicodeLength);
+        if(U_FAILURE(punycodeErrorCode)) {
+            info.labelErrors|=UIDNA_ERROR_PUNYCODE;
+            return markBadACELabel(dest, labelStart, labelLength, toASCII, info, errorCode);
+        }
+        // Check for NFC, and for characters that are not
+        // valid or deviation characters according to the normalizer.
+        // If there is something wrong, then the string will change.
+        // Note that the normalizer passes through non-LDH ASCII and deviation characters.
+        // Deviation characters are ok in Punycode even in transitional processing.
+        // In the code further below, if we find non-LDH ASCII and we have UIDNA_USE_STD3_RULES
+        // then we will set UIDNA_ERROR_INVALID_ACE_LABEL there too.
+        UBool isValid=uts46Norm2.isNormalized(fromPunycode, errorCode);
+        if(U_FAILURE(errorCode)) {
+            return labelLength;
+        }
+        if(!isValid) {
+            info.labelErrors|=UIDNA_ERROR_INVALID_ACE_LABEL;
+            return markBadACELabel(dest, labelStart, labelLength, toASCII, info, errorCode);
+        }
+        labelString=&fromPunycode;
+        label=fromPunycode.getBuffer();
+        labelStart=0;
+        labelLength=fromPunycode.length();
+    } else {
+        wasPunycode=false;
+        labelString=&dest;
+    }
+    // Validity check
+    if(labelLength==0) {
+        info.labelErrors|=UIDNA_ERROR_EMPTY_LABEL;
+        return replaceLabel(dest, destLabelStart, destLabelLength,
+                            *labelString, labelLength, errorCode);
+    }
+    // labelLength>0
+    if(labelLength>=4 && label[2]==0x2d && label[3]==0x2d) {
+        // label starts with "??--"
+        info.labelErrors|=UIDNA_ERROR_HYPHEN_3_4;
+    }
+    if(label[0]==0x2d) {
+        // label starts with "-"
+        info.labelErrors|=UIDNA_ERROR_LEADING_HYPHEN;
+    }
+    if(label[labelLength-1]==0x2d) {
+        // label ends with "-"
+        info.labelErrors|=UIDNA_ERROR_TRAILING_HYPHEN;
+    }
+    // If the label was not a Punycode label, then it was the result of
+    // mapping, normalization and label segmentation.
+    // If the label was in Punycode, then we mapped it again above
+    // and checked its validity.
+    // Now we handle the STD3 restriction to LDH characters (if set)
+    // and we look for U+FFFD which indicates disallowed characters
+    // in a non-Punycode label or U+FFFD itself in a Punycode label.
+    // We also check for dots which can come from the input to a single-label function.
+    // Ok to cast away const because we own the UnicodeString.
+    char16_t *s=(char16_t *)label;
+    const char16_t *limit=label+labelLength;
+    char16_t oredChars=0;
+    // If we enforce STD3 rules, then ASCII characters other than LDH and dot are disallowed.
+    UBool disallowNonLDHDot=(options&UIDNA_USE_STD3_RULES)!=0;
+    do {
+        char16_t c=*s;
+        if(c<=0x7f) {
+            if(c==0x2e) {
+                info.labelErrors|=UIDNA_ERROR_LABEL_HAS_DOT;
+                *s=0xfffd;
+            } else if(disallowNonLDHDot && asciiData[c]<0) {
+                info.labelErrors|=UIDNA_ERROR_DISALLOWED;
+                *s=0xfffd;
+            }
+        } else {
+            oredChars|=c;
+            if(disallowNonLDHDot && isNonASCIIDisallowedSTD3Valid(c)) {
+                info.labelErrors|=UIDNA_ERROR_DISALLOWED;
+                *s=0xfffd;
+            } else if(c==0xfffd) {
+                info.labelErrors|=UIDNA_ERROR_DISALLOWED;
+            }
+        }
+        ++s;
+    } while(s<limit);
+    // Check for a leading combining mark after other validity checks
+    // so that we don't report UIDNA_ERROR_DISALLOWED for the U+FFFD from here.
+    UChar32 c;
+    int32_t cpLength=0;
+    // "Unsafe" is ok because unpaired surrogates were mapped to U+FFFD.
+    U16_NEXT_UNSAFE(label, cpLength, c);
+    if((U_GET_GC_MASK(c)&U_GC_M_MASK)!=0) {
+        info.labelErrors|=UIDNA_ERROR_LEADING_COMBINING_MARK;
+        labelString->replace(labelStart, cpLength, (char16_t)0xfffd);
+        label=labelString->getBuffer()+labelStart;
+        labelLength+=1-cpLength;
+        if(labelString==&dest) {
+            destLabelLength=labelLength;
+        }
+    }
+    if((info.labelErrors&severeErrors)==0) {
+        // Do contextual checks only if we do not have U+FFFD from a severe error
+        // because U+FFFD can make these checks fail.
+        if((options&UIDNA_CHECK_BIDI)!=0 && (!info.isBiDi || info.isOkBiDi)) {
+            checkLabelBiDi(label, labelLength, info);
+        }
+        if( (options&UIDNA_CHECK_CONTEXTJ)!=0 && (oredChars&0x200c)==0x200c &&
+            !isLabelOkContextJ(label, labelLength)
+        ) {
+            info.labelErrors|=UIDNA_ERROR_CONTEXTJ;
+        }
+        if((options&UIDNA_CHECK_CONTEXTO)!=0 && oredChars>=0xb7) {
+            checkLabelContextO(label, labelLength, info);
+        }
+        if(toASCII) {
+            if(wasPunycode) {
+                // Leave a Punycode label unchanged if it has no severe errors.
+                if(destLabelLength>63) {
+                    info.labelErrors|=UIDNA_ERROR_LABEL_TOO_LONG;
+                }
+                return destLabelLength;
+            } else if(oredChars>=0x80) {
+                // Contains non-ASCII characters.
+                UnicodeString punycode;
+                char16_t *buffer=punycode.getBuffer(63);  // 63==maximum DNS label length
+                if(buffer==nullptr) {
+                    errorCode=U_MEMORY_ALLOCATION_ERROR;
+                    return destLabelLength;
+                }
+                buffer[0]=0x78;  // Write "xn--".
+                buffer[1]=0x6e;
+                buffer[2]=0x2d;
+                buffer[3]=0x2d;
+                int32_t punycodeLength=u_strToPunycode(label, labelLength,
+                                                      buffer+4, punycode.getCapacity()-4,
+                                                      nullptr, &errorCode);
+                if(errorCode==U_BUFFER_OVERFLOW_ERROR) {
+                    errorCode=U_ZERO_ERROR;
+                    punycode.releaseBuffer(4);
+                    buffer=punycode.getBuffer(4+punycodeLength);
+                    if(buffer==nullptr) {
+                        errorCode=U_MEMORY_ALLOCATION_ERROR;
+                        return destLabelLength;
+                    }
+                    punycodeLength=u_strToPunycode(label, labelLength,
+                                                  buffer+4, punycode.getCapacity()-4,
+                                                  nullptr, &errorCode);
+                }
+                punycodeLength+=4;
+                punycode.releaseBuffer(punycodeLength);
+                if(U_FAILURE(errorCode)) {
+                    return destLabelLength;
+                }
+                if(punycodeLength>63) {
+                    info.labelErrors|=UIDNA_ERROR_LABEL_TOO_LONG;
+                }
+                return replaceLabel(dest, destLabelStart, destLabelLength,
+                                    punycode, punycodeLength, errorCode);
+            } else {
+                // all-ASCII label
+                if(labelLength>63) {
+                    info.labelErrors|=UIDNA_ERROR_LABEL_TOO_LONG;
+                }
+            }
+        }
+    } else {
+        // If a Punycode label has severe errors,
+        // then leave it but make sure it does not look valid.
+        if(wasPunycode) {
+            info.labelErrors|=UIDNA_ERROR_INVALID_ACE_LABEL;
+            return markBadACELabel(dest, destLabelStart, destLabelLength, toASCII, info, errorCode);
+        }
+    }
+    return replaceLabel(dest, destLabelStart, destLabelLength,
+                        *labelString, labelLength, errorCode);
+}
+
+// Make sure an ACE label does not look valid.
+// Append U+FFFD if the label has only LDH characters.
+// If UIDNA_USE_STD3_RULES, also replace disallowed ASCII characters with U+FFFD.
+int32_t
+UTS46::markBadACELabel(UnicodeString &dest,
+                       int32_t labelStart, int32_t labelLength,
+                       UBool toASCII, IDNAInfo &info, UErrorCode &errorCode) const {
+    if(U_FAILURE(errorCode)) {
+        return 0;
+    }
+    UBool disallowNonLDHDot=(options&UIDNA_USE_STD3_RULES)!=0;
+    UBool isASCII=true;
+    UBool onlyLDH=true;
+    const char16_t *label=dest.getBuffer()+labelStart;
+    const char16_t *limit=label+labelLength;
+    // Start after the initial "xn--".
+    // Ok to cast away const because we own the UnicodeString.
+    for(char16_t *s=const_cast<char16_t *>(label+4); s<limit; ++s) {
+        char16_t c=*s;
+        if(c<=0x7f) {
+            if(c==0x2e) {
+                info.labelErrors|=UIDNA_ERROR_LABEL_HAS_DOT;
+                *s=0xfffd;
+                isASCII=onlyLDH=false;
+            } else if(asciiData[c]<0) {
+                onlyLDH=false;
+                if(disallowNonLDHDot) {
+                    *s=0xfffd;
+                    isASCII=false;
+                }
+            }
+        } else {
+            isASCII=onlyLDH=false;
+        }
+    }
+    if(onlyLDH) {
+        dest.insert(labelStart+labelLength, (char16_t)0xfffd);
+        if(dest.isBogus()) {
+            errorCode=U_MEMORY_ALLOCATION_ERROR;
+            return 0;
+        }
+        ++labelLength;
+    } else {
+        if(toASCII && isASCII && labelLength>63) {
+            info.labelErrors|=UIDNA_ERROR_LABEL_TOO_LONG;
+        }
+    }
+    return labelLength;
+}
+
+const uint32_t L_MASK=U_MASK(U_LEFT_TO_RIGHT);
+const uint32_t R_AL_MASK=U_MASK(U_RIGHT_TO_LEFT)|U_MASK(U_RIGHT_TO_LEFT_ARABIC);
+const uint32_t L_R_AL_MASK=L_MASK|R_AL_MASK;
+
+const uint32_t R_AL_AN_MASK=R_AL_MASK|U_MASK(U_ARABIC_NUMBER);
+
+const uint32_t EN_AN_MASK=U_MASK(U_EUROPEAN_NUMBER)|U_MASK(U_ARABIC_NUMBER);
+const uint32_t R_AL_EN_AN_MASK=R_AL_MASK|EN_AN_MASK;
+const uint32_t L_EN_MASK=L_MASK|U_MASK(U_EUROPEAN_NUMBER);
+
+const uint32_t ES_CS_ET_ON_BN_NSM_MASK=
+    U_MASK(U_EUROPEAN_NUMBER_SEPARATOR)|
+    U_MASK(U_COMMON_NUMBER_SEPARATOR)|
+    U_MASK(U_EUROPEAN_NUMBER_TERMINATOR)|
+    U_MASK(U_OTHER_NEUTRAL)|
+    U_MASK(U_BOUNDARY_NEUTRAL)|
+    U_MASK(U_DIR_NON_SPACING_MARK);
+const uint32_t L_EN_ES_CS_ET_ON_BN_NSM_MASK=L_EN_MASK|ES_CS_ET_ON_BN_NSM_MASK;
+const uint32_t R_AL_AN_EN_ES_CS_ET_ON_BN_NSM_MASK=R_AL_MASK|EN_AN_MASK|ES_CS_ET_ON_BN_NSM_MASK;
+
+// We scan the whole label and check both for whether it contains RTL characters
+// and whether it passes the BiDi Rule.
+// In a BiDi domain name, all labels must pass the BiDi Rule, but we might find
+// that a domain name is a BiDi domain name (has an RTL label) only after
+// processing several earlier labels.
+void
+UTS46::checkLabelBiDi(const char16_t *label, int32_t labelLength, IDNAInfo &info) const {
+    // IDNA2008 BiDi rule
+    // Get the directionality of the first character.
+    UChar32 c;
+    int32_t i=0;
+    U16_NEXT_UNSAFE(label, i, c);
+    uint32_t firstMask=U_MASK(u_charDirection(c));
+    // 1. The first character must be a character with BIDI property L, R
+    // or AL.  If it has the R or AL property, it is an RTL label; if it
+    // has the L property, it is an LTR label.
+    if((firstMask&~L_R_AL_MASK)!=0) {
+        info.isOkBiDi=false;
+    }
+    // Get the directionality of the last non-NSM character.
+    uint32_t lastMask;
+    for(;;) {
+        if(i>=labelLength) {
+            lastMask=firstMask;
+            break;
+        }
+        U16_PREV_UNSAFE(label, labelLength, c);
+        UCharDirection dir=u_charDirection(c);
+        if(dir!=U_DIR_NON_SPACING_MARK) {
+            lastMask=U_MASK(dir);
+            break;
+        }
+    }
+    // 3. In an RTL label, the end of the label must be a character with
+    // BIDI property R, AL, EN or AN, followed by zero or more
+    // characters with BIDI property NSM.
+    // 6. In an LTR label, the end of the label must be a character with
+    // BIDI property L or EN, followed by zero or more characters with
+    // BIDI property NSM.
+    if( (firstMask&L_MASK)!=0 ?
+            (lastMask&~L_EN_MASK)!=0 :
+            (lastMask&~R_AL_EN_AN_MASK)!=0
+    ) {
+        info.isOkBiDi=false;
+    }
+    // Add the directionalities of the intervening characters.
+    uint32_t mask=firstMask|lastMask;
+    while(i<labelLength) {
+        U16_NEXT_UNSAFE(label, i, c);
+        mask|=U_MASK(u_charDirection(c));
+    }
+    if(firstMask&L_MASK) {
+        // 5. In an LTR label, only characters with the BIDI properties L, EN,
+        // ES, CS, ET, ON, BN and NSM are allowed.
+        if((mask&~L_EN_ES_CS_ET_ON_BN_NSM_MASK)!=0) {
+            info.isOkBiDi=false;
+        }
+    } else {
+        // 2. In an RTL label, only characters with the BIDI properties R, AL,
+        // AN, EN, ES, CS, ET, ON, BN and NSM are allowed.
+        if((mask&~R_AL_AN_EN_ES_CS_ET_ON_BN_NSM_MASK)!=0) {
+            info.isOkBiDi=false;
+        }
+        // 4. In an RTL label, if an EN is present, no AN may be present, and
+        // vice versa.
+        if((mask&EN_AN_MASK)==EN_AN_MASK) {
+            info.isOkBiDi=false;
+        }
+    }
+    // An RTL label is a label that contains at least one character of type
+    // R, AL or AN. [...]
+    // A "BIDI domain name" is a domain name that contains at least one RTL
+    // label. [...]
+    // The following rule, consisting of six conditions, applies to labels
+    // in BIDI domain names.
+    if((mask&R_AL_AN_MASK)!=0) {
+        info.isBiDi=true;
+    }
+}
+
+// Special code for the ASCII prefix of a BiDi domain name.
+// The ASCII prefix is all-LTR.
+
+// IDNA2008 BiDi rule, parts relevant to ASCII labels:
+// 1. The first character must be a character with BIDI property L [...]
+// 5. In an LTR label, only characters with the BIDI properties L, EN,
+// ES, CS, ET, ON, BN and NSM are allowed.
+// 6. In an LTR label, the end of the label must be a character with
+// BIDI property L or EN [...]
+
+// UTF-16 version, called for mapped ASCII prefix.
+// Cannot contain uppercase A-Z.
+// s[length-1] must be the trailing dot.
+static UBool
+isASCIIOkBiDi(const char16_t *s, int32_t length) {
+    int32_t labelStart=0;
+    for(int32_t i=0; i<length; ++i) {
+        char16_t c=s[i];
+        if(c==0x2e) {  // dot
+            if(i>labelStart) {
+                c=s[i-1];
+                if(!(0x61<=c && c<=0x7a) && !(0x30<=c && c<=0x39)) {
+                    // Last character in the label is not an L or EN.
+                    return false;
+                }
+            }
+            labelStart=i+1;
+        } else if(i==labelStart) {
+            if(!(0x61<=c && c<=0x7a)) {
+                // First character in the label is not an L.
+                return false;
+            }
+        } else {
+            if(c<=0x20 && (c>=0x1c || (9<=c && c<=0xd))) {
+                // Intermediate character in the label is a B, S or WS.
+                return false;
+            }
+        }
+    }
+    return true;
+}
+
+// UTF-8 version, called for source ASCII prefix.
+// Can contain uppercase A-Z.
+// s[length-1] must be the trailing dot.
+static UBool
+isASCIIOkBiDi(const char *s, int32_t length) {
+    int32_t labelStart=0;
+    for(int32_t i=0; i<length; ++i) {
+        char c=s[i];
+        if(c==0x2e) {  // dot
+            if(i>labelStart) {
+                c=s[i-1];
+                if(!(0x61<=c && c<=0x7a) && !(0x41<=c && c<=0x5a) && !(0x30<=c && c<=0x39)) {
+                    // Last character in the label is not an L or EN.
+                    return false;
+                }
+            }
+            labelStart=i+1;
+        } else if(i==labelStart) {
+            if(!(0x61<=c && c<=0x7a) && !(0x41<=c && c<=0x5a)) {
+                // First character in the label is not an L.
+                return false;
+            }
+        } else {
+            if(c<=0x20 && (c>=0x1c || (9<=c && c<=0xd))) {
+                // Intermediate character in the label is a B, S or WS.
+                return false;
+            }
+        }
+    }
+    return true;
+}
+
+UBool
+UTS46::isLabelOkContextJ(const char16_t *label, int32_t labelLength) const {
+    // [IDNA2008-Tables]
+    // 200C..200D  ; CONTEXTJ    # ZERO WIDTH NON-JOINER..ZERO WIDTH JOINER
+    for(int32_t i=0; i<labelLength; ++i) {
+        if(label[i]==0x200c) {
+            // Appendix A.1. ZERO WIDTH NON-JOINER
+            // Rule Set:
+            //  False;
+            //  If Canonical_Combining_Class(Before(cp)) .eq.  Virama Then True;
+            //  If RegExpMatch((Joining_Type:{L,D})(Joining_Type:T)*\u200C
+            //     (Joining_Type:T)*(Joining_Type:{R,D})) Then True;
+            if(i==0) {
+                return false;
+            }
+            UChar32 c;
+            int32_t j=i;
+            U16_PREV_UNSAFE(label, j, c);
+            if(uts46Norm2.getCombiningClass(c)==9) {
+                continue;
+            }
+            // check precontext (Joining_Type:{L,D})(Joining_Type:T)*
+            for(;;) {
+                UJoiningType type=ubidi_getJoiningType(c);
+                if(type==U_JT_TRANSPARENT) {
+                    if(j==0) {
+                        return false;
+                    }
+                    U16_PREV_UNSAFE(label, j, c);
+                } else if(type==U_JT_LEFT_JOINING || type==U_JT_DUAL_JOINING) {
+                    break;  // precontext fulfilled
+                } else {
+                    return false;
+                }
+            }
+            // check postcontext (Joining_Type:T)*(Joining_Type:{R,D})
+            for(j=i+1;;) {
+                if(j==labelLength) {
+                    return false;
+                }
+                U16_NEXT_UNSAFE(label, j, c);
+                UJoiningType type=ubidi_getJoiningType(c);
+                if(type==U_JT_TRANSPARENT) {
+                    // just skip this character
+                } else if(type==U_JT_RIGHT_JOINING || type==U_JT_DUAL_JOINING) {
+                    break;  // postcontext fulfilled
+                } else {
+                    return false;
+                }
+            }
+        } else if(label[i]==0x200d) {
+            // Appendix A.2. ZERO WIDTH JOINER (U+200D)
+            // Rule Set:
+            //  False;
+            //  If Canonical_Combining_Class(Before(cp)) .eq.  Virama Then True;
+            if(i==0) {
+                return false;
+            }
+            UChar32 c;
+            int32_t j=i;
+            U16_PREV_UNSAFE(label, j, c);
+            if(uts46Norm2.getCombiningClass(c)!=9) {
+                return false;
+            }
+        }
+    }
+    return true;
+}
+
+void
+UTS46::checkLabelContextO(const char16_t *label, int32_t labelLength, IDNAInfo &info) const {
+    int32_t labelEnd=labelLength-1;  // inclusive
+    int32_t arabicDigits=0;  // -1 for 066x, +1 for 06Fx
+    for(int32_t i=0; i<=labelEnd; ++i) {
+        UChar32 c=label[i];
+        if(c<0xb7) {
+            // ASCII fastpath
+        } else if(c<=0x6f9) {
+            if(c==0xb7) {
+                // Appendix A.3. MIDDLE DOT (U+00B7)
+                // Rule Set:
+                //  False;
+                //  If Before(cp) .eq.  U+006C And
+                //     After(cp) .eq.  U+006C Then True;
+                if(!(0<i && label[i-1]==0x6c &&
+                     i<labelEnd && label[i+1]==0x6c)) {
+                    info.labelErrors|=UIDNA_ERROR_CONTEXTO_PUNCTUATION;
+                }
+            } else if(c==0x375) {
+                // Appendix A.4. GREEK LOWER NUMERAL SIGN (KERAIA) (U+0375)
+                // Rule Set:
+                //  False;
+                //  If Script(After(cp)) .eq.  Greek Then True;
+                UScriptCode script=USCRIPT_INVALID_CODE;
+                if(i<labelEnd) {
+                    UErrorCode errorCode=U_ZERO_ERROR;
+                    int32_t j=i+1;
+                    U16_NEXT(label, j, labelLength, c);
+                    script=uscript_getScript(c, &errorCode);
+                }
+                if(script!=USCRIPT_GREEK) {
+                    info.labelErrors|=UIDNA_ERROR_CONTEXTO_PUNCTUATION;
+                }
+            } else if(c==0x5f3 || c==0x5f4) {
+                // Appendix A.5. HEBREW PUNCTUATION GERESH (U+05F3)
+                // Rule Set:
+                //  False;
+                //  If Script(Before(cp)) .eq.  Hebrew Then True;
+                //
+                // Appendix A.6. HEBREW PUNCTUATION GERSHAYIM (U+05F4)
+                // Rule Set:
+                //  False;
+                //  If Script(Before(cp)) .eq.  Hebrew Then True;
+                UScriptCode script=USCRIPT_INVALID_CODE;
+                if(0<i) {
+                    UErrorCode errorCode=U_ZERO_ERROR;
+                    int32_t j=i;
+                    U16_PREV(label, 0, j, c);
+                    script=uscript_getScript(c, &errorCode);
+                }
+                if(script!=USCRIPT_HEBREW) {
+                    info.labelErrors|=UIDNA_ERROR_CONTEXTO_PUNCTUATION;
+                }
+            } else if(0x660<=c /* && c<=0x6f9 */) {
+                // Appendix A.8. ARABIC-INDIC DIGITS (0660..0669)
+                // Rule Set:
+                //  True;
+                //  For All Characters:
+                //    If cp .in. 06F0..06F9 Then False;
+                //  End For;
+                //
+                // Appendix A.9. EXTENDED ARABIC-INDIC DIGITS (06F0..06F9)
+                // Rule Set:
+                //  True;
+                //  For All Characters:
+                //    If cp .in. 0660..0669 Then False;
+                //  End For;
+                if(c<=0x669) {
+                    if(arabicDigits>0) {
+                        info.labelErrors|=UIDNA_ERROR_CONTEXTO_DIGITS;
+                    }
+                    arabicDigits=-1;
+                } else if(0x6f0<=c) {
+                    if(arabicDigits<0) {
+                        info.labelErrors|=UIDNA_ERROR_CONTEXTO_DIGITS;
+                    }
+                    arabicDigits=1;
+                }
+            }
+        } else if(c==0x30fb) {
+            // Appendix A.7. KATAKANA MIDDLE DOT (U+30FB)
+            // Rule Set:
+            //  False;
+            //  For All Characters:
+            //    If Script(cp) .in. {Hiragana, Katakana, Han} Then True;
+            //  End For;
+            UErrorCode errorCode=U_ZERO_ERROR;
+            for(int j=0;;) {
+                if(j>labelEnd) {
+                    info.labelErrors|=UIDNA_ERROR_CONTEXTO_PUNCTUATION;
+                    break;
+                }
+                U16_NEXT(label, j, labelLength, c);
+                UScriptCode script=uscript_getScript(c, &errorCode);
+                if(script==USCRIPT_HIRAGANA || script==USCRIPT_KATAKANA || script==USCRIPT_HAN) {
+                    break;
+                }
+            }
+        }
+    }
+}
+
+U_NAMESPACE_END
+
+// C API ------------------------------------------------------------------- ***
+
+U_NAMESPACE_USE
+
+U_CAPI UIDNA * U_EXPORT2
+uidna_openUTS46(uint32_t options, UErrorCode *pErrorCode) {
+    return reinterpret_cast<UIDNA *>(IDNA::createUTS46Instance(options, *pErrorCode));
+}
+
+U_CAPI void U_EXPORT2
+uidna_close(UIDNA *idna) {
+    delete reinterpret_cast<IDNA *>(idna);
+}
+
+static UBool
+checkArgs(const void *label, int32_t length,
+          void *dest, int32_t capacity,
+          UIDNAInfo *pInfo, UErrorCode *pErrorCode) {
+    if(U_FAILURE(*pErrorCode)) {
+        return false;
+    }
+    // sizeof(UIDNAInfo)=16 in the first API version.
+    if(pInfo==nullptr || pInfo->size<16) {
+        *pErrorCode=U_ILLEGAL_ARGUMENT_ERROR;
+        return false;
+    }
+    if( (label==nullptr ? length!=0 : length<-1) ||
+        (dest==nullptr ? capacity!=0 : capacity<0) ||
+        (dest==label && label!=nullptr)
+    ) {
+        *pErrorCode=U_ILLEGAL_ARGUMENT_ERROR;
+        return false;
+    }
+    // Set all *pInfo bytes to 0 except for the size field itself.
+    uprv_memset(&pInfo->size+1, 0, pInfo->size-sizeof(pInfo->size));
+    return true;
+}
+
+static void
+idnaInfoToStruct(IDNAInfo &info, UIDNAInfo *pInfo) {
+    pInfo->isTransitionalDifferent=info.isTransitionalDifferent();
+    pInfo->errors=info.getErrors();
+}
+
+U_CAPI int32_t U_EXPORT2
+uidna_labelToASCII(const UIDNA *idna,
+                   const char16_t *label, int32_t length,
+                   char16_t *dest, int32_t capacity,
+                   UIDNAInfo *pInfo, UErrorCode *pErrorCode) {
+    if(!checkArgs(label, length, dest, capacity, pInfo, pErrorCode)) {
+        return 0;
+    }
+    UnicodeString src((UBool)(length<0), label, length);
+    UnicodeString destString(dest, 0, capacity);
+    IDNAInfo info;
+    reinterpret_cast<const IDNA *>(idna)->labelToASCII(src, destString, info, *pErrorCode);
+    idnaInfoToStruct(info, pInfo);
+    return destString.extract(dest, capacity, *pErrorCode);
+}
+
+U_CAPI int32_t U_EXPORT2
+uidna_labelToUnicode(const UIDNA *idna,
+                     const char16_t *label, int32_t length,
+                     char16_t *dest, int32_t capacity,
+                     UIDNAInfo *pInfo, UErrorCode *pErrorCode) {
+    if(!checkArgs(label, length, dest, capacity, pInfo, pErrorCode)) {
+        return 0;
+    }
+    UnicodeString src((UBool)(length<0), label, length);
+    UnicodeString destString(dest, 0, capacity);
+    IDNAInfo info;
+    reinterpret_cast<const IDNA *>(idna)->labelToUnicode(src, destString, info, *pErrorCode);
+    idnaInfoToStruct(info, pInfo);
+    return destString.extract(dest, capacity, *pErrorCode);
+}
+
+U_CAPI int32_t U_EXPORT2
+uidna_nameToASCII(const UIDNA *idna,
+                  const char16_t *name, int32_t length,
+                  char16_t *dest, int32_t capacity,
+                  UIDNAInfo *pInfo, UErrorCode *pErrorCode) {
+    if(!checkArgs(name, length, dest, capacity, pInfo, pErrorCode)) {
+        return 0;
+    }
+    UnicodeString src((UBool)(length<0), name, length);
+    UnicodeString destString(dest, 0, capacity);
+    IDNAInfo info;
+    reinterpret_cast<const IDNA *>(idna)->nameToASCII(src, destString, info, *pErrorCode);
+    idnaInfoToStruct(info, pInfo);
+    return destString.extract(dest, capacity, *pErrorCode);
+}
+
+U_CAPI int32_t U_EXPORT2
+uidna_nameToUnicode(const UIDNA *idna,
+                    const char16_t *name, int32_t length,
+                    char16_t *dest, int32_t capacity,
+                    UIDNAInfo *pInfo, UErrorCode *pErrorCode) {
+    if(!checkArgs(name, length, dest, capacity, pInfo, pErrorCode)) {
+        return 0;
+    }
+    UnicodeString src((UBool)(length<0), name, length);
+    UnicodeString destString(dest, 0, capacity);
+    IDNAInfo info;
+    reinterpret_cast<const IDNA *>(idna)->nameToUnicode(src, destString, info, *pErrorCode);
+    idnaInfoToStruct(info, pInfo);
+    return destString.extract(dest, capacity, *pErrorCode);
+}
+
+U_CAPI int32_t U_EXPORT2
+uidna_labelToASCII_UTF8(const UIDNA *idna,
+                        const char *label, int32_t length,
+                        char *dest, int32_t capacity,
+                        UIDNAInfo *pInfo, UErrorCode *pErrorCode) {
+    if(!checkArgs(label, length, dest, capacity, pInfo, pErrorCode)) {
+        return 0;
+    }
+    StringPiece src(label, length<0 ? static_cast<int32_t>(uprv_strlen(label)) : length);
+    CheckedArrayByteSink sink(dest, capacity);
+    IDNAInfo info;
+    reinterpret_cast<const IDNA *>(idna)->labelToASCII_UTF8(src, sink, info, *pErrorCode);
+    idnaInfoToStruct(info, pInfo);
+    return u_terminateChars(dest, capacity, sink.NumberOfBytesAppended(), pErrorCode);
+}
+
+U_CAPI int32_t U_EXPORT2
+uidna_labelToUnicodeUTF8(const UIDNA *idna,
+                         const char *label, int32_t length,
+                         char *dest, int32_t capacity,
+                         UIDNAInfo *pInfo, UErrorCode *pErrorCode) {
+    if(!checkArgs(label, length, dest, capacity, pInfo, pErrorCode)) {
+        return 0;
+    }
+    StringPiece src(label, length<0 ? static_cast<int32_t>(uprv_strlen(label)) : length);
+    CheckedArrayByteSink sink(dest, capacity);
+    IDNAInfo info;
+    reinterpret_cast<const IDNA *>(idna)->labelToUnicodeUTF8(src, sink, info, *pErrorCode);
+    idnaInfoToStruct(info, pInfo);
+    return u_terminateChars(dest, capacity, sink.NumberOfBytesAppended(), pErrorCode);
+}
+
+U_CAPI int32_t U_EXPORT2
+uidna_nameToASCII_UTF8(const UIDNA *idna,
+                       const char *name, int32_t length,
+                       char *dest, int32_t capacity,
+                       UIDNAInfo *pInfo, UErrorCode *pErrorCode) {
+    if(!checkArgs(name, length, dest, capacity, pInfo, pErrorCode)) {
+        return 0;
+    }
+    StringPiece src(name, length<0 ? static_cast<int32_t>(uprv_strlen(name)) : length);
+    CheckedArrayByteSink sink(dest, capacity);
+    IDNAInfo info;
+    reinterpret_cast<const IDNA *>(idna)->nameToASCII_UTF8(src, sink, info, *pErrorCode);
+    idnaInfoToStruct(info, pInfo);
+    return u_terminateChars(dest, capacity, sink.NumberOfBytesAppended(), pErrorCode);
+}
+
+U_CAPI int32_t U_EXPORT2
+uidna_nameToUnicodeUTF8(const UIDNA *idna,
+                        const char *name, int32_t length,
+                        char *dest, int32_t capacity,
+                        UIDNAInfo *pInfo, UErrorCode *pErrorCode) {
+    if(!checkArgs(name, length, dest, capacity, pInfo, pErrorCode)) {
+        return 0;
+    }
+    StringPiece src(name, length<0 ? static_cast<int32_t>(uprv_strlen(name)) : length);
+    CheckedArrayByteSink sink(dest, capacity);
+    IDNAInfo info;
+    reinterpret_cast<const IDNA *>(idna)->nameToUnicodeUTF8(src, sink, info, *pErrorCode);
+    idnaInfoToStruct(info, pInfo);
+    return u_terminateChars(dest, capacity, sink.NumberOfBytesAppended(), pErrorCode);
+}
+
+#endif  // UCONFIG_NO_IDNA