<<<<<<< HEAD
// © 2019 and later: Unicode, Inc. and others.
// License & terms of use: http://www.unicode.org/copyright.html

// locdistance.cpp
// created: 2019may08 Markus W. Scherer

#include "unicode/utypes.h"
#include "unicode/bytestrie.h"
#include "unicode/localematcher.h"
#include "unicode/locid.h"
#include "unicode/uobject.h"
#include "unicode/ures.h"
#include "cstring.h"
#include "locdistance.h"
#include "loclikelysubtags.h"
#include "uassert.h"
#include "ucln_cmn.h"
#include "uinvchar.h"
#include "umutex.h"

U_NAMESPACE_BEGIN

namespace {

/**
 * Bit flag used on the last character of a subtag in the trie.
 * Must be set consistently by the builder and the lookup code.
 */
constexpr int32_t END_OF_SUBTAG = 0x80;
/** Distance value bit flag, set by the builder. */
constexpr int32_t DISTANCE_SKIP_SCRIPT = 0x80;
/** Distance value bit flag, set by trieNext(). */
constexpr int32_t DISTANCE_IS_FINAL = 0x100;
constexpr int32_t DISTANCE_IS_FINAL_OR_SKIP_SCRIPT = DISTANCE_IS_FINAL | DISTANCE_SKIP_SCRIPT;

constexpr int32_t ABOVE_THRESHOLD = 100;

// Indexes into array of distances.
enum {
    IX_DEF_LANG_DISTANCE,
    IX_DEF_SCRIPT_DISTANCE,
    IX_DEF_REGION_DISTANCE,
    IX_MIN_REGION_DISTANCE,
    IX_LIMIT
};

LocaleDistance *gLocaleDistance = nullptr;
UInitOnce gInitOnce = U_INITONCE_INITIALIZER;

UBool U_CALLCONV cleanup() {
    delete gLocaleDistance;
    gLocaleDistance = nullptr;
    gInitOnce.reset();
    return TRUE;
}

}  // namespace

void U_CALLCONV LocaleDistance::initLocaleDistance(UErrorCode &errorCode) {
    // This function is invoked only via umtx_initOnce().
    U_ASSERT(gLocaleDistance == nullptr);
    const XLikelySubtags &likely = *XLikelySubtags::getSingleton(errorCode);
    if (U_FAILURE(errorCode)) { return; }
    const LocaleDistanceData &data = likely.getDistanceData();
    if (data.distanceTrieBytes == nullptr ||
            data.regionToPartitions == nullptr || data.partitions == nullptr ||
            // ok if no paradigms
            data.distances == nullptr) {
        errorCode = U_MISSING_RESOURCE_ERROR;
        return;
    }
    gLocaleDistance = new LocaleDistance(data, likely);
    if (gLocaleDistance == nullptr) {
        errorCode = U_MEMORY_ALLOCATION_ERROR;
        return;
    }
    ucln_common_registerCleanup(UCLN_COMMON_LOCALE_DISTANCE, cleanup);
}

const LocaleDistance *LocaleDistance::getSingleton(UErrorCode &errorCode) {
    if (U_FAILURE(errorCode)) { return nullptr; }
    umtx_initOnce(gInitOnce, &LocaleDistance::initLocaleDistance, errorCode);
    return gLocaleDistance;
}

LocaleDistance::LocaleDistance(const LocaleDistanceData &data, const XLikelySubtags &likely) :
        likelySubtags(likely),
        trie(data.distanceTrieBytes),
        regionToPartitionsIndex(data.regionToPartitions), partitionArrays(data.partitions),
        paradigmLSRs(data.paradigms), paradigmLSRsLength(data.paradigmsLength),
        defaultLanguageDistance(data.distances[IX_DEF_LANG_DISTANCE]),
        defaultScriptDistance(data.distances[IX_DEF_SCRIPT_DISTANCE]),
        defaultRegionDistance(data.distances[IX_DEF_REGION_DISTANCE]),
        minRegionDistance(data.distances[IX_MIN_REGION_DISTANCE]) {
    // For the default demotion value, use the
    // default region distance between unrelated Englishes.
    // Thus, unless demotion is turned off,
    // a mere region difference for one desired locale
    // is as good as a perfect match for the next following desired locale.
    // As of CLDR 36, we have <languageMatch desired="en_*_*" supported="en_*_*" distance="5"/>.
    LSR en("en", "Latn", "US", LSR::EXPLICIT_LSR);
    LSR enGB("en", "Latn", "GB", LSR::EXPLICIT_LSR);
    const LSR *p_enGB = &enGB;
    int32_t indexAndDistance = getBestIndexAndDistance(en, &p_enGB, 1,
            shiftDistance(50), ULOCMATCH_FAVOR_LANGUAGE, ULOCMATCH_DIRECTION_WITH_ONE_WAY);
    defaultDemotionPerDesiredLocale  = getDistanceFloor(indexAndDistance);
}

int32_t LocaleDistance::getBestIndexAndDistance(
        const LSR &desired,
        const LSR **supportedLSRs, int32_t supportedLSRsLength,
        int32_t shiftedThreshold,
        ULocMatchFavorSubtag favorSubtag, ULocMatchDirection direction) const {
    BytesTrie iter(trie);
    // Look up the desired language only once for all supported LSRs.
    // Its "distance" is either a match point value of 0, or a non-match negative value.
    // Note: The data builder verifies that there are no <*, supported> or <desired, *> rules.
    int32_t desLangDistance = trieNext(iter, desired.language, false);
    uint64_t desLangState = desLangDistance >= 0 && supportedLSRsLength > 1 ? iter.getState64() : 0;
    // Index of the supported LSR with the lowest distance.
    int32_t bestIndex = -1;
    // Cached lookup info from XLikelySubtags.compareLikely().
    int32_t bestLikelyInfo = -1;
    for (int32_t slIndex = 0; slIndex < supportedLSRsLength; ++slIndex) {
        const LSR &supported = *supportedLSRs[slIndex];
        bool star = false;
        int32_t distance = desLangDistance;
        if (distance >= 0) {
            U_ASSERT((distance & DISTANCE_IS_FINAL) == 0);
            if (slIndex != 0) {
                iter.resetToState64(desLangState);
            }
            distance = trieNext(iter, supported.language, true);
        }
        // Note: The data builder verifies that there are no rules with "any" (*) language and
        // real (non *) script or region subtags.
        // This means that if the lookup for either language fails we can use
        // the default distances without further lookups.
        int32_t flags;
        if (distance >= 0) {
            flags = distance & DISTANCE_IS_FINAL_OR_SKIP_SCRIPT;
            distance &= ~DISTANCE_IS_FINAL_OR_SKIP_SCRIPT;
        } else {  // <*, *>
            if (uprv_strcmp(desired.language, supported.language) == 0) {
                distance = 0;
            } else {
                distance = defaultLanguageDistance;
            }
            flags = 0;
            star = true;
        }
        U_ASSERT(0 <= distance && distance <= 100);
        // Round up the shifted threshold (if fraction bits are not 0)
        // for comparison with un-shifted distances until we need fraction bits.
        // (If we simply shifted non-zero fraction bits away, then we might ignore a language
        // when it's really still a micro distance below the threshold.)
        int32_t roundedThreshold = (shiftedThreshold + DISTANCE_FRACTION_MASK) >> DISTANCE_SHIFT;
        // We implement "favor subtag" by reducing the language subtag distance
        // (unscientifically reducing it to a quarter of the normal value),
        // so that the script distance is relatively more important.
        // For example, given a default language distance of 80, we reduce it to 20,
        // which is below the default threshold of 50, which is the default script distance.
        if (favorSubtag == ULOCMATCH_FAVOR_SCRIPT) {
            distance >>= 2;
        }
        // Let distance == roundedThreshold pass until the tie-breaker logic
        // at the end of the loop.
        if (distance > roundedThreshold) {
            continue;
        }

        int32_t scriptDistance;
        if (star || flags != 0) {
            if (uprv_strcmp(desired.script, supported.script) == 0) {
                scriptDistance = 0;
            } else {
                scriptDistance = defaultScriptDistance;
            }
        } else {
            scriptDistance = getDesSuppScriptDistance(iter, iter.getState64(),
                    desired.script, supported.script);
            flags = scriptDistance & DISTANCE_IS_FINAL;
            scriptDistance &= ~DISTANCE_IS_FINAL;
        }
        distance += scriptDistance;
        if (distance > roundedThreshold) {
            continue;
        }

        if (uprv_strcmp(desired.region, supported.region) == 0) {
            // regionDistance = 0
        } else if (star || (flags & DISTANCE_IS_FINAL) != 0) {
            distance += defaultRegionDistance;
        } else {
            int32_t remainingThreshold = roundedThreshold - distance;
            if (minRegionDistance > remainingThreshold) {
                continue;
            }

            // From here on we know the regions are not equal.
            // Map each region to zero or more partitions. (zero = one non-matching string)
            // (Each array of single-character partition strings is encoded as one string.)
            // If either side has more than one, then we find the maximum distance.
            // This could be optimized by adding some more structure, but probably not worth it.
            distance += getRegionPartitionsDistance(
                    iter, iter.getState64(),
                    partitionsForRegion(desired),
                    partitionsForRegion(supported),
                    remainingThreshold);
        }
        int32_t shiftedDistance = shiftDistance(distance);
        if (shiftedDistance == 0) {
            // Distinguish between equivalent but originally unequal locales via an
            // additional micro distance.
            shiftedDistance |= (desired.flags ^ supported.flags);
            if (shiftedDistance < shiftedThreshold) {
                if (direction != ULOCMATCH_DIRECTION_ONLY_TWO_WAY ||
                        // Is there also a match when we swap desired/supported?
                        isMatch(supported, desired, shiftedThreshold, favorSubtag)) {
                    if (shiftedDistance == 0) {
                        return slIndex << INDEX_SHIFT;
                    }
                    bestIndex = slIndex;
                    shiftedThreshold = shiftedDistance;
                    bestLikelyInfo = -1;
                }
            }
        } else {
            if (shiftedDistance < shiftedThreshold) {
                if (direction != ULOCMATCH_DIRECTION_ONLY_TWO_WAY ||
                        // Is there also a match when we swap desired/supported?
                        isMatch(supported, desired, shiftedThreshold, favorSubtag)) {
                    bestIndex = slIndex;
                    shiftedThreshold = shiftedDistance;
                    bestLikelyInfo = -1;
                }
            } else if (shiftedDistance == shiftedThreshold && bestIndex >= 0) {
                if (direction != ULOCMATCH_DIRECTION_ONLY_TWO_WAY ||
                        // Is there also a match when we swap desired/supported?
                        isMatch(supported, desired, shiftedThreshold, favorSubtag)) {
                    bestLikelyInfo = likelySubtags.compareLikely(
                            supported, *supportedLSRs[bestIndex], bestLikelyInfo);
                    if ((bestLikelyInfo & 1) != 0) {
                        // This supported locale matches as well as the previous best match,
                        // and neither matches perfectly,
                        // but this one is "more likely" (has more-default subtags).
                        bestIndex = slIndex;
                    }
                }
            }
        }
    }
    return bestIndex >= 0 ?
            (bestIndex << INDEX_SHIFT) | shiftedThreshold :
            INDEX_NEG_1 | shiftDistance(ABOVE_THRESHOLD);
}

int32_t LocaleDistance::getDesSuppScriptDistance(
        BytesTrie &iter, uint64_t startState, const char *desired, const char *supported) {
    // Note: The data builder verifies that there are no <*, supported> or <desired, *> rules.
    int32_t distance = trieNext(iter, desired, false);
    if (distance >= 0) {
        distance = trieNext(iter, supported, true);
    }
    if (distance < 0) {
        UStringTrieResult result = iter.resetToState64(startState).next(u'*');  // <*, *>
        U_ASSERT(USTRINGTRIE_HAS_VALUE(result));
        if (uprv_strcmp(desired, supported) == 0) {
            distance = 0;  // same script
        } else {
            distance = iter.getValue();
            U_ASSERT(distance >= 0);
        }
        if (result == USTRINGTRIE_FINAL_VALUE) {
            distance |= DISTANCE_IS_FINAL;
        }
    }
    return distance;
}

int32_t LocaleDistance::getRegionPartitionsDistance(
        BytesTrie &iter, uint64_t startState,
        const char *desiredPartitions, const char *supportedPartitions, int32_t threshold) {
    char desired = *desiredPartitions++;
    char supported = *supportedPartitions++;
    U_ASSERT(desired != 0 && supported != 0);
    // See if we have single desired/supported partitions, from NUL-terminated
    // partition strings without explicit length.
    bool suppLengthGt1 = *supportedPartitions != 0;  // gt1: more than 1 character
    // equivalent to: if (desLength == 1 && suppLength == 1)
    if (*desiredPartitions == 0 && !suppLengthGt1) {
        // Fastpath for single desired/supported partitions.
        UStringTrieResult result = iter.next(uprv_invCharToAscii(desired) | END_OF_SUBTAG);
        if (USTRINGTRIE_HAS_NEXT(result)) {
            result = iter.next(uprv_invCharToAscii(supported) | END_OF_SUBTAG);
            if (USTRINGTRIE_HAS_VALUE(result)) {
                return iter.getValue();
            }
        }
        return getFallbackRegionDistance(iter, startState);
    }

    const char *supportedStart = supportedPartitions - 1;  // for restart of inner loop
    int32_t regionDistance = 0;
    // Fall back to * only once, not for each pair of partition strings.
    bool star = false;
    for (;;) {
        // Look up each desired-partition string only once,
        // not for each (desired, supported) pair.
        UStringTrieResult result = iter.next(uprv_invCharToAscii(desired) | END_OF_SUBTAG);
        if (USTRINGTRIE_HAS_NEXT(result)) {
            uint64_t desState = suppLengthGt1 ? iter.getState64() : 0;
            for (;;) {
                result = iter.next(uprv_invCharToAscii(supported) | END_OF_SUBTAG);
                int32_t d;
                if (USTRINGTRIE_HAS_VALUE(result)) {
                    d = iter.getValue();
                } else if (star) {
                    d = 0;
                } else {
                    d = getFallbackRegionDistance(iter, startState);
                    star = true;
                }
                if (d > threshold) {
                    return d;
                } else if (regionDistance < d) {
                    regionDistance = d;
                }
                if ((supported = *supportedPartitions++) != 0) {
                    iter.resetToState64(desState);
                } else {
                    break;
                }
            }
        } else if (!star) {
            int32_t d = getFallbackRegionDistance(iter, startState);
            if (d > threshold) {
                return d;
            } else if (regionDistance < d) {
                regionDistance = d;
            }
            star = true;
        }
        if ((desired = *desiredPartitions++) != 0) {
            iter.resetToState64(startState);
            supportedPartitions = supportedStart;
            supported = *supportedPartitions++;
        } else {
            break;
        }
    }
    return regionDistance;
}

int32_t LocaleDistance::getFallbackRegionDistance(BytesTrie &iter, uint64_t startState) {
#if U_DEBUG
    UStringTrieResult result =
#endif
    iter.resetToState64(startState).next(u'*');  // <*, *>
    U_ASSERT(USTRINGTRIE_HAS_VALUE(result));
    int32_t distance = iter.getValue();
    U_ASSERT(distance >= 0);
    return distance;
}

int32_t LocaleDistance::trieNext(BytesTrie &iter, const char *s, bool wantValue) {
    uint8_t c;
    if ((c = *s) == 0) {
        return -1;  // no empty subtags in the distance data
    }
    for (;;) {
        c = uprv_invCharToAscii(c);
        // EBCDIC: If *s is not an invariant character,
        // then c is now 0 and will simply not match anything, which is harmless.
        uint8_t next = *++s;
        if (next != 0) {
            if (!USTRINGTRIE_HAS_NEXT(iter.next(c))) {
                return -1;
            }
        } else {
            // last character of this subtag
            UStringTrieResult result = iter.next(c | END_OF_SUBTAG);
            if (wantValue) {
                if (USTRINGTRIE_HAS_VALUE(result)) {
                    int32_t value = iter.getValue();
                    if (result == USTRINGTRIE_FINAL_VALUE) {
                        value |= DISTANCE_IS_FINAL;
                    }
                    return value;
                }
            } else {
                if (USTRINGTRIE_HAS_NEXT(result)) {
                    return 0;
                }
            }
            return -1;
        }
        c = next;
    }
}

UBool LocaleDistance::isParadigmLSR(const LSR &lsr) const {
    // Linear search for a very short list (length 6 as of 2019),
    // because we look for equivalence not equality, and
    // because it's easy.
    // If there are many paradigm LSRs we should use a hash set
    // with custom comparator and hasher.
    U_ASSERT(paradigmLSRsLength <= 15);
    for (int32_t i = 0; i < paradigmLSRsLength; ++i) {
        if (lsr.isEquivalentTo(paradigmLSRs[i])) { return true; }
    }
    return false;
}

U_NAMESPACE_END
=======
// © 2019 and later: Unicode, Inc. and others.
// License & terms of use: http://www.unicode.org/copyright.html

// locdistance.cpp
// created: 2019may08 Markus W. Scherer

#include "unicode/utypes.h"
#include "unicode/bytestrie.h"
#include "unicode/localematcher.h"
#include "unicode/locid.h"
#include "unicode/uobject.h"
#include "unicode/ures.h"
#include "cstring.h"
#include "locdistance.h"
#include "loclikelysubtags.h"
#include "uassert.h"
#include "ucln_cmn.h"
#include "uinvchar.h"
#include "umutex.h"

U_NAMESPACE_BEGIN

namespace {

/**
 * Bit flag used on the last character of a subtag in the trie.
 * Must be set consistently by the builder and the lookup code.
 */
constexpr int32_t END_OF_SUBTAG = 0x80;
/** Distance value bit flag, set by the builder. */
constexpr int32_t DISTANCE_SKIP_SCRIPT = 0x80;
/** Distance value bit flag, set by trieNext(). */
constexpr int32_t DISTANCE_IS_FINAL = 0x100;
constexpr int32_t DISTANCE_IS_FINAL_OR_SKIP_SCRIPT = DISTANCE_IS_FINAL | DISTANCE_SKIP_SCRIPT;

constexpr int32_t ABOVE_THRESHOLD = 100;

// Indexes into array of distances.
enum {
    IX_DEF_LANG_DISTANCE,
    IX_DEF_SCRIPT_DISTANCE,
    IX_DEF_REGION_DISTANCE,
    IX_MIN_REGION_DISTANCE,
    IX_LIMIT
};

LocaleDistance *gLocaleDistance = nullptr;
UInitOnce gInitOnce {};

UBool U_CALLCONV cleanup() {
    delete gLocaleDistance;
    gLocaleDistance = nullptr;
    gInitOnce.reset();
    return true;
}

}  // namespace

void U_CALLCONV LocaleDistance::initLocaleDistance(UErrorCode &errorCode) {
    // This function is invoked only via umtx_initOnce().
    U_ASSERT(gLocaleDistance == nullptr);
    const XLikelySubtags &likely = *XLikelySubtags::getSingleton(errorCode);
    if (U_FAILURE(errorCode)) { return; }
    const LocaleDistanceData &data = likely.getDistanceData();
    if (data.distanceTrieBytes == nullptr ||
            data.regionToPartitions == nullptr || data.partitions == nullptr ||
            // ok if no paradigms
            data.distances == nullptr) {
        errorCode = U_MISSING_RESOURCE_ERROR;
        return;
    }
    gLocaleDistance = new LocaleDistance(data, likely);
    if (gLocaleDistance == nullptr) {
        errorCode = U_MEMORY_ALLOCATION_ERROR;
        return;
    }
    ucln_common_registerCleanup(UCLN_COMMON_LOCALE_DISTANCE, cleanup);
}

const LocaleDistance *LocaleDistance::getSingleton(UErrorCode &errorCode) {
    if (U_FAILURE(errorCode)) { return nullptr; }
    umtx_initOnce(gInitOnce, &LocaleDistance::initLocaleDistance, errorCode);
    return gLocaleDistance;
}

LocaleDistance::LocaleDistance(const LocaleDistanceData &data, const XLikelySubtags &likely) :
        likelySubtags(likely),
        trie(data.distanceTrieBytes),
        regionToPartitionsIndex(data.regionToPartitions), partitionArrays(data.partitions),
        paradigmLSRs(data.paradigms), paradigmLSRsLength(data.paradigmsLength),
        defaultLanguageDistance(data.distances[IX_DEF_LANG_DISTANCE]),
        defaultScriptDistance(data.distances[IX_DEF_SCRIPT_DISTANCE]),
        defaultRegionDistance(data.distances[IX_DEF_REGION_DISTANCE]),
        minRegionDistance(data.distances[IX_MIN_REGION_DISTANCE]) {
    // For the default demotion value, use the
    // default region distance between unrelated Englishes.
    // Thus, unless demotion is turned off,
    // a mere region difference for one desired locale
    // is as good as a perfect match for the next following desired locale.
    // As of CLDR 36, we have <languageMatch desired="en_*_*" supported="en_*_*" distance="5"/>.
    LSR en("en", "Latn", "US", LSR::EXPLICIT_LSR);
    LSR enGB("en", "Latn", "GB", LSR::EXPLICIT_LSR);
    const LSR *p_enGB = &enGB;
    int32_t indexAndDistance = getBestIndexAndDistance(en, &p_enGB, 1,
            shiftDistance(50), ULOCMATCH_FAVOR_LANGUAGE, ULOCMATCH_DIRECTION_WITH_ONE_WAY);
    defaultDemotionPerDesiredLocale  = getDistanceFloor(indexAndDistance);
}

int32_t LocaleDistance::getBestIndexAndDistance(
        const LSR &desired,
        const LSR **supportedLSRs, int32_t supportedLSRsLength,
        int32_t shiftedThreshold,
        ULocMatchFavorSubtag favorSubtag, ULocMatchDirection direction) const {
    BytesTrie iter(trie);
    // Look up the desired language only once for all supported LSRs.
    // Its "distance" is either a match point value of 0, or a non-match negative value.
    // Note: The data builder verifies that there are no <*, supported> or <desired, *> rules.
    int32_t desLangDistance = trieNext(iter, desired.language, false);
    uint64_t desLangState = desLangDistance >= 0 && supportedLSRsLength > 1 ? iter.getState64() : 0;
    // Index of the supported LSR with the lowest distance.
    int32_t bestIndex = -1;
    // Cached lookup info from XLikelySubtags.compareLikely().
    int32_t bestLikelyInfo = -1;
    for (int32_t slIndex = 0; slIndex < supportedLSRsLength; ++slIndex) {
        const LSR &supported = *supportedLSRs[slIndex];
        bool star = false;
        int32_t distance = desLangDistance;
        if (distance >= 0) {
            U_ASSERT((distance & DISTANCE_IS_FINAL) == 0);
            if (slIndex != 0) {
                iter.resetToState64(desLangState);
            }
            distance = trieNext(iter, supported.language, true);
        }
        // Note: The data builder verifies that there are no rules with "any" (*) language and
        // real (non *) script or region subtags.
        // This means that if the lookup for either language fails we can use
        // the default distances without further lookups.
        int32_t flags;
        if (distance >= 0) {
            flags = distance & DISTANCE_IS_FINAL_OR_SKIP_SCRIPT;
            distance &= ~DISTANCE_IS_FINAL_OR_SKIP_SCRIPT;
        } else {  // <*, *>
            if (uprv_strcmp(desired.language, supported.language) == 0) {
                distance = 0;
            } else {
                distance = defaultLanguageDistance;
            }
            flags = 0;
            star = true;
        }
        U_ASSERT(0 <= distance && distance <= 100);
        // Round up the shifted threshold (if fraction bits are not 0)
        // for comparison with un-shifted distances until we need fraction bits.
        // (If we simply shifted non-zero fraction bits away, then we might ignore a language
        // when it's really still a micro distance below the threshold.)
        int32_t roundedThreshold = (shiftedThreshold + DISTANCE_FRACTION_MASK) >> DISTANCE_SHIFT;
        // We implement "favor subtag" by reducing the language subtag distance
        // (unscientifically reducing it to a quarter of the normal value),
        // so that the script distance is relatively more important.
        // For example, given a default language distance of 80, we reduce it to 20,
        // which is below the default threshold of 50, which is the default script distance.
        if (favorSubtag == ULOCMATCH_FAVOR_SCRIPT) {
            distance >>= 2;
        }
        // Let distance == roundedThreshold pass until the tie-breaker logic
        // at the end of the loop.
        if (distance > roundedThreshold) {
            continue;
        }

        int32_t scriptDistance;
        if (star || flags != 0) {
            if (uprv_strcmp(desired.script, supported.script) == 0) {
                scriptDistance = 0;
            } else {
                scriptDistance = defaultScriptDistance;
            }
        } else {
            scriptDistance = getDesSuppScriptDistance(iter, iter.getState64(),
                    desired.script, supported.script);
            flags = scriptDistance & DISTANCE_IS_FINAL;
            scriptDistance &= ~DISTANCE_IS_FINAL;
        }
        distance += scriptDistance;
        if (distance > roundedThreshold) {
            continue;
        }

        if (uprv_strcmp(desired.region, supported.region) == 0) {
            // regionDistance = 0
        } else if (star || (flags & DISTANCE_IS_FINAL) != 0) {
            distance += defaultRegionDistance;
        } else {
            int32_t remainingThreshold = roundedThreshold - distance;
            if (minRegionDistance > remainingThreshold) {
                continue;
            }

            // From here on we know the regions are not equal.
            // Map each region to zero or more partitions. (zero = one non-matching string)
            // (Each array of single-character partition strings is encoded as one string.)
            // If either side has more than one, then we find the maximum distance.
            // This could be optimized by adding some more structure, but probably not worth it.
            distance += getRegionPartitionsDistance(
                    iter, iter.getState64(),
                    partitionsForRegion(desired),
                    partitionsForRegion(supported),
                    remainingThreshold);
        }
        int32_t shiftedDistance = shiftDistance(distance);
        if (shiftedDistance == 0) {
            // Distinguish between equivalent but originally unequal locales via an
            // additional micro distance.
            shiftedDistance |= (desired.flags ^ supported.flags);
            if (shiftedDistance < shiftedThreshold) {
                if (direction != ULOCMATCH_DIRECTION_ONLY_TWO_WAY ||
                        // Is there also a match when we swap desired/supported?
                        isMatch(supported, desired, shiftedThreshold, favorSubtag)) {
                    if (shiftedDistance == 0) {
                        return slIndex << INDEX_SHIFT;
                    }
                    bestIndex = slIndex;
                    shiftedThreshold = shiftedDistance;
                    bestLikelyInfo = -1;
                }
            }
        } else {
            if (shiftedDistance < shiftedThreshold) {
                if (direction != ULOCMATCH_DIRECTION_ONLY_TWO_WAY ||
                        // Is there also a match when we swap desired/supported?
                        isMatch(supported, desired, shiftedThreshold, favorSubtag)) {
                    bestIndex = slIndex;
                    shiftedThreshold = shiftedDistance;
                    bestLikelyInfo = -1;
                }
            } else if (shiftedDistance == shiftedThreshold && bestIndex >= 0) {
                if (direction != ULOCMATCH_DIRECTION_ONLY_TWO_WAY ||
                        // Is there also a match when we swap desired/supported?
                        isMatch(supported, desired, shiftedThreshold, favorSubtag)) {
                    bestLikelyInfo = likelySubtags.compareLikely(
                            supported, *supportedLSRs[bestIndex], bestLikelyInfo);
                    if ((bestLikelyInfo & 1) != 0) {
                        // This supported locale matches as well as the previous best match,
                        // and neither matches perfectly,
                        // but this one is "more likely" (has more-default subtags).
                        bestIndex = slIndex;
                    }
                }
            }
        }
    }
    return bestIndex >= 0 ?
            (bestIndex << INDEX_SHIFT) | shiftedThreshold :
            INDEX_NEG_1 | shiftDistance(ABOVE_THRESHOLD);
}

int32_t LocaleDistance::getDesSuppScriptDistance(
        BytesTrie &iter, uint64_t startState, const char *desired, const char *supported) {
    // Note: The data builder verifies that there are no <*, supported> or <desired, *> rules.
    int32_t distance = trieNext(iter, desired, false);
    if (distance >= 0) {
        distance = trieNext(iter, supported, true);
    }
    if (distance < 0) {
        UStringTrieResult result = iter.resetToState64(startState).next(u'*');  // <*, *>
        U_ASSERT(USTRINGTRIE_HAS_VALUE(result));
        if (uprv_strcmp(desired, supported) == 0) {
            distance = 0;  // same script
        } else {
            distance = iter.getValue();
            U_ASSERT(distance >= 0);
        }
        if (result == USTRINGTRIE_FINAL_VALUE) {
            distance |= DISTANCE_IS_FINAL;
        }
    }
    return distance;
}

int32_t LocaleDistance::getRegionPartitionsDistance(
        BytesTrie &iter, uint64_t startState,
        const char *desiredPartitions, const char *supportedPartitions, int32_t threshold) {
    char desired = *desiredPartitions++;
    char supported = *supportedPartitions++;
    U_ASSERT(desired != 0 && supported != 0);
    // See if we have single desired/supported partitions, from NUL-terminated
    // partition strings without explicit length.
    bool suppLengthGt1 = *supportedPartitions != 0;  // gt1: more than 1 character
    // equivalent to: if (desLength == 1 && suppLength == 1)
    if (*desiredPartitions == 0 && !suppLengthGt1) {
        // Fastpath for single desired/supported partitions.
        UStringTrieResult result = iter.next(uprv_invCharToAscii(desired) | END_OF_SUBTAG);
        if (USTRINGTRIE_HAS_NEXT(result)) {
            result = iter.next(uprv_invCharToAscii(supported) | END_OF_SUBTAG);
            if (USTRINGTRIE_HAS_VALUE(result)) {
                return iter.getValue();
            }
        }
        return getFallbackRegionDistance(iter, startState);
    }

    const char *supportedStart = supportedPartitions - 1;  // for restart of inner loop
    int32_t regionDistance = 0;
    // Fall back to * only once, not for each pair of partition strings.
    bool star = false;
    for (;;) {
        // Look up each desired-partition string only once,
        // not for each (desired, supported) pair.
        UStringTrieResult result = iter.next(uprv_invCharToAscii(desired) | END_OF_SUBTAG);
        if (USTRINGTRIE_HAS_NEXT(result)) {
            uint64_t desState = suppLengthGt1 ? iter.getState64() : 0;
            for (;;) {
                result = iter.next(uprv_invCharToAscii(supported) | END_OF_SUBTAG);
                int32_t d;
                if (USTRINGTRIE_HAS_VALUE(result)) {
                    d = iter.getValue();
                } else if (star) {
                    d = 0;
                } else {
                    d = getFallbackRegionDistance(iter, startState);
                    star = true;
                }
                if (d > threshold) {
                    return d;
                } else if (regionDistance < d) {
                    regionDistance = d;
                }
                if ((supported = *supportedPartitions++) != 0) {
                    iter.resetToState64(desState);
                } else {
                    break;
                }
            }
        } else if (!star) {
            int32_t d = getFallbackRegionDistance(iter, startState);
            if (d > threshold) {
                return d;
            } else if (regionDistance < d) {
                regionDistance = d;
            }
            star = true;
        }
        if ((desired = *desiredPartitions++) != 0) {
            iter.resetToState64(startState);
            supportedPartitions = supportedStart;
            supported = *supportedPartitions++;
        } else {
            break;
        }
    }
    return regionDistance;
}

int32_t LocaleDistance::getFallbackRegionDistance(BytesTrie &iter, uint64_t startState) {
#if U_DEBUG
    UStringTrieResult result =
#endif
    iter.resetToState64(startState).next(u'*');  // <*, *>
    U_ASSERT(USTRINGTRIE_HAS_VALUE(result));
    int32_t distance = iter.getValue();
    U_ASSERT(distance >= 0);
    return distance;
}

int32_t LocaleDistance::trieNext(BytesTrie &iter, const char *s, bool wantValue) {
    uint8_t c;
    if ((c = *s) == 0) {
        return -1;  // no empty subtags in the distance data
    }
    for (;;) {
        c = uprv_invCharToAscii(c);
        // EBCDIC: If *s is not an invariant character,
        // then c is now 0 and will simply not match anything, which is harmless.
        uint8_t next = *++s;
        if (next != 0) {
            if (!USTRINGTRIE_HAS_NEXT(iter.next(c))) {
                return -1;
            }
        } else {
            // last character of this subtag
            UStringTrieResult result = iter.next(c | END_OF_SUBTAG);
            if (wantValue) {
                if (USTRINGTRIE_HAS_VALUE(result)) {
                    int32_t value = iter.getValue();
                    if (result == USTRINGTRIE_FINAL_VALUE) {
                        value |= DISTANCE_IS_FINAL;
                    }
                    return value;
                }
            } else {
                if (USTRINGTRIE_HAS_NEXT(result)) {
                    return 0;
                }
            }
            return -1;
        }
        c = next;
    }
}

UBool LocaleDistance::isParadigmLSR(const LSR &lsr) const {
    // Linear search for a very short list (length 6 as of 2019),
    // because we look for equivalence not equality, and
    // because it's easy.
    // If there are many paradigm LSRs we should use a hash set
    // with custom comparator and hasher.
    U_ASSERT(paradigmLSRsLength <= 15);
    for (int32_t i = 0; i < paradigmLSRsLength; ++i) {
        if (lsr.isEquivalentTo(paradigmLSRs[i])) { return true; }
    }
    return false;
}

U_NAMESPACE_END
>>>>>>> a8a80be5
<|MERGE_RESOLUTION|>--- conflicted
+++ resolved
@@ -1,833 +1,415 @@
-<<<<<<< HEAD
-// © 2019 and later: Unicode, Inc. and others.
-// License & terms of use: http://www.unicode.org/copyright.html
-
-// locdistance.cpp
-// created: 2019may08 Markus W. Scherer
-
-#include "unicode/utypes.h"
-#include "unicode/bytestrie.h"
-#include "unicode/localematcher.h"
-#include "unicode/locid.h"
-#include "unicode/uobject.h"
-#include "unicode/ures.h"
-#include "cstring.h"
-#include "locdistance.h"
-#include "loclikelysubtags.h"
-#include "uassert.h"
-#include "ucln_cmn.h"
-#include "uinvchar.h"
-#include "umutex.h"
-
-U_NAMESPACE_BEGIN
-
-namespace {
-
-/**
- * Bit flag used on the last character of a subtag in the trie.
- * Must be set consistently by the builder and the lookup code.
- */
-constexpr int32_t END_OF_SUBTAG = 0x80;
-/** Distance value bit flag, set by the builder. */
-constexpr int32_t DISTANCE_SKIP_SCRIPT = 0x80;
-/** Distance value bit flag, set by trieNext(). */
-constexpr int32_t DISTANCE_IS_FINAL = 0x100;
-constexpr int32_t DISTANCE_IS_FINAL_OR_SKIP_SCRIPT = DISTANCE_IS_FINAL | DISTANCE_SKIP_SCRIPT;
-
-constexpr int32_t ABOVE_THRESHOLD = 100;
-
-// Indexes into array of distances.
-enum {
-    IX_DEF_LANG_DISTANCE,
-    IX_DEF_SCRIPT_DISTANCE,
-    IX_DEF_REGION_DISTANCE,
-    IX_MIN_REGION_DISTANCE,
-    IX_LIMIT
-};
-
-LocaleDistance *gLocaleDistance = nullptr;
-UInitOnce gInitOnce = U_INITONCE_INITIALIZER;
-
-UBool U_CALLCONV cleanup() {
-    delete gLocaleDistance;
-    gLocaleDistance = nullptr;
-    gInitOnce.reset();
-    return TRUE;
-}
-
-}  // namespace
-
-void U_CALLCONV LocaleDistance::initLocaleDistance(UErrorCode &errorCode) {
-    // This function is invoked only via umtx_initOnce().
-    U_ASSERT(gLocaleDistance == nullptr);
-    const XLikelySubtags &likely = *XLikelySubtags::getSingleton(errorCode);
-    if (U_FAILURE(errorCode)) { return; }
-    const LocaleDistanceData &data = likely.getDistanceData();
-    if (data.distanceTrieBytes == nullptr ||
-            data.regionToPartitions == nullptr || data.partitions == nullptr ||
-            // ok if no paradigms
-            data.distances == nullptr) {
-        errorCode = U_MISSING_RESOURCE_ERROR;
-        return;
-    }
-    gLocaleDistance = new LocaleDistance(data, likely);
-    if (gLocaleDistance == nullptr) {
-        errorCode = U_MEMORY_ALLOCATION_ERROR;
-        return;
-    }
-    ucln_common_registerCleanup(UCLN_COMMON_LOCALE_DISTANCE, cleanup);
-}
-
-const LocaleDistance *LocaleDistance::getSingleton(UErrorCode &errorCode) {
-    if (U_FAILURE(errorCode)) { return nullptr; }
-    umtx_initOnce(gInitOnce, &LocaleDistance::initLocaleDistance, errorCode);
-    return gLocaleDistance;
-}
-
-LocaleDistance::LocaleDistance(const LocaleDistanceData &data, const XLikelySubtags &likely) :
-        likelySubtags(likely),
-        trie(data.distanceTrieBytes),
-        regionToPartitionsIndex(data.regionToPartitions), partitionArrays(data.partitions),
-        paradigmLSRs(data.paradigms), paradigmLSRsLength(data.paradigmsLength),
-        defaultLanguageDistance(data.distances[IX_DEF_LANG_DISTANCE]),
-        defaultScriptDistance(data.distances[IX_DEF_SCRIPT_DISTANCE]),
-        defaultRegionDistance(data.distances[IX_DEF_REGION_DISTANCE]),
-        minRegionDistance(data.distances[IX_MIN_REGION_DISTANCE]) {
-    // For the default demotion value, use the
-    // default region distance between unrelated Englishes.
-    // Thus, unless demotion is turned off,
-    // a mere region difference for one desired locale
-    // is as good as a perfect match for the next following desired locale.
-    // As of CLDR 36, we have <languageMatch desired="en_*_*" supported="en_*_*" distance="5"/>.
-    LSR en("en", "Latn", "US", LSR::EXPLICIT_LSR);
-    LSR enGB("en", "Latn", "GB", LSR::EXPLICIT_LSR);
-    const LSR *p_enGB = &enGB;
-    int32_t indexAndDistance = getBestIndexAndDistance(en, &p_enGB, 1,
-            shiftDistance(50), ULOCMATCH_FAVOR_LANGUAGE, ULOCMATCH_DIRECTION_WITH_ONE_WAY);
-    defaultDemotionPerDesiredLocale  = getDistanceFloor(indexAndDistance);
-}
-
-int32_t LocaleDistance::getBestIndexAndDistance(
-        const LSR &desired,
-        const LSR **supportedLSRs, int32_t supportedLSRsLength,
-        int32_t shiftedThreshold,
-        ULocMatchFavorSubtag favorSubtag, ULocMatchDirection direction) const {
-    BytesTrie iter(trie);
-    // Look up the desired language only once for all supported LSRs.
-    // Its "distance" is either a match point value of 0, or a non-match negative value.
-    // Note: The data builder verifies that there are no <*, supported> or <desired, *> rules.
-    int32_t desLangDistance = trieNext(iter, desired.language, false);
-    uint64_t desLangState = desLangDistance >= 0 && supportedLSRsLength > 1 ? iter.getState64() : 0;
-    // Index of the supported LSR with the lowest distance.
-    int32_t bestIndex = -1;
-    // Cached lookup info from XLikelySubtags.compareLikely().
-    int32_t bestLikelyInfo = -1;
-    for (int32_t slIndex = 0; slIndex < supportedLSRsLength; ++slIndex) {
-        const LSR &supported = *supportedLSRs[slIndex];
-        bool star = false;
-        int32_t distance = desLangDistance;
-        if (distance >= 0) {
-            U_ASSERT((distance & DISTANCE_IS_FINAL) == 0);
-            if (slIndex != 0) {
-                iter.resetToState64(desLangState);
-            }
-            distance = trieNext(iter, supported.language, true);
-        }
-        // Note: The data builder verifies that there are no rules with "any" (*) language and
-        // real (non *) script or region subtags.
-        // This means that if the lookup for either language fails we can use
-        // the default distances without further lookups.
-        int32_t flags;
-        if (distance >= 0) {
-            flags = distance & DISTANCE_IS_FINAL_OR_SKIP_SCRIPT;
-            distance &= ~DISTANCE_IS_FINAL_OR_SKIP_SCRIPT;
-        } else {  // <*, *>
-            if (uprv_strcmp(desired.language, supported.language) == 0) {
-                distance = 0;
-            } else {
-                distance = defaultLanguageDistance;
-            }
-            flags = 0;
-            star = true;
-        }
-        U_ASSERT(0 <= distance && distance <= 100);
-        // Round up the shifted threshold (if fraction bits are not 0)
-        // for comparison with un-shifted distances until we need fraction bits.
-        // (If we simply shifted non-zero fraction bits away, then we might ignore a language
-        // when it's really still a micro distance below the threshold.)
-        int32_t roundedThreshold = (shiftedThreshold + DISTANCE_FRACTION_MASK) >> DISTANCE_SHIFT;
-        // We implement "favor subtag" by reducing the language subtag distance
-        // (unscientifically reducing it to a quarter of the normal value),
-        // so that the script distance is relatively more important.
-        // For example, given a default language distance of 80, we reduce it to 20,
-        // which is below the default threshold of 50, which is the default script distance.
-        if (favorSubtag == ULOCMATCH_FAVOR_SCRIPT) {
-            distance >>= 2;
-        }
-        // Let distance == roundedThreshold pass until the tie-breaker logic
-        // at the end of the loop.
-        if (distance > roundedThreshold) {
-            continue;
-        }
-
-        int32_t scriptDistance;
-        if (star || flags != 0) {
-            if (uprv_strcmp(desired.script, supported.script) == 0) {
-                scriptDistance = 0;
-            } else {
-                scriptDistance = defaultScriptDistance;
-            }
-        } else {
-            scriptDistance = getDesSuppScriptDistance(iter, iter.getState64(),
-                    desired.script, supported.script);
-            flags = scriptDistance & DISTANCE_IS_FINAL;
-            scriptDistance &= ~DISTANCE_IS_FINAL;
-        }
-        distance += scriptDistance;
-        if (distance > roundedThreshold) {
-            continue;
-        }
-
-        if (uprv_strcmp(desired.region, supported.region) == 0) {
-            // regionDistance = 0
-        } else if (star || (flags & DISTANCE_IS_FINAL) != 0) {
-            distance += defaultRegionDistance;
-        } else {
-            int32_t remainingThreshold = roundedThreshold - distance;
-            if (minRegionDistance > remainingThreshold) {
-                continue;
-            }
-
-            // From here on we know the regions are not equal.
-            // Map each region to zero or more partitions. (zero = one non-matching string)
-            // (Each array of single-character partition strings is encoded as one string.)
-            // If either side has more than one, then we find the maximum distance.
-            // This could be optimized by adding some more structure, but probably not worth it.
-            distance += getRegionPartitionsDistance(
-                    iter, iter.getState64(),
-                    partitionsForRegion(desired),
-                    partitionsForRegion(supported),
-                    remainingThreshold);
-        }
-        int32_t shiftedDistance = shiftDistance(distance);
-        if (shiftedDistance == 0) {
-            // Distinguish between equivalent but originally unequal locales via an
-            // additional micro distance.
-            shiftedDistance |= (desired.flags ^ supported.flags);
-            if (shiftedDistance < shiftedThreshold) {
-                if (direction != ULOCMATCH_DIRECTION_ONLY_TWO_WAY ||
-                        // Is there also a match when we swap desired/supported?
-                        isMatch(supported, desired, shiftedThreshold, favorSubtag)) {
-                    if (shiftedDistance == 0) {
-                        return slIndex << INDEX_SHIFT;
-                    }
-                    bestIndex = slIndex;
-                    shiftedThreshold = shiftedDistance;
-                    bestLikelyInfo = -1;
-                }
-            }
-        } else {
-            if (shiftedDistance < shiftedThreshold) {
-                if (direction != ULOCMATCH_DIRECTION_ONLY_TWO_WAY ||
-                        // Is there also a match when we swap desired/supported?
-                        isMatch(supported, desired, shiftedThreshold, favorSubtag)) {
-                    bestIndex = slIndex;
-                    shiftedThreshold = shiftedDistance;
-                    bestLikelyInfo = -1;
-                }
-            } else if (shiftedDistance == shiftedThreshold && bestIndex >= 0) {
-                if (direction != ULOCMATCH_DIRECTION_ONLY_TWO_WAY ||
-                        // Is there also a match when we swap desired/supported?
-                        isMatch(supported, desired, shiftedThreshold, favorSubtag)) {
-                    bestLikelyInfo = likelySubtags.compareLikely(
-                            supported, *supportedLSRs[bestIndex], bestLikelyInfo);
-                    if ((bestLikelyInfo & 1) != 0) {
-                        // This supported locale matches as well as the previous best match,
-                        // and neither matches perfectly,
-                        // but this one is "more likely" (has more-default subtags).
-                        bestIndex = slIndex;
-                    }
-                }
-            }
-        }
-    }
-    return bestIndex >= 0 ?
-            (bestIndex << INDEX_SHIFT) | shiftedThreshold :
-            INDEX_NEG_1 | shiftDistance(ABOVE_THRESHOLD);
-}
-
-int32_t LocaleDistance::getDesSuppScriptDistance(
-        BytesTrie &iter, uint64_t startState, const char *desired, const char *supported) {
-    // Note: The data builder verifies that there are no <*, supported> or <desired, *> rules.
-    int32_t distance = trieNext(iter, desired, false);
-    if (distance >= 0) {
-        distance = trieNext(iter, supported, true);
-    }
-    if (distance < 0) {
-        UStringTrieResult result = iter.resetToState64(startState).next(u'*');  // <*, *>
-        U_ASSERT(USTRINGTRIE_HAS_VALUE(result));
-        if (uprv_strcmp(desired, supported) == 0) {
-            distance = 0;  // same script
-        } else {
-            distance = iter.getValue();
-            U_ASSERT(distance >= 0);
-        }
-        if (result == USTRINGTRIE_FINAL_VALUE) {
-            distance |= DISTANCE_IS_FINAL;
-        }
-    }
-    return distance;
-}
-
-int32_t LocaleDistance::getRegionPartitionsDistance(
-        BytesTrie &iter, uint64_t startState,
-        const char *desiredPartitions, const char *supportedPartitions, int32_t threshold) {
-    char desired = *desiredPartitions++;
-    char supported = *supportedPartitions++;
-    U_ASSERT(desired != 0 && supported != 0);
-    // See if we have single desired/supported partitions, from NUL-terminated
-    // partition strings without explicit length.
-    bool suppLengthGt1 = *supportedPartitions != 0;  // gt1: more than 1 character
-    // equivalent to: if (desLength == 1 && suppLength == 1)
-    if (*desiredPartitions == 0 && !suppLengthGt1) {
-        // Fastpath for single desired/supported partitions.
-        UStringTrieResult result = iter.next(uprv_invCharToAscii(desired) | END_OF_SUBTAG);
-        if (USTRINGTRIE_HAS_NEXT(result)) {
-            result = iter.next(uprv_invCharToAscii(supported) | END_OF_SUBTAG);
-            if (USTRINGTRIE_HAS_VALUE(result)) {
-                return iter.getValue();
-            }
-        }
-        return getFallbackRegionDistance(iter, startState);
-    }
-
-    const char *supportedStart = supportedPartitions - 1;  // for restart of inner loop
-    int32_t regionDistance = 0;
-    // Fall back to * only once, not for each pair of partition strings.
-    bool star = false;
-    for (;;) {
-        // Look up each desired-partition string only once,
-        // not for each (desired, supported) pair.
-        UStringTrieResult result = iter.next(uprv_invCharToAscii(desired) | END_OF_SUBTAG);
-        if (USTRINGTRIE_HAS_NEXT(result)) {
-            uint64_t desState = suppLengthGt1 ? iter.getState64() : 0;
-            for (;;) {
-                result = iter.next(uprv_invCharToAscii(supported) | END_OF_SUBTAG);
-                int32_t d;
-                if (USTRINGTRIE_HAS_VALUE(result)) {
-                    d = iter.getValue();
-                } else if (star) {
-                    d = 0;
-                } else {
-                    d = getFallbackRegionDistance(iter, startState);
-                    star = true;
-                }
-                if (d > threshold) {
-                    return d;
-                } else if (regionDistance < d) {
-                    regionDistance = d;
-                }
-                if ((supported = *supportedPartitions++) != 0) {
-                    iter.resetToState64(desState);
-                } else {
-                    break;
-                }
-            }
-        } else if (!star) {
-            int32_t d = getFallbackRegionDistance(iter, startState);
-            if (d > threshold) {
-                return d;
-            } else if (regionDistance < d) {
-                regionDistance = d;
-            }
-            star = true;
-        }
-        if ((desired = *desiredPartitions++) != 0) {
-            iter.resetToState64(startState);
-            supportedPartitions = supportedStart;
-            supported = *supportedPartitions++;
-        } else {
-            break;
-        }
-    }
-    return regionDistance;
-}
-
-int32_t LocaleDistance::getFallbackRegionDistance(BytesTrie &iter, uint64_t startState) {
-#if U_DEBUG
-    UStringTrieResult result =
-#endif
-    iter.resetToState64(startState).next(u'*');  // <*, *>
-    U_ASSERT(USTRINGTRIE_HAS_VALUE(result));
-    int32_t distance = iter.getValue();
-    U_ASSERT(distance >= 0);
-    return distance;
-}
-
-int32_t LocaleDistance::trieNext(BytesTrie &iter, const char *s, bool wantValue) {
-    uint8_t c;
-    if ((c = *s) == 0) {
-        return -1;  // no empty subtags in the distance data
-    }
-    for (;;) {
-        c = uprv_invCharToAscii(c);
-        // EBCDIC: If *s is not an invariant character,
-        // then c is now 0 and will simply not match anything, which is harmless.
-        uint8_t next = *++s;
-        if (next != 0) {
-            if (!USTRINGTRIE_HAS_NEXT(iter.next(c))) {
-                return -1;
-            }
-        } else {
-            // last character of this subtag
-            UStringTrieResult result = iter.next(c | END_OF_SUBTAG);
-            if (wantValue) {
-                if (USTRINGTRIE_HAS_VALUE(result)) {
-                    int32_t value = iter.getValue();
-                    if (result == USTRINGTRIE_FINAL_VALUE) {
-                        value |= DISTANCE_IS_FINAL;
-                    }
-                    return value;
-                }
-            } else {
-                if (USTRINGTRIE_HAS_NEXT(result)) {
-                    return 0;
-                }
-            }
-            return -1;
-        }
-        c = next;
-    }
-}
-
-UBool LocaleDistance::isParadigmLSR(const LSR &lsr) const {
-    // Linear search for a very short list (length 6 as of 2019),
-    // because we look for equivalence not equality, and
-    // because it's easy.
-    // If there are many paradigm LSRs we should use a hash set
-    // with custom comparator and hasher.
-    U_ASSERT(paradigmLSRsLength <= 15);
-    for (int32_t i = 0; i < paradigmLSRsLength; ++i) {
-        if (lsr.isEquivalentTo(paradigmLSRs[i])) { return true; }
-    }
-    return false;
-}
-
-U_NAMESPACE_END
-=======
-// © 2019 and later: Unicode, Inc. and others.
-// License & terms of use: http://www.unicode.org/copyright.html
-
-// locdistance.cpp
-// created: 2019may08 Markus W. Scherer
-
-#include "unicode/utypes.h"
-#include "unicode/bytestrie.h"
-#include "unicode/localematcher.h"
-#include "unicode/locid.h"
-#include "unicode/uobject.h"
-#include "unicode/ures.h"
-#include "cstring.h"
-#include "locdistance.h"
-#include "loclikelysubtags.h"
-#include "uassert.h"
-#include "ucln_cmn.h"
-#include "uinvchar.h"
-#include "umutex.h"
-
-U_NAMESPACE_BEGIN
-
-namespace {
-
-/**
- * Bit flag used on the last character of a subtag in the trie.
- * Must be set consistently by the builder and the lookup code.
- */
-constexpr int32_t END_OF_SUBTAG = 0x80;
-/** Distance value bit flag, set by the builder. */
-constexpr int32_t DISTANCE_SKIP_SCRIPT = 0x80;
-/** Distance value bit flag, set by trieNext(). */
-constexpr int32_t DISTANCE_IS_FINAL = 0x100;
-constexpr int32_t DISTANCE_IS_FINAL_OR_SKIP_SCRIPT = DISTANCE_IS_FINAL | DISTANCE_SKIP_SCRIPT;
-
-constexpr int32_t ABOVE_THRESHOLD = 100;
-
-// Indexes into array of distances.
-enum {
-    IX_DEF_LANG_DISTANCE,
-    IX_DEF_SCRIPT_DISTANCE,
-    IX_DEF_REGION_DISTANCE,
-    IX_MIN_REGION_DISTANCE,
-    IX_LIMIT
-};
-
-LocaleDistance *gLocaleDistance = nullptr;
-UInitOnce gInitOnce {};
-
-UBool U_CALLCONV cleanup() {
-    delete gLocaleDistance;
-    gLocaleDistance = nullptr;
-    gInitOnce.reset();
-    return true;
-}
-
-}  // namespace
-
-void U_CALLCONV LocaleDistance::initLocaleDistance(UErrorCode &errorCode) {
-    // This function is invoked only via umtx_initOnce().
-    U_ASSERT(gLocaleDistance == nullptr);
-    const XLikelySubtags &likely = *XLikelySubtags::getSingleton(errorCode);
-    if (U_FAILURE(errorCode)) { return; }
-    const LocaleDistanceData &data = likely.getDistanceData();
-    if (data.distanceTrieBytes == nullptr ||
-            data.regionToPartitions == nullptr || data.partitions == nullptr ||
-            // ok if no paradigms
-            data.distances == nullptr) {
-        errorCode = U_MISSING_RESOURCE_ERROR;
-        return;
-    }
-    gLocaleDistance = new LocaleDistance(data, likely);
-    if (gLocaleDistance == nullptr) {
-        errorCode = U_MEMORY_ALLOCATION_ERROR;
-        return;
-    }
-    ucln_common_registerCleanup(UCLN_COMMON_LOCALE_DISTANCE, cleanup);
-}
-
-const LocaleDistance *LocaleDistance::getSingleton(UErrorCode &errorCode) {
-    if (U_FAILURE(errorCode)) { return nullptr; }
-    umtx_initOnce(gInitOnce, &LocaleDistance::initLocaleDistance, errorCode);
-    return gLocaleDistance;
-}
-
-LocaleDistance::LocaleDistance(const LocaleDistanceData &data, const XLikelySubtags &likely) :
-        likelySubtags(likely),
-        trie(data.distanceTrieBytes),
-        regionToPartitionsIndex(data.regionToPartitions), partitionArrays(data.partitions),
-        paradigmLSRs(data.paradigms), paradigmLSRsLength(data.paradigmsLength),
-        defaultLanguageDistance(data.distances[IX_DEF_LANG_DISTANCE]),
-        defaultScriptDistance(data.distances[IX_DEF_SCRIPT_DISTANCE]),
-        defaultRegionDistance(data.distances[IX_DEF_REGION_DISTANCE]),
-        minRegionDistance(data.distances[IX_MIN_REGION_DISTANCE]) {
-    // For the default demotion value, use the
-    // default region distance between unrelated Englishes.
-    // Thus, unless demotion is turned off,
-    // a mere region difference for one desired locale
-    // is as good as a perfect match for the next following desired locale.
-    // As of CLDR 36, we have <languageMatch desired="en_*_*" supported="en_*_*" distance="5"/>.
-    LSR en("en", "Latn", "US", LSR::EXPLICIT_LSR);
-    LSR enGB("en", "Latn", "GB", LSR::EXPLICIT_LSR);
-    const LSR *p_enGB = &enGB;
-    int32_t indexAndDistance = getBestIndexAndDistance(en, &p_enGB, 1,
-            shiftDistance(50), ULOCMATCH_FAVOR_LANGUAGE, ULOCMATCH_DIRECTION_WITH_ONE_WAY);
-    defaultDemotionPerDesiredLocale  = getDistanceFloor(indexAndDistance);
-}
-
-int32_t LocaleDistance::getBestIndexAndDistance(
-        const LSR &desired,
-        const LSR **supportedLSRs, int32_t supportedLSRsLength,
-        int32_t shiftedThreshold,
-        ULocMatchFavorSubtag favorSubtag, ULocMatchDirection direction) const {
-    BytesTrie iter(trie);
-    // Look up the desired language only once for all supported LSRs.
-    // Its "distance" is either a match point value of 0, or a non-match negative value.
-    // Note: The data builder verifies that there are no <*, supported> or <desired, *> rules.
-    int32_t desLangDistance = trieNext(iter, desired.language, false);
-    uint64_t desLangState = desLangDistance >= 0 && supportedLSRsLength > 1 ? iter.getState64() : 0;
-    // Index of the supported LSR with the lowest distance.
-    int32_t bestIndex = -1;
-    // Cached lookup info from XLikelySubtags.compareLikely().
-    int32_t bestLikelyInfo = -1;
-    for (int32_t slIndex = 0; slIndex < supportedLSRsLength; ++slIndex) {
-        const LSR &supported = *supportedLSRs[slIndex];
-        bool star = false;
-        int32_t distance = desLangDistance;
-        if (distance >= 0) {
-            U_ASSERT((distance & DISTANCE_IS_FINAL) == 0);
-            if (slIndex != 0) {
-                iter.resetToState64(desLangState);
-            }
-            distance = trieNext(iter, supported.language, true);
-        }
-        // Note: The data builder verifies that there are no rules with "any" (*) language and
-        // real (non *) script or region subtags.
-        // This means that if the lookup for either language fails we can use
-        // the default distances without further lookups.
-        int32_t flags;
-        if (distance >= 0) {
-            flags = distance & DISTANCE_IS_FINAL_OR_SKIP_SCRIPT;
-            distance &= ~DISTANCE_IS_FINAL_OR_SKIP_SCRIPT;
-        } else {  // <*, *>
-            if (uprv_strcmp(desired.language, supported.language) == 0) {
-                distance = 0;
-            } else {
-                distance = defaultLanguageDistance;
-            }
-            flags = 0;
-            star = true;
-        }
-        U_ASSERT(0 <= distance && distance <= 100);
-        // Round up the shifted threshold (if fraction bits are not 0)
-        // for comparison with un-shifted distances until we need fraction bits.
-        // (If we simply shifted non-zero fraction bits away, then we might ignore a language
-        // when it's really still a micro distance below the threshold.)
-        int32_t roundedThreshold = (shiftedThreshold + DISTANCE_FRACTION_MASK) >> DISTANCE_SHIFT;
-        // We implement "favor subtag" by reducing the language subtag distance
-        // (unscientifically reducing it to a quarter of the normal value),
-        // so that the script distance is relatively more important.
-        // For example, given a default language distance of 80, we reduce it to 20,
-        // which is below the default threshold of 50, which is the default script distance.
-        if (favorSubtag == ULOCMATCH_FAVOR_SCRIPT) {
-            distance >>= 2;
-        }
-        // Let distance == roundedThreshold pass until the tie-breaker logic
-        // at the end of the loop.
-        if (distance > roundedThreshold) {
-            continue;
-        }
-
-        int32_t scriptDistance;
-        if (star || flags != 0) {
-            if (uprv_strcmp(desired.script, supported.script) == 0) {
-                scriptDistance = 0;
-            } else {
-                scriptDistance = defaultScriptDistance;
-            }
-        } else {
-            scriptDistance = getDesSuppScriptDistance(iter, iter.getState64(),
-                    desired.script, supported.script);
-            flags = scriptDistance & DISTANCE_IS_FINAL;
-            scriptDistance &= ~DISTANCE_IS_FINAL;
-        }
-        distance += scriptDistance;
-        if (distance > roundedThreshold) {
-            continue;
-        }
-
-        if (uprv_strcmp(desired.region, supported.region) == 0) {
-            // regionDistance = 0
-        } else if (star || (flags & DISTANCE_IS_FINAL) != 0) {
-            distance += defaultRegionDistance;
-        } else {
-            int32_t remainingThreshold = roundedThreshold - distance;
-            if (minRegionDistance > remainingThreshold) {
-                continue;
-            }
-
-            // From here on we know the regions are not equal.
-            // Map each region to zero or more partitions. (zero = one non-matching string)
-            // (Each array of single-character partition strings is encoded as one string.)
-            // If either side has more than one, then we find the maximum distance.
-            // This could be optimized by adding some more structure, but probably not worth it.
-            distance += getRegionPartitionsDistance(
-                    iter, iter.getState64(),
-                    partitionsForRegion(desired),
-                    partitionsForRegion(supported),
-                    remainingThreshold);
-        }
-        int32_t shiftedDistance = shiftDistance(distance);
-        if (shiftedDistance == 0) {
-            // Distinguish between equivalent but originally unequal locales via an
-            // additional micro distance.
-            shiftedDistance |= (desired.flags ^ supported.flags);
-            if (shiftedDistance < shiftedThreshold) {
-                if (direction != ULOCMATCH_DIRECTION_ONLY_TWO_WAY ||
-                        // Is there also a match when we swap desired/supported?
-                        isMatch(supported, desired, shiftedThreshold, favorSubtag)) {
-                    if (shiftedDistance == 0) {
-                        return slIndex << INDEX_SHIFT;
-                    }
-                    bestIndex = slIndex;
-                    shiftedThreshold = shiftedDistance;
-                    bestLikelyInfo = -1;
-                }
-            }
-        } else {
-            if (shiftedDistance < shiftedThreshold) {
-                if (direction != ULOCMATCH_DIRECTION_ONLY_TWO_WAY ||
-                        // Is there also a match when we swap desired/supported?
-                        isMatch(supported, desired, shiftedThreshold, favorSubtag)) {
-                    bestIndex = slIndex;
-                    shiftedThreshold = shiftedDistance;
-                    bestLikelyInfo = -1;
-                }
-            } else if (shiftedDistance == shiftedThreshold && bestIndex >= 0) {
-                if (direction != ULOCMATCH_DIRECTION_ONLY_TWO_WAY ||
-                        // Is there also a match when we swap desired/supported?
-                        isMatch(supported, desired, shiftedThreshold, favorSubtag)) {
-                    bestLikelyInfo = likelySubtags.compareLikely(
-                            supported, *supportedLSRs[bestIndex], bestLikelyInfo);
-                    if ((bestLikelyInfo & 1) != 0) {
-                        // This supported locale matches as well as the previous best match,
-                        // and neither matches perfectly,
-                        // but this one is "more likely" (has more-default subtags).
-                        bestIndex = slIndex;
-                    }
-                }
-            }
-        }
-    }
-    return bestIndex >= 0 ?
-            (bestIndex << INDEX_SHIFT) | shiftedThreshold :
-            INDEX_NEG_1 | shiftDistance(ABOVE_THRESHOLD);
-}
-
-int32_t LocaleDistance::getDesSuppScriptDistance(
-        BytesTrie &iter, uint64_t startState, const char *desired, const char *supported) {
-    // Note: The data builder verifies that there are no <*, supported> or <desired, *> rules.
-    int32_t distance = trieNext(iter, desired, false);
-    if (distance >= 0) {
-        distance = trieNext(iter, supported, true);
-    }
-    if (distance < 0) {
-        UStringTrieResult result = iter.resetToState64(startState).next(u'*');  // <*, *>
-        U_ASSERT(USTRINGTRIE_HAS_VALUE(result));
-        if (uprv_strcmp(desired, supported) == 0) {
-            distance = 0;  // same script
-        } else {
-            distance = iter.getValue();
-            U_ASSERT(distance >= 0);
-        }
-        if (result == USTRINGTRIE_FINAL_VALUE) {
-            distance |= DISTANCE_IS_FINAL;
-        }
-    }
-    return distance;
-}
-
-int32_t LocaleDistance::getRegionPartitionsDistance(
-        BytesTrie &iter, uint64_t startState,
-        const char *desiredPartitions, const char *supportedPartitions, int32_t threshold) {
-    char desired = *desiredPartitions++;
-    char supported = *supportedPartitions++;
-    U_ASSERT(desired != 0 && supported != 0);
-    // See if we have single desired/supported partitions, from NUL-terminated
-    // partition strings without explicit length.
-    bool suppLengthGt1 = *supportedPartitions != 0;  // gt1: more than 1 character
-    // equivalent to: if (desLength == 1 && suppLength == 1)
-    if (*desiredPartitions == 0 && !suppLengthGt1) {
-        // Fastpath for single desired/supported partitions.
-        UStringTrieResult result = iter.next(uprv_invCharToAscii(desired) | END_OF_SUBTAG);
-        if (USTRINGTRIE_HAS_NEXT(result)) {
-            result = iter.next(uprv_invCharToAscii(supported) | END_OF_SUBTAG);
-            if (USTRINGTRIE_HAS_VALUE(result)) {
-                return iter.getValue();
-            }
-        }
-        return getFallbackRegionDistance(iter, startState);
-    }
-
-    const char *supportedStart = supportedPartitions - 1;  // for restart of inner loop
-    int32_t regionDistance = 0;
-    // Fall back to * only once, not for each pair of partition strings.
-    bool star = false;
-    for (;;) {
-        // Look up each desired-partition string only once,
-        // not for each (desired, supported) pair.
-        UStringTrieResult result = iter.next(uprv_invCharToAscii(desired) | END_OF_SUBTAG);
-        if (USTRINGTRIE_HAS_NEXT(result)) {
-            uint64_t desState = suppLengthGt1 ? iter.getState64() : 0;
-            for (;;) {
-                result = iter.next(uprv_invCharToAscii(supported) | END_OF_SUBTAG);
-                int32_t d;
-                if (USTRINGTRIE_HAS_VALUE(result)) {
-                    d = iter.getValue();
-                } else if (star) {
-                    d = 0;
-                } else {
-                    d = getFallbackRegionDistance(iter, startState);
-                    star = true;
-                }
-                if (d > threshold) {
-                    return d;
-                } else if (regionDistance < d) {
-                    regionDistance = d;
-                }
-                if ((supported = *supportedPartitions++) != 0) {
-                    iter.resetToState64(desState);
-                } else {
-                    break;
-                }
-            }
-        } else if (!star) {
-            int32_t d = getFallbackRegionDistance(iter, startState);
-            if (d > threshold) {
-                return d;
-            } else if (regionDistance < d) {
-                regionDistance = d;
-            }
-            star = true;
-        }
-        if ((desired = *desiredPartitions++) != 0) {
-            iter.resetToState64(startState);
-            supportedPartitions = supportedStart;
-            supported = *supportedPartitions++;
-        } else {
-            break;
-        }
-    }
-    return regionDistance;
-}
-
-int32_t LocaleDistance::getFallbackRegionDistance(BytesTrie &iter, uint64_t startState) {
-#if U_DEBUG
-    UStringTrieResult result =
-#endif
-    iter.resetToState64(startState).next(u'*');  // <*, *>
-    U_ASSERT(USTRINGTRIE_HAS_VALUE(result));
-    int32_t distance = iter.getValue();
-    U_ASSERT(distance >= 0);
-    return distance;
-}
-
-int32_t LocaleDistance::trieNext(BytesTrie &iter, const char *s, bool wantValue) {
-    uint8_t c;
-    if ((c = *s) == 0) {
-        return -1;  // no empty subtags in the distance data
-    }
-    for (;;) {
-        c = uprv_invCharToAscii(c);
-        // EBCDIC: If *s is not an invariant character,
-        // then c is now 0 and will simply not match anything, which is harmless.
-        uint8_t next = *++s;
-        if (next != 0) {
-            if (!USTRINGTRIE_HAS_NEXT(iter.next(c))) {
-                return -1;
-            }
-        } else {
-            // last character of this subtag
-            UStringTrieResult result = iter.next(c | END_OF_SUBTAG);
-            if (wantValue) {
-                if (USTRINGTRIE_HAS_VALUE(result)) {
-                    int32_t value = iter.getValue();
-                    if (result == USTRINGTRIE_FINAL_VALUE) {
-                        value |= DISTANCE_IS_FINAL;
-                    }
-                    return value;
-                }
-            } else {
-                if (USTRINGTRIE_HAS_NEXT(result)) {
-                    return 0;
-                }
-            }
-            return -1;
-        }
-        c = next;
-    }
-}
-
-UBool LocaleDistance::isParadigmLSR(const LSR &lsr) const {
-    // Linear search for a very short list (length 6 as of 2019),
-    // because we look for equivalence not equality, and
-    // because it's easy.
-    // If there are many paradigm LSRs we should use a hash set
-    // with custom comparator and hasher.
-    U_ASSERT(paradigmLSRsLength <= 15);
-    for (int32_t i = 0; i < paradigmLSRsLength; ++i) {
-        if (lsr.isEquivalentTo(paradigmLSRs[i])) { return true; }
-    }
-    return false;
-}
-
-U_NAMESPACE_END
->>>>>>> a8a80be5
+// © 2019 and later: Unicode, Inc. and others.
+// License & terms of use: http://www.unicode.org/copyright.html
+
+// locdistance.cpp
+// created: 2019may08 Markus W. Scherer
+
+#include "unicode/utypes.h"
+#include "unicode/bytestrie.h"
+#include "unicode/localematcher.h"
+#include "unicode/locid.h"
+#include "unicode/uobject.h"
+#include "unicode/ures.h"
+#include "cstring.h"
+#include "locdistance.h"
+#include "loclikelysubtags.h"
+#include "uassert.h"
+#include "ucln_cmn.h"
+#include "uinvchar.h"
+#include "umutex.h"
+
+U_NAMESPACE_BEGIN
+
+namespace {
+
+/**
+ * Bit flag used on the last character of a subtag in the trie.
+ * Must be set consistently by the builder and the lookup code.
+ */
+constexpr int32_t END_OF_SUBTAG = 0x80;
+/** Distance value bit flag, set by the builder. */
+constexpr int32_t DISTANCE_SKIP_SCRIPT = 0x80;
+/** Distance value bit flag, set by trieNext(). */
+constexpr int32_t DISTANCE_IS_FINAL = 0x100;
+constexpr int32_t DISTANCE_IS_FINAL_OR_SKIP_SCRIPT = DISTANCE_IS_FINAL | DISTANCE_SKIP_SCRIPT;
+
+constexpr int32_t ABOVE_THRESHOLD = 100;
+
+// Indexes into array of distances.
+enum {
+    IX_DEF_LANG_DISTANCE,
+    IX_DEF_SCRIPT_DISTANCE,
+    IX_DEF_REGION_DISTANCE,
+    IX_MIN_REGION_DISTANCE,
+    IX_LIMIT
+};
+
+LocaleDistance *gLocaleDistance = nullptr;
+UInitOnce gInitOnce {};
+
+UBool U_CALLCONV cleanup() {
+    delete gLocaleDistance;
+    gLocaleDistance = nullptr;
+    gInitOnce.reset();
+    return true;
+}
+
+}  // namespace
+
+void U_CALLCONV LocaleDistance::initLocaleDistance(UErrorCode &errorCode) {
+    // This function is invoked only via umtx_initOnce().
+    U_ASSERT(gLocaleDistance == nullptr);
+    const XLikelySubtags &likely = *XLikelySubtags::getSingleton(errorCode);
+    if (U_FAILURE(errorCode)) { return; }
+    const LocaleDistanceData &data = likely.getDistanceData();
+    if (data.distanceTrieBytes == nullptr ||
+            data.regionToPartitions == nullptr || data.partitions == nullptr ||
+            // ok if no paradigms
+            data.distances == nullptr) {
+        errorCode = U_MISSING_RESOURCE_ERROR;
+        return;
+    }
+    gLocaleDistance = new LocaleDistance(data, likely);
+    if (gLocaleDistance == nullptr) {
+        errorCode = U_MEMORY_ALLOCATION_ERROR;
+        return;
+    }
+    ucln_common_registerCleanup(UCLN_COMMON_LOCALE_DISTANCE, cleanup);
+}
+
+const LocaleDistance *LocaleDistance::getSingleton(UErrorCode &errorCode) {
+    if (U_FAILURE(errorCode)) { return nullptr; }
+    umtx_initOnce(gInitOnce, &LocaleDistance::initLocaleDistance, errorCode);
+    return gLocaleDistance;
+}
+
+LocaleDistance::LocaleDistance(const LocaleDistanceData &data, const XLikelySubtags &likely) :
+        likelySubtags(likely),
+        trie(data.distanceTrieBytes),
+        regionToPartitionsIndex(data.regionToPartitions), partitionArrays(data.partitions),
+        paradigmLSRs(data.paradigms), paradigmLSRsLength(data.paradigmsLength),
+        defaultLanguageDistance(data.distances[IX_DEF_LANG_DISTANCE]),
+        defaultScriptDistance(data.distances[IX_DEF_SCRIPT_DISTANCE]),
+        defaultRegionDistance(data.distances[IX_DEF_REGION_DISTANCE]),
+        minRegionDistance(data.distances[IX_MIN_REGION_DISTANCE]) {
+    // For the default demotion value, use the
+    // default region distance between unrelated Englishes.
+    // Thus, unless demotion is turned off,
+    // a mere region difference for one desired locale
+    // is as good as a perfect match for the next following desired locale.
+    // As of CLDR 36, we have <languageMatch desired="en_*_*" supported="en_*_*" distance="5"/>.
+    LSR en("en", "Latn", "US", LSR::EXPLICIT_LSR);
+    LSR enGB("en", "Latn", "GB", LSR::EXPLICIT_LSR);
+    const LSR *p_enGB = &enGB;
+    int32_t indexAndDistance = getBestIndexAndDistance(en, &p_enGB, 1,
+            shiftDistance(50), ULOCMATCH_FAVOR_LANGUAGE, ULOCMATCH_DIRECTION_WITH_ONE_WAY);
+    defaultDemotionPerDesiredLocale  = getDistanceFloor(indexAndDistance);
+}
+
+int32_t LocaleDistance::getBestIndexAndDistance(
+        const LSR &desired,
+        const LSR **supportedLSRs, int32_t supportedLSRsLength,
+        int32_t shiftedThreshold,
+        ULocMatchFavorSubtag favorSubtag, ULocMatchDirection direction) const {
+    BytesTrie iter(trie);
+    // Look up the desired language only once for all supported LSRs.
+    // Its "distance" is either a match point value of 0, or a non-match negative value.
+    // Note: The data builder verifies that there are no <*, supported> or <desired, *> rules.
+    int32_t desLangDistance = trieNext(iter, desired.language, false);
+    uint64_t desLangState = desLangDistance >= 0 && supportedLSRsLength > 1 ? iter.getState64() : 0;
+    // Index of the supported LSR with the lowest distance.
+    int32_t bestIndex = -1;
+    // Cached lookup info from XLikelySubtags.compareLikely().
+    int32_t bestLikelyInfo = -1;
+    for (int32_t slIndex = 0; slIndex < supportedLSRsLength; ++slIndex) {
+        const LSR &supported = *supportedLSRs[slIndex];
+        bool star = false;
+        int32_t distance = desLangDistance;
+        if (distance >= 0) {
+            U_ASSERT((distance & DISTANCE_IS_FINAL) == 0);
+            if (slIndex != 0) {
+                iter.resetToState64(desLangState);
+            }
+            distance = trieNext(iter, supported.language, true);
+        }
+        // Note: The data builder verifies that there are no rules with "any" (*) language and
+        // real (non *) script or region subtags.
+        // This means that if the lookup for either language fails we can use
+        // the default distances without further lookups.
+        int32_t flags;
+        if (distance >= 0) {
+            flags = distance & DISTANCE_IS_FINAL_OR_SKIP_SCRIPT;
+            distance &= ~DISTANCE_IS_FINAL_OR_SKIP_SCRIPT;
+        } else {  // <*, *>
+            if (uprv_strcmp(desired.language, supported.language) == 0) {
+                distance = 0;
+            } else {
+                distance = defaultLanguageDistance;
+            }
+            flags = 0;
+            star = true;
+        }
+        U_ASSERT(0 <= distance && distance <= 100);
+        // Round up the shifted threshold (if fraction bits are not 0)
+        // for comparison with un-shifted distances until we need fraction bits.
+        // (If we simply shifted non-zero fraction bits away, then we might ignore a language
+        // when it's really still a micro distance below the threshold.)
+        int32_t roundedThreshold = (shiftedThreshold + DISTANCE_FRACTION_MASK) >> DISTANCE_SHIFT;
+        // We implement "favor subtag" by reducing the language subtag distance
+        // (unscientifically reducing it to a quarter of the normal value),
+        // so that the script distance is relatively more important.
+        // For example, given a default language distance of 80, we reduce it to 20,
+        // which is below the default threshold of 50, which is the default script distance.
+        if (favorSubtag == ULOCMATCH_FAVOR_SCRIPT) {
+            distance >>= 2;
+        }
+        // Let distance == roundedThreshold pass until the tie-breaker logic
+        // at the end of the loop.
+        if (distance > roundedThreshold) {
+            continue;
+        }
+
+        int32_t scriptDistance;
+        if (star || flags != 0) {
+            if (uprv_strcmp(desired.script, supported.script) == 0) {
+                scriptDistance = 0;
+            } else {
+                scriptDistance = defaultScriptDistance;
+            }
+        } else {
+            scriptDistance = getDesSuppScriptDistance(iter, iter.getState64(),
+                    desired.script, supported.script);
+            flags = scriptDistance & DISTANCE_IS_FINAL;
+            scriptDistance &= ~DISTANCE_IS_FINAL;
+        }
+        distance += scriptDistance;
+        if (distance > roundedThreshold) {
+            continue;
+        }
+
+        if (uprv_strcmp(desired.region, supported.region) == 0) {
+            // regionDistance = 0
+        } else if (star || (flags & DISTANCE_IS_FINAL) != 0) {
+            distance += defaultRegionDistance;
+        } else {
+            int32_t remainingThreshold = roundedThreshold - distance;
+            if (minRegionDistance > remainingThreshold) {
+                continue;
+            }
+
+            // From here on we know the regions are not equal.
+            // Map each region to zero or more partitions. (zero = one non-matching string)
+            // (Each array of single-character partition strings is encoded as one string.)
+            // If either side has more than one, then we find the maximum distance.
+            // This could be optimized by adding some more structure, but probably not worth it.
+            distance += getRegionPartitionsDistance(
+                    iter, iter.getState64(),
+                    partitionsForRegion(desired),
+                    partitionsForRegion(supported),
+                    remainingThreshold);
+        }
+        int32_t shiftedDistance = shiftDistance(distance);
+        if (shiftedDistance == 0) {
+            // Distinguish between equivalent but originally unequal locales via an
+            // additional micro distance.
+            shiftedDistance |= (desired.flags ^ supported.flags);
+            if (shiftedDistance < shiftedThreshold) {
+                if (direction != ULOCMATCH_DIRECTION_ONLY_TWO_WAY ||
+                        // Is there also a match when we swap desired/supported?
+                        isMatch(supported, desired, shiftedThreshold, favorSubtag)) {
+                    if (shiftedDistance == 0) {
+                        return slIndex << INDEX_SHIFT;
+                    }
+                    bestIndex = slIndex;
+                    shiftedThreshold = shiftedDistance;
+                    bestLikelyInfo = -1;
+                }
+            }
+        } else {
+            if (shiftedDistance < shiftedThreshold) {
+                if (direction != ULOCMATCH_DIRECTION_ONLY_TWO_WAY ||
+                        // Is there also a match when we swap desired/supported?
+                        isMatch(supported, desired, shiftedThreshold, favorSubtag)) {
+                    bestIndex = slIndex;
+                    shiftedThreshold = shiftedDistance;
+                    bestLikelyInfo = -1;
+                }
+            } else if (shiftedDistance == shiftedThreshold && bestIndex >= 0) {
+                if (direction != ULOCMATCH_DIRECTION_ONLY_TWO_WAY ||
+                        // Is there also a match when we swap desired/supported?
+                        isMatch(supported, desired, shiftedThreshold, favorSubtag)) {
+                    bestLikelyInfo = likelySubtags.compareLikely(
+                            supported, *supportedLSRs[bestIndex], bestLikelyInfo);
+                    if ((bestLikelyInfo & 1) != 0) {
+                        // This supported locale matches as well as the previous best match,
+                        // and neither matches perfectly,
+                        // but this one is "more likely" (has more-default subtags).
+                        bestIndex = slIndex;
+                    }
+                }
+            }
+        }
+    }
+    return bestIndex >= 0 ?
+            (bestIndex << INDEX_SHIFT) | shiftedThreshold :
+            INDEX_NEG_1 | shiftDistance(ABOVE_THRESHOLD);
+}
+
+int32_t LocaleDistance::getDesSuppScriptDistance(
+        BytesTrie &iter, uint64_t startState, const char *desired, const char *supported) {
+    // Note: The data builder verifies that there are no <*, supported> or <desired, *> rules.
+    int32_t distance = trieNext(iter, desired, false);
+    if (distance >= 0) {
+        distance = trieNext(iter, supported, true);
+    }
+    if (distance < 0) {
+        UStringTrieResult result = iter.resetToState64(startState).next(u'*');  // <*, *>
+        U_ASSERT(USTRINGTRIE_HAS_VALUE(result));
+        if (uprv_strcmp(desired, supported) == 0) {
+            distance = 0;  // same script
+        } else {
+            distance = iter.getValue();
+            U_ASSERT(distance >= 0);
+        }
+        if (result == USTRINGTRIE_FINAL_VALUE) {
+            distance |= DISTANCE_IS_FINAL;
+        }
+    }
+    return distance;
+}
+
+int32_t LocaleDistance::getRegionPartitionsDistance(
+        BytesTrie &iter, uint64_t startState,
+        const char *desiredPartitions, const char *supportedPartitions, int32_t threshold) {
+    char desired = *desiredPartitions++;
+    char supported = *supportedPartitions++;
+    U_ASSERT(desired != 0 && supported != 0);
+    // See if we have single desired/supported partitions, from NUL-terminated
+    // partition strings without explicit length.
+    bool suppLengthGt1 = *supportedPartitions != 0;  // gt1: more than 1 character
+    // equivalent to: if (desLength == 1 && suppLength == 1)
+    if (*desiredPartitions == 0 && !suppLengthGt1) {
+        // Fastpath for single desired/supported partitions.
+        UStringTrieResult result = iter.next(uprv_invCharToAscii(desired) | END_OF_SUBTAG);
+        if (USTRINGTRIE_HAS_NEXT(result)) {
+            result = iter.next(uprv_invCharToAscii(supported) | END_OF_SUBTAG);
+            if (USTRINGTRIE_HAS_VALUE(result)) {
+                return iter.getValue();
+            }
+        }
+        return getFallbackRegionDistance(iter, startState);
+    }
+
+    const char *supportedStart = supportedPartitions - 1;  // for restart of inner loop
+    int32_t regionDistance = 0;
+    // Fall back to * only once, not for each pair of partition strings.
+    bool star = false;
+    for (;;) {
+        // Look up each desired-partition string only once,
+        // not for each (desired, supported) pair.
+        UStringTrieResult result = iter.next(uprv_invCharToAscii(desired) | END_OF_SUBTAG);
+        if (USTRINGTRIE_HAS_NEXT(result)) {
+            uint64_t desState = suppLengthGt1 ? iter.getState64() : 0;
+            for (;;) {
+                result = iter.next(uprv_invCharToAscii(supported) | END_OF_SUBTAG);
+                int32_t d;
+                if (USTRINGTRIE_HAS_VALUE(result)) {
+                    d = iter.getValue();
+                } else if (star) {
+                    d = 0;
+                } else {
+                    d = getFallbackRegionDistance(iter, startState);
+                    star = true;
+                }
+                if (d > threshold) {
+                    return d;
+                } else if (regionDistance < d) {
+                    regionDistance = d;
+                }
+                if ((supported = *supportedPartitions++) != 0) {
+                    iter.resetToState64(desState);
+                } else {
+                    break;
+                }
+            }
+        } else if (!star) {
+            int32_t d = getFallbackRegionDistance(iter, startState);
+            if (d > threshold) {
+                return d;
+            } else if (regionDistance < d) {
+                regionDistance = d;
+            }
+            star = true;
+        }
+        if ((desired = *desiredPartitions++) != 0) {
+            iter.resetToState64(startState);
+            supportedPartitions = supportedStart;
+            supported = *supportedPartitions++;
+        } else {
+            break;
+        }
+    }
+    return regionDistance;
+}
+
+int32_t LocaleDistance::getFallbackRegionDistance(BytesTrie &iter, uint64_t startState) {
+#if U_DEBUG
+    UStringTrieResult result =
+#endif
+    iter.resetToState64(startState).next(u'*');  // <*, *>
+    U_ASSERT(USTRINGTRIE_HAS_VALUE(result));
+    int32_t distance = iter.getValue();
+    U_ASSERT(distance >= 0);
+    return distance;
+}
+
+int32_t LocaleDistance::trieNext(BytesTrie &iter, const char *s, bool wantValue) {
+    uint8_t c;
+    if ((c = *s) == 0) {
+        return -1;  // no empty subtags in the distance data
+    }
+    for (;;) {
+        c = uprv_invCharToAscii(c);
+        // EBCDIC: If *s is not an invariant character,
+        // then c is now 0 and will simply not match anything, which is harmless.
+        uint8_t next = *++s;
+        if (next != 0) {
+            if (!USTRINGTRIE_HAS_NEXT(iter.next(c))) {
+                return -1;
+            }
+        } else {
+            // last character of this subtag
+            UStringTrieResult result = iter.next(c | END_OF_SUBTAG);
+            if (wantValue) {
+                if (USTRINGTRIE_HAS_VALUE(result)) {
+                    int32_t value = iter.getValue();
+                    if (result == USTRINGTRIE_FINAL_VALUE) {
+                        value |= DISTANCE_IS_FINAL;
+                    }
+                    return value;
+                }
+            } else {
+                if (USTRINGTRIE_HAS_NEXT(result)) {
+                    return 0;
+                }
+            }
+            return -1;
+        }
+        c = next;
+    }
+}
+
+UBool LocaleDistance::isParadigmLSR(const LSR &lsr) const {
+    // Linear search for a very short list (length 6 as of 2019),
+    // because we look for equivalence not equality, and
+    // because it's easy.
+    // If there are many paradigm LSRs we should use a hash set
+    // with custom comparator and hasher.
+    U_ASSERT(paradigmLSRsLength <= 15);
+    for (int32_t i = 0; i < paradigmLSRsLength; ++i) {
+        if (lsr.isEquivalentTo(paradigmLSRs[i])) { return true; }
+    }
+    return false;
+}
+
+U_NAMESPACE_END