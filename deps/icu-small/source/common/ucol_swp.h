<<<<<<< HEAD
// © 2016 and later: Unicode, Inc. and others.
// License & terms of use: http://www.unicode.org/copyright.html
/*
*******************************************************************************
*
*   Copyright (C) 2003-2014, International Business Machines
*   Corporation and others.  All Rights Reserved.
*
*******************************************************************************
*   file name:  ucol_swp.h
*   encoding:   UTF-8
*   tab size:   8 (not used)
*   indentation:4
*
*   created on: 2003sep10
*   created by: Markus W. Scherer
*
*   Swap collation binaries.
*/

#ifndef __UCOL_SWP_H__
#define __UCOL_SWP_H__

#include "unicode/utypes.h"

#if !UCONFIG_NO_COLLATION

#include "udataswp.h"

/*
 * Does the data look like a collation binary?
 * @internal
 */
U_CAPI UBool U_EXPORT2
ucol_looksLikeCollationBinary(const UDataSwapper *ds,
                              const void *inData, int32_t length);

/**
 * Swap ICU collation data like ucadata.icu. See udataswp.h.
 * @internal
 */
U_CAPI int32_t U_EXPORT2
ucol_swap(const UDataSwapper *ds,
          const void *inData, int32_t length, void *outData,
          UErrorCode *pErrorCode);

/**
 * Swap inverse UCA collation data (invuca.icu). See udataswp.h.
 * @internal
 */
U_CAPI int32_t U_EXPORT2
ucol_swapInverseUCA(const UDataSwapper *ds,
                    const void *inData, int32_t length, void *outData,
                    UErrorCode *pErrorCode);

#endif /* #if !UCONFIG_NO_COLLATION */

#endif
=======
// © 2016 and later: Unicode, Inc. and others.
// License & terms of use: http://www.unicode.org/copyright.html
/*
*******************************************************************************
*
*   Copyright (C) 2003-2014, International Business Machines
*   Corporation and others.  All Rights Reserved.
*
*******************************************************************************
*   file name:  ucol_swp.h
*   encoding:   UTF-8
*   tab size:   8 (not used)
*   indentation:4
*
*   created on: 2003sep10
*   created by: Markus W. Scherer
*
*   Swap collation binaries.
*/

#ifndef __UCOL_SWP_H__
#define __UCOL_SWP_H__

#include "unicode/utypes.h"

#if !UCONFIG_NO_COLLATION

#include "udataswp.h"

/*
 * Does the data look like a collation binary?
 * @internal
 */
U_CAPI UBool U_EXPORT2
ucol_looksLikeCollationBinary(const UDataSwapper *ds,
                              const void *inData, int32_t length);

/**
 * Swap ICU collation data like ucadata.icu. See udataswp.h.
 * @internal
 */
U_CAPI int32_t U_EXPORT2
ucol_swap(const UDataSwapper *ds,
          const void *inData, int32_t length, void *outData,
          UErrorCode *pErrorCode);

/**
 * Swap inverse UCA collation data (invuca.icu). See udataswp.h.
 * @internal
 */
U_CAPI int32_t U_EXPORT2
ucol_swapInverseUCA(const UDataSwapper *ds,
                    const void *inData, int32_t length, void *outData,
                    UErrorCode *pErrorCode);

#endif /* #if !UCONFIG_NO_COLLATION */

#endif
>>>>>>> a8a80be5
<|MERGE_RESOLUTION|>--- conflicted
+++ resolved
@@ -1,119 +1,58 @@
-<<<<<<< HEAD
-// © 2016 and later: Unicode, Inc. and others.
-// License & terms of use: http://www.unicode.org/copyright.html
-/*
-*******************************************************************************
-*
-*   Copyright (C) 2003-2014, International Business Machines
-*   Corporation and others.  All Rights Reserved.
-*
-*******************************************************************************
-*   file name:  ucol_swp.h
-*   encoding:   UTF-8
-*   tab size:   8 (not used)
-*   indentation:4
-*
-*   created on: 2003sep10
-*   created by: Markus W. Scherer
-*
-*   Swap collation binaries.
-*/
-
-#ifndef __UCOL_SWP_H__
-#define __UCOL_SWP_H__
-
-#include "unicode/utypes.h"
-
-#if !UCONFIG_NO_COLLATION
-
-#include "udataswp.h"
-
-/*
- * Does the data look like a collation binary?
- * @internal
- */
-U_CAPI UBool U_EXPORT2
-ucol_looksLikeCollationBinary(const UDataSwapper *ds,
-                              const void *inData, int32_t length);
-
-/**
- * Swap ICU collation data like ucadata.icu. See udataswp.h.
- * @internal
- */
-U_CAPI int32_t U_EXPORT2
-ucol_swap(const UDataSwapper *ds,
-          const void *inData, int32_t length, void *outData,
-          UErrorCode *pErrorCode);
-
-/**
- * Swap inverse UCA collation data (invuca.icu). See udataswp.h.
- * @internal
- */
-U_CAPI int32_t U_EXPORT2
-ucol_swapInverseUCA(const UDataSwapper *ds,
-                    const void *inData, int32_t length, void *outData,
-                    UErrorCode *pErrorCode);
-
-#endif /* #if !UCONFIG_NO_COLLATION */
-
-#endif
-=======
-// © 2016 and later: Unicode, Inc. and others.
-// License & terms of use: http://www.unicode.org/copyright.html
-/*
-*******************************************************************************
-*
-*   Copyright (C) 2003-2014, International Business Machines
-*   Corporation and others.  All Rights Reserved.
-*
-*******************************************************************************
-*   file name:  ucol_swp.h
-*   encoding:   UTF-8
-*   tab size:   8 (not used)
-*   indentation:4
-*
-*   created on: 2003sep10
-*   created by: Markus W. Scherer
-*
-*   Swap collation binaries.
-*/
-
-#ifndef __UCOL_SWP_H__
-#define __UCOL_SWP_H__
-
-#include "unicode/utypes.h"
-
-#if !UCONFIG_NO_COLLATION
-
-#include "udataswp.h"
-
-/*
- * Does the data look like a collation binary?
- * @internal
- */
-U_CAPI UBool U_EXPORT2
-ucol_looksLikeCollationBinary(const UDataSwapper *ds,
-                              const void *inData, int32_t length);
-
-/**
- * Swap ICU collation data like ucadata.icu. See udataswp.h.
- * @internal
- */
-U_CAPI int32_t U_EXPORT2
-ucol_swap(const UDataSwapper *ds,
-          const void *inData, int32_t length, void *outData,
-          UErrorCode *pErrorCode);
-
-/**
- * Swap inverse UCA collation data (invuca.icu). See udataswp.h.
- * @internal
- */
-U_CAPI int32_t U_EXPORT2
-ucol_swapInverseUCA(const UDataSwapper *ds,
-                    const void *inData, int32_t length, void *outData,
-                    UErrorCode *pErrorCode);
-
-#endif /* #if !UCONFIG_NO_COLLATION */
-
-#endif
->>>>>>> a8a80be5
+// © 2016 and later: Unicode, Inc. and others.
+// License & terms of use: http://www.unicode.org/copyright.html
+/*
+*******************************************************************************
+*
+*   Copyright (C) 2003-2014, International Business Machines
+*   Corporation and others.  All Rights Reserved.
+*
+*******************************************************************************
+*   file name:  ucol_swp.h
+*   encoding:   UTF-8
+*   tab size:   8 (not used)
+*   indentation:4
+*
+*   created on: 2003sep10
+*   created by: Markus W. Scherer
+*
+*   Swap collation binaries.
+*/
+
+#ifndef __UCOL_SWP_H__
+#define __UCOL_SWP_H__
+
+#include "unicode/utypes.h"
+
+#if !UCONFIG_NO_COLLATION
+
+#include "udataswp.h"
+
+/*
+ * Does the data look like a collation binary?
+ * @internal
+ */
+U_CAPI UBool U_EXPORT2
+ucol_looksLikeCollationBinary(const UDataSwapper *ds,
+                              const void *inData, int32_t length);
+
+/**
+ * Swap ICU collation data like ucadata.icu. See udataswp.h.
+ * @internal
+ */
+U_CAPI int32_t U_EXPORT2
+ucol_swap(const UDataSwapper *ds,
+          const void *inData, int32_t length, void *outData,
+          UErrorCode *pErrorCode);
+
+/**
+ * Swap inverse UCA collation data (invuca.icu). See udataswp.h.
+ * @internal
+ */
+U_CAPI int32_t U_EXPORT2
+ucol_swapInverseUCA(const UDataSwapper *ds,
+                    const void *inData, int32_t length, void *outData,
+                    UErrorCode *pErrorCode);
+
+#endif /* #if !UCONFIG_NO_COLLATION */
+
+#endif