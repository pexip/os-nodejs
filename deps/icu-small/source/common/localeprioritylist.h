<<<<<<< HEAD
// © 2019 and later: Unicode, Inc. and others.
// License & terms of use: http://www.unicode.org/copyright.html

// localeprioritylist.h
// created: 2019jul11 Markus W. Scherer

#ifndef __LOCALEPRIORITYLIST_H__
#define __LOCALEPRIORITYLIST_H__

#include "unicode/utypes.h"
#include "unicode/locid.h"
#include "unicode/stringpiece.h"
#include "unicode/uobject.h"

struct UHashtable;

U_NAMESPACE_BEGIN

struct LocaleAndWeightArray;

/**
 * Parses a list of locales from an accept-language string.
 * We are a bit more lenient than the spec:
 * We accept extra whitespace in more places, empty range fields,
 * and any number of qvalue fraction digits.
 *
 * https://tools.ietf.org/html/rfc2616#section-14.4
 * 14.4 Accept-Language
 *
 *        Accept-Language = "Accept-Language" ":"
 *                          1#( language-range [ ";" "q" "=" qvalue ] )
 *        language-range  = ( ( 1*8ALPHA *( "-" 1*8ALPHA ) ) | "*" )
 *
 *    Each language-range MAY be given an associated quality value which
 *    represents an estimate of the user's preference for the languages
 *    specified by that range. The quality value defaults to "q=1". For
 *    example,
 *
 *        Accept-Language: da, en-gb;q=0.8, en;q=0.7
 *
 * https://tools.ietf.org/html/rfc2616#section-3.9
 * 3.9 Quality Values
 *
 *    HTTP content negotiation (section 12) uses short "floating point"
 *    numbers to indicate the relative importance ("weight") of various
 *    negotiable parameters.  A weight is normalized to a real number in
 *    the range 0 through 1, where 0 is the minimum and 1 the maximum
 *    value. If a parameter has a quality value of 0, then content with
 *    this parameter is `not acceptable' for the client. HTTP/1.1
 *    applications MUST NOT generate more than three digits after the
 *    decimal point. User configuration of these values SHOULD also be
 *    limited in this fashion.
 *
 *        qvalue         = ( "0" [ "." 0*3DIGIT ] )
 *                       | ( "1" [ "." 0*3("0") ] )
 */
class U_COMMON_API LocalePriorityList : public UMemory {
public:
    class Iterator : public Locale::Iterator {
    public:
        UBool hasNext() const override { return count < length; }

        const Locale &next() override {
            for(;;) {
                const Locale *locale = list.localeAt(index++);
                if (locale != nullptr) {
                    ++count;
                    return *locale;
                }
            }
        }

    private:
        friend class LocalePriorityList;

        Iterator(const LocalePriorityList &list) : list(list), length(list.getLength()) {}

        const LocalePriorityList &list;
        int32_t index = 0;
        int32_t count = 0;
        const int32_t length;
    };

    LocalePriorityList(StringPiece s, UErrorCode &errorCode);

    ~LocalePriorityList();

    int32_t getLength() const { return listLength - numRemoved; }

    int32_t getLengthIncludingRemoved() const { return listLength; }

    Iterator iterator() const { return Iterator(*this); }

    const Locale *localeAt(int32_t i) const;

    Locale *orphanLocaleAt(int32_t i);

private:
    LocalePriorityList(const LocalePriorityList &) = delete;
    LocalePriorityList &operator=(const LocalePriorityList &) = delete;

    bool add(const Locale &locale, int32_t weight, UErrorCode &errorCode);

    void sort(UErrorCode &errorCode);

    LocaleAndWeightArray *list = nullptr;
    int32_t listLength = 0;
    int32_t numRemoved = 0;
    bool hasWeights = false;  // other than 1.0
    UHashtable *map = nullptr;
};

U_NAMESPACE_END

#endif  // __LOCALEPRIORITYLIST_H__
=======
// © 2019 and later: Unicode, Inc. and others.
// License & terms of use: http://www.unicode.org/copyright.html

// localeprioritylist.h
// created: 2019jul11 Markus W. Scherer

#ifndef __LOCALEPRIORITYLIST_H__
#define __LOCALEPRIORITYLIST_H__

#include "unicode/utypes.h"
#include "unicode/locid.h"
#include "unicode/stringpiece.h"
#include "unicode/uobject.h"

struct UHashtable;

U_NAMESPACE_BEGIN

struct LocaleAndWeightArray;

/**
 * Parses a list of locales from an accept-language string.
 * We are a bit more lenient than the spec:
 * We accept extra whitespace in more places, empty range fields,
 * and any number of qvalue fraction digits.
 *
 * https://tools.ietf.org/html/rfc2616#section-14.4
 * 14.4 Accept-Language
 *
 *        Accept-Language = "Accept-Language" ":"
 *                          1#( language-range [ ";" "q" "=" qvalue ] )
 *        language-range  = ( ( 1*8ALPHA *( "-" 1*8ALPHA ) ) | "*" )
 *
 *    Each language-range MAY be given an associated quality value which
 *    represents an estimate of the user's preference for the languages
 *    specified by that range. The quality value defaults to "q=1". For
 *    example,
 *
 *        Accept-Language: da, en-gb;q=0.8, en;q=0.7
 *
 * https://tools.ietf.org/html/rfc2616#section-3.9
 * 3.9 Quality Values
 *
 *    HTTP content negotiation (section 12) uses short "floating point"
 *    numbers to indicate the relative importance ("weight") of various
 *    negotiable parameters.  A weight is normalized to a real number in
 *    the range 0 through 1, where 0 is the minimum and 1 the maximum
 *    value. If a parameter has a quality value of 0, then content with
 *    this parameter is `not acceptable' for the client. HTTP/1.1
 *    applications MUST NOT generate more than three digits after the
 *    decimal point. User configuration of these values SHOULD also be
 *    limited in this fashion.
 *
 *        qvalue         = ( "0" [ "." 0*3DIGIT ] )
 *                       | ( "1" [ "." 0*3("0") ] )
 */
class U_COMMON_API LocalePriorityList : public UMemory {
public:
    class Iterator : public Locale::Iterator {
    public:
        UBool hasNext() const override { return count < length; }

        const Locale &next() override {
            for(;;) {
                const Locale *locale = list.localeAt(index++);
                if (locale != nullptr) {
                    ++count;
                    return *locale;
                }
            }
        }

    private:
        friend class LocalePriorityList;

        Iterator(const LocalePriorityList &list) : list(list), length(list.getLength()) {}

        const LocalePriorityList &list;
        int32_t index = 0;
        int32_t count = 0;
        const int32_t length;
    };

    LocalePriorityList(StringPiece s, UErrorCode &errorCode);

    ~LocalePriorityList();

    int32_t getLength() const { return listLength - numRemoved; }

    int32_t getLengthIncludingRemoved() const { return listLength; }

    Iterator iterator() const { return Iterator(*this); }

    const Locale *localeAt(int32_t i) const;

    Locale *orphanLocaleAt(int32_t i);

private:
    LocalePriorityList(const LocalePriorityList &) = delete;
    LocalePriorityList &operator=(const LocalePriorityList &) = delete;

    bool add(const Locale &locale, int32_t weight, UErrorCode &errorCode);

    void sort(UErrorCode &errorCode);

    LocaleAndWeightArray *list = nullptr;
    int32_t listLength = 0;
    int32_t numRemoved = 0;
    bool hasWeights = false;  // other than 1.0
    UHashtable *map = nullptr;
};

U_NAMESPACE_END

#endif  // __LOCALEPRIORITYLIST_H__
>>>>>>> a8a80be5
<|MERGE_RESOLUTION|>--- conflicted
+++ resolved
@@ -1,233 +1,115 @@
-<<<<<<< HEAD
-// © 2019 and later: Unicode, Inc. and others.
-// License & terms of use: http://www.unicode.org/copyright.html
-
-// localeprioritylist.h
-// created: 2019jul11 Markus W. Scherer
-
-#ifndef __LOCALEPRIORITYLIST_H__
-#define __LOCALEPRIORITYLIST_H__
-
-#include "unicode/utypes.h"
-#include "unicode/locid.h"
-#include "unicode/stringpiece.h"
-#include "unicode/uobject.h"
-
-struct UHashtable;
-
-U_NAMESPACE_BEGIN
-
-struct LocaleAndWeightArray;
-
-/**
- * Parses a list of locales from an accept-language string.
- * We are a bit more lenient than the spec:
- * We accept extra whitespace in more places, empty range fields,
- * and any number of qvalue fraction digits.
- *
- * https://tools.ietf.org/html/rfc2616#section-14.4
- * 14.4 Accept-Language
- *
- *        Accept-Language = "Accept-Language" ":"
- *                          1#( language-range [ ";" "q" "=" qvalue ] )
- *        language-range  = ( ( 1*8ALPHA *( "-" 1*8ALPHA ) ) | "*" )
- *
- *    Each language-range MAY be given an associated quality value which
- *    represents an estimate of the user's preference for the languages
- *    specified by that range. The quality value defaults to "q=1". For
- *    example,
- *
- *        Accept-Language: da, en-gb;q=0.8, en;q=0.7
- *
- * https://tools.ietf.org/html/rfc2616#section-3.9
- * 3.9 Quality Values
- *
- *    HTTP content negotiation (section 12) uses short "floating point"
- *    numbers to indicate the relative importance ("weight") of various
- *    negotiable parameters.  A weight is normalized to a real number in
- *    the range 0 through 1, where 0 is the minimum and 1 the maximum
- *    value. If a parameter has a quality value of 0, then content with
- *    this parameter is `not acceptable' for the client. HTTP/1.1
- *    applications MUST NOT generate more than three digits after the
- *    decimal point. User configuration of these values SHOULD also be
- *    limited in this fashion.
- *
- *        qvalue         = ( "0" [ "." 0*3DIGIT ] )
- *                       | ( "1" [ "." 0*3("0") ] )
- */
-class U_COMMON_API LocalePriorityList : public UMemory {
-public:
-    class Iterator : public Locale::Iterator {
-    public:
-        UBool hasNext() const override { return count < length; }
-
-        const Locale &next() override {
-            for(;;) {
-                const Locale *locale = list.localeAt(index++);
-                if (locale != nullptr) {
-                    ++count;
-                    return *locale;
-                }
-            }
-        }
-
-    private:
-        friend class LocalePriorityList;
-
-        Iterator(const LocalePriorityList &list) : list(list), length(list.getLength()) {}
-
-        const LocalePriorityList &list;
-        int32_t index = 0;
-        int32_t count = 0;
-        const int32_t length;
-    };
-
-    LocalePriorityList(StringPiece s, UErrorCode &errorCode);
-
-    ~LocalePriorityList();
-
-    int32_t getLength() const { return listLength - numRemoved; }
-
-    int32_t getLengthIncludingRemoved() const { return listLength; }
-
-    Iterator iterator() const { return Iterator(*this); }
-
-    const Locale *localeAt(int32_t i) const;
-
-    Locale *orphanLocaleAt(int32_t i);
-
-private:
-    LocalePriorityList(const LocalePriorityList &) = delete;
-    LocalePriorityList &operator=(const LocalePriorityList &) = delete;
-
-    bool add(const Locale &locale, int32_t weight, UErrorCode &errorCode);
-
-    void sort(UErrorCode &errorCode);
-
-    LocaleAndWeightArray *list = nullptr;
-    int32_t listLength = 0;
-    int32_t numRemoved = 0;
-    bool hasWeights = false;  // other than 1.0
-    UHashtable *map = nullptr;
-};
-
-U_NAMESPACE_END
-
-#endif  // __LOCALEPRIORITYLIST_H__
-=======
-// © 2019 and later: Unicode, Inc. and others.
-// License & terms of use: http://www.unicode.org/copyright.html
-
-// localeprioritylist.h
-// created: 2019jul11 Markus W. Scherer
-
-#ifndef __LOCALEPRIORITYLIST_H__
-#define __LOCALEPRIORITYLIST_H__
-
-#include "unicode/utypes.h"
-#include "unicode/locid.h"
-#include "unicode/stringpiece.h"
-#include "unicode/uobject.h"
-
-struct UHashtable;
-
-U_NAMESPACE_BEGIN
-
-struct LocaleAndWeightArray;
-
-/**
- * Parses a list of locales from an accept-language string.
- * We are a bit more lenient than the spec:
- * We accept extra whitespace in more places, empty range fields,
- * and any number of qvalue fraction digits.
- *
- * https://tools.ietf.org/html/rfc2616#section-14.4
- * 14.4 Accept-Language
- *
- *        Accept-Language = "Accept-Language" ":"
- *                          1#( language-range [ ";" "q" "=" qvalue ] )
- *        language-range  = ( ( 1*8ALPHA *( "-" 1*8ALPHA ) ) | "*" )
- *
- *    Each language-range MAY be given an associated quality value which
- *    represents an estimate of the user's preference for the languages
- *    specified by that range. The quality value defaults to "q=1". For
- *    example,
- *
- *        Accept-Language: da, en-gb;q=0.8, en;q=0.7
- *
- * https://tools.ietf.org/html/rfc2616#section-3.9
- * 3.9 Quality Values
- *
- *    HTTP content negotiation (section 12) uses short "floating point"
- *    numbers to indicate the relative importance ("weight") of various
- *    negotiable parameters.  A weight is normalized to a real number in
- *    the range 0 through 1, where 0 is the minimum and 1 the maximum
- *    value. If a parameter has a quality value of 0, then content with
- *    this parameter is `not acceptable' for the client. HTTP/1.1
- *    applications MUST NOT generate more than three digits after the
- *    decimal point. User configuration of these values SHOULD also be
- *    limited in this fashion.
- *
- *        qvalue         = ( "0" [ "." 0*3DIGIT ] )
- *                       | ( "1" [ "." 0*3("0") ] )
- */
-class U_COMMON_API LocalePriorityList : public UMemory {
-public:
-    class Iterator : public Locale::Iterator {
-    public:
-        UBool hasNext() const override { return count < length; }
-
-        const Locale &next() override {
-            for(;;) {
-                const Locale *locale = list.localeAt(index++);
-                if (locale != nullptr) {
-                    ++count;
-                    return *locale;
-                }
-            }
-        }
-
-    private:
-        friend class LocalePriorityList;
-
-        Iterator(const LocalePriorityList &list) : list(list), length(list.getLength()) {}
-
-        const LocalePriorityList &list;
-        int32_t index = 0;
-        int32_t count = 0;
-        const int32_t length;
-    };
-
-    LocalePriorityList(StringPiece s, UErrorCode &errorCode);
-
-    ~LocalePriorityList();
-
-    int32_t getLength() const { return listLength - numRemoved; }
-
-    int32_t getLengthIncludingRemoved() const { return listLength; }
-
-    Iterator iterator() const { return Iterator(*this); }
-
-    const Locale *localeAt(int32_t i) const;
-
-    Locale *orphanLocaleAt(int32_t i);
-
-private:
-    LocalePriorityList(const LocalePriorityList &) = delete;
-    LocalePriorityList &operator=(const LocalePriorityList &) = delete;
-
-    bool add(const Locale &locale, int32_t weight, UErrorCode &errorCode);
-
-    void sort(UErrorCode &errorCode);
-
-    LocaleAndWeightArray *list = nullptr;
-    int32_t listLength = 0;
-    int32_t numRemoved = 0;
-    bool hasWeights = false;  // other than 1.0
-    UHashtable *map = nullptr;
-};
-
-U_NAMESPACE_END
-
-#endif  // __LOCALEPRIORITYLIST_H__
->>>>>>> a8a80be5
+// © 2019 and later: Unicode, Inc. and others.
+// License & terms of use: http://www.unicode.org/copyright.html
+
+// localeprioritylist.h
+// created: 2019jul11 Markus W. Scherer
+
+#ifndef __LOCALEPRIORITYLIST_H__
+#define __LOCALEPRIORITYLIST_H__
+
+#include "unicode/utypes.h"
+#include "unicode/locid.h"
+#include "unicode/stringpiece.h"
+#include "unicode/uobject.h"
+
+struct UHashtable;
+
+U_NAMESPACE_BEGIN
+
+struct LocaleAndWeightArray;
+
+/**
+ * Parses a list of locales from an accept-language string.
+ * We are a bit more lenient than the spec:
+ * We accept extra whitespace in more places, empty range fields,
+ * and any number of qvalue fraction digits.
+ *
+ * https://tools.ietf.org/html/rfc2616#section-14.4
+ * 14.4 Accept-Language
+ *
+ *        Accept-Language = "Accept-Language" ":"
+ *                          1#( language-range [ ";" "q" "=" qvalue ] )
+ *        language-range  = ( ( 1*8ALPHA *( "-" 1*8ALPHA ) ) | "*" )
+ *
+ *    Each language-range MAY be given an associated quality value which
+ *    represents an estimate of the user's preference for the languages
+ *    specified by that range. The quality value defaults to "q=1". For
+ *    example,
+ *
+ *        Accept-Language: da, en-gb;q=0.8, en;q=0.7
+ *
+ * https://tools.ietf.org/html/rfc2616#section-3.9
+ * 3.9 Quality Values
+ *
+ *    HTTP content negotiation (section 12) uses short "floating point"
+ *    numbers to indicate the relative importance ("weight") of various
+ *    negotiable parameters.  A weight is normalized to a real number in
+ *    the range 0 through 1, where 0 is the minimum and 1 the maximum
+ *    value. If a parameter has a quality value of 0, then content with
+ *    this parameter is `not acceptable' for the client. HTTP/1.1
+ *    applications MUST NOT generate more than three digits after the
+ *    decimal point. User configuration of these values SHOULD also be
+ *    limited in this fashion.
+ *
+ *        qvalue         = ( "0" [ "." 0*3DIGIT ] )
+ *                       | ( "1" [ "." 0*3("0") ] )
+ */
+class U_COMMON_API LocalePriorityList : public UMemory {
+public:
+    class Iterator : public Locale::Iterator {
+    public:
+        UBool hasNext() const override { return count < length; }
+
+        const Locale &next() override {
+            for(;;) {
+                const Locale *locale = list.localeAt(index++);
+                if (locale != nullptr) {
+                    ++count;
+                    return *locale;
+                }
+            }
+        }
+
+    private:
+        friend class LocalePriorityList;
+
+        Iterator(const LocalePriorityList &list) : list(list), length(list.getLength()) {}
+
+        const LocalePriorityList &list;
+        int32_t index = 0;
+        int32_t count = 0;
+        const int32_t length;
+    };
+
+    LocalePriorityList(StringPiece s, UErrorCode &errorCode);
+
+    ~LocalePriorityList();
+
+    int32_t getLength() const { return listLength - numRemoved; }
+
+    int32_t getLengthIncludingRemoved() const { return listLength; }
+
+    Iterator iterator() const { return Iterator(*this); }
+
+    const Locale *localeAt(int32_t i) const;
+
+    Locale *orphanLocaleAt(int32_t i);
+
+private:
+    LocalePriorityList(const LocalePriorityList &) = delete;
+    LocalePriorityList &operator=(const LocalePriorityList &) = delete;
+
+    bool add(const Locale &locale, int32_t weight, UErrorCode &errorCode);
+
+    void sort(UErrorCode &errorCode);
+
+    LocaleAndWeightArray *list = nullptr;
+    int32_t listLength = 0;
+    int32_t numRemoved = 0;
+    bool hasWeights = false;  // other than 1.0
+    UHashtable *map = nullptr;
+};
+
+U_NAMESPACE_END
+
+#endif  // __LOCALEPRIORITYLIST_H__