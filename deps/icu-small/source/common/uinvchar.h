--- conflicted
+++ resolved
@@ -1,441 +1,219 @@
-<<<<<<< HEAD
-// © 2016 and later: Unicode, Inc. and others.
-// License & terms of use: http://www.unicode.org/copyright.html
-/*
-*******************************************************************************
-*
-*   Copyright (C) 1999-2015, International Business Machines
-*   Corporation and others.  All Rights Reserved.
-*
-*******************************************************************************
-*   file name:  uinvchar.h
-*   encoding:   UTF-8
-*   tab size:   8 (not used)
-*   indentation:2
-*
-*   created on: 2004sep14
-*   created by: Markus W. Scherer
-*
-*   Definitions for handling invariant characters, moved here from putil.c
-*   for better modularization.
-*/
-
-#ifndef __UINVCHAR_H__
-#define __UINVCHAR_H__
-
-#include "unicode/utypes.h"
-#ifdef __cplusplus
-#include "unicode/unistr.h"
-#endif
-
-/**
- * Check if a char string only contains invariant characters.
- * See utypes.h for details.
- *
- * @param s Input string pointer.
- * @param length Length of the string, can be -1 if NUL-terminated.
- * @return true if s contains only invariant characters.
- *
- * @internal (ICU 2.8)
- */
-U_CAPI UBool U_EXPORT2
-uprv_isInvariantString(const char *s, int32_t length);
-
-/**
- * Check if a Unicode string only contains invariant characters.
- * See utypes.h for details.
- *
- * @param s Input string pointer.
- * @param length Length of the string, can be -1 if NUL-terminated.
- * @return true if s contains only invariant characters.
- *
- * @internal (ICU 2.8)
- */
-U_CAPI UBool U_EXPORT2
-uprv_isInvariantUString(const UChar *s, int32_t length);
-
-/**
- * \def U_UPPER_ORDINAL
- * Get the ordinal number of an uppercase invariant character
- * @internal
- */
-#if U_CHARSET_FAMILY==U_ASCII_FAMILY
-#   define U_UPPER_ORDINAL(x) ((x)-'A')
-#elif U_CHARSET_FAMILY==U_EBCDIC_FAMILY
-#   define U_UPPER_ORDINAL(x) (((x) < 'J') ? ((x)-'A') : \
-                              (((x) < 'S') ? ((x)-'J'+9) : \
-                               ((x)-'S'+18)))
-#else
-#   error Unknown charset family!
-#endif
-
-#ifdef __cplusplus
-
-U_NAMESPACE_BEGIN
-
-/**
- * Like U_UPPER_ORDINAL(x) but with validation.
- * Returns 0..25 for A..Z else a value outside 0..25.
- */
-inline int32_t uprv_upperOrdinal(int32_t c) {
-#if U_CHARSET_FAMILY==U_ASCII_FAMILY
-    return c - 'A';
-#elif U_CHARSET_FAMILY==U_EBCDIC_FAMILY
-    // EBCDIC: A-Z (26 letters) is split into three ranges A-I (9 letters), J-R (9), S-Z (8).
-    // https://en.wikipedia.org/wiki/EBCDIC_037#Codepage_layout
-    if (c <= 'I') { return c - 'A'; }  // A-I --> 0-8
-    if (c < 'J') { return -1; }
-    if (c <= 'R') { return c - 'J' + 9; }  // J-R --> 9..17
-    if (c < 'S') { return -1; }
-    return c - 'S' + 18;  // S-Z --> 18..25
-#else
-#   error Unknown charset family!
-#endif
-}
-
-// Like U_UPPER_ORDINAL(x) but for lowercase and with validation.
-// Returns 0..25 for a..z else a value outside 0..25.
-inline int32_t uprv_lowerOrdinal(int32_t c) {
-#if U_CHARSET_FAMILY==U_ASCII_FAMILY
-    return c - 'a';
-#elif U_CHARSET_FAMILY==U_EBCDIC_FAMILY
-    // EBCDIC: a-z (26 letters) is split into three ranges a-i (9 letters), j-r (9), s-z (8).
-    // https://en.wikipedia.org/wiki/EBCDIC_037#Codepage_layout
-    if (c <= 'i') { return c - 'a'; }  // a-i --> 0-8
-    if (c < 'j') { return -1; }
-    if (c <= 'r') { return c - 'j' + 9; }  // j-r --> 9..17
-    if (c < 's') { return -1; }
-    return c - 's' + 18;  // s-z --> 18..25
-#else
-#   error Unknown charset family!
-#endif
-}
-
-U_NAMESPACE_END
-
-#endif
-
-/**
- * Returns true if c == '@' is possible.
- * The @ sign is variant, and the @ sign used on one
- * EBCDIC machine won't be compiled the same way on other EBCDIC based machines.
- * @internal
- */
-U_CFUNC UBool
-uprv_isEbcdicAtSign(char c);
-
-/**
- * \def uprv_isAtSign
- * Returns true if c == '@' is possible.
- * For ASCII, checks for exactly '@'. For EBCDIC, calls uprv_isEbcdicAtSign().
- * @internal
- */
-#if U_CHARSET_FAMILY==U_ASCII_FAMILY
-#   define uprv_isAtSign(c) ((c)=='@')
-#elif U_CHARSET_FAMILY==U_EBCDIC_FAMILY
-#   define uprv_isAtSign(c) uprv_isEbcdicAtSign(c)
-#else
-#   error Unknown charset family!
-#endif
-
-/**
- * Compare two EBCDIC invariant-character strings in ASCII order.
- * @internal
- */
-U_CAPI int32_t U_EXPORT2
-uprv_compareInvEbcdicAsAscii(const char *s1, const char *s2);
-
-/**
- * \def uprv_compareInvCharsAsAscii
- * Compare two invariant-character strings in ASCII order.
- * @internal
- */
-#if U_CHARSET_FAMILY==U_ASCII_FAMILY
-#   define uprv_compareInvCharsAsAscii(s1, s2) uprv_strcmp(s1, s2)
-#elif U_CHARSET_FAMILY==U_EBCDIC_FAMILY
-#   define uprv_compareInvCharsAsAscii(s1, s2) uprv_compareInvEbcdicAsAscii(s1, s2)
-#else
-#   error Unknown charset family!
-#endif
-
-/**
- * Converts an EBCDIC invariant character to ASCII.
- * @internal
- */
-U_CAPI char U_EXPORT2
-uprv_ebcdicToAscii(char c);
-
-/**
- * \def uprv_invCharToAscii
- * Converts an invariant character to ASCII.
- * @internal
- */
-#if U_CHARSET_FAMILY==U_ASCII_FAMILY
-#   define uprv_invCharToAscii(c) (c)
-#elif U_CHARSET_FAMILY==U_EBCDIC_FAMILY
-#   define uprv_invCharToAscii(c) uprv_ebcdicToAscii(c)
-#else
-#   error Unknown charset family!
-#endif
-
-/**
- * Converts an EBCDIC invariant character to lowercase ASCII.
- * @internal
- */
-U_CAPI char U_EXPORT2
-uprv_ebcdicToLowercaseAscii(char c);
-
-/**
- * \def uprv_invCharToLowercaseAscii
- * Converts an invariant character to lowercase ASCII.
- * @internal
- */
-#if U_CHARSET_FAMILY==U_ASCII_FAMILY
-#   define uprv_invCharToLowercaseAscii uprv_asciitolower
-#elif U_CHARSET_FAMILY==U_EBCDIC_FAMILY
-#   define uprv_invCharToLowercaseAscii uprv_ebcdicToLowercaseAscii
-#else
-#   error Unknown charset family!
-#endif
-
-/**
- * Copy EBCDIC to ASCII
- * @internal
- * @see uprv_strncpy
- */
-U_CAPI uint8_t* U_EXPORT2
-uprv_aestrncpy(uint8_t *dst, const uint8_t *src, int32_t n);
-
-
-/**
- * Copy ASCII to EBCDIC
- * @internal
- * @see uprv_strncpy
- */
-U_CAPI uint8_t* U_EXPORT2
-uprv_eastrncpy(uint8_t *dst, const uint8_t *src, int32_t n);
-
-
-
-#endif
-=======
-// © 2016 and later: Unicode, Inc. and others.
-// License & terms of use: http://www.unicode.org/copyright.html
-/*
-*******************************************************************************
-*
-*   Copyright (C) 1999-2015, International Business Machines
-*   Corporation and others.  All Rights Reserved.
-*
-*******************************************************************************
-*   file name:  uinvchar.h
-*   encoding:   UTF-8
-*   tab size:   8 (not used)
-*   indentation:2
-*
-*   created on: 2004sep14
-*   created by: Markus W. Scherer
-*
-*   Definitions for handling invariant characters, moved here from putil.c
-*   for better modularization.
-*/
-
-#ifndef __UINVCHAR_H__
-#define __UINVCHAR_H__
-
-#include "unicode/utypes.h"
-#ifdef __cplusplus
-#include "unicode/unistr.h"
-#endif
-
-/**
- * Check if a char string only contains invariant characters.
- * See utypes.h for details.
- *
- * @param s Input string pointer.
- * @param length Length of the string, can be -1 if NUL-terminated.
- * @return true if s contains only invariant characters.
- *
- * @internal (ICU 2.8)
- */
-U_CAPI UBool U_EXPORT2
-uprv_isInvariantString(const char *s, int32_t length);
-
-/**
- * Check if a Unicode string only contains invariant characters.
- * See utypes.h for details.
- *
- * @param s Input string pointer.
- * @param length Length of the string, can be -1 if NUL-terminated.
- * @return true if s contains only invariant characters.
- *
- * @internal (ICU 2.8)
- */
-U_CAPI UBool U_EXPORT2
-uprv_isInvariantUString(const UChar *s, int32_t length);
-
-/**
- * \def U_UPPER_ORDINAL
- * Get the ordinal number of an uppercase invariant character
- * @internal
- */
-#if U_CHARSET_FAMILY==U_ASCII_FAMILY
-#   define U_UPPER_ORDINAL(x) ((x)-'A')
-#elif U_CHARSET_FAMILY==U_EBCDIC_FAMILY
-#   define U_UPPER_ORDINAL(x) (((x) < 'J') ? ((x)-'A') : \
-                              (((x) < 'S') ? ((x)-'J'+9) : \
-                               ((x)-'S'+18)))
-#else
-#   error Unknown charset family!
-#endif
-
-#ifdef __cplusplus
-
-U_NAMESPACE_BEGIN
-
-/**
- * Like U_UPPER_ORDINAL(x) but with validation.
- * Returns 0..25 for A..Z else a value outside 0..25.
- */
-inline int32_t uprv_upperOrdinal(int32_t c) {
-#if U_CHARSET_FAMILY==U_ASCII_FAMILY
-    return c - 'A';
-#elif U_CHARSET_FAMILY==U_EBCDIC_FAMILY
-    // EBCDIC: A-Z (26 letters) is split into three ranges A-I (9 letters), J-R (9), S-Z (8).
-    // https://en.wikipedia.org/wiki/EBCDIC_037#Codepage_layout
-    if (c <= 'I') { return c - 'A'; }  // A-I --> 0-8
-    if (c < 'J') { return -1; }
-    if (c <= 'R') { return c - 'J' + 9; }  // J-R --> 9..17
-    if (c < 'S') { return -1; }
-    return c - 'S' + 18;  // S-Z --> 18..25
-#else
-#   error Unknown charset family!
-#endif
-}
-
-// Like U_UPPER_ORDINAL(x) but for lowercase and with validation.
-// Returns 0..25 for a..z else a value outside 0..25.
-inline int32_t uprv_lowerOrdinal(int32_t c) {
-#if U_CHARSET_FAMILY==U_ASCII_FAMILY
-    return c - 'a';
-#elif U_CHARSET_FAMILY==U_EBCDIC_FAMILY
-    // EBCDIC: a-z (26 letters) is split into three ranges a-i (9 letters), j-r (9), s-z (8).
-    // https://en.wikipedia.org/wiki/EBCDIC_037#Codepage_layout
-    if (c <= 'i') { return c - 'a'; }  // a-i --> 0-8
-    if (c < 'j') { return -1; }
-    if (c <= 'r') { return c - 'j' + 9; }  // j-r --> 9..17
-    if (c < 's') { return -1; }
-    return c - 's' + 18;  // s-z --> 18..25
-#else
-#   error Unknown charset family!
-#endif
-}
-
-U_NAMESPACE_END
-
-#endif
-
-/**
- * Returns true if c == '@' is possible.
- * The @ sign is variant, and the @ sign used on one
- * EBCDIC machine won't be compiled the same way on other EBCDIC based machines.
- * @internal
- */
-U_CFUNC UBool
-uprv_isEbcdicAtSign(char c);
-
-/**
- * \def uprv_isAtSign
- * Returns true if c == '@' is possible.
- * For ASCII, checks for exactly '@'. For EBCDIC, calls uprv_isEbcdicAtSign().
- * @internal
- */
-#if U_CHARSET_FAMILY==U_ASCII_FAMILY
-#   define uprv_isAtSign(c) ((c)=='@')
-#elif U_CHARSET_FAMILY==U_EBCDIC_FAMILY
-#   define uprv_isAtSign(c) uprv_isEbcdicAtSign(c)
-#else
-#   error Unknown charset family!
-#endif
-
-/**
- * Compare two EBCDIC invariant-character strings in ASCII order.
- * @internal
- */
-U_CAPI int32_t U_EXPORT2
-uprv_compareInvEbcdicAsAscii(const char *s1, const char *s2);
-
-/**
- * \def uprv_compareInvCharsAsAscii
- * Compare two invariant-character strings in ASCII order.
- * @internal
- */
-#if U_CHARSET_FAMILY==U_ASCII_FAMILY
-#   define uprv_compareInvCharsAsAscii(s1, s2) uprv_strcmp(s1, s2)
-#elif U_CHARSET_FAMILY==U_EBCDIC_FAMILY
-#   define uprv_compareInvCharsAsAscii(s1, s2) uprv_compareInvEbcdicAsAscii(s1, s2)
-#else
-#   error Unknown charset family!
-#endif
-
-/**
- * Converts an EBCDIC invariant character to ASCII.
- * @internal
- */
-U_CAPI char U_EXPORT2
-uprv_ebcdicToAscii(char c);
-
-/**
- * \def uprv_invCharToAscii
- * Converts an invariant character to ASCII.
- * @internal
- */
-#if U_CHARSET_FAMILY==U_ASCII_FAMILY
-#   define uprv_invCharToAscii(c) (c)
-#elif U_CHARSET_FAMILY==U_EBCDIC_FAMILY
-#   define uprv_invCharToAscii(c) uprv_ebcdicToAscii(c)
-#else
-#   error Unknown charset family!
-#endif
-
-/**
- * Converts an EBCDIC invariant character to lowercase ASCII.
- * @internal
- */
-U_CAPI char U_EXPORT2
-uprv_ebcdicToLowercaseAscii(char c);
-
-/**
- * \def uprv_invCharToLowercaseAscii
- * Converts an invariant character to lowercase ASCII.
- * @internal
- */
-#if U_CHARSET_FAMILY==U_ASCII_FAMILY
-#   define uprv_invCharToLowercaseAscii uprv_asciitolower
-#elif U_CHARSET_FAMILY==U_EBCDIC_FAMILY
-#   define uprv_invCharToLowercaseAscii uprv_ebcdicToLowercaseAscii
-#else
-#   error Unknown charset family!
-#endif
-
-/**
- * Copy EBCDIC to ASCII
- * @internal
- * @see uprv_strncpy
- */
-U_CAPI uint8_t* U_EXPORT2
-uprv_aestrncpy(uint8_t *dst, const uint8_t *src, int32_t n);
-
-
-/**
- * Copy ASCII to EBCDIC
- * @internal
- * @see uprv_strncpy
- */
-U_CAPI uint8_t* U_EXPORT2
-uprv_eastrncpy(uint8_t *dst, const uint8_t *src, int32_t n);
-
-
-
-#endif
->>>>>>> a8a80be5
+// © 2016 and later: Unicode, Inc. and others.
+// License & terms of use: http://www.unicode.org/copyright.html
+/*
+*******************************************************************************
+*
+*   Copyright (C) 1999-2015, International Business Machines
+*   Corporation and others.  All Rights Reserved.
+*
+*******************************************************************************
+*   file name:  uinvchar.h
+*   encoding:   UTF-8
+*   tab size:   8 (not used)
+*   indentation:2
+*
+*   created on: 2004sep14
+*   created by: Markus W. Scherer
+*
+*   Definitions for handling invariant characters, moved here from putil.c
+*   for better modularization.
+*/
+
+#ifndef __UINVCHAR_H__
+#define __UINVCHAR_H__
+
+#include "unicode/utypes.h"
+#ifdef __cplusplus
+#include "unicode/unistr.h"
+#endif
+
+/**
+ * Check if a char string only contains invariant characters.
+ * See utypes.h for details.
+ *
+ * @param s Input string pointer.
+ * @param length Length of the string, can be -1 if NUL-terminated.
+ * @return true if s contains only invariant characters.
+ *
+ * @internal (ICU 2.8)
+ */
+U_CAPI UBool U_EXPORT2
+uprv_isInvariantString(const char *s, int32_t length);
+
+/**
+ * Check if a Unicode string only contains invariant characters.
+ * See utypes.h for details.
+ *
+ * @param s Input string pointer.
+ * @param length Length of the string, can be -1 if NUL-terminated.
+ * @return true if s contains only invariant characters.
+ *
+ * @internal (ICU 2.8)
+ */
+U_CAPI UBool U_EXPORT2
+uprv_isInvariantUString(const UChar *s, int32_t length);
+
+/**
+ * \def U_UPPER_ORDINAL
+ * Get the ordinal number of an uppercase invariant character
+ * @internal
+ */
+#if U_CHARSET_FAMILY==U_ASCII_FAMILY
+#   define U_UPPER_ORDINAL(x) ((x)-'A')
+#elif U_CHARSET_FAMILY==U_EBCDIC_FAMILY
+#   define U_UPPER_ORDINAL(x) (((x) < 'J') ? ((x)-'A') : \
+                              (((x) < 'S') ? ((x)-'J'+9) : \
+                               ((x)-'S'+18)))
+#else
+#   error Unknown charset family!
+#endif
+
+#ifdef __cplusplus
+
+U_NAMESPACE_BEGIN
+
+/**
+ * Like U_UPPER_ORDINAL(x) but with validation.
+ * Returns 0..25 for A..Z else a value outside 0..25.
+ */
+inline int32_t uprv_upperOrdinal(int32_t c) {
+#if U_CHARSET_FAMILY==U_ASCII_FAMILY
+    return c - 'A';
+#elif U_CHARSET_FAMILY==U_EBCDIC_FAMILY
+    // EBCDIC: A-Z (26 letters) is split into three ranges A-I (9 letters), J-R (9), S-Z (8).
+    // https://en.wikipedia.org/wiki/EBCDIC_037#Codepage_layout
+    if (c <= 'I') { return c - 'A'; }  // A-I --> 0-8
+    if (c < 'J') { return -1; }
+    if (c <= 'R') { return c - 'J' + 9; }  // J-R --> 9..17
+    if (c < 'S') { return -1; }
+    return c - 'S' + 18;  // S-Z --> 18..25
+#else
+#   error Unknown charset family!
+#endif
+}
+
+// Like U_UPPER_ORDINAL(x) but for lowercase and with validation.
+// Returns 0..25 for a..z else a value outside 0..25.
+inline int32_t uprv_lowerOrdinal(int32_t c) {
+#if U_CHARSET_FAMILY==U_ASCII_FAMILY
+    return c - 'a';
+#elif U_CHARSET_FAMILY==U_EBCDIC_FAMILY
+    // EBCDIC: a-z (26 letters) is split into three ranges a-i (9 letters), j-r (9), s-z (8).
+    // https://en.wikipedia.org/wiki/EBCDIC_037#Codepage_layout
+    if (c <= 'i') { return c - 'a'; }  // a-i --> 0-8
+    if (c < 'j') { return -1; }
+    if (c <= 'r') { return c - 'j' + 9; }  // j-r --> 9..17
+    if (c < 's') { return -1; }
+    return c - 's' + 18;  // s-z --> 18..25
+#else
+#   error Unknown charset family!
+#endif
+}
+
+U_NAMESPACE_END
+
+#endif
+
+/**
+ * Returns true if c == '@' is possible.
+ * The @ sign is variant, and the @ sign used on one
+ * EBCDIC machine won't be compiled the same way on other EBCDIC based machines.
+ * @internal
+ */
+U_CFUNC UBool
+uprv_isEbcdicAtSign(char c);
+
+/**
+ * \def uprv_isAtSign
+ * Returns true if c == '@' is possible.
+ * For ASCII, checks for exactly '@'. For EBCDIC, calls uprv_isEbcdicAtSign().
+ * @internal
+ */
+#if U_CHARSET_FAMILY==U_ASCII_FAMILY
+#   define uprv_isAtSign(c) ((c)=='@')
+#elif U_CHARSET_FAMILY==U_EBCDIC_FAMILY
+#   define uprv_isAtSign(c) uprv_isEbcdicAtSign(c)
+#else
+#   error Unknown charset family!
+#endif
+
+/**
+ * Compare two EBCDIC invariant-character strings in ASCII order.
+ * @internal
+ */
+U_CAPI int32_t U_EXPORT2
+uprv_compareInvEbcdicAsAscii(const char *s1, const char *s2);
+
+/**
+ * \def uprv_compareInvCharsAsAscii
+ * Compare two invariant-character strings in ASCII order.
+ * @internal
+ */
+#if U_CHARSET_FAMILY==U_ASCII_FAMILY
+#   define uprv_compareInvCharsAsAscii(s1, s2) uprv_strcmp(s1, s2)
+#elif U_CHARSET_FAMILY==U_EBCDIC_FAMILY
+#   define uprv_compareInvCharsAsAscii(s1, s2) uprv_compareInvEbcdicAsAscii(s1, s2)
+#else
+#   error Unknown charset family!
+#endif
+
+/**
+ * Converts an EBCDIC invariant character to ASCII.
+ * @internal
+ */
+U_CAPI char U_EXPORT2
+uprv_ebcdicToAscii(char c);
+
+/**
+ * \def uprv_invCharToAscii
+ * Converts an invariant character to ASCII.
+ * @internal
+ */
+#if U_CHARSET_FAMILY==U_ASCII_FAMILY
+#   define uprv_invCharToAscii(c) (c)
+#elif U_CHARSET_FAMILY==U_EBCDIC_FAMILY
+#   define uprv_invCharToAscii(c) uprv_ebcdicToAscii(c)
+#else
+#   error Unknown charset family!
+#endif
+
+/**
+ * Converts an EBCDIC invariant character to lowercase ASCII.
+ * @internal
+ */
+U_CAPI char U_EXPORT2
+uprv_ebcdicToLowercaseAscii(char c);
+
+/**
+ * \def uprv_invCharToLowercaseAscii
+ * Converts an invariant character to lowercase ASCII.
+ * @internal
+ */
+#if U_CHARSET_FAMILY==U_ASCII_FAMILY
+#   define uprv_invCharToLowercaseAscii uprv_asciitolower
+#elif U_CHARSET_FAMILY==U_EBCDIC_FAMILY
+#   define uprv_invCharToLowercaseAscii uprv_ebcdicToLowercaseAscii
+#else
+#   error Unknown charset family!
+#endif
+
+/**
+ * Copy EBCDIC to ASCII
+ * @internal
+ * @see uprv_strncpy
+ */
+U_CAPI uint8_t* U_EXPORT2
+uprv_aestrncpy(uint8_t *dst, const uint8_t *src, int32_t n);
+
+
+/**
+ * Copy ASCII to EBCDIC
+ * @internal
+ * @see uprv_strncpy
+ */
+U_CAPI uint8_t* U_EXPORT2
+uprv_eastrncpy(uint8_t *dst, const uint8_t *src, int32_t n);
+
+
+
+#endif