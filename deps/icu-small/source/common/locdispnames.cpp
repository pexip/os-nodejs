<<<<<<< HEAD
// © 2016 and later: Unicode, Inc. and others.
// License & terms of use: http://www.unicode.org/copyright.html
/*
*******************************************************************************
*
*   Copyright (C) 1997-2016, International Business Machines
*   Corporation and others.  All Rights Reserved.
*
*******************************************************************************
*   file name:  locdispnames.cpp
*   encoding:   UTF-8
*   tab size:   8 (not used)
*   indentation:4
*
*   created on: 2010feb25
*   created by: Markus W. Scherer
*
*   Code for locale display names, separated out from other .cpp files
*   that then do not depend on resource bundle code and display name data.
*/

#include "unicode/utypes.h"
#include "unicode/brkiter.h"
#include "unicode/locid.h"
#include "unicode/uenum.h"
#include "unicode/uloc.h"
#include "unicode/ures.h"
#include "unicode/ustring.h"
#include "bytesinkutil.h"
#include "charstr.h"
#include "cmemory.h"
#include "cstring.h"
#include "putilimp.h"
#include "ulocimp.h"
#include "uresimp.h"
#include "ureslocs.h"
#include "ustr_imp.h"

// C++ API ----------------------------------------------------------------- ***

U_NAMESPACE_BEGIN

UnicodeString&
Locale::getDisplayLanguage(UnicodeString& dispLang) const
{
    return this->getDisplayLanguage(getDefault(), dispLang);
}

/*We cannot make any assumptions on the size of the output display strings
* Yet, since we are calling through to a C API, we need to set limits on
* buffer size. For all the following getDisplay functions we first attempt
* to fill up a stack allocated buffer. If it is to small we heap allocated
* the exact buffer we need copy it to the UnicodeString and delete it*/

UnicodeString&
Locale::getDisplayLanguage(const Locale &displayLocale,
                           UnicodeString &result) const {
    UChar *buffer;
    UErrorCode errorCode=U_ZERO_ERROR;
    int32_t length;

    buffer=result.getBuffer(ULOC_FULLNAME_CAPACITY);
    if(buffer==0) {
        result.truncate(0);
        return result;
    }

    length=uloc_getDisplayLanguage(fullName, displayLocale.fullName,
                                   buffer, result.getCapacity(),
                                   &errorCode);
    result.releaseBuffer(U_SUCCESS(errorCode) ? length : 0);

    if(errorCode==U_BUFFER_OVERFLOW_ERROR) {
        buffer=result.getBuffer(length);
        if(buffer==0) {
            result.truncate(0);
            return result;
        }
        errorCode=U_ZERO_ERROR;
        length=uloc_getDisplayLanguage(fullName, displayLocale.fullName,
                                       buffer, result.getCapacity(),
                                       &errorCode);
        result.releaseBuffer(U_SUCCESS(errorCode) ? length : 0);
    }

    return result;
}

UnicodeString&
Locale::getDisplayScript(UnicodeString& dispScript) const
{
    return this->getDisplayScript(getDefault(), dispScript);
}

UnicodeString&
Locale::getDisplayScript(const Locale &displayLocale,
                          UnicodeString &result) const {
    UChar *buffer;
    UErrorCode errorCode=U_ZERO_ERROR;
    int32_t length;

    buffer=result.getBuffer(ULOC_FULLNAME_CAPACITY);
    if(buffer==0) {
        result.truncate(0);
        return result;
    }

    length=uloc_getDisplayScript(fullName, displayLocale.fullName,
                                  buffer, result.getCapacity(),
                                  &errorCode);
    result.releaseBuffer(U_SUCCESS(errorCode) ? length : 0);

    if(errorCode==U_BUFFER_OVERFLOW_ERROR) {
        buffer=result.getBuffer(length);
        if(buffer==0) {
            result.truncate(0);
            return result;
        }
        errorCode=U_ZERO_ERROR;
        length=uloc_getDisplayScript(fullName, displayLocale.fullName,
                                      buffer, result.getCapacity(),
                                      &errorCode);
        result.releaseBuffer(U_SUCCESS(errorCode) ? length : 0);
    }

    return result;
}

UnicodeString&
Locale::getDisplayCountry(UnicodeString& dispCntry) const
{
    return this->getDisplayCountry(getDefault(), dispCntry);
}

UnicodeString&
Locale::getDisplayCountry(const Locale &displayLocale,
                          UnicodeString &result) const {
    UChar *buffer;
    UErrorCode errorCode=U_ZERO_ERROR;
    int32_t length;

    buffer=result.getBuffer(ULOC_FULLNAME_CAPACITY);
    if(buffer==0) {
        result.truncate(0);
        return result;
    }

    length=uloc_getDisplayCountry(fullName, displayLocale.fullName,
                                  buffer, result.getCapacity(),
                                  &errorCode);
    result.releaseBuffer(U_SUCCESS(errorCode) ? length : 0);

    if(errorCode==U_BUFFER_OVERFLOW_ERROR) {
        buffer=result.getBuffer(length);
        if(buffer==0) {
            result.truncate(0);
            return result;
        }
        errorCode=U_ZERO_ERROR;
        length=uloc_getDisplayCountry(fullName, displayLocale.fullName,
                                      buffer, result.getCapacity(),
                                      &errorCode);
        result.releaseBuffer(U_SUCCESS(errorCode) ? length : 0);
    }

    return result;
}

UnicodeString&
Locale::getDisplayVariant(UnicodeString& dispVar) const
{
    return this->getDisplayVariant(getDefault(), dispVar);
}

UnicodeString&
Locale::getDisplayVariant(const Locale &displayLocale,
                          UnicodeString &result) const {
    UChar *buffer;
    UErrorCode errorCode=U_ZERO_ERROR;
    int32_t length;

    buffer=result.getBuffer(ULOC_FULLNAME_CAPACITY);
    if(buffer==0) {
        result.truncate(0);
        return result;
    }

    length=uloc_getDisplayVariant(fullName, displayLocale.fullName,
                                  buffer, result.getCapacity(),
                                  &errorCode);
    result.releaseBuffer(U_SUCCESS(errorCode) ? length : 0);

    if(errorCode==U_BUFFER_OVERFLOW_ERROR) {
        buffer=result.getBuffer(length);
        if(buffer==0) {
            result.truncate(0);
            return result;
        }
        errorCode=U_ZERO_ERROR;
        length=uloc_getDisplayVariant(fullName, displayLocale.fullName,
                                      buffer, result.getCapacity(),
                                      &errorCode);
        result.releaseBuffer(U_SUCCESS(errorCode) ? length : 0);
    }

    return result;
}

UnicodeString&
Locale::getDisplayName( UnicodeString& name ) const
{
    return this->getDisplayName(getDefault(), name);
}

UnicodeString&
Locale::getDisplayName(const Locale &displayLocale,
                       UnicodeString &result) const {
    UChar *buffer;
    UErrorCode errorCode=U_ZERO_ERROR;
    int32_t length;

    buffer=result.getBuffer(ULOC_FULLNAME_CAPACITY);
    if(buffer==0) {
        result.truncate(0);
        return result;
    }

    length=uloc_getDisplayName(fullName, displayLocale.fullName,
                               buffer, result.getCapacity(),
                               &errorCode);
    result.releaseBuffer(U_SUCCESS(errorCode) ? length : 0);

    if(errorCode==U_BUFFER_OVERFLOW_ERROR) {
        buffer=result.getBuffer(length);
        if(buffer==0) {
            result.truncate(0);
            return result;
        }
        errorCode=U_ZERO_ERROR;
        length=uloc_getDisplayName(fullName, displayLocale.fullName,
                                   buffer, result.getCapacity(),
                                   &errorCode);
        result.releaseBuffer(U_SUCCESS(errorCode) ? length : 0);
    }

    return result;
}

#if ! UCONFIG_NO_BREAK_ITERATION

// -------------------------------------
// Gets the objectLocale display name in the default locale language.
UnicodeString& U_EXPORT2
BreakIterator::getDisplayName(const Locale& objectLocale,
                             UnicodeString& name)
{
    return objectLocale.getDisplayName(name);
}

// -------------------------------------
// Gets the objectLocale display name in the displayLocale language.
UnicodeString& U_EXPORT2
BreakIterator::getDisplayName(const Locale& objectLocale,
                             const Locale& displayLocale,
                             UnicodeString& name)
{
    return objectLocale.getDisplayName(displayLocale, name);
}

#endif


U_NAMESPACE_END

// C API ------------------------------------------------------------------- ***

U_NAMESPACE_USE

/* ### Constants **************************************************/

/* These strings describe the resources we attempt to load from
 the locale ResourceBundle data file.*/
static const char _kLanguages[]       = "Languages";
static const char _kScripts[]         = "Scripts";
static const char _kScriptsStandAlone[] = "Scripts%stand-alone";
static const char _kCountries[]       = "Countries";
static const char _kVariants[]        = "Variants";
static const char _kKeys[]            = "Keys";
static const char _kTypes[]           = "Types";
//static const char _kRootName[]        = "root";
static const char _kCurrency[]        = "currency";
static const char _kCurrencies[]      = "Currencies";
static const char _kLocaleDisplayPattern[] = "localeDisplayPattern";
static const char _kPattern[]         = "pattern";
static const char _kSeparator[]       = "separator";

/* ### Display name **************************************************/

static int32_t
_getStringOrCopyKey(const char *path, const char *locale,
                    const char *tableKey,
                    const char* subTableKey,
                    const char *itemKey,
                    const char *substitute,
                    UChar *dest, int32_t destCapacity,
                    UErrorCode *pErrorCode) {
    const UChar *s = NULL;
    int32_t length = 0;

    if(itemKey==NULL) {
        /* top-level item: normal resource bundle access */
        icu::LocalUResourceBundlePointer rb(ures_open(path, locale, pErrorCode));

        if(U_SUCCESS(*pErrorCode)) {
            s=ures_getStringByKey(rb.getAlias(), tableKey, &length, pErrorCode);
            /* see comment about closing rb near "return item;" in _res_getTableStringWithFallback() */
        }
    } else {
        /* Language code should not be a number. If it is, set the error code. */
        if (!uprv_strncmp(tableKey, "Languages", 9) && uprv_strtol(itemKey, NULL, 10)) {
            *pErrorCode = U_MISSING_RESOURCE_ERROR;
        } else {
            /* second-level item, use special fallback */
            s=uloc_getTableStringWithFallback(path, locale,
                                               tableKey,
                                               subTableKey,
                                               itemKey,
                                               &length,
                                               pErrorCode);
        }
    }

    if(U_SUCCESS(*pErrorCode)) {
        int32_t copyLength=uprv_min(length, destCapacity);
        if(copyLength>0 && s != NULL) {
            u_memcpy(dest, s, copyLength);
        }
    } else {
        /* no string from a resource bundle: convert the substitute */
        length=(int32_t)uprv_strlen(substitute);
        u_charsToUChars(substitute, dest, uprv_min(length, destCapacity));
        *pErrorCode=U_USING_DEFAULT_WARNING;
    }

    return u_terminateUChars(dest, destCapacity, length, pErrorCode);
}

typedef  int32_t U_CALLCONV UDisplayNameGetter(const char *, char *, int32_t, UErrorCode *);

static int32_t
_getDisplayNameForComponent(const char *locale,
                            const char *displayLocale,
                            UChar *dest, int32_t destCapacity,
                            UDisplayNameGetter *getter,
                            const char *tag,
                            UErrorCode *pErrorCode) {
    char localeBuffer[ULOC_FULLNAME_CAPACITY*4];
    int32_t length;
    UErrorCode localStatus;
    const char* root = NULL;

    /* argument checking */
    if(pErrorCode==NULL || U_FAILURE(*pErrorCode)) {
        return 0;
    }

    if(destCapacity<0 || (destCapacity>0 && dest==NULL)) {
        *pErrorCode=U_ILLEGAL_ARGUMENT_ERROR;
        return 0;
    }

    localStatus = U_ZERO_ERROR;
    length=(*getter)(locale, localeBuffer, sizeof(localeBuffer), &localStatus);
    if(U_FAILURE(localStatus) || localStatus==U_STRING_NOT_TERMINATED_WARNING) {
        *pErrorCode=U_ILLEGAL_ARGUMENT_ERROR;
        return 0;
    }
    if(length==0) {
        // For the display name, we treat this as unknown language (ICU-20273).
        if (getter == uloc_getLanguage) {
            uprv_strcpy(localeBuffer, "und");
        } else {
            return u_terminateUChars(dest, destCapacity, 0, pErrorCode);
        }
    }

    root = tag == _kCountries ? U_ICUDATA_REGION : U_ICUDATA_LANG;

    return _getStringOrCopyKey(root, displayLocale,
                               tag, NULL, localeBuffer,
                               localeBuffer,
                               dest, destCapacity,
                               pErrorCode);
}

U_CAPI int32_t U_EXPORT2
uloc_getDisplayLanguage(const char *locale,
                        const char *displayLocale,
                        UChar *dest, int32_t destCapacity,
                        UErrorCode *pErrorCode) {
    return _getDisplayNameForComponent(locale, displayLocale, dest, destCapacity,
                uloc_getLanguage, _kLanguages, pErrorCode);
}

U_CAPI int32_t U_EXPORT2
uloc_getDisplayScript(const char* locale,
                      const char* displayLocale,
                      UChar *dest, int32_t destCapacity,
                      UErrorCode *pErrorCode)
{
    UErrorCode err = U_ZERO_ERROR;
    int32_t res = _getDisplayNameForComponent(locale, displayLocale, dest, destCapacity,
                uloc_getScript, _kScriptsStandAlone, &err);

    if (destCapacity == 0 && err == U_BUFFER_OVERFLOW_ERROR) {
        // For preflight, return the max of the value and the fallback.
        int32_t fallback_res = _getDisplayNameForComponent(locale, displayLocale, dest, destCapacity,
                                                           uloc_getScript, _kScripts, pErrorCode);
        return (fallback_res > res) ? fallback_res : res;
    }
    if ( err == U_USING_DEFAULT_WARNING ) {
        return _getDisplayNameForComponent(locale, displayLocale, dest, destCapacity,
                                           uloc_getScript, _kScripts, pErrorCode);
    } else {
        *pErrorCode = err;
        return res;
    }
}

static int32_t
uloc_getDisplayScriptInContext(const char* locale,
                      const char* displayLocale,
                      UChar *dest, int32_t destCapacity,
                      UErrorCode *pErrorCode)
{
    return _getDisplayNameForComponent(locale, displayLocale, dest, destCapacity,
                    uloc_getScript, _kScripts, pErrorCode);
}

U_CAPI int32_t U_EXPORT2
uloc_getDisplayCountry(const char *locale,
                       const char *displayLocale,
                       UChar *dest, int32_t destCapacity,
                       UErrorCode *pErrorCode) {
    return _getDisplayNameForComponent(locale, displayLocale, dest, destCapacity,
                uloc_getCountry, _kCountries, pErrorCode);
}

/*
 * TODO separate variant1_variant2_variant3...
 * by getting each tag's display string and concatenating them with ", "
 * in between - similar to uloc_getDisplayName()
 */
U_CAPI int32_t U_EXPORT2
uloc_getDisplayVariant(const char *locale,
                       const char *displayLocale,
                       UChar *dest, int32_t destCapacity,
                       UErrorCode *pErrorCode) {
    return _getDisplayNameForComponent(locale, displayLocale, dest, destCapacity,
                uloc_getVariant, _kVariants, pErrorCode);
}

/* Instead of having a separate pass for 'special' patterns, reintegrate the two
 * so we don't get bitten by preflight bugs again.  We can be reasonably efficient
 * without two separate code paths, this code isn't that performance-critical.
 *
 * This code is general enough to deal with patterns that have a prefix or swap the
 * language and remainder components, since we gave developers enough rope to do such
 * things if they futz with the pattern data.  But since we don't give them a way to
 * specify a pattern for arbitrary combinations of components, there's not much use in
 * that.  I don't think our data includes such patterns, the only variable I know if is
 * whether there is a space before the open paren, or not.  Oh, and zh uses different
 * chars than the standard open/close paren (which ja and ko use, btw).
 */
U_CAPI int32_t U_EXPORT2
uloc_getDisplayName(const char *locale,
                    const char *displayLocale,
                    UChar *dest, int32_t destCapacity,
                    UErrorCode *pErrorCode)
{
    static const UChar defaultSeparator[9] = { 0x007b, 0x0030, 0x007d, 0x002c, 0x0020, 0x007b, 0x0031, 0x007d, 0x0000 }; /* "{0}, {1}" */
    static const UChar sub0[4] = { 0x007b, 0x0030, 0x007d , 0x0000 } ; /* {0} */
    static const UChar sub1[4] = { 0x007b, 0x0031, 0x007d , 0x0000 } ; /* {1} */
    static const int32_t subLen = 3;
    static const UChar defaultPattern[10] = {
        0x007b, 0x0030, 0x007d, 0x0020, 0x0028, 0x007b, 0x0031, 0x007d, 0x0029, 0x0000
    }; /* {0} ({1}) */
    static const int32_t defaultPatLen = 9;
    static const int32_t defaultSub0Pos = 0;
    static const int32_t defaultSub1Pos = 5;

    int32_t length; /* of formatted result */

    const UChar *separator;
    int32_t sepLen = 0;
    const UChar *pattern;
    int32_t patLen = 0;
    int32_t sub0Pos, sub1Pos;

    UChar formatOpenParen         = 0x0028; // (
    UChar formatReplaceOpenParen  = 0x005B; // [
    UChar formatCloseParen        = 0x0029; // )
    UChar formatReplaceCloseParen = 0x005D; // ]

    UBool haveLang = TRUE; /* assume true, set false if we find we don't have
                              a lang component in the locale */
    UBool haveRest = TRUE; /* assume true, set false if we find we don't have
                              any other component in the locale */
    UBool retry = FALSE; /* set true if we need to retry, see below */

    int32_t langi = 0; /* index of the language substitution (0 or 1), virtually always 0 */

    if(pErrorCode==NULL || U_FAILURE(*pErrorCode)) {
        return 0;
    }

    if(destCapacity<0 || (destCapacity>0 && dest==NULL)) {
        *pErrorCode=U_ILLEGAL_ARGUMENT_ERROR;
        return 0;
    }

    {
        UErrorCode status = U_ZERO_ERROR;

        icu::LocalUResourceBundlePointer locbundle(
                ures_open(U_ICUDATA_LANG, displayLocale, &status));
        icu::LocalUResourceBundlePointer dspbundle(
                ures_getByKeyWithFallback(locbundle.getAlias(), _kLocaleDisplayPattern, NULL, &status));

        separator=ures_getStringByKeyWithFallback(dspbundle.getAlias(), _kSeparator, &sepLen, &status);
        pattern=ures_getStringByKeyWithFallback(dspbundle.getAlias(), _kPattern, &patLen, &status);
    }

    /* If we couldn't find any data, then use the defaults */
    if(sepLen == 0) {
       separator = defaultSeparator;
    }
    /* #10244: Even though separator is now a pattern, it is awkward to handle it as such
     * here since we are trying to build the display string in place in the dest buffer,
     * and to handle it as a pattern would entail having separate storage for the
     * substrings that need to be combined (the first of which may be the result of
     * previous such combinations). So for now we continue to treat the portion between
     * {0} and {1} as a string to be appended when joining substrings, ignoring anything
     * that is before {0} or after {1} (no existing separator pattern has any such thing).
     * This is similar to how pattern is handled below.
     */
    {
        UChar *p0=u_strstr(separator, sub0);
        UChar *p1=u_strstr(separator, sub1);
        if (p0==NULL || p1==NULL || p1<p0) {
            *pErrorCode=U_ILLEGAL_ARGUMENT_ERROR;
            return 0;
        }
        separator = (const UChar *)p0 + subLen;
        sepLen = static_cast<int32_t>(p1 - separator);
    }

    if(patLen==0 || (patLen==defaultPatLen && !u_strncmp(pattern, defaultPattern, patLen))) {
        pattern=defaultPattern;
        patLen=defaultPatLen;
        sub0Pos=defaultSub0Pos;
        sub1Pos=defaultSub1Pos;
        // use default formatOpenParen etc. set above
    } else { /* non-default pattern */
        UChar *p0=u_strstr(pattern, sub0);
        UChar *p1=u_strstr(pattern, sub1);
        if (p0==NULL || p1==NULL) {
            *pErrorCode=U_ILLEGAL_ARGUMENT_ERROR;
            return 0;
        }
        sub0Pos = static_cast<int32_t>(p0-pattern);
        sub1Pos = static_cast<int32_t>(p1-pattern);
        if (sub1Pos < sub0Pos) { /* a very odd pattern */
            int32_t t=sub0Pos; sub0Pos=sub1Pos; sub1Pos=t;
            langi=1;
        }
        if (u_strchr(pattern, 0xFF08) != NULL) {
            formatOpenParen         = 0xFF08; // fullwidth (
            formatReplaceOpenParen  = 0xFF3B; // fullwidth [
            formatCloseParen        = 0xFF09; // fullwidth )
            formatReplaceCloseParen = 0xFF3D; // fullwidth ]
        }
    }

    /* We loop here because there is one case in which after the first pass we could need to
     * reextract the data.  If there's initial padding before the first element, we put in
     * the padding and then write that element.  If it turns out there's no second element,
     * we didn't need the padding.  If we do need the data (no preflight), and the first element
     * would have fit but for the padding, we need to reextract.  In this case (only) we
     * adjust the parameters so padding is not added, and repeat.
     */
    do {
        UChar* p=dest;
        int32_t patPos=0; /* position in the pattern, used for non-substitution portions */
        int32_t langLen=0; /* length of language substitution */
        int32_t langPos=0; /* position in output of language substitution */
        int32_t restLen=0; /* length of 'everything else' substitution */
        int32_t restPos=0; /* position in output of 'everything else' substitution */
        icu::LocalUEnumerationPointer kenum; /* keyword enumeration */

        /* prefix of pattern, extremely likely to be empty */
        if(sub0Pos) {
            if(destCapacity >= sub0Pos) {
                while (patPos < sub0Pos) {
                    *p++ = pattern[patPos++];
                }
            } else {
                patPos=sub0Pos;
            }
            length=sub0Pos;
        } else {
            length=0;
        }

        for(int32_t subi=0,resti=0;subi<2;) { /* iterate through patterns 0 and 1*/
            UBool subdone = FALSE; /* set true when ready to move to next substitution */

            /* prep p and cap for calls to get display components, pin cap to 0 since
               they complain if cap is negative */
            int32_t cap=destCapacity-length;
            if (cap <= 0) {
                cap=0;
            } else {
                p=dest+length;
            }

            if (subi == langi) { /* {0}*/
                if(haveLang) {
                    langPos=length;
                    langLen=uloc_getDisplayLanguage(locale, displayLocale, p, cap, pErrorCode);
                    length+=langLen;
                    haveLang=langLen>0;
                }
                subdone=TRUE;
            } else { /* {1} */
                if(!haveRest) {
                    subdone=TRUE;
                } else {
                    int32_t len; /* length of component (plus other stuff) we just fetched */
                    switch(resti++) {
                        case 0:
                            restPos=length;
                            len=uloc_getDisplayScriptInContext(locale, displayLocale, p, cap, pErrorCode);
                            break;
                        case 1:
                            len=uloc_getDisplayCountry(locale, displayLocale, p, cap, pErrorCode);
                            break;
                        case 2:
                            len=uloc_getDisplayVariant(locale, displayLocale, p, cap, pErrorCode);
                            break;
                        case 3:
                            kenum.adoptInstead(uloc_openKeywords(locale, pErrorCode));
                            U_FALLTHROUGH;
                        default: {
                            const char* kw=uenum_next(kenum.getAlias(), &len, pErrorCode);
                            if (kw == NULL) {
                                len=0; /* mark that we didn't add a component */
                                subdone=TRUE;
                            } else {
                                /* incorporating this behavior into the loop made it even more complex,
                                   so just special case it here */
                                len = uloc_getDisplayKeyword(kw, displayLocale, p, cap, pErrorCode);
                                if(len) {
                                    if(len < cap) {
                                        p[len]=0x3d; /* '=', assume we'll need it */
                                    }
                                    len+=1;

                                    /* adjust for call to get keyword */
                                    cap-=len;
                                    if(cap <= 0) {
                                        cap=0;
                                    } else {
                                        p+=len;
                                    }
                                }
                                /* reset for call below */
                                if(*pErrorCode == U_BUFFER_OVERFLOW_ERROR) {
                                    *pErrorCode=U_ZERO_ERROR;
                                }
                                int32_t vlen = uloc_getDisplayKeywordValue(locale, kw, displayLocale,
                                                                           p, cap, pErrorCode);
                                if(len) {
                                    if(vlen==0) {
                                        --len; /* remove unneeded '=' */
                                    }
                                    /* restore cap and p to what they were at start */
                                    cap=destCapacity-length;
                                    if(cap <= 0) {
                                        cap=0;
                                    } else {
                                        p=dest+length;
                                    }
                                }
                                len+=vlen; /* total we added for key + '=' + value */
                            }
                        } break;
                    } /* end switch */

                    if (len>0) {
                        /* we added a component, so add separator and write it if there's room. */
                        if(len+sepLen<=cap) {
                            const UChar * plimit = p + len;
                            for (; p < plimit; p++) {
                                if (*p == formatOpenParen) {
                                    *p = formatReplaceOpenParen;
                                } else if (*p == formatCloseParen) {
                                    *p = formatReplaceCloseParen;
                                }
                            }
                            for(int32_t i=0;i<sepLen;++i) {
                                *p++=separator[i];
                            }
                        }
                        length+=len+sepLen;
                    } else if(subdone) {
                        /* remove separator if we added it */
                        if (length!=restPos) {
                            length-=sepLen;
                        }
                        restLen=length-restPos;
                        haveRest=restLen>0;
                    }
                }
            }

            if(*pErrorCode == U_BUFFER_OVERFLOW_ERROR) {
                *pErrorCode=U_ZERO_ERROR;
            }

            if(subdone) {
                if(haveLang && haveRest) {
                    /* append internal portion of pattern, the first time,
                       or last portion of pattern the second time */
                    int32_t padLen;
                    patPos+=subLen;
                    padLen=(subi==0 ? sub1Pos : patLen)-patPos;
                    if(length+padLen <= destCapacity) {
                        p=dest+length;
                        for(int32_t i=0;i<padLen;++i) {
                            *p++=pattern[patPos++];
                        }
                    } else {
                        patPos+=padLen;
                    }
                    length+=padLen;
                } else if(subi==0) {
                    /* don't have first component, reset for second component */
                    sub0Pos=0;
                    length=0;
                } else if(length>0) {
                    /* true length is the length of just the component we got. */
                    length=haveLang?langLen:restLen;
                    if(dest && sub0Pos!=0) {
                        if (sub0Pos+length<=destCapacity) {
                            /* first component not at start of result,
                               but we have full component in buffer. */
                            u_memmove(dest, dest+(haveLang?langPos:restPos), length);
                        } else {
                            /* would have fit, but didn't because of pattern prefix. */
                            sub0Pos=0; /* stops initial padding (and a second retry,
                                          so we won't end up here again) */
                            retry=TRUE;
                        }
                    }
                }

                ++subi; /* move on to next substitution */
            }
        }
    } while(retry);

    return u_terminateUChars(dest, destCapacity, length, pErrorCode);
}

U_CAPI int32_t U_EXPORT2
uloc_getDisplayKeyword(const char* keyword,
                       const char* displayLocale,
                       UChar* dest,
                       int32_t destCapacity,
                       UErrorCode* status){

    /* argument checking */
    if(status==NULL || U_FAILURE(*status)) {
        return 0;
    }

    if(destCapacity<0 || (destCapacity>0 && dest==NULL)) {
        *status=U_ILLEGAL_ARGUMENT_ERROR;
        return 0;
    }


    /* pass itemKey=NULL to look for a top-level item */
    return _getStringOrCopyKey(U_ICUDATA_LANG, displayLocale,
                               _kKeys, NULL,
                               keyword,
                               keyword,
                               dest, destCapacity,
                               status);

}


#define UCURRENCY_DISPLAY_NAME_INDEX 1

U_CAPI int32_t U_EXPORT2
uloc_getDisplayKeywordValue(   const char* locale,
                               const char* keyword,
                               const char* displayLocale,
                               UChar* dest,
                               int32_t destCapacity,
                               UErrorCode* status){


    /* argument checking */
    if(status==NULL || U_FAILURE(*status)) {
        return 0;
    }

    if(destCapacity<0 || (destCapacity>0 && dest==NULL)) {
        *status=U_ILLEGAL_ARGUMENT_ERROR;
        return 0;
    }

    /* get the keyword value */
    CharString keywordValue;
    {
        CharStringByteSink sink(&keywordValue);
        ulocimp_getKeywordValue(locale, keyword, sink, status);
    }

    /*
     * if the keyword is equal to currency .. then to get the display name
     * we need to do the fallback ourselves
     */
    if(uprv_stricmp(keyword, _kCurrency)==0){

        int32_t dispNameLen = 0;
        const UChar *dispName = NULL;

        icu::LocalUResourceBundlePointer bundle(
                ures_open(U_ICUDATA_CURR, displayLocale, status));
        icu::LocalUResourceBundlePointer currencies(
                ures_getByKey(bundle.getAlias(), _kCurrencies, NULL, status));
        icu::LocalUResourceBundlePointer currency(
                ures_getByKeyWithFallback(currencies.getAlias(), keywordValue.data(), NULL, status));

        dispName = ures_getStringByIndex(currency.getAlias(), UCURRENCY_DISPLAY_NAME_INDEX, &dispNameLen, status);

        if(U_FAILURE(*status)){
            if(*status == U_MISSING_RESOURCE_ERROR){
                /* we just want to write the value over if nothing is available */
                *status = U_USING_DEFAULT_WARNING;
            }else{
                return 0;
            }
        }

        /* now copy the dispName over if not NULL */
        if(dispName != NULL){
            if(dispNameLen <= destCapacity){
                u_memcpy(dest, dispName, dispNameLen);
                return u_terminateUChars(dest, destCapacity, dispNameLen, status);
            }else{
                *status = U_BUFFER_OVERFLOW_ERROR;
                return dispNameLen;
            }
        }else{
            /* we have not found the display name for the value .. just copy over */
            if(keywordValue.length() <= destCapacity){
                u_charsToUChars(keywordValue.data(), dest, keywordValue.length());
                return u_terminateUChars(dest, destCapacity, keywordValue.length(), status);
            }else{
                 *status = U_BUFFER_OVERFLOW_ERROR;
                return keywordValue.length();
            }
        }


    }else{

        return _getStringOrCopyKey(U_ICUDATA_LANG, displayLocale,
                                   _kTypes, keyword,
                                   keywordValue.data(),
                                   keywordValue.data(),
                                   dest, destCapacity,
                                   status);
    }
}
=======
// © 2016 and later: Unicode, Inc. and others.
// License & terms of use: http://www.unicode.org/copyright.html
/*
*******************************************************************************
*
*   Copyright (C) 1997-2016, International Business Machines
*   Corporation and others.  All Rights Reserved.
*
*******************************************************************************
*   file name:  locdispnames.cpp
*   encoding:   UTF-8
*   tab size:   8 (not used)
*   indentation:4
*
*   created on: 2010feb25
*   created by: Markus W. Scherer
*
*   Code for locale display names, separated out from other .cpp files
*   that then do not depend on resource bundle code and display name data.
*/

#include "unicode/utypes.h"
#include "unicode/brkiter.h"
#include "unicode/locid.h"
#include "unicode/uenum.h"
#include "unicode/uloc.h"
#include "unicode/ures.h"
#include "unicode/ustring.h"
#include "bytesinkutil.h"
#include "charstr.h"
#include "cmemory.h"
#include "cstring.h"
#include "putilimp.h"
#include "ulocimp.h"
#include "uresimp.h"
#include "ureslocs.h"
#include "ustr_imp.h"

// C++ API ----------------------------------------------------------------- ***

U_NAMESPACE_BEGIN

UnicodeString&
Locale::getDisplayLanguage(UnicodeString& dispLang) const
{
    return this->getDisplayLanguage(getDefault(), dispLang);
}

/*We cannot make any assumptions on the size of the output display strings
* Yet, since we are calling through to a C API, we need to set limits on
* buffer size. For all the following getDisplay functions we first attempt
* to fill up a stack allocated buffer. If it is to small we heap allocated
* the exact buffer we need copy it to the UnicodeString and delete it*/

UnicodeString&
Locale::getDisplayLanguage(const Locale &displayLocale,
                           UnicodeString &result) const {
    char16_t *buffer;
    UErrorCode errorCode=U_ZERO_ERROR;
    int32_t length;

    buffer=result.getBuffer(ULOC_FULLNAME_CAPACITY);
    if(buffer==0) {
        result.truncate(0);
        return result;
    }

    length=uloc_getDisplayLanguage(fullName, displayLocale.fullName,
                                   buffer, result.getCapacity(),
                                   &errorCode);
    result.releaseBuffer(U_SUCCESS(errorCode) ? length : 0);

    if(errorCode==U_BUFFER_OVERFLOW_ERROR) {
        buffer=result.getBuffer(length);
        if(buffer==0) {
            result.truncate(0);
            return result;
        }
        errorCode=U_ZERO_ERROR;
        length=uloc_getDisplayLanguage(fullName, displayLocale.fullName,
                                       buffer, result.getCapacity(),
                                       &errorCode);
        result.releaseBuffer(U_SUCCESS(errorCode) ? length : 0);
    }

    return result;
}

UnicodeString&
Locale::getDisplayScript(UnicodeString& dispScript) const
{
    return this->getDisplayScript(getDefault(), dispScript);
}

UnicodeString&
Locale::getDisplayScript(const Locale &displayLocale,
                          UnicodeString &result) const {
    char16_t *buffer;
    UErrorCode errorCode=U_ZERO_ERROR;
    int32_t length;

    buffer=result.getBuffer(ULOC_FULLNAME_CAPACITY);
    if(buffer==0) {
        result.truncate(0);
        return result;
    }

    length=uloc_getDisplayScript(fullName, displayLocale.fullName,
                                  buffer, result.getCapacity(),
                                  &errorCode);
    result.releaseBuffer(U_SUCCESS(errorCode) ? length : 0);

    if(errorCode==U_BUFFER_OVERFLOW_ERROR) {
        buffer=result.getBuffer(length);
        if(buffer==0) {
            result.truncate(0);
            return result;
        }
        errorCode=U_ZERO_ERROR;
        length=uloc_getDisplayScript(fullName, displayLocale.fullName,
                                      buffer, result.getCapacity(),
                                      &errorCode);
        result.releaseBuffer(U_SUCCESS(errorCode) ? length : 0);
    }

    return result;
}

UnicodeString&
Locale::getDisplayCountry(UnicodeString& dispCntry) const
{
    return this->getDisplayCountry(getDefault(), dispCntry);
}

UnicodeString&
Locale::getDisplayCountry(const Locale &displayLocale,
                          UnicodeString &result) const {
    char16_t *buffer;
    UErrorCode errorCode=U_ZERO_ERROR;
    int32_t length;

    buffer=result.getBuffer(ULOC_FULLNAME_CAPACITY);
    if(buffer==0) {
        result.truncate(0);
        return result;
    }

    length=uloc_getDisplayCountry(fullName, displayLocale.fullName,
                                  buffer, result.getCapacity(),
                                  &errorCode);
    result.releaseBuffer(U_SUCCESS(errorCode) ? length : 0);

    if(errorCode==U_BUFFER_OVERFLOW_ERROR) {
        buffer=result.getBuffer(length);
        if(buffer==0) {
            result.truncate(0);
            return result;
        }
        errorCode=U_ZERO_ERROR;
        length=uloc_getDisplayCountry(fullName, displayLocale.fullName,
                                      buffer, result.getCapacity(),
                                      &errorCode);
        result.releaseBuffer(U_SUCCESS(errorCode) ? length : 0);
    }

    return result;
}

UnicodeString&
Locale::getDisplayVariant(UnicodeString& dispVar) const
{
    return this->getDisplayVariant(getDefault(), dispVar);
}

UnicodeString&
Locale::getDisplayVariant(const Locale &displayLocale,
                          UnicodeString &result) const {
    char16_t *buffer;
    UErrorCode errorCode=U_ZERO_ERROR;
    int32_t length;

    buffer=result.getBuffer(ULOC_FULLNAME_CAPACITY);
    if(buffer==0) {
        result.truncate(0);
        return result;
    }

    length=uloc_getDisplayVariant(fullName, displayLocale.fullName,
                                  buffer, result.getCapacity(),
                                  &errorCode);
    result.releaseBuffer(U_SUCCESS(errorCode) ? length : 0);

    if(errorCode==U_BUFFER_OVERFLOW_ERROR) {
        buffer=result.getBuffer(length);
        if(buffer==0) {
            result.truncate(0);
            return result;
        }
        errorCode=U_ZERO_ERROR;
        length=uloc_getDisplayVariant(fullName, displayLocale.fullName,
                                      buffer, result.getCapacity(),
                                      &errorCode);
        result.releaseBuffer(U_SUCCESS(errorCode) ? length : 0);
    }

    return result;
}

UnicodeString&
Locale::getDisplayName( UnicodeString& name ) const
{
    return this->getDisplayName(getDefault(), name);
}

UnicodeString&
Locale::getDisplayName(const Locale &displayLocale,
                       UnicodeString &result) const {
    char16_t *buffer;
    UErrorCode errorCode=U_ZERO_ERROR;
    int32_t length;

    buffer=result.getBuffer(ULOC_FULLNAME_CAPACITY);
    if(buffer==0) {
        result.truncate(0);
        return result;
    }

    length=uloc_getDisplayName(fullName, displayLocale.fullName,
                               buffer, result.getCapacity(),
                               &errorCode);
    result.releaseBuffer(U_SUCCESS(errorCode) ? length : 0);

    if(errorCode==U_BUFFER_OVERFLOW_ERROR) {
        buffer=result.getBuffer(length);
        if(buffer==0) {
            result.truncate(0);
            return result;
        }
        errorCode=U_ZERO_ERROR;
        length=uloc_getDisplayName(fullName, displayLocale.fullName,
                                   buffer, result.getCapacity(),
                                   &errorCode);
        result.releaseBuffer(U_SUCCESS(errorCode) ? length : 0);
    }

    return result;
}

#if ! UCONFIG_NO_BREAK_ITERATION

// -------------------------------------
// Gets the objectLocale display name in the default locale language.
UnicodeString& U_EXPORT2
BreakIterator::getDisplayName(const Locale& objectLocale,
                             UnicodeString& name)
{
    return objectLocale.getDisplayName(name);
}

// -------------------------------------
// Gets the objectLocale display name in the displayLocale language.
UnicodeString& U_EXPORT2
BreakIterator::getDisplayName(const Locale& objectLocale,
                             const Locale& displayLocale,
                             UnicodeString& name)
{
    return objectLocale.getDisplayName(displayLocale, name);
}

#endif


U_NAMESPACE_END

// C API ------------------------------------------------------------------- ***

U_NAMESPACE_USE

/* ### Constants **************************************************/

/* These strings describe the resources we attempt to load from
 the locale ResourceBundle data file.*/
static const char _kLanguages[]       = "Languages";
static const char _kScripts[]         = "Scripts";
static const char _kScriptsStandAlone[] = "Scripts%stand-alone";
static const char _kCountries[]       = "Countries";
static const char _kVariants[]        = "Variants";
static const char _kKeys[]            = "Keys";
static const char _kTypes[]           = "Types";
//static const char _kRootName[]        = "root";
static const char _kCurrency[]        = "currency";
static const char _kCurrencies[]      = "Currencies";
static const char _kLocaleDisplayPattern[] = "localeDisplayPattern";
static const char _kPattern[]         = "pattern";
static const char _kSeparator[]       = "separator";

/* ### Display name **************************************************/

static int32_t
_getStringOrCopyKey(const char *path, const char *locale,
                    const char *tableKey, 
                    const char* subTableKey,
                    const char *itemKey,
                    const char *substitute,
                    char16_t *dest, int32_t destCapacity,
                    UErrorCode *pErrorCode) {
    const char16_t *s = nullptr;
    int32_t length = 0;

    if(itemKey==nullptr) {
        /* top-level item: normal resource bundle access */
        icu::LocalUResourceBundlePointer rb(ures_open(path, locale, pErrorCode));

        if(U_SUCCESS(*pErrorCode)) {
            s=ures_getStringByKey(rb.getAlias(), tableKey, &length, pErrorCode);
            /* see comment about closing rb near "return item;" in _res_getTableStringWithFallback() */
        }
    } else {
        bool isLanguageCode = (uprv_strncmp(tableKey, _kLanguages, 9) == 0);
        /* Language code should not be a number. If it is, set the error code. */
        if (isLanguageCode && uprv_strtol(itemKey, nullptr, 10)) {
            *pErrorCode = U_MISSING_RESOURCE_ERROR;
        } else {
            /* second-level item, use special fallback */
            s=uloc_getTableStringWithFallback(path, locale,
                                               tableKey,
                                               subTableKey,
                                               itemKey,
                                               &length,
                                               pErrorCode);
            if (U_FAILURE(*pErrorCode) && isLanguageCode && itemKey != nullptr) {
                // convert itemKey locale code to canonical form and try again, ICU-20870
                *pErrorCode = U_ZERO_ERROR;
                Locale canonKey = Locale::createCanonical(itemKey);
                s=uloc_getTableStringWithFallback(path, locale,
                                                    tableKey,
                                                    subTableKey,
                                                    canonKey.getName(),
                                                    &length,
                                                    pErrorCode);
            }
        }
    }

    if(U_SUCCESS(*pErrorCode)) {
        int32_t copyLength=uprv_min(length, destCapacity);
        if(copyLength>0 && s != nullptr) {
            u_memcpy(dest, s, copyLength);
        }
    } else {
        /* no string from a resource bundle: convert the substitute */
        length=(int32_t)uprv_strlen(substitute);
        u_charsToUChars(substitute, dest, uprv_min(length, destCapacity));
        *pErrorCode=U_USING_DEFAULT_WARNING;
    }

    return u_terminateUChars(dest, destCapacity, length, pErrorCode);
}

typedef  int32_t U_CALLCONV UDisplayNameGetter(const char *, char *, int32_t, UErrorCode *);

static int32_t
_getDisplayNameForComponent(const char *locale,
                            const char *displayLocale,
                            char16_t *dest, int32_t destCapacity,
                            UDisplayNameGetter *getter,
                            const char *tag,
                            UErrorCode *pErrorCode) {
    char localeBuffer[ULOC_FULLNAME_CAPACITY*4];
    int32_t length;
    UErrorCode localStatus;
    const char* root = nullptr;

    /* argument checking */
    if(pErrorCode==nullptr || U_FAILURE(*pErrorCode)) {
        return 0;
    }

    if(destCapacity<0 || (destCapacity>0 && dest==nullptr)) {
        *pErrorCode=U_ILLEGAL_ARGUMENT_ERROR;
        return 0;
    }

    localStatus = U_ZERO_ERROR;
    length=(*getter)(locale, localeBuffer, sizeof(localeBuffer), &localStatus);
    if(U_FAILURE(localStatus) || localStatus==U_STRING_NOT_TERMINATED_WARNING) {
        *pErrorCode=U_ILLEGAL_ARGUMENT_ERROR;
        return 0;
    }
    if(length==0) {
        // For the display name, we treat this as unknown language (ICU-20273).
        if (getter == uloc_getLanguage) {
            uprv_strcpy(localeBuffer, "und");
        } else {
            return u_terminateUChars(dest, destCapacity, 0, pErrorCode);
        }
    }

    root = tag == _kCountries ? U_ICUDATA_REGION : U_ICUDATA_LANG;

    return _getStringOrCopyKey(root, displayLocale,
                               tag, nullptr, localeBuffer,
                               localeBuffer,
                               dest, destCapacity,
                               pErrorCode);
}

U_CAPI int32_t U_EXPORT2
uloc_getDisplayLanguage(const char *locale,
                        const char *displayLocale,
                        char16_t *dest, int32_t destCapacity,
                        UErrorCode *pErrorCode) {
    return _getDisplayNameForComponent(locale, displayLocale, dest, destCapacity,
                uloc_getLanguage, _kLanguages, pErrorCode);
}

U_CAPI int32_t U_EXPORT2
uloc_getDisplayScript(const char* locale,
                      const char* displayLocale,
                      char16_t *dest, int32_t destCapacity,
                      UErrorCode *pErrorCode)
{
    UErrorCode err = U_ZERO_ERROR;
    int32_t res = _getDisplayNameForComponent(locale, displayLocale, dest, destCapacity,
                uloc_getScript, _kScriptsStandAlone, &err);

    if (destCapacity == 0 && err == U_BUFFER_OVERFLOW_ERROR) {
        // For preflight, return the max of the value and the fallback.
        int32_t fallback_res = _getDisplayNameForComponent(locale, displayLocale, dest, destCapacity,
                                                           uloc_getScript, _kScripts, pErrorCode);
        return (fallback_res > res) ? fallback_res : res;
    }
    if ( err == U_USING_DEFAULT_WARNING ) {
        return _getDisplayNameForComponent(locale, displayLocale, dest, destCapacity,
                                           uloc_getScript, _kScripts, pErrorCode);
    } else {
        *pErrorCode = err;
        return res;
    }
}

static int32_t
uloc_getDisplayScriptInContext(const char* locale,
                      const char* displayLocale,
                      char16_t *dest, int32_t destCapacity,
                      UErrorCode *pErrorCode)
{
    return _getDisplayNameForComponent(locale, displayLocale, dest, destCapacity,
                    uloc_getScript, _kScripts, pErrorCode);
}

U_CAPI int32_t U_EXPORT2
uloc_getDisplayCountry(const char *locale,
                       const char *displayLocale,
                       char16_t *dest, int32_t destCapacity,
                       UErrorCode *pErrorCode) {
    return _getDisplayNameForComponent(locale, displayLocale, dest, destCapacity,
                uloc_getCountry, _kCountries, pErrorCode);
}

/*
 * TODO separate variant1_variant2_variant3...
 * by getting each tag's display string and concatenating them with ", "
 * in between - similar to uloc_getDisplayName()
 */
U_CAPI int32_t U_EXPORT2
uloc_getDisplayVariant(const char *locale,
                       const char *displayLocale,
                       char16_t *dest, int32_t destCapacity,
                       UErrorCode *pErrorCode) {
    return _getDisplayNameForComponent(locale, displayLocale, dest, destCapacity,
                uloc_getVariant, _kVariants, pErrorCode);
}

/* Instead of having a separate pass for 'special' patterns, reintegrate the two
 * so we don't get bitten by preflight bugs again.  We can be reasonably efficient
 * without two separate code paths, this code isn't that performance-critical.
 *
 * This code is general enough to deal with patterns that have a prefix or swap the
 * language and remainder components, since we gave developers enough rope to do such
 * things if they futz with the pattern data.  But since we don't give them a way to
 * specify a pattern for arbitrary combinations of components, there's not much use in
 * that.  I don't think our data includes such patterns, the only variable I know if is
 * whether there is a space before the open paren, or not.  Oh, and zh uses different
 * chars than the standard open/close paren (which ja and ko use, btw).
 */
U_CAPI int32_t U_EXPORT2
uloc_getDisplayName(const char *locale,
                    const char *displayLocale,
                    char16_t *dest, int32_t destCapacity,
                    UErrorCode *pErrorCode)
{
    static const char16_t defaultSeparator[9] = { 0x007b, 0x0030, 0x007d, 0x002c, 0x0020, 0x007b, 0x0031, 0x007d, 0x0000 }; /* "{0}, {1}" */
    static const char16_t sub0[4] = { 0x007b, 0x0030, 0x007d , 0x0000 } ; /* {0} */
    static const char16_t sub1[4] = { 0x007b, 0x0031, 0x007d , 0x0000 } ; /* {1} */
    static const int32_t subLen = 3;
    static const char16_t defaultPattern[10] = {
        0x007b, 0x0030, 0x007d, 0x0020, 0x0028, 0x007b, 0x0031, 0x007d, 0x0029, 0x0000
    }; /* {0} ({1}) */
    static const int32_t defaultPatLen = 9;
    static const int32_t defaultSub0Pos = 0;
    static const int32_t defaultSub1Pos = 5;

    int32_t length; /* of formatted result */

    const char16_t *separator;
    int32_t sepLen = 0;
    const char16_t *pattern;
    int32_t patLen = 0;
    int32_t sub0Pos, sub1Pos;
    
    char16_t formatOpenParen         = 0x0028; // (
    char16_t formatReplaceOpenParen  = 0x005B; // [
    char16_t formatCloseParen        = 0x0029; // )
    char16_t formatReplaceCloseParen = 0x005D; // ]

    UBool haveLang = true; /* assume true, set false if we find we don't have
                              a lang component in the locale */
    UBool haveRest = true; /* assume true, set false if we find we don't have
                              any other component in the locale */
    UBool retry = false; /* set true if we need to retry, see below */

    int32_t langi = 0; /* index of the language substitution (0 or 1), virtually always 0 */

    if(pErrorCode==nullptr || U_FAILURE(*pErrorCode)) {
        return 0;
    }

    if(destCapacity<0 || (destCapacity>0 && dest==nullptr)) {
        *pErrorCode=U_ILLEGAL_ARGUMENT_ERROR;
        return 0;
    }

    {
        UErrorCode status = U_ZERO_ERROR;

        icu::LocalUResourceBundlePointer locbundle(
                ures_open(U_ICUDATA_LANG, displayLocale, &status));
        icu::LocalUResourceBundlePointer dspbundle(
                ures_getByKeyWithFallback(locbundle.getAlias(), _kLocaleDisplayPattern, nullptr, &status));

        separator=ures_getStringByKeyWithFallback(dspbundle.getAlias(), _kSeparator, &sepLen, &status);
        pattern=ures_getStringByKeyWithFallback(dspbundle.getAlias(), _kPattern, &patLen, &status);
    }

    /* If we couldn't find any data, then use the defaults */
    if(sepLen == 0) {
       separator = defaultSeparator;
    }
    /* #10244: Even though separator is now a pattern, it is awkward to handle it as such
     * here since we are trying to build the display string in place in the dest buffer,
     * and to handle it as a pattern would entail having separate storage for the
     * substrings that need to be combined (the first of which may be the result of
     * previous such combinations). So for now we continue to treat the portion between
     * {0} and {1} as a string to be appended when joining substrings, ignoring anything
     * that is before {0} or after {1} (no existing separator pattern has any such thing).
     * This is similar to how pattern is handled below.
     */
    {
        char16_t *p0=u_strstr(separator, sub0);
        char16_t *p1=u_strstr(separator, sub1);
        if (p0==nullptr || p1==nullptr || p1<p0) {
            *pErrorCode=U_ILLEGAL_ARGUMENT_ERROR;
            return 0;
        }
        separator = (const char16_t *)p0 + subLen;
        sepLen = static_cast<int32_t>(p1 - separator);
    }

    if(patLen==0 || (patLen==defaultPatLen && !u_strncmp(pattern, defaultPattern, patLen))) {
        pattern=defaultPattern;
        patLen=defaultPatLen;
        sub0Pos=defaultSub0Pos;
        sub1Pos=defaultSub1Pos;
        // use default formatOpenParen etc. set above
    } else { /* non-default pattern */
        char16_t *p0=u_strstr(pattern, sub0);
        char16_t *p1=u_strstr(pattern, sub1);
        if (p0==nullptr || p1==nullptr) {
            *pErrorCode=U_ILLEGAL_ARGUMENT_ERROR;
            return 0;
        }
        sub0Pos = static_cast<int32_t>(p0-pattern);
        sub1Pos = static_cast<int32_t>(p1-pattern);
        if (sub1Pos < sub0Pos) { /* a very odd pattern */
            int32_t t=sub0Pos; sub0Pos=sub1Pos; sub1Pos=t;
            langi=1;
        }
        if (u_strchr(pattern, 0xFF08) != nullptr) {
            formatOpenParen         = 0xFF08; // fullwidth (
            formatReplaceOpenParen  = 0xFF3B; // fullwidth [
            formatCloseParen        = 0xFF09; // fullwidth )
            formatReplaceCloseParen = 0xFF3D; // fullwidth ]
        }
    }

    /* We loop here because there is one case in which after the first pass we could need to
     * reextract the data.  If there's initial padding before the first element, we put in
     * the padding and then write that element.  If it turns out there's no second element,
     * we didn't need the padding.  If we do need the data (no preflight), and the first element
     * would have fit but for the padding, we need to reextract.  In this case (only) we
     * adjust the parameters so padding is not added, and repeat.
     */
    do {
        char16_t* p=dest;
        int32_t patPos=0; /* position in the pattern, used for non-substitution portions */
        int32_t langLen=0; /* length of language substitution */
        int32_t langPos=0; /* position in output of language substitution */
        int32_t restLen=0; /* length of 'everything else' substitution */
        int32_t restPos=0; /* position in output of 'everything else' substitution */
        icu::LocalUEnumerationPointer kenum; /* keyword enumeration */

        /* prefix of pattern, extremely likely to be empty */
        if(sub0Pos) {
            if(destCapacity >= sub0Pos) {
                while (patPos < sub0Pos) {
                    *p++ = pattern[patPos++];
                }
            } else {
                patPos=sub0Pos;
            }
            length=sub0Pos;
        } else {
            length=0;
        }

        for(int32_t subi=0,resti=0;subi<2;) { /* iterate through patterns 0 and 1*/
            UBool subdone = false; /* set true when ready to move to next substitution */

            /* prep p and cap for calls to get display components, pin cap to 0 since
               they complain if cap is negative */
            int32_t cap=destCapacity-length;
            if (cap <= 0) {
                cap=0;
            } else {
                p=dest+length;
            }

            if (subi == langi) { /* {0}*/
                if(haveLang) {
                    langPos=length;
                    langLen=uloc_getDisplayLanguage(locale, displayLocale, p, cap, pErrorCode);
                    length+=langLen;
                    haveLang=langLen>0;
                }
                subdone=true;
            } else { /* {1} */
                if(!haveRest) {
                    subdone=true;
                } else {
                    int32_t len; /* length of component (plus other stuff) we just fetched */
                    switch(resti++) {
                        case 0:
                            restPos=length;
                            len=uloc_getDisplayScriptInContext(locale, displayLocale, p, cap, pErrorCode);
                            break;
                        case 1:
                            len=uloc_getDisplayCountry(locale, displayLocale, p, cap, pErrorCode);
                            break;
                        case 2:
                            len=uloc_getDisplayVariant(locale, displayLocale, p, cap, pErrorCode);
                            break;
                        case 3:
                            kenum.adoptInstead(uloc_openKeywords(locale, pErrorCode));
                            U_FALLTHROUGH;
                        default: {
                            const char* kw=uenum_next(kenum.getAlias(), &len, pErrorCode);
                            if (kw == nullptr) {
                                len=0; /* mark that we didn't add a component */
                                subdone=true;
                            } else {
                                /* incorporating this behavior into the loop made it even more complex,
                                   so just special case it here */
                                len = uloc_getDisplayKeyword(kw, displayLocale, p, cap, pErrorCode);
                                if(len) {
                                    if(len < cap) {
                                        p[len]=0x3d; /* '=', assume we'll need it */
                                    }
                                    len+=1;

                                    /* adjust for call to get keyword */
                                    cap-=len;
                                    if(cap <= 0) {
                                        cap=0;
                                    } else {
                                        p+=len;
                                    }
                                }
                                /* reset for call below */
                                if(*pErrorCode == U_BUFFER_OVERFLOW_ERROR) {
                                    *pErrorCode=U_ZERO_ERROR;
                                }
                                int32_t vlen = uloc_getDisplayKeywordValue(locale, kw, displayLocale,
                                                                           p, cap, pErrorCode);
                                if(len) {
                                    if(vlen==0) {
                                        --len; /* remove unneeded '=' */
                                    }
                                    /* restore cap and p to what they were at start */
                                    cap=destCapacity-length;
                                    if(cap <= 0) {
                                        cap=0;
                                    } else {
                                        p=dest+length;
                                    }
                                }
                                len+=vlen; /* total we added for key + '=' + value */
                            }
                        } break;
                    } /* end switch */

                    if (len>0) {
                        /* we added a component, so add separator and write it if there's room. */
                        if(len+sepLen<=cap) {
                            const char16_t * plimit = p + len;
                            for (; p < plimit; p++) {
                                if (*p == formatOpenParen) {
                                    *p = formatReplaceOpenParen;
                                } else if (*p == formatCloseParen) {
                                    *p = formatReplaceCloseParen;
                                }
                            }
                            for(int32_t i=0;i<sepLen;++i) {
                                *p++=separator[i];
                            }
                        }
                        length+=len+sepLen;
                    } else if(subdone) {
                        /* remove separator if we added it */
                        if (length!=restPos) {
                            length-=sepLen;
                        }
                        restLen=length-restPos;
                        haveRest=restLen>0;
                    }
                }
            }

            if(*pErrorCode == U_BUFFER_OVERFLOW_ERROR) {
                *pErrorCode=U_ZERO_ERROR;
            }

            if(subdone) {
                if(haveLang && haveRest) {
                    /* append internal portion of pattern, the first time,
                       or last portion of pattern the second time */
                    int32_t padLen;
                    patPos+=subLen;
                    padLen=(subi==0 ? sub1Pos : patLen)-patPos;
                    if(length+padLen <= destCapacity) {
                        p=dest+length;
                        for(int32_t i=0;i<padLen;++i) {
                            *p++=pattern[patPos++];
                        }
                    } else {
                        patPos+=padLen;
                    }
                    length+=padLen;
                } else if(subi==0) {
                    /* don't have first component, reset for second component */
                    sub0Pos=0;
                    length=0;
                } else if(length>0) {
                    /* true length is the length of just the component we got. */
                    length=haveLang?langLen:restLen;
                    if(dest && sub0Pos!=0) {
                        if (sub0Pos+length<=destCapacity) {
                            /* first component not at start of result,
                               but we have full component in buffer. */
                            u_memmove(dest, dest+(haveLang?langPos:restPos), length);
                        } else {
                            /* would have fit, but didn't because of pattern prefix. */
                            sub0Pos=0; /* stops initial padding (and a second retry,
                                          so we won't end up here again) */
                            retry=true;
                        }
                    }
                }

                ++subi; /* move on to next substitution */
            }
        }
    } while(retry);

    return u_terminateUChars(dest, destCapacity, length, pErrorCode);
}

U_CAPI int32_t U_EXPORT2
uloc_getDisplayKeyword(const char* keyword,
                       const char* displayLocale,
                       char16_t* dest,
                       int32_t destCapacity,
                       UErrorCode* status){

    /* argument checking */
    if(status==nullptr || U_FAILURE(*status)) {
        return 0;
    }

    if(destCapacity<0 || (destCapacity>0 && dest==nullptr)) {
        *status=U_ILLEGAL_ARGUMENT_ERROR;
        return 0;
    }


    /* pass itemKey=nullptr to look for a top-level item */
    return _getStringOrCopyKey(U_ICUDATA_LANG, displayLocale,
                               _kKeys, nullptr,
                               keyword, 
                               keyword,      
                               dest, destCapacity,
                               status);

}


#define UCURRENCY_DISPLAY_NAME_INDEX 1

U_CAPI int32_t U_EXPORT2
uloc_getDisplayKeywordValue(   const char* locale,
                               const char* keyword,
                               const char* displayLocale,
                               char16_t* dest,
                               int32_t destCapacity,
                               UErrorCode* status){


    /* argument checking */
    if(status==nullptr || U_FAILURE(*status)) {
        return 0;
    }

    if(destCapacity<0 || (destCapacity>0 && dest==nullptr)) {
        *status=U_ILLEGAL_ARGUMENT_ERROR;
        return 0;
    }

    /* get the keyword value */
    CharString keywordValue;
    {
        CharStringByteSink sink(&keywordValue);
        ulocimp_getKeywordValue(locale, keyword, sink, status);
    }

    /* 
     * if the keyword is equal to currency .. then to get the display name 
     * we need to do the fallback ourselves
     */
    if(uprv_stricmp(keyword, _kCurrency)==0){

        int32_t dispNameLen = 0;
        const char16_t *dispName = nullptr;

        icu::LocalUResourceBundlePointer bundle(
                ures_open(U_ICUDATA_CURR, displayLocale, status));
        icu::LocalUResourceBundlePointer currencies(
                ures_getByKey(bundle.getAlias(), _kCurrencies, nullptr, status));
        icu::LocalUResourceBundlePointer currency(
                ures_getByKeyWithFallback(currencies.getAlias(), keywordValue.data(), nullptr, status));

        dispName = ures_getStringByIndex(currency.getAlias(), UCURRENCY_DISPLAY_NAME_INDEX, &dispNameLen, status);

        if(U_FAILURE(*status)){
            if(*status == U_MISSING_RESOURCE_ERROR){
                /* we just want to write the value over if nothing is available */
                *status = U_USING_DEFAULT_WARNING;
            }else{
                return 0;
            }
        }

        /* now copy the dispName over if not nullptr */
        if(dispName != nullptr){
            if(dispNameLen <= destCapacity){
                u_memcpy(dest, dispName, dispNameLen);
                return u_terminateUChars(dest, destCapacity, dispNameLen, status);
            }else{
                *status = U_BUFFER_OVERFLOW_ERROR;
                return dispNameLen;
            }
        }else{
            /* we have not found the display name for the value .. just copy over */
            if(keywordValue.length() <= destCapacity){
                u_charsToUChars(keywordValue.data(), dest, keywordValue.length());
                return u_terminateUChars(dest, destCapacity, keywordValue.length(), status);
            }else{
                 *status = U_BUFFER_OVERFLOW_ERROR;
                return keywordValue.length();
            }
        }

        
    }else{

        return _getStringOrCopyKey(U_ICUDATA_LANG, displayLocale,
                                   _kTypes, keyword, 
                                   keywordValue.data(),
                                   keywordValue.data(),
                                   dest, destCapacity,
                                   status);
    }
}
>>>>>>> a8a80be5
<|MERGE_RESOLUTION|>--- conflicted
+++ resolved
@@ -1,1795 +1,902 @@
-<<<<<<< HEAD
-// © 2016 and later: Unicode, Inc. and others.
-// License & terms of use: http://www.unicode.org/copyright.html
-/*
-*******************************************************************************
-*
-*   Copyright (C) 1997-2016, International Business Machines
-*   Corporation and others.  All Rights Reserved.
-*
-*******************************************************************************
-*   file name:  locdispnames.cpp
-*   encoding:   UTF-8
-*   tab size:   8 (not used)
-*   indentation:4
-*
-*   created on: 2010feb25
-*   created by: Markus W. Scherer
-*
-*   Code for locale display names, separated out from other .cpp files
-*   that then do not depend on resource bundle code and display name data.
-*/
-
-#include "unicode/utypes.h"
-#include "unicode/brkiter.h"
-#include "unicode/locid.h"
-#include "unicode/uenum.h"
-#include "unicode/uloc.h"
-#include "unicode/ures.h"
-#include "unicode/ustring.h"
-#include "bytesinkutil.h"
-#include "charstr.h"
-#include "cmemory.h"
-#include "cstring.h"
-#include "putilimp.h"
-#include "ulocimp.h"
-#include "uresimp.h"
-#include "ureslocs.h"
-#include "ustr_imp.h"
-
-// C++ API ----------------------------------------------------------------- ***
-
-U_NAMESPACE_BEGIN
-
-UnicodeString&
-Locale::getDisplayLanguage(UnicodeString& dispLang) const
-{
-    return this->getDisplayLanguage(getDefault(), dispLang);
-}
-
-/*We cannot make any assumptions on the size of the output display strings
-* Yet, since we are calling through to a C API, we need to set limits on
-* buffer size. For all the following getDisplay functions we first attempt
-* to fill up a stack allocated buffer. If it is to small we heap allocated
-* the exact buffer we need copy it to the UnicodeString and delete it*/
-
-UnicodeString&
-Locale::getDisplayLanguage(const Locale &displayLocale,
-                           UnicodeString &result) const {
-    UChar *buffer;
-    UErrorCode errorCode=U_ZERO_ERROR;
-    int32_t length;
-
-    buffer=result.getBuffer(ULOC_FULLNAME_CAPACITY);
-    if(buffer==0) {
-        result.truncate(0);
-        return result;
-    }
-
-    length=uloc_getDisplayLanguage(fullName, displayLocale.fullName,
-                                   buffer, result.getCapacity(),
-                                   &errorCode);
-    result.releaseBuffer(U_SUCCESS(errorCode) ? length : 0);
-
-    if(errorCode==U_BUFFER_OVERFLOW_ERROR) {
-        buffer=result.getBuffer(length);
-        if(buffer==0) {
-            result.truncate(0);
-            return result;
-        }
-        errorCode=U_ZERO_ERROR;
-        length=uloc_getDisplayLanguage(fullName, displayLocale.fullName,
-                                       buffer, result.getCapacity(),
-                                       &errorCode);
-        result.releaseBuffer(U_SUCCESS(errorCode) ? length : 0);
-    }
-
-    return result;
-}
-
-UnicodeString&
-Locale::getDisplayScript(UnicodeString& dispScript) const
-{
-    return this->getDisplayScript(getDefault(), dispScript);
-}
-
-UnicodeString&
-Locale::getDisplayScript(const Locale &displayLocale,
-                          UnicodeString &result) const {
-    UChar *buffer;
-    UErrorCode errorCode=U_ZERO_ERROR;
-    int32_t length;
-
-    buffer=result.getBuffer(ULOC_FULLNAME_CAPACITY);
-    if(buffer==0) {
-        result.truncate(0);
-        return result;
-    }
-
-    length=uloc_getDisplayScript(fullName, displayLocale.fullName,
-                                  buffer, result.getCapacity(),
-                                  &errorCode);
-    result.releaseBuffer(U_SUCCESS(errorCode) ? length : 0);
-
-    if(errorCode==U_BUFFER_OVERFLOW_ERROR) {
-        buffer=result.getBuffer(length);
-        if(buffer==0) {
-            result.truncate(0);
-            return result;
-        }
-        errorCode=U_ZERO_ERROR;
-        length=uloc_getDisplayScript(fullName, displayLocale.fullName,
-                                      buffer, result.getCapacity(),
-                                      &errorCode);
-        result.releaseBuffer(U_SUCCESS(errorCode) ? length : 0);
-    }
-
-    return result;
-}
-
-UnicodeString&
-Locale::getDisplayCountry(UnicodeString& dispCntry) const
-{
-    return this->getDisplayCountry(getDefault(), dispCntry);
-}
-
-UnicodeString&
-Locale::getDisplayCountry(const Locale &displayLocale,
-                          UnicodeString &result) const {
-    UChar *buffer;
-    UErrorCode errorCode=U_ZERO_ERROR;
-    int32_t length;
-
-    buffer=result.getBuffer(ULOC_FULLNAME_CAPACITY);
-    if(buffer==0) {
-        result.truncate(0);
-        return result;
-    }
-
-    length=uloc_getDisplayCountry(fullName, displayLocale.fullName,
-                                  buffer, result.getCapacity(),
-                                  &errorCode);
-    result.releaseBuffer(U_SUCCESS(errorCode) ? length : 0);
-
-    if(errorCode==U_BUFFER_OVERFLOW_ERROR) {
-        buffer=result.getBuffer(length);
-        if(buffer==0) {
-            result.truncate(0);
-            return result;
-        }
-        errorCode=U_ZERO_ERROR;
-        length=uloc_getDisplayCountry(fullName, displayLocale.fullName,
-                                      buffer, result.getCapacity(),
-                                      &errorCode);
-        result.releaseBuffer(U_SUCCESS(errorCode) ? length : 0);
-    }
-
-    return result;
-}
-
-UnicodeString&
-Locale::getDisplayVariant(UnicodeString& dispVar) const
-{
-    return this->getDisplayVariant(getDefault(), dispVar);
-}
-
-UnicodeString&
-Locale::getDisplayVariant(const Locale &displayLocale,
-                          UnicodeString &result) const {
-    UChar *buffer;
-    UErrorCode errorCode=U_ZERO_ERROR;
-    int32_t length;
-
-    buffer=result.getBuffer(ULOC_FULLNAME_CAPACITY);
-    if(buffer==0) {
-        result.truncate(0);
-        return result;
-    }
-
-    length=uloc_getDisplayVariant(fullName, displayLocale.fullName,
-                                  buffer, result.getCapacity(),
-                                  &errorCode);
-    result.releaseBuffer(U_SUCCESS(errorCode) ? length : 0);
-
-    if(errorCode==U_BUFFER_OVERFLOW_ERROR) {
-        buffer=result.getBuffer(length);
-        if(buffer==0) {
-            result.truncate(0);
-            return result;
-        }
-        errorCode=U_ZERO_ERROR;
-        length=uloc_getDisplayVariant(fullName, displayLocale.fullName,
-                                      buffer, result.getCapacity(),
-                                      &errorCode);
-        result.releaseBuffer(U_SUCCESS(errorCode) ? length : 0);
-    }
-
-    return result;
-}
-
-UnicodeString&
-Locale::getDisplayName( UnicodeString& name ) const
-{
-    return this->getDisplayName(getDefault(), name);
-}
-
-UnicodeString&
-Locale::getDisplayName(const Locale &displayLocale,
-                       UnicodeString &result) const {
-    UChar *buffer;
-    UErrorCode errorCode=U_ZERO_ERROR;
-    int32_t length;
-
-    buffer=result.getBuffer(ULOC_FULLNAME_CAPACITY);
-    if(buffer==0) {
-        result.truncate(0);
-        return result;
-    }
-
-    length=uloc_getDisplayName(fullName, displayLocale.fullName,
-                               buffer, result.getCapacity(),
-                               &errorCode);
-    result.releaseBuffer(U_SUCCESS(errorCode) ? length : 0);
-
-    if(errorCode==U_BUFFER_OVERFLOW_ERROR) {
-        buffer=result.getBuffer(length);
-        if(buffer==0) {
-            result.truncate(0);
-            return result;
-        }
-        errorCode=U_ZERO_ERROR;
-        length=uloc_getDisplayName(fullName, displayLocale.fullName,
-                                   buffer, result.getCapacity(),
-                                   &errorCode);
-        result.releaseBuffer(U_SUCCESS(errorCode) ? length : 0);
-    }
-
-    return result;
-}
-
-#if ! UCONFIG_NO_BREAK_ITERATION
-
-// -------------------------------------
-// Gets the objectLocale display name in the default locale language.
-UnicodeString& U_EXPORT2
-BreakIterator::getDisplayName(const Locale& objectLocale,
-                             UnicodeString& name)
-{
-    return objectLocale.getDisplayName(name);
-}
-
-// -------------------------------------
-// Gets the objectLocale display name in the displayLocale language.
-UnicodeString& U_EXPORT2
-BreakIterator::getDisplayName(const Locale& objectLocale,
-                             const Locale& displayLocale,
-                             UnicodeString& name)
-{
-    return objectLocale.getDisplayName(displayLocale, name);
-}
-
-#endif
-
-
-U_NAMESPACE_END
-
-// C API ------------------------------------------------------------------- ***
-
-U_NAMESPACE_USE
-
-/* ### Constants **************************************************/
-
-/* These strings describe the resources we attempt to load from
- the locale ResourceBundle data file.*/
-static const char _kLanguages[]       = "Languages";
-static const char _kScripts[]         = "Scripts";
-static const char _kScriptsStandAlone[] = "Scripts%stand-alone";
-static const char _kCountries[]       = "Countries";
-static const char _kVariants[]        = "Variants";
-static const char _kKeys[]            = "Keys";
-static const char _kTypes[]           = "Types";
-//static const char _kRootName[]        = "root";
-static const char _kCurrency[]        = "currency";
-static const char _kCurrencies[]      = "Currencies";
-static const char _kLocaleDisplayPattern[] = "localeDisplayPattern";
-static const char _kPattern[]         = "pattern";
-static const char _kSeparator[]       = "separator";
-
-/* ### Display name **************************************************/
-
-static int32_t
-_getStringOrCopyKey(const char *path, const char *locale,
-                    const char *tableKey,
-                    const char* subTableKey,
-                    const char *itemKey,
-                    const char *substitute,
-                    UChar *dest, int32_t destCapacity,
-                    UErrorCode *pErrorCode) {
-    const UChar *s = NULL;
-    int32_t length = 0;
-
-    if(itemKey==NULL) {
-        /* top-level item: normal resource bundle access */
-        icu::LocalUResourceBundlePointer rb(ures_open(path, locale, pErrorCode));
-
-        if(U_SUCCESS(*pErrorCode)) {
-            s=ures_getStringByKey(rb.getAlias(), tableKey, &length, pErrorCode);
-            /* see comment about closing rb near "return item;" in _res_getTableStringWithFallback() */
-        }
-    } else {
-        /* Language code should not be a number. If it is, set the error code. */
-        if (!uprv_strncmp(tableKey, "Languages", 9) && uprv_strtol(itemKey, NULL, 10)) {
-            *pErrorCode = U_MISSING_RESOURCE_ERROR;
-        } else {
-            /* second-level item, use special fallback */
-            s=uloc_getTableStringWithFallback(path, locale,
-                                               tableKey,
-                                               subTableKey,
-                                               itemKey,
-                                               &length,
-                                               pErrorCode);
-        }
-    }
-
-    if(U_SUCCESS(*pErrorCode)) {
-        int32_t copyLength=uprv_min(length, destCapacity);
-        if(copyLength>0 && s != NULL) {
-            u_memcpy(dest, s, copyLength);
-        }
-    } else {
-        /* no string from a resource bundle: convert the substitute */
-        length=(int32_t)uprv_strlen(substitute);
-        u_charsToUChars(substitute, dest, uprv_min(length, destCapacity));
-        *pErrorCode=U_USING_DEFAULT_WARNING;
-    }
-
-    return u_terminateUChars(dest, destCapacity, length, pErrorCode);
-}
-
-typedef  int32_t U_CALLCONV UDisplayNameGetter(const char *, char *, int32_t, UErrorCode *);
-
-static int32_t
-_getDisplayNameForComponent(const char *locale,
-                            const char *displayLocale,
-                            UChar *dest, int32_t destCapacity,
-                            UDisplayNameGetter *getter,
-                            const char *tag,
-                            UErrorCode *pErrorCode) {
-    char localeBuffer[ULOC_FULLNAME_CAPACITY*4];
-    int32_t length;
-    UErrorCode localStatus;
-    const char* root = NULL;
-
-    /* argument checking */
-    if(pErrorCode==NULL || U_FAILURE(*pErrorCode)) {
-        return 0;
-    }
-
-    if(destCapacity<0 || (destCapacity>0 && dest==NULL)) {
-        *pErrorCode=U_ILLEGAL_ARGUMENT_ERROR;
-        return 0;
-    }
-
-    localStatus = U_ZERO_ERROR;
-    length=(*getter)(locale, localeBuffer, sizeof(localeBuffer), &localStatus);
-    if(U_FAILURE(localStatus) || localStatus==U_STRING_NOT_TERMINATED_WARNING) {
-        *pErrorCode=U_ILLEGAL_ARGUMENT_ERROR;
-        return 0;
-    }
-    if(length==0) {
-        // For the display name, we treat this as unknown language (ICU-20273).
-        if (getter == uloc_getLanguage) {
-            uprv_strcpy(localeBuffer, "und");
-        } else {
-            return u_terminateUChars(dest, destCapacity, 0, pErrorCode);
-        }
-    }
-
-    root = tag == _kCountries ? U_ICUDATA_REGION : U_ICUDATA_LANG;
-
-    return _getStringOrCopyKey(root, displayLocale,
-                               tag, NULL, localeBuffer,
-                               localeBuffer,
-                               dest, destCapacity,
-                               pErrorCode);
-}
-
-U_CAPI int32_t U_EXPORT2
-uloc_getDisplayLanguage(const char *locale,
-                        const char *displayLocale,
-                        UChar *dest, int32_t destCapacity,
-                        UErrorCode *pErrorCode) {
-    return _getDisplayNameForComponent(locale, displayLocale, dest, destCapacity,
-                uloc_getLanguage, _kLanguages, pErrorCode);
-}
-
-U_CAPI int32_t U_EXPORT2
-uloc_getDisplayScript(const char* locale,
-                      const char* displayLocale,
-                      UChar *dest, int32_t destCapacity,
-                      UErrorCode *pErrorCode)
-{
-    UErrorCode err = U_ZERO_ERROR;
-    int32_t res = _getDisplayNameForComponent(locale, displayLocale, dest, destCapacity,
-                uloc_getScript, _kScriptsStandAlone, &err);
-
-    if (destCapacity == 0 && err == U_BUFFER_OVERFLOW_ERROR) {
-        // For preflight, return the max of the value and the fallback.
-        int32_t fallback_res = _getDisplayNameForComponent(locale, displayLocale, dest, destCapacity,
-                                                           uloc_getScript, _kScripts, pErrorCode);
-        return (fallback_res > res) ? fallback_res : res;
-    }
-    if ( err == U_USING_DEFAULT_WARNING ) {
-        return _getDisplayNameForComponent(locale, displayLocale, dest, destCapacity,
-                                           uloc_getScript, _kScripts, pErrorCode);
-    } else {
-        *pErrorCode = err;
-        return res;
-    }
-}
-
-static int32_t
-uloc_getDisplayScriptInContext(const char* locale,
-                      const char* displayLocale,
-                      UChar *dest, int32_t destCapacity,
-                      UErrorCode *pErrorCode)
-{
-    return _getDisplayNameForComponent(locale, displayLocale, dest, destCapacity,
-                    uloc_getScript, _kScripts, pErrorCode);
-}
-
-U_CAPI int32_t U_EXPORT2
-uloc_getDisplayCountry(const char *locale,
-                       const char *displayLocale,
-                       UChar *dest, int32_t destCapacity,
-                       UErrorCode *pErrorCode) {
-    return _getDisplayNameForComponent(locale, displayLocale, dest, destCapacity,
-                uloc_getCountry, _kCountries, pErrorCode);
-}
-
-/*
- * TODO separate variant1_variant2_variant3...
- * by getting each tag's display string and concatenating them with ", "
- * in between - similar to uloc_getDisplayName()
- */
-U_CAPI int32_t U_EXPORT2
-uloc_getDisplayVariant(const char *locale,
-                       const char *displayLocale,
-                       UChar *dest, int32_t destCapacity,
-                       UErrorCode *pErrorCode) {
-    return _getDisplayNameForComponent(locale, displayLocale, dest, destCapacity,
-                uloc_getVariant, _kVariants, pErrorCode);
-}
-
-/* Instead of having a separate pass for 'special' patterns, reintegrate the two
- * so we don't get bitten by preflight bugs again.  We can be reasonably efficient
- * without two separate code paths, this code isn't that performance-critical.
- *
- * This code is general enough to deal with patterns that have a prefix or swap the
- * language and remainder components, since we gave developers enough rope to do such
- * things if they futz with the pattern data.  But since we don't give them a way to
- * specify a pattern for arbitrary combinations of components, there's not much use in
- * that.  I don't think our data includes such patterns, the only variable I know if is
- * whether there is a space before the open paren, or not.  Oh, and zh uses different
- * chars than the standard open/close paren (which ja and ko use, btw).
- */
-U_CAPI int32_t U_EXPORT2
-uloc_getDisplayName(const char *locale,
-                    const char *displayLocale,
-                    UChar *dest, int32_t destCapacity,
-                    UErrorCode *pErrorCode)
-{
-    static const UChar defaultSeparator[9] = { 0x007b, 0x0030, 0x007d, 0x002c, 0x0020, 0x007b, 0x0031, 0x007d, 0x0000 }; /* "{0}, {1}" */
-    static const UChar sub0[4] = { 0x007b, 0x0030, 0x007d , 0x0000 } ; /* {0} */
-    static const UChar sub1[4] = { 0x007b, 0x0031, 0x007d , 0x0000 } ; /* {1} */
-    static const int32_t subLen = 3;
-    static const UChar defaultPattern[10] = {
-        0x007b, 0x0030, 0x007d, 0x0020, 0x0028, 0x007b, 0x0031, 0x007d, 0x0029, 0x0000
-    }; /* {0} ({1}) */
-    static const int32_t defaultPatLen = 9;
-    static const int32_t defaultSub0Pos = 0;
-    static const int32_t defaultSub1Pos = 5;
-
-    int32_t length; /* of formatted result */
-
-    const UChar *separator;
-    int32_t sepLen = 0;
-    const UChar *pattern;
-    int32_t patLen = 0;
-    int32_t sub0Pos, sub1Pos;
-
-    UChar formatOpenParen         = 0x0028; // (
-    UChar formatReplaceOpenParen  = 0x005B; // [
-    UChar formatCloseParen        = 0x0029; // )
-    UChar formatReplaceCloseParen = 0x005D; // ]
-
-    UBool haveLang = TRUE; /* assume true, set false if we find we don't have
-                              a lang component in the locale */
-    UBool haveRest = TRUE; /* assume true, set false if we find we don't have
-                              any other component in the locale */
-    UBool retry = FALSE; /* set true if we need to retry, see below */
-
-    int32_t langi = 0; /* index of the language substitution (0 or 1), virtually always 0 */
-
-    if(pErrorCode==NULL || U_FAILURE(*pErrorCode)) {
-        return 0;
-    }
-
-    if(destCapacity<0 || (destCapacity>0 && dest==NULL)) {
-        *pErrorCode=U_ILLEGAL_ARGUMENT_ERROR;
-        return 0;
-    }
-
-    {
-        UErrorCode status = U_ZERO_ERROR;
-
-        icu::LocalUResourceBundlePointer locbundle(
-                ures_open(U_ICUDATA_LANG, displayLocale, &status));
-        icu::LocalUResourceBundlePointer dspbundle(
-                ures_getByKeyWithFallback(locbundle.getAlias(), _kLocaleDisplayPattern, NULL, &status));
-
-        separator=ures_getStringByKeyWithFallback(dspbundle.getAlias(), _kSeparator, &sepLen, &status);
-        pattern=ures_getStringByKeyWithFallback(dspbundle.getAlias(), _kPattern, &patLen, &status);
-    }
-
-    /* If we couldn't find any data, then use the defaults */
-    if(sepLen == 0) {
-       separator = defaultSeparator;
-    }
-    /* #10244: Even though separator is now a pattern, it is awkward to handle it as such
-     * here since we are trying to build the display string in place in the dest buffer,
-     * and to handle it as a pattern would entail having separate storage for the
-     * substrings that need to be combined (the first of which may be the result of
-     * previous such combinations). So for now we continue to treat the portion between
-     * {0} and {1} as a string to be appended when joining substrings, ignoring anything
-     * that is before {0} or after {1} (no existing separator pattern has any such thing).
-     * This is similar to how pattern is handled below.
-     */
-    {
-        UChar *p0=u_strstr(separator, sub0);
-        UChar *p1=u_strstr(separator, sub1);
-        if (p0==NULL || p1==NULL || p1<p0) {
-            *pErrorCode=U_ILLEGAL_ARGUMENT_ERROR;
-            return 0;
-        }
-        separator = (const UChar *)p0 + subLen;
-        sepLen = static_cast<int32_t>(p1 - separator);
-    }
-
-    if(patLen==0 || (patLen==defaultPatLen && !u_strncmp(pattern, defaultPattern, patLen))) {
-        pattern=defaultPattern;
-        patLen=defaultPatLen;
-        sub0Pos=defaultSub0Pos;
-        sub1Pos=defaultSub1Pos;
-        // use default formatOpenParen etc. set above
-    } else { /* non-default pattern */
-        UChar *p0=u_strstr(pattern, sub0);
-        UChar *p1=u_strstr(pattern, sub1);
-        if (p0==NULL || p1==NULL) {
-            *pErrorCode=U_ILLEGAL_ARGUMENT_ERROR;
-            return 0;
-        }
-        sub0Pos = static_cast<int32_t>(p0-pattern);
-        sub1Pos = static_cast<int32_t>(p1-pattern);
-        if (sub1Pos < sub0Pos) { /* a very odd pattern */
-            int32_t t=sub0Pos; sub0Pos=sub1Pos; sub1Pos=t;
-            langi=1;
-        }
-        if (u_strchr(pattern, 0xFF08) != NULL) {
-            formatOpenParen         = 0xFF08; // fullwidth (
-            formatReplaceOpenParen  = 0xFF3B; // fullwidth [
-            formatCloseParen        = 0xFF09; // fullwidth )
-            formatReplaceCloseParen = 0xFF3D; // fullwidth ]
-        }
-    }
-
-    /* We loop here because there is one case in which after the first pass we could need to
-     * reextract the data.  If there's initial padding before the first element, we put in
-     * the padding and then write that element.  If it turns out there's no second element,
-     * we didn't need the padding.  If we do need the data (no preflight), and the first element
-     * would have fit but for the padding, we need to reextract.  In this case (only) we
-     * adjust the parameters so padding is not added, and repeat.
-     */
-    do {
-        UChar* p=dest;
-        int32_t patPos=0; /* position in the pattern, used for non-substitution portions */
-        int32_t langLen=0; /* length of language substitution */
-        int32_t langPos=0; /* position in output of language substitution */
-        int32_t restLen=0; /* length of 'everything else' substitution */
-        int32_t restPos=0; /* position in output of 'everything else' substitution */
-        icu::LocalUEnumerationPointer kenum; /* keyword enumeration */
-
-        /* prefix of pattern, extremely likely to be empty */
-        if(sub0Pos) {
-            if(destCapacity >= sub0Pos) {
-                while (patPos < sub0Pos) {
-                    *p++ = pattern[patPos++];
-                }
-            } else {
-                patPos=sub0Pos;
-            }
-            length=sub0Pos;
-        } else {
-            length=0;
-        }
-
-        for(int32_t subi=0,resti=0;subi<2;) { /* iterate through patterns 0 and 1*/
-            UBool subdone = FALSE; /* set true when ready to move to next substitution */
-
-            /* prep p and cap for calls to get display components, pin cap to 0 since
-               they complain if cap is negative */
-            int32_t cap=destCapacity-length;
-            if (cap <= 0) {
-                cap=0;
-            } else {
-                p=dest+length;
-            }
-
-            if (subi == langi) { /* {0}*/
-                if(haveLang) {
-                    langPos=length;
-                    langLen=uloc_getDisplayLanguage(locale, displayLocale, p, cap, pErrorCode);
-                    length+=langLen;
-                    haveLang=langLen>0;
-                }
-                subdone=TRUE;
-            } else { /* {1} */
-                if(!haveRest) {
-                    subdone=TRUE;
-                } else {
-                    int32_t len; /* length of component (plus other stuff) we just fetched */
-                    switch(resti++) {
-                        case 0:
-                            restPos=length;
-                            len=uloc_getDisplayScriptInContext(locale, displayLocale, p, cap, pErrorCode);
-                            break;
-                        case 1:
-                            len=uloc_getDisplayCountry(locale, displayLocale, p, cap, pErrorCode);
-                            break;
-                        case 2:
-                            len=uloc_getDisplayVariant(locale, displayLocale, p, cap, pErrorCode);
-                            break;
-                        case 3:
-                            kenum.adoptInstead(uloc_openKeywords(locale, pErrorCode));
-                            U_FALLTHROUGH;
-                        default: {
-                            const char* kw=uenum_next(kenum.getAlias(), &len, pErrorCode);
-                            if (kw == NULL) {
-                                len=0; /* mark that we didn't add a component */
-                                subdone=TRUE;
-                            } else {
-                                /* incorporating this behavior into the loop made it even more complex,
-                                   so just special case it here */
-                                len = uloc_getDisplayKeyword(kw, displayLocale, p, cap, pErrorCode);
-                                if(len) {
-                                    if(len < cap) {
-                                        p[len]=0x3d; /* '=', assume we'll need it */
-                                    }
-                                    len+=1;
-
-                                    /* adjust for call to get keyword */
-                                    cap-=len;
-                                    if(cap <= 0) {
-                                        cap=0;
-                                    } else {
-                                        p+=len;
-                                    }
-                                }
-                                /* reset for call below */
-                                if(*pErrorCode == U_BUFFER_OVERFLOW_ERROR) {
-                                    *pErrorCode=U_ZERO_ERROR;
-                                }
-                                int32_t vlen = uloc_getDisplayKeywordValue(locale, kw, displayLocale,
-                                                                           p, cap, pErrorCode);
-                                if(len) {
-                                    if(vlen==0) {
-                                        --len; /* remove unneeded '=' */
-                                    }
-                                    /* restore cap and p to what they were at start */
-                                    cap=destCapacity-length;
-                                    if(cap <= 0) {
-                                        cap=0;
-                                    } else {
-                                        p=dest+length;
-                                    }
-                                }
-                                len+=vlen; /* total we added for key + '=' + value */
-                            }
-                        } break;
-                    } /* end switch */
-
-                    if (len>0) {
-                        /* we added a component, so add separator and write it if there's room. */
-                        if(len+sepLen<=cap) {
-                            const UChar * plimit = p + len;
-                            for (; p < plimit; p++) {
-                                if (*p == formatOpenParen) {
-                                    *p = formatReplaceOpenParen;
-                                } else if (*p == formatCloseParen) {
-                                    *p = formatReplaceCloseParen;
-                                }
-                            }
-                            for(int32_t i=0;i<sepLen;++i) {
-                                *p++=separator[i];
-                            }
-                        }
-                        length+=len+sepLen;
-                    } else if(subdone) {
-                        /* remove separator if we added it */
-                        if (length!=restPos) {
-                            length-=sepLen;
-                        }
-                        restLen=length-restPos;
-                        haveRest=restLen>0;
-                    }
-                }
-            }
-
-            if(*pErrorCode == U_BUFFER_OVERFLOW_ERROR) {
-                *pErrorCode=U_ZERO_ERROR;
-            }
-
-            if(subdone) {
-                if(haveLang && haveRest) {
-                    /* append internal portion of pattern, the first time,
-                       or last portion of pattern the second time */
-                    int32_t padLen;
-                    patPos+=subLen;
-                    padLen=(subi==0 ? sub1Pos : patLen)-patPos;
-                    if(length+padLen <= destCapacity) {
-                        p=dest+length;
-                        for(int32_t i=0;i<padLen;++i) {
-                            *p++=pattern[patPos++];
-                        }
-                    } else {
-                        patPos+=padLen;
-                    }
-                    length+=padLen;
-                } else if(subi==0) {
-                    /* don't have first component, reset for second component */
-                    sub0Pos=0;
-                    length=0;
-                } else if(length>0) {
-                    /* true length is the length of just the component we got. */
-                    length=haveLang?langLen:restLen;
-                    if(dest && sub0Pos!=0) {
-                        if (sub0Pos+length<=destCapacity) {
-                            /* first component not at start of result,
-                               but we have full component in buffer. */
-                            u_memmove(dest, dest+(haveLang?langPos:restPos), length);
-                        } else {
-                            /* would have fit, but didn't because of pattern prefix. */
-                            sub0Pos=0; /* stops initial padding (and a second retry,
-                                          so we won't end up here again) */
-                            retry=TRUE;
-                        }
-                    }
-                }
-
-                ++subi; /* move on to next substitution */
-            }
-        }
-    } while(retry);
-
-    return u_terminateUChars(dest, destCapacity, length, pErrorCode);
-}
-
-U_CAPI int32_t U_EXPORT2
-uloc_getDisplayKeyword(const char* keyword,
-                       const char* displayLocale,
-                       UChar* dest,
-                       int32_t destCapacity,
-                       UErrorCode* status){
-
-    /* argument checking */
-    if(status==NULL || U_FAILURE(*status)) {
-        return 0;
-    }
-
-    if(destCapacity<0 || (destCapacity>0 && dest==NULL)) {
-        *status=U_ILLEGAL_ARGUMENT_ERROR;
-        return 0;
-    }
-
-
-    /* pass itemKey=NULL to look for a top-level item */
-    return _getStringOrCopyKey(U_ICUDATA_LANG, displayLocale,
-                               _kKeys, NULL,
-                               keyword,
-                               keyword,
-                               dest, destCapacity,
-                               status);
-
-}
-
-
-#define UCURRENCY_DISPLAY_NAME_INDEX 1
-
-U_CAPI int32_t U_EXPORT2
-uloc_getDisplayKeywordValue(   const char* locale,
-                               const char* keyword,
-                               const char* displayLocale,
-                               UChar* dest,
-                               int32_t destCapacity,
-                               UErrorCode* status){
-
-
-    /* argument checking */
-    if(status==NULL || U_FAILURE(*status)) {
-        return 0;
-    }
-
-    if(destCapacity<0 || (destCapacity>0 && dest==NULL)) {
-        *status=U_ILLEGAL_ARGUMENT_ERROR;
-        return 0;
-    }
-
-    /* get the keyword value */
-    CharString keywordValue;
-    {
-        CharStringByteSink sink(&keywordValue);
-        ulocimp_getKeywordValue(locale, keyword, sink, status);
-    }
-
-    /*
-     * if the keyword is equal to currency .. then to get the display name
-     * we need to do the fallback ourselves
-     */
-    if(uprv_stricmp(keyword, _kCurrency)==0){
-
-        int32_t dispNameLen = 0;
-        const UChar *dispName = NULL;
-
-        icu::LocalUResourceBundlePointer bundle(
-                ures_open(U_ICUDATA_CURR, displayLocale, status));
-        icu::LocalUResourceBundlePointer currencies(
-                ures_getByKey(bundle.getAlias(), _kCurrencies, NULL, status));
-        icu::LocalUResourceBundlePointer currency(
-                ures_getByKeyWithFallback(currencies.getAlias(), keywordValue.data(), NULL, status));
-
-        dispName = ures_getStringByIndex(currency.getAlias(), UCURRENCY_DISPLAY_NAME_INDEX, &dispNameLen, status);
-
-        if(U_FAILURE(*status)){
-            if(*status == U_MISSING_RESOURCE_ERROR){
-                /* we just want to write the value over if nothing is available */
-                *status = U_USING_DEFAULT_WARNING;
-            }else{
-                return 0;
-            }
-        }
-
-        /* now copy the dispName over if not NULL */
-        if(dispName != NULL){
-            if(dispNameLen <= destCapacity){
-                u_memcpy(dest, dispName, dispNameLen);
-                return u_terminateUChars(dest, destCapacity, dispNameLen, status);
-            }else{
-                *status = U_BUFFER_OVERFLOW_ERROR;
-                return dispNameLen;
-            }
-        }else{
-            /* we have not found the display name for the value .. just copy over */
-            if(keywordValue.length() <= destCapacity){
-                u_charsToUChars(keywordValue.data(), dest, keywordValue.length());
-                return u_terminateUChars(dest, destCapacity, keywordValue.length(), status);
-            }else{
-                 *status = U_BUFFER_OVERFLOW_ERROR;
-                return keywordValue.length();
-            }
-        }
-
-
-    }else{
-
-        return _getStringOrCopyKey(U_ICUDATA_LANG, displayLocale,
-                                   _kTypes, keyword,
-                                   keywordValue.data(),
-                                   keywordValue.data(),
-                                   dest, destCapacity,
-                                   status);
-    }
-}
-=======
-// © 2016 and later: Unicode, Inc. and others.
-// License & terms of use: http://www.unicode.org/copyright.html
-/*
-*******************************************************************************
-*
-*   Copyright (C) 1997-2016, International Business Machines
-*   Corporation and others.  All Rights Reserved.
-*
-*******************************************************************************
-*   file name:  locdispnames.cpp
-*   encoding:   UTF-8
-*   tab size:   8 (not used)
-*   indentation:4
-*
-*   created on: 2010feb25
-*   created by: Markus W. Scherer
-*
-*   Code for locale display names, separated out from other .cpp files
-*   that then do not depend on resource bundle code and display name data.
-*/
-
-#include "unicode/utypes.h"
-#include "unicode/brkiter.h"
-#include "unicode/locid.h"
-#include "unicode/uenum.h"
-#include "unicode/uloc.h"
-#include "unicode/ures.h"
-#include "unicode/ustring.h"
-#include "bytesinkutil.h"
-#include "charstr.h"
-#include "cmemory.h"
-#include "cstring.h"
-#include "putilimp.h"
-#include "ulocimp.h"
-#include "uresimp.h"
-#include "ureslocs.h"
-#include "ustr_imp.h"
-
-// C++ API ----------------------------------------------------------------- ***
-
-U_NAMESPACE_BEGIN
-
-UnicodeString&
-Locale::getDisplayLanguage(UnicodeString& dispLang) const
-{
-    return this->getDisplayLanguage(getDefault(), dispLang);
-}
-
-/*We cannot make any assumptions on the size of the output display strings
-* Yet, since we are calling through to a C API, we need to set limits on
-* buffer size. For all the following getDisplay functions we first attempt
-* to fill up a stack allocated buffer. If it is to small we heap allocated
-* the exact buffer we need copy it to the UnicodeString and delete it*/
-
-UnicodeString&
-Locale::getDisplayLanguage(const Locale &displayLocale,
-                           UnicodeString &result) const {
-    char16_t *buffer;
-    UErrorCode errorCode=U_ZERO_ERROR;
-    int32_t length;
-
-    buffer=result.getBuffer(ULOC_FULLNAME_CAPACITY);
-    if(buffer==0) {
-        result.truncate(0);
-        return result;
-    }
-
-    length=uloc_getDisplayLanguage(fullName, displayLocale.fullName,
-                                   buffer, result.getCapacity(),
-                                   &errorCode);
-    result.releaseBuffer(U_SUCCESS(errorCode) ? length : 0);
-
-    if(errorCode==U_BUFFER_OVERFLOW_ERROR) {
-        buffer=result.getBuffer(length);
-        if(buffer==0) {
-            result.truncate(0);
-            return result;
-        }
-        errorCode=U_ZERO_ERROR;
-        length=uloc_getDisplayLanguage(fullName, displayLocale.fullName,
-                                       buffer, result.getCapacity(),
-                                       &errorCode);
-        result.releaseBuffer(U_SUCCESS(errorCode) ? length : 0);
-    }
-
-    return result;
-}
-
-UnicodeString&
-Locale::getDisplayScript(UnicodeString& dispScript) const
-{
-    return this->getDisplayScript(getDefault(), dispScript);
-}
-
-UnicodeString&
-Locale::getDisplayScript(const Locale &displayLocale,
-                          UnicodeString &result) const {
-    char16_t *buffer;
-    UErrorCode errorCode=U_ZERO_ERROR;
-    int32_t length;
-
-    buffer=result.getBuffer(ULOC_FULLNAME_CAPACITY);
-    if(buffer==0) {
-        result.truncate(0);
-        return result;
-    }
-
-    length=uloc_getDisplayScript(fullName, displayLocale.fullName,
-                                  buffer, result.getCapacity(),
-                                  &errorCode);
-    result.releaseBuffer(U_SUCCESS(errorCode) ? length : 0);
-
-    if(errorCode==U_BUFFER_OVERFLOW_ERROR) {
-        buffer=result.getBuffer(length);
-        if(buffer==0) {
-            result.truncate(0);
-            return result;
-        }
-        errorCode=U_ZERO_ERROR;
-        length=uloc_getDisplayScript(fullName, displayLocale.fullName,
-                                      buffer, result.getCapacity(),
-                                      &errorCode);
-        result.releaseBuffer(U_SUCCESS(errorCode) ? length : 0);
-    }
-
-    return result;
-}
-
-UnicodeString&
-Locale::getDisplayCountry(UnicodeString& dispCntry) const
-{
-    return this->getDisplayCountry(getDefault(), dispCntry);
-}
-
-UnicodeString&
-Locale::getDisplayCountry(const Locale &displayLocale,
-                          UnicodeString &result) const {
-    char16_t *buffer;
-    UErrorCode errorCode=U_ZERO_ERROR;
-    int32_t length;
-
-    buffer=result.getBuffer(ULOC_FULLNAME_CAPACITY);
-    if(buffer==0) {
-        result.truncate(0);
-        return result;
-    }
-
-    length=uloc_getDisplayCountry(fullName, displayLocale.fullName,
-                                  buffer, result.getCapacity(),
-                                  &errorCode);
-    result.releaseBuffer(U_SUCCESS(errorCode) ? length : 0);
-
-    if(errorCode==U_BUFFER_OVERFLOW_ERROR) {
-        buffer=result.getBuffer(length);
-        if(buffer==0) {
-            result.truncate(0);
-            return result;
-        }
-        errorCode=U_ZERO_ERROR;
-        length=uloc_getDisplayCountry(fullName, displayLocale.fullName,
-                                      buffer, result.getCapacity(),
-                                      &errorCode);
-        result.releaseBuffer(U_SUCCESS(errorCode) ? length : 0);
-    }
-
-    return result;
-}
-
-UnicodeString&
-Locale::getDisplayVariant(UnicodeString& dispVar) const
-{
-    return this->getDisplayVariant(getDefault(), dispVar);
-}
-
-UnicodeString&
-Locale::getDisplayVariant(const Locale &displayLocale,
-                          UnicodeString &result) const {
-    char16_t *buffer;
-    UErrorCode errorCode=U_ZERO_ERROR;
-    int32_t length;
-
-    buffer=result.getBuffer(ULOC_FULLNAME_CAPACITY);
-    if(buffer==0) {
-        result.truncate(0);
-        return result;
-    }
-
-    length=uloc_getDisplayVariant(fullName, displayLocale.fullName,
-                                  buffer, result.getCapacity(),
-                                  &errorCode);
-    result.releaseBuffer(U_SUCCESS(errorCode) ? length : 0);
-
-    if(errorCode==U_BUFFER_OVERFLOW_ERROR) {
-        buffer=result.getBuffer(length);
-        if(buffer==0) {
-            result.truncate(0);
-            return result;
-        }
-        errorCode=U_ZERO_ERROR;
-        length=uloc_getDisplayVariant(fullName, displayLocale.fullName,
-                                      buffer, result.getCapacity(),
-                                      &errorCode);
-        result.releaseBuffer(U_SUCCESS(errorCode) ? length : 0);
-    }
-
-    return result;
-}
-
-UnicodeString&
-Locale::getDisplayName( UnicodeString& name ) const
-{
-    return this->getDisplayName(getDefault(), name);
-}
-
-UnicodeString&
-Locale::getDisplayName(const Locale &displayLocale,
-                       UnicodeString &result) const {
-    char16_t *buffer;
-    UErrorCode errorCode=U_ZERO_ERROR;
-    int32_t length;
-
-    buffer=result.getBuffer(ULOC_FULLNAME_CAPACITY);
-    if(buffer==0) {
-        result.truncate(0);
-        return result;
-    }
-
-    length=uloc_getDisplayName(fullName, displayLocale.fullName,
-                               buffer, result.getCapacity(),
-                               &errorCode);
-    result.releaseBuffer(U_SUCCESS(errorCode) ? length : 0);
-
-    if(errorCode==U_BUFFER_OVERFLOW_ERROR) {
-        buffer=result.getBuffer(length);
-        if(buffer==0) {
-            result.truncate(0);
-            return result;
-        }
-        errorCode=U_ZERO_ERROR;
-        length=uloc_getDisplayName(fullName, displayLocale.fullName,
-                                   buffer, result.getCapacity(),
-                                   &errorCode);
-        result.releaseBuffer(U_SUCCESS(errorCode) ? length : 0);
-    }
-
-    return result;
-}
-
-#if ! UCONFIG_NO_BREAK_ITERATION
-
-// -------------------------------------
-// Gets the objectLocale display name in the default locale language.
-UnicodeString& U_EXPORT2
-BreakIterator::getDisplayName(const Locale& objectLocale,
-                             UnicodeString& name)
-{
-    return objectLocale.getDisplayName(name);
-}
-
-// -------------------------------------
-// Gets the objectLocale display name in the displayLocale language.
-UnicodeString& U_EXPORT2
-BreakIterator::getDisplayName(const Locale& objectLocale,
-                             const Locale& displayLocale,
-                             UnicodeString& name)
-{
-    return objectLocale.getDisplayName(displayLocale, name);
-}
-
-#endif
-
-
-U_NAMESPACE_END
-
-// C API ------------------------------------------------------------------- ***
-
-U_NAMESPACE_USE
-
-/* ### Constants **************************************************/
-
-/* These strings describe the resources we attempt to load from
- the locale ResourceBundle data file.*/
-static const char _kLanguages[]       = "Languages";
-static const char _kScripts[]         = "Scripts";
-static const char _kScriptsStandAlone[] = "Scripts%stand-alone";
-static const char _kCountries[]       = "Countries";
-static const char _kVariants[]        = "Variants";
-static const char _kKeys[]            = "Keys";
-static const char _kTypes[]           = "Types";
-//static const char _kRootName[]        = "root";
-static const char _kCurrency[]        = "currency";
-static const char _kCurrencies[]      = "Currencies";
-static const char _kLocaleDisplayPattern[] = "localeDisplayPattern";
-static const char _kPattern[]         = "pattern";
-static const char _kSeparator[]       = "separator";
-
-/* ### Display name **************************************************/
-
-static int32_t
-_getStringOrCopyKey(const char *path, const char *locale,
-                    const char *tableKey, 
-                    const char* subTableKey,
-                    const char *itemKey,
-                    const char *substitute,
-                    char16_t *dest, int32_t destCapacity,
-                    UErrorCode *pErrorCode) {
-    const char16_t *s = nullptr;
-    int32_t length = 0;
-
-    if(itemKey==nullptr) {
-        /* top-level item: normal resource bundle access */
-        icu::LocalUResourceBundlePointer rb(ures_open(path, locale, pErrorCode));
-
-        if(U_SUCCESS(*pErrorCode)) {
-            s=ures_getStringByKey(rb.getAlias(), tableKey, &length, pErrorCode);
-            /* see comment about closing rb near "return item;" in _res_getTableStringWithFallback() */
-        }
-    } else {
-        bool isLanguageCode = (uprv_strncmp(tableKey, _kLanguages, 9) == 0);
-        /* Language code should not be a number. If it is, set the error code. */
-        if (isLanguageCode && uprv_strtol(itemKey, nullptr, 10)) {
-            *pErrorCode = U_MISSING_RESOURCE_ERROR;
-        } else {
-            /* second-level item, use special fallback */
-            s=uloc_getTableStringWithFallback(path, locale,
-                                               tableKey,
-                                               subTableKey,
-                                               itemKey,
-                                               &length,
-                                               pErrorCode);
-            if (U_FAILURE(*pErrorCode) && isLanguageCode && itemKey != nullptr) {
-                // convert itemKey locale code to canonical form and try again, ICU-20870
-                *pErrorCode = U_ZERO_ERROR;
-                Locale canonKey = Locale::createCanonical(itemKey);
-                s=uloc_getTableStringWithFallback(path, locale,
-                                                    tableKey,
-                                                    subTableKey,
-                                                    canonKey.getName(),
-                                                    &length,
-                                                    pErrorCode);
-            }
-        }
-    }
-
-    if(U_SUCCESS(*pErrorCode)) {
-        int32_t copyLength=uprv_min(length, destCapacity);
-        if(copyLength>0 && s != nullptr) {
-            u_memcpy(dest, s, copyLength);
-        }
-    } else {
-        /* no string from a resource bundle: convert the substitute */
-        length=(int32_t)uprv_strlen(substitute);
-        u_charsToUChars(substitute, dest, uprv_min(length, destCapacity));
-        *pErrorCode=U_USING_DEFAULT_WARNING;
-    }
-
-    return u_terminateUChars(dest, destCapacity, length, pErrorCode);
-}
-
-typedef  int32_t U_CALLCONV UDisplayNameGetter(const char *, char *, int32_t, UErrorCode *);
-
-static int32_t
-_getDisplayNameForComponent(const char *locale,
-                            const char *displayLocale,
-                            char16_t *dest, int32_t destCapacity,
-                            UDisplayNameGetter *getter,
-                            const char *tag,
-                            UErrorCode *pErrorCode) {
-    char localeBuffer[ULOC_FULLNAME_CAPACITY*4];
-    int32_t length;
-    UErrorCode localStatus;
-    const char* root = nullptr;
-
-    /* argument checking */
-    if(pErrorCode==nullptr || U_FAILURE(*pErrorCode)) {
-        return 0;
-    }
-
-    if(destCapacity<0 || (destCapacity>0 && dest==nullptr)) {
-        *pErrorCode=U_ILLEGAL_ARGUMENT_ERROR;
-        return 0;
-    }
-
-    localStatus = U_ZERO_ERROR;
-    length=(*getter)(locale, localeBuffer, sizeof(localeBuffer), &localStatus);
-    if(U_FAILURE(localStatus) || localStatus==U_STRING_NOT_TERMINATED_WARNING) {
-        *pErrorCode=U_ILLEGAL_ARGUMENT_ERROR;
-        return 0;
-    }
-    if(length==0) {
-        // For the display name, we treat this as unknown language (ICU-20273).
-        if (getter == uloc_getLanguage) {
-            uprv_strcpy(localeBuffer, "und");
-        } else {
-            return u_terminateUChars(dest, destCapacity, 0, pErrorCode);
-        }
-    }
-
-    root = tag == _kCountries ? U_ICUDATA_REGION : U_ICUDATA_LANG;
-
-    return _getStringOrCopyKey(root, displayLocale,
-                               tag, nullptr, localeBuffer,
-                               localeBuffer,
-                               dest, destCapacity,
-                               pErrorCode);
-}
-
-U_CAPI int32_t U_EXPORT2
-uloc_getDisplayLanguage(const char *locale,
-                        const char *displayLocale,
-                        char16_t *dest, int32_t destCapacity,
-                        UErrorCode *pErrorCode) {
-    return _getDisplayNameForComponent(locale, displayLocale, dest, destCapacity,
-                uloc_getLanguage, _kLanguages, pErrorCode);
-}
-
-U_CAPI int32_t U_EXPORT2
-uloc_getDisplayScript(const char* locale,
-                      const char* displayLocale,
-                      char16_t *dest, int32_t destCapacity,
-                      UErrorCode *pErrorCode)
-{
-    UErrorCode err = U_ZERO_ERROR;
-    int32_t res = _getDisplayNameForComponent(locale, displayLocale, dest, destCapacity,
-                uloc_getScript, _kScriptsStandAlone, &err);
-
-    if (destCapacity == 0 && err == U_BUFFER_OVERFLOW_ERROR) {
-        // For preflight, return the max of the value and the fallback.
-        int32_t fallback_res = _getDisplayNameForComponent(locale, displayLocale, dest, destCapacity,
-                                                           uloc_getScript, _kScripts, pErrorCode);
-        return (fallback_res > res) ? fallback_res : res;
-    }
-    if ( err == U_USING_DEFAULT_WARNING ) {
-        return _getDisplayNameForComponent(locale, displayLocale, dest, destCapacity,
-                                           uloc_getScript, _kScripts, pErrorCode);
-    } else {
-        *pErrorCode = err;
-        return res;
-    }
-}
-
-static int32_t
-uloc_getDisplayScriptInContext(const char* locale,
-                      const char* displayLocale,
-                      char16_t *dest, int32_t destCapacity,
-                      UErrorCode *pErrorCode)
-{
-    return _getDisplayNameForComponent(locale, displayLocale, dest, destCapacity,
-                    uloc_getScript, _kScripts, pErrorCode);
-}
-
-U_CAPI int32_t U_EXPORT2
-uloc_getDisplayCountry(const char *locale,
-                       const char *displayLocale,
-                       char16_t *dest, int32_t destCapacity,
-                       UErrorCode *pErrorCode) {
-    return _getDisplayNameForComponent(locale, displayLocale, dest, destCapacity,
-                uloc_getCountry, _kCountries, pErrorCode);
-}
-
-/*
- * TODO separate variant1_variant2_variant3...
- * by getting each tag's display string and concatenating them with ", "
- * in between - similar to uloc_getDisplayName()
- */
-U_CAPI int32_t U_EXPORT2
-uloc_getDisplayVariant(const char *locale,
-                       const char *displayLocale,
-                       char16_t *dest, int32_t destCapacity,
-                       UErrorCode *pErrorCode) {
-    return _getDisplayNameForComponent(locale, displayLocale, dest, destCapacity,
-                uloc_getVariant, _kVariants, pErrorCode);
-}
-
-/* Instead of having a separate pass for 'special' patterns, reintegrate the two
- * so we don't get bitten by preflight bugs again.  We can be reasonably efficient
- * without two separate code paths, this code isn't that performance-critical.
- *
- * This code is general enough to deal with patterns that have a prefix or swap the
- * language and remainder components, since we gave developers enough rope to do such
- * things if they futz with the pattern data.  But since we don't give them a way to
- * specify a pattern for arbitrary combinations of components, there's not much use in
- * that.  I don't think our data includes such patterns, the only variable I know if is
- * whether there is a space before the open paren, or not.  Oh, and zh uses different
- * chars than the standard open/close paren (which ja and ko use, btw).
- */
-U_CAPI int32_t U_EXPORT2
-uloc_getDisplayName(const char *locale,
-                    const char *displayLocale,
-                    char16_t *dest, int32_t destCapacity,
-                    UErrorCode *pErrorCode)
-{
-    static const char16_t defaultSeparator[9] = { 0x007b, 0x0030, 0x007d, 0x002c, 0x0020, 0x007b, 0x0031, 0x007d, 0x0000 }; /* "{0}, {1}" */
-    static const char16_t sub0[4] = { 0x007b, 0x0030, 0x007d , 0x0000 } ; /* {0} */
-    static const char16_t sub1[4] = { 0x007b, 0x0031, 0x007d , 0x0000 } ; /* {1} */
-    static const int32_t subLen = 3;
-    static const char16_t defaultPattern[10] = {
-        0x007b, 0x0030, 0x007d, 0x0020, 0x0028, 0x007b, 0x0031, 0x007d, 0x0029, 0x0000
-    }; /* {0} ({1}) */
-    static const int32_t defaultPatLen = 9;
-    static const int32_t defaultSub0Pos = 0;
-    static const int32_t defaultSub1Pos = 5;
-
-    int32_t length; /* of formatted result */
-
-    const char16_t *separator;
-    int32_t sepLen = 0;
-    const char16_t *pattern;
-    int32_t patLen = 0;
-    int32_t sub0Pos, sub1Pos;
-    
-    char16_t formatOpenParen         = 0x0028; // (
-    char16_t formatReplaceOpenParen  = 0x005B; // [
-    char16_t formatCloseParen        = 0x0029; // )
-    char16_t formatReplaceCloseParen = 0x005D; // ]
-
-    UBool haveLang = true; /* assume true, set false if we find we don't have
-                              a lang component in the locale */
-    UBool haveRest = true; /* assume true, set false if we find we don't have
-                              any other component in the locale */
-    UBool retry = false; /* set true if we need to retry, see below */
-
-    int32_t langi = 0; /* index of the language substitution (0 or 1), virtually always 0 */
-
-    if(pErrorCode==nullptr || U_FAILURE(*pErrorCode)) {
-        return 0;
-    }
-
-    if(destCapacity<0 || (destCapacity>0 && dest==nullptr)) {
-        *pErrorCode=U_ILLEGAL_ARGUMENT_ERROR;
-        return 0;
-    }
-
-    {
-        UErrorCode status = U_ZERO_ERROR;
-
-        icu::LocalUResourceBundlePointer locbundle(
-                ures_open(U_ICUDATA_LANG, displayLocale, &status));
-        icu::LocalUResourceBundlePointer dspbundle(
-                ures_getByKeyWithFallback(locbundle.getAlias(), _kLocaleDisplayPattern, nullptr, &status));
-
-        separator=ures_getStringByKeyWithFallback(dspbundle.getAlias(), _kSeparator, &sepLen, &status);
-        pattern=ures_getStringByKeyWithFallback(dspbundle.getAlias(), _kPattern, &patLen, &status);
-    }
-
-    /* If we couldn't find any data, then use the defaults */
-    if(sepLen == 0) {
-       separator = defaultSeparator;
-    }
-    /* #10244: Even though separator is now a pattern, it is awkward to handle it as such
-     * here since we are trying to build the display string in place in the dest buffer,
-     * and to handle it as a pattern would entail having separate storage for the
-     * substrings that need to be combined (the first of which may be the result of
-     * previous such combinations). So for now we continue to treat the portion between
-     * {0} and {1} as a string to be appended when joining substrings, ignoring anything
-     * that is before {0} or after {1} (no existing separator pattern has any such thing).
-     * This is similar to how pattern is handled below.
-     */
-    {
-        char16_t *p0=u_strstr(separator, sub0);
-        char16_t *p1=u_strstr(separator, sub1);
-        if (p0==nullptr || p1==nullptr || p1<p0) {
-            *pErrorCode=U_ILLEGAL_ARGUMENT_ERROR;
-            return 0;
-        }
-        separator = (const char16_t *)p0 + subLen;
-        sepLen = static_cast<int32_t>(p1 - separator);
-    }
-
-    if(patLen==0 || (patLen==defaultPatLen && !u_strncmp(pattern, defaultPattern, patLen))) {
-        pattern=defaultPattern;
-        patLen=defaultPatLen;
-        sub0Pos=defaultSub0Pos;
-        sub1Pos=defaultSub1Pos;
-        // use default formatOpenParen etc. set above
-    } else { /* non-default pattern */
-        char16_t *p0=u_strstr(pattern, sub0);
-        char16_t *p1=u_strstr(pattern, sub1);
-        if (p0==nullptr || p1==nullptr) {
-            *pErrorCode=U_ILLEGAL_ARGUMENT_ERROR;
-            return 0;
-        }
-        sub0Pos = static_cast<int32_t>(p0-pattern);
-        sub1Pos = static_cast<int32_t>(p1-pattern);
-        if (sub1Pos < sub0Pos) { /* a very odd pattern */
-            int32_t t=sub0Pos; sub0Pos=sub1Pos; sub1Pos=t;
-            langi=1;
-        }
-        if (u_strchr(pattern, 0xFF08) != nullptr) {
-            formatOpenParen         = 0xFF08; // fullwidth (
-            formatReplaceOpenParen  = 0xFF3B; // fullwidth [
-            formatCloseParen        = 0xFF09; // fullwidth )
-            formatReplaceCloseParen = 0xFF3D; // fullwidth ]
-        }
-    }
-
-    /* We loop here because there is one case in which after the first pass we could need to
-     * reextract the data.  If there's initial padding before the first element, we put in
-     * the padding and then write that element.  If it turns out there's no second element,
-     * we didn't need the padding.  If we do need the data (no preflight), and the first element
-     * would have fit but for the padding, we need to reextract.  In this case (only) we
-     * adjust the parameters so padding is not added, and repeat.
-     */
-    do {
-        char16_t* p=dest;
-        int32_t patPos=0; /* position in the pattern, used for non-substitution portions */
-        int32_t langLen=0; /* length of language substitution */
-        int32_t langPos=0; /* position in output of language substitution */
-        int32_t restLen=0; /* length of 'everything else' substitution */
-        int32_t restPos=0; /* position in output of 'everything else' substitution */
-        icu::LocalUEnumerationPointer kenum; /* keyword enumeration */
-
-        /* prefix of pattern, extremely likely to be empty */
-        if(sub0Pos) {
-            if(destCapacity >= sub0Pos) {
-                while (patPos < sub0Pos) {
-                    *p++ = pattern[patPos++];
-                }
-            } else {
-                patPos=sub0Pos;
-            }
-            length=sub0Pos;
-        } else {
-            length=0;
-        }
-
-        for(int32_t subi=0,resti=0;subi<2;) { /* iterate through patterns 0 and 1*/
-            UBool subdone = false; /* set true when ready to move to next substitution */
-
-            /* prep p and cap for calls to get display components, pin cap to 0 since
-               they complain if cap is negative */
-            int32_t cap=destCapacity-length;
-            if (cap <= 0) {
-                cap=0;
-            } else {
-                p=dest+length;
-            }
-
-            if (subi == langi) { /* {0}*/
-                if(haveLang) {
-                    langPos=length;
-                    langLen=uloc_getDisplayLanguage(locale, displayLocale, p, cap, pErrorCode);
-                    length+=langLen;
-                    haveLang=langLen>0;
-                }
-                subdone=true;
-            } else { /* {1} */
-                if(!haveRest) {
-                    subdone=true;
-                } else {
-                    int32_t len; /* length of component (plus other stuff) we just fetched */
-                    switch(resti++) {
-                        case 0:
-                            restPos=length;
-                            len=uloc_getDisplayScriptInContext(locale, displayLocale, p, cap, pErrorCode);
-                            break;
-                        case 1:
-                            len=uloc_getDisplayCountry(locale, displayLocale, p, cap, pErrorCode);
-                            break;
-                        case 2:
-                            len=uloc_getDisplayVariant(locale, displayLocale, p, cap, pErrorCode);
-                            break;
-                        case 3:
-                            kenum.adoptInstead(uloc_openKeywords(locale, pErrorCode));
-                            U_FALLTHROUGH;
-                        default: {
-                            const char* kw=uenum_next(kenum.getAlias(), &len, pErrorCode);
-                            if (kw == nullptr) {
-                                len=0; /* mark that we didn't add a component */
-                                subdone=true;
-                            } else {
-                                /* incorporating this behavior into the loop made it even more complex,
-                                   so just special case it here */
-                                len = uloc_getDisplayKeyword(kw, displayLocale, p, cap, pErrorCode);
-                                if(len) {
-                                    if(len < cap) {
-                                        p[len]=0x3d; /* '=', assume we'll need it */
-                                    }
-                                    len+=1;
-
-                                    /* adjust for call to get keyword */
-                                    cap-=len;
-                                    if(cap <= 0) {
-                                        cap=0;
-                                    } else {
-                                        p+=len;
-                                    }
-                                }
-                                /* reset for call below */
-                                if(*pErrorCode == U_BUFFER_OVERFLOW_ERROR) {
-                                    *pErrorCode=U_ZERO_ERROR;
-                                }
-                                int32_t vlen = uloc_getDisplayKeywordValue(locale, kw, displayLocale,
-                                                                           p, cap, pErrorCode);
-                                if(len) {
-                                    if(vlen==0) {
-                                        --len; /* remove unneeded '=' */
-                                    }
-                                    /* restore cap and p to what they were at start */
-                                    cap=destCapacity-length;
-                                    if(cap <= 0) {
-                                        cap=0;
-                                    } else {
-                                        p=dest+length;
-                                    }
-                                }
-                                len+=vlen; /* total we added for key + '=' + value */
-                            }
-                        } break;
-                    } /* end switch */
-
-                    if (len>0) {
-                        /* we added a component, so add separator and write it if there's room. */
-                        if(len+sepLen<=cap) {
-                            const char16_t * plimit = p + len;
-                            for (; p < plimit; p++) {
-                                if (*p == formatOpenParen) {
-                                    *p = formatReplaceOpenParen;
-                                } else if (*p == formatCloseParen) {
-                                    *p = formatReplaceCloseParen;
-                                }
-                            }
-                            for(int32_t i=0;i<sepLen;++i) {
-                                *p++=separator[i];
-                            }
-                        }
-                        length+=len+sepLen;
-                    } else if(subdone) {
-                        /* remove separator if we added it */
-                        if (length!=restPos) {
-                            length-=sepLen;
-                        }
-                        restLen=length-restPos;
-                        haveRest=restLen>0;
-                    }
-                }
-            }
-
-            if(*pErrorCode == U_BUFFER_OVERFLOW_ERROR) {
-                *pErrorCode=U_ZERO_ERROR;
-            }
-
-            if(subdone) {
-                if(haveLang && haveRest) {
-                    /* append internal portion of pattern, the first time,
-                       or last portion of pattern the second time */
-                    int32_t padLen;
-                    patPos+=subLen;
-                    padLen=(subi==0 ? sub1Pos : patLen)-patPos;
-                    if(length+padLen <= destCapacity) {
-                        p=dest+length;
-                        for(int32_t i=0;i<padLen;++i) {
-                            *p++=pattern[patPos++];
-                        }
-                    } else {
-                        patPos+=padLen;
-                    }
-                    length+=padLen;
-                } else if(subi==0) {
-                    /* don't have first component, reset for second component */
-                    sub0Pos=0;
-                    length=0;
-                } else if(length>0) {
-                    /* true length is the length of just the component we got. */
-                    length=haveLang?langLen:restLen;
-                    if(dest && sub0Pos!=0) {
-                        if (sub0Pos+length<=destCapacity) {
-                            /* first component not at start of result,
-                               but we have full component in buffer. */
-                            u_memmove(dest, dest+(haveLang?langPos:restPos), length);
-                        } else {
-                            /* would have fit, but didn't because of pattern prefix. */
-                            sub0Pos=0; /* stops initial padding (and a second retry,
-                                          so we won't end up here again) */
-                            retry=true;
-                        }
-                    }
-                }
-
-                ++subi; /* move on to next substitution */
-            }
-        }
-    } while(retry);
-
-    return u_terminateUChars(dest, destCapacity, length, pErrorCode);
-}
-
-U_CAPI int32_t U_EXPORT2
-uloc_getDisplayKeyword(const char* keyword,
-                       const char* displayLocale,
-                       char16_t* dest,
-                       int32_t destCapacity,
-                       UErrorCode* status){
-
-    /* argument checking */
-    if(status==nullptr || U_FAILURE(*status)) {
-        return 0;
-    }
-
-    if(destCapacity<0 || (destCapacity>0 && dest==nullptr)) {
-        *status=U_ILLEGAL_ARGUMENT_ERROR;
-        return 0;
-    }
-
-
-    /* pass itemKey=nullptr to look for a top-level item */
-    return _getStringOrCopyKey(U_ICUDATA_LANG, displayLocale,
-                               _kKeys, nullptr,
-                               keyword, 
-                               keyword,      
-                               dest, destCapacity,
-                               status);
-
-}
-
-
-#define UCURRENCY_DISPLAY_NAME_INDEX 1
-
-U_CAPI int32_t U_EXPORT2
-uloc_getDisplayKeywordValue(   const char* locale,
-                               const char* keyword,
-                               const char* displayLocale,
-                               char16_t* dest,
-                               int32_t destCapacity,
-                               UErrorCode* status){
-
-
-    /* argument checking */
-    if(status==nullptr || U_FAILURE(*status)) {
-        return 0;
-    }
-
-    if(destCapacity<0 || (destCapacity>0 && dest==nullptr)) {
-        *status=U_ILLEGAL_ARGUMENT_ERROR;
-        return 0;
-    }
-
-    /* get the keyword value */
-    CharString keywordValue;
-    {
-        CharStringByteSink sink(&keywordValue);
-        ulocimp_getKeywordValue(locale, keyword, sink, status);
-    }
-
-    /* 
-     * if the keyword is equal to currency .. then to get the display name 
-     * we need to do the fallback ourselves
-     */
-    if(uprv_stricmp(keyword, _kCurrency)==0){
-
-        int32_t dispNameLen = 0;
-        const char16_t *dispName = nullptr;
-
-        icu::LocalUResourceBundlePointer bundle(
-                ures_open(U_ICUDATA_CURR, displayLocale, status));
-        icu::LocalUResourceBundlePointer currencies(
-                ures_getByKey(bundle.getAlias(), _kCurrencies, nullptr, status));
-        icu::LocalUResourceBundlePointer currency(
-                ures_getByKeyWithFallback(currencies.getAlias(), keywordValue.data(), nullptr, status));
-
-        dispName = ures_getStringByIndex(currency.getAlias(), UCURRENCY_DISPLAY_NAME_INDEX, &dispNameLen, status);
-
-        if(U_FAILURE(*status)){
-            if(*status == U_MISSING_RESOURCE_ERROR){
-                /* we just want to write the value over if nothing is available */
-                *status = U_USING_DEFAULT_WARNING;
-            }else{
-                return 0;
-            }
-        }
-
-        /* now copy the dispName over if not nullptr */
-        if(dispName != nullptr){
-            if(dispNameLen <= destCapacity){
-                u_memcpy(dest, dispName, dispNameLen);
-                return u_terminateUChars(dest, destCapacity, dispNameLen, status);
-            }else{
-                *status = U_BUFFER_OVERFLOW_ERROR;
-                return dispNameLen;
-            }
-        }else{
-            /* we have not found the display name for the value .. just copy over */
-            if(keywordValue.length() <= destCapacity){
-                u_charsToUChars(keywordValue.data(), dest, keywordValue.length());
-                return u_terminateUChars(dest, destCapacity, keywordValue.length(), status);
-            }else{
-                 *status = U_BUFFER_OVERFLOW_ERROR;
-                return keywordValue.length();
-            }
-        }
-
-        
-    }else{
-
-        return _getStringOrCopyKey(U_ICUDATA_LANG, displayLocale,
-                                   _kTypes, keyword, 
-                                   keywordValue.data(),
-                                   keywordValue.data(),
-                                   dest, destCapacity,
-                                   status);
-    }
-}
->>>>>>> a8a80be5
+// © 2016 and later: Unicode, Inc. and others.
+// License & terms of use: http://www.unicode.org/copyright.html
+/*
+*******************************************************************************
+*
+*   Copyright (C) 1997-2016, International Business Machines
+*   Corporation and others.  All Rights Reserved.
+*
+*******************************************************************************
+*   file name:  locdispnames.cpp
+*   encoding:   UTF-8
+*   tab size:   8 (not used)
+*   indentation:4
+*
+*   created on: 2010feb25
+*   created by: Markus W. Scherer
+*
+*   Code for locale display names, separated out from other .cpp files
+*   that then do not depend on resource bundle code and display name data.
+*/
+
+#include "unicode/utypes.h"
+#include "unicode/brkiter.h"
+#include "unicode/locid.h"
+#include "unicode/uenum.h"
+#include "unicode/uloc.h"
+#include "unicode/ures.h"
+#include "unicode/ustring.h"
+#include "bytesinkutil.h"
+#include "charstr.h"
+#include "cmemory.h"
+#include "cstring.h"
+#include "putilimp.h"
+#include "ulocimp.h"
+#include "uresimp.h"
+#include "ureslocs.h"
+#include "ustr_imp.h"
+
+// C++ API ----------------------------------------------------------------- ***
+
+U_NAMESPACE_BEGIN
+
+UnicodeString&
+Locale::getDisplayLanguage(UnicodeString& dispLang) const
+{
+    return this->getDisplayLanguage(getDefault(), dispLang);
+}
+
+/*We cannot make any assumptions on the size of the output display strings
+* Yet, since we are calling through to a C API, we need to set limits on
+* buffer size. For all the following getDisplay functions we first attempt
+* to fill up a stack allocated buffer. If it is to small we heap allocated
+* the exact buffer we need copy it to the UnicodeString and delete it*/
+
+UnicodeString&
+Locale::getDisplayLanguage(const Locale &displayLocale,
+                           UnicodeString &result) const {
+    char16_t *buffer;
+    UErrorCode errorCode=U_ZERO_ERROR;
+    int32_t length;
+
+    buffer=result.getBuffer(ULOC_FULLNAME_CAPACITY);
+    if(buffer==0) {
+        result.truncate(0);
+        return result;
+    }
+
+    length=uloc_getDisplayLanguage(fullName, displayLocale.fullName,
+                                   buffer, result.getCapacity(),
+                                   &errorCode);
+    result.releaseBuffer(U_SUCCESS(errorCode) ? length : 0);
+
+    if(errorCode==U_BUFFER_OVERFLOW_ERROR) {
+        buffer=result.getBuffer(length);
+        if(buffer==0) {
+            result.truncate(0);
+            return result;
+        }
+        errorCode=U_ZERO_ERROR;
+        length=uloc_getDisplayLanguage(fullName, displayLocale.fullName,
+                                       buffer, result.getCapacity(),
+                                       &errorCode);
+        result.releaseBuffer(U_SUCCESS(errorCode) ? length : 0);
+    }
+
+    return result;
+}
+
+UnicodeString&
+Locale::getDisplayScript(UnicodeString& dispScript) const
+{
+    return this->getDisplayScript(getDefault(), dispScript);
+}
+
+UnicodeString&
+Locale::getDisplayScript(const Locale &displayLocale,
+                          UnicodeString &result) const {
+    char16_t *buffer;
+    UErrorCode errorCode=U_ZERO_ERROR;
+    int32_t length;
+
+    buffer=result.getBuffer(ULOC_FULLNAME_CAPACITY);
+    if(buffer==0) {
+        result.truncate(0);
+        return result;
+    }
+
+    length=uloc_getDisplayScript(fullName, displayLocale.fullName,
+                                  buffer, result.getCapacity(),
+                                  &errorCode);
+    result.releaseBuffer(U_SUCCESS(errorCode) ? length : 0);
+
+    if(errorCode==U_BUFFER_OVERFLOW_ERROR) {
+        buffer=result.getBuffer(length);
+        if(buffer==0) {
+            result.truncate(0);
+            return result;
+        }
+        errorCode=U_ZERO_ERROR;
+        length=uloc_getDisplayScript(fullName, displayLocale.fullName,
+                                      buffer, result.getCapacity(),
+                                      &errorCode);
+        result.releaseBuffer(U_SUCCESS(errorCode) ? length : 0);
+    }
+
+    return result;
+}
+
+UnicodeString&
+Locale::getDisplayCountry(UnicodeString& dispCntry) const
+{
+    return this->getDisplayCountry(getDefault(), dispCntry);
+}
+
+UnicodeString&
+Locale::getDisplayCountry(const Locale &displayLocale,
+                          UnicodeString &result) const {
+    char16_t *buffer;
+    UErrorCode errorCode=U_ZERO_ERROR;
+    int32_t length;
+
+    buffer=result.getBuffer(ULOC_FULLNAME_CAPACITY);
+    if(buffer==0) {
+        result.truncate(0);
+        return result;
+    }
+
+    length=uloc_getDisplayCountry(fullName, displayLocale.fullName,
+                                  buffer, result.getCapacity(),
+                                  &errorCode);
+    result.releaseBuffer(U_SUCCESS(errorCode) ? length : 0);
+
+    if(errorCode==U_BUFFER_OVERFLOW_ERROR) {
+        buffer=result.getBuffer(length);
+        if(buffer==0) {
+            result.truncate(0);
+            return result;
+        }
+        errorCode=U_ZERO_ERROR;
+        length=uloc_getDisplayCountry(fullName, displayLocale.fullName,
+                                      buffer, result.getCapacity(),
+                                      &errorCode);
+        result.releaseBuffer(U_SUCCESS(errorCode) ? length : 0);
+    }
+
+    return result;
+}
+
+UnicodeString&
+Locale::getDisplayVariant(UnicodeString& dispVar) const
+{
+    return this->getDisplayVariant(getDefault(), dispVar);
+}
+
+UnicodeString&
+Locale::getDisplayVariant(const Locale &displayLocale,
+                          UnicodeString &result) const {
+    char16_t *buffer;
+    UErrorCode errorCode=U_ZERO_ERROR;
+    int32_t length;
+
+    buffer=result.getBuffer(ULOC_FULLNAME_CAPACITY);
+    if(buffer==0) {
+        result.truncate(0);
+        return result;
+    }
+
+    length=uloc_getDisplayVariant(fullName, displayLocale.fullName,
+                                  buffer, result.getCapacity(),
+                                  &errorCode);
+    result.releaseBuffer(U_SUCCESS(errorCode) ? length : 0);
+
+    if(errorCode==U_BUFFER_OVERFLOW_ERROR) {
+        buffer=result.getBuffer(length);
+        if(buffer==0) {
+            result.truncate(0);
+            return result;
+        }
+        errorCode=U_ZERO_ERROR;
+        length=uloc_getDisplayVariant(fullName, displayLocale.fullName,
+                                      buffer, result.getCapacity(),
+                                      &errorCode);
+        result.releaseBuffer(U_SUCCESS(errorCode) ? length : 0);
+    }
+
+    return result;
+}
+
+UnicodeString&
+Locale::getDisplayName( UnicodeString& name ) const
+{
+    return this->getDisplayName(getDefault(), name);
+}
+
+UnicodeString&
+Locale::getDisplayName(const Locale &displayLocale,
+                       UnicodeString &result) const {
+    char16_t *buffer;
+    UErrorCode errorCode=U_ZERO_ERROR;
+    int32_t length;
+
+    buffer=result.getBuffer(ULOC_FULLNAME_CAPACITY);
+    if(buffer==0) {
+        result.truncate(0);
+        return result;
+    }
+
+    length=uloc_getDisplayName(fullName, displayLocale.fullName,
+                               buffer, result.getCapacity(),
+                               &errorCode);
+    result.releaseBuffer(U_SUCCESS(errorCode) ? length : 0);
+
+    if(errorCode==U_BUFFER_OVERFLOW_ERROR) {
+        buffer=result.getBuffer(length);
+        if(buffer==0) {
+            result.truncate(0);
+            return result;
+        }
+        errorCode=U_ZERO_ERROR;
+        length=uloc_getDisplayName(fullName, displayLocale.fullName,
+                                   buffer, result.getCapacity(),
+                                   &errorCode);
+        result.releaseBuffer(U_SUCCESS(errorCode) ? length : 0);
+    }
+
+    return result;
+}
+
+#if ! UCONFIG_NO_BREAK_ITERATION
+
+// -------------------------------------
+// Gets the objectLocale display name in the default locale language.
+UnicodeString& U_EXPORT2
+BreakIterator::getDisplayName(const Locale& objectLocale,
+                             UnicodeString& name)
+{
+    return objectLocale.getDisplayName(name);
+}
+
+// -------------------------------------
+// Gets the objectLocale display name in the displayLocale language.
+UnicodeString& U_EXPORT2
+BreakIterator::getDisplayName(const Locale& objectLocale,
+                             const Locale& displayLocale,
+                             UnicodeString& name)
+{
+    return objectLocale.getDisplayName(displayLocale, name);
+}
+
+#endif
+
+
+U_NAMESPACE_END
+
+// C API ------------------------------------------------------------------- ***
+
+U_NAMESPACE_USE
+
+/* ### Constants **************************************************/
+
+/* These strings describe the resources we attempt to load from
+ the locale ResourceBundle data file.*/
+static const char _kLanguages[]       = "Languages";
+static const char _kScripts[]         = "Scripts";
+static const char _kScriptsStandAlone[] = "Scripts%stand-alone";
+static const char _kCountries[]       = "Countries";
+static const char _kVariants[]        = "Variants";
+static const char _kKeys[]            = "Keys";
+static const char _kTypes[]           = "Types";
+//static const char _kRootName[]        = "root";
+static const char _kCurrency[]        = "currency";
+static const char _kCurrencies[]      = "Currencies";
+static const char _kLocaleDisplayPattern[] = "localeDisplayPattern";
+static const char _kPattern[]         = "pattern";
+static const char _kSeparator[]       = "separator";
+
+/* ### Display name **************************************************/
+
+static int32_t
+_getStringOrCopyKey(const char *path, const char *locale,
+                    const char *tableKey, 
+                    const char* subTableKey,
+                    const char *itemKey,
+                    const char *substitute,
+                    char16_t *dest, int32_t destCapacity,
+                    UErrorCode *pErrorCode) {
+    const char16_t *s = nullptr;
+    int32_t length = 0;
+
+    if(itemKey==nullptr) {
+        /* top-level item: normal resource bundle access */
+        icu::LocalUResourceBundlePointer rb(ures_open(path, locale, pErrorCode));
+
+        if(U_SUCCESS(*pErrorCode)) {
+            s=ures_getStringByKey(rb.getAlias(), tableKey, &length, pErrorCode);
+            /* see comment about closing rb near "return item;" in _res_getTableStringWithFallback() */
+        }
+    } else {
+        bool isLanguageCode = (uprv_strncmp(tableKey, _kLanguages, 9) == 0);
+        /* Language code should not be a number. If it is, set the error code. */
+        if (isLanguageCode && uprv_strtol(itemKey, nullptr, 10)) {
+            *pErrorCode = U_MISSING_RESOURCE_ERROR;
+        } else {
+            /* second-level item, use special fallback */
+            s=uloc_getTableStringWithFallback(path, locale,
+                                               tableKey,
+                                               subTableKey,
+                                               itemKey,
+                                               &length,
+                                               pErrorCode);
+            if (U_FAILURE(*pErrorCode) && isLanguageCode && itemKey != nullptr) {
+                // convert itemKey locale code to canonical form and try again, ICU-20870
+                *pErrorCode = U_ZERO_ERROR;
+                Locale canonKey = Locale::createCanonical(itemKey);
+                s=uloc_getTableStringWithFallback(path, locale,
+                                                    tableKey,
+                                                    subTableKey,
+                                                    canonKey.getName(),
+                                                    &length,
+                                                    pErrorCode);
+            }
+        }
+    }
+
+    if(U_SUCCESS(*pErrorCode)) {
+        int32_t copyLength=uprv_min(length, destCapacity);
+        if(copyLength>0 && s != nullptr) {
+            u_memcpy(dest, s, copyLength);
+        }
+    } else {
+        /* no string from a resource bundle: convert the substitute */
+        length=(int32_t)uprv_strlen(substitute);
+        u_charsToUChars(substitute, dest, uprv_min(length, destCapacity));
+        *pErrorCode=U_USING_DEFAULT_WARNING;
+    }
+
+    return u_terminateUChars(dest, destCapacity, length, pErrorCode);
+}
+
+typedef  int32_t U_CALLCONV UDisplayNameGetter(const char *, char *, int32_t, UErrorCode *);
+
+static int32_t
+_getDisplayNameForComponent(const char *locale,
+                            const char *displayLocale,
+                            char16_t *dest, int32_t destCapacity,
+                            UDisplayNameGetter *getter,
+                            const char *tag,
+                            UErrorCode *pErrorCode) {
+    char localeBuffer[ULOC_FULLNAME_CAPACITY*4];
+    int32_t length;
+    UErrorCode localStatus;
+    const char* root = nullptr;
+
+    /* argument checking */
+    if(pErrorCode==nullptr || U_FAILURE(*pErrorCode)) {
+        return 0;
+    }
+
+    if(destCapacity<0 || (destCapacity>0 && dest==nullptr)) {
+        *pErrorCode=U_ILLEGAL_ARGUMENT_ERROR;
+        return 0;
+    }
+
+    localStatus = U_ZERO_ERROR;
+    length=(*getter)(locale, localeBuffer, sizeof(localeBuffer), &localStatus);
+    if(U_FAILURE(localStatus) || localStatus==U_STRING_NOT_TERMINATED_WARNING) {
+        *pErrorCode=U_ILLEGAL_ARGUMENT_ERROR;
+        return 0;
+    }
+    if(length==0) {
+        // For the display name, we treat this as unknown language (ICU-20273).
+        if (getter == uloc_getLanguage) {
+            uprv_strcpy(localeBuffer, "und");
+        } else {
+            return u_terminateUChars(dest, destCapacity, 0, pErrorCode);
+        }
+    }
+
+    root = tag == _kCountries ? U_ICUDATA_REGION : U_ICUDATA_LANG;
+
+    return _getStringOrCopyKey(root, displayLocale,
+                               tag, nullptr, localeBuffer,
+                               localeBuffer,
+                               dest, destCapacity,
+                               pErrorCode);
+}
+
+U_CAPI int32_t U_EXPORT2
+uloc_getDisplayLanguage(const char *locale,
+                        const char *displayLocale,
+                        char16_t *dest, int32_t destCapacity,
+                        UErrorCode *pErrorCode) {
+    return _getDisplayNameForComponent(locale, displayLocale, dest, destCapacity,
+                uloc_getLanguage, _kLanguages, pErrorCode);
+}
+
+U_CAPI int32_t U_EXPORT2
+uloc_getDisplayScript(const char* locale,
+                      const char* displayLocale,
+                      char16_t *dest, int32_t destCapacity,
+                      UErrorCode *pErrorCode)
+{
+    UErrorCode err = U_ZERO_ERROR;
+    int32_t res = _getDisplayNameForComponent(locale, displayLocale, dest, destCapacity,
+                uloc_getScript, _kScriptsStandAlone, &err);
+
+    if (destCapacity == 0 && err == U_BUFFER_OVERFLOW_ERROR) {
+        // For preflight, return the max of the value and the fallback.
+        int32_t fallback_res = _getDisplayNameForComponent(locale, displayLocale, dest, destCapacity,
+                                                           uloc_getScript, _kScripts, pErrorCode);
+        return (fallback_res > res) ? fallback_res : res;
+    }
+    if ( err == U_USING_DEFAULT_WARNING ) {
+        return _getDisplayNameForComponent(locale, displayLocale, dest, destCapacity,
+                                           uloc_getScript, _kScripts, pErrorCode);
+    } else {
+        *pErrorCode = err;
+        return res;
+    }
+}
+
+static int32_t
+uloc_getDisplayScriptInContext(const char* locale,
+                      const char* displayLocale,
+                      char16_t *dest, int32_t destCapacity,
+                      UErrorCode *pErrorCode)
+{
+    return _getDisplayNameForComponent(locale, displayLocale, dest, destCapacity,
+                    uloc_getScript, _kScripts, pErrorCode);
+}
+
+U_CAPI int32_t U_EXPORT2
+uloc_getDisplayCountry(const char *locale,
+                       const char *displayLocale,
+                       char16_t *dest, int32_t destCapacity,
+                       UErrorCode *pErrorCode) {
+    return _getDisplayNameForComponent(locale, displayLocale, dest, destCapacity,
+                uloc_getCountry, _kCountries, pErrorCode);
+}
+
+/*
+ * TODO separate variant1_variant2_variant3...
+ * by getting each tag's display string and concatenating them with ", "
+ * in between - similar to uloc_getDisplayName()
+ */
+U_CAPI int32_t U_EXPORT2
+uloc_getDisplayVariant(const char *locale,
+                       const char *displayLocale,
+                       char16_t *dest, int32_t destCapacity,
+                       UErrorCode *pErrorCode) {
+    return _getDisplayNameForComponent(locale, displayLocale, dest, destCapacity,
+                uloc_getVariant, _kVariants, pErrorCode);
+}
+
+/* Instead of having a separate pass for 'special' patterns, reintegrate the two
+ * so we don't get bitten by preflight bugs again.  We can be reasonably efficient
+ * without two separate code paths, this code isn't that performance-critical.
+ *
+ * This code is general enough to deal with patterns that have a prefix or swap the
+ * language and remainder components, since we gave developers enough rope to do such
+ * things if they futz with the pattern data.  But since we don't give them a way to
+ * specify a pattern for arbitrary combinations of components, there's not much use in
+ * that.  I don't think our data includes such patterns, the only variable I know if is
+ * whether there is a space before the open paren, or not.  Oh, and zh uses different
+ * chars than the standard open/close paren (which ja and ko use, btw).
+ */
+U_CAPI int32_t U_EXPORT2
+uloc_getDisplayName(const char *locale,
+                    const char *displayLocale,
+                    char16_t *dest, int32_t destCapacity,
+                    UErrorCode *pErrorCode)
+{
+    static const char16_t defaultSeparator[9] = { 0x007b, 0x0030, 0x007d, 0x002c, 0x0020, 0x007b, 0x0031, 0x007d, 0x0000 }; /* "{0}, {1}" */
+    static const char16_t sub0[4] = { 0x007b, 0x0030, 0x007d , 0x0000 } ; /* {0} */
+    static const char16_t sub1[4] = { 0x007b, 0x0031, 0x007d , 0x0000 } ; /* {1} */
+    static const int32_t subLen = 3;
+    static const char16_t defaultPattern[10] = {
+        0x007b, 0x0030, 0x007d, 0x0020, 0x0028, 0x007b, 0x0031, 0x007d, 0x0029, 0x0000
+    }; /* {0} ({1}) */
+    static const int32_t defaultPatLen = 9;
+    static const int32_t defaultSub0Pos = 0;
+    static const int32_t defaultSub1Pos = 5;
+
+    int32_t length; /* of formatted result */
+
+    const char16_t *separator;
+    int32_t sepLen = 0;
+    const char16_t *pattern;
+    int32_t patLen = 0;
+    int32_t sub0Pos, sub1Pos;
+    
+    char16_t formatOpenParen         = 0x0028; // (
+    char16_t formatReplaceOpenParen  = 0x005B; // [
+    char16_t formatCloseParen        = 0x0029; // )
+    char16_t formatReplaceCloseParen = 0x005D; // ]
+
+    UBool haveLang = true; /* assume true, set false if we find we don't have
+                              a lang component in the locale */
+    UBool haveRest = true; /* assume true, set false if we find we don't have
+                              any other component in the locale */
+    UBool retry = false; /* set true if we need to retry, see below */
+
+    int32_t langi = 0; /* index of the language substitution (0 or 1), virtually always 0 */
+
+    if(pErrorCode==nullptr || U_FAILURE(*pErrorCode)) {
+        return 0;
+    }
+
+    if(destCapacity<0 || (destCapacity>0 && dest==nullptr)) {
+        *pErrorCode=U_ILLEGAL_ARGUMENT_ERROR;
+        return 0;
+    }
+
+    {
+        UErrorCode status = U_ZERO_ERROR;
+
+        icu::LocalUResourceBundlePointer locbundle(
+                ures_open(U_ICUDATA_LANG, displayLocale, &status));
+        icu::LocalUResourceBundlePointer dspbundle(
+                ures_getByKeyWithFallback(locbundle.getAlias(), _kLocaleDisplayPattern, nullptr, &status));
+
+        separator=ures_getStringByKeyWithFallback(dspbundle.getAlias(), _kSeparator, &sepLen, &status);
+        pattern=ures_getStringByKeyWithFallback(dspbundle.getAlias(), _kPattern, &patLen, &status);
+    }
+
+    /* If we couldn't find any data, then use the defaults */
+    if(sepLen == 0) {
+       separator = defaultSeparator;
+    }
+    /* #10244: Even though separator is now a pattern, it is awkward to handle it as such
+     * here since we are trying to build the display string in place in the dest buffer,
+     * and to handle it as a pattern would entail having separate storage for the
+     * substrings that need to be combined (the first of which may be the result of
+     * previous such combinations). So for now we continue to treat the portion between
+     * {0} and {1} as a string to be appended when joining substrings, ignoring anything
+     * that is before {0} or after {1} (no existing separator pattern has any such thing).
+     * This is similar to how pattern is handled below.
+     */
+    {
+        char16_t *p0=u_strstr(separator, sub0);
+        char16_t *p1=u_strstr(separator, sub1);
+        if (p0==nullptr || p1==nullptr || p1<p0) {
+            *pErrorCode=U_ILLEGAL_ARGUMENT_ERROR;
+            return 0;
+        }
+        separator = (const char16_t *)p0 + subLen;
+        sepLen = static_cast<int32_t>(p1 - separator);
+    }
+
+    if(patLen==0 || (patLen==defaultPatLen && !u_strncmp(pattern, defaultPattern, patLen))) {
+        pattern=defaultPattern;
+        patLen=defaultPatLen;
+        sub0Pos=defaultSub0Pos;
+        sub1Pos=defaultSub1Pos;
+        // use default formatOpenParen etc. set above
+    } else { /* non-default pattern */
+        char16_t *p0=u_strstr(pattern, sub0);
+        char16_t *p1=u_strstr(pattern, sub1);
+        if (p0==nullptr || p1==nullptr) {
+            *pErrorCode=U_ILLEGAL_ARGUMENT_ERROR;
+            return 0;
+        }
+        sub0Pos = static_cast<int32_t>(p0-pattern);
+        sub1Pos = static_cast<int32_t>(p1-pattern);
+        if (sub1Pos < sub0Pos) { /* a very odd pattern */
+            int32_t t=sub0Pos; sub0Pos=sub1Pos; sub1Pos=t;
+            langi=1;
+        }
+        if (u_strchr(pattern, 0xFF08) != nullptr) {
+            formatOpenParen         = 0xFF08; // fullwidth (
+            formatReplaceOpenParen  = 0xFF3B; // fullwidth [
+            formatCloseParen        = 0xFF09; // fullwidth )
+            formatReplaceCloseParen = 0xFF3D; // fullwidth ]
+        }
+    }
+
+    /* We loop here because there is one case in which after the first pass we could need to
+     * reextract the data.  If there's initial padding before the first element, we put in
+     * the padding and then write that element.  If it turns out there's no second element,
+     * we didn't need the padding.  If we do need the data (no preflight), and the first element
+     * would have fit but for the padding, we need to reextract.  In this case (only) we
+     * adjust the parameters so padding is not added, and repeat.
+     */
+    do {
+        char16_t* p=dest;
+        int32_t patPos=0; /* position in the pattern, used for non-substitution portions */
+        int32_t langLen=0; /* length of language substitution */
+        int32_t langPos=0; /* position in output of language substitution */
+        int32_t restLen=0; /* length of 'everything else' substitution */
+        int32_t restPos=0; /* position in output of 'everything else' substitution */
+        icu::LocalUEnumerationPointer kenum; /* keyword enumeration */
+
+        /* prefix of pattern, extremely likely to be empty */
+        if(sub0Pos) {
+            if(destCapacity >= sub0Pos) {
+                while (patPos < sub0Pos) {
+                    *p++ = pattern[patPos++];
+                }
+            } else {
+                patPos=sub0Pos;
+            }
+            length=sub0Pos;
+        } else {
+            length=0;
+        }
+
+        for(int32_t subi=0,resti=0;subi<2;) { /* iterate through patterns 0 and 1*/
+            UBool subdone = false; /* set true when ready to move to next substitution */
+
+            /* prep p and cap for calls to get display components, pin cap to 0 since
+               they complain if cap is negative */
+            int32_t cap=destCapacity-length;
+            if (cap <= 0) {
+                cap=0;
+            } else {
+                p=dest+length;
+            }
+
+            if (subi == langi) { /* {0}*/
+                if(haveLang) {
+                    langPos=length;
+                    langLen=uloc_getDisplayLanguage(locale, displayLocale, p, cap, pErrorCode);
+                    length+=langLen;
+                    haveLang=langLen>0;
+                }
+                subdone=true;
+            } else { /* {1} */
+                if(!haveRest) {
+                    subdone=true;
+                } else {
+                    int32_t len; /* length of component (plus other stuff) we just fetched */
+                    switch(resti++) {
+                        case 0:
+                            restPos=length;
+                            len=uloc_getDisplayScriptInContext(locale, displayLocale, p, cap, pErrorCode);
+                            break;
+                        case 1:
+                            len=uloc_getDisplayCountry(locale, displayLocale, p, cap, pErrorCode);
+                            break;
+                        case 2:
+                            len=uloc_getDisplayVariant(locale, displayLocale, p, cap, pErrorCode);
+                            break;
+                        case 3:
+                            kenum.adoptInstead(uloc_openKeywords(locale, pErrorCode));
+                            U_FALLTHROUGH;
+                        default: {
+                            const char* kw=uenum_next(kenum.getAlias(), &len, pErrorCode);
+                            if (kw == nullptr) {
+                                len=0; /* mark that we didn't add a component */
+                                subdone=true;
+                            } else {
+                                /* incorporating this behavior into the loop made it even more complex,
+                                   so just special case it here */
+                                len = uloc_getDisplayKeyword(kw, displayLocale, p, cap, pErrorCode);
+                                if(len) {
+                                    if(len < cap) {
+                                        p[len]=0x3d; /* '=', assume we'll need it */
+                                    }
+                                    len+=1;
+
+                                    /* adjust for call to get keyword */
+                                    cap-=len;
+                                    if(cap <= 0) {
+                                        cap=0;
+                                    } else {
+                                        p+=len;
+                                    }
+                                }
+                                /* reset for call below */
+                                if(*pErrorCode == U_BUFFER_OVERFLOW_ERROR) {
+                                    *pErrorCode=U_ZERO_ERROR;
+                                }
+                                int32_t vlen = uloc_getDisplayKeywordValue(locale, kw, displayLocale,
+                                                                           p, cap, pErrorCode);
+                                if(len) {
+                                    if(vlen==0) {
+                                        --len; /* remove unneeded '=' */
+                                    }
+                                    /* restore cap and p to what they were at start */
+                                    cap=destCapacity-length;
+                                    if(cap <= 0) {
+                                        cap=0;
+                                    } else {
+                                        p=dest+length;
+                                    }
+                                }
+                                len+=vlen; /* total we added for key + '=' + value */
+                            }
+                        } break;
+                    } /* end switch */
+
+                    if (len>0) {
+                        /* we added a component, so add separator and write it if there's room. */
+                        if(len+sepLen<=cap) {
+                            const char16_t * plimit = p + len;
+                            for (; p < plimit; p++) {
+                                if (*p == formatOpenParen) {
+                                    *p = formatReplaceOpenParen;
+                                } else if (*p == formatCloseParen) {
+                                    *p = formatReplaceCloseParen;
+                                }
+                            }
+                            for(int32_t i=0;i<sepLen;++i) {
+                                *p++=separator[i];
+                            }
+                        }
+                        length+=len+sepLen;
+                    } else if(subdone) {
+                        /* remove separator if we added it */
+                        if (length!=restPos) {
+                            length-=sepLen;
+                        }
+                        restLen=length-restPos;
+                        haveRest=restLen>0;
+                    }
+                }
+            }
+
+            if(*pErrorCode == U_BUFFER_OVERFLOW_ERROR) {
+                *pErrorCode=U_ZERO_ERROR;
+            }
+
+            if(subdone) {
+                if(haveLang && haveRest) {
+                    /* append internal portion of pattern, the first time,
+                       or last portion of pattern the second time */
+                    int32_t padLen;
+                    patPos+=subLen;
+                    padLen=(subi==0 ? sub1Pos : patLen)-patPos;
+                    if(length+padLen <= destCapacity) {
+                        p=dest+length;
+                        for(int32_t i=0;i<padLen;++i) {
+                            *p++=pattern[patPos++];
+                        }
+                    } else {
+                        patPos+=padLen;
+                    }
+                    length+=padLen;
+                } else if(subi==0) {
+                    /* don't have first component, reset for second component */
+                    sub0Pos=0;
+                    length=0;
+                } else if(length>0) {
+                    /* true length is the length of just the component we got. */
+                    length=haveLang?langLen:restLen;
+                    if(dest && sub0Pos!=0) {
+                        if (sub0Pos+length<=destCapacity) {
+                            /* first component not at start of result,
+                               but we have full component in buffer. */
+                            u_memmove(dest, dest+(haveLang?langPos:restPos), length);
+                        } else {
+                            /* would have fit, but didn't because of pattern prefix. */
+                            sub0Pos=0; /* stops initial padding (and a second retry,
+                                          so we won't end up here again) */
+                            retry=true;
+                        }
+                    }
+                }
+
+                ++subi; /* move on to next substitution */
+            }
+        }
+    } while(retry);
+
+    return u_terminateUChars(dest, destCapacity, length, pErrorCode);
+}
+
+U_CAPI int32_t U_EXPORT2
+uloc_getDisplayKeyword(const char* keyword,
+                       const char* displayLocale,
+                       char16_t* dest,
+                       int32_t destCapacity,
+                       UErrorCode* status){
+
+    /* argument checking */
+    if(status==nullptr || U_FAILURE(*status)) {
+        return 0;
+    }
+
+    if(destCapacity<0 || (destCapacity>0 && dest==nullptr)) {
+        *status=U_ILLEGAL_ARGUMENT_ERROR;
+        return 0;
+    }
+
+
+    /* pass itemKey=nullptr to look for a top-level item */
+    return _getStringOrCopyKey(U_ICUDATA_LANG, displayLocale,
+                               _kKeys, nullptr,
+                               keyword, 
+                               keyword,      
+                               dest, destCapacity,
+                               status);
+
+}
+
+
+#define UCURRENCY_DISPLAY_NAME_INDEX 1
+
+U_CAPI int32_t U_EXPORT2
+uloc_getDisplayKeywordValue(   const char* locale,
+                               const char* keyword,
+                               const char* displayLocale,
+                               char16_t* dest,
+                               int32_t destCapacity,
+                               UErrorCode* status){
+
+
+    /* argument checking */
+    if(status==nullptr || U_FAILURE(*status)) {
+        return 0;
+    }
+
+    if(destCapacity<0 || (destCapacity>0 && dest==nullptr)) {
+        *status=U_ILLEGAL_ARGUMENT_ERROR;
+        return 0;
+    }
+
+    /* get the keyword value */
+    CharString keywordValue;
+    {
+        CharStringByteSink sink(&keywordValue);
+        ulocimp_getKeywordValue(locale, keyword, sink, status);
+    }
+
+    /* 
+     * if the keyword is equal to currency .. then to get the display name 
+     * we need to do the fallback ourselves
+     */
+    if(uprv_stricmp(keyword, _kCurrency)==0){
+
+        int32_t dispNameLen = 0;
+        const char16_t *dispName = nullptr;
+
+        icu::LocalUResourceBundlePointer bundle(
+                ures_open(U_ICUDATA_CURR, displayLocale, status));
+        icu::LocalUResourceBundlePointer currencies(
+                ures_getByKey(bundle.getAlias(), _kCurrencies, nullptr, status));
+        icu::LocalUResourceBundlePointer currency(
+                ures_getByKeyWithFallback(currencies.getAlias(), keywordValue.data(), nullptr, status));
+
+        dispName = ures_getStringByIndex(currency.getAlias(), UCURRENCY_DISPLAY_NAME_INDEX, &dispNameLen, status);
+
+        if(U_FAILURE(*status)){
+            if(*status == U_MISSING_RESOURCE_ERROR){
+                /* we just want to write the value over if nothing is available */
+                *status = U_USING_DEFAULT_WARNING;
+            }else{
+                return 0;
+            }
+        }
+
+        /* now copy the dispName over if not nullptr */
+        if(dispName != nullptr){
+            if(dispNameLen <= destCapacity){
+                u_memcpy(dest, dispName, dispNameLen);
+                return u_terminateUChars(dest, destCapacity, dispNameLen, status);
+            }else{
+                *status = U_BUFFER_OVERFLOW_ERROR;
+                return dispNameLen;
+            }
+        }else{
+            /* we have not found the display name for the value .. just copy over */
+            if(keywordValue.length() <= destCapacity){
+                u_charsToUChars(keywordValue.data(), dest, keywordValue.length());
+                return u_terminateUChars(dest, destCapacity, keywordValue.length(), status);
+            }else{
+                 *status = U_BUFFER_OVERFLOW_ERROR;
+                return keywordValue.length();
+            }
+        }
+
+        
+    }else{
+
+        return _getStringOrCopyKey(U_ICUDATA_LANG, displayLocale,
+                                   _kTypes, keyword, 
+                                   keywordValue.data(),
+                                   keywordValue.data(),
+                                   dest, destCapacity,
+                                   status);
+    }
+}