<<<<<<< HEAD
// © 2018 and later: Unicode, Inc. and others.
// License & terms of use: http://www.unicode.org/copyright.html

// utrie_swap.cpp
// created: 2018aug08 Markus W. Scherer

#include "unicode/utypes.h"
#include "cmemory.h"
#include "ucptrie_impl.h"
#include "udataswp.h"
#include "utrie.h"
#include "utrie2_impl.h"

// These functions for swapping different generations of ICU code point tries are here
// so that their implementation files need not depend on swapper code,
// need not depend on each other, and so that other swapper code
// need not depend on other trie code.

namespace {

constexpr int32_t ASCII_LIMIT = 0x80;

}  // namespace

U_CAPI int32_t U_EXPORT2
utrie_swap(const UDataSwapper *ds,
           const void *inData, int32_t length, void *outData,
           UErrorCode *pErrorCode) {
    const UTrieHeader *inTrie;
    UTrieHeader trie;
    int32_t size;
    UBool dataIs32;

    if(pErrorCode==NULL || U_FAILURE(*pErrorCode)) {
        return 0;
    }
    if(ds==NULL || inData==NULL || (length>=0 && outData==NULL)) {
        *pErrorCode=U_ILLEGAL_ARGUMENT_ERROR;
        return 0;
    }

    /* setup and swapping */
    if(length>=0 && (uint32_t)length<sizeof(UTrieHeader)) {
        *pErrorCode=U_INDEX_OUTOFBOUNDS_ERROR;
        return 0;
    }

    inTrie=(const UTrieHeader *)inData;
    trie.signature=ds->readUInt32(inTrie->signature);
    trie.options=ds->readUInt32(inTrie->options);
    trie.indexLength=udata_readInt32(ds, inTrie->indexLength);
    trie.dataLength=udata_readInt32(ds, inTrie->dataLength);

    if( trie.signature!=0x54726965 ||
        (trie.options&UTRIE_OPTIONS_SHIFT_MASK)!=UTRIE_SHIFT ||
        ((trie.options>>UTRIE_OPTIONS_INDEX_SHIFT)&UTRIE_OPTIONS_SHIFT_MASK)!=UTRIE_INDEX_SHIFT ||
        trie.indexLength<UTRIE_BMP_INDEX_LENGTH ||
        (trie.indexLength&(UTRIE_SURROGATE_BLOCK_COUNT-1))!=0 ||
        trie.dataLength<UTRIE_DATA_BLOCK_LENGTH ||
        (trie.dataLength&(UTRIE_DATA_GRANULARITY-1))!=0 ||
        ((trie.options&UTRIE_OPTIONS_LATIN1_IS_LINEAR)!=0 && trie.dataLength<(UTRIE_DATA_BLOCK_LENGTH+0x100))
    ) {
        *pErrorCode=U_INVALID_FORMAT_ERROR; /* not a UTrie */
        return 0;
    }

    dataIs32=(UBool)((trie.options&UTRIE_OPTIONS_DATA_IS_32_BIT)!=0);
    size=sizeof(UTrieHeader)+trie.indexLength*2+trie.dataLength*(dataIs32?4:2);

    if(length>=0) {
        UTrieHeader *outTrie;

        if(length<size) {
            *pErrorCode=U_INDEX_OUTOFBOUNDS_ERROR;
            return 0;
        }

        outTrie=(UTrieHeader *)outData;

        /* swap the header */
        ds->swapArray32(ds, inTrie, sizeof(UTrieHeader), outTrie, pErrorCode);

        /* swap the index and the data */
        if(dataIs32) {
            ds->swapArray16(ds, inTrie+1, trie.indexLength*2, outTrie+1, pErrorCode);
            ds->swapArray32(ds, (const uint16_t *)(inTrie+1)+trie.indexLength, trie.dataLength*4,
                                     (uint16_t *)(outTrie+1)+trie.indexLength, pErrorCode);
        } else {
            ds->swapArray16(ds, inTrie+1, (trie.indexLength+trie.dataLength)*2, outTrie+1, pErrorCode);
        }
    }

    return size;
}

U_CAPI int32_t U_EXPORT2
utrie2_swap(const UDataSwapper *ds,
            const void *inData, int32_t length, void *outData,
            UErrorCode *pErrorCode) {
    const UTrie2Header *inTrie;
    UTrie2Header trie;
    int32_t dataLength, size;
    UTrie2ValueBits valueBits;

    if(U_FAILURE(*pErrorCode)) {
        return 0;
    }
    if(ds==NULL || inData==NULL || (length>=0 && outData==NULL)) {
        *pErrorCode=U_ILLEGAL_ARGUMENT_ERROR;
        return 0;
    }

    /* setup and swapping */
    if(length>=0 && length<(int32_t)sizeof(UTrie2Header)) {
        *pErrorCode=U_INDEX_OUTOFBOUNDS_ERROR;
        return 0;
    }

    inTrie=(const UTrie2Header *)inData;
    trie.signature=ds->readUInt32(inTrie->signature);
    trie.options=ds->readUInt16(inTrie->options);
    trie.indexLength=ds->readUInt16(inTrie->indexLength);
    trie.shiftedDataLength=ds->readUInt16(inTrie->shiftedDataLength);

    valueBits=(UTrie2ValueBits)(trie.options&UTRIE2_OPTIONS_VALUE_BITS_MASK);
    dataLength=(int32_t)trie.shiftedDataLength<<UTRIE2_INDEX_SHIFT;

    if( trie.signature!=UTRIE2_SIG ||
        valueBits<0 || UTRIE2_COUNT_VALUE_BITS<=valueBits ||
        trie.indexLength<UTRIE2_INDEX_1_OFFSET ||
        dataLength<UTRIE2_DATA_START_OFFSET
    ) {
        *pErrorCode=U_INVALID_FORMAT_ERROR; /* not a UTrie */
        return 0;
    }

    size=sizeof(UTrie2Header)+trie.indexLength*2;
    switch(valueBits) {
    case UTRIE2_16_VALUE_BITS:
        size+=dataLength*2;
        break;
    case UTRIE2_32_VALUE_BITS:
        size+=dataLength*4;
        break;
    default:
        *pErrorCode=U_INVALID_FORMAT_ERROR;
        return 0;
    }

    if(length>=0) {
        UTrie2Header *outTrie;

        if(length<size) {
            *pErrorCode=U_INDEX_OUTOFBOUNDS_ERROR;
            return 0;
        }

        outTrie=(UTrie2Header *)outData;

        /* swap the header */
        ds->swapArray32(ds, &inTrie->signature, 4, &outTrie->signature, pErrorCode);
        ds->swapArray16(ds, &inTrie->options, 12, &outTrie->options, pErrorCode);

        /* swap the index and the data */
        switch(valueBits) {
        case UTRIE2_16_VALUE_BITS:
            ds->swapArray16(ds, inTrie+1, (trie.indexLength+dataLength)*2, outTrie+1, pErrorCode);
            break;
        case UTRIE2_32_VALUE_BITS:
            ds->swapArray16(ds, inTrie+1, trie.indexLength*2, outTrie+1, pErrorCode);
            ds->swapArray32(ds, (const uint16_t *)(inTrie+1)+trie.indexLength, dataLength*4,
                                     (uint16_t *)(outTrie+1)+trie.indexLength, pErrorCode);
            break;
        default:
            *pErrorCode=U_INVALID_FORMAT_ERROR;
            return 0;
        }
    }

    return size;
}

U_CAPI int32_t U_EXPORT2
ucptrie_swap(const UDataSwapper *ds,
             const void *inData, int32_t length, void *outData,
             UErrorCode *pErrorCode) {
    const UCPTrieHeader *inTrie;
    UCPTrieHeader trie;
    int32_t dataLength, size;
    UCPTrieValueWidth valueWidth;

    if(U_FAILURE(*pErrorCode)) {
        return 0;
    }
    if(ds==nullptr || inData==nullptr || (length>=0 && outData==nullptr)) {
        *pErrorCode=U_ILLEGAL_ARGUMENT_ERROR;
        return 0;
    }

    /* setup and swapping */
    if(length>=0 && length<(int32_t)sizeof(UCPTrieHeader)) {
        *pErrorCode=U_INDEX_OUTOFBOUNDS_ERROR;
        return 0;
    }

    inTrie=(const UCPTrieHeader *)inData;
    trie.signature=ds->readUInt32(inTrie->signature);
    trie.options=ds->readUInt16(inTrie->options);
    trie.indexLength=ds->readUInt16(inTrie->indexLength);
    trie.dataLength = ds->readUInt16(inTrie->dataLength);

    UCPTrieType type = (UCPTrieType)((trie.options >> 6) & 3);
    valueWidth = (UCPTrieValueWidth)(trie.options & UCPTRIE_OPTIONS_VALUE_BITS_MASK);
    dataLength = ((int32_t)(trie.options & UCPTRIE_OPTIONS_DATA_LENGTH_MASK) << 4) | trie.dataLength;

    int32_t minIndexLength = type == UCPTRIE_TYPE_FAST ?
        UCPTRIE_BMP_INDEX_LENGTH : UCPTRIE_SMALL_INDEX_LENGTH;
    if( trie.signature!=UCPTRIE_SIG ||
        type > UCPTRIE_TYPE_SMALL ||
        (trie.options & UCPTRIE_OPTIONS_RESERVED_MASK) != 0 ||
        valueWidth > UCPTRIE_VALUE_BITS_8 ||
        trie.indexLength < minIndexLength ||
        dataLength < ASCII_LIMIT
    ) {
        *pErrorCode=U_INVALID_FORMAT_ERROR; /* not a UCPTrie */
        return 0;
    }

    size=sizeof(UCPTrieHeader)+trie.indexLength*2;
    switch(valueWidth) {
    case UCPTRIE_VALUE_BITS_16:
        size+=dataLength*2;
        break;
    case UCPTRIE_VALUE_BITS_32:
        size+=dataLength*4;
        break;
    case UCPTRIE_VALUE_BITS_8:
        size+=dataLength;
        break;
    default:
        *pErrorCode=U_INVALID_FORMAT_ERROR;
        return 0;
    }

    if(length>=0) {
        UCPTrieHeader *outTrie;

        if(length<size) {
            *pErrorCode=U_INDEX_OUTOFBOUNDS_ERROR;
            return 0;
        }

        outTrie=(UCPTrieHeader *)outData;

        /* swap the header */
        ds->swapArray32(ds, &inTrie->signature, 4, &outTrie->signature, pErrorCode);
        ds->swapArray16(ds, &inTrie->options, 12, &outTrie->options, pErrorCode);

        /* swap the index */
        const uint16_t *inIndex=reinterpret_cast<const uint16_t *>(inTrie+1);
        uint16_t *outIndex=reinterpret_cast<uint16_t *>(outTrie+1);
        ds->swapArray16(ds, inIndex, trie.indexLength*2, outIndex, pErrorCode);

        /* swap the data */
        const uint16_t *inData=inIndex+trie.indexLength;
        uint16_t *outData=outIndex+trie.indexLength;
        switch(valueWidth) {
        case UCPTRIE_VALUE_BITS_16:
            ds->swapArray16(ds, inData, dataLength*2, outData, pErrorCode);
            break;
        case UCPTRIE_VALUE_BITS_32:
            ds->swapArray32(ds, inData, dataLength*4, outData, pErrorCode);
            break;
        case UCPTRIE_VALUE_BITS_8:
            if(inTrie!=outTrie) {
                uprv_memmove(outData, inData, dataLength);
            }
            break;
        default:
            *pErrorCode=U_INVALID_FORMAT_ERROR;
            return 0;
        }
    }

    return size;
}

namespace {

/**
 * Gets the trie version from 32-bit-aligned memory containing the serialized form
 * of a UTrie (version 1), a UTrie2 (version 2), or a UCPTrie (version 3).
 *
 * @param data a pointer to 32-bit-aligned memory containing the serialized form of a trie
 * @param length the number of bytes available at data;
 *               can be more than necessary (see return value)
 * @param anyEndianOk If FALSE, only platform-endian serialized forms are recognized.
 *                    If TRUE, opposite-endian serialized forms are recognized as well.
 * @return the trie version of the serialized form, or 0 if it is not
 *         recognized as a serialized trie
 */
int32_t
getVersion(const void *data, int32_t length, UBool anyEndianOk) {
    uint32_t signature;
    if(length<16 || data==nullptr || (U_POINTER_MASK_LSB(data, 3)!=0)) {
        return 0;
    }
    signature=*(const uint32_t *)data;
    if(signature==UCPTRIE_SIG) {
        return 3;
    }
    if(anyEndianOk && signature==UCPTRIE_OE_SIG) {
        return 3;
    }
    if(signature==UTRIE2_SIG) {
        return 2;
    }
    if(anyEndianOk && signature==UTRIE2_OE_SIG) {
        return 2;
    }
    if(signature==UTRIE_SIG) {
        return 1;
    }
    if(anyEndianOk && signature==UTRIE_OE_SIG) {
        return 1;
    }
    return 0;
}

}  // namespace

U_CAPI int32_t U_EXPORT2
utrie_swapAnyVersion(const UDataSwapper *ds,
                     const void *inData, int32_t length, void *outData,
                     UErrorCode *pErrorCode) {
    if(U_FAILURE(*pErrorCode)) { return 0; }
    switch(getVersion(inData, length, TRUE)) {
    case 1:
        return utrie_swap(ds, inData, length, outData, pErrorCode);
    case 2:
        return utrie2_swap(ds, inData, length, outData, pErrorCode);
    case 3:
        return ucptrie_swap(ds, inData, length, outData, pErrorCode);
    default:
        *pErrorCode=U_INVALID_FORMAT_ERROR;
        return 0;
    }
}
=======
// © 2018 and later: Unicode, Inc. and others.
// License & terms of use: http://www.unicode.org/copyright.html

// utrie_swap.cpp
// created: 2018aug08 Markus W. Scherer

#include "unicode/utypes.h"
#include "cmemory.h"
#include "ucptrie_impl.h"
#include "udataswp.h"
#include "utrie.h"
#include "utrie2_impl.h"

// These functions for swapping different generations of ICU code point tries are here
// so that their implementation files need not depend on swapper code,
// need not depend on each other, and so that other swapper code
// need not depend on other trie code.

namespace {

constexpr int32_t ASCII_LIMIT = 0x80;

}  // namespace

U_CAPI int32_t U_EXPORT2
utrie_swap(const UDataSwapper *ds,
           const void *inData, int32_t length, void *outData,
           UErrorCode *pErrorCode) {
    const UTrieHeader *inTrie;
    UTrieHeader trie;
    int32_t size;
    UBool dataIs32;

    if(pErrorCode==nullptr || U_FAILURE(*pErrorCode)) {
        return 0;
    }
    if(ds==nullptr || inData==nullptr || (length>=0 && outData==nullptr)) {
        *pErrorCode=U_ILLEGAL_ARGUMENT_ERROR;
        return 0;
    }

    /* setup and swapping */
    if(length>=0 && (uint32_t)length<sizeof(UTrieHeader)) {
        *pErrorCode=U_INDEX_OUTOFBOUNDS_ERROR;
        return 0;
    }

    inTrie=(const UTrieHeader *)inData;
    trie.signature=ds->readUInt32(inTrie->signature);
    trie.options=ds->readUInt32(inTrie->options);
    trie.indexLength=udata_readInt32(ds, inTrie->indexLength);
    trie.dataLength=udata_readInt32(ds, inTrie->dataLength);

    if( trie.signature!=0x54726965 ||
        (trie.options&UTRIE_OPTIONS_SHIFT_MASK)!=UTRIE_SHIFT ||
        ((trie.options>>UTRIE_OPTIONS_INDEX_SHIFT)&UTRIE_OPTIONS_SHIFT_MASK)!=UTRIE_INDEX_SHIFT ||
        trie.indexLength<UTRIE_BMP_INDEX_LENGTH ||
        (trie.indexLength&(UTRIE_SURROGATE_BLOCK_COUNT-1))!=0 ||
        trie.dataLength<UTRIE_DATA_BLOCK_LENGTH ||
        (trie.dataLength&(UTRIE_DATA_GRANULARITY-1))!=0 ||
        ((trie.options&UTRIE_OPTIONS_LATIN1_IS_LINEAR)!=0 && trie.dataLength<(UTRIE_DATA_BLOCK_LENGTH+0x100))
    ) {
        *pErrorCode=U_INVALID_FORMAT_ERROR; /* not a UTrie */
        return 0;
    }

    dataIs32=(UBool)((trie.options&UTRIE_OPTIONS_DATA_IS_32_BIT)!=0);
    size=sizeof(UTrieHeader)+trie.indexLength*2+trie.dataLength*(dataIs32?4:2);

    if(length>=0) {
        UTrieHeader *outTrie;

        if(length<size) {
            *pErrorCode=U_INDEX_OUTOFBOUNDS_ERROR;
            return 0;
        }

        outTrie=(UTrieHeader *)outData;

        /* swap the header */
        ds->swapArray32(ds, inTrie, sizeof(UTrieHeader), outTrie, pErrorCode);

        /* swap the index and the data */
        if(dataIs32) {
            ds->swapArray16(ds, inTrie+1, trie.indexLength*2, outTrie+1, pErrorCode);
            ds->swapArray32(ds, (const uint16_t *)(inTrie+1)+trie.indexLength, trie.dataLength*4,
                                     (uint16_t *)(outTrie+1)+trie.indexLength, pErrorCode);
        } else {
            ds->swapArray16(ds, inTrie+1, (trie.indexLength+trie.dataLength)*2, outTrie+1, pErrorCode);
        }
    }

    return size;
}

U_CAPI int32_t U_EXPORT2
utrie2_swap(const UDataSwapper *ds,
            const void *inData, int32_t length, void *outData,
            UErrorCode *pErrorCode) {
    const UTrie2Header *inTrie;
    UTrie2Header trie;
    int32_t dataLength, size;
    UTrie2ValueBits valueBits;

    if(U_FAILURE(*pErrorCode)) {
        return 0;
    }
    if(ds==nullptr || inData==nullptr || (length>=0 && outData==nullptr)) {
        *pErrorCode=U_ILLEGAL_ARGUMENT_ERROR;
        return 0;
    }

    /* setup and swapping */
    if(length>=0 && length<(int32_t)sizeof(UTrie2Header)) {
        *pErrorCode=U_INDEX_OUTOFBOUNDS_ERROR;
        return 0;
    }

    inTrie=(const UTrie2Header *)inData;
    trie.signature=ds->readUInt32(inTrie->signature);
    trie.options=ds->readUInt16(inTrie->options);
    trie.indexLength=ds->readUInt16(inTrie->indexLength);
    trie.shiftedDataLength=ds->readUInt16(inTrie->shiftedDataLength);

    valueBits=(UTrie2ValueBits)(trie.options&UTRIE2_OPTIONS_VALUE_BITS_MASK);
    dataLength=(int32_t)trie.shiftedDataLength<<UTRIE2_INDEX_SHIFT;

    if( trie.signature!=UTRIE2_SIG ||
        valueBits<0 || UTRIE2_COUNT_VALUE_BITS<=valueBits ||
        trie.indexLength<UTRIE2_INDEX_1_OFFSET ||
        dataLength<UTRIE2_DATA_START_OFFSET
    ) {
        *pErrorCode=U_INVALID_FORMAT_ERROR; /* not a UTrie */
        return 0;
    }

    size=sizeof(UTrie2Header)+trie.indexLength*2;
    switch(valueBits) {
    case UTRIE2_16_VALUE_BITS:
        size+=dataLength*2;
        break;
    case UTRIE2_32_VALUE_BITS:
        size+=dataLength*4;
        break;
    default:
        *pErrorCode=U_INVALID_FORMAT_ERROR;
        return 0;
    }

    if(length>=0) {
        UTrie2Header *outTrie;

        if(length<size) {
            *pErrorCode=U_INDEX_OUTOFBOUNDS_ERROR;
            return 0;
        }

        outTrie=(UTrie2Header *)outData;

        /* swap the header */
        ds->swapArray32(ds, &inTrie->signature, 4, &outTrie->signature, pErrorCode);
        ds->swapArray16(ds, &inTrie->options, 12, &outTrie->options, pErrorCode);

        /* swap the index and the data */
        switch(valueBits) {
        case UTRIE2_16_VALUE_BITS:
            ds->swapArray16(ds, inTrie+1, (trie.indexLength+dataLength)*2, outTrie+1, pErrorCode);
            break;
        case UTRIE2_32_VALUE_BITS:
            ds->swapArray16(ds, inTrie+1, trie.indexLength*2, outTrie+1, pErrorCode);
            ds->swapArray32(ds, (const uint16_t *)(inTrie+1)+trie.indexLength, dataLength*4,
                                     (uint16_t *)(outTrie+1)+trie.indexLength, pErrorCode);
            break;
        default:
            *pErrorCode=U_INVALID_FORMAT_ERROR;
            return 0;
        }
    }

    return size;
}

U_CAPI int32_t U_EXPORT2
ucptrie_swap(const UDataSwapper *ds,
             const void *inData, int32_t length, void *outData,
             UErrorCode *pErrorCode) {
    const UCPTrieHeader *inTrie;
    UCPTrieHeader trie;
    int32_t dataLength, size;
    UCPTrieValueWidth valueWidth;

    if(U_FAILURE(*pErrorCode)) {
        return 0;
    }
    if(ds==nullptr || inData==nullptr || (length>=0 && outData==nullptr)) {
        *pErrorCode=U_ILLEGAL_ARGUMENT_ERROR;
        return 0;
    }

    /* setup and swapping */
    if(length>=0 && length<(int32_t)sizeof(UCPTrieHeader)) {
        *pErrorCode=U_INDEX_OUTOFBOUNDS_ERROR;
        return 0;
    }

    inTrie=(const UCPTrieHeader *)inData;
    trie.signature=ds->readUInt32(inTrie->signature);
    trie.options=ds->readUInt16(inTrie->options);
    trie.indexLength=ds->readUInt16(inTrie->indexLength);
    trie.dataLength = ds->readUInt16(inTrie->dataLength);

    UCPTrieType type = (UCPTrieType)((trie.options >> 6) & 3);
    valueWidth = (UCPTrieValueWidth)(trie.options & UCPTRIE_OPTIONS_VALUE_BITS_MASK);
    dataLength = ((int32_t)(trie.options & UCPTRIE_OPTIONS_DATA_LENGTH_MASK) << 4) | trie.dataLength;

    int32_t minIndexLength = type == UCPTRIE_TYPE_FAST ?
        UCPTRIE_BMP_INDEX_LENGTH : UCPTRIE_SMALL_INDEX_LENGTH;
    if( trie.signature!=UCPTRIE_SIG ||
        type > UCPTRIE_TYPE_SMALL ||
        (trie.options & UCPTRIE_OPTIONS_RESERVED_MASK) != 0 ||
        valueWidth > UCPTRIE_VALUE_BITS_8 ||
        trie.indexLength < minIndexLength ||
        dataLength < ASCII_LIMIT
    ) {
        *pErrorCode=U_INVALID_FORMAT_ERROR; /* not a UCPTrie */
        return 0;
    }

    size=sizeof(UCPTrieHeader)+trie.indexLength*2;
    switch(valueWidth) {
    case UCPTRIE_VALUE_BITS_16:
        size+=dataLength*2;
        break;
    case UCPTRIE_VALUE_BITS_32:
        size+=dataLength*4;
        break;
    case UCPTRIE_VALUE_BITS_8:
        size+=dataLength;
        break;
    default:
        *pErrorCode=U_INVALID_FORMAT_ERROR;
        return 0;
    }

    if(length>=0) {
        UCPTrieHeader *outTrie;

        if(length<size) {
            *pErrorCode=U_INDEX_OUTOFBOUNDS_ERROR;
            return 0;
        }

        outTrie=(UCPTrieHeader *)outData;

        /* swap the header */
        ds->swapArray32(ds, &inTrie->signature, 4, &outTrie->signature, pErrorCode);
        ds->swapArray16(ds, &inTrie->options, 12, &outTrie->options, pErrorCode);

        /* swap the index */
        const uint16_t *inIndex=reinterpret_cast<const uint16_t *>(inTrie+1);
        uint16_t *outIndex=reinterpret_cast<uint16_t *>(outTrie+1);
        ds->swapArray16(ds, inIndex, trie.indexLength*2, outIndex, pErrorCode);

        /* swap the data */
        const uint16_t *inData=inIndex+trie.indexLength;
        uint16_t *outData=outIndex+trie.indexLength;
        switch(valueWidth) {
        case UCPTRIE_VALUE_BITS_16:
            ds->swapArray16(ds, inData, dataLength*2, outData, pErrorCode);
            break;
        case UCPTRIE_VALUE_BITS_32:
            ds->swapArray32(ds, inData, dataLength*4, outData, pErrorCode);
            break;
        case UCPTRIE_VALUE_BITS_8:
            if(inTrie!=outTrie) {
                uprv_memmove(outData, inData, dataLength);
            }
            break;
        default:
            *pErrorCode=U_INVALID_FORMAT_ERROR;
            return 0;
        }
    }

    return size;
}

namespace {

/**
 * Gets the trie version from 32-bit-aligned memory containing the serialized form
 * of a UTrie (version 1), a UTrie2 (version 2), or a UCPTrie (version 3).
 *
 * @param data a pointer to 32-bit-aligned memory containing the serialized form of a trie
 * @param length the number of bytes available at data;
 *               can be more than necessary (see return value)
 * @param anyEndianOk If false, only platform-endian serialized forms are recognized.
 *                    If true, opposite-endian serialized forms are recognized as well.
 * @return the trie version of the serialized form, or 0 if it is not
 *         recognized as a serialized trie
 */
int32_t
getVersion(const void *data, int32_t length, UBool anyEndianOk) {
    uint32_t signature;
    if(length<16 || data==nullptr || (U_POINTER_MASK_LSB(data, 3)!=0)) {
        return 0;
    }
    signature=*(const uint32_t *)data;
    if(signature==UCPTRIE_SIG) {
        return 3;
    }
    if(anyEndianOk && signature==UCPTRIE_OE_SIG) {
        return 3;
    }
    if(signature==UTRIE2_SIG) {
        return 2;
    }
    if(anyEndianOk && signature==UTRIE2_OE_SIG) {
        return 2;
    }
    if(signature==UTRIE_SIG) {
        return 1;
    }
    if(anyEndianOk && signature==UTRIE_OE_SIG) {
        return 1;
    }
    return 0;
}

}  // namespace

U_CAPI int32_t U_EXPORT2
utrie_swapAnyVersion(const UDataSwapper *ds,
                     const void *inData, int32_t length, void *outData,
                     UErrorCode *pErrorCode) {
    if(U_FAILURE(*pErrorCode)) { return 0; }
    switch(getVersion(inData, length, true)) {
    case 1:
        return utrie_swap(ds, inData, length, outData, pErrorCode);
    case 2:
        return utrie2_swap(ds, inData, length, outData, pErrorCode);
    case 3:
        return ucptrie_swap(ds, inData, length, outData, pErrorCode);
    default:
        *pErrorCode=U_INVALID_FORMAT_ERROR;
        return 0;
    }
}
>>>>>>> a8a80be5
<|MERGE_RESOLUTION|>--- conflicted
+++ resolved
@@ -1,699 +1,348 @@
-<<<<<<< HEAD
-// © 2018 and later: Unicode, Inc. and others.
-// License & terms of use: http://www.unicode.org/copyright.html
-
-// utrie_swap.cpp
-// created: 2018aug08 Markus W. Scherer
-
-#include "unicode/utypes.h"
-#include "cmemory.h"
-#include "ucptrie_impl.h"
-#include "udataswp.h"
-#include "utrie.h"
-#include "utrie2_impl.h"
-
-// These functions for swapping different generations of ICU code point tries are here
-// so that their implementation files need not depend on swapper code,
-// need not depend on each other, and so that other swapper code
-// need not depend on other trie code.
-
-namespace {
-
-constexpr int32_t ASCII_LIMIT = 0x80;
-
-}  // namespace
-
-U_CAPI int32_t U_EXPORT2
-utrie_swap(const UDataSwapper *ds,
-           const void *inData, int32_t length, void *outData,
-           UErrorCode *pErrorCode) {
-    const UTrieHeader *inTrie;
-    UTrieHeader trie;
-    int32_t size;
-    UBool dataIs32;
-
-    if(pErrorCode==NULL || U_FAILURE(*pErrorCode)) {
-        return 0;
-    }
-    if(ds==NULL || inData==NULL || (length>=0 && outData==NULL)) {
-        *pErrorCode=U_ILLEGAL_ARGUMENT_ERROR;
-        return 0;
-    }
-
-    /* setup and swapping */
-    if(length>=0 && (uint32_t)length<sizeof(UTrieHeader)) {
-        *pErrorCode=U_INDEX_OUTOFBOUNDS_ERROR;
-        return 0;
-    }
-
-    inTrie=(const UTrieHeader *)inData;
-    trie.signature=ds->readUInt32(inTrie->signature);
-    trie.options=ds->readUInt32(inTrie->options);
-    trie.indexLength=udata_readInt32(ds, inTrie->indexLength);
-    trie.dataLength=udata_readInt32(ds, inTrie->dataLength);
-
-    if( trie.signature!=0x54726965 ||
-        (trie.options&UTRIE_OPTIONS_SHIFT_MASK)!=UTRIE_SHIFT ||
-        ((trie.options>>UTRIE_OPTIONS_INDEX_SHIFT)&UTRIE_OPTIONS_SHIFT_MASK)!=UTRIE_INDEX_SHIFT ||
-        trie.indexLength<UTRIE_BMP_INDEX_LENGTH ||
-        (trie.indexLength&(UTRIE_SURROGATE_BLOCK_COUNT-1))!=0 ||
-        trie.dataLength<UTRIE_DATA_BLOCK_LENGTH ||
-        (trie.dataLength&(UTRIE_DATA_GRANULARITY-1))!=0 ||
-        ((trie.options&UTRIE_OPTIONS_LATIN1_IS_LINEAR)!=0 && trie.dataLength<(UTRIE_DATA_BLOCK_LENGTH+0x100))
-    ) {
-        *pErrorCode=U_INVALID_FORMAT_ERROR; /* not a UTrie */
-        return 0;
-    }
-
-    dataIs32=(UBool)((trie.options&UTRIE_OPTIONS_DATA_IS_32_BIT)!=0);
-    size=sizeof(UTrieHeader)+trie.indexLength*2+trie.dataLength*(dataIs32?4:2);
-
-    if(length>=0) {
-        UTrieHeader *outTrie;
-
-        if(length<size) {
-            *pErrorCode=U_INDEX_OUTOFBOUNDS_ERROR;
-            return 0;
-        }
-
-        outTrie=(UTrieHeader *)outData;
-
-        /* swap the header */
-        ds->swapArray32(ds, inTrie, sizeof(UTrieHeader), outTrie, pErrorCode);
-
-        /* swap the index and the data */
-        if(dataIs32) {
-            ds->swapArray16(ds, inTrie+1, trie.indexLength*2, outTrie+1, pErrorCode);
-            ds->swapArray32(ds, (const uint16_t *)(inTrie+1)+trie.indexLength, trie.dataLength*4,
-                                     (uint16_t *)(outTrie+1)+trie.indexLength, pErrorCode);
-        } else {
-            ds->swapArray16(ds, inTrie+1, (trie.indexLength+trie.dataLength)*2, outTrie+1, pErrorCode);
-        }
-    }
-
-    return size;
-}
-
-U_CAPI int32_t U_EXPORT2
-utrie2_swap(const UDataSwapper *ds,
-            const void *inData, int32_t length, void *outData,
-            UErrorCode *pErrorCode) {
-    const UTrie2Header *inTrie;
-    UTrie2Header trie;
-    int32_t dataLength, size;
-    UTrie2ValueBits valueBits;
-
-    if(U_FAILURE(*pErrorCode)) {
-        return 0;
-    }
-    if(ds==NULL || inData==NULL || (length>=0 && outData==NULL)) {
-        *pErrorCode=U_ILLEGAL_ARGUMENT_ERROR;
-        return 0;
-    }
-
-    /* setup and swapping */
-    if(length>=0 && length<(int32_t)sizeof(UTrie2Header)) {
-        *pErrorCode=U_INDEX_OUTOFBOUNDS_ERROR;
-        return 0;
-    }
-
-    inTrie=(const UTrie2Header *)inData;
-    trie.signature=ds->readUInt32(inTrie->signature);
-    trie.options=ds->readUInt16(inTrie->options);
-    trie.indexLength=ds->readUInt16(inTrie->indexLength);
-    trie.shiftedDataLength=ds->readUInt16(inTrie->shiftedDataLength);
-
-    valueBits=(UTrie2ValueBits)(trie.options&UTRIE2_OPTIONS_VALUE_BITS_MASK);
-    dataLength=(int32_t)trie.shiftedDataLength<<UTRIE2_INDEX_SHIFT;
-
-    if( trie.signature!=UTRIE2_SIG ||
-        valueBits<0 || UTRIE2_COUNT_VALUE_BITS<=valueBits ||
-        trie.indexLength<UTRIE2_INDEX_1_OFFSET ||
-        dataLength<UTRIE2_DATA_START_OFFSET
-    ) {
-        *pErrorCode=U_INVALID_FORMAT_ERROR; /* not a UTrie */
-        return 0;
-    }
-
-    size=sizeof(UTrie2Header)+trie.indexLength*2;
-    switch(valueBits) {
-    case UTRIE2_16_VALUE_BITS:
-        size+=dataLength*2;
-        break;
-    case UTRIE2_32_VALUE_BITS:
-        size+=dataLength*4;
-        break;
-    default:
-        *pErrorCode=U_INVALID_FORMAT_ERROR;
-        return 0;
-    }
-
-    if(length>=0) {
-        UTrie2Header *outTrie;
-
-        if(length<size) {
-            *pErrorCode=U_INDEX_OUTOFBOUNDS_ERROR;
-            return 0;
-        }
-
-        outTrie=(UTrie2Header *)outData;
-
-        /* swap the header */
-        ds->swapArray32(ds, &inTrie->signature, 4, &outTrie->signature, pErrorCode);
-        ds->swapArray16(ds, &inTrie->options, 12, &outTrie->options, pErrorCode);
-
-        /* swap the index and the data */
-        switch(valueBits) {
-        case UTRIE2_16_VALUE_BITS:
-            ds->swapArray16(ds, inTrie+1, (trie.indexLength+dataLength)*2, outTrie+1, pErrorCode);
-            break;
-        case UTRIE2_32_VALUE_BITS:
-            ds->swapArray16(ds, inTrie+1, trie.indexLength*2, outTrie+1, pErrorCode);
-            ds->swapArray32(ds, (const uint16_t *)(inTrie+1)+trie.indexLength, dataLength*4,
-                                     (uint16_t *)(outTrie+1)+trie.indexLength, pErrorCode);
-            break;
-        default:
-            *pErrorCode=U_INVALID_FORMAT_ERROR;
-            return 0;
-        }
-    }
-
-    return size;
-}
-
-U_CAPI int32_t U_EXPORT2
-ucptrie_swap(const UDataSwapper *ds,
-             const void *inData, int32_t length, void *outData,
-             UErrorCode *pErrorCode) {
-    const UCPTrieHeader *inTrie;
-    UCPTrieHeader trie;
-    int32_t dataLength, size;
-    UCPTrieValueWidth valueWidth;
-
-    if(U_FAILURE(*pErrorCode)) {
-        return 0;
-    }
-    if(ds==nullptr || inData==nullptr || (length>=0 && outData==nullptr)) {
-        *pErrorCode=U_ILLEGAL_ARGUMENT_ERROR;
-        return 0;
-    }
-
-    /* setup and swapping */
-    if(length>=0 && length<(int32_t)sizeof(UCPTrieHeader)) {
-        *pErrorCode=U_INDEX_OUTOFBOUNDS_ERROR;
-        return 0;
-    }
-
-    inTrie=(const UCPTrieHeader *)inData;
-    trie.signature=ds->readUInt32(inTrie->signature);
-    trie.options=ds->readUInt16(inTrie->options);
-    trie.indexLength=ds->readUInt16(inTrie->indexLength);
-    trie.dataLength = ds->readUInt16(inTrie->dataLength);
-
-    UCPTrieType type = (UCPTrieType)((trie.options >> 6) & 3);
-    valueWidth = (UCPTrieValueWidth)(trie.options & UCPTRIE_OPTIONS_VALUE_BITS_MASK);
-    dataLength = ((int32_t)(trie.options & UCPTRIE_OPTIONS_DATA_LENGTH_MASK) << 4) | trie.dataLength;
-
-    int32_t minIndexLength = type == UCPTRIE_TYPE_FAST ?
-        UCPTRIE_BMP_INDEX_LENGTH : UCPTRIE_SMALL_INDEX_LENGTH;
-    if( trie.signature!=UCPTRIE_SIG ||
-        type > UCPTRIE_TYPE_SMALL ||
-        (trie.options & UCPTRIE_OPTIONS_RESERVED_MASK) != 0 ||
-        valueWidth > UCPTRIE_VALUE_BITS_8 ||
-        trie.indexLength < minIndexLength ||
-        dataLength < ASCII_LIMIT
-    ) {
-        *pErrorCode=U_INVALID_FORMAT_ERROR; /* not a UCPTrie */
-        return 0;
-    }
-
-    size=sizeof(UCPTrieHeader)+trie.indexLength*2;
-    switch(valueWidth) {
-    case UCPTRIE_VALUE_BITS_16:
-        size+=dataLength*2;
-        break;
-    case UCPTRIE_VALUE_BITS_32:
-        size+=dataLength*4;
-        break;
-    case UCPTRIE_VALUE_BITS_8:
-        size+=dataLength;
-        break;
-    default:
-        *pErrorCode=U_INVALID_FORMAT_ERROR;
-        return 0;
-    }
-
-    if(length>=0) {
-        UCPTrieHeader *outTrie;
-
-        if(length<size) {
-            *pErrorCode=U_INDEX_OUTOFBOUNDS_ERROR;
-            return 0;
-        }
-
-        outTrie=(UCPTrieHeader *)outData;
-
-        /* swap the header */
-        ds->swapArray32(ds, &inTrie->signature, 4, &outTrie->signature, pErrorCode);
-        ds->swapArray16(ds, &inTrie->options, 12, &outTrie->options, pErrorCode);
-
-        /* swap the index */
-        const uint16_t *inIndex=reinterpret_cast<const uint16_t *>(inTrie+1);
-        uint16_t *outIndex=reinterpret_cast<uint16_t *>(outTrie+1);
-        ds->swapArray16(ds, inIndex, trie.indexLength*2, outIndex, pErrorCode);
-
-        /* swap the data */
-        const uint16_t *inData=inIndex+trie.indexLength;
-        uint16_t *outData=outIndex+trie.indexLength;
-        switch(valueWidth) {
-        case UCPTRIE_VALUE_BITS_16:
-            ds->swapArray16(ds, inData, dataLength*2, outData, pErrorCode);
-            break;
-        case UCPTRIE_VALUE_BITS_32:
-            ds->swapArray32(ds, inData, dataLength*4, outData, pErrorCode);
-            break;
-        case UCPTRIE_VALUE_BITS_8:
-            if(inTrie!=outTrie) {
-                uprv_memmove(outData, inData, dataLength);
-            }
-            break;
-        default:
-            *pErrorCode=U_INVALID_FORMAT_ERROR;
-            return 0;
-        }
-    }
-
-    return size;
-}
-
-namespace {
-
-/**
- * Gets the trie version from 32-bit-aligned memory containing the serialized form
- * of a UTrie (version 1), a UTrie2 (version 2), or a UCPTrie (version 3).
- *
- * @param data a pointer to 32-bit-aligned memory containing the serialized form of a trie
- * @param length the number of bytes available at data;
- *               can be more than necessary (see return value)
- * @param anyEndianOk If FALSE, only platform-endian serialized forms are recognized.
- *                    If TRUE, opposite-endian serialized forms are recognized as well.
- * @return the trie version of the serialized form, or 0 if it is not
- *         recognized as a serialized trie
- */
-int32_t
-getVersion(const void *data, int32_t length, UBool anyEndianOk) {
-    uint32_t signature;
-    if(length<16 || data==nullptr || (U_POINTER_MASK_LSB(data, 3)!=0)) {
-        return 0;
-    }
-    signature=*(const uint32_t *)data;
-    if(signature==UCPTRIE_SIG) {
-        return 3;
-    }
-    if(anyEndianOk && signature==UCPTRIE_OE_SIG) {
-        return 3;
-    }
-    if(signature==UTRIE2_SIG) {
-        return 2;
-    }
-    if(anyEndianOk && signature==UTRIE2_OE_SIG) {
-        return 2;
-    }
-    if(signature==UTRIE_SIG) {
-        return 1;
-    }
-    if(anyEndianOk && signature==UTRIE_OE_SIG) {
-        return 1;
-    }
-    return 0;
-}
-
-}  // namespace
-
-U_CAPI int32_t U_EXPORT2
-utrie_swapAnyVersion(const UDataSwapper *ds,
-                     const void *inData, int32_t length, void *outData,
-                     UErrorCode *pErrorCode) {
-    if(U_FAILURE(*pErrorCode)) { return 0; }
-    switch(getVersion(inData, length, TRUE)) {
-    case 1:
-        return utrie_swap(ds, inData, length, outData, pErrorCode);
-    case 2:
-        return utrie2_swap(ds, inData, length, outData, pErrorCode);
-    case 3:
-        return ucptrie_swap(ds, inData, length, outData, pErrorCode);
-    default:
-        *pErrorCode=U_INVALID_FORMAT_ERROR;
-        return 0;
-    }
-}
-=======
-// © 2018 and later: Unicode, Inc. and others.
-// License & terms of use: http://www.unicode.org/copyright.html
-
-// utrie_swap.cpp
-// created: 2018aug08 Markus W. Scherer
-
-#include "unicode/utypes.h"
-#include "cmemory.h"
-#include "ucptrie_impl.h"
-#include "udataswp.h"
-#include "utrie.h"
-#include "utrie2_impl.h"
-
-// These functions for swapping different generations of ICU code point tries are here
-// so that their implementation files need not depend on swapper code,
-// need not depend on each other, and so that other swapper code
-// need not depend on other trie code.
-
-namespace {
-
-constexpr int32_t ASCII_LIMIT = 0x80;
-
-}  // namespace
-
-U_CAPI int32_t U_EXPORT2
-utrie_swap(const UDataSwapper *ds,
-           const void *inData, int32_t length, void *outData,
-           UErrorCode *pErrorCode) {
-    const UTrieHeader *inTrie;
-    UTrieHeader trie;
-    int32_t size;
-    UBool dataIs32;
-
-    if(pErrorCode==nullptr || U_FAILURE(*pErrorCode)) {
-        return 0;
-    }
-    if(ds==nullptr || inData==nullptr || (length>=0 && outData==nullptr)) {
-        *pErrorCode=U_ILLEGAL_ARGUMENT_ERROR;
-        return 0;
-    }
-
-    /* setup and swapping */
-    if(length>=0 && (uint32_t)length<sizeof(UTrieHeader)) {
-        *pErrorCode=U_INDEX_OUTOFBOUNDS_ERROR;
-        return 0;
-    }
-
-    inTrie=(const UTrieHeader *)inData;
-    trie.signature=ds->readUInt32(inTrie->signature);
-    trie.options=ds->readUInt32(inTrie->options);
-    trie.indexLength=udata_readInt32(ds, inTrie->indexLength);
-    trie.dataLength=udata_readInt32(ds, inTrie->dataLength);
-
-    if( trie.signature!=0x54726965 ||
-        (trie.options&UTRIE_OPTIONS_SHIFT_MASK)!=UTRIE_SHIFT ||
-        ((trie.options>>UTRIE_OPTIONS_INDEX_SHIFT)&UTRIE_OPTIONS_SHIFT_MASK)!=UTRIE_INDEX_SHIFT ||
-        trie.indexLength<UTRIE_BMP_INDEX_LENGTH ||
-        (trie.indexLength&(UTRIE_SURROGATE_BLOCK_COUNT-1))!=0 ||
-        trie.dataLength<UTRIE_DATA_BLOCK_LENGTH ||
-        (trie.dataLength&(UTRIE_DATA_GRANULARITY-1))!=0 ||
-        ((trie.options&UTRIE_OPTIONS_LATIN1_IS_LINEAR)!=0 && trie.dataLength<(UTRIE_DATA_BLOCK_LENGTH+0x100))
-    ) {
-        *pErrorCode=U_INVALID_FORMAT_ERROR; /* not a UTrie */
-        return 0;
-    }
-
-    dataIs32=(UBool)((trie.options&UTRIE_OPTIONS_DATA_IS_32_BIT)!=0);
-    size=sizeof(UTrieHeader)+trie.indexLength*2+trie.dataLength*(dataIs32?4:2);
-
-    if(length>=0) {
-        UTrieHeader *outTrie;
-
-        if(length<size) {
-            *pErrorCode=U_INDEX_OUTOFBOUNDS_ERROR;
-            return 0;
-        }
-
-        outTrie=(UTrieHeader *)outData;
-
-        /* swap the header */
-        ds->swapArray32(ds, inTrie, sizeof(UTrieHeader), outTrie, pErrorCode);
-
-        /* swap the index and the data */
-        if(dataIs32) {
-            ds->swapArray16(ds, inTrie+1, trie.indexLength*2, outTrie+1, pErrorCode);
-            ds->swapArray32(ds, (const uint16_t *)(inTrie+1)+trie.indexLength, trie.dataLength*4,
-                                     (uint16_t *)(outTrie+1)+trie.indexLength, pErrorCode);
-        } else {
-            ds->swapArray16(ds, inTrie+1, (trie.indexLength+trie.dataLength)*2, outTrie+1, pErrorCode);
-        }
-    }
-
-    return size;
-}
-
-U_CAPI int32_t U_EXPORT2
-utrie2_swap(const UDataSwapper *ds,
-            const void *inData, int32_t length, void *outData,
-            UErrorCode *pErrorCode) {
-    const UTrie2Header *inTrie;
-    UTrie2Header trie;
-    int32_t dataLength, size;
-    UTrie2ValueBits valueBits;
-
-    if(U_FAILURE(*pErrorCode)) {
-        return 0;
-    }
-    if(ds==nullptr || inData==nullptr || (length>=0 && outData==nullptr)) {
-        *pErrorCode=U_ILLEGAL_ARGUMENT_ERROR;
-        return 0;
-    }
-
-    /* setup and swapping */
-    if(length>=0 && length<(int32_t)sizeof(UTrie2Header)) {
-        *pErrorCode=U_INDEX_OUTOFBOUNDS_ERROR;
-        return 0;
-    }
-
-    inTrie=(const UTrie2Header *)inData;
-    trie.signature=ds->readUInt32(inTrie->signature);
-    trie.options=ds->readUInt16(inTrie->options);
-    trie.indexLength=ds->readUInt16(inTrie->indexLength);
-    trie.shiftedDataLength=ds->readUInt16(inTrie->shiftedDataLength);
-
-    valueBits=(UTrie2ValueBits)(trie.options&UTRIE2_OPTIONS_VALUE_BITS_MASK);
-    dataLength=(int32_t)trie.shiftedDataLength<<UTRIE2_INDEX_SHIFT;
-
-    if( trie.signature!=UTRIE2_SIG ||
-        valueBits<0 || UTRIE2_COUNT_VALUE_BITS<=valueBits ||
-        trie.indexLength<UTRIE2_INDEX_1_OFFSET ||
-        dataLength<UTRIE2_DATA_START_OFFSET
-    ) {
-        *pErrorCode=U_INVALID_FORMAT_ERROR; /* not a UTrie */
-        return 0;
-    }
-
-    size=sizeof(UTrie2Header)+trie.indexLength*2;
-    switch(valueBits) {
-    case UTRIE2_16_VALUE_BITS:
-        size+=dataLength*2;
-        break;
-    case UTRIE2_32_VALUE_BITS:
-        size+=dataLength*4;
-        break;
-    default:
-        *pErrorCode=U_INVALID_FORMAT_ERROR;
-        return 0;
-    }
-
-    if(length>=0) {
-        UTrie2Header *outTrie;
-
-        if(length<size) {
-            *pErrorCode=U_INDEX_OUTOFBOUNDS_ERROR;
-            return 0;
-        }
-
-        outTrie=(UTrie2Header *)outData;
-
-        /* swap the header */
-        ds->swapArray32(ds, &inTrie->signature, 4, &outTrie->signature, pErrorCode);
-        ds->swapArray16(ds, &inTrie->options, 12, &outTrie->options, pErrorCode);
-
-        /* swap the index and the data */
-        switch(valueBits) {
-        case UTRIE2_16_VALUE_BITS:
-            ds->swapArray16(ds, inTrie+1, (trie.indexLength+dataLength)*2, outTrie+1, pErrorCode);
-            break;
-        case UTRIE2_32_VALUE_BITS:
-            ds->swapArray16(ds, inTrie+1, trie.indexLength*2, outTrie+1, pErrorCode);
-            ds->swapArray32(ds, (const uint16_t *)(inTrie+1)+trie.indexLength, dataLength*4,
-                                     (uint16_t *)(outTrie+1)+trie.indexLength, pErrorCode);
-            break;
-        default:
-            *pErrorCode=U_INVALID_FORMAT_ERROR;
-            return 0;
-        }
-    }
-
-    return size;
-}
-
-U_CAPI int32_t U_EXPORT2
-ucptrie_swap(const UDataSwapper *ds,
-             const void *inData, int32_t length, void *outData,
-             UErrorCode *pErrorCode) {
-    const UCPTrieHeader *inTrie;
-    UCPTrieHeader trie;
-    int32_t dataLength, size;
-    UCPTrieValueWidth valueWidth;
-
-    if(U_FAILURE(*pErrorCode)) {
-        return 0;
-    }
-    if(ds==nullptr || inData==nullptr || (length>=0 && outData==nullptr)) {
-        *pErrorCode=U_ILLEGAL_ARGUMENT_ERROR;
-        return 0;
-    }
-
-    /* setup and swapping */
-    if(length>=0 && length<(int32_t)sizeof(UCPTrieHeader)) {
-        *pErrorCode=U_INDEX_OUTOFBOUNDS_ERROR;
-        return 0;
-    }
-
-    inTrie=(const UCPTrieHeader *)inData;
-    trie.signature=ds->readUInt32(inTrie->signature);
-    trie.options=ds->readUInt16(inTrie->options);
-    trie.indexLength=ds->readUInt16(inTrie->indexLength);
-    trie.dataLength = ds->readUInt16(inTrie->dataLength);
-
-    UCPTrieType type = (UCPTrieType)((trie.options >> 6) & 3);
-    valueWidth = (UCPTrieValueWidth)(trie.options & UCPTRIE_OPTIONS_VALUE_BITS_MASK);
-    dataLength = ((int32_t)(trie.options & UCPTRIE_OPTIONS_DATA_LENGTH_MASK) << 4) | trie.dataLength;
-
-    int32_t minIndexLength = type == UCPTRIE_TYPE_FAST ?
-        UCPTRIE_BMP_INDEX_LENGTH : UCPTRIE_SMALL_INDEX_LENGTH;
-    if( trie.signature!=UCPTRIE_SIG ||
-        type > UCPTRIE_TYPE_SMALL ||
-        (trie.options & UCPTRIE_OPTIONS_RESERVED_MASK) != 0 ||
-        valueWidth > UCPTRIE_VALUE_BITS_8 ||
-        trie.indexLength < minIndexLength ||
-        dataLength < ASCII_LIMIT
-    ) {
-        *pErrorCode=U_INVALID_FORMAT_ERROR; /* not a UCPTrie */
-        return 0;
-    }
-
-    size=sizeof(UCPTrieHeader)+trie.indexLength*2;
-    switch(valueWidth) {
-    case UCPTRIE_VALUE_BITS_16:
-        size+=dataLength*2;
-        break;
-    case UCPTRIE_VALUE_BITS_32:
-        size+=dataLength*4;
-        break;
-    case UCPTRIE_VALUE_BITS_8:
-        size+=dataLength;
-        break;
-    default:
-        *pErrorCode=U_INVALID_FORMAT_ERROR;
-        return 0;
-    }
-
-    if(length>=0) {
-        UCPTrieHeader *outTrie;
-
-        if(length<size) {
-            *pErrorCode=U_INDEX_OUTOFBOUNDS_ERROR;
-            return 0;
-        }
-
-        outTrie=(UCPTrieHeader *)outData;
-
-        /* swap the header */
-        ds->swapArray32(ds, &inTrie->signature, 4, &outTrie->signature, pErrorCode);
-        ds->swapArray16(ds, &inTrie->options, 12, &outTrie->options, pErrorCode);
-
-        /* swap the index */
-        const uint16_t *inIndex=reinterpret_cast<const uint16_t *>(inTrie+1);
-        uint16_t *outIndex=reinterpret_cast<uint16_t *>(outTrie+1);
-        ds->swapArray16(ds, inIndex, trie.indexLength*2, outIndex, pErrorCode);
-
-        /* swap the data */
-        const uint16_t *inData=inIndex+trie.indexLength;
-        uint16_t *outData=outIndex+trie.indexLength;
-        switch(valueWidth) {
-        case UCPTRIE_VALUE_BITS_16:
-            ds->swapArray16(ds, inData, dataLength*2, outData, pErrorCode);
-            break;
-        case UCPTRIE_VALUE_BITS_32:
-            ds->swapArray32(ds, inData, dataLength*4, outData, pErrorCode);
-            break;
-        case UCPTRIE_VALUE_BITS_8:
-            if(inTrie!=outTrie) {
-                uprv_memmove(outData, inData, dataLength);
-            }
-            break;
-        default:
-            *pErrorCode=U_INVALID_FORMAT_ERROR;
-            return 0;
-        }
-    }
-
-    return size;
-}
-
-namespace {
-
-/**
- * Gets the trie version from 32-bit-aligned memory containing the serialized form
- * of a UTrie (version 1), a UTrie2 (version 2), or a UCPTrie (version 3).
- *
- * @param data a pointer to 32-bit-aligned memory containing the serialized form of a trie
- * @param length the number of bytes available at data;
- *               can be more than necessary (see return value)
- * @param anyEndianOk If false, only platform-endian serialized forms are recognized.
- *                    If true, opposite-endian serialized forms are recognized as well.
- * @return the trie version of the serialized form, or 0 if it is not
- *         recognized as a serialized trie
- */
-int32_t
-getVersion(const void *data, int32_t length, UBool anyEndianOk) {
-    uint32_t signature;
-    if(length<16 || data==nullptr || (U_POINTER_MASK_LSB(data, 3)!=0)) {
-        return 0;
-    }
-    signature=*(const uint32_t *)data;
-    if(signature==UCPTRIE_SIG) {
-        return 3;
-    }
-    if(anyEndianOk && signature==UCPTRIE_OE_SIG) {
-        return 3;
-    }
-    if(signature==UTRIE2_SIG) {
-        return 2;
-    }
-    if(anyEndianOk && signature==UTRIE2_OE_SIG) {
-        return 2;
-    }
-    if(signature==UTRIE_SIG) {
-        return 1;
-    }
-    if(anyEndianOk && signature==UTRIE_OE_SIG) {
-        return 1;
-    }
-    return 0;
-}
-
-}  // namespace
-
-U_CAPI int32_t U_EXPORT2
-utrie_swapAnyVersion(const UDataSwapper *ds,
-                     const void *inData, int32_t length, void *outData,
-                     UErrorCode *pErrorCode) {
-    if(U_FAILURE(*pErrorCode)) { return 0; }
-    switch(getVersion(inData, length, true)) {
-    case 1:
-        return utrie_swap(ds, inData, length, outData, pErrorCode);
-    case 2:
-        return utrie2_swap(ds, inData, length, outData, pErrorCode);
-    case 3:
-        return ucptrie_swap(ds, inData, length, outData, pErrorCode);
-    default:
-        *pErrorCode=U_INVALID_FORMAT_ERROR;
-        return 0;
-    }
-}
->>>>>>> a8a80be5
+// © 2018 and later: Unicode, Inc. and others.
+// License & terms of use: http://www.unicode.org/copyright.html
+
+// utrie_swap.cpp
+// created: 2018aug08 Markus W. Scherer
+
+#include "unicode/utypes.h"
+#include "cmemory.h"
+#include "ucptrie_impl.h"
+#include "udataswp.h"
+#include "utrie.h"
+#include "utrie2_impl.h"
+
+// These functions for swapping different generations of ICU code point tries are here
+// so that their implementation files need not depend on swapper code,
+// need not depend on each other, and so that other swapper code
+// need not depend on other trie code.
+
+namespace {
+
+constexpr int32_t ASCII_LIMIT = 0x80;
+
+}  // namespace
+
+U_CAPI int32_t U_EXPORT2
+utrie_swap(const UDataSwapper *ds,
+           const void *inData, int32_t length, void *outData,
+           UErrorCode *pErrorCode) {
+    const UTrieHeader *inTrie;
+    UTrieHeader trie;
+    int32_t size;
+    UBool dataIs32;
+
+    if(pErrorCode==nullptr || U_FAILURE(*pErrorCode)) {
+        return 0;
+    }
+    if(ds==nullptr || inData==nullptr || (length>=0 && outData==nullptr)) {
+        *pErrorCode=U_ILLEGAL_ARGUMENT_ERROR;
+        return 0;
+    }
+
+    /* setup and swapping */
+    if(length>=0 && (uint32_t)length<sizeof(UTrieHeader)) {
+        *pErrorCode=U_INDEX_OUTOFBOUNDS_ERROR;
+        return 0;
+    }
+
+    inTrie=(const UTrieHeader *)inData;
+    trie.signature=ds->readUInt32(inTrie->signature);
+    trie.options=ds->readUInt32(inTrie->options);
+    trie.indexLength=udata_readInt32(ds, inTrie->indexLength);
+    trie.dataLength=udata_readInt32(ds, inTrie->dataLength);
+
+    if( trie.signature!=0x54726965 ||
+        (trie.options&UTRIE_OPTIONS_SHIFT_MASK)!=UTRIE_SHIFT ||
+        ((trie.options>>UTRIE_OPTIONS_INDEX_SHIFT)&UTRIE_OPTIONS_SHIFT_MASK)!=UTRIE_INDEX_SHIFT ||
+        trie.indexLength<UTRIE_BMP_INDEX_LENGTH ||
+        (trie.indexLength&(UTRIE_SURROGATE_BLOCK_COUNT-1))!=0 ||
+        trie.dataLength<UTRIE_DATA_BLOCK_LENGTH ||
+        (trie.dataLength&(UTRIE_DATA_GRANULARITY-1))!=0 ||
+        ((trie.options&UTRIE_OPTIONS_LATIN1_IS_LINEAR)!=0 && trie.dataLength<(UTRIE_DATA_BLOCK_LENGTH+0x100))
+    ) {
+        *pErrorCode=U_INVALID_FORMAT_ERROR; /* not a UTrie */
+        return 0;
+    }
+
+    dataIs32=(UBool)((trie.options&UTRIE_OPTIONS_DATA_IS_32_BIT)!=0);
+    size=sizeof(UTrieHeader)+trie.indexLength*2+trie.dataLength*(dataIs32?4:2);
+
+    if(length>=0) {
+        UTrieHeader *outTrie;
+
+        if(length<size) {
+            *pErrorCode=U_INDEX_OUTOFBOUNDS_ERROR;
+            return 0;
+        }
+
+        outTrie=(UTrieHeader *)outData;
+
+        /* swap the header */
+        ds->swapArray32(ds, inTrie, sizeof(UTrieHeader), outTrie, pErrorCode);
+
+        /* swap the index and the data */
+        if(dataIs32) {
+            ds->swapArray16(ds, inTrie+1, trie.indexLength*2, outTrie+1, pErrorCode);
+            ds->swapArray32(ds, (const uint16_t *)(inTrie+1)+trie.indexLength, trie.dataLength*4,
+                                     (uint16_t *)(outTrie+1)+trie.indexLength, pErrorCode);
+        } else {
+            ds->swapArray16(ds, inTrie+1, (trie.indexLength+trie.dataLength)*2, outTrie+1, pErrorCode);
+        }
+    }
+
+    return size;
+}
+
+U_CAPI int32_t U_EXPORT2
+utrie2_swap(const UDataSwapper *ds,
+            const void *inData, int32_t length, void *outData,
+            UErrorCode *pErrorCode) {
+    const UTrie2Header *inTrie;
+    UTrie2Header trie;
+    int32_t dataLength, size;
+    UTrie2ValueBits valueBits;
+
+    if(U_FAILURE(*pErrorCode)) {
+        return 0;
+    }
+    if(ds==nullptr || inData==nullptr || (length>=0 && outData==nullptr)) {
+        *pErrorCode=U_ILLEGAL_ARGUMENT_ERROR;
+        return 0;
+    }
+
+    /* setup and swapping */
+    if(length>=0 && length<(int32_t)sizeof(UTrie2Header)) {
+        *pErrorCode=U_INDEX_OUTOFBOUNDS_ERROR;
+        return 0;
+    }
+
+    inTrie=(const UTrie2Header *)inData;
+    trie.signature=ds->readUInt32(inTrie->signature);
+    trie.options=ds->readUInt16(inTrie->options);
+    trie.indexLength=ds->readUInt16(inTrie->indexLength);
+    trie.shiftedDataLength=ds->readUInt16(inTrie->shiftedDataLength);
+
+    valueBits=(UTrie2ValueBits)(trie.options&UTRIE2_OPTIONS_VALUE_BITS_MASK);
+    dataLength=(int32_t)trie.shiftedDataLength<<UTRIE2_INDEX_SHIFT;
+
+    if( trie.signature!=UTRIE2_SIG ||
+        valueBits<0 || UTRIE2_COUNT_VALUE_BITS<=valueBits ||
+        trie.indexLength<UTRIE2_INDEX_1_OFFSET ||
+        dataLength<UTRIE2_DATA_START_OFFSET
+    ) {
+        *pErrorCode=U_INVALID_FORMAT_ERROR; /* not a UTrie */
+        return 0;
+    }
+
+    size=sizeof(UTrie2Header)+trie.indexLength*2;
+    switch(valueBits) {
+    case UTRIE2_16_VALUE_BITS:
+        size+=dataLength*2;
+        break;
+    case UTRIE2_32_VALUE_BITS:
+        size+=dataLength*4;
+        break;
+    default:
+        *pErrorCode=U_INVALID_FORMAT_ERROR;
+        return 0;
+    }
+
+    if(length>=0) {
+        UTrie2Header *outTrie;
+
+        if(length<size) {
+            *pErrorCode=U_INDEX_OUTOFBOUNDS_ERROR;
+            return 0;
+        }
+
+        outTrie=(UTrie2Header *)outData;
+
+        /* swap the header */
+        ds->swapArray32(ds, &inTrie->signature, 4, &outTrie->signature, pErrorCode);
+        ds->swapArray16(ds, &inTrie->options, 12, &outTrie->options, pErrorCode);
+
+        /* swap the index and the data */
+        switch(valueBits) {
+        case UTRIE2_16_VALUE_BITS:
+            ds->swapArray16(ds, inTrie+1, (trie.indexLength+dataLength)*2, outTrie+1, pErrorCode);
+            break;
+        case UTRIE2_32_VALUE_BITS:
+            ds->swapArray16(ds, inTrie+1, trie.indexLength*2, outTrie+1, pErrorCode);
+            ds->swapArray32(ds, (const uint16_t *)(inTrie+1)+trie.indexLength, dataLength*4,
+                                     (uint16_t *)(outTrie+1)+trie.indexLength, pErrorCode);
+            break;
+        default:
+            *pErrorCode=U_INVALID_FORMAT_ERROR;
+            return 0;
+        }
+    }
+
+    return size;
+}
+
+U_CAPI int32_t U_EXPORT2
+ucptrie_swap(const UDataSwapper *ds,
+             const void *inData, int32_t length, void *outData,
+             UErrorCode *pErrorCode) {
+    const UCPTrieHeader *inTrie;
+    UCPTrieHeader trie;
+    int32_t dataLength, size;
+    UCPTrieValueWidth valueWidth;
+
+    if(U_FAILURE(*pErrorCode)) {
+        return 0;
+    }
+    if(ds==nullptr || inData==nullptr || (length>=0 && outData==nullptr)) {
+        *pErrorCode=U_ILLEGAL_ARGUMENT_ERROR;
+        return 0;
+    }
+
+    /* setup and swapping */
+    if(length>=0 && length<(int32_t)sizeof(UCPTrieHeader)) {
+        *pErrorCode=U_INDEX_OUTOFBOUNDS_ERROR;
+        return 0;
+    }
+
+    inTrie=(const UCPTrieHeader *)inData;
+    trie.signature=ds->readUInt32(inTrie->signature);
+    trie.options=ds->readUInt16(inTrie->options);
+    trie.indexLength=ds->readUInt16(inTrie->indexLength);
+    trie.dataLength = ds->readUInt16(inTrie->dataLength);
+
+    UCPTrieType type = (UCPTrieType)((trie.options >> 6) & 3);
+    valueWidth = (UCPTrieValueWidth)(trie.options & UCPTRIE_OPTIONS_VALUE_BITS_MASK);
+    dataLength = ((int32_t)(trie.options & UCPTRIE_OPTIONS_DATA_LENGTH_MASK) << 4) | trie.dataLength;
+
+    int32_t minIndexLength = type == UCPTRIE_TYPE_FAST ?
+        UCPTRIE_BMP_INDEX_LENGTH : UCPTRIE_SMALL_INDEX_LENGTH;
+    if( trie.signature!=UCPTRIE_SIG ||
+        type > UCPTRIE_TYPE_SMALL ||
+        (trie.options & UCPTRIE_OPTIONS_RESERVED_MASK) != 0 ||
+        valueWidth > UCPTRIE_VALUE_BITS_8 ||
+        trie.indexLength < minIndexLength ||
+        dataLength < ASCII_LIMIT
+    ) {
+        *pErrorCode=U_INVALID_FORMAT_ERROR; /* not a UCPTrie */
+        return 0;
+    }
+
+    size=sizeof(UCPTrieHeader)+trie.indexLength*2;
+    switch(valueWidth) {
+    case UCPTRIE_VALUE_BITS_16:
+        size+=dataLength*2;
+        break;
+    case UCPTRIE_VALUE_BITS_32:
+        size+=dataLength*4;
+        break;
+    case UCPTRIE_VALUE_BITS_8:
+        size+=dataLength;
+        break;
+    default:
+        *pErrorCode=U_INVALID_FORMAT_ERROR;
+        return 0;
+    }
+
+    if(length>=0) {
+        UCPTrieHeader *outTrie;
+
+        if(length<size) {
+            *pErrorCode=U_INDEX_OUTOFBOUNDS_ERROR;
+            return 0;
+        }
+
+        outTrie=(UCPTrieHeader *)outData;
+
+        /* swap the header */
+        ds->swapArray32(ds, &inTrie->signature, 4, &outTrie->signature, pErrorCode);
+        ds->swapArray16(ds, &inTrie->options, 12, &outTrie->options, pErrorCode);
+
+        /* swap the index */
+        const uint16_t *inIndex=reinterpret_cast<const uint16_t *>(inTrie+1);
+        uint16_t *outIndex=reinterpret_cast<uint16_t *>(outTrie+1);
+        ds->swapArray16(ds, inIndex, trie.indexLength*2, outIndex, pErrorCode);
+
+        /* swap the data */
+        const uint16_t *inData=inIndex+trie.indexLength;
+        uint16_t *outData=outIndex+trie.indexLength;
+        switch(valueWidth) {
+        case UCPTRIE_VALUE_BITS_16:
+            ds->swapArray16(ds, inData, dataLength*2, outData, pErrorCode);
+            break;
+        case UCPTRIE_VALUE_BITS_32:
+            ds->swapArray32(ds, inData, dataLength*4, outData, pErrorCode);
+            break;
+        case UCPTRIE_VALUE_BITS_8:
+            if(inTrie!=outTrie) {
+                uprv_memmove(outData, inData, dataLength);
+            }
+            break;
+        default:
+            *pErrorCode=U_INVALID_FORMAT_ERROR;
+            return 0;
+        }
+    }
+
+    return size;
+}
+
+namespace {
+
+/**
+ * Gets the trie version from 32-bit-aligned memory containing the serialized form
+ * of a UTrie (version 1), a UTrie2 (version 2), or a UCPTrie (version 3).
+ *
+ * @param data a pointer to 32-bit-aligned memory containing the serialized form of a trie
+ * @param length the number of bytes available at data;
+ *               can be more than necessary (see return value)
+ * @param anyEndianOk If false, only platform-endian serialized forms are recognized.
+ *                    If true, opposite-endian serialized forms are recognized as well.
+ * @return the trie version of the serialized form, or 0 if it is not
+ *         recognized as a serialized trie
+ */
+int32_t
+getVersion(const void *data, int32_t length, UBool anyEndianOk) {
+    uint32_t signature;
+    if(length<16 || data==nullptr || (U_POINTER_MASK_LSB(data, 3)!=0)) {
+        return 0;
+    }
+    signature=*(const uint32_t *)data;
+    if(signature==UCPTRIE_SIG) {
+        return 3;
+    }
+    if(anyEndianOk && signature==UCPTRIE_OE_SIG) {
+        return 3;
+    }
+    if(signature==UTRIE2_SIG) {
+        return 2;
+    }
+    if(anyEndianOk && signature==UTRIE2_OE_SIG) {
+        return 2;
+    }
+    if(signature==UTRIE_SIG) {
+        return 1;
+    }
+    if(anyEndianOk && signature==UTRIE_OE_SIG) {
+        return 1;
+    }
+    return 0;
+}
+
+}  // namespace
+
+U_CAPI int32_t U_EXPORT2
+utrie_swapAnyVersion(const UDataSwapper *ds,
+                     const void *inData, int32_t length, void *outData,
+                     UErrorCode *pErrorCode) {
+    if(U_FAILURE(*pErrorCode)) { return 0; }
+    switch(getVersion(inData, length, true)) {
+    case 1:
+        return utrie_swap(ds, inData, length, outData, pErrorCode);
+    case 2:
+        return utrie2_swap(ds, inData, length, outData, pErrorCode);
+    case 3:
+        return ucptrie_swap(ds, inData, length, outData, pErrorCode);
+    default:
+        *pErrorCode=U_INVALID_FORMAT_ERROR;
+        return 0;
+    }
+}