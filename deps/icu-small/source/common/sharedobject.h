<<<<<<< HEAD
// © 2016 and later: Unicode, Inc. and others.
// License & terms of use: http://www.unicode.org/copyright.html
/*
******************************************************************************
* Copyright (C) 2015-2016, International Business Machines
* Corporation and others.  All Rights Reserved.
******************************************************************************
* sharedobject.h
*/

#ifndef __SHAREDOBJECT_H__
#define __SHAREDOBJECT_H__


#include "unicode/uobject.h"
#include "umutex.h"

U_NAMESPACE_BEGIN

class SharedObject;

/**
 * Base class for unified cache exposing enough methods to SharedObject
 * instances to allow their addRef() and removeRef() methods to
 * update cache metrics. No other part of ICU, except for SharedObject,
 * should directly call the methods of this base class.
 */
class U_COMMON_API UnifiedCacheBase : public UObject {
public:
    UnifiedCacheBase() { }

    /**
     * Notify the cache implementation that an object was seen transitioning to
     * zero hard references. The cache may use this to keep track the number of
     * unreferenced SharedObjects, and to trigger evictions.
     */
    virtual void handleUnreferencedObject() const = 0;

    virtual ~UnifiedCacheBase();
private:
    UnifiedCacheBase(const UnifiedCacheBase &);
    UnifiedCacheBase &operator=(const UnifiedCacheBase &);
};

/**
 * Base class for shared, reference-counted, auto-deleted objects.
 * Subclasses can be immutable.
 * If they are mutable, then they must implement their copy constructor
 * so that copyOnWrite() works.
 *
 * Either stack-allocate, use LocalPointer, or use addRef()/removeRef().
 * Sharing requires reference-counting.
 */
class U_COMMON_API SharedObject : public UObject {
public:
    /** Initializes totalRefCount, softRefCount to 0. */
    SharedObject() :
            softRefCount(0),
            hardRefCount(0),
            cachePtr(NULL) {}

    /** Initializes totalRefCount, softRefCount to 0. */
    SharedObject(const SharedObject &other) :
            UObject(other),
            softRefCount(0),
            hardRefCount(0),
            cachePtr(NULL) {}

    virtual ~SharedObject();

    /**
     * Increments the number of hard references to this object. Thread-safe.
     * Not for use from within the Unified Cache implementation.
     */
    void addRef() const;

    /**
     * Decrements the number of hard references to this object, and
     * arrange for possible cache-eviction and/or deletion if ref
     * count goes to zero. Thread-safe.
     *
     * Not for use from within the UnifiedCache implementation.
     */
    void removeRef() const;

    /**
     * Returns the number of hard references for this object.
     * Uses a memory barrier.
     */
    int32_t getRefCount() const;

    /**
     * If noHardReferences() == true then this object has no hard references.
     * Must be called only from within the internals of UnifiedCache.
     */
    inline UBool noHardReferences() const { return getRefCount() == 0; }

    /**
     * If hasHardReferences() == true then this object has hard references.
     * Must be called only from within the internals of UnifiedCache.
     */
    inline UBool hasHardReferences() const { return getRefCount() != 0; }

    /**
     * Deletes this object if it has no references.
     * Available for non-cached SharedObjects only. Ownership of cached objects
     * is with the UnifiedCache, which is solely responsible for eviction and deletion.
     */
    void deleteIfZeroRefCount() const;


    /**
     * Returns a writable version of ptr.
     * If there is exactly one owner, then ptr itself is returned as a
     *  non-const pointer.
     * If there are multiple owners, then ptr is replaced with a
     * copy-constructed clone,
     * and that is returned.
     * Returns NULL if cloning failed.
     *
     * T must be a subclass of SharedObject.
     */
    template<typename T>
    static T *copyOnWrite(const T *&ptr) {
        const T *p = ptr;
        if(p->getRefCount() <= 1) { return const_cast<T *>(p); }
        T *p2 = new T(*p);
        if(p2 == NULL) { return NULL; }
        p->removeRef();
        ptr = p2;
        p2->addRef();
        return p2;
    }

    /**
     * Makes dest an owner of the object pointed to by src while adjusting
     * reference counts and deleting the previous object dest pointed to
     * if necessary. Before this call is made, dest must either be NULL or
     * be included in the reference count of the object it points to.
     *
     * T must be a subclass of SharedObject.
     */
    template<typename T>
    static void copyPtr(const T *src, const T *&dest) {
        if(src != dest) {
            if(dest != NULL) { dest->removeRef(); }
            dest = src;
            if(src != NULL) { src->addRef(); }
        }
    }

    /**
     * Equivalent to copyPtr(NULL, dest).
     */
    template<typename T>
    static void clearPtr(const T *&ptr) {
        if (ptr != NULL) {
            ptr->removeRef();
            ptr = NULL;
        }
    }

private:
    /**
     * The number of references from the UnifiedCache, which is
     * the number of times that the sharedObject is stored as a hash table value.
     * For use by UnifiedCache implementation code only.
     * All access is synchronized by UnifiedCache's gCacheMutex
     */
    mutable int32_t softRefCount;
    friend class UnifiedCache;

    /**
     * Reference count, excluding references from within the UnifiedCache implementation.
     */
    mutable u_atomic_int32_t hardRefCount;

    mutable const UnifiedCacheBase *cachePtr;

};

U_NAMESPACE_END

#endif
=======
// © 2016 and later: Unicode, Inc. and others.
// License & terms of use: http://www.unicode.org/copyright.html
/*
******************************************************************************
* Copyright (C) 2015-2016, International Business Machines
* Corporation and others.  All Rights Reserved.
******************************************************************************
* sharedobject.h
*/

#ifndef __SHAREDOBJECT_H__
#define __SHAREDOBJECT_H__


#include "unicode/uobject.h"
#include "umutex.h"

U_NAMESPACE_BEGIN

class SharedObject;

/**
 * Base class for unified cache exposing enough methods to SharedObject
 * instances to allow their addRef() and removeRef() methods to
 * update cache metrics. No other part of ICU, except for SharedObject,
 * should directly call the methods of this base class.
 */
class U_COMMON_API UnifiedCacheBase : public UObject {
public:
    UnifiedCacheBase() { }

    /**
     * Notify the cache implementation that an object was seen transitioning to
     * zero hard references. The cache may use this to keep track the number of
     * unreferenced SharedObjects, and to trigger evictions.
     */
    virtual void handleUnreferencedObject() const = 0;

    virtual ~UnifiedCacheBase();
private:
    UnifiedCacheBase(const UnifiedCacheBase &) = delete;
    UnifiedCacheBase &operator=(const UnifiedCacheBase &) = delete;
};

/**
 * Base class for shared, reference-counted, auto-deleted objects.
 * Subclasses can be immutable.
 * If they are mutable, then they must implement their copy constructor
 * so that copyOnWrite() works.
 *
 * Either stack-allocate, use LocalPointer, or use addRef()/removeRef().
 * Sharing requires reference-counting.
 */
class U_COMMON_API SharedObject : public UObject {
public:
    /** Initializes totalRefCount, softRefCount to 0. */
    SharedObject() :
            softRefCount(0),
            hardRefCount(0),
            cachePtr(nullptr) {}

    /** Initializes totalRefCount, softRefCount to 0. */
    SharedObject(const SharedObject &other) :
            UObject(other),
            softRefCount(0),
            hardRefCount(0),
            cachePtr(nullptr) {}

    virtual ~SharedObject();

    /**
     * Increments the number of hard references to this object. Thread-safe.
     * Not for use from within the Unified Cache implementation.
     */
    void addRef() const;

    /**
     * Decrements the number of hard references to this object, and
     * arrange for possible cache-eviction and/or deletion if ref
     * count goes to zero. Thread-safe.
     * 
     * Not for use from within the UnifiedCache implementation.
     */
    void removeRef() const;

    /**
     * Returns the number of hard references for this object.
     * Uses a memory barrier.
     */
    int32_t getRefCount() const;

    /**
     * If noHardReferences() == true then this object has no hard references.
     * Must be called only from within the internals of UnifiedCache.
     */
    inline UBool noHardReferences() const { return getRefCount() == 0; }

    /**
     * If hasHardReferences() == true then this object has hard references.
     * Must be called only from within the internals of UnifiedCache.
     */
    inline UBool hasHardReferences() const { return getRefCount() != 0; }

    /**
     * Deletes this object if it has no references.
     * Available for non-cached SharedObjects only. Ownership of cached objects
     * is with the UnifiedCache, which is solely responsible for eviction and deletion.
     */
    void deleteIfZeroRefCount() const;

        
    /**
     * Returns a writable version of ptr.
     * If there is exactly one owner, then ptr itself is returned as a
     *  non-const pointer.
     * If there are multiple owners, then ptr is replaced with a 
     * copy-constructed clone,
     * and that is returned.
     * Returns nullptr if cloning failed.
     *
     * T must be a subclass of SharedObject.
     */
    template<typename T>
    static T *copyOnWrite(const T *&ptr) {
        const T *p = ptr;
        if(p->getRefCount() <= 1) { return const_cast<T *>(p); }
        T *p2 = new T(*p);
        if(p2 == nullptr) { return nullptr; }
        p->removeRef();
        ptr = p2;
        p2->addRef();
        return p2;
    }

    /**
     * Makes dest an owner of the object pointed to by src while adjusting
     * reference counts and deleting the previous object dest pointed to
     * if necessary. Before this call is made, dest must either be nullptr or
     * be included in the reference count of the object it points to. 
     *
     * T must be a subclass of SharedObject.
     */
    template<typename T>
    static void copyPtr(const T *src, const T *&dest) {
        if(src != dest) {
            if(dest != nullptr) { dest->removeRef(); }
            dest = src;
            if(src != nullptr) { src->addRef(); }
        }
    }

    /**
     * Equivalent to copyPtr(nullptr, dest).
     */
    template<typename T>
    static void clearPtr(const T *&ptr) {
        if (ptr != nullptr) {
            ptr->removeRef();
            ptr = nullptr;
        }
    }

private:
    /**
     * The number of references from the UnifiedCache, which is
     * the number of times that the sharedObject is stored as a hash table value.
     * For use by UnifiedCache implementation code only.
     * All access is synchronized by UnifiedCache's gCacheMutex
     */
    mutable int32_t softRefCount;
    friend class UnifiedCache;

    /**
     * Reference count, excluding references from within the UnifiedCache implementation.
     */
    mutable u_atomic_int32_t hardRefCount;
    
    mutable const UnifiedCacheBase *cachePtr;

};

U_NAMESPACE_END

#endif
>>>>>>> a8a80be5
<|MERGE_RESOLUTION|>--- conflicted
+++ resolved
@@ -1,371 +1,184 @@
-<<<<<<< HEAD
-// © 2016 and later: Unicode, Inc. and others.
-// License & terms of use: http://www.unicode.org/copyright.html
-/*
-******************************************************************************
-* Copyright (C) 2015-2016, International Business Machines
-* Corporation and others.  All Rights Reserved.
-******************************************************************************
-* sharedobject.h
-*/
-
-#ifndef __SHAREDOBJECT_H__
-#define __SHAREDOBJECT_H__
-
-
-#include "unicode/uobject.h"
-#include "umutex.h"
-
-U_NAMESPACE_BEGIN
-
-class SharedObject;
-
-/**
- * Base class for unified cache exposing enough methods to SharedObject
- * instances to allow their addRef() and removeRef() methods to
- * update cache metrics. No other part of ICU, except for SharedObject,
- * should directly call the methods of this base class.
- */
-class U_COMMON_API UnifiedCacheBase : public UObject {
-public:
-    UnifiedCacheBase() { }
-
-    /**
-     * Notify the cache implementation that an object was seen transitioning to
-     * zero hard references. The cache may use this to keep track the number of
-     * unreferenced SharedObjects, and to trigger evictions.
-     */
-    virtual void handleUnreferencedObject() const = 0;
-
-    virtual ~UnifiedCacheBase();
-private:
-    UnifiedCacheBase(const UnifiedCacheBase &);
-    UnifiedCacheBase &operator=(const UnifiedCacheBase &);
-};
-
-/**
- * Base class for shared, reference-counted, auto-deleted objects.
- * Subclasses can be immutable.
- * If they are mutable, then they must implement their copy constructor
- * so that copyOnWrite() works.
- *
- * Either stack-allocate, use LocalPointer, or use addRef()/removeRef().
- * Sharing requires reference-counting.
- */
-class U_COMMON_API SharedObject : public UObject {
-public:
-    /** Initializes totalRefCount, softRefCount to 0. */
-    SharedObject() :
-            softRefCount(0),
-            hardRefCount(0),
-            cachePtr(NULL) {}
-
-    /** Initializes totalRefCount, softRefCount to 0. */
-    SharedObject(const SharedObject &other) :
-            UObject(other),
-            softRefCount(0),
-            hardRefCount(0),
-            cachePtr(NULL) {}
-
-    virtual ~SharedObject();
-
-    /**
-     * Increments the number of hard references to this object. Thread-safe.
-     * Not for use from within the Unified Cache implementation.
-     */
-    void addRef() const;
-
-    /**
-     * Decrements the number of hard references to this object, and
-     * arrange for possible cache-eviction and/or deletion if ref
-     * count goes to zero. Thread-safe.
-     *
-     * Not for use from within the UnifiedCache implementation.
-     */
-    void removeRef() const;
-
-    /**
-     * Returns the number of hard references for this object.
-     * Uses a memory barrier.
-     */
-    int32_t getRefCount() const;
-
-    /**
-     * If noHardReferences() == true then this object has no hard references.
-     * Must be called only from within the internals of UnifiedCache.
-     */
-    inline UBool noHardReferences() const { return getRefCount() == 0; }
-
-    /**
-     * If hasHardReferences() == true then this object has hard references.
-     * Must be called only from within the internals of UnifiedCache.
-     */
-    inline UBool hasHardReferences() const { return getRefCount() != 0; }
-
-    /**
-     * Deletes this object if it has no references.
-     * Available for non-cached SharedObjects only. Ownership of cached objects
-     * is with the UnifiedCache, which is solely responsible for eviction and deletion.
-     */
-    void deleteIfZeroRefCount() const;
-
-
-    /**
-     * Returns a writable version of ptr.
-     * If there is exactly one owner, then ptr itself is returned as a
-     *  non-const pointer.
-     * If there are multiple owners, then ptr is replaced with a
-     * copy-constructed clone,
-     * and that is returned.
-     * Returns NULL if cloning failed.
-     *
-     * T must be a subclass of SharedObject.
-     */
-    template<typename T>
-    static T *copyOnWrite(const T *&ptr) {
-        const T *p = ptr;
-        if(p->getRefCount() <= 1) { return const_cast<T *>(p); }
-        T *p2 = new T(*p);
-        if(p2 == NULL) { return NULL; }
-        p->removeRef();
-        ptr = p2;
-        p2->addRef();
-        return p2;
-    }
-
-    /**
-     * Makes dest an owner of the object pointed to by src while adjusting
-     * reference counts and deleting the previous object dest pointed to
-     * if necessary. Before this call is made, dest must either be NULL or
-     * be included in the reference count of the object it points to.
-     *
-     * T must be a subclass of SharedObject.
-     */
-    template<typename T>
-    static void copyPtr(const T *src, const T *&dest) {
-        if(src != dest) {
-            if(dest != NULL) { dest->removeRef(); }
-            dest = src;
-            if(src != NULL) { src->addRef(); }
-        }
-    }
-
-    /**
-     * Equivalent to copyPtr(NULL, dest).
-     */
-    template<typename T>
-    static void clearPtr(const T *&ptr) {
-        if (ptr != NULL) {
-            ptr->removeRef();
-            ptr = NULL;
-        }
-    }
-
-private:
-    /**
-     * The number of references from the UnifiedCache, which is
-     * the number of times that the sharedObject is stored as a hash table value.
-     * For use by UnifiedCache implementation code only.
-     * All access is synchronized by UnifiedCache's gCacheMutex
-     */
-    mutable int32_t softRefCount;
-    friend class UnifiedCache;
-
-    /**
-     * Reference count, excluding references from within the UnifiedCache implementation.
-     */
-    mutable u_atomic_int32_t hardRefCount;
-
-    mutable const UnifiedCacheBase *cachePtr;
-
-};
-
-U_NAMESPACE_END
-
-#endif
-=======
-// © 2016 and later: Unicode, Inc. and others.
-// License & terms of use: http://www.unicode.org/copyright.html
-/*
-******************************************************************************
-* Copyright (C) 2015-2016, International Business Machines
-* Corporation and others.  All Rights Reserved.
-******************************************************************************
-* sharedobject.h
-*/
-
-#ifndef __SHAREDOBJECT_H__
-#define __SHAREDOBJECT_H__
-
-
-#include "unicode/uobject.h"
-#include "umutex.h"
-
-U_NAMESPACE_BEGIN
-
-class SharedObject;
-
-/**
- * Base class for unified cache exposing enough methods to SharedObject
- * instances to allow their addRef() and removeRef() methods to
- * update cache metrics. No other part of ICU, except for SharedObject,
- * should directly call the methods of this base class.
- */
-class U_COMMON_API UnifiedCacheBase : public UObject {
-public:
-    UnifiedCacheBase() { }
-
-    /**
-     * Notify the cache implementation that an object was seen transitioning to
-     * zero hard references. The cache may use this to keep track the number of
-     * unreferenced SharedObjects, and to trigger evictions.
-     */
-    virtual void handleUnreferencedObject() const = 0;
-
-    virtual ~UnifiedCacheBase();
-private:
-    UnifiedCacheBase(const UnifiedCacheBase &) = delete;
-    UnifiedCacheBase &operator=(const UnifiedCacheBase &) = delete;
-};
-
-/**
- * Base class for shared, reference-counted, auto-deleted objects.
- * Subclasses can be immutable.
- * If they are mutable, then they must implement their copy constructor
- * so that copyOnWrite() works.
- *
- * Either stack-allocate, use LocalPointer, or use addRef()/removeRef().
- * Sharing requires reference-counting.
- */
-class U_COMMON_API SharedObject : public UObject {
-public:
-    /** Initializes totalRefCount, softRefCount to 0. */
-    SharedObject() :
-            softRefCount(0),
-            hardRefCount(0),
-            cachePtr(nullptr) {}
-
-    /** Initializes totalRefCount, softRefCount to 0. */
-    SharedObject(const SharedObject &other) :
-            UObject(other),
-            softRefCount(0),
-            hardRefCount(0),
-            cachePtr(nullptr) {}
-
-    virtual ~SharedObject();
-
-    /**
-     * Increments the number of hard references to this object. Thread-safe.
-     * Not for use from within the Unified Cache implementation.
-     */
-    void addRef() const;
-
-    /**
-     * Decrements the number of hard references to this object, and
-     * arrange for possible cache-eviction and/or deletion if ref
-     * count goes to zero. Thread-safe.
-     * 
-     * Not for use from within the UnifiedCache implementation.
-     */
-    void removeRef() const;
-
-    /**
-     * Returns the number of hard references for this object.
-     * Uses a memory barrier.
-     */
-    int32_t getRefCount() const;
-
-    /**
-     * If noHardReferences() == true then this object has no hard references.
-     * Must be called only from within the internals of UnifiedCache.
-     */
-    inline UBool noHardReferences() const { return getRefCount() == 0; }
-
-    /**
-     * If hasHardReferences() == true then this object has hard references.
-     * Must be called only from within the internals of UnifiedCache.
-     */
-    inline UBool hasHardReferences() const { return getRefCount() != 0; }
-
-    /**
-     * Deletes this object if it has no references.
-     * Available for non-cached SharedObjects only. Ownership of cached objects
-     * is with the UnifiedCache, which is solely responsible for eviction and deletion.
-     */
-    void deleteIfZeroRefCount() const;
-
-        
-    /**
-     * Returns a writable version of ptr.
-     * If there is exactly one owner, then ptr itself is returned as a
-     *  non-const pointer.
-     * If there are multiple owners, then ptr is replaced with a 
-     * copy-constructed clone,
-     * and that is returned.
-     * Returns nullptr if cloning failed.
-     *
-     * T must be a subclass of SharedObject.
-     */
-    template<typename T>
-    static T *copyOnWrite(const T *&ptr) {
-        const T *p = ptr;
-        if(p->getRefCount() <= 1) { return const_cast<T *>(p); }
-        T *p2 = new T(*p);
-        if(p2 == nullptr) { return nullptr; }
-        p->removeRef();
-        ptr = p2;
-        p2->addRef();
-        return p2;
-    }
-
-    /**
-     * Makes dest an owner of the object pointed to by src while adjusting
-     * reference counts and deleting the previous object dest pointed to
-     * if necessary. Before this call is made, dest must either be nullptr or
-     * be included in the reference count of the object it points to. 
-     *
-     * T must be a subclass of SharedObject.
-     */
-    template<typename T>
-    static void copyPtr(const T *src, const T *&dest) {
-        if(src != dest) {
-            if(dest != nullptr) { dest->removeRef(); }
-            dest = src;
-            if(src != nullptr) { src->addRef(); }
-        }
-    }
-
-    /**
-     * Equivalent to copyPtr(nullptr, dest).
-     */
-    template<typename T>
-    static void clearPtr(const T *&ptr) {
-        if (ptr != nullptr) {
-            ptr->removeRef();
-            ptr = nullptr;
-        }
-    }
-
-private:
-    /**
-     * The number of references from the UnifiedCache, which is
-     * the number of times that the sharedObject is stored as a hash table value.
-     * For use by UnifiedCache implementation code only.
-     * All access is synchronized by UnifiedCache's gCacheMutex
-     */
-    mutable int32_t softRefCount;
-    friend class UnifiedCache;
-
-    /**
-     * Reference count, excluding references from within the UnifiedCache implementation.
-     */
-    mutable u_atomic_int32_t hardRefCount;
-    
-    mutable const UnifiedCacheBase *cachePtr;
-
-};
-
-U_NAMESPACE_END
-
-#endif
->>>>>>> a8a80be5
+// © 2016 and later: Unicode, Inc. and others.
+// License & terms of use: http://www.unicode.org/copyright.html
+/*
+******************************************************************************
+* Copyright (C) 2015-2016, International Business Machines
+* Corporation and others.  All Rights Reserved.
+******************************************************************************
+* sharedobject.h
+*/
+
+#ifndef __SHAREDOBJECT_H__
+#define __SHAREDOBJECT_H__
+
+
+#include "unicode/uobject.h"
+#include "umutex.h"
+
+U_NAMESPACE_BEGIN
+
+class SharedObject;
+
+/**
+ * Base class for unified cache exposing enough methods to SharedObject
+ * instances to allow their addRef() and removeRef() methods to
+ * update cache metrics. No other part of ICU, except for SharedObject,
+ * should directly call the methods of this base class.
+ */
+class U_COMMON_API UnifiedCacheBase : public UObject {
+public:
+    UnifiedCacheBase() { }
+
+    /**
+     * Notify the cache implementation that an object was seen transitioning to
+     * zero hard references. The cache may use this to keep track the number of
+     * unreferenced SharedObjects, and to trigger evictions.
+     */
+    virtual void handleUnreferencedObject() const = 0;
+
+    virtual ~UnifiedCacheBase();
+private:
+    UnifiedCacheBase(const UnifiedCacheBase &) = delete;
+    UnifiedCacheBase &operator=(const UnifiedCacheBase &) = delete;
+};
+
+/**
+ * Base class for shared, reference-counted, auto-deleted objects.
+ * Subclasses can be immutable.
+ * If they are mutable, then they must implement their copy constructor
+ * so that copyOnWrite() works.
+ *
+ * Either stack-allocate, use LocalPointer, or use addRef()/removeRef().
+ * Sharing requires reference-counting.
+ */
+class U_COMMON_API SharedObject : public UObject {
+public:
+    /** Initializes totalRefCount, softRefCount to 0. */
+    SharedObject() :
+            softRefCount(0),
+            hardRefCount(0),
+            cachePtr(nullptr) {}
+
+    /** Initializes totalRefCount, softRefCount to 0. */
+    SharedObject(const SharedObject &other) :
+            UObject(other),
+            softRefCount(0),
+            hardRefCount(0),
+            cachePtr(nullptr) {}
+
+    virtual ~SharedObject();
+
+    /**
+     * Increments the number of hard references to this object. Thread-safe.
+     * Not for use from within the Unified Cache implementation.
+     */
+    void addRef() const;
+
+    /**
+     * Decrements the number of hard references to this object, and
+     * arrange for possible cache-eviction and/or deletion if ref
+     * count goes to zero. Thread-safe.
+     * 
+     * Not for use from within the UnifiedCache implementation.
+     */
+    void removeRef() const;
+
+    /**
+     * Returns the number of hard references for this object.
+     * Uses a memory barrier.
+     */
+    int32_t getRefCount() const;
+
+    /**
+     * If noHardReferences() == true then this object has no hard references.
+     * Must be called only from within the internals of UnifiedCache.
+     */
+    inline UBool noHardReferences() const { return getRefCount() == 0; }
+
+    /**
+     * If hasHardReferences() == true then this object has hard references.
+     * Must be called only from within the internals of UnifiedCache.
+     */
+    inline UBool hasHardReferences() const { return getRefCount() != 0; }
+
+    /**
+     * Deletes this object if it has no references.
+     * Available for non-cached SharedObjects only. Ownership of cached objects
+     * is with the UnifiedCache, which is solely responsible for eviction and deletion.
+     */
+    void deleteIfZeroRefCount() const;
+
+        
+    /**
+     * Returns a writable version of ptr.
+     * If there is exactly one owner, then ptr itself is returned as a
+     *  non-const pointer.
+     * If there are multiple owners, then ptr is replaced with a 
+     * copy-constructed clone,
+     * and that is returned.
+     * Returns nullptr if cloning failed.
+     *
+     * T must be a subclass of SharedObject.
+     */
+    template<typename T>
+    static T *copyOnWrite(const T *&ptr) {
+        const T *p = ptr;
+        if(p->getRefCount() <= 1) { return const_cast<T *>(p); }
+        T *p2 = new T(*p);
+        if(p2 == nullptr) { return nullptr; }
+        p->removeRef();
+        ptr = p2;
+        p2->addRef();
+        return p2;
+    }
+
+    /**
+     * Makes dest an owner of the object pointed to by src while adjusting
+     * reference counts and deleting the previous object dest pointed to
+     * if necessary. Before this call is made, dest must either be nullptr or
+     * be included in the reference count of the object it points to. 
+     *
+     * T must be a subclass of SharedObject.
+     */
+    template<typename T>
+    static void copyPtr(const T *src, const T *&dest) {
+        if(src != dest) {
+            if(dest != nullptr) { dest->removeRef(); }
+            dest = src;
+            if(src != nullptr) { src->addRef(); }
+        }
+    }
+
+    /**
+     * Equivalent to copyPtr(nullptr, dest).
+     */
+    template<typename T>
+    static void clearPtr(const T *&ptr) {
+        if (ptr != nullptr) {
+            ptr->removeRef();
+            ptr = nullptr;
+        }
+    }
+
+private:
+    /**
+     * The number of references from the UnifiedCache, which is
+     * the number of times that the sharedObject is stored as a hash table value.
+     * For use by UnifiedCache implementation code only.
+     * All access is synchronized by UnifiedCache's gCacheMutex
+     */
+    mutable int32_t softRefCount;
+    friend class UnifiedCache;
+
+    /**
+     * Reference count, excluding references from within the UnifiedCache implementation.
+     */
+    mutable u_atomic_int32_t hardRefCount;
+    
+    mutable const UnifiedCacheBase *cachePtr;
+
+};
+
+U_NAMESPACE_END
+
+#endif