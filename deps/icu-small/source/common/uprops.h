<<<<<<< HEAD
// © 2016 and later: Unicode, Inc. and others.
// License & terms of use: http://www.unicode.org/copyright.html
/*
*******************************************************************************
*
*   Copyright (C) 2002-2016, International Business Machines
*   Corporation and others.  All Rights Reserved.
*
*******************************************************************************
*   file name:  uprops.h
*   encoding:   UTF-8
*   tab size:   8 (not used)
*   indentation:4
*
*   created on: 2002feb24
*   created by: Markus W. Scherer
*
*   Constants for mostly non-core Unicode character properties
*   stored in uprops.icu.
*/

#ifndef __UPROPS_H__
#define __UPROPS_H__

#include "unicode/utypes.h"
#include "unicode/uset.h"
#include "uset_imp.h"
#include "udataswp.h"

/* indexes[] entries */
enum {
    UPROPS_PROPS32_INDEX,
    UPROPS_EXCEPTIONS_INDEX,
    UPROPS_EXCEPTIONS_TOP_INDEX,

    UPROPS_ADDITIONAL_TRIE_INDEX,
    UPROPS_ADDITIONAL_VECTORS_INDEX,
    UPROPS_ADDITIONAL_VECTORS_COLUMNS_INDEX,

    UPROPS_SCRIPT_EXTENSIONS_INDEX,

    UPROPS_RESERVED_INDEX_7,
    UPROPS_RESERVED_INDEX_8,

    /* size of the data file (number of 32-bit units after the header) */
    UPROPS_DATA_TOP_INDEX,

    /* maximum values for code values in vector word 0 */
    UPROPS_MAX_VALUES_INDEX=10,
    /* maximum values for code values in vector word 2 */
    UPROPS_MAX_VALUES_2_INDEX,

    UPROPS_INDEX_COUNT=16
};

/* definitions for the main properties words */
enum {
    /* general category shift==0                                0 (5 bits) */
    /* reserved                                                 5 (1 bit) */
    UPROPS_NUMERIC_TYPE_VALUE_SHIFT=6                       /*  6 (10 bits) */
};

#define GET_CATEGORY(props) ((props)&0x1f)
#define CAT_MASK(props) U_MASK(GET_CATEGORY(props))

#define GET_NUMERIC_TYPE_VALUE(props) ((props)>>UPROPS_NUMERIC_TYPE_VALUE_SHIFT)

/* constants for the storage form of numeric types and values */
enum {
    /** No numeric value. */
    UPROPS_NTV_NONE=0,
    /** Decimal digits: nv=0..9 */
    UPROPS_NTV_DECIMAL_START=1,
    /** Other digits: nv=0..9 */
    UPROPS_NTV_DIGIT_START=11,
    /** Small integers: nv=0..154 */
    UPROPS_NTV_NUMERIC_START=21,
    /** Fractions: ((ntv>>4)-12) / ((ntv&0xf)+1) = -1..17 / 1..16 */
    UPROPS_NTV_FRACTION_START=0xb0,
    /**
     * Large integers:
     * ((ntv>>5)-14) * 10^((ntv&0x1f)+2) = (1..9)*(10^2..10^33)
     * (only one significant decimal digit)
     */
    UPROPS_NTV_LARGE_START=0x1e0,
    /**
     * Sexagesimal numbers:
     * ((ntv>>2)-0xbf) * 60^((ntv&3)+1) = (1..9)*(60^1..60^4)
     */
    UPROPS_NTV_BASE60_START=0x300,
    /**
     * Fraction-20 values:
     * frac20 = ntv-0x324 = 0..0x17 -> 1|3|5|7 / 20|40|80|160|320|640
     * numerator: num = 2*(frac20&3)+1
     * denominator: den = 20<<(frac20>>2)
     */
    UPROPS_NTV_FRACTION20_START=UPROPS_NTV_BASE60_START+36,  // 0x300+9*4=0x324
    /**
     * Fraction-32 values:
     * frac32 = ntv-0x34c = 0..15 -> 1|3|5|7 / 32|64|128|256
     * numerator: num = 2*(frac32&3)+1
     * denominator: den = 32<<(frac32>>2)
     */
    UPROPS_NTV_FRACTION32_START=UPROPS_NTV_FRACTION20_START+24,  // 0x324+6*4=0x34c
    /** No numeric value (yet). */
    UPROPS_NTV_RESERVED_START=UPROPS_NTV_FRACTION32_START+16,  // 0x34c+4*4=0x35c

    UPROPS_NTV_MAX_SMALL_INT=UPROPS_NTV_FRACTION_START-UPROPS_NTV_NUMERIC_START-1
};

#define UPROPS_NTV_GET_TYPE(ntv) \
    ((ntv==UPROPS_NTV_NONE) ? U_NT_NONE : \
    (ntv<UPROPS_NTV_DIGIT_START) ?  U_NT_DECIMAL : \
    (ntv<UPROPS_NTV_NUMERIC_START) ? U_NT_DIGIT : \
    U_NT_NUMERIC)

/* number of properties vector words */
#define UPROPS_VECTOR_WORDS     3

/*
 * Properties in vector word 0
 * Bits
 * 31..24   DerivedAge version major/minor one nibble each
 * 23..22   3..1: Bits 21..20 & 7..0 = Script_Extensions index
 *             3: Script value from Script_Extensions
 *             2: Script=Inherited
 *             1: Script=Common
 *             0: Script=bits 21..20 & 7..0
 * 21..20   Bits 9..8 of the UScriptCode, or index to Script_Extensions
 * 19..17   East Asian Width
 * 16.. 8   UBlockCode
 *  7.. 0   UScriptCode, or index to Script_Extensions
 */

/* derived age: one nibble each for major and minor version numbers */
#define UPROPS_AGE_MASK         0xff000000
#define UPROPS_AGE_SHIFT        24

/* Script_Extensions: mask includes Script */
#define UPROPS_SCRIPT_X_MASK    0x00f000ff
#define UPROPS_SCRIPT_X_SHIFT   22

// The UScriptCode or Script_Extensions index is split across two bit fields.
// (Starting with Unicode 13/ICU 66/2019 due to more varied Script_Extensions.)
// Shift the high bits right by 12 to assemble the full value.
#define UPROPS_SCRIPT_HIGH_MASK    0x00300000
#define UPROPS_SCRIPT_HIGH_SHIFT   12
#define UPROPS_MAX_SCRIPT          0x3ff

#define UPROPS_EA_MASK          0x000e0000
#define UPROPS_EA_SHIFT         17

#define UPROPS_BLOCK_MASK       0x0001ff00
#define UPROPS_BLOCK_SHIFT      8

#define UPROPS_SCRIPT_LOW_MASK  0x000000ff

/* UPROPS_SCRIPT_X_WITH_COMMON must be the lowest value that involves Script_Extensions. */
#define UPROPS_SCRIPT_X_WITH_COMMON     0x400000
#define UPROPS_SCRIPT_X_WITH_INHERITED  0x800000
#define UPROPS_SCRIPT_X_WITH_OTHER      0xc00000

#ifdef __cplusplus

namespace {

inline uint32_t uprops_mergeScriptCodeOrIndex(uint32_t scriptX) {
    return
        ((scriptX & UPROPS_SCRIPT_HIGH_MASK) >> UPROPS_SCRIPT_HIGH_SHIFT) |
        (scriptX & UPROPS_SCRIPT_LOW_MASK);
}

}  // namespace

#endif  // __cplusplus

/*
 * Properties in vector word 1
 * Each bit encodes one binary property.
 * The following constants represent the bit number, use 1<<UPROPS_XYZ.
 * UPROPS_BINARY_1_TOP<=32!
 *
 * Keep this list of property enums in sync with
 * propListNames[] in icu/source/tools/genprops/props2.c!
 *
 * ICU 2.6/uprops format version 3.2 stores full properties instead of "Other_".
 */
enum {
    UPROPS_WHITE_SPACE,
    UPROPS_DASH,
    UPROPS_HYPHEN,
    UPROPS_QUOTATION_MARK,
    UPROPS_TERMINAL_PUNCTUATION,
    UPROPS_MATH,
    UPROPS_HEX_DIGIT,
    UPROPS_ASCII_HEX_DIGIT,
    UPROPS_ALPHABETIC,
    UPROPS_IDEOGRAPHIC,
    UPROPS_DIACRITIC,
    UPROPS_EXTENDER,
    UPROPS_NONCHARACTER_CODE_POINT,
    UPROPS_GRAPHEME_EXTEND,
    UPROPS_GRAPHEME_LINK,
    UPROPS_IDS_BINARY_OPERATOR,
    UPROPS_IDS_TRINARY_OPERATOR,
    UPROPS_RADICAL,
    UPROPS_UNIFIED_IDEOGRAPH,
    UPROPS_DEFAULT_IGNORABLE_CODE_POINT,
    UPROPS_DEPRECATED,
    UPROPS_LOGICAL_ORDER_EXCEPTION,
    UPROPS_XID_START,
    UPROPS_XID_CONTINUE,
    UPROPS_ID_START,                            /* ICU 2.6, uprops format version 3.2 */
    UPROPS_ID_CONTINUE,
    UPROPS_GRAPHEME_BASE,
    UPROPS_S_TERM,                              /* new in ICU 3.0 and Unicode 4.0.1 */
    UPROPS_VARIATION_SELECTOR,
    UPROPS_PATTERN_SYNTAX,                      /* new in ICU 3.4 and Unicode 4.1 */
    UPROPS_PATTERN_WHITE_SPACE,
    UPROPS_PREPENDED_CONCATENATION_MARK,        // new in ICU 60 and Unicode 10
    UPROPS_BINARY_1_TOP                         /* ==32 - full! */
};

/*
 * Properties in vector word 2
 * Bits
 * 31..26   http://www.unicode.org/reports/tr51/#Emoji_Properties
 * 25..20   Line Break
 * 19..15   Sentence Break
 * 14..10   Word Break
 *  9.. 5   Grapheme Cluster Break
 *  4.. 0   Decomposition Type
 */
enum {
    UPROPS_2_EXTENDED_PICTOGRAPHIC=26,
    UPROPS_2_EMOJI_COMPONENT,
    UPROPS_2_EMOJI,
    UPROPS_2_EMOJI_PRESENTATION,
    UPROPS_2_EMOJI_MODIFIER,
    UPROPS_2_EMOJI_MODIFIER_BASE
};

#define UPROPS_LB_MASK          0x03f00000
#define UPROPS_LB_SHIFT         20

#define UPROPS_SB_MASK          0x000f8000
#define UPROPS_SB_SHIFT         15

#define UPROPS_WB_MASK          0x00007c00
#define UPROPS_WB_SHIFT         10

#define UPROPS_GCB_MASK         0x000003e0
#define UPROPS_GCB_SHIFT        5

#define UPROPS_DT_MASK          0x0000001f

/**
 * Gets the main properties value for a code point.
 * Implemented in uchar.c for uprops.cpp.
 */
U_CFUNC uint32_t
u_getMainProperties(UChar32 c);

/**
 * Get a properties vector word for a code point.
 * Implemented in uchar.c for uprops.cpp.
 * @return 0 if no data or illegal argument
 */
U_CFUNC uint32_t
u_getUnicodeProperties(UChar32 c, int32_t column);

/**
 * Get the the maximum values for some enum/int properties.
 * Use the same column numbers as for u_getUnicodeProperties().
 * The returned value will contain maximum values stored in the same bit fields
 * as where the enum values are stored in the u_getUnicodeProperties()
 * return values for the same columns.
 *
 * Valid columns are those for properties words that contain enumerated values.
 * (ICU 2.6: columns 0 and 2)
 * For other column numbers, this function will return 0.
 *
 * @internal
 */
U_CFUNC int32_t
uprv_getMaxValues(int32_t column);

/**
 * Checks if c is alphabetic, or a decimal digit; implements UCHAR_POSIX_ALNUM.
 * @internal
 */
U_CFUNC UBool
u_isalnumPOSIX(UChar32 c);

/**
 * Checks if c is in
 * [^\p{space}\p{gc=Control}\p{gc=Surrogate}\p{gc=Unassigned}]
 * with space=\p{Whitespace} and Control=Cc.
 * Implements UCHAR_POSIX_GRAPH.
 * @internal
 */
U_CFUNC UBool
u_isgraphPOSIX(UChar32 c);

/**
 * Checks if c is in \p{graph}\p{blank} - \p{cntrl}.
 * Implements UCHAR_POSIX_PRINT.
 * @internal
 */
U_CFUNC UBool
u_isprintPOSIX(UChar32 c);

/** Some code points. @internal */
enum {
    TAB     =0x0009,
    LF      =0x000a,
    FF      =0x000c,
    CR      =0x000d,
    NBSP    =0x00a0,
    CGJ     =0x034f,
    FIGURESP=0x2007,
    HAIRSP  =0x200a,
    ZWNJ    =0x200c,
    ZWJ     =0x200d,
    RLM     =0x200f,
    NNBSP   =0x202f,
    ZWNBSP  =0xfeff
};

/**
 * Get the maximum length of a (regular/1.0/extended) character name.
 * @return 0 if no character names available.
 */
U_CAPI int32_t U_EXPORT2
uprv_getMaxCharNameLength(void);

/**
 * Fills set with characters that are used in Unicode character names.
 * Includes all characters that are used in regular/Unicode 1.0/extended names.
 * Just empties the set if no character names are available.
 * @param sa USetAdder to receive characters.
 */
U_CAPI void U_EXPORT2
uprv_getCharNameCharacters(const USetAdder *sa);

/**
 * Constants for which data and implementation files provide which properties.
 * Used by UnicodeSet for service-specific property enumeration.
 * @internal
 */
enum UPropertySource {
    /** No source, not a supported property. */
    UPROPS_SRC_NONE,
    /** From uchar.c/uprops.icu main trie */
    UPROPS_SRC_CHAR,
    /** From uchar.c/uprops.icu properties vectors trie */
    UPROPS_SRC_PROPSVEC,
    /** From unames.c/unames.icu */
    UPROPS_SRC_NAMES,
    /** From ucase.c/ucase.icu */
    UPROPS_SRC_CASE,
    /** From ubidi_props.c/ubidi.icu */
    UPROPS_SRC_BIDI,
    /** From uchar.c/uprops.icu main trie as well as properties vectors trie */
    UPROPS_SRC_CHAR_AND_PROPSVEC,
    /** From ucase.c/ucase.icu as well as unorm.cpp/unorm.icu */
    UPROPS_SRC_CASE_AND_NORM,
    /** From normalizer2impl.cpp/nfc.nrm */
    UPROPS_SRC_NFC,
    /** From normalizer2impl.cpp/nfkc.nrm */
    UPROPS_SRC_NFKC,
    /** From normalizer2impl.cpp/nfkc_cf.nrm */
    UPROPS_SRC_NFKC_CF,
    /** From normalizer2impl.cpp/nfc.nrm canonical iterator data */
    UPROPS_SRC_NFC_CANON_ITER,
    // Text layout properties.
    UPROPS_SRC_INPC,
    UPROPS_SRC_INSC,
    UPROPS_SRC_VO,
    /** One more than the highest UPropertySource (UPROPS_SRC_) constant. */
    UPROPS_SRC_COUNT
};
typedef enum UPropertySource UPropertySource;

/**
 * @see UPropertySource
 * @internal
 */
U_CFUNC UPropertySource U_EXPORT2
uprops_getSource(UProperty which);

/**
 * Enumerate uprops.icu's main data trie and add the
 * start of each range of same properties to the set.
 * @internal
 */
U_CFUNC void U_EXPORT2
uchar_addPropertyStarts(const USetAdder *sa, UErrorCode *pErrorCode);

/**
 * Enumerate uprops.icu's properties vectors trie and add the
 * start of each range of same properties to the set.
 * @internal
 */
U_CFUNC void U_EXPORT2
upropsvec_addPropertyStarts(const USetAdder *sa, UErrorCode *pErrorCode);

U_CFUNC void U_EXPORT2
uprops_addPropertyStarts(UPropertySource src, const USetAdder *sa, UErrorCode *pErrorCode);

/**
 * Return a set of characters for property enumeration.
 * For each two consecutive characters (start, limit) in the set,
 * all of the properties for start..limit-1 are all the same.
 *
 * @param sa USetAdder to receive result. Existing contents are lost.
 * @internal
 */
/*U_CFUNC void U_EXPORT2
uprv_getInclusions(const USetAdder *sa, UErrorCode *pErrorCode);
*/

/**
 * Swap the ICU Unicode character names file. See uchar.c.
 * @internal
 */
U_CAPI int32_t U_EXPORT2
uchar_swapNames(const UDataSwapper *ds,
                const void *inData, int32_t length, void *outData,
                UErrorCode *pErrorCode);

#ifdef __cplusplus

U_NAMESPACE_BEGIN

class UnicodeSet;

class CharacterProperties {
public:
    CharacterProperties() = delete;
    static const UnicodeSet *getInclusionsForProperty(UProperty prop, UErrorCode &errorCode);
};

// implemented in uniset_props.cpp
U_CFUNC UnicodeSet *
uniset_getUnicode32Instance(UErrorCode &errorCode);

U_NAMESPACE_END

#endif

#endif
=======
// © 2016 and later: Unicode, Inc. and others.
// License & terms of use: http://www.unicode.org/copyright.html
/*
*******************************************************************************
*
*   Copyright (C) 2002-2016, International Business Machines
*   Corporation and others.  All Rights Reserved.
*
*******************************************************************************
*   file name:  uprops.h
*   encoding:   UTF-8
*   tab size:   8 (not used)
*   indentation:4
*
*   created on: 2002feb24
*   created by: Markus W. Scherer
*
*   Constants for mostly non-core Unicode character properties
*   stored in uprops.icu.
*/

#ifndef __UPROPS_H__
#define __UPROPS_H__

#include "unicode/utypes.h"
#include "unicode/uset.h"
#include "uset_imp.h"
#include "udataswp.h"

/* indexes[] entries */
enum {
    UPROPS_PROPS32_INDEX,
    UPROPS_EXCEPTIONS_INDEX,
    UPROPS_EXCEPTIONS_TOP_INDEX,

    UPROPS_ADDITIONAL_TRIE_INDEX,
    UPROPS_ADDITIONAL_VECTORS_INDEX,
    UPROPS_ADDITIONAL_VECTORS_COLUMNS_INDEX,

    UPROPS_SCRIPT_EXTENSIONS_INDEX,

    UPROPS_RESERVED_INDEX_7,
    UPROPS_RESERVED_INDEX_8,

    /* size of the data file (number of 32-bit units after the header) */
    UPROPS_DATA_TOP_INDEX,

    /* maximum values for code values in vector word 0 */
    UPROPS_MAX_VALUES_INDEX=10,
    /* maximum values for code values in vector word 2 */
    UPROPS_MAX_VALUES_2_INDEX,

    UPROPS_INDEX_COUNT=16
};

/* definitions for the main properties words */
enum {
    /* general category shift==0                                0 (5 bits) */
    /* reserved                                                 5 (1 bit) */
    UPROPS_NUMERIC_TYPE_VALUE_SHIFT=6                       /*  6 (10 bits) */
};

#define GET_CATEGORY(props) ((props)&0x1f)
#define CAT_MASK(props) U_MASK(GET_CATEGORY(props))

#define GET_NUMERIC_TYPE_VALUE(props) ((props)>>UPROPS_NUMERIC_TYPE_VALUE_SHIFT)

/* constants for the storage form of numeric types and values */
enum {
    /** No numeric value. */
    UPROPS_NTV_NONE=0,
    /** Decimal digits: nv=0..9 */
    UPROPS_NTV_DECIMAL_START=1,
    /** Other digits: nv=0..9 */
    UPROPS_NTV_DIGIT_START=11,
    /** Small integers: nv=0..154 */
    UPROPS_NTV_NUMERIC_START=21,
    /** Fractions: ((ntv>>4)-12) / ((ntv&0xf)+1) = -1..17 / 1..16 */
    UPROPS_NTV_FRACTION_START=0xb0,
    /**
     * Large integers:
     * ((ntv>>5)-14) * 10^((ntv&0x1f)+2) = (1..9)*(10^2..10^33)
     * (only one significant decimal digit)
     */
    UPROPS_NTV_LARGE_START=0x1e0,
    /**
     * Sexagesimal numbers:
     * ((ntv>>2)-0xbf) * 60^((ntv&3)+1) = (1..9)*(60^1..60^4)
     */
    UPROPS_NTV_BASE60_START=0x300,
    /**
     * Fraction-20 values:
     * frac20 = ntv-0x324 = 0..0x17 -> 1|3|5|7 / 20|40|80|160|320|640
     * numerator: num = 2*(frac20&3)+1
     * denominator: den = 20<<(frac20>>2)
     */
    UPROPS_NTV_FRACTION20_START=UPROPS_NTV_BASE60_START+36,  // 0x300+9*4=0x324
    /**
     * Fraction-32 values:
     * frac32 = ntv-0x34c = 0..15 -> 1|3|5|7 / 32|64|128|256
     * numerator: num = 2*(frac32&3)+1
     * denominator: den = 32<<(frac32>>2)
     */
    UPROPS_NTV_FRACTION32_START=UPROPS_NTV_FRACTION20_START+24,  // 0x324+6*4=0x34c
    /** No numeric value (yet). */
    UPROPS_NTV_RESERVED_START=UPROPS_NTV_FRACTION32_START+16,  // 0x34c+4*4=0x35c

    UPROPS_NTV_MAX_SMALL_INT=UPROPS_NTV_FRACTION_START-UPROPS_NTV_NUMERIC_START-1
};

#define UPROPS_NTV_GET_TYPE(ntv) \
    ((ntv==UPROPS_NTV_NONE) ? U_NT_NONE : \
    (ntv<UPROPS_NTV_DIGIT_START) ?  U_NT_DECIMAL : \
    (ntv<UPROPS_NTV_NUMERIC_START) ? U_NT_DIGIT : \
    U_NT_NUMERIC)

/* number of properties vector words */
#define UPROPS_VECTOR_WORDS     3

/*
 * Properties in vector word 0
 * Bits
 * 31..24   DerivedAge version major/minor one nibble each
 * 23..22   3..1: Bits 21..20 & 7..0 = Script_Extensions index
 *             3: Script value from Script_Extensions
 *             2: Script=Inherited
 *             1: Script=Common
 *             0: Script=bits 21..20 & 7..0
 * 21..20   Bits 9..8 of the UScriptCode, or index to Script_Extensions
 * 19..17   East Asian Width
 * 16.. 8   UBlockCode
 *  7.. 0   UScriptCode, or index to Script_Extensions
 */

/* derived age: one nibble each for major and minor version numbers */
#define UPROPS_AGE_MASK         0xff000000
#define UPROPS_AGE_SHIFT        24

/* Script_Extensions: mask includes Script */
#define UPROPS_SCRIPT_X_MASK    0x00f000ff
#define UPROPS_SCRIPT_X_SHIFT   22

// The UScriptCode or Script_Extensions index is split across two bit fields.
// (Starting with Unicode 13/ICU 66/2019 due to more varied Script_Extensions.)
// Shift the high bits right by 12 to assemble the full value.
#define UPROPS_SCRIPT_HIGH_MASK    0x00300000
#define UPROPS_SCRIPT_HIGH_SHIFT   12
#define UPROPS_MAX_SCRIPT          0x3ff

#define UPROPS_EA_MASK          0x000e0000
#define UPROPS_EA_SHIFT         17

#define UPROPS_BLOCK_MASK       0x0001ff00
#define UPROPS_BLOCK_SHIFT      8

#define UPROPS_SCRIPT_LOW_MASK  0x000000ff

/* UPROPS_SCRIPT_X_WITH_COMMON must be the lowest value that involves Script_Extensions. */
#define UPROPS_SCRIPT_X_WITH_COMMON     0x400000
#define UPROPS_SCRIPT_X_WITH_INHERITED  0x800000
#define UPROPS_SCRIPT_X_WITH_OTHER      0xc00000

#ifdef __cplusplus

namespace {

inline uint32_t uprops_mergeScriptCodeOrIndex(uint32_t scriptX) {
    return
        ((scriptX & UPROPS_SCRIPT_HIGH_MASK) >> UPROPS_SCRIPT_HIGH_SHIFT) |
        (scriptX & UPROPS_SCRIPT_LOW_MASK);
}

}  // namespace

#endif  // __cplusplus

/*
 * Properties in vector word 1
 * Each bit encodes one binary property.
 * The following constants represent the bit number, use 1<<UPROPS_XYZ.
 * UPROPS_BINARY_1_TOP<=32!
 *
 * Keep this list of property enums in sync with
 * propListNames[] in icu/source/tools/genprops/props2.c!
 *
 * ICU 2.6/uprops format version 3.2 stores full properties instead of "Other_".
 */
enum {
    UPROPS_WHITE_SPACE,
    UPROPS_DASH,
    UPROPS_HYPHEN,
    UPROPS_QUOTATION_MARK,
    UPROPS_TERMINAL_PUNCTUATION,
    UPROPS_MATH,
    UPROPS_HEX_DIGIT,
    UPROPS_ASCII_HEX_DIGIT,
    UPROPS_ALPHABETIC,
    UPROPS_IDEOGRAPHIC,
    UPROPS_DIACRITIC,
    UPROPS_EXTENDER,
    UPROPS_NONCHARACTER_CODE_POINT,
    UPROPS_GRAPHEME_EXTEND,
    UPROPS_GRAPHEME_LINK,
    UPROPS_IDS_BINARY_OPERATOR,
    UPROPS_IDS_TRINARY_OPERATOR,
    UPROPS_RADICAL,
    UPROPS_UNIFIED_IDEOGRAPH,
    UPROPS_DEFAULT_IGNORABLE_CODE_POINT,
    UPROPS_DEPRECATED,
    UPROPS_LOGICAL_ORDER_EXCEPTION,
    UPROPS_XID_START,
    UPROPS_XID_CONTINUE,
    UPROPS_ID_START,                            /* ICU 2.6, uprops format version 3.2 */
    UPROPS_ID_CONTINUE,
    UPROPS_GRAPHEME_BASE,
    UPROPS_S_TERM,                              /* new in ICU 3.0 and Unicode 4.0.1 */
    UPROPS_VARIATION_SELECTOR,
    UPROPS_PATTERN_SYNTAX,                      /* new in ICU 3.4 and Unicode 4.1 */
    UPROPS_PATTERN_WHITE_SPACE,
    UPROPS_PREPENDED_CONCATENATION_MARK,        // new in ICU 60 and Unicode 10
    UPROPS_BINARY_1_TOP                         /* ==32 - full! */
};

/*
 * Properties in vector word 2
 * Bits
 * 31..26   unused since ICU 70 added uemoji.icu;
 *          in ICU 57..69 stored emoji properties
 * 25..20   Line Break
 * 19..15   Sentence Break
 * 14..10   Word Break
 *  9.. 5   Grapheme Cluster Break
 *  4.. 0   Decomposition Type
 */
enum {
    UPROPS_2_UNUSED_WAS_EXTENDED_PICTOGRAPHIC=26,  // ICU 62..69
    UPROPS_2_UNUSED_WAS_EMOJI_COMPONENT,  // ICU 60..69
    UPROPS_2_UNUSED_WAS_EMOJI,  // ICU 57..69
    UPROPS_2_UNUSED_WAS_EMOJI_PRESENTATION,  // ICU 57..69
    UPROPS_2_UNUSED_WAS_EMOJI_MODIFIER,  // ICU 57..69
    UPROPS_2_UNUSED_WAS_EMOJI_MODIFIER_BASE  // ICU 57..69
};

#define UPROPS_LB_MASK          0x03f00000
#define UPROPS_LB_SHIFT         20

#define UPROPS_SB_MASK          0x000f8000
#define UPROPS_SB_SHIFT         15

#define UPROPS_WB_MASK          0x00007c00
#define UPROPS_WB_SHIFT         10

#define UPROPS_GCB_MASK         0x000003e0
#define UPROPS_GCB_SHIFT        5

#define UPROPS_DT_MASK          0x0000001f

/**
 * Gets the main properties value for a code point.
 * Implemented in uchar.c for uprops.cpp.
 */
U_CFUNC uint32_t
u_getMainProperties(UChar32 c);

/**
 * Get a properties vector word for a code point.
 * Implemented in uchar.c for uprops.cpp.
 * @return 0 if no data or illegal argument
 */
U_CFUNC uint32_t
u_getUnicodeProperties(UChar32 c, int32_t column);

/**
 * Get the the maximum values for some enum/int properties.
 * Use the same column numbers as for u_getUnicodeProperties().
 * The returned value will contain maximum values stored in the same bit fields
 * as where the enum values are stored in the u_getUnicodeProperties()
 * return values for the same columns.
 *
 * Valid columns are those for properties words that contain enumerated values.
 * (ICU 2.6: columns 0 and 2)
 * For other column numbers, this function will return 0.
 *
 * @internal
 */
U_CFUNC int32_t
uprv_getMaxValues(int32_t column);

/**
 * Checks if c is alphabetic, or a decimal digit; implements UCHAR_POSIX_ALNUM.
 * @internal
 */
U_CFUNC UBool
u_isalnumPOSIX(UChar32 c);

/**
 * Checks if c is in
 * [^\p{space}\p{gc=Control}\p{gc=Surrogate}\p{gc=Unassigned}]
 * with space=\p{Whitespace} and Control=Cc.
 * Implements UCHAR_POSIX_GRAPH.
 * @internal
 */
U_CFUNC UBool
u_isgraphPOSIX(UChar32 c);

/**
 * Checks if c is in \p{graph}\p{blank} - \p{cntrl}.
 * Implements UCHAR_POSIX_PRINT.
 * @internal
 */
U_CFUNC UBool
u_isprintPOSIX(UChar32 c);

/** Some code points. @internal */
enum {
    TAB     =0x0009,
    LF      =0x000a,
    FF      =0x000c,
    CR      =0x000d,
    NBSP    =0x00a0,
    CGJ     =0x034f,
    FIGURESP=0x2007,
    HAIRSP  =0x200a,
    ZWNJ    =0x200c,
    ZWJ     =0x200d,
    RLM     =0x200f,
    NNBSP   =0x202f,
    ZWNBSP  =0xfeff
};

/**
 * Get the maximum length of a (regular/1.0/extended) character name.
 * @return 0 if no character names available.
 */
U_CAPI int32_t U_EXPORT2
uprv_getMaxCharNameLength(void);

/**
 * Fills set with characters that are used in Unicode character names.
 * Includes all characters that are used in regular/Unicode 1.0/extended names.
 * Just empties the set if no character names are available.
 * @param sa USetAdder to receive characters.
 */
U_CAPI void U_EXPORT2
uprv_getCharNameCharacters(const USetAdder *sa);

/**
 * Constants for which data and implementation files provide which properties.
 * Used by UnicodeSet for service-specific property enumeration.
 * @internal
 */
enum UPropertySource {
    /** No source, not a supported property. */
    UPROPS_SRC_NONE,
    /** From uchar.c/uprops.icu main trie */
    UPROPS_SRC_CHAR,
    /** From uchar.c/uprops.icu properties vectors trie */
    UPROPS_SRC_PROPSVEC,
    /** From unames.c/unames.icu */
    UPROPS_SRC_NAMES,
    /** From ucase.c/ucase.icu */
    UPROPS_SRC_CASE,
    /** From ubidi_props.c/ubidi.icu */
    UPROPS_SRC_BIDI,
    /** From uchar.c/uprops.icu main trie as well as properties vectors trie */
    UPROPS_SRC_CHAR_AND_PROPSVEC,
    /** From ucase.c/ucase.icu as well as unorm.cpp/unorm.icu */
    UPROPS_SRC_CASE_AND_NORM,
    /** From normalizer2impl.cpp/nfc.nrm */
    UPROPS_SRC_NFC,
    /** From normalizer2impl.cpp/nfkc.nrm */
    UPROPS_SRC_NFKC,
    /** From normalizer2impl.cpp/nfkc_cf.nrm */
    UPROPS_SRC_NFKC_CF,
    /** From normalizer2impl.cpp/nfc.nrm canonical iterator data */
    UPROPS_SRC_NFC_CANON_ITER,
    // Text layout properties.
    UPROPS_SRC_INPC,
    UPROPS_SRC_INSC,
    UPROPS_SRC_VO,
    UPROPS_SRC_EMOJI,
    /** One more than the highest UPropertySource (UPROPS_SRC_) constant. */
    UPROPS_SRC_COUNT
};
typedef enum UPropertySource UPropertySource;

/**
 * @see UPropertySource
 * @internal
 */
U_CFUNC UPropertySource U_EXPORT2
uprops_getSource(UProperty which);

/**
 * Enumerate uprops.icu's main data trie and add the
 * start of each range of same properties to the set.
 * @internal
 */
U_CFUNC void U_EXPORT2
uchar_addPropertyStarts(const USetAdder *sa, UErrorCode *pErrorCode);

/**
 * Enumerate uprops.icu's properties vectors trie and add the
 * start of each range of same properties to the set.
 * @internal
 */
U_CFUNC void U_EXPORT2
upropsvec_addPropertyStarts(const USetAdder *sa, UErrorCode *pErrorCode);

U_CFUNC void U_EXPORT2
uprops_addPropertyStarts(UPropertySource src, const USetAdder *sa, UErrorCode *pErrorCode);

/**
 * Return a set of characters for property enumeration.
 * For each two consecutive characters (start, limit) in the set,
 * all of the properties for start..limit-1 are all the same.
 *
 * @param sa USetAdder to receive result. Existing contents are lost.
 * @internal
 */
/*U_CFUNC void U_EXPORT2
uprv_getInclusions(const USetAdder *sa, UErrorCode *pErrorCode);
*/

/**
 * Swap the ICU Unicode character names file. See uchar.c.
 * @internal
 */
U_CAPI int32_t U_EXPORT2
uchar_swapNames(const UDataSwapper *ds,
                const void *inData, int32_t length, void *outData,
                UErrorCode *pErrorCode);

#ifdef __cplusplus

U_NAMESPACE_BEGIN

class UnicodeSet;

class CharacterProperties {
public:
    CharacterProperties() = delete;
    static const UnicodeSet *getInclusionsForProperty(UProperty prop, UErrorCode &errorCode);
    static const UnicodeSet *getBinaryPropertySet(UProperty property, UErrorCode &errorCode);
};

// implemented in uniset_props.cpp
U_CFUNC UnicodeSet *
uniset_getUnicode32Instance(UErrorCode &errorCode);

U_NAMESPACE_END

#endif

#endif
>>>>>>> a8a80be5
<|MERGE_RESOLUTION|>--- conflicted
+++ resolved
@@ -1,910 +1,455 @@
-<<<<<<< HEAD
-// © 2016 and later: Unicode, Inc. and others.
-// License & terms of use: http://www.unicode.org/copyright.html
-/*
-*******************************************************************************
-*
-*   Copyright (C) 2002-2016, International Business Machines
-*   Corporation and others.  All Rights Reserved.
-*
-*******************************************************************************
-*   file name:  uprops.h
-*   encoding:   UTF-8
-*   tab size:   8 (not used)
-*   indentation:4
-*
-*   created on: 2002feb24
-*   created by: Markus W. Scherer
-*
-*   Constants for mostly non-core Unicode character properties
-*   stored in uprops.icu.
-*/
-
-#ifndef __UPROPS_H__
-#define __UPROPS_H__
-
-#include "unicode/utypes.h"
-#include "unicode/uset.h"
-#include "uset_imp.h"
-#include "udataswp.h"
-
-/* indexes[] entries */
-enum {
-    UPROPS_PROPS32_INDEX,
-    UPROPS_EXCEPTIONS_INDEX,
-    UPROPS_EXCEPTIONS_TOP_INDEX,
-
-    UPROPS_ADDITIONAL_TRIE_INDEX,
-    UPROPS_ADDITIONAL_VECTORS_INDEX,
-    UPROPS_ADDITIONAL_VECTORS_COLUMNS_INDEX,
-
-    UPROPS_SCRIPT_EXTENSIONS_INDEX,
-
-    UPROPS_RESERVED_INDEX_7,
-    UPROPS_RESERVED_INDEX_8,
-
-    /* size of the data file (number of 32-bit units after the header) */
-    UPROPS_DATA_TOP_INDEX,
-
-    /* maximum values for code values in vector word 0 */
-    UPROPS_MAX_VALUES_INDEX=10,
-    /* maximum values for code values in vector word 2 */
-    UPROPS_MAX_VALUES_2_INDEX,
-
-    UPROPS_INDEX_COUNT=16
-};
-
-/* definitions for the main properties words */
-enum {
-    /* general category shift==0                                0 (5 bits) */
-    /* reserved                                                 5 (1 bit) */
-    UPROPS_NUMERIC_TYPE_VALUE_SHIFT=6                       /*  6 (10 bits) */
-};
-
-#define GET_CATEGORY(props) ((props)&0x1f)
-#define CAT_MASK(props) U_MASK(GET_CATEGORY(props))
-
-#define GET_NUMERIC_TYPE_VALUE(props) ((props)>>UPROPS_NUMERIC_TYPE_VALUE_SHIFT)
-
-/* constants for the storage form of numeric types and values */
-enum {
-    /** No numeric value. */
-    UPROPS_NTV_NONE=0,
-    /** Decimal digits: nv=0..9 */
-    UPROPS_NTV_DECIMAL_START=1,
-    /** Other digits: nv=0..9 */
-    UPROPS_NTV_DIGIT_START=11,
-    /** Small integers: nv=0..154 */
-    UPROPS_NTV_NUMERIC_START=21,
-    /** Fractions: ((ntv>>4)-12) / ((ntv&0xf)+1) = -1..17 / 1..16 */
-    UPROPS_NTV_FRACTION_START=0xb0,
-    /**
-     * Large integers:
-     * ((ntv>>5)-14) * 10^((ntv&0x1f)+2) = (1..9)*(10^2..10^33)
-     * (only one significant decimal digit)
-     */
-    UPROPS_NTV_LARGE_START=0x1e0,
-    /**
-     * Sexagesimal numbers:
-     * ((ntv>>2)-0xbf) * 60^((ntv&3)+1) = (1..9)*(60^1..60^4)
-     */
-    UPROPS_NTV_BASE60_START=0x300,
-    /**
-     * Fraction-20 values:
-     * frac20 = ntv-0x324 = 0..0x17 -> 1|3|5|7 / 20|40|80|160|320|640
-     * numerator: num = 2*(frac20&3)+1
-     * denominator: den = 20<<(frac20>>2)
-     */
-    UPROPS_NTV_FRACTION20_START=UPROPS_NTV_BASE60_START+36,  // 0x300+9*4=0x324
-    /**
-     * Fraction-32 values:
-     * frac32 = ntv-0x34c = 0..15 -> 1|3|5|7 / 32|64|128|256
-     * numerator: num = 2*(frac32&3)+1
-     * denominator: den = 32<<(frac32>>2)
-     */
-    UPROPS_NTV_FRACTION32_START=UPROPS_NTV_FRACTION20_START+24,  // 0x324+6*4=0x34c
-    /** No numeric value (yet). */
-    UPROPS_NTV_RESERVED_START=UPROPS_NTV_FRACTION32_START+16,  // 0x34c+4*4=0x35c
-
-    UPROPS_NTV_MAX_SMALL_INT=UPROPS_NTV_FRACTION_START-UPROPS_NTV_NUMERIC_START-1
-};
-
-#define UPROPS_NTV_GET_TYPE(ntv) \
-    ((ntv==UPROPS_NTV_NONE) ? U_NT_NONE : \
-    (ntv<UPROPS_NTV_DIGIT_START) ?  U_NT_DECIMAL : \
-    (ntv<UPROPS_NTV_NUMERIC_START) ? U_NT_DIGIT : \
-    U_NT_NUMERIC)
-
-/* number of properties vector words */
-#define UPROPS_VECTOR_WORDS     3
-
-/*
- * Properties in vector word 0
- * Bits
- * 31..24   DerivedAge version major/minor one nibble each
- * 23..22   3..1: Bits 21..20 & 7..0 = Script_Extensions index
- *             3: Script value from Script_Extensions
- *             2: Script=Inherited
- *             1: Script=Common
- *             0: Script=bits 21..20 & 7..0
- * 21..20   Bits 9..8 of the UScriptCode, or index to Script_Extensions
- * 19..17   East Asian Width
- * 16.. 8   UBlockCode
- *  7.. 0   UScriptCode, or index to Script_Extensions
- */
-
-/* derived age: one nibble each for major and minor version numbers */
-#define UPROPS_AGE_MASK         0xff000000
-#define UPROPS_AGE_SHIFT        24
-
-/* Script_Extensions: mask includes Script */
-#define UPROPS_SCRIPT_X_MASK    0x00f000ff
-#define UPROPS_SCRIPT_X_SHIFT   22
-
-// The UScriptCode or Script_Extensions index is split across two bit fields.
-// (Starting with Unicode 13/ICU 66/2019 due to more varied Script_Extensions.)
-// Shift the high bits right by 12 to assemble the full value.
-#define UPROPS_SCRIPT_HIGH_MASK    0x00300000
-#define UPROPS_SCRIPT_HIGH_SHIFT   12
-#define UPROPS_MAX_SCRIPT          0x3ff
-
-#define UPROPS_EA_MASK          0x000e0000
-#define UPROPS_EA_SHIFT         17
-
-#define UPROPS_BLOCK_MASK       0x0001ff00
-#define UPROPS_BLOCK_SHIFT      8
-
-#define UPROPS_SCRIPT_LOW_MASK  0x000000ff
-
-/* UPROPS_SCRIPT_X_WITH_COMMON must be the lowest value that involves Script_Extensions. */
-#define UPROPS_SCRIPT_X_WITH_COMMON     0x400000
-#define UPROPS_SCRIPT_X_WITH_INHERITED  0x800000
-#define UPROPS_SCRIPT_X_WITH_OTHER      0xc00000
-
-#ifdef __cplusplus
-
-namespace {
-
-inline uint32_t uprops_mergeScriptCodeOrIndex(uint32_t scriptX) {
-    return
-        ((scriptX & UPROPS_SCRIPT_HIGH_MASK) >> UPROPS_SCRIPT_HIGH_SHIFT) |
-        (scriptX & UPROPS_SCRIPT_LOW_MASK);
-}
-
-}  // namespace
-
-#endif  // __cplusplus
-
-/*
- * Properties in vector word 1
- * Each bit encodes one binary property.
- * The following constants represent the bit number, use 1<<UPROPS_XYZ.
- * UPROPS_BINARY_1_TOP<=32!
- *
- * Keep this list of property enums in sync with
- * propListNames[] in icu/source/tools/genprops/props2.c!
- *
- * ICU 2.6/uprops format version 3.2 stores full properties instead of "Other_".
- */
-enum {
-    UPROPS_WHITE_SPACE,
-    UPROPS_DASH,
-    UPROPS_HYPHEN,
-    UPROPS_QUOTATION_MARK,
-    UPROPS_TERMINAL_PUNCTUATION,
-    UPROPS_MATH,
-    UPROPS_HEX_DIGIT,
-    UPROPS_ASCII_HEX_DIGIT,
-    UPROPS_ALPHABETIC,
-    UPROPS_IDEOGRAPHIC,
-    UPROPS_DIACRITIC,
-    UPROPS_EXTENDER,
-    UPROPS_NONCHARACTER_CODE_POINT,
-    UPROPS_GRAPHEME_EXTEND,
-    UPROPS_GRAPHEME_LINK,
-    UPROPS_IDS_BINARY_OPERATOR,
-    UPROPS_IDS_TRINARY_OPERATOR,
-    UPROPS_RADICAL,
-    UPROPS_UNIFIED_IDEOGRAPH,
-    UPROPS_DEFAULT_IGNORABLE_CODE_POINT,
-    UPROPS_DEPRECATED,
-    UPROPS_LOGICAL_ORDER_EXCEPTION,
-    UPROPS_XID_START,
-    UPROPS_XID_CONTINUE,
-    UPROPS_ID_START,                            /* ICU 2.6, uprops format version 3.2 */
-    UPROPS_ID_CONTINUE,
-    UPROPS_GRAPHEME_BASE,
-    UPROPS_S_TERM,                              /* new in ICU 3.0 and Unicode 4.0.1 */
-    UPROPS_VARIATION_SELECTOR,
-    UPROPS_PATTERN_SYNTAX,                      /* new in ICU 3.4 and Unicode 4.1 */
-    UPROPS_PATTERN_WHITE_SPACE,
-    UPROPS_PREPENDED_CONCATENATION_MARK,        // new in ICU 60 and Unicode 10
-    UPROPS_BINARY_1_TOP                         /* ==32 - full! */
-};
-
-/*
- * Properties in vector word 2
- * Bits
- * 31..26   http://www.unicode.org/reports/tr51/#Emoji_Properties
- * 25..20   Line Break
- * 19..15   Sentence Break
- * 14..10   Word Break
- *  9.. 5   Grapheme Cluster Break
- *  4.. 0   Decomposition Type
- */
-enum {
-    UPROPS_2_EXTENDED_PICTOGRAPHIC=26,
-    UPROPS_2_EMOJI_COMPONENT,
-    UPROPS_2_EMOJI,
-    UPROPS_2_EMOJI_PRESENTATION,
-    UPROPS_2_EMOJI_MODIFIER,
-    UPROPS_2_EMOJI_MODIFIER_BASE
-};
-
-#define UPROPS_LB_MASK          0x03f00000
-#define UPROPS_LB_SHIFT         20
-
-#define UPROPS_SB_MASK          0x000f8000
-#define UPROPS_SB_SHIFT         15
-
-#define UPROPS_WB_MASK          0x00007c00
-#define UPROPS_WB_SHIFT         10
-
-#define UPROPS_GCB_MASK         0x000003e0
-#define UPROPS_GCB_SHIFT        5
-
-#define UPROPS_DT_MASK          0x0000001f
-
-/**
- * Gets the main properties value for a code point.
- * Implemented in uchar.c for uprops.cpp.
- */
-U_CFUNC uint32_t
-u_getMainProperties(UChar32 c);
-
-/**
- * Get a properties vector word for a code point.
- * Implemented in uchar.c for uprops.cpp.
- * @return 0 if no data or illegal argument
- */
-U_CFUNC uint32_t
-u_getUnicodeProperties(UChar32 c, int32_t column);
-
-/**
- * Get the the maximum values for some enum/int properties.
- * Use the same column numbers as for u_getUnicodeProperties().
- * The returned value will contain maximum values stored in the same bit fields
- * as where the enum values are stored in the u_getUnicodeProperties()
- * return values for the same columns.
- *
- * Valid columns are those for properties words that contain enumerated values.
- * (ICU 2.6: columns 0 and 2)
- * For other column numbers, this function will return 0.
- *
- * @internal
- */
-U_CFUNC int32_t
-uprv_getMaxValues(int32_t column);
-
-/**
- * Checks if c is alphabetic, or a decimal digit; implements UCHAR_POSIX_ALNUM.
- * @internal
- */
-U_CFUNC UBool
-u_isalnumPOSIX(UChar32 c);
-
-/**
- * Checks if c is in
- * [^\p{space}\p{gc=Control}\p{gc=Surrogate}\p{gc=Unassigned}]
- * with space=\p{Whitespace} and Control=Cc.
- * Implements UCHAR_POSIX_GRAPH.
- * @internal
- */
-U_CFUNC UBool
-u_isgraphPOSIX(UChar32 c);
-
-/**
- * Checks if c is in \p{graph}\p{blank} - \p{cntrl}.
- * Implements UCHAR_POSIX_PRINT.
- * @internal
- */
-U_CFUNC UBool
-u_isprintPOSIX(UChar32 c);
-
-/** Some code points. @internal */
-enum {
-    TAB     =0x0009,
-    LF      =0x000a,
-    FF      =0x000c,
-    CR      =0x000d,
-    NBSP    =0x00a0,
-    CGJ     =0x034f,
-    FIGURESP=0x2007,
-    HAIRSP  =0x200a,
-    ZWNJ    =0x200c,
-    ZWJ     =0x200d,
-    RLM     =0x200f,
-    NNBSP   =0x202f,
-    ZWNBSP  =0xfeff
-};
-
-/**
- * Get the maximum length of a (regular/1.0/extended) character name.
- * @return 0 if no character names available.
- */
-U_CAPI int32_t U_EXPORT2
-uprv_getMaxCharNameLength(void);
-
-/**
- * Fills set with characters that are used in Unicode character names.
- * Includes all characters that are used in regular/Unicode 1.0/extended names.
- * Just empties the set if no character names are available.
- * @param sa USetAdder to receive characters.
- */
-U_CAPI void U_EXPORT2
-uprv_getCharNameCharacters(const USetAdder *sa);
-
-/**
- * Constants for which data and implementation files provide which properties.
- * Used by UnicodeSet for service-specific property enumeration.
- * @internal
- */
-enum UPropertySource {
-    /** No source, not a supported property. */
-    UPROPS_SRC_NONE,
-    /** From uchar.c/uprops.icu main trie */
-    UPROPS_SRC_CHAR,
-    /** From uchar.c/uprops.icu properties vectors trie */
-    UPROPS_SRC_PROPSVEC,
-    /** From unames.c/unames.icu */
-    UPROPS_SRC_NAMES,
-    /** From ucase.c/ucase.icu */
-    UPROPS_SRC_CASE,
-    /** From ubidi_props.c/ubidi.icu */
-    UPROPS_SRC_BIDI,
-    /** From uchar.c/uprops.icu main trie as well as properties vectors trie */
-    UPROPS_SRC_CHAR_AND_PROPSVEC,
-    /** From ucase.c/ucase.icu as well as unorm.cpp/unorm.icu */
-    UPROPS_SRC_CASE_AND_NORM,
-    /** From normalizer2impl.cpp/nfc.nrm */
-    UPROPS_SRC_NFC,
-    /** From normalizer2impl.cpp/nfkc.nrm */
-    UPROPS_SRC_NFKC,
-    /** From normalizer2impl.cpp/nfkc_cf.nrm */
-    UPROPS_SRC_NFKC_CF,
-    /** From normalizer2impl.cpp/nfc.nrm canonical iterator data */
-    UPROPS_SRC_NFC_CANON_ITER,
-    // Text layout properties.
-    UPROPS_SRC_INPC,
-    UPROPS_SRC_INSC,
-    UPROPS_SRC_VO,
-    /** One more than the highest UPropertySource (UPROPS_SRC_) constant. */
-    UPROPS_SRC_COUNT
-};
-typedef enum UPropertySource UPropertySource;
-
-/**
- * @see UPropertySource
- * @internal
- */
-U_CFUNC UPropertySource U_EXPORT2
-uprops_getSource(UProperty which);
-
-/**
- * Enumerate uprops.icu's main data trie and add the
- * start of each range of same properties to the set.
- * @internal
- */
-U_CFUNC void U_EXPORT2
-uchar_addPropertyStarts(const USetAdder *sa, UErrorCode *pErrorCode);
-
-/**
- * Enumerate uprops.icu's properties vectors trie and add the
- * start of each range of same properties to the set.
- * @internal
- */
-U_CFUNC void U_EXPORT2
-upropsvec_addPropertyStarts(const USetAdder *sa, UErrorCode *pErrorCode);
-
-U_CFUNC void U_EXPORT2
-uprops_addPropertyStarts(UPropertySource src, const USetAdder *sa, UErrorCode *pErrorCode);
-
-/**
- * Return a set of characters for property enumeration.
- * For each two consecutive characters (start, limit) in the set,
- * all of the properties for start..limit-1 are all the same.
- *
- * @param sa USetAdder to receive result. Existing contents are lost.
- * @internal
- */
-/*U_CFUNC void U_EXPORT2
-uprv_getInclusions(const USetAdder *sa, UErrorCode *pErrorCode);
-*/
-
-/**
- * Swap the ICU Unicode character names file. See uchar.c.
- * @internal
- */
-U_CAPI int32_t U_EXPORT2
-uchar_swapNames(const UDataSwapper *ds,
-                const void *inData, int32_t length, void *outData,
-                UErrorCode *pErrorCode);
-
-#ifdef __cplusplus
-
-U_NAMESPACE_BEGIN
-
-class UnicodeSet;
-
-class CharacterProperties {
-public:
-    CharacterProperties() = delete;
-    static const UnicodeSet *getInclusionsForProperty(UProperty prop, UErrorCode &errorCode);
-};
-
-// implemented in uniset_props.cpp
-U_CFUNC UnicodeSet *
-uniset_getUnicode32Instance(UErrorCode &errorCode);
-
-U_NAMESPACE_END
-
-#endif
-
-#endif
-=======
-// © 2016 and later: Unicode, Inc. and others.
-// License & terms of use: http://www.unicode.org/copyright.html
-/*
-*******************************************************************************
-*
-*   Copyright (C) 2002-2016, International Business Machines
-*   Corporation and others.  All Rights Reserved.
-*
-*******************************************************************************
-*   file name:  uprops.h
-*   encoding:   UTF-8
-*   tab size:   8 (not used)
-*   indentation:4
-*
-*   created on: 2002feb24
-*   created by: Markus W. Scherer
-*
-*   Constants for mostly non-core Unicode character properties
-*   stored in uprops.icu.
-*/
-
-#ifndef __UPROPS_H__
-#define __UPROPS_H__
-
-#include "unicode/utypes.h"
-#include "unicode/uset.h"
-#include "uset_imp.h"
-#include "udataswp.h"
-
-/* indexes[] entries */
-enum {
-    UPROPS_PROPS32_INDEX,
-    UPROPS_EXCEPTIONS_INDEX,
-    UPROPS_EXCEPTIONS_TOP_INDEX,
-
-    UPROPS_ADDITIONAL_TRIE_INDEX,
-    UPROPS_ADDITIONAL_VECTORS_INDEX,
-    UPROPS_ADDITIONAL_VECTORS_COLUMNS_INDEX,
-
-    UPROPS_SCRIPT_EXTENSIONS_INDEX,
-
-    UPROPS_RESERVED_INDEX_7,
-    UPROPS_RESERVED_INDEX_8,
-
-    /* size of the data file (number of 32-bit units after the header) */
-    UPROPS_DATA_TOP_INDEX,
-
-    /* maximum values for code values in vector word 0 */
-    UPROPS_MAX_VALUES_INDEX=10,
-    /* maximum values for code values in vector word 2 */
-    UPROPS_MAX_VALUES_2_INDEX,
-
-    UPROPS_INDEX_COUNT=16
-};
-
-/* definitions for the main properties words */
-enum {
-    /* general category shift==0                                0 (5 bits) */
-    /* reserved                                                 5 (1 bit) */
-    UPROPS_NUMERIC_TYPE_VALUE_SHIFT=6                       /*  6 (10 bits) */
-};
-
-#define GET_CATEGORY(props) ((props)&0x1f)
-#define CAT_MASK(props) U_MASK(GET_CATEGORY(props))
-
-#define GET_NUMERIC_TYPE_VALUE(props) ((props)>>UPROPS_NUMERIC_TYPE_VALUE_SHIFT)
-
-/* constants for the storage form of numeric types and values */
-enum {
-    /** No numeric value. */
-    UPROPS_NTV_NONE=0,
-    /** Decimal digits: nv=0..9 */
-    UPROPS_NTV_DECIMAL_START=1,
-    /** Other digits: nv=0..9 */
-    UPROPS_NTV_DIGIT_START=11,
-    /** Small integers: nv=0..154 */
-    UPROPS_NTV_NUMERIC_START=21,
-    /** Fractions: ((ntv>>4)-12) / ((ntv&0xf)+1) = -1..17 / 1..16 */
-    UPROPS_NTV_FRACTION_START=0xb0,
-    /**
-     * Large integers:
-     * ((ntv>>5)-14) * 10^((ntv&0x1f)+2) = (1..9)*(10^2..10^33)
-     * (only one significant decimal digit)
-     */
-    UPROPS_NTV_LARGE_START=0x1e0,
-    /**
-     * Sexagesimal numbers:
-     * ((ntv>>2)-0xbf) * 60^((ntv&3)+1) = (1..9)*(60^1..60^4)
-     */
-    UPROPS_NTV_BASE60_START=0x300,
-    /**
-     * Fraction-20 values:
-     * frac20 = ntv-0x324 = 0..0x17 -> 1|3|5|7 / 20|40|80|160|320|640
-     * numerator: num = 2*(frac20&3)+1
-     * denominator: den = 20<<(frac20>>2)
-     */
-    UPROPS_NTV_FRACTION20_START=UPROPS_NTV_BASE60_START+36,  // 0x300+9*4=0x324
-    /**
-     * Fraction-32 values:
-     * frac32 = ntv-0x34c = 0..15 -> 1|3|5|7 / 32|64|128|256
-     * numerator: num = 2*(frac32&3)+1
-     * denominator: den = 32<<(frac32>>2)
-     */
-    UPROPS_NTV_FRACTION32_START=UPROPS_NTV_FRACTION20_START+24,  // 0x324+6*4=0x34c
-    /** No numeric value (yet). */
-    UPROPS_NTV_RESERVED_START=UPROPS_NTV_FRACTION32_START+16,  // 0x34c+4*4=0x35c
-
-    UPROPS_NTV_MAX_SMALL_INT=UPROPS_NTV_FRACTION_START-UPROPS_NTV_NUMERIC_START-1
-};
-
-#define UPROPS_NTV_GET_TYPE(ntv) \
-    ((ntv==UPROPS_NTV_NONE) ? U_NT_NONE : \
-    (ntv<UPROPS_NTV_DIGIT_START) ?  U_NT_DECIMAL : \
-    (ntv<UPROPS_NTV_NUMERIC_START) ? U_NT_DIGIT : \
-    U_NT_NUMERIC)
-
-/* number of properties vector words */
-#define UPROPS_VECTOR_WORDS     3
-
-/*
- * Properties in vector word 0
- * Bits
- * 31..24   DerivedAge version major/minor one nibble each
- * 23..22   3..1: Bits 21..20 & 7..0 = Script_Extensions index
- *             3: Script value from Script_Extensions
- *             2: Script=Inherited
- *             1: Script=Common
- *             0: Script=bits 21..20 & 7..0
- * 21..20   Bits 9..8 of the UScriptCode, or index to Script_Extensions
- * 19..17   East Asian Width
- * 16.. 8   UBlockCode
- *  7.. 0   UScriptCode, or index to Script_Extensions
- */
-
-/* derived age: one nibble each for major and minor version numbers */
-#define UPROPS_AGE_MASK         0xff000000
-#define UPROPS_AGE_SHIFT        24
-
-/* Script_Extensions: mask includes Script */
-#define UPROPS_SCRIPT_X_MASK    0x00f000ff
-#define UPROPS_SCRIPT_X_SHIFT   22
-
-// The UScriptCode or Script_Extensions index is split across two bit fields.
-// (Starting with Unicode 13/ICU 66/2019 due to more varied Script_Extensions.)
-// Shift the high bits right by 12 to assemble the full value.
-#define UPROPS_SCRIPT_HIGH_MASK    0x00300000
-#define UPROPS_SCRIPT_HIGH_SHIFT   12
-#define UPROPS_MAX_SCRIPT          0x3ff
-
-#define UPROPS_EA_MASK          0x000e0000
-#define UPROPS_EA_SHIFT         17
-
-#define UPROPS_BLOCK_MASK       0x0001ff00
-#define UPROPS_BLOCK_SHIFT      8
-
-#define UPROPS_SCRIPT_LOW_MASK  0x000000ff
-
-/* UPROPS_SCRIPT_X_WITH_COMMON must be the lowest value that involves Script_Extensions. */
-#define UPROPS_SCRIPT_X_WITH_COMMON     0x400000
-#define UPROPS_SCRIPT_X_WITH_INHERITED  0x800000
-#define UPROPS_SCRIPT_X_WITH_OTHER      0xc00000
-
-#ifdef __cplusplus
-
-namespace {
-
-inline uint32_t uprops_mergeScriptCodeOrIndex(uint32_t scriptX) {
-    return
-        ((scriptX & UPROPS_SCRIPT_HIGH_MASK) >> UPROPS_SCRIPT_HIGH_SHIFT) |
-        (scriptX & UPROPS_SCRIPT_LOW_MASK);
-}
-
-}  // namespace
-
-#endif  // __cplusplus
-
-/*
- * Properties in vector word 1
- * Each bit encodes one binary property.
- * The following constants represent the bit number, use 1<<UPROPS_XYZ.
- * UPROPS_BINARY_1_TOP<=32!
- *
- * Keep this list of property enums in sync with
- * propListNames[] in icu/source/tools/genprops/props2.c!
- *
- * ICU 2.6/uprops format version 3.2 stores full properties instead of "Other_".
- */
-enum {
-    UPROPS_WHITE_SPACE,
-    UPROPS_DASH,
-    UPROPS_HYPHEN,
-    UPROPS_QUOTATION_MARK,
-    UPROPS_TERMINAL_PUNCTUATION,
-    UPROPS_MATH,
-    UPROPS_HEX_DIGIT,
-    UPROPS_ASCII_HEX_DIGIT,
-    UPROPS_ALPHABETIC,
-    UPROPS_IDEOGRAPHIC,
-    UPROPS_DIACRITIC,
-    UPROPS_EXTENDER,
-    UPROPS_NONCHARACTER_CODE_POINT,
-    UPROPS_GRAPHEME_EXTEND,
-    UPROPS_GRAPHEME_LINK,
-    UPROPS_IDS_BINARY_OPERATOR,
-    UPROPS_IDS_TRINARY_OPERATOR,
-    UPROPS_RADICAL,
-    UPROPS_UNIFIED_IDEOGRAPH,
-    UPROPS_DEFAULT_IGNORABLE_CODE_POINT,
-    UPROPS_DEPRECATED,
-    UPROPS_LOGICAL_ORDER_EXCEPTION,
-    UPROPS_XID_START,
-    UPROPS_XID_CONTINUE,
-    UPROPS_ID_START,                            /* ICU 2.6, uprops format version 3.2 */
-    UPROPS_ID_CONTINUE,
-    UPROPS_GRAPHEME_BASE,
-    UPROPS_S_TERM,                              /* new in ICU 3.0 and Unicode 4.0.1 */
-    UPROPS_VARIATION_SELECTOR,
-    UPROPS_PATTERN_SYNTAX,                      /* new in ICU 3.4 and Unicode 4.1 */
-    UPROPS_PATTERN_WHITE_SPACE,
-    UPROPS_PREPENDED_CONCATENATION_MARK,        // new in ICU 60 and Unicode 10
-    UPROPS_BINARY_1_TOP                         /* ==32 - full! */
-};
-
-/*
- * Properties in vector word 2
- * Bits
- * 31..26   unused since ICU 70 added uemoji.icu;
- *          in ICU 57..69 stored emoji properties
- * 25..20   Line Break
- * 19..15   Sentence Break
- * 14..10   Word Break
- *  9.. 5   Grapheme Cluster Break
- *  4.. 0   Decomposition Type
- */
-enum {
-    UPROPS_2_UNUSED_WAS_EXTENDED_PICTOGRAPHIC=26,  // ICU 62..69
-    UPROPS_2_UNUSED_WAS_EMOJI_COMPONENT,  // ICU 60..69
-    UPROPS_2_UNUSED_WAS_EMOJI,  // ICU 57..69
-    UPROPS_2_UNUSED_WAS_EMOJI_PRESENTATION,  // ICU 57..69
-    UPROPS_2_UNUSED_WAS_EMOJI_MODIFIER,  // ICU 57..69
-    UPROPS_2_UNUSED_WAS_EMOJI_MODIFIER_BASE  // ICU 57..69
-};
-
-#define UPROPS_LB_MASK          0x03f00000
-#define UPROPS_LB_SHIFT         20
-
-#define UPROPS_SB_MASK          0x000f8000
-#define UPROPS_SB_SHIFT         15
-
-#define UPROPS_WB_MASK          0x00007c00
-#define UPROPS_WB_SHIFT         10
-
-#define UPROPS_GCB_MASK         0x000003e0
-#define UPROPS_GCB_SHIFT        5
-
-#define UPROPS_DT_MASK          0x0000001f
-
-/**
- * Gets the main properties value for a code point.
- * Implemented in uchar.c for uprops.cpp.
- */
-U_CFUNC uint32_t
-u_getMainProperties(UChar32 c);
-
-/**
- * Get a properties vector word for a code point.
- * Implemented in uchar.c for uprops.cpp.
- * @return 0 if no data or illegal argument
- */
-U_CFUNC uint32_t
-u_getUnicodeProperties(UChar32 c, int32_t column);
-
-/**
- * Get the the maximum values for some enum/int properties.
- * Use the same column numbers as for u_getUnicodeProperties().
- * The returned value will contain maximum values stored in the same bit fields
- * as where the enum values are stored in the u_getUnicodeProperties()
- * return values for the same columns.
- *
- * Valid columns are those for properties words that contain enumerated values.
- * (ICU 2.6: columns 0 and 2)
- * For other column numbers, this function will return 0.
- *
- * @internal
- */
-U_CFUNC int32_t
-uprv_getMaxValues(int32_t column);
-
-/**
- * Checks if c is alphabetic, or a decimal digit; implements UCHAR_POSIX_ALNUM.
- * @internal
- */
-U_CFUNC UBool
-u_isalnumPOSIX(UChar32 c);
-
-/**
- * Checks if c is in
- * [^\p{space}\p{gc=Control}\p{gc=Surrogate}\p{gc=Unassigned}]
- * with space=\p{Whitespace} and Control=Cc.
- * Implements UCHAR_POSIX_GRAPH.
- * @internal
- */
-U_CFUNC UBool
-u_isgraphPOSIX(UChar32 c);
-
-/**
- * Checks if c is in \p{graph}\p{blank} - \p{cntrl}.
- * Implements UCHAR_POSIX_PRINT.
- * @internal
- */
-U_CFUNC UBool
-u_isprintPOSIX(UChar32 c);
-
-/** Some code points. @internal */
-enum {
-    TAB     =0x0009,
-    LF      =0x000a,
-    FF      =0x000c,
-    CR      =0x000d,
-    NBSP    =0x00a0,
-    CGJ     =0x034f,
-    FIGURESP=0x2007,
-    HAIRSP  =0x200a,
-    ZWNJ    =0x200c,
-    ZWJ     =0x200d,
-    RLM     =0x200f,
-    NNBSP   =0x202f,
-    ZWNBSP  =0xfeff
-};
-
-/**
- * Get the maximum length of a (regular/1.0/extended) character name.
- * @return 0 if no character names available.
- */
-U_CAPI int32_t U_EXPORT2
-uprv_getMaxCharNameLength(void);
-
-/**
- * Fills set with characters that are used in Unicode character names.
- * Includes all characters that are used in regular/Unicode 1.0/extended names.
- * Just empties the set if no character names are available.
- * @param sa USetAdder to receive characters.
- */
-U_CAPI void U_EXPORT2
-uprv_getCharNameCharacters(const USetAdder *sa);
-
-/**
- * Constants for which data and implementation files provide which properties.
- * Used by UnicodeSet for service-specific property enumeration.
- * @internal
- */
-enum UPropertySource {
-    /** No source, not a supported property. */
-    UPROPS_SRC_NONE,
-    /** From uchar.c/uprops.icu main trie */
-    UPROPS_SRC_CHAR,
-    /** From uchar.c/uprops.icu properties vectors trie */
-    UPROPS_SRC_PROPSVEC,
-    /** From unames.c/unames.icu */
-    UPROPS_SRC_NAMES,
-    /** From ucase.c/ucase.icu */
-    UPROPS_SRC_CASE,
-    /** From ubidi_props.c/ubidi.icu */
-    UPROPS_SRC_BIDI,
-    /** From uchar.c/uprops.icu main trie as well as properties vectors trie */
-    UPROPS_SRC_CHAR_AND_PROPSVEC,
-    /** From ucase.c/ucase.icu as well as unorm.cpp/unorm.icu */
-    UPROPS_SRC_CASE_AND_NORM,
-    /** From normalizer2impl.cpp/nfc.nrm */
-    UPROPS_SRC_NFC,
-    /** From normalizer2impl.cpp/nfkc.nrm */
-    UPROPS_SRC_NFKC,
-    /** From normalizer2impl.cpp/nfkc_cf.nrm */
-    UPROPS_SRC_NFKC_CF,
-    /** From normalizer2impl.cpp/nfc.nrm canonical iterator data */
-    UPROPS_SRC_NFC_CANON_ITER,
-    // Text layout properties.
-    UPROPS_SRC_INPC,
-    UPROPS_SRC_INSC,
-    UPROPS_SRC_VO,
-    UPROPS_SRC_EMOJI,
-    /** One more than the highest UPropertySource (UPROPS_SRC_) constant. */
-    UPROPS_SRC_COUNT
-};
-typedef enum UPropertySource UPropertySource;
-
-/**
- * @see UPropertySource
- * @internal
- */
-U_CFUNC UPropertySource U_EXPORT2
-uprops_getSource(UProperty which);
-
-/**
- * Enumerate uprops.icu's main data trie and add the
- * start of each range of same properties to the set.
- * @internal
- */
-U_CFUNC void U_EXPORT2
-uchar_addPropertyStarts(const USetAdder *sa, UErrorCode *pErrorCode);
-
-/**
- * Enumerate uprops.icu's properties vectors trie and add the
- * start of each range of same properties to the set.
- * @internal
- */
-U_CFUNC void U_EXPORT2
-upropsvec_addPropertyStarts(const USetAdder *sa, UErrorCode *pErrorCode);
-
-U_CFUNC void U_EXPORT2
-uprops_addPropertyStarts(UPropertySource src, const USetAdder *sa, UErrorCode *pErrorCode);
-
-/**
- * Return a set of characters for property enumeration.
- * For each two consecutive characters (start, limit) in the set,
- * all of the properties for start..limit-1 are all the same.
- *
- * @param sa USetAdder to receive result. Existing contents are lost.
- * @internal
- */
-/*U_CFUNC void U_EXPORT2
-uprv_getInclusions(const USetAdder *sa, UErrorCode *pErrorCode);
-*/
-
-/**
- * Swap the ICU Unicode character names file. See uchar.c.
- * @internal
- */
-U_CAPI int32_t U_EXPORT2
-uchar_swapNames(const UDataSwapper *ds,
-                const void *inData, int32_t length, void *outData,
-                UErrorCode *pErrorCode);
-
-#ifdef __cplusplus
-
-U_NAMESPACE_BEGIN
-
-class UnicodeSet;
-
-class CharacterProperties {
-public:
-    CharacterProperties() = delete;
-    static const UnicodeSet *getInclusionsForProperty(UProperty prop, UErrorCode &errorCode);
-    static const UnicodeSet *getBinaryPropertySet(UProperty property, UErrorCode &errorCode);
-};
-
-// implemented in uniset_props.cpp
-U_CFUNC UnicodeSet *
-uniset_getUnicode32Instance(UErrorCode &errorCode);
-
-U_NAMESPACE_END
-
-#endif
-
-#endif
->>>>>>> a8a80be5
+// © 2016 and later: Unicode, Inc. and others.
+// License & terms of use: http://www.unicode.org/copyright.html
+/*
+*******************************************************************************
+*
+*   Copyright (C) 2002-2016, International Business Machines
+*   Corporation and others.  All Rights Reserved.
+*
+*******************************************************************************
+*   file name:  uprops.h
+*   encoding:   UTF-8
+*   tab size:   8 (not used)
+*   indentation:4
+*
+*   created on: 2002feb24
+*   created by: Markus W. Scherer
+*
+*   Constants for mostly non-core Unicode character properties
+*   stored in uprops.icu.
+*/
+
+#ifndef __UPROPS_H__
+#define __UPROPS_H__
+
+#include "unicode/utypes.h"
+#include "unicode/uset.h"
+#include "uset_imp.h"
+#include "udataswp.h"
+
+/* indexes[] entries */
+enum {
+    UPROPS_PROPS32_INDEX,
+    UPROPS_EXCEPTIONS_INDEX,
+    UPROPS_EXCEPTIONS_TOP_INDEX,
+
+    UPROPS_ADDITIONAL_TRIE_INDEX,
+    UPROPS_ADDITIONAL_VECTORS_INDEX,
+    UPROPS_ADDITIONAL_VECTORS_COLUMNS_INDEX,
+
+    UPROPS_SCRIPT_EXTENSIONS_INDEX,
+
+    UPROPS_RESERVED_INDEX_7,
+    UPROPS_RESERVED_INDEX_8,
+
+    /* size of the data file (number of 32-bit units after the header) */
+    UPROPS_DATA_TOP_INDEX,
+
+    /* maximum values for code values in vector word 0 */
+    UPROPS_MAX_VALUES_INDEX=10,
+    /* maximum values for code values in vector word 2 */
+    UPROPS_MAX_VALUES_2_INDEX,
+
+    UPROPS_INDEX_COUNT=16
+};
+
+/* definitions for the main properties words */
+enum {
+    /* general category shift==0                                0 (5 bits) */
+    /* reserved                                                 5 (1 bit) */
+    UPROPS_NUMERIC_TYPE_VALUE_SHIFT=6                       /*  6 (10 bits) */
+};
+
+#define GET_CATEGORY(props) ((props)&0x1f)
+#define CAT_MASK(props) U_MASK(GET_CATEGORY(props))
+
+#define GET_NUMERIC_TYPE_VALUE(props) ((props)>>UPROPS_NUMERIC_TYPE_VALUE_SHIFT)
+
+/* constants for the storage form of numeric types and values */
+enum {
+    /** No numeric value. */
+    UPROPS_NTV_NONE=0,
+    /** Decimal digits: nv=0..9 */
+    UPROPS_NTV_DECIMAL_START=1,
+    /** Other digits: nv=0..9 */
+    UPROPS_NTV_DIGIT_START=11,
+    /** Small integers: nv=0..154 */
+    UPROPS_NTV_NUMERIC_START=21,
+    /** Fractions: ((ntv>>4)-12) / ((ntv&0xf)+1) = -1..17 / 1..16 */
+    UPROPS_NTV_FRACTION_START=0xb0,
+    /**
+     * Large integers:
+     * ((ntv>>5)-14) * 10^((ntv&0x1f)+2) = (1..9)*(10^2..10^33)
+     * (only one significant decimal digit)
+     */
+    UPROPS_NTV_LARGE_START=0x1e0,
+    /**
+     * Sexagesimal numbers:
+     * ((ntv>>2)-0xbf) * 60^((ntv&3)+1) = (1..9)*(60^1..60^4)
+     */
+    UPROPS_NTV_BASE60_START=0x300,
+    /**
+     * Fraction-20 values:
+     * frac20 = ntv-0x324 = 0..0x17 -> 1|3|5|7 / 20|40|80|160|320|640
+     * numerator: num = 2*(frac20&3)+1
+     * denominator: den = 20<<(frac20>>2)
+     */
+    UPROPS_NTV_FRACTION20_START=UPROPS_NTV_BASE60_START+36,  // 0x300+9*4=0x324
+    /**
+     * Fraction-32 values:
+     * frac32 = ntv-0x34c = 0..15 -> 1|3|5|7 / 32|64|128|256
+     * numerator: num = 2*(frac32&3)+1
+     * denominator: den = 32<<(frac32>>2)
+     */
+    UPROPS_NTV_FRACTION32_START=UPROPS_NTV_FRACTION20_START+24,  // 0x324+6*4=0x34c
+    /** No numeric value (yet). */
+    UPROPS_NTV_RESERVED_START=UPROPS_NTV_FRACTION32_START+16,  // 0x34c+4*4=0x35c
+
+    UPROPS_NTV_MAX_SMALL_INT=UPROPS_NTV_FRACTION_START-UPROPS_NTV_NUMERIC_START-1
+};
+
+#define UPROPS_NTV_GET_TYPE(ntv) \
+    ((ntv==UPROPS_NTV_NONE) ? U_NT_NONE : \
+    (ntv<UPROPS_NTV_DIGIT_START) ?  U_NT_DECIMAL : \
+    (ntv<UPROPS_NTV_NUMERIC_START) ? U_NT_DIGIT : \
+    U_NT_NUMERIC)
+
+/* number of properties vector words */
+#define UPROPS_VECTOR_WORDS     3
+
+/*
+ * Properties in vector word 0
+ * Bits
+ * 31..24   DerivedAge version major/minor one nibble each
+ * 23..22   3..1: Bits 21..20 & 7..0 = Script_Extensions index
+ *             3: Script value from Script_Extensions
+ *             2: Script=Inherited
+ *             1: Script=Common
+ *             0: Script=bits 21..20 & 7..0
+ * 21..20   Bits 9..8 of the UScriptCode, or index to Script_Extensions
+ * 19..17   East Asian Width
+ * 16.. 8   UBlockCode
+ *  7.. 0   UScriptCode, or index to Script_Extensions
+ */
+
+/* derived age: one nibble each for major and minor version numbers */
+#define UPROPS_AGE_MASK         0xff000000
+#define UPROPS_AGE_SHIFT        24
+
+/* Script_Extensions: mask includes Script */
+#define UPROPS_SCRIPT_X_MASK    0x00f000ff
+#define UPROPS_SCRIPT_X_SHIFT   22
+
+// The UScriptCode or Script_Extensions index is split across two bit fields.
+// (Starting with Unicode 13/ICU 66/2019 due to more varied Script_Extensions.)
+// Shift the high bits right by 12 to assemble the full value.
+#define UPROPS_SCRIPT_HIGH_MASK    0x00300000
+#define UPROPS_SCRIPT_HIGH_SHIFT   12
+#define UPROPS_MAX_SCRIPT          0x3ff
+
+#define UPROPS_EA_MASK          0x000e0000
+#define UPROPS_EA_SHIFT         17
+
+#define UPROPS_BLOCK_MASK       0x0001ff00
+#define UPROPS_BLOCK_SHIFT      8
+
+#define UPROPS_SCRIPT_LOW_MASK  0x000000ff
+
+/* UPROPS_SCRIPT_X_WITH_COMMON must be the lowest value that involves Script_Extensions. */
+#define UPROPS_SCRIPT_X_WITH_COMMON     0x400000
+#define UPROPS_SCRIPT_X_WITH_INHERITED  0x800000
+#define UPROPS_SCRIPT_X_WITH_OTHER      0xc00000
+
+#ifdef __cplusplus
+
+namespace {
+
+inline uint32_t uprops_mergeScriptCodeOrIndex(uint32_t scriptX) {
+    return
+        ((scriptX & UPROPS_SCRIPT_HIGH_MASK) >> UPROPS_SCRIPT_HIGH_SHIFT) |
+        (scriptX & UPROPS_SCRIPT_LOW_MASK);
+}
+
+}  // namespace
+
+#endif  // __cplusplus
+
+/*
+ * Properties in vector word 1
+ * Each bit encodes one binary property.
+ * The following constants represent the bit number, use 1<<UPROPS_XYZ.
+ * UPROPS_BINARY_1_TOP<=32!
+ *
+ * Keep this list of property enums in sync with
+ * propListNames[] in icu/source/tools/genprops/props2.c!
+ *
+ * ICU 2.6/uprops format version 3.2 stores full properties instead of "Other_".
+ */
+enum {
+    UPROPS_WHITE_SPACE,
+    UPROPS_DASH,
+    UPROPS_HYPHEN,
+    UPROPS_QUOTATION_MARK,
+    UPROPS_TERMINAL_PUNCTUATION,
+    UPROPS_MATH,
+    UPROPS_HEX_DIGIT,
+    UPROPS_ASCII_HEX_DIGIT,
+    UPROPS_ALPHABETIC,
+    UPROPS_IDEOGRAPHIC,
+    UPROPS_DIACRITIC,
+    UPROPS_EXTENDER,
+    UPROPS_NONCHARACTER_CODE_POINT,
+    UPROPS_GRAPHEME_EXTEND,
+    UPROPS_GRAPHEME_LINK,
+    UPROPS_IDS_BINARY_OPERATOR,
+    UPROPS_IDS_TRINARY_OPERATOR,
+    UPROPS_RADICAL,
+    UPROPS_UNIFIED_IDEOGRAPH,
+    UPROPS_DEFAULT_IGNORABLE_CODE_POINT,
+    UPROPS_DEPRECATED,
+    UPROPS_LOGICAL_ORDER_EXCEPTION,
+    UPROPS_XID_START,
+    UPROPS_XID_CONTINUE,
+    UPROPS_ID_START,                            /* ICU 2.6, uprops format version 3.2 */
+    UPROPS_ID_CONTINUE,
+    UPROPS_GRAPHEME_BASE,
+    UPROPS_S_TERM,                              /* new in ICU 3.0 and Unicode 4.0.1 */
+    UPROPS_VARIATION_SELECTOR,
+    UPROPS_PATTERN_SYNTAX,                      /* new in ICU 3.4 and Unicode 4.1 */
+    UPROPS_PATTERN_WHITE_SPACE,
+    UPROPS_PREPENDED_CONCATENATION_MARK,        // new in ICU 60 and Unicode 10
+    UPROPS_BINARY_1_TOP                         /* ==32 - full! */
+};
+
+/*
+ * Properties in vector word 2
+ * Bits
+ * 31..26   unused since ICU 70 added uemoji.icu;
+ *          in ICU 57..69 stored emoji properties
+ * 25..20   Line Break
+ * 19..15   Sentence Break
+ * 14..10   Word Break
+ *  9.. 5   Grapheme Cluster Break
+ *  4.. 0   Decomposition Type
+ */
+enum {
+    UPROPS_2_UNUSED_WAS_EXTENDED_PICTOGRAPHIC=26,  // ICU 62..69
+    UPROPS_2_UNUSED_WAS_EMOJI_COMPONENT,  // ICU 60..69
+    UPROPS_2_UNUSED_WAS_EMOJI,  // ICU 57..69
+    UPROPS_2_UNUSED_WAS_EMOJI_PRESENTATION,  // ICU 57..69
+    UPROPS_2_UNUSED_WAS_EMOJI_MODIFIER,  // ICU 57..69
+    UPROPS_2_UNUSED_WAS_EMOJI_MODIFIER_BASE  // ICU 57..69
+};
+
+#define UPROPS_LB_MASK          0x03f00000
+#define UPROPS_LB_SHIFT         20
+
+#define UPROPS_SB_MASK          0x000f8000
+#define UPROPS_SB_SHIFT         15
+
+#define UPROPS_WB_MASK          0x00007c00
+#define UPROPS_WB_SHIFT         10
+
+#define UPROPS_GCB_MASK         0x000003e0
+#define UPROPS_GCB_SHIFT        5
+
+#define UPROPS_DT_MASK          0x0000001f
+
+/**
+ * Gets the main properties value for a code point.
+ * Implemented in uchar.c for uprops.cpp.
+ */
+U_CFUNC uint32_t
+u_getMainProperties(UChar32 c);
+
+/**
+ * Get a properties vector word for a code point.
+ * Implemented in uchar.c for uprops.cpp.
+ * @return 0 if no data or illegal argument
+ */
+U_CFUNC uint32_t
+u_getUnicodeProperties(UChar32 c, int32_t column);
+
+/**
+ * Get the the maximum values for some enum/int properties.
+ * Use the same column numbers as for u_getUnicodeProperties().
+ * The returned value will contain maximum values stored in the same bit fields
+ * as where the enum values are stored in the u_getUnicodeProperties()
+ * return values for the same columns.
+ *
+ * Valid columns are those for properties words that contain enumerated values.
+ * (ICU 2.6: columns 0 and 2)
+ * For other column numbers, this function will return 0.
+ *
+ * @internal
+ */
+U_CFUNC int32_t
+uprv_getMaxValues(int32_t column);
+
+/**
+ * Checks if c is alphabetic, or a decimal digit; implements UCHAR_POSIX_ALNUM.
+ * @internal
+ */
+U_CFUNC UBool
+u_isalnumPOSIX(UChar32 c);
+
+/**
+ * Checks if c is in
+ * [^\p{space}\p{gc=Control}\p{gc=Surrogate}\p{gc=Unassigned}]
+ * with space=\p{Whitespace} and Control=Cc.
+ * Implements UCHAR_POSIX_GRAPH.
+ * @internal
+ */
+U_CFUNC UBool
+u_isgraphPOSIX(UChar32 c);
+
+/**
+ * Checks if c is in \p{graph}\p{blank} - \p{cntrl}.
+ * Implements UCHAR_POSIX_PRINT.
+ * @internal
+ */
+U_CFUNC UBool
+u_isprintPOSIX(UChar32 c);
+
+/** Some code points. @internal */
+enum {
+    TAB     =0x0009,
+    LF      =0x000a,
+    FF      =0x000c,
+    CR      =0x000d,
+    NBSP    =0x00a0,
+    CGJ     =0x034f,
+    FIGURESP=0x2007,
+    HAIRSP  =0x200a,
+    ZWNJ    =0x200c,
+    ZWJ     =0x200d,
+    RLM     =0x200f,
+    NNBSP   =0x202f,
+    ZWNBSP  =0xfeff
+};
+
+/**
+ * Get the maximum length of a (regular/1.0/extended) character name.
+ * @return 0 if no character names available.
+ */
+U_CAPI int32_t U_EXPORT2
+uprv_getMaxCharNameLength(void);
+
+/**
+ * Fills set with characters that are used in Unicode character names.
+ * Includes all characters that are used in regular/Unicode 1.0/extended names.
+ * Just empties the set if no character names are available.
+ * @param sa USetAdder to receive characters.
+ */
+U_CAPI void U_EXPORT2
+uprv_getCharNameCharacters(const USetAdder *sa);
+
+/**
+ * Constants for which data and implementation files provide which properties.
+ * Used by UnicodeSet for service-specific property enumeration.
+ * @internal
+ */
+enum UPropertySource {
+    /** No source, not a supported property. */
+    UPROPS_SRC_NONE,
+    /** From uchar.c/uprops.icu main trie */
+    UPROPS_SRC_CHAR,
+    /** From uchar.c/uprops.icu properties vectors trie */
+    UPROPS_SRC_PROPSVEC,
+    /** From unames.c/unames.icu */
+    UPROPS_SRC_NAMES,
+    /** From ucase.c/ucase.icu */
+    UPROPS_SRC_CASE,
+    /** From ubidi_props.c/ubidi.icu */
+    UPROPS_SRC_BIDI,
+    /** From uchar.c/uprops.icu main trie as well as properties vectors trie */
+    UPROPS_SRC_CHAR_AND_PROPSVEC,
+    /** From ucase.c/ucase.icu as well as unorm.cpp/unorm.icu */
+    UPROPS_SRC_CASE_AND_NORM,
+    /** From normalizer2impl.cpp/nfc.nrm */
+    UPROPS_SRC_NFC,
+    /** From normalizer2impl.cpp/nfkc.nrm */
+    UPROPS_SRC_NFKC,
+    /** From normalizer2impl.cpp/nfkc_cf.nrm */
+    UPROPS_SRC_NFKC_CF,
+    /** From normalizer2impl.cpp/nfc.nrm canonical iterator data */
+    UPROPS_SRC_NFC_CANON_ITER,
+    // Text layout properties.
+    UPROPS_SRC_INPC,
+    UPROPS_SRC_INSC,
+    UPROPS_SRC_VO,
+    UPROPS_SRC_EMOJI,
+    /** One more than the highest UPropertySource (UPROPS_SRC_) constant. */
+    UPROPS_SRC_COUNT
+};
+typedef enum UPropertySource UPropertySource;
+
+/**
+ * @see UPropertySource
+ * @internal
+ */
+U_CFUNC UPropertySource U_EXPORT2
+uprops_getSource(UProperty which);
+
+/**
+ * Enumerate uprops.icu's main data trie and add the
+ * start of each range of same properties to the set.
+ * @internal
+ */
+U_CFUNC void U_EXPORT2
+uchar_addPropertyStarts(const USetAdder *sa, UErrorCode *pErrorCode);
+
+/**
+ * Enumerate uprops.icu's properties vectors trie and add the
+ * start of each range of same properties to the set.
+ * @internal
+ */
+U_CFUNC void U_EXPORT2
+upropsvec_addPropertyStarts(const USetAdder *sa, UErrorCode *pErrorCode);
+
+U_CFUNC void U_EXPORT2
+uprops_addPropertyStarts(UPropertySource src, const USetAdder *sa, UErrorCode *pErrorCode);
+
+/**
+ * Return a set of characters for property enumeration.
+ * For each two consecutive characters (start, limit) in the set,
+ * all of the properties for start..limit-1 are all the same.
+ *
+ * @param sa USetAdder to receive result. Existing contents are lost.
+ * @internal
+ */
+/*U_CFUNC void U_EXPORT2
+uprv_getInclusions(const USetAdder *sa, UErrorCode *pErrorCode);
+*/
+
+/**
+ * Swap the ICU Unicode character names file. See uchar.c.
+ * @internal
+ */
+U_CAPI int32_t U_EXPORT2
+uchar_swapNames(const UDataSwapper *ds,
+                const void *inData, int32_t length, void *outData,
+                UErrorCode *pErrorCode);
+
+#ifdef __cplusplus
+
+U_NAMESPACE_BEGIN
+
+class UnicodeSet;
+
+class CharacterProperties {
+public:
+    CharacterProperties() = delete;
+    static const UnicodeSet *getInclusionsForProperty(UProperty prop, UErrorCode &errorCode);
+    static const UnicodeSet *getBinaryPropertySet(UProperty property, UErrorCode &errorCode);
+};
+
+// implemented in uniset_props.cpp
+U_CFUNC UnicodeSet *
+uniset_getUnicode32Instance(UErrorCode &errorCode);
+
+U_NAMESPACE_END
+
+#endif
+
+#endif