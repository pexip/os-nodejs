--- conflicted
+++ resolved
@@ -1,4704 +1,2355 @@
-<<<<<<< HEAD
-// © 2016 and later: Unicode, Inc. and others.
-// License & terms of use: http://www.unicode.org/copyright.html
-/*
-**********************************************************************
-*   Copyright (C) 1999-2015, International Business Machines
-*   Corporation and others.  All Rights Reserved.
-**********************************************************************
-*   Date        Name        Description
-*   10/20/99    alan        Creation.
-**********************************************************************
-*/
-
-#include "unicode/utypes.h"
-#include "unicode/parsepos.h"
-#include "unicode/symtable.h"
-#include "unicode/uniset.h"
-#include "unicode/ustring.h"
-#include "unicode/utf8.h"
-#include "unicode/utf16.h"
-#include "ruleiter.h"
-#include "cmemory.h"
-#include "cstring.h"
-#include "patternprops.h"
-#include "uelement.h"
-#include "util.h"
-#include "uvector.h"
-#include "charstr.h"
-#include "ustrfmt.h"
-#include "uassert.h"
-#include "bmpset.h"
-#include "unisetspan.h"
-
-// HIGH_VALUE > all valid values. 110000 for codepoints
-#define UNICODESET_HIGH 0x0110000
-
-// LOW <= all valid values. ZERO for codepoints
-#define UNICODESET_LOW 0x000000
-
-/** Max list [0, 1, 2, ..., max code point, HIGH] */
-constexpr int32_t MAX_LENGTH = UNICODESET_HIGH + 1;
-
-U_NAMESPACE_BEGIN
-
-SymbolTable::~SymbolTable() {}
-
-UOBJECT_DEFINE_RTTI_IMPLEMENTATION(UnicodeSet)
-
-/**
- * Modify the given UChar32 variable so that it is in range, by
- * pinning values < UNICODESET_LOW to UNICODESET_LOW, and
- * pinning values > UNICODESET_HIGH-1 to UNICODESET_HIGH-1.
- * It modifies its argument in-place and also returns it.
- */
-static inline UChar32 pinCodePoint(UChar32& c) {
-    if (c < UNICODESET_LOW) {
-        c = UNICODESET_LOW;
-    } else if (c > (UNICODESET_HIGH-1)) {
-        c = (UNICODESET_HIGH-1);
-    }
-    return c;
-}
-
-//----------------------------------------------------------------
-// Debugging
-//----------------------------------------------------------------
-
-// DO NOT DELETE THIS CODE.  This code is used to debug memory leaks.
-// To enable the debugging, define the symbol DEBUG_MEM in the line
-// below.  This will result in text being sent to stdout that looks
-// like this:
-//   DEBUG UnicodeSet: ct 0x00A39B20; 397 [\u0A81-\u0A83\u0A85-
-//   DEBUG UnicodeSet: dt 0x00A39B20; 396 [\u0A81-\u0A83\u0A85-
-// Each line lists a construction (ct) or destruction (dt) event, the
-// object address, the number of outstanding objects after the event,
-// and the pattern of the object in question.
-
-// #define DEBUG_MEM
-
-#ifdef DEBUG_MEM
-#include <stdio.h>
-static int32_t _dbgCount = 0;
-
-static inline void _dbgct(UnicodeSet* set) {
-    UnicodeString str;
-    set->toPattern(str, TRUE);
-    char buf[40];
-    str.extract(0, 39, buf, "");
-    printf("DEBUG UnicodeSet: ct 0x%08X; %d %s\n", set, ++_dbgCount, buf);
-}
-
-static inline void _dbgdt(UnicodeSet* set) {
-    UnicodeString str;
-    set->toPattern(str, TRUE);
-    char buf[40];
-    str.extract(0, 39, buf, "");
-    printf("DEBUG UnicodeSet: dt 0x%08X; %d %s\n", set, --_dbgCount, buf);
-}
-
-#else
-
-#define _dbgct(set)
-#define _dbgdt(set)
-
-#endif
-
-//----------------------------------------------------------------
-// UnicodeString in UVector support
-//----------------------------------------------------------------
-
-static void U_CALLCONV cloneUnicodeString(UElement *dst, UElement *src) {
-    dst->pointer = new UnicodeString(*(UnicodeString*)src->pointer);
-}
-
-static int8_t U_CALLCONV compareUnicodeString(UElement t1, UElement t2) {
-    const UnicodeString &a = *(const UnicodeString*)t1.pointer;
-    const UnicodeString &b = *(const UnicodeString*)t2.pointer;
-    return a.compare(b);
-}
-
-UBool UnicodeSet::hasStrings() const {
-    return strings != nullptr && !strings->isEmpty();
-}
-
-int32_t UnicodeSet::stringsSize() const {
-    return strings == nullptr ? 0 : strings->size();
-}
-
-UBool UnicodeSet::stringsContains(const UnicodeString &s) const {
-    return strings != nullptr && strings->contains((void*) &s);
-}
-
-//----------------------------------------------------------------
-// Constructors &c
-//----------------------------------------------------------------
-
-/**
- * Constructs an empty set.
- */
-UnicodeSet::UnicodeSet() {
-    list[0] = UNICODESET_HIGH;
-    _dbgct(this);
-}
-
-/**
- * Constructs a set containing the given range. If <code>end >
- * start</code> then an empty set is created.
- *
- * @param start first character, inclusive, of range
- * @param end last character, inclusive, of range
- */
-UnicodeSet::UnicodeSet(UChar32 start, UChar32 end) {
-    list[0] = UNICODESET_HIGH;
-    add(start, end);
-    _dbgct(this);
-}
-
-/**
- * Constructs a set that is identical to the given UnicodeSet.
- */
-UnicodeSet::UnicodeSet(const UnicodeSet& o) : UnicodeFilter(o) {
-    *this = o;
-    _dbgct(this);
-}
-
-// Copy-construct as thawed.
-UnicodeSet::UnicodeSet(const UnicodeSet& o, UBool /* asThawed */) : UnicodeFilter(o) {
-    if (ensureCapacity(o.len)) {
-        // *this = o except for bmpSet and stringSpan
-        len = o.len;
-        uprv_memcpy(list, o.list, (size_t)len*sizeof(UChar32));
-        if (o.hasStrings()) {
-            UErrorCode status = U_ZERO_ERROR;
-            if (!allocateStrings(status) ||
-                    (strings->assign(*o.strings, cloneUnicodeString, status), U_FAILURE(status))) {
-                setToBogus();
-                return;
-            }
-        }
-        if (o.pat) {
-            setPattern(o.pat, o.patLen);
-        }
-        _dbgct(this);
-    }
-}
-
-/**
- * Destructs the set.
- */
-UnicodeSet::~UnicodeSet() {
-    _dbgdt(this); // first!
-    if (list != stackList) {
-        uprv_free(list);
-    }
-    delete bmpSet;
-    if (buffer != stackList) {
-        uprv_free(buffer);
-    }
-    delete strings;
-    delete stringSpan;
-    releasePattern();
-}
-
-/**
- * Assigns this object to be a copy of another.
- */
-UnicodeSet& UnicodeSet::operator=(const UnicodeSet& o) {
-    return copyFrom(o, FALSE);
-}
-
-UnicodeSet& UnicodeSet::copyFrom(const UnicodeSet& o, UBool asThawed) {
-    if (this == &o) {
-        return *this;
-    }
-    if (isFrozen()) {
-        return *this;
-    }
-    if (o.isBogus()) {
-        setToBogus();
-        return *this;
-    }
-    if (!ensureCapacity(o.len)) {
-        // ensureCapacity will mark the UnicodeSet as Bogus if OOM failure happens.
-        return *this;
-    }
-    len = o.len;
-    uprv_memcpy(list, o.list, (size_t)len*sizeof(UChar32));
-    if (o.bmpSet != nullptr && !asThawed) {
-        bmpSet = new BMPSet(*o.bmpSet, list, len);
-        if (bmpSet == NULL) { // Check for memory allocation error.
-            setToBogus();
-            return *this;
-        }
-    }
-    if (o.hasStrings()) {
-        UErrorCode status = U_ZERO_ERROR;
-        if ((strings == nullptr && !allocateStrings(status)) ||
-                (strings->assign(*o.strings, cloneUnicodeString, status), U_FAILURE(status))) {
-            setToBogus();
-            return *this;
-        }
-    } else if (hasStrings()) {
-        strings->removeAllElements();
-    }
-    if (o.stringSpan != nullptr && !asThawed) {
-        stringSpan = new UnicodeSetStringSpan(*o.stringSpan, *strings);
-        if (stringSpan == NULL) { // Check for memory allocation error.
-            setToBogus();
-            return *this;
-        }
-    }
-    releasePattern();
-    if (o.pat) {
-        setPattern(o.pat, o.patLen);
-    }
-    return *this;
-}
-
-/**
- * Returns a copy of this object.  All UnicodeMatcher objects have
- * to support cloning in order to allow classes using
- * UnicodeMatchers, such as Transliterator, to implement cloning.
- */
-UnicodeSet* UnicodeSet::clone() const {
-    return new UnicodeSet(*this);
-}
-
-UnicodeSet *UnicodeSet::cloneAsThawed() const {
-    return new UnicodeSet(*this, TRUE);
-}
-
-/**
- * Compares the specified object with this set for equality.  Returns
- * <tt>true</tt> if the two sets
- * have the same size, and every member of the specified set is
- * contained in this set (or equivalently, every member of this set is
- * contained in the specified set).
- *
- * @param o set to be compared for equality with this set.
- * @return <tt>true</tt> if the specified set is equal to this set.
- */
-UBool UnicodeSet::operator==(const UnicodeSet& o) const {
-    if (len != o.len) return FALSE;
-    for (int32_t i = 0; i < len; ++i) {
-        if (list[i] != o.list[i]) return FALSE;
-    }
-    if (hasStrings() != o.hasStrings()) { return FALSE; }
-    if (hasStrings() && *strings != *o.strings) return FALSE;
-    return TRUE;
-}
-
-/**
- * Returns the hash code value for this set.
- *
- * @return the hash code value for this set.
- * @see Object#hashCode()
- */
-int32_t UnicodeSet::hashCode(void) const {
-    uint32_t result = static_cast<uint32_t>(len);
-    for (int32_t i = 0; i < len; ++i) {
-        result *= 1000003u;
-        result += list[i];
-    }
-    return static_cast<int32_t>(result);
-}
-
-//----------------------------------------------------------------
-// Public API
-//----------------------------------------------------------------
-
-/**
- * Returns the number of elements in this set (its cardinality),
- * Note than the elements of a set may include both individual
- * codepoints and strings.
- *
- * @return the number of elements in this set (its cardinality).
- */
-int32_t UnicodeSet::size(void) const {
-    int32_t n = 0;
-    int32_t count = getRangeCount();
-    for (int32_t i = 0; i < count; ++i) {
-        n += getRangeEnd(i) - getRangeStart(i) + 1;
-    }
-    return n + stringsSize();
-}
-
-/**
- * Returns <tt>true</tt> if this set contains no elements.
- *
- * @return <tt>true</tt> if this set contains no elements.
- */
-UBool UnicodeSet::isEmpty(void) const {
-    return len == 1 && !hasStrings();
-}
-
-/**
- * Returns true if this set contains the given character.
- * @param c character to be checked for containment
- * @return true if the test condition is met
- */
-UBool UnicodeSet::contains(UChar32 c) const {
-    // Set i to the index of the start item greater than ch
-    // We know we will terminate without length test!
-    // LATER: for large sets, add binary search
-    //int32_t i = -1;
-    //for (;;) {
-    //    if (c < list[++i]) break;
-    //}
-    if (bmpSet != NULL) {
-        return bmpSet->contains(c);
-    }
-    if (stringSpan != NULL) {
-        return stringSpan->contains(c);
-    }
-    if (c >= UNICODESET_HIGH) { // Don't need to check LOW bound
-        return FALSE;
-    }
-    int32_t i = findCodePoint(c);
-    return (UBool)(i & 1); // return true if odd
-}
-
-/**
- * Returns the smallest value i such that c < list[i].  Caller
- * must ensure that c is a legal value or this method will enter
- * an infinite loop.  This method performs a binary search.
- * @param c a character in the range MIN_VALUE..MAX_VALUE
- * inclusive
- * @return the smallest integer i in the range 0..len-1,
- * inclusive, such that c < list[i]
- */
-int32_t UnicodeSet::findCodePoint(UChar32 c) const {
-    /* Examples:
-                                       findCodePoint(c)
-       set              list[]         c=0 1 3 4 7 8
-       ===              ==============   ===========
-       []               [110000]         0 0 0 0 0 0
-       [\u0000-\u0003]  [0, 4, 110000]   1 1 1 2 2 2
-       [\u0004-\u0007]  [4, 8, 110000]   0 0 0 1 1 2
-       [:Any:]          [0, 110000]      1 1 1 1 1 1
-     */
-
-    // Return the smallest i such that c < list[i].  Assume
-    // list[len - 1] == HIGH and that c is legal (0..HIGH-1).
-    if (c < list[0])
-        return 0;
-    // High runner test.  c is often after the last range, so an
-    // initial check for this condition pays off.
-    int32_t lo = 0;
-    int32_t hi = len - 1;
-    if (lo >= hi || c >= list[hi-1])
-        return hi;
-    // invariant: c >= list[lo]
-    // invariant: c < list[hi]
-    for (;;) {
-        int32_t i = (lo + hi) >> 1;
-        if (i == lo) {
-            break; // Found!
-        } else if (c < list[i]) {
-            hi = i;
-        } else {
-            lo = i;
-        }
-    }
-    return hi;
-}
-
-/**
- * Returns true if this set contains every character
- * of the given range.
- * @param start first character, inclusive, of the range
- * @param end last character, inclusive, of the range
- * @return true if the test condition is met
- */
-UBool UnicodeSet::contains(UChar32 start, UChar32 end) const {
-    //int32_t i = -1;
-    //for (;;) {
-    //    if (start < list[++i]) break;
-    //}
-    int32_t i = findCodePoint(start);
-    return ((i & 1) != 0 && end < list[i]);
-}
-
-/**
- * Returns <tt>true</tt> if this set contains the given
- * multicharacter string.
- * @param s string to be checked for containment
- * @return <tt>true</tt> if this set contains the specified string
- */
-UBool UnicodeSet::contains(const UnicodeString& s) const {
-    int32_t cp = getSingleCP(s);
-    if (cp < 0) {
-        return stringsContains(s);
-    } else {
-        return contains((UChar32) cp);
-    }
-}
-
-/**
- * Returns true if this set contains all the characters and strings
- * of the given set.
- * @param c set to be checked for containment
- * @return true if the test condition is met
- */
-UBool UnicodeSet::containsAll(const UnicodeSet& c) const {
-    // The specified set is a subset if all of its pairs are contained in
-    // this set.  It's possible to code this more efficiently in terms of
-    // direct manipulation of the inversion lists if the need arises.
-    int32_t n = c.getRangeCount();
-    for (int i=0; i<n; ++i) {
-        if (!contains(c.getRangeStart(i), c.getRangeEnd(i))) {
-            return FALSE;
-        }
-    }
-    return !c.hasStrings() || (strings != nullptr && strings->containsAll(*c.strings));
-}
-
-/**
- * Returns true if this set contains all the characters
- * of the given string.
- * @param s string containing characters to be checked for containment
- * @return true if the test condition is met
- */
-UBool UnicodeSet::containsAll(const UnicodeString& s) const {
-    return (UBool)(span(s.getBuffer(), s.length(), USET_SPAN_CONTAINED) ==
-                   s.length());
-}
-
-/**
- * Returns true if this set contains none of the characters
- * of the given range.
- * @param start first character, inclusive, of the range
- * @param end last character, inclusive, of the range
- * @return true if the test condition is met
- */
-UBool UnicodeSet::containsNone(UChar32 start, UChar32 end) const {
-    //int32_t i = -1;
-    //for (;;) {
-    //    if (start < list[++i]) break;
-    //}
-    int32_t i = findCodePoint(start);
-    return ((i & 1) == 0 && end < list[i]);
-}
-
-/**
- * Returns true if this set contains none of the characters and strings
- * of the given set.
- * @param c set to be checked for containment
- * @return true if the test condition is met
- */
-UBool UnicodeSet::containsNone(const UnicodeSet& c) const {
-    // The specified set is a subset if all of its pairs are contained in
-    // this set.  It's possible to code this more efficiently in terms of
-    // direct manipulation of the inversion lists if the need arises.
-    int32_t n = c.getRangeCount();
-    for (int32_t i=0; i<n; ++i) {
-        if (!containsNone(c.getRangeStart(i), c.getRangeEnd(i))) {
-            return FALSE;
-        }
-    }
-    return strings == nullptr || !c.hasStrings() || strings->containsNone(*c.strings);
-}
-
-/**
- * Returns true if this set contains none of the characters
- * of the given string.
- * @param s string containing characters to be checked for containment
- * @return true if the test condition is met
- */
-UBool UnicodeSet::containsNone(const UnicodeString& s) const {
-    return (UBool)(span(s.getBuffer(), s.length(), USET_SPAN_NOT_CONTAINED) ==
-                   s.length());
-}
-
-/**
- * Returns <tt>true</tt> if this set contains any character whose low byte
- * is the given value.  This is used by <tt>RuleBasedTransliterator</tt> for
- * indexing.
- */
-UBool UnicodeSet::matchesIndexValue(uint8_t v) const {
-    /* The index value v, in the range [0,255], is contained in this set if
-     * it is contained in any pair of this set.  Pairs either have the high
-     * bytes equal, or unequal.  If the high bytes are equal, then we have
-     * aaxx..aayy, where aa is the high byte.  Then v is contained if xx <=
-     * v <= yy.  If the high bytes are unequal we have aaxx..bbyy, bb>aa.
-     * Then v is contained if xx <= v || v <= yy.  (This is identical to the
-     * time zone month containment logic.)
-     */
-    int32_t i;
-    int32_t rangeCount=getRangeCount();
-    for (i=0; i<rangeCount; ++i) {
-        UChar32 low = getRangeStart(i);
-        UChar32 high = getRangeEnd(i);
-        if ((low & ~0xFF) == (high & ~0xFF)) {
-            if ((low & 0xFF) <= v && v <= (high & 0xFF)) {
-                return TRUE;
-            }
-        } else if ((low & 0xFF) <= v || v <= (high & 0xFF)) {
-            return TRUE;
-        }
-    }
-    if (hasStrings()) {
-        for (i=0; i<strings->size(); ++i) {
-            const UnicodeString& s = *(const UnicodeString*)strings->elementAt(i);
-            if (s.isEmpty()) {
-                continue;  // skip the empty string
-            }
-            UChar32 c = s.char32At(0);
-            if ((c & 0xFF) == v) {
-                return TRUE;
-            }
-        }
-    }
-    return FALSE;
-}
-
-/**
- * Implementation of UnicodeMatcher::matches().  Always matches the
- * longest possible multichar string.
- */
-UMatchDegree UnicodeSet::matches(const Replaceable& text,
-                                 int32_t& offset,
-                                 int32_t limit,
-                                 UBool incremental) {
-    if (offset == limit) {
-        if (contains(U_ETHER)) {
-            return incremental ? U_PARTIAL_MATCH : U_MATCH;
-        } else {
-            return U_MISMATCH;
-        }
-    } else {
-        if (hasStrings()) { // try strings first
-
-            // might separate forward and backward loops later
-            // for now they are combined
-
-            // TODO Improve efficiency of this, at least in the forward
-            // direction, if not in both.  In the forward direction we
-            // can assume the strings are sorted.
-
-            int32_t i;
-            UBool forward = offset < limit;
-
-            // firstChar is the leftmost char to match in the
-            // forward direction or the rightmost char to match in
-            // the reverse direction.
-            UChar firstChar = text.charAt(offset);
-
-            // If there are multiple strings that can match we
-            // return the longest match.
-            int32_t highWaterLength = 0;
-
-            for (i=0; i<strings->size(); ++i) {
-                const UnicodeString& trial = *(const UnicodeString*)strings->elementAt(i);
-                if (trial.isEmpty()) {
-                    continue;  // skip the empty string
-                }
-
-                UChar c = trial.charAt(forward ? 0 : trial.length() - 1);
-
-                // Strings are sorted, so we can optimize in the
-                // forward direction.
-                if (forward && c > firstChar) break;
-                if (c != firstChar) continue;
-
-                int32_t matchLen = matchRest(text, offset, limit, trial);
-
-                if (incremental) {
-                    int32_t maxLen = forward ? limit-offset : offset-limit;
-                    if (matchLen == maxLen) {
-                        // We have successfully matched but only up to limit.
-                        return U_PARTIAL_MATCH;
-                    }
-                }
-
-                if (matchLen == trial.length()) {
-                    // We have successfully matched the whole string.
-                    if (matchLen > highWaterLength) {
-                        highWaterLength = matchLen;
-                    }
-                    // In the forward direction we know strings
-                    // are sorted so we can bail early.
-                    if (forward && matchLen < highWaterLength) {
-                        break;
-                    }
-                    continue;
-                }
-            }
-
-            // We've checked all strings without a partial match.
-            // If we have full matches, return the longest one.
-            if (highWaterLength != 0) {
-                offset += forward ? highWaterLength : -highWaterLength;
-                return U_MATCH;
-            }
-        }
-        return UnicodeFilter::matches(text, offset, limit, incremental);
-    }
-}
-
-/**
- * Returns the longest match for s in text at the given position.
- * If limit > start then match forward from start+1 to limit
- * matching all characters except s.charAt(0).  If limit < start,
- * go backward starting from start-1 matching all characters
- * except s.charAt(s.length()-1).  This method assumes that the
- * first character, text.charAt(start), matches s, so it does not
- * check it.
- * @param text the text to match
- * @param start the first character to match.  In the forward
- * direction, text.charAt(start) is matched against s.charAt(0).
- * In the reverse direction, it is matched against
- * s.charAt(s.length()-1).
- * @param limit the limit offset for matching, either last+1 in
- * the forward direction, or last-1 in the reverse direction,
- * where last is the index of the last character to match.
- * @return If part of s matches up to the limit, return |limit -
- * start|.  If all of s matches before reaching the limit, return
- * s.length().  If there is a mismatch between s and text, return
- * 0
- */
-int32_t UnicodeSet::matchRest(const Replaceable& text,
-                              int32_t start, int32_t limit,
-                              const UnicodeString& s) {
-    int32_t i;
-    int32_t maxLen;
-    int32_t slen = s.length();
-    if (start < limit) {
-        maxLen = limit - start;
-        if (maxLen > slen) maxLen = slen;
-        for (i = 1; i < maxLen; ++i) {
-            if (text.charAt(start + i) != s.charAt(i)) return 0;
-        }
-    } else {
-        maxLen = start - limit;
-        if (maxLen > slen) maxLen = slen;
-        --slen; // <=> slen = s.length() - 1;
-        for (i = 1; i < maxLen; ++i) {
-            if (text.charAt(start - i) != s.charAt(slen - i)) return 0;
-        }
-    }
-    return maxLen;
-}
-
-/**
- * Implement of UnicodeMatcher
- */
-void UnicodeSet::addMatchSetTo(UnicodeSet& toUnionTo) const {
-    toUnionTo.addAll(*this);
-}
-
-/**
- * Returns the index of the given character within this set, where
- * the set is ordered by ascending code point.  If the character
- * is not in this set, return -1.  The inverse of this method is
- * <code>charAt()</code>.
- * @return an index from 0..size()-1, or -1
- */
-int32_t UnicodeSet::indexOf(UChar32 c) const {
-    if (c < MIN_VALUE || c > MAX_VALUE) {
-        return -1;
-    }
-    int32_t i = 0;
-    int32_t n = 0;
-    for (;;) {
-        UChar32 start = list[i++];
-        if (c < start) {
-            return -1;
-        }
-        UChar32 limit = list[i++];
-        if (c < limit) {
-            return n + c - start;
-        }
-        n += limit - start;
-    }
-}
-
-/**
- * Returns the character at the given index within this set, where
- * the set is ordered by ascending code point.  If the index is
- * out of range, return (UChar32)-1.  The inverse of this method is
- * <code>indexOf()</code>.
- * @param index an index from 0..size()-1
- * @return the character at the given index, or (UChar32)-1.
- */
-UChar32 UnicodeSet::charAt(int32_t index) const {
-    if (index >= 0) {
-        // len2 is the largest even integer <= len, that is, it is len
-        // for even values and len-1 for odd values.  With odd values
-        // the last entry is UNICODESET_HIGH.
-        int32_t len2 = len & ~1;
-        for (int32_t i=0; i < len2;) {
-            UChar32 start = list[i++];
-            int32_t count = list[i++] - start;
-            if (index < count) {
-                return (UChar32)(start + index);
-            }
-            index -= count;
-        }
-    }
-    return (UChar32)-1;
-}
-
-/**
- * Make this object represent the range <code>start - end</code>.
- * If <code>end > start</code> then this object is set to an
- * an empty range.
- *
- * @param start first character in the set, inclusive
- * @rparam end last character in the set, inclusive
- */
-UnicodeSet& UnicodeSet::set(UChar32 start, UChar32 end) {
-    clear();
-    complement(start, end);
-    return *this;
-}
-
-/**
- * Adds the specified range to this set if it is not already
- * present.  If this set already contains the specified range,
- * the call leaves this set unchanged.  If <code>end > start</code>
- * then an empty range is added, leaving the set unchanged.
- *
- * @param start first character, inclusive, of range to be added
- * to this set.
- * @param end last character, inclusive, of range to be added
- * to this set.
- */
-UnicodeSet& UnicodeSet::add(UChar32 start, UChar32 end) {
-    if (pinCodePoint(start) < pinCodePoint(end)) {
-        UChar32 limit = end + 1;
-        // Fast path for adding a new range after the last one.
-        // Odd list length: [..., lastStart, lastLimit, HIGH]
-        if ((len & 1) != 0) {
-            // If the list is empty, set lastLimit low enough to not be adjacent to 0.
-            UChar32 lastLimit = len == 1 ? -2 : list[len - 2];
-            if (lastLimit <= start && !isFrozen() && !isBogus()) {
-                if (lastLimit == start) {
-                    // Extend the last range.
-                    list[len - 2] = limit;
-                    if (limit == UNICODESET_HIGH) {
-                        --len;
-                    }
-                } else {
-                    list[len - 1] = start;
-                    if (limit < UNICODESET_HIGH) {
-                        if (ensureCapacity(len + 2)) {
-                            list[len++] = limit;
-                            list[len++] = UNICODESET_HIGH;
-                        }
-                    } else {  // limit == UNICODESET_HIGH
-                        if (ensureCapacity(len + 1)) {
-                            list[len++] = UNICODESET_HIGH;
-                        }
-                    }
-                }
-                releasePattern();
-                return *this;
-            }
-        }
-        // This is slow. Could be much faster using findCodePoint(start)
-        // and modifying the list, dealing with adjacent & overlapping ranges.
-        UChar32 range[3] = { start, limit, UNICODESET_HIGH };
-        add(range, 2, 0);
-    } else if (start == end) {
-        add(start);
-    }
-    return *this;
-}
-
-// #define DEBUG_US_ADD
-
-#ifdef DEBUG_US_ADD
-#include <stdio.h>
-void dump(UChar32 c) {
-    if (c <= 0xFF) {
-        printf("%c", (char)c);
-    } else {
-        printf("U+%04X", c);
-    }
-}
-void dump(const UChar32* list, int32_t len) {
-    printf("[");
-    for (int32_t i=0; i<len; ++i) {
-        if (i != 0) printf(", ");
-        dump(list[i]);
-    }
-    printf("]");
-}
-#endif
-
-/**
- * Adds the specified character to this set if it is not already
- * present.  If this set already contains the specified character,
- * the call leaves this set unchanged.
- */
-UnicodeSet& UnicodeSet::add(UChar32 c) {
-    // find smallest i such that c < list[i]
-    // if odd, then it is IN the set
-    // if even, then it is OUT of the set
-    int32_t i = findCodePoint(pinCodePoint(c));
-
-    // already in set?
-    if ((i & 1) != 0  || isFrozen() || isBogus()) return *this;
-
-    // HIGH is 0x110000
-    // assert(list[len-1] == HIGH);
-
-    // empty = [HIGH]
-    // [start_0, limit_0, start_1, limit_1, HIGH]
-
-    // [..., start_k-1, limit_k-1, start_k, limit_k, ..., HIGH]
-    //                             ^
-    //                             list[i]
-
-    // i == 0 means c is before the first range
-
-#ifdef DEBUG_US_ADD
-    printf("Add of ");
-    dump(c);
-    printf(" found at %d", i);
-    printf(": ");
-    dump(list, len);
-    printf(" => ");
-#endif
-
-    if (c == list[i]-1) {
-        // c is before start of next range
-        list[i] = c;
-        // if we touched the HIGH mark, then add a new one
-        if (c == (UNICODESET_HIGH - 1)) {
-            if (!ensureCapacity(len+1)) {
-                // ensureCapacity will mark the object as Bogus if OOM failure happens.
-                return *this;
-            }
-            list[len++] = UNICODESET_HIGH;
-        }
-        if (i > 0 && c == list[i-1]) {
-            // collapse adjacent ranges
-
-            // [..., start_k-1, c, c, limit_k, ..., HIGH]
-            //                     ^
-            //                     list[i]
-
-            //for (int32_t k=i-1; k<len-2; ++k) {
-            //    list[k] = list[k+2];
-            //}
-            UChar32* dst = list + i - 1;
-            UChar32* src = dst + 2;
-            UChar32* srclimit = list + len;
-            while (src < srclimit) *(dst++) = *(src++);
-
-            len -= 2;
-        }
-    }
-
-    else if (i > 0 && c == list[i-1]) {
-        // c is after end of prior range
-        list[i-1]++;
-        // no need to check for collapse here
-    }
-
-    else {
-        // At this point we know the new char is not adjacent to
-        // any existing ranges, and it is not 10FFFF.
-
-
-        // [..., start_k-1, limit_k-1, start_k, limit_k, ..., HIGH]
-        //                             ^
-        //                             list[i]
-
-        // [..., start_k-1, limit_k-1, c, c+1, start_k, limit_k, ..., HIGH]
-        //                             ^
-        //                             list[i]
-
-        if (!ensureCapacity(len+2)) {
-            // ensureCapacity will mark the object as Bogus if OOM failure happens.
-            return *this;
-        }
-
-        UChar32 *p = list + i;
-        uprv_memmove(p + 2, p, (len - i) * sizeof(*p));
-        list[i] = c;
-        list[i+1] = c+1;
-        len += 2;
-    }
-
-#ifdef DEBUG_US_ADD
-    dump(list, len);
-    printf("\n");
-
-    for (i=1; i<len; ++i) {
-        if (list[i] <= list[i-1]) {
-            // Corrupt array!
-            printf("ERROR: list has been corrupted\n");
-            exit(1);
-        }
-    }
-#endif
-
-    releasePattern();
-    return *this;
-}
-
-/**
- * Adds the specified multicharacter to this set if it is not already
- * present.  If this set already contains the multicharacter,
- * the call leaves this set unchanged.
- * Thus "ch" => {"ch"}
- *
- * @param s the source string
- * @return the modified set, for chaining
- */
-UnicodeSet& UnicodeSet::add(const UnicodeString& s) {
-    if (isFrozen() || isBogus()) return *this;
-    int32_t cp = getSingleCP(s);
-    if (cp < 0) {
-        if (!stringsContains(s)) {
-            _add(s);
-            releasePattern();
-        }
-    } else {
-        add((UChar32)cp);
-    }
-    return *this;
-}
-
-/**
- * Adds the given string, in order, to 'strings'.  The given string
- * must have been checked by the caller to not already be in 'strings'.
- */
-void UnicodeSet::_add(const UnicodeString& s) {
-    if (isFrozen() || isBogus()) {
-        return;
-    }
-    UErrorCode ec = U_ZERO_ERROR;
-    if (strings == nullptr && !allocateStrings(ec)) {
-        setToBogus();
-        return;
-    }
-    UnicodeString* t = new UnicodeString(s);
-    if (t == NULL) { // Check for memory allocation error.
-        setToBogus();
-        return;
-    }
-    strings->sortedInsert(t, compareUnicodeString, ec);
-    if (U_FAILURE(ec)) {
-        setToBogus();
-        delete t;
-    }
-}
-
-/**
- * @return a code point IF the string consists of a single one.
- * otherwise returns -1.
- * @param string to test
- */
-int32_t UnicodeSet::getSingleCP(const UnicodeString& s) {
-    int32_t sLength = s.length();
-    if (sLength == 1) return s.charAt(0);
-    if (sLength == 2) {
-        UChar32 cp = s.char32At(0);
-        if (cp > 0xFFFF) { // is surrogate pair
-            return cp;
-        }
-    }
-    return -1;
-}
-
-/**
- * Adds each of the characters in this string to the set. Thus "ch" => {"c", "h"}
- * If this set already any particular character, it has no effect on that character.
- * @param the source string
- * @return the modified set, for chaining
- */
-UnicodeSet& UnicodeSet::addAll(const UnicodeString& s) {
-    UChar32 cp;
-    for (int32_t i = 0; i < s.length(); i += U16_LENGTH(cp)) {
-        cp = s.char32At(i);
-        add(cp);
-    }
-    return *this;
-}
-
-/**
- * Retains EACH of the characters in this string. Note: "ch" == {"c", "h"}
- * If this set already any particular character, it has no effect on that character.
- * @param the source string
- * @return the modified set, for chaining
- */
-UnicodeSet& UnicodeSet::retainAll(const UnicodeString& s) {
-    UnicodeSet set;
-    set.addAll(s);
-    retainAll(set);
-    return *this;
-}
-
-/**
- * Complement EACH of the characters in this string. Note: "ch" == {"c", "h"}
- * If this set already any particular character, it has no effect on that character.
- * @param the source string
- * @return the modified set, for chaining
- */
-UnicodeSet& UnicodeSet::complementAll(const UnicodeString& s) {
-    UnicodeSet set;
-    set.addAll(s);
-    complementAll(set);
-    return *this;
-}
-
-/**
- * Remove EACH of the characters in this string. Note: "ch" == {"c", "h"}
- * If this set already any particular character, it has no effect on that character.
- * @param the source string
- * @return the modified set, for chaining
- */
-UnicodeSet& UnicodeSet::removeAll(const UnicodeString& s) {
-    UnicodeSet set;
-    set.addAll(s);
-    removeAll(set);
-    return *this;
-}
-
-UnicodeSet& UnicodeSet::removeAllStrings() {
-    if (!isFrozen() && hasStrings()) {
-        strings->removeAllElements();
-        releasePattern();
-    }
-    return *this;
-}
-
-
-/**
- * Makes a set from a multicharacter string. Thus "ch" => {"ch"}
- * <br><b>Warning: you cannot add an empty string ("") to a UnicodeSet.</b>
- * @param the source string
- * @return a newly created set containing the given string
- */
-UnicodeSet* U_EXPORT2 UnicodeSet::createFrom(const UnicodeString& s) {
-    UnicodeSet *set = new UnicodeSet();
-    if (set != NULL) { // Check for memory allocation error.
-        set->add(s);
-    }
-    return set;
-}
-
-
-/**
- * Makes a set from each of the characters in the string. Thus "ch" => {"c", "h"}
- * @param the source string
- * @return a newly created set containing the given characters
- */
-UnicodeSet* U_EXPORT2 UnicodeSet::createFromAll(const UnicodeString& s) {
-    UnicodeSet *set = new UnicodeSet();
-    if (set != NULL) { // Check for memory allocation error.
-        set->addAll(s);
-    }
-    return set;
-}
-
-/**
- * Retain only the elements in this set that are contained in the
- * specified range.  If <code>end > start</code> then an empty range is
- * retained, leaving the set empty.
- *
- * @param start first character, inclusive, of range to be retained
- * to this set.
- * @param end last character, inclusive, of range to be retained
- * to this set.
- */
-UnicodeSet& UnicodeSet::retain(UChar32 start, UChar32 end) {
-    if (pinCodePoint(start) <= pinCodePoint(end)) {
-        UChar32 range[3] = { start, end+1, UNICODESET_HIGH };
-        retain(range, 2, 0);
-    } else {
-        clear();
-    }
-    return *this;
-}
-
-UnicodeSet& UnicodeSet::retain(UChar32 c) {
-    return retain(c, c);
-}
-
-UnicodeSet& UnicodeSet::retain(const UnicodeString &s) {
-    if (isFrozen() || isBogus()) { return *this; }
-    UChar32 cp = getSingleCP(s);
-    if (cp < 0) {
-        bool isIn = stringsContains(s);
-        // Check for getRangeCount() first to avoid somewhat-expensive size()
-        // when there are single code points.
-        if (isIn && getRangeCount() == 0 && size() == 1) {
-            return *this;
-        }
-        clear();
-        if (isIn) {
-            _add(s);
-        }
-    } else {
-        retain(cp, cp);
-    }
-    return *this;
-}
-
-/**
- * Removes the specified range from this set if it is present.
- * The set will not contain the specified range once the call
- * returns.  If <code>end > start</code> then an empty range is
- * removed, leaving the set unchanged.
- *
- * @param start first character, inclusive, of range to be removed
- * from this set.
- * @param end last character, inclusive, of range to be removed
- * from this set.
- */
-UnicodeSet& UnicodeSet::remove(UChar32 start, UChar32 end) {
-    if (pinCodePoint(start) <= pinCodePoint(end)) {
-        UChar32 range[3] = { start, end+1, UNICODESET_HIGH };
-        retain(range, 2, 2);
-    }
-    return *this;
-}
-
-/**
- * Removes the specified character from this set if it is present.
- * The set will not contain the specified range once the call
- * returns.
- */
-UnicodeSet& UnicodeSet::remove(UChar32 c) {
-    return remove(c, c);
-}
-
-/**
- * Removes the specified string from this set if it is present.
- * The set will not contain the specified character once the call
- * returns.
- * @param the source string
- * @return the modified set, for chaining
- */
-UnicodeSet& UnicodeSet::remove(const UnicodeString& s) {
-    if (isFrozen() || isBogus()) return *this;
-    int32_t cp = getSingleCP(s);
-    if (cp < 0) {
-        if (strings != nullptr && strings->removeElement((void*) &s)) {
-            releasePattern();
-        }
-    } else {
-        remove((UChar32)cp, (UChar32)cp);
-    }
-    return *this;
-}
-
-/**
- * Complements the specified range in this set.  Any character in
- * the range will be removed if it is in this set, or will be
- * added if it is not in this set.  If <code>end > start</code>
- * then an empty range is xor'ed, leaving the set unchanged.
- *
- * @param start first character, inclusive, of range to be removed
- * from this set.
- * @param end last character, inclusive, of range to be removed
- * from this set.
- */
-UnicodeSet& UnicodeSet::complement(UChar32 start, UChar32 end) {
-    if (isFrozen() || isBogus()) {
-        return *this;
-    }
-    if (pinCodePoint(start) <= pinCodePoint(end)) {
-        UChar32 range[3] = { start, end+1, UNICODESET_HIGH };
-        exclusiveOr(range, 2, 0);
-    }
-    releasePattern();
-    return *this;
-}
-
-UnicodeSet& UnicodeSet::complement(UChar32 c) {
-    return complement(c, c);
-}
-
-/**
- * This is equivalent to
- * <code>complement(MIN_VALUE, MAX_VALUE)</code>.
- */
-UnicodeSet& UnicodeSet::complement(void) {
-    if (isFrozen() || isBogus()) {
-        return *this;
-    }
-    if (list[0] == UNICODESET_LOW) {
-        uprv_memmove(list, list + 1, (size_t)(len-1)*sizeof(UChar32));
-        --len;
-    } else {
-        if (!ensureCapacity(len+1)) {
-            return *this;
-        }
-        uprv_memmove(list + 1, list, (size_t)len*sizeof(UChar32));
-        list[0] = UNICODESET_LOW;
-        ++len;
-    }
-    releasePattern();
-    return *this;
-}
-
-/**
- * Complement the specified string in this set.
- * The set will not contain the specified string once the call
- * returns.
- *
- * @param s the string to complement
- * @return this object, for chaining
- */
-UnicodeSet& UnicodeSet::complement(const UnicodeString& s) {
-    if (isFrozen() || isBogus()) return *this;
-    int32_t cp = getSingleCP(s);
-    if (cp < 0) {
-        if (stringsContains(s)) {
-            strings->removeElement((void*) &s);
-        } else {
-            _add(s);
-        }
-        releasePattern();
-    } else {
-        complement((UChar32)cp, (UChar32)cp);
-    }
-    return *this;
-}
-
-/**
- * Adds all of the elements in the specified set to this set if
- * they're not already present.  This operation effectively
- * modifies this set so that its value is the <i>union</i> of the two
- * sets.  The behavior of this operation is unspecified if the specified
- * collection is modified while the operation is in progress.
- *
- * @param c set whose elements are to be added to this set.
- * @see #add(char, char)
- */
-UnicodeSet& UnicodeSet::addAll(const UnicodeSet& c) {
-    if ( c.len>0 && c.list!=NULL ) {
-        add(c.list, c.len, 0);
-    }
-
-    // Add strings in order
-    if ( c.strings!=NULL ) {
-        for (int32_t i=0; i<c.strings->size(); ++i) {
-            const UnicodeString* s = (const UnicodeString*)c.strings->elementAt(i);
-            if (!stringsContains(*s)) {
-                _add(*s);
-            }
-        }
-    }
-    return *this;
-}
-
-/**
- * Retains only the elements in this set that are contained in the
- * specified set.  In other words, removes from this set all of
- * its elements that are not contained in the specified set.  This
- * operation effectively modifies this set so that its value is
- * the <i>intersection</i> of the two sets.
- *
- * @param c set that defines which elements this set will retain.
- */
-UnicodeSet& UnicodeSet::retainAll(const UnicodeSet& c) {
-    if (isFrozen() || isBogus()) {
-        return *this;
-    }
-    retain(c.list, c.len, 0);
-    if (hasStrings()) {
-        if (!c.hasStrings()) {
-            strings->removeAllElements();
-        } else {
-            strings->retainAll(*c.strings);
-        }
-    }
-    return *this;
-}
-
-/**
- * Removes from this set all of its elements that are contained in the
- * specified set.  This operation effectively modifies this
- * set so that its value is the <i>asymmetric set difference</i> of
- * the two sets.
- *
- * @param c set that defines which elements will be removed from
- *          this set.
- */
-UnicodeSet& UnicodeSet::removeAll(const UnicodeSet& c) {
-    if (isFrozen() || isBogus()) {
-        return *this;
-    }
-    retain(c.list, c.len, 2);
-    if (hasStrings() && c.hasStrings()) {
-        strings->removeAll(*c.strings);
-    }
-    return *this;
-}
-
-/**
- * Complements in this set all elements contained in the specified
- * set.  Any character in the other set will be removed if it is
- * in this set, or will be added if it is not in this set.
- *
- * @param c set that defines which elements will be xor'ed from
- *          this set.
- */
-UnicodeSet& UnicodeSet::complementAll(const UnicodeSet& c) {
-    if (isFrozen() || isBogus()) {
-        return *this;
-    }
-    exclusiveOr(c.list, c.len, 0);
-
-    if (c.strings != nullptr) {
-        for (int32_t i=0; i<c.strings->size(); ++i) {
-            void* e = c.strings->elementAt(i);
-            if (strings == nullptr || !strings->removeElement(e)) {
-                _add(*(const UnicodeString*)e);
-            }
-        }
-    }
-    return *this;
-}
-
-/**
- * Removes all of the elements from this set.  This set will be
- * empty after this call returns.
- */
-UnicodeSet& UnicodeSet::clear(void) {
-    if (isFrozen()) {
-        return *this;
-    }
-    list[0] = UNICODESET_HIGH;
-    len = 1;
-    releasePattern();
-    if (strings != NULL) {
-        strings->removeAllElements();
-    }
-    // Remove bogus
-    fFlags = 0;
-    return *this;
-}
-
-/**
- * Iteration method that returns the number of ranges contained in
- * this set.
- * @see #getRangeStart
- * @see #getRangeEnd
- */
-int32_t UnicodeSet::getRangeCount() const {
-    return len/2;
-}
-
-/**
- * Iteration method that returns the first character in the
- * specified range of this set.
- * @see #getRangeCount
- * @see #getRangeEnd
- */
-UChar32 UnicodeSet::getRangeStart(int32_t index) const {
-    return list[index*2];
-}
-
-/**
- * Iteration method that returns the last character in the
- * specified range of this set.
- * @see #getRangeStart
- * @see #getRangeEnd
- */
-UChar32 UnicodeSet::getRangeEnd(int32_t index) const {
-    return list[index*2 + 1] - 1;
-}
-
-const UnicodeString* UnicodeSet::getString(int32_t index) const {
-    return (const UnicodeString*) strings->elementAt(index);
-}
-
-/**
- * Reallocate this objects internal structures to take up the least
- * possible space, without changing this object's value.
- */
-UnicodeSet& UnicodeSet::compact() {
-    if (isFrozen() || isBogus()) {
-        return *this;
-    }
-    // Delete buffer first to defragment memory less.
-    if (buffer != stackList) {
-        uprv_free(buffer);
-        buffer = NULL;
-        bufferCapacity = 0;
-    }
-    if (list == stackList) {
-        // pass
-    } else if (len <= INITIAL_CAPACITY) {
-        uprv_memcpy(stackList, list, len * sizeof(UChar32));
-        uprv_free(list);
-        list = stackList;
-        capacity = INITIAL_CAPACITY;
-    } else if ((len + 7) < capacity) {
-        // If we have more than a little unused capacity, shrink it to len.
-        UChar32* temp = (UChar32*) uprv_realloc(list, sizeof(UChar32) * len);
-        if (temp) {
-            list = temp;
-            capacity = len;
-        }
-        // else what the heck happened?! We allocated less memory!
-        // Oh well. We'll keep our original array.
-    }
-    if (strings != nullptr && strings->isEmpty()) {
-        delete strings;
-        strings = nullptr;
-    }
-    return *this;
-}
-
-#ifdef DEBUG_SERIALIZE
-#include <stdio.h>
-#endif
-
-/**
- * Deserialize constructor.
- */
-UnicodeSet::UnicodeSet(const uint16_t data[], int32_t dataLen, ESerialization serialization,
-                       UErrorCode &ec) {
-
-  if(U_FAILURE(ec)) {
-    setToBogus();
-    return;
-  }
-
-  if( (serialization != kSerialized)
-      || (data==NULL)
-      || (dataLen < 1)) {
-    ec = U_ILLEGAL_ARGUMENT_ERROR;
-    setToBogus();
-    return;
-  }
-
-  // bmp?
-  int32_t headerSize = ((data[0]&0x8000)) ?2:1;
-  int32_t bmpLength = (headerSize==1)?data[0]:data[1];
-
-  int32_t newLength = (((data[0]&0x7FFF)-bmpLength)/2)+bmpLength;
-#ifdef DEBUG_SERIALIZE
-  printf("dataLen %d headerSize %d bmpLen %d len %d. data[0]=%X/%X/%X/%X\n", dataLen,headerSize,bmpLength,newLength, data[0],data[1],data[2],data[3]);
-#endif
-  if(!ensureCapacity(newLength + 1)) {  // +1 for HIGH
-    return;
-  }
-  // copy bmp
-  int32_t i;
-  for(i = 0; i< bmpLength;i++) {
-    list[i] = data[i+headerSize];
-#ifdef DEBUG_SERIALIZE
-    printf("<<16@%d[%d] %X\n", i+headerSize, i, list[i]);
-#endif
-  }
-  // copy smp
-  for(i=bmpLength;i<newLength;i++) {
-    list[i] = ((UChar32)data[headerSize+bmpLength+(i-bmpLength)*2+0] << 16) +
-              ((UChar32)data[headerSize+bmpLength+(i-bmpLength)*2+1]);
-#ifdef DEBUG_SERIALIZE
-    printf("<<32@%d+[%d] %lX\n", headerSize+bmpLength+i, i, list[i]);
-#endif
-  }
-  U_ASSERT(i == newLength);
-  if (i == 0 || list[i - 1] != UNICODESET_HIGH) {
-    list[i++] = UNICODESET_HIGH;
-  }
-  len = i;
-}
-
-
-int32_t UnicodeSet::serialize(uint16_t *dest, int32_t destCapacity, UErrorCode& ec) const {
-    int32_t bmpLength, length, destLength;
-
-    if (U_FAILURE(ec)) {
-        return 0;
-    }
-
-    if (destCapacity<0 || (destCapacity>0 && dest==NULL)) {
-        ec=U_ILLEGAL_ARGUMENT_ERROR;
-        return 0;
-    }
-
-    /* count necessary 16-bit units */
-    length=this->len-1; // Subtract 1 to ignore final UNICODESET_HIGH
-    // assert(length>=0);
-    if (length==0) {
-        /* empty set */
-        if (destCapacity>0) {
-            *dest=0;
-        } else {
-            ec=U_BUFFER_OVERFLOW_ERROR;
-        }
-        return 1;
-    }
-    /* now length>0 */
-
-    if (this->list[length-1]<=0xffff) {
-        /* all BMP */
-        bmpLength=length;
-    } else if (this->list[0]>=0x10000) {
-        /* all supplementary */
-        bmpLength=0;
-        length*=2;
-    } else {
-        /* some BMP, some supplementary */
-        for (bmpLength=0; bmpLength<length && this->list[bmpLength]<=0xffff; ++bmpLength) {}
-        length=bmpLength+2*(length-bmpLength);
-    }
-#ifdef DEBUG_SERIALIZE
-    printf(">> bmpLength%d length%d len%d\n", bmpLength, length, len);
-#endif
-    /* length: number of 16-bit array units */
-    if (length>0x7fff) {
-        /* there are only 15 bits for the length in the first serialized word */
-        ec=U_INDEX_OUTOFBOUNDS_ERROR;
-        return 0;
-    }
-
-    /*
-     * total serialized length:
-     * number of 16-bit array units (length) +
-     * 1 length unit (always) +
-     * 1 bmpLength unit (if there are supplementary values)
-     */
-    destLength=length+((length>bmpLength)?2:1);
-    if (destLength<=destCapacity) {
-        const UChar32 *p;
-        int32_t i;
-
-#ifdef DEBUG_SERIALIZE
-        printf("writeHdr\n");
-#endif
-        *dest=(uint16_t)length;
-        if (length>bmpLength) {
-            *dest|=0x8000;
-            *++dest=(uint16_t)bmpLength;
-        }
-        ++dest;
-
-        /* write the BMP part of the array */
-        p=this->list;
-        for (i=0; i<bmpLength; ++i) {
-#ifdef DEBUG_SERIALIZE
-          printf("writebmp: %x\n", (int)*p);
-#endif
-            *dest++=(uint16_t)*p++;
-        }
-
-        /* write the supplementary part of the array */
-        for (; i<length; i+=2) {
-#ifdef DEBUG_SERIALIZE
-          printf("write32: %x\n", (int)*p);
-#endif
-            *dest++=(uint16_t)(*p>>16);
-            *dest++=(uint16_t)*p++;
-        }
-    } else {
-        ec=U_BUFFER_OVERFLOW_ERROR;
-    }
-    return destLength;
-}
-
-//----------------------------------------------------------------
-// Implementation: Utility methods
-//----------------------------------------------------------------
-
-/**
- * Allocate our strings vector and return TRUE if successful.
- */
-UBool UnicodeSet::allocateStrings(UErrorCode &status) {
-    if (U_FAILURE(status)) {
-        return FALSE;
-    }
-    strings = new UVector(uprv_deleteUObject,
-                          uhash_compareUnicodeString, 1, status);
-    if (strings == NULL) { // Check for memory allocation error.
-        status = U_MEMORY_ALLOCATION_ERROR;
-        return FALSE;
-    }
-    if (U_FAILURE(status)) {
-        delete strings;
-        strings = NULL;
-        return FALSE;
-    }
-    return TRUE;
-}
-
-int32_t UnicodeSet::nextCapacity(int32_t minCapacity) {
-    // Grow exponentially to reduce the frequency of allocations.
-    if (minCapacity < INITIAL_CAPACITY) {
-        return minCapacity + INITIAL_CAPACITY;
-    } else if (minCapacity <= 2500) {
-        return 5 * minCapacity;
-    } else {
-        int32_t newCapacity = 2 * minCapacity;
-        if (newCapacity > MAX_LENGTH) {
-            newCapacity = MAX_LENGTH;
-        }
-        return newCapacity;
-    }
-}
-
-bool UnicodeSet::ensureCapacity(int32_t newLen) {
-    if (newLen > MAX_LENGTH) {
-        newLen = MAX_LENGTH;
-    }
-    if (newLen <= capacity) {
-        return true;
-    }
-    int32_t newCapacity = nextCapacity(newLen);
-    UChar32* temp = (UChar32*) uprv_malloc(newCapacity * sizeof(UChar32));
-    if (temp == NULL) {
-        setToBogus(); // set the object to bogus state if an OOM failure occurred.
-        return false;
-    }
-    // Copy only the actual contents.
-    uprv_memcpy(temp, list, len * sizeof(UChar32));
-    if (list != stackList) {
-        uprv_free(list);
-    }
-    list = temp;
-    capacity = newCapacity;
-    return true;
-}
-
-bool UnicodeSet::ensureBufferCapacity(int32_t newLen) {
-    if (newLen > MAX_LENGTH) {
-        newLen = MAX_LENGTH;
-    }
-    if (newLen <= bufferCapacity) {
-        return true;
-    }
-    int32_t newCapacity = nextCapacity(newLen);
-    UChar32* temp = (UChar32*) uprv_malloc(newCapacity * sizeof(UChar32));
-    if (temp == NULL) {
-        setToBogus();
-        return false;
-    }
-    // The buffer has no contents to be copied.
-    // It is always filled from scratch after this call.
-    if (buffer != stackList) {
-        uprv_free(buffer);
-    }
-    buffer = temp;
-    bufferCapacity = newCapacity;
-    return true;
-}
-
-/**
- * Swap list and buffer.
- */
-void UnicodeSet::swapBuffers(void) {
-    // swap list and buffer
-    UChar32* temp = list;
-    list = buffer;
-    buffer = temp;
-
-    int32_t c = capacity;
-    capacity = bufferCapacity;
-    bufferCapacity = c;
-}
-
-void UnicodeSet::setToBogus() {
-    clear(); // Remove everything in the set.
-    fFlags = kIsBogus;
-}
-
-//----------------------------------------------------------------
-// Implementation: Fundamental operators
-//----------------------------------------------------------------
-
-static inline UChar32 max(UChar32 a, UChar32 b) {
-    return (a > b) ? a : b;
-}
-
-// polarity = 0, 3 is normal: x xor y
-// polarity = 1, 2: x xor ~y == x === y
-
-void UnicodeSet::exclusiveOr(const UChar32* other, int32_t otherLen, int8_t polarity) {
-    if (isFrozen() || isBogus()) {
-        return;
-    }
-    if (!ensureBufferCapacity(len + otherLen)) {
-        return;
-    }
-
-    int32_t i = 0, j = 0, k = 0;
-    UChar32 a = list[i++];
-    UChar32 b;
-    if (polarity == 1 || polarity == 2) {
-        b = UNICODESET_LOW;
-        if (other[j] == UNICODESET_LOW) { // skip base if already LOW
-            ++j;
-            b = other[j];
-        }
-    } else {
-        b = other[j++];
-    }
-    // simplest of all the routines
-    // sort the values, discarding identicals!
-    for (;;) {
-        if (a < b) {
-            buffer[k++] = a;
-            a = list[i++];
-        } else if (b < a) {
-            buffer[k++] = b;
-            b = other[j++];
-        } else if (a != UNICODESET_HIGH) { // at this point, a == b
-            // discard both values!
-            a = list[i++];
-            b = other[j++];
-        } else { // DONE!
-            buffer[k++] = UNICODESET_HIGH;
-            len = k;
-            break;
-        }
-    }
-    swapBuffers();
-    releasePattern();
-}
-
-// polarity = 0 is normal: x union y
-// polarity = 2: x union ~y
-// polarity = 1: ~x union y
-// polarity = 3: ~x union ~y
-
-void UnicodeSet::add(const UChar32* other, int32_t otherLen, int8_t polarity) {
-    if (isFrozen() || isBogus() || other==NULL) {
-        return;
-    }
-    if (!ensureBufferCapacity(len + otherLen)) {
-        return;
-    }
-
-    int32_t i = 0, j = 0, k = 0;
-    UChar32 a = list[i++];
-    UChar32 b = other[j++];
-    // change from xor is that we have to check overlapping pairs
-    // polarity bit 1 means a is second, bit 2 means b is.
-    for (;;) {
-        switch (polarity) {
-          case 0: // both first; take lower if unequal
-            if (a < b) { // take a
-                // Back up over overlapping ranges in buffer[]
-                if (k > 0 && a <= buffer[k-1]) {
-                    // Pick latter end value in buffer[] vs. list[]
-                    a = max(list[i], buffer[--k]);
-                } else {
-                    // No overlap
-                    buffer[k++] = a;
-                    a = list[i];
-                }
-                i++; // Common if/else code factored out
-                polarity ^= 1;
-            } else if (b < a) { // take b
-                if (k > 0 && b <= buffer[k-1]) {
-                    b = max(other[j], buffer[--k]);
-                } else {
-                    buffer[k++] = b;
-                    b = other[j];
-                }
-                j++;
-                polarity ^= 2;
-            } else { // a == b, take a, drop b
-                if (a == UNICODESET_HIGH) goto loop_end;
-                // This is symmetrical; it doesn't matter if
-                // we backtrack with a or b. - liu
-                if (k > 0 && a <= buffer[k-1]) {
-                    a = max(list[i], buffer[--k]);
-                } else {
-                    // No overlap
-                    buffer[k++] = a;
-                    a = list[i];
-                }
-                i++;
-                polarity ^= 1;
-                b = other[j++];
-                polarity ^= 2;
-            }
-            break;
-          case 3: // both second; take higher if unequal, and drop other
-            if (b <= a) { // take a
-                if (a == UNICODESET_HIGH) goto loop_end;
-                buffer[k++] = a;
-            } else { // take b
-                if (b == UNICODESET_HIGH) goto loop_end;
-                buffer[k++] = b;
-            }
-            a = list[i++];
-            polarity ^= 1;   // factored common code
-            b = other[j++];
-            polarity ^= 2;
-            break;
-          case 1: // a second, b first; if b < a, overlap
-            if (a < b) { // no overlap, take a
-                buffer[k++] = a; a = list[i++]; polarity ^= 1;
-            } else if (b < a) { // OVERLAP, drop b
-                b = other[j++];
-                polarity ^= 2;
-            } else { // a == b, drop both!
-                if (a == UNICODESET_HIGH) goto loop_end;
-                a = list[i++];
-                polarity ^= 1;
-                b = other[j++];
-                polarity ^= 2;
-            }
-            break;
-          case 2: // a first, b second; if a < b, overlap
-            if (b < a) { // no overlap, take b
-                buffer[k++] = b;
-                b = other[j++];
-                polarity ^= 2;
-            } else  if (a < b) { // OVERLAP, drop a
-                a = list[i++];
-                polarity ^= 1;
-            } else { // a == b, drop both!
-                if (a == UNICODESET_HIGH) goto loop_end;
-                a = list[i++];
-                polarity ^= 1;
-                b = other[j++];
-                polarity ^= 2;
-            }
-            break;
-        }
-    }
- loop_end:
-    buffer[k++] = UNICODESET_HIGH;    // terminate
-    len = k;
-    swapBuffers();
-    releasePattern();
-}
-
-// polarity = 0 is normal: x intersect y
-// polarity = 2: x intersect ~y == set-minus
-// polarity = 1: ~x intersect y
-// polarity = 3: ~x intersect ~y
-
-void UnicodeSet::retain(const UChar32* other, int32_t otherLen, int8_t polarity) {
-    if (isFrozen() || isBogus()) {
-        return;
-    }
-    if (!ensureBufferCapacity(len + otherLen)) {
-        return;
-    }
-
-    int32_t i = 0, j = 0, k = 0;
-    UChar32 a = list[i++];
-    UChar32 b = other[j++];
-    // change from xor is that we have to check overlapping pairs
-    // polarity bit 1 means a is second, bit 2 means b is.
-    for (;;) {
-        switch (polarity) {
-          case 0: // both first; drop the smaller
-            if (a < b) { // drop a
-                a = list[i++];
-                polarity ^= 1;
-            } else if (b < a) { // drop b
-                b = other[j++];
-                polarity ^= 2;
-            } else { // a == b, take one, drop other
-                if (a == UNICODESET_HIGH) goto loop_end;
-                buffer[k++] = a;
-                a = list[i++];
-                polarity ^= 1;
-                b = other[j++];
-                polarity ^= 2;
-            }
-            break;
-          case 3: // both second; take lower if unequal
-            if (a < b) { // take a
-                buffer[k++] = a;
-                a = list[i++];
-                polarity ^= 1;
-            } else if (b < a) { // take b
-                buffer[k++] = b;
-                b = other[j++];
-                polarity ^= 2;
-            } else { // a == b, take one, drop other
-                if (a == UNICODESET_HIGH) goto loop_end;
-                buffer[k++] = a;
-                a = list[i++];
-                polarity ^= 1;
-                b = other[j++];
-                polarity ^= 2;
-            }
-            break;
-          case 1: // a second, b first;
-            if (a < b) { // NO OVERLAP, drop a
-                a = list[i++];
-                polarity ^= 1;
-            } else if (b < a) { // OVERLAP, take b
-                buffer[k++] = b;
-                b = other[j++];
-                polarity ^= 2;
-            } else { // a == b, drop both!
-                if (a == UNICODESET_HIGH) goto loop_end;
-                a = list[i++];
-                polarity ^= 1;
-                b = other[j++];
-                polarity ^= 2;
-            }
-            break;
-          case 2: // a first, b second; if a < b, overlap
-            if (b < a) { // no overlap, drop b
-                b = other[j++];
-                polarity ^= 2;
-            } else  if (a < b) { // OVERLAP, take a
-                buffer[k++] = a;
-                a = list[i++];
-                polarity ^= 1;
-            } else { // a == b, drop both!
-                if (a == UNICODESET_HIGH) goto loop_end;
-                a = list[i++];
-                polarity ^= 1;
-                b = other[j++];
-                polarity ^= 2;
-            }
-            break;
-        }
-    }
- loop_end:
-    buffer[k++] = UNICODESET_HIGH;    // terminate
-    len = k;
-    swapBuffers();
-    releasePattern();
-}
-
-/**
- * Append the <code>toPattern()</code> representation of a
- * string to the given <code>StringBuffer</code>.
- */
-void UnicodeSet::_appendToPat(UnicodeString& buf, const UnicodeString& s, UBool
-escapeUnprintable) {
-    UChar32 cp;
-    for (int32_t i = 0; i < s.length(); i += U16_LENGTH(cp)) {
-        _appendToPat(buf, cp = s.char32At(i), escapeUnprintable);
-    }
-}
-
-/**
- * Append the <code>toPattern()</code> representation of a
- * character to the given <code>StringBuffer</code>.
- */
-void UnicodeSet::_appendToPat(UnicodeString& buf, UChar32 c, UBool
-escapeUnprintable) {
-    if (escapeUnprintable && ICU_Utility::isUnprintable(c)) {
-        // Use hex escape notation (\uxxxx or \Uxxxxxxxx) for anything
-        // unprintable
-        if (ICU_Utility::escapeUnprintable(buf, c)) {
-            return;
-        }
-    }
-    // Okay to let ':' pass through
-    switch (c) {
-    case u'[':
-    case u']':
-    case u'-':
-    case u'^':
-    case u'&':
-    case u'\\':
-    case u'{':
-    case u'}':
-    case u':':
-    case SymbolTable::SYMBOL_REF:
-        buf.append(u'\\');
-        break;
-    default:
-        // Escape whitespace
-        if (PatternProps::isWhiteSpace(c)) {
-            buf.append(u'\\');
-        }
-        break;
-    }
-    buf.append(c);
-}
-
-/**
- * Append a string representation of this set to result.  This will be
- * a cleaned version of the string passed to applyPattern(), if there
- * is one.  Otherwise it will be generated.
- */
-UnicodeString& UnicodeSet::_toPattern(UnicodeString& result,
-                                      UBool escapeUnprintable) const
-{
-    if (pat != NULL) {
-        int32_t i;
-        int32_t backslashCount = 0;
-        for (i=0; i<patLen; ) {
-            UChar32 c;
-            U16_NEXT(pat, i, patLen, c);
-            if (escapeUnprintable && ICU_Utility::isUnprintable(c)) {
-                // If the unprintable character is preceded by an odd
-                // number of backslashes, then it has been escaped.
-                // Before unescaping it, we delete the final
-                // backslash.
-                if ((backslashCount % 2) == 1) {
-                    result.truncate(result.length() - 1);
-                }
-                ICU_Utility::escapeUnprintable(result, c);
-                backslashCount = 0;
-            } else {
-                result.append(c);
-                if (c == u'\\') {
-                    ++backslashCount;
-                } else {
-                    backslashCount = 0;
-                }
-            }
-        }
-        return result;
-    }
-
-    return _generatePattern(result, escapeUnprintable);
-}
-
-/**
- * Returns a string representation of this set.  If the result of
- * calling this function is passed to a UnicodeSet constructor, it
- * will produce another set that is equal to this one.
- */
-UnicodeString& UnicodeSet::toPattern(UnicodeString& result,
-                                     UBool escapeUnprintable) const
-{
-    result.truncate(0);
-    return _toPattern(result, escapeUnprintable);
-}
-
-/**
- * Generate and append a string representation of this set to result.
- * This does not use this.pat, the cleaned up copy of the string
- * passed to applyPattern().
- */
-UnicodeString& UnicodeSet::_generatePattern(UnicodeString& result,
-                                            UBool escapeUnprintable) const
-{
-    result.append(u'[');
-
-//  // Check against the predefined categories.  We implicitly build
-//  // up ALL category sets the first time toPattern() is called.
-//  for (int8_t cat=0; cat<Unicode::GENERAL_TYPES_COUNT; ++cat) {
-//      if (*this == getCategorySet(cat)) {
-//          result.append(u':');
-//          result.append(CATEGORY_NAMES, cat*2, 2);
-//          return result.append(CATEGORY_CLOSE);
-//      }
-//  }
-
-    int32_t count = getRangeCount();
-
-    // If the set contains at least 2 intervals and includes both
-    // MIN_VALUE and MAX_VALUE, then the inverse representation will
-    // be more economical.
-    if (count > 1 &&
-        getRangeStart(0) == MIN_VALUE &&
-        getRangeEnd(count-1) == MAX_VALUE) {
-
-        // Emit the inverse
-        result.append(u'^');
-
-        for (int32_t i = 1; i < count; ++i) {
-            UChar32 start = getRangeEnd(i-1)+1;
-            UChar32 end = getRangeStart(i)-1;
-            _appendToPat(result, start, escapeUnprintable);
-            if (start != end) {
-                if ((start+1) != end) {
-                    result.append(u'-');
-                }
-                _appendToPat(result, end, escapeUnprintable);
-            }
-        }
-    }
-
-    // Default; emit the ranges as pairs
-    else {
-        for (int32_t i = 0; i < count; ++i) {
-            UChar32 start = getRangeStart(i);
-            UChar32 end = getRangeEnd(i);
-            _appendToPat(result, start, escapeUnprintable);
-            if (start != end) {
-                if ((start+1) != end) {
-                    result.append(u'-');
-                }
-                _appendToPat(result, end, escapeUnprintable);
-            }
-        }
-    }
-
-    if (strings != nullptr) {
-        for (int32_t i = 0; i<strings->size(); ++i) {
-            result.append(u'{');
-            _appendToPat(result,
-                         *(const UnicodeString*) strings->elementAt(i),
-                         escapeUnprintable);
-            result.append(u'}');
-        }
-    }
-    return result.append(u']');
-}
-
-/**
-* Release existing cached pattern
-*/
-void UnicodeSet::releasePattern() {
-    if (pat) {
-        uprv_free(pat);
-        pat = NULL;
-        patLen = 0;
-    }
-}
-
-/**
-* Set the new pattern to cache.
-*/
-void UnicodeSet::setPattern(const char16_t *newPat, int32_t newPatLen) {
-    releasePattern();
-    pat = (UChar *)uprv_malloc((newPatLen + 1) * sizeof(UChar));
-    if (pat) {
-        patLen = newPatLen;
-        u_memcpy(pat, newPat, patLen);
-        pat[patLen] = 0;
-    }
-    // else we don't care if malloc failed. This was just a nice cache.
-    // We can regenerate an equivalent pattern later when requested.
-}
-
-UnicodeSet *UnicodeSet::freeze() {
-    if(!isFrozen() && !isBogus()) {
-        compact();
-
-        // Optimize contains() and span() and similar functions.
-        if (hasStrings()) {
-            stringSpan = new UnicodeSetStringSpan(*this, *strings, UnicodeSetStringSpan::ALL);
-            if (stringSpan == nullptr) {
-                setToBogus();
-                return this;
-            } else if (!stringSpan->needsStringSpanUTF16()) {
-                // All strings are irrelevant for span() etc. because
-                // all of each string's code points are contained in this set.
-                // Do not check needsStringSpanUTF8() because UTF-8 has at most as
-                // many relevant strings as UTF-16.
-                // (Thus needsStringSpanUTF8() implies needsStringSpanUTF16().)
-                delete stringSpan;
-                stringSpan = NULL;
-            }
-        }
-        if (stringSpan == NULL) {
-            // No span-relevant strings: Optimize for code point spans.
-            bmpSet=new BMPSet(list, len);
-            if (bmpSet == NULL) { // Check for memory allocation error.
-                setToBogus();
-            }
-        }
-    }
-    return this;
-}
-
-int32_t UnicodeSet::span(const UChar *s, int32_t length, USetSpanCondition spanCondition) const {
-    if(length>0 && bmpSet!=NULL) {
-        return (int32_t)(bmpSet->span(s, s+length, spanCondition)-s);
-    }
-    if(length<0) {
-        length=u_strlen(s);
-    }
-    if(length==0) {
-        return 0;
-    }
-    if(stringSpan!=NULL) {
-        return stringSpan->span(s, length, spanCondition);
-    } else if(hasStrings()) {
-        uint32_t which= spanCondition==USET_SPAN_NOT_CONTAINED ?
-                            UnicodeSetStringSpan::FWD_UTF16_NOT_CONTAINED :
-                            UnicodeSetStringSpan::FWD_UTF16_CONTAINED;
-        UnicodeSetStringSpan strSpan(*this, *strings, which);
-        if(strSpan.needsStringSpanUTF16()) {
-            return strSpan.span(s, length, spanCondition);
-        }
-    }
-
-    if(spanCondition!=USET_SPAN_NOT_CONTAINED) {
-        spanCondition=USET_SPAN_CONTAINED;  // Pin to 0/1 values.
-    }
-
-    UChar32 c;
-    int32_t start=0, prev=0;
-    do {
-        U16_NEXT(s, start, length, c);
-        if(spanCondition!=contains(c)) {
-            break;
-        }
-    } while((prev=start)<length);
-    return prev;
-}
-
-int32_t UnicodeSet::spanBack(const UChar *s, int32_t length, USetSpanCondition spanCondition) const {
-    if(length>0 && bmpSet!=NULL) {
-        return (int32_t)(bmpSet->spanBack(s, s+length, spanCondition)-s);
-    }
-    if(length<0) {
-        length=u_strlen(s);
-    }
-    if(length==0) {
-        return 0;
-    }
-    if(stringSpan!=NULL) {
-        return stringSpan->spanBack(s, length, spanCondition);
-    } else if(hasStrings()) {
-        uint32_t which= spanCondition==USET_SPAN_NOT_CONTAINED ?
-                            UnicodeSetStringSpan::BACK_UTF16_NOT_CONTAINED :
-                            UnicodeSetStringSpan::BACK_UTF16_CONTAINED;
-        UnicodeSetStringSpan strSpan(*this, *strings, which);
-        if(strSpan.needsStringSpanUTF16()) {
-            return strSpan.spanBack(s, length, spanCondition);
-        }
-    }
-
-    if(spanCondition!=USET_SPAN_NOT_CONTAINED) {
-        spanCondition=USET_SPAN_CONTAINED;  // Pin to 0/1 values.
-    }
-
-    UChar32 c;
-    int32_t prev=length;
-    do {
-        U16_PREV(s, 0, length, c);
-        if(spanCondition!=contains(c)) {
-            break;
-        }
-    } while((prev=length)>0);
-    return prev;
-}
-
-int32_t UnicodeSet::spanUTF8(const char *s, int32_t length, USetSpanCondition spanCondition) const {
-    if(length>0 && bmpSet!=NULL) {
-        const uint8_t *s0=(const uint8_t *)s;
-        return (int32_t)(bmpSet->spanUTF8(s0, length, spanCondition)-s0);
-    }
-    if(length<0) {
-        length=(int32_t)uprv_strlen(s);
-    }
-    if(length==0) {
-        return 0;
-    }
-    if(stringSpan!=NULL) {
-        return stringSpan->spanUTF8((const uint8_t *)s, length, spanCondition);
-    } else if(hasStrings()) {
-        uint32_t which= spanCondition==USET_SPAN_NOT_CONTAINED ?
-                            UnicodeSetStringSpan::FWD_UTF8_NOT_CONTAINED :
-                            UnicodeSetStringSpan::FWD_UTF8_CONTAINED;
-        UnicodeSetStringSpan strSpan(*this, *strings, which);
-        if(strSpan.needsStringSpanUTF8()) {
-            return strSpan.spanUTF8((const uint8_t *)s, length, spanCondition);
-        }
-    }
-
-    if(spanCondition!=USET_SPAN_NOT_CONTAINED) {
-        spanCondition=USET_SPAN_CONTAINED;  // Pin to 0/1 values.
-    }
-
-    UChar32 c;
-    int32_t start=0, prev=0;
-    do {
-        U8_NEXT_OR_FFFD(s, start, length, c);
-        if(spanCondition!=contains(c)) {
-            break;
-        }
-    } while((prev=start)<length);
-    return prev;
-}
-
-int32_t UnicodeSet::spanBackUTF8(const char *s, int32_t length, USetSpanCondition spanCondition) const {
-    if(length>0 && bmpSet!=NULL) {
-        const uint8_t *s0=(const uint8_t *)s;
-        return bmpSet->spanBackUTF8(s0, length, spanCondition);
-    }
-    if(length<0) {
-        length=(int32_t)uprv_strlen(s);
-    }
-    if(length==0) {
-        return 0;
-    }
-    if(stringSpan!=NULL) {
-        return stringSpan->spanBackUTF8((const uint8_t *)s, length, spanCondition);
-    } else if(hasStrings()) {
-        uint32_t which= spanCondition==USET_SPAN_NOT_CONTAINED ?
-                            UnicodeSetStringSpan::BACK_UTF8_NOT_CONTAINED :
-                            UnicodeSetStringSpan::BACK_UTF8_CONTAINED;
-        UnicodeSetStringSpan strSpan(*this, *strings, which);
-        if(strSpan.needsStringSpanUTF8()) {
-            return strSpan.spanBackUTF8((const uint8_t *)s, length, spanCondition);
-        }
-    }
-
-    if(spanCondition!=USET_SPAN_NOT_CONTAINED) {
-        spanCondition=USET_SPAN_CONTAINED;  // Pin to 0/1 values.
-    }
-
-    UChar32 c;
-    int32_t prev=length;
-    do {
-        U8_PREV_OR_FFFD(s, 0, length, c);
-        if(spanCondition!=contains(c)) {
-            break;
-        }
-    } while((prev=length)>0);
-    return prev;
-}
-
-U_NAMESPACE_END
-=======
-// © 2016 and later: Unicode, Inc. and others.
-// License & terms of use: http://www.unicode.org/copyright.html
-/*
-**********************************************************************
-*   Copyright (C) 1999-2015, International Business Machines
-*   Corporation and others.  All Rights Reserved.
-**********************************************************************
-*   Date        Name        Description
-*   10/20/99    alan        Creation.
-**********************************************************************
-*/
-
-#include "unicode/utypes.h"
-#include "unicode/parsepos.h"
-#include "unicode/symtable.h"
-#include "unicode/uniset.h"
-#include "unicode/ustring.h"
-#include "unicode/utf8.h"
-#include "unicode/utf16.h"
-#include "ruleiter.h"
-#include "cmemory.h"
-#include "cstring.h"
-#include "patternprops.h"
-#include "uelement.h"
-#include "util.h"
-#include "uvector.h"
-#include "charstr.h"
-#include "ustrfmt.h"
-#include "uassert.h"
-#include "bmpset.h"
-#include "unisetspan.h"
-
-// HIGH_VALUE > all valid values. 110000 for codepoints
-#define UNICODESET_HIGH 0x0110000
-
-// LOW <= all valid values. ZERO for codepoints
-#define UNICODESET_LOW 0x000000
-
-/** Max list [0, 1, 2, ..., max code point, HIGH] */
-constexpr int32_t MAX_LENGTH = UNICODESET_HIGH + 1;
-
-U_NAMESPACE_BEGIN
-
-SymbolTable::~SymbolTable() {}
-
-UOBJECT_DEFINE_RTTI_IMPLEMENTATION(UnicodeSet)
-
-/**
- * Modify the given UChar32 variable so that it is in range, by
- * pinning values < UNICODESET_LOW to UNICODESET_LOW, and
- * pinning values > UNICODESET_HIGH-1 to UNICODESET_HIGH-1.
- * It modifies its argument in-place and also returns it.
- */
-static inline UChar32 pinCodePoint(UChar32& c) {
-    if (c < UNICODESET_LOW) {
-        c = UNICODESET_LOW;
-    } else if (c > (UNICODESET_HIGH-1)) {
-        c = (UNICODESET_HIGH-1);
-    }
-    return c;
-}
-
-//----------------------------------------------------------------
-// Debugging
-//----------------------------------------------------------------
-
-// DO NOT DELETE THIS CODE.  This code is used to debug memory leaks.
-// To enable the debugging, define the symbol DEBUG_MEM in the line
-// below.  This will result in text being sent to stdout that looks
-// like this:
-//   DEBUG UnicodeSet: ct 0x00A39B20; 397 [\u0A81-\u0A83\u0A85-
-//   DEBUG UnicodeSet: dt 0x00A39B20; 396 [\u0A81-\u0A83\u0A85-
-// Each line lists a construction (ct) or destruction (dt) event, the
-// object address, the number of outstanding objects after the event,
-// and the pattern of the object in question.
-
-// #define DEBUG_MEM
-
-#ifdef DEBUG_MEM
-#include <stdio.h>
-static int32_t _dbgCount = 0;
-
-static inline void _dbgct(UnicodeSet* set) {
-    UnicodeString str;
-    set->toPattern(str, true);
-    char buf[40];
-    str.extract(0, 39, buf, "");
-    printf("DEBUG UnicodeSet: ct 0x%08X; %d %s\n", set, ++_dbgCount, buf);
-}
-
-static inline void _dbgdt(UnicodeSet* set) {
-    UnicodeString str;
-    set->toPattern(str, true);
-    char buf[40];
-    str.extract(0, 39, buf, "");
-    printf("DEBUG UnicodeSet: dt 0x%08X; %d %s\n", set, --_dbgCount, buf);
-}
-
-#else
-
-#define _dbgct(set)
-#define _dbgdt(set)
-
-#endif
-
-//----------------------------------------------------------------
-// UnicodeString in UVector support
-//----------------------------------------------------------------
-
-static void U_CALLCONV cloneUnicodeString(UElement *dst, UElement *src) {
-    dst->pointer = new UnicodeString(*(UnicodeString*)src->pointer);
-}
-
-static int32_t U_CALLCONV compareUnicodeString(UElement t1, UElement t2) {
-    const UnicodeString &a = *(const UnicodeString*)t1.pointer;
-    const UnicodeString &b = *(const UnicodeString*)t2.pointer;
-    return a.compare(b);
-}
-
-UBool UnicodeSet::hasStrings() const {
-    return strings != nullptr && !strings->isEmpty();
-}
-
-int32_t UnicodeSet::stringsSize() const {
-    return strings == nullptr ? 0 : strings->size();
-}
-
-UBool UnicodeSet::stringsContains(const UnicodeString &s) const {
-    return strings != nullptr && strings->contains((void*) &s);
-}
-
-//----------------------------------------------------------------
-// Constructors &c
-//----------------------------------------------------------------
-
-/**
- * Constructs an empty set.
- */
-UnicodeSet::UnicodeSet() {
-    list[0] = UNICODESET_HIGH;
-    _dbgct(this);
-}
-
-/**
- * Constructs a set containing the given range. If <code>end >
- * start</code> then an empty set is created.
- *
- * @param start first character, inclusive, of range
- * @param end last character, inclusive, of range
- */
-UnicodeSet::UnicodeSet(UChar32 start, UChar32 end) {
-    list[0] = UNICODESET_HIGH;
-    add(start, end);
-    _dbgct(this);
-}
-
-/**
- * Constructs a set that is identical to the given UnicodeSet.
- */
-UnicodeSet::UnicodeSet(const UnicodeSet& o) : UnicodeFilter(o) {
-    *this = o;
-    _dbgct(this);
-}
-
-// Copy-construct as thawed.
-UnicodeSet::UnicodeSet(const UnicodeSet& o, UBool /* asThawed */) : UnicodeFilter(o) {
-    if (ensureCapacity(o.len)) {
-        // *this = o except for bmpSet and stringSpan
-        len = o.len;
-        uprv_memcpy(list, o.list, (size_t)len*sizeof(UChar32));
-        if (o.hasStrings()) {
-            UErrorCode status = U_ZERO_ERROR;
-            if (!allocateStrings(status) ||
-                    (strings->assign(*o.strings, cloneUnicodeString, status), U_FAILURE(status))) {
-                setToBogus();
-                return;
-            }
-        }
-        if (o.pat) {
-            setPattern(o.pat, o.patLen);
-        }
-        _dbgct(this);
-    }
-}
-
-/**
- * Destructs the set.
- */
-UnicodeSet::~UnicodeSet() {
-    _dbgdt(this); // first!
-    if (list != stackList) {
-        uprv_free(list);
-    }
-    delete bmpSet;
-    if (buffer != stackList) {
-        uprv_free(buffer);
-    }
-    delete strings;
-    delete stringSpan;
-    releasePattern();
-}
-
-/**
- * Assigns this object to be a copy of another.
- */
-UnicodeSet& UnicodeSet::operator=(const UnicodeSet& o) {
-    return copyFrom(o, false);
-}
-
-UnicodeSet& UnicodeSet::copyFrom(const UnicodeSet& o, UBool asThawed) {
-    if (this == &o) {
-        return *this;
-    }
-    if (isFrozen()) {
-        return *this;
-    }
-    if (o.isBogus()) {
-        setToBogus();
-        return *this;
-    }
-    if (!ensureCapacity(o.len)) {
-        // ensureCapacity will mark the UnicodeSet as Bogus if OOM failure happens.
-        return *this;
-    }
-    len = o.len;
-    uprv_memcpy(list, o.list, (size_t)len*sizeof(UChar32));
-    if (o.bmpSet != nullptr && !asThawed) {
-        bmpSet = new BMPSet(*o.bmpSet, list, len);
-        if (bmpSet == nullptr) { // Check for memory allocation error.
-            setToBogus();
-            return *this;
-        }
-    }
-    if (o.hasStrings()) {
-        UErrorCode status = U_ZERO_ERROR;
-        if ((strings == nullptr && !allocateStrings(status)) ||
-                (strings->assign(*o.strings, cloneUnicodeString, status), U_FAILURE(status))) {
-            setToBogus();
-            return *this;
-        }
-    } else if (hasStrings()) {
-        strings->removeAllElements();
-    }
-    if (o.stringSpan != nullptr && !asThawed) {
-        stringSpan = new UnicodeSetStringSpan(*o.stringSpan, *strings);
-        if (stringSpan == nullptr) { // Check for memory allocation error.
-            setToBogus();
-            return *this;
-        }
-    }
-    releasePattern();
-    if (o.pat) {
-        setPattern(o.pat, o.patLen);
-    }
-    return *this;
-}
-
-/**
- * Returns a copy of this object.  All UnicodeMatcher objects have
- * to support cloning in order to allow classes using
- * UnicodeMatchers, such as Transliterator, to implement cloning.
- */
-UnicodeSet* UnicodeSet::clone() const {
-    return new UnicodeSet(*this);
-}
-
-UnicodeSet *UnicodeSet::cloneAsThawed() const {
-    return new UnicodeSet(*this, true);
-}
-
-/**
- * Compares the specified object with this set for equality.  Returns
- * <tt>true</tt> if the two sets
- * have the same size, and every member of the specified set is
- * contained in this set (or equivalently, every member of this set is
- * contained in the specified set).
- *
- * @param o set to be compared for equality with this set.
- * @return <tt>true</tt> if the specified set is equal to this set.
- */
-bool UnicodeSet::operator==(const UnicodeSet& o) const {
-    if (len != o.len) return false;
-    for (int32_t i = 0; i < len; ++i) {
-        if (list[i] != o.list[i]) return false;
-    }
-    if (hasStrings() != o.hasStrings()) { return false; }
-    if (hasStrings() && *strings != *o.strings) return false;
-    return true;
-}
-
-/**
- * Returns the hash code value for this set.
- *
- * @return the hash code value for this set.
- * @see Object#hashCode()
- */
-int32_t UnicodeSet::hashCode() const {
-    uint32_t result = static_cast<uint32_t>(len);
-    for (int32_t i = 0; i < len; ++i) {
-        result *= 1000003u;
-        result += list[i];
-    }
-    return static_cast<int32_t>(result);
-}
-
-//----------------------------------------------------------------
-// Public API
-//----------------------------------------------------------------
-
-/**
- * Returns the number of elements in this set (its cardinality),
- * Note than the elements of a set may include both individual
- * codepoints and strings.
- *
- * @return the number of elements in this set (its cardinality).
- */
-int32_t UnicodeSet::size() const {
-    int32_t n = 0;
-    int32_t count = getRangeCount();
-    for (int32_t i = 0; i < count; ++i) {
-        n += getRangeEnd(i) - getRangeStart(i) + 1;
-    }
-    return n + stringsSize();
-}
-
-/**
- * Returns <tt>true</tt> if this set contains no elements.
- *
- * @return <tt>true</tt> if this set contains no elements.
- */
-UBool UnicodeSet::isEmpty() const {
-    return len == 1 && !hasStrings();
-}
-
-/**
- * Returns true if this set contains the given character.
- * @param c character to be checked for containment
- * @return true if the test condition is met
- */
-UBool UnicodeSet::contains(UChar32 c) const {
-    // Set i to the index of the start item greater than ch
-    // We know we will terminate without length test!
-    // LATER: for large sets, add binary search
-    //int32_t i = -1;
-    //for (;;) {
-    //    if (c < list[++i]) break;
-    //}
-    if (bmpSet != nullptr) {
-        return bmpSet->contains(c);
-    }
-    if (stringSpan != nullptr) {
-        return stringSpan->contains(c);
-    }
-    if (c >= UNICODESET_HIGH) { // Don't need to check LOW bound
-        return false;
-    }
-    int32_t i = findCodePoint(c);
-    return (UBool)(i & 1); // return true if odd
-}
-
-/**
- * Returns the smallest value i such that c < list[i].  Caller
- * must ensure that c is a legal value or this method will enter
- * an infinite loop.  This method performs a binary search.
- * @param c a character in the range MIN_VALUE..MAX_VALUE
- * inclusive
- * @return the smallest integer i in the range 0..len-1,
- * inclusive, such that c < list[i]
- */
-int32_t UnicodeSet::findCodePoint(UChar32 c) const {
-    /* Examples:
-                                       findCodePoint(c)
-       set              list[]         c=0 1 3 4 7 8
-       ===              ==============   ===========
-       []               [110000]         0 0 0 0 0 0
-       [\u0000-\u0003]  [0, 4, 110000]   1 1 1 2 2 2
-       [\u0004-\u0007]  [4, 8, 110000]   0 0 0 1 1 2
-       [:Any:]          [0, 110000]      1 1 1 1 1 1
-     */
-
-    // Return the smallest i such that c < list[i].  Assume
-    // list[len - 1] == HIGH and that c is legal (0..HIGH-1).
-    if (c < list[0])
-        return 0;
-    // High runner test.  c is often after the last range, so an
-    // initial check for this condition pays off.
-    int32_t lo = 0;
-    int32_t hi = len - 1;
-    if (lo >= hi || c >= list[hi-1])
-        return hi;
-    // invariant: c >= list[lo]
-    // invariant: c < list[hi]
-    for (;;) {
-        int32_t i = (lo + hi) >> 1;
-        if (i == lo) {
-            break; // Found!
-        } else if (c < list[i]) {
-            hi = i;
-        } else {
-            lo = i;
-        }
-    }
-    return hi;
-}
-
-/**
- * Returns true if this set contains every character
- * of the given range.
- * @param start first character, inclusive, of the range
- * @param end last character, inclusive, of the range
- * @return true if the test condition is met
- */
-UBool UnicodeSet::contains(UChar32 start, UChar32 end) const {
-    //int32_t i = -1;
-    //for (;;) {
-    //    if (start < list[++i]) break;
-    //}
-    int32_t i = findCodePoint(start);
-    return ((i & 1) != 0 && end < list[i]);
-}
-
-/**
- * Returns <tt>true</tt> if this set contains the given
- * multicharacter string.
- * @param s string to be checked for containment
- * @return <tt>true</tt> if this set contains the specified string
- */
-UBool UnicodeSet::contains(const UnicodeString& s) const {
-    int32_t cp = getSingleCP(s);
-    if (cp < 0) {
-        return stringsContains(s);
-    } else {
-        return contains((UChar32) cp);
-    }
-}
-
-/**
- * Returns true if this set contains all the characters and strings
- * of the given set.
- * @param c set to be checked for containment
- * @return true if the test condition is met
- */
-UBool UnicodeSet::containsAll(const UnicodeSet& c) const {
-    // The specified set is a subset if all of its pairs are contained in
-    // this set.  It's possible to code this more efficiently in terms of
-    // direct manipulation of the inversion lists if the need arises.
-    int32_t n = c.getRangeCount();
-    for (int i=0; i<n; ++i) {
-        if (!contains(c.getRangeStart(i), c.getRangeEnd(i))) {
-            return false;
-        }
-    }
-    return !c.hasStrings() || (strings != nullptr && strings->containsAll(*c.strings));
-}
-
-/**
- * Returns true if this set contains all the characters
- * of the given string.
- * @param s string containing characters to be checked for containment
- * @return true if the test condition is met
- */
-UBool UnicodeSet::containsAll(const UnicodeString& s) const {
-    return (UBool)(span(s.getBuffer(), s.length(), USET_SPAN_CONTAINED) ==
-                   s.length());
-}
-
-/**
- * Returns true if this set contains none of the characters
- * of the given range.
- * @param start first character, inclusive, of the range
- * @param end last character, inclusive, of the range
- * @return true if the test condition is met
- */
-UBool UnicodeSet::containsNone(UChar32 start, UChar32 end) const {
-    //int32_t i = -1;
-    //for (;;) {
-    //    if (start < list[++i]) break;
-    //}
-    int32_t i = findCodePoint(start);
-    return ((i & 1) == 0 && end < list[i]);
-}
-
-/**
- * Returns true if this set contains none of the characters and strings
- * of the given set.
- * @param c set to be checked for containment
- * @return true if the test condition is met
- */
-UBool UnicodeSet::containsNone(const UnicodeSet& c) const {
-    // The specified set is a subset if all of its pairs are contained in
-    // this set.  It's possible to code this more efficiently in terms of
-    // direct manipulation of the inversion lists if the need arises.
-    int32_t n = c.getRangeCount();
-    for (int32_t i=0; i<n; ++i) {
-        if (!containsNone(c.getRangeStart(i), c.getRangeEnd(i))) {
-            return false;
-        }
-    }
-    return strings == nullptr || !c.hasStrings() || strings->containsNone(*c.strings);
-}
-
-/**
- * Returns true if this set contains none of the characters
- * of the given string.
- * @param s string containing characters to be checked for containment
- * @return true if the test condition is met
- */
-UBool UnicodeSet::containsNone(const UnicodeString& s) const {
-    return (UBool)(span(s.getBuffer(), s.length(), USET_SPAN_NOT_CONTAINED) ==
-                   s.length());
-}
-
-/**
- * Returns <tt>true</tt> if this set contains any character whose low byte
- * is the given value.  This is used by <tt>RuleBasedTransliterator</tt> for
- * indexing.
- */
-UBool UnicodeSet::matchesIndexValue(uint8_t v) const {
-    /* The index value v, in the range [0,255], is contained in this set if
-     * it is contained in any pair of this set.  Pairs either have the high
-     * bytes equal, or unequal.  If the high bytes are equal, then we have
-     * aaxx..aayy, where aa is the high byte.  Then v is contained if xx <=
-     * v <= yy.  If the high bytes are unequal we have aaxx..bbyy, bb>aa.
-     * Then v is contained if xx <= v || v <= yy.  (This is identical to the
-     * time zone month containment logic.)
-     */
-    int32_t i;
-    int32_t rangeCount=getRangeCount();
-    for (i=0; i<rangeCount; ++i) {
-        UChar32 low = getRangeStart(i);
-        UChar32 high = getRangeEnd(i);
-        if ((low & ~0xFF) == (high & ~0xFF)) {
-            if ((low & 0xFF) <= v && v <= (high & 0xFF)) {
-                return true;
-            }
-        } else if ((low & 0xFF) <= v || v <= (high & 0xFF)) {
-            return true;
-        }
-    }
-    if (hasStrings()) {
-        for (i=0; i<strings->size(); ++i) {
-            const UnicodeString& s = *(const UnicodeString*)strings->elementAt(i);
-            if (s.isEmpty()) {
-                continue;  // skip the empty string
-            }
-            UChar32 c = s.char32At(0);
-            if ((c & 0xFF) == v) {
-                return true;
-            }
-        }
-    }
-    return false;
-}
-
-/**
- * Implementation of UnicodeMatcher::matches().  Always matches the
- * longest possible multichar string.
- */
-UMatchDegree UnicodeSet::matches(const Replaceable& text,
-                                 int32_t& offset,
-                                 int32_t limit,
-                                 UBool incremental) {
-    if (offset == limit) {
-        if (contains(U_ETHER)) {
-            return incremental ? U_PARTIAL_MATCH : U_MATCH;
-        } else {
-            return U_MISMATCH;
-        }
-    } else {
-        if (hasStrings()) { // try strings first
-
-            // might separate forward and backward loops later
-            // for now they are combined
-
-            // TODO Improve efficiency of this, at least in the forward
-            // direction, if not in both.  In the forward direction we
-            // can assume the strings are sorted.
-
-            int32_t i;
-            UBool forward = offset < limit;
-
-            // firstChar is the leftmost char to match in the
-            // forward direction or the rightmost char to match in
-            // the reverse direction.
-            char16_t firstChar = text.charAt(offset);
-
-            // If there are multiple strings that can match we
-            // return the longest match.
-            int32_t highWaterLength = 0;
-
-            for (i=0; i<strings->size(); ++i) {
-                const UnicodeString& trial = *(const UnicodeString*)strings->elementAt(i);
-                if (trial.isEmpty()) {
-                    continue;  // skip the empty string
-                }
-
-                char16_t c = trial.charAt(forward ? 0 : trial.length() - 1);
-
-                // Strings are sorted, so we can optimize in the
-                // forward direction.
-                if (forward && c > firstChar) break;
-                if (c != firstChar) continue;
-
-                int32_t matchLen = matchRest(text, offset, limit, trial);
-
-                if (incremental) {
-                    int32_t maxLen = forward ? limit-offset : offset-limit;
-                    if (matchLen == maxLen) {
-                        // We have successfully matched but only up to limit.
-                        return U_PARTIAL_MATCH;
-                    }
-                }
-
-                if (matchLen == trial.length()) {
-                    // We have successfully matched the whole string.
-                    if (matchLen > highWaterLength) {
-                        highWaterLength = matchLen;
-                    }
-                    // In the forward direction we know strings
-                    // are sorted so we can bail early.
-                    if (forward && matchLen < highWaterLength) {
-                        break;
-                    }
-                    continue;
-                }
-            }
-
-            // We've checked all strings without a partial match.
-            // If we have full matches, return the longest one.
-            if (highWaterLength != 0) {
-                offset += forward ? highWaterLength : -highWaterLength;
-                return U_MATCH;
-            }
-        }
-        return UnicodeFilter::matches(text, offset, limit, incremental);
-    }
-}
-
-/**
- * Returns the longest match for s in text at the given position.
- * If limit > start then match forward from start+1 to limit
- * matching all characters except s.charAt(0).  If limit < start,
- * go backward starting from start-1 matching all characters
- * except s.charAt(s.length()-1).  This method assumes that the
- * first character, text.charAt(start), matches s, so it does not
- * check it.
- * @param text the text to match
- * @param start the first character to match.  In the forward
- * direction, text.charAt(start) is matched against s.charAt(0).
- * In the reverse direction, it is matched against
- * s.charAt(s.length()-1).
- * @param limit the limit offset for matching, either last+1 in
- * the forward direction, or last-1 in the reverse direction,
- * where last is the index of the last character to match.
- * @return If part of s matches up to the limit, return |limit -
- * start|.  If all of s matches before reaching the limit, return
- * s.length().  If there is a mismatch between s and text, return
- * 0
- */
-int32_t UnicodeSet::matchRest(const Replaceable& text,
-                              int32_t start, int32_t limit,
-                              const UnicodeString& s) {
-    int32_t i;
-    int32_t maxLen;
-    int32_t slen = s.length();
-    if (start < limit) {
-        maxLen = limit - start;
-        if (maxLen > slen) maxLen = slen;
-        for (i = 1; i < maxLen; ++i) {
-            if (text.charAt(start + i) != s.charAt(i)) return 0;
-        }
-    } else {
-        maxLen = start - limit;
-        if (maxLen > slen) maxLen = slen;
-        --slen; // <=> slen = s.length() - 1;
-        for (i = 1; i < maxLen; ++i) {
-            if (text.charAt(start - i) != s.charAt(slen - i)) return 0;
-        }
-    }
-    return maxLen;
-}
-
-/**
- * Implement of UnicodeMatcher
- */
-void UnicodeSet::addMatchSetTo(UnicodeSet& toUnionTo) const {
-    toUnionTo.addAll(*this);
-}
-
-/**
- * Returns the index of the given character within this set, where
- * the set is ordered by ascending code point.  If the character
- * is not in this set, return -1.  The inverse of this method is
- * <code>charAt()</code>.
- * @return an index from 0..size()-1, or -1
- */
-int32_t UnicodeSet::indexOf(UChar32 c) const {
-    if (c < MIN_VALUE || c > MAX_VALUE) {
-        return -1;
-    }
-    int32_t i = 0;
-    int32_t n = 0;
-    for (;;) {
-        UChar32 start = list[i++];
-        if (c < start) {
-            return -1;
-        }
-        UChar32 limit = list[i++];
-        if (c < limit) {
-            return n + c - start;
-        }
-        n += limit - start;
-    }
-}
-
-/**
- * Returns the character at the given index within this set, where
- * the set is ordered by ascending code point.  If the index is
- * out of range, return (UChar32)-1.  The inverse of this method is
- * <code>indexOf()</code>.
- * @param index an index from 0..size()-1
- * @return the character at the given index, or (UChar32)-1.
- */
-UChar32 UnicodeSet::charAt(int32_t index) const {
-    if (index >= 0) {
-        // len2 is the largest even integer <= len, that is, it is len
-        // for even values and len-1 for odd values.  With odd values
-        // the last entry is UNICODESET_HIGH.
-        int32_t len2 = len & ~1;
-        for (int32_t i=0; i < len2;) {
-            UChar32 start = list[i++];
-            int32_t count = list[i++] - start;
-            if (index < count) {
-                return (UChar32)(start + index);
-            }
-            index -= count;
-        }
-    }
-    return (UChar32)-1;
-}
-
-/**
- * Make this object represent the range <code>start - end</code>.
- * If <code>end > start</code> then this object is set to an
- * an empty range.
- *
- * @param start first character in the set, inclusive
- * @rparam end last character in the set, inclusive
- */
-UnicodeSet& UnicodeSet::set(UChar32 start, UChar32 end) {
-    clear();
-    complement(start, end);
-    return *this;
-}
-
-/**
- * Adds the specified range to this set if it is not already
- * present.  If this set already contains the specified range,
- * the call leaves this set unchanged.  If <code>end > start</code>
- * then an empty range is added, leaving the set unchanged.
- *
- * @param start first character, inclusive, of range to be added
- * to this set.
- * @param end last character, inclusive, of range to be added
- * to this set.
- */
-UnicodeSet& UnicodeSet::add(UChar32 start, UChar32 end) {
-    if (pinCodePoint(start) < pinCodePoint(end)) {
-        UChar32 limit = end + 1;
-        // Fast path for adding a new range after the last one.
-        // Odd list length: [..., lastStart, lastLimit, HIGH]
-        if ((len & 1) != 0) {
-            // If the list is empty, set lastLimit low enough to not be adjacent to 0.
-            UChar32 lastLimit = len == 1 ? -2 : list[len - 2];
-            if (lastLimit <= start && !isFrozen() && !isBogus()) {
-                if (lastLimit == start) {
-                    // Extend the last range.
-                    list[len - 2] = limit;
-                    if (limit == UNICODESET_HIGH) {
-                        --len;
-                    }
-                } else {
-                    list[len - 1] = start;
-                    if (limit < UNICODESET_HIGH) {
-                        if (ensureCapacity(len + 2)) {
-                            list[len++] = limit;
-                            list[len++] = UNICODESET_HIGH;
-                        }
-                    } else {  // limit == UNICODESET_HIGH
-                        if (ensureCapacity(len + 1)) {
-                            list[len++] = UNICODESET_HIGH;
-                        }
-                    }
-                }
-                releasePattern();
-                return *this;
-            }
-        }
-        // This is slow. Could be much faster using findCodePoint(start)
-        // and modifying the list, dealing with adjacent & overlapping ranges.
-        UChar32 range[3] = { start, limit, UNICODESET_HIGH };
-        add(range, 2, 0);
-    } else if (start == end) {
-        add(start);
-    }
-    return *this;
-}
-
-// #define DEBUG_US_ADD
-
-#ifdef DEBUG_US_ADD
-#include <stdio.h>
-void dump(UChar32 c) {
-    if (c <= 0xFF) {
-        printf("%c", (char)c);
-    } else {
-        printf("U+%04X", c);
-    }
-}
-void dump(const UChar32* list, int32_t len) {
-    printf("[");
-    for (int32_t i=0; i<len; ++i) {
-        if (i != 0) printf(", ");
-        dump(list[i]);
-    }
-    printf("]");
-}
-#endif
-
-/**
- * Adds the specified character to this set if it is not already
- * present.  If this set already contains the specified character,
- * the call leaves this set unchanged.
- */
-UnicodeSet& UnicodeSet::add(UChar32 c) {
-    // find smallest i such that c < list[i]
-    // if odd, then it is IN the set
-    // if even, then it is OUT of the set
-    int32_t i = findCodePoint(pinCodePoint(c));
-
-    // already in set?
-    if ((i & 1) != 0  || isFrozen() || isBogus()) return *this;
-
-    // HIGH is 0x110000
-    // assert(list[len-1] == HIGH);
-
-    // empty = [HIGH]
-    // [start_0, limit_0, start_1, limit_1, HIGH]
-
-    // [..., start_k-1, limit_k-1, start_k, limit_k, ..., HIGH]
-    //                             ^
-    //                             list[i]
-
-    // i == 0 means c is before the first range
-
-#ifdef DEBUG_US_ADD
-    printf("Add of ");
-    dump(c);
-    printf(" found at %d", i);
-    printf(": ");
-    dump(list, len);
-    printf(" => ");
-#endif
-
-    if (c == list[i]-1) {
-        // c is before start of next range
-        list[i] = c;
-        // if we touched the HIGH mark, then add a new one
-        if (c == (UNICODESET_HIGH - 1)) {
-            if (!ensureCapacity(len+1)) {
-                // ensureCapacity will mark the object as Bogus if OOM failure happens.
-                return *this;
-            }
-            list[len++] = UNICODESET_HIGH;
-        }
-        if (i > 0 && c == list[i-1]) {
-            // collapse adjacent ranges
-
-            // [..., start_k-1, c, c, limit_k, ..., HIGH]
-            //                     ^
-            //                     list[i]
-
-            //for (int32_t k=i-1; k<len-2; ++k) {
-            //    list[k] = list[k+2];
-            //}
-            UChar32* dst = list + i - 1;
-            UChar32* src = dst + 2;
-            UChar32* srclimit = list + len;
-            while (src < srclimit) *(dst++) = *(src++);
-
-            len -= 2;
-        }
-    }
-
-    else if (i > 0 && c == list[i-1]) {
-        // c is after end of prior range
-        list[i-1]++;
-        // no need to check for collapse here
-    }
-
-    else {
-        // At this point we know the new char is not adjacent to
-        // any existing ranges, and it is not 10FFFF.
-
-
-        // [..., start_k-1, limit_k-1, start_k, limit_k, ..., HIGH]
-        //                             ^
-        //                             list[i]
-
-        // [..., start_k-1, limit_k-1, c, c+1, start_k, limit_k, ..., HIGH]
-        //                             ^
-        //                             list[i]
-
-        if (!ensureCapacity(len+2)) {
-            // ensureCapacity will mark the object as Bogus if OOM failure happens.
-            return *this;
-        }
-
-        UChar32 *p = list + i;
-        uprv_memmove(p + 2, p, (len - i) * sizeof(*p));
-        list[i] = c;
-        list[i+1] = c+1;
-        len += 2;
-    }
-
-#ifdef DEBUG_US_ADD
-    dump(list, len);
-    printf("\n");
-
-    for (i=1; i<len; ++i) {
-        if (list[i] <= list[i-1]) {
-            // Corrupt array!
-            printf("ERROR: list has been corrupted\n");
-            exit(1);
-        }
-    }
-#endif
-
-    releasePattern();
-    return *this;
-}
-
-/**
- * Adds the specified multicharacter to this set if it is not already
- * present.  If this set already contains the multicharacter,
- * the call leaves this set unchanged.
- * Thus "ch" => {"ch"}
- *
- * @param s the source string
- * @return the modified set, for chaining
- */
-UnicodeSet& UnicodeSet::add(const UnicodeString& s) {
-    if (isFrozen() || isBogus()) return *this;
-    int32_t cp = getSingleCP(s);
-    if (cp < 0) {
-        if (!stringsContains(s)) {
-            _add(s);
-            releasePattern();
-        }
-    } else {
-        add((UChar32)cp);
-    }
-    return *this;
-}
-
-/**
- * Adds the given string, in order, to 'strings'.  The given string
- * must have been checked by the caller to not already be in 'strings'.
- */
-void UnicodeSet::_add(const UnicodeString& s) {
-    if (isFrozen() || isBogus()) {
-        return;
-    }
-    UErrorCode ec = U_ZERO_ERROR;
-    if (strings == nullptr && !allocateStrings(ec)) {
-        setToBogus();
-        return;
-    }
-    UnicodeString* t = new UnicodeString(s);
-    if (t == nullptr) { // Check for memory allocation error.
-        setToBogus();
-        return;
-    }
-    strings->sortedInsert(t, compareUnicodeString, ec);
-    if (U_FAILURE(ec)) {
-        setToBogus();
-    }
-}
-
-/**
- * @return a code point IF the string consists of a single one.
- * otherwise returns -1.
- * @param string to test
- */
-int32_t UnicodeSet::getSingleCP(const UnicodeString& s) {
-    int32_t sLength = s.length();
-    if (sLength == 1) return s.charAt(0);
-    if (sLength == 2) {
-        UChar32 cp = s.char32At(0);
-        if (cp > 0xFFFF) { // is surrogate pair
-            return cp;
-        }
-    }
-    return -1;
-}
-
-/**
- * Adds each of the characters in this string to the set. Thus "ch" => {"c", "h"}
- * If this set already any particular character, it has no effect on that character.
- * @param the source string
- * @return the modified set, for chaining
- */
-UnicodeSet& UnicodeSet::addAll(const UnicodeString& s) {
-    UChar32 cp;
-    for (int32_t i = 0; i < s.length(); i += U16_LENGTH(cp)) {
-        cp = s.char32At(i);
-        add(cp);
-    }
-    return *this;
-}
-
-/**
- * Retains EACH of the characters in this string. Note: "ch" == {"c", "h"}
- * If this set already any particular character, it has no effect on that character.
- * @param the source string
- * @return the modified set, for chaining
- */
-UnicodeSet& UnicodeSet::retainAll(const UnicodeString& s) {
-    UnicodeSet set;
-    set.addAll(s);
-    retainAll(set);
-    return *this;
-}
-
-/**
- * Complement EACH of the characters in this string. Note: "ch" == {"c", "h"}
- * If this set already any particular character, it has no effect on that character.
- * @param the source string
- * @return the modified set, for chaining
- */
-UnicodeSet& UnicodeSet::complementAll(const UnicodeString& s) {
-    UnicodeSet set;
-    set.addAll(s);
-    complementAll(set);
-    return *this;
-}
-
-/**
- * Remove EACH of the characters in this string. Note: "ch" == {"c", "h"}
- * If this set already any particular character, it has no effect on that character.
- * @param the source string
- * @return the modified set, for chaining
- */
-UnicodeSet& UnicodeSet::removeAll(const UnicodeString& s) {
-    UnicodeSet set;
-    set.addAll(s);
-    removeAll(set);
-    return *this;
-}
-
-UnicodeSet& UnicodeSet::removeAllStrings() {
-    if (!isFrozen() && hasStrings()) {
-        strings->removeAllElements();
-        releasePattern();
-    }
-    return *this;
-}
-
-
-/**
- * Makes a set from a multicharacter string. Thus "ch" => {"ch"}
- * <br><b>Warning: you cannot add an empty string ("") to a UnicodeSet.</b>
- * @param the source string
- * @return a newly created set containing the given string
- */
-UnicodeSet* U_EXPORT2 UnicodeSet::createFrom(const UnicodeString& s) {
-    UnicodeSet *set = new UnicodeSet();
-    if (set != nullptr) { // Check for memory allocation error.
-        set->add(s);
-    }
-    return set;
-}
-
-
-/**
- * Makes a set from each of the characters in the string. Thus "ch" => {"c", "h"}
- * @param the source string
- * @return a newly created set containing the given characters
- */
-UnicodeSet* U_EXPORT2 UnicodeSet::createFromAll(const UnicodeString& s) {
-    UnicodeSet *set = new UnicodeSet();
-    if (set != nullptr) { // Check for memory allocation error.
-        set->addAll(s);
-    }
-    return set;
-}
-
-/**
- * Retain only the elements in this set that are contained in the
- * specified range.  If <code>end > start</code> then an empty range is
- * retained, leaving the set empty.
- *
- * @param start first character, inclusive, of range to be retained
- * to this set.
- * @param end last character, inclusive, of range to be retained
- * to this set.
- */
-UnicodeSet& UnicodeSet::retain(UChar32 start, UChar32 end) {
-    if (pinCodePoint(start) <= pinCodePoint(end)) {
-        UChar32 range[3] = { start, end+1, UNICODESET_HIGH };
-        retain(range, 2, 0);
-    } else {
-        clear();
-    }
-    return *this;
-}
-
-UnicodeSet& UnicodeSet::retain(UChar32 c) {
-    return retain(c, c);
-}
-
-UnicodeSet& UnicodeSet::retain(const UnicodeString &s) {
-    if (isFrozen() || isBogus()) { return *this; }
-    UChar32 cp = getSingleCP(s);
-    if (cp < 0) {
-        bool isIn = stringsContains(s);
-        // Check for getRangeCount() first to avoid somewhat-expensive size()
-        // when there are single code points.
-        if (isIn && getRangeCount() == 0 && size() == 1) {
-            return *this;
-        }
-        clear();
-        if (isIn) {
-            _add(s);
-        }
-    } else {
-        retain(cp, cp);
-    }
-    return *this;
-}
-
-/**
- * Removes the specified range from this set if it is present.
- * The set will not contain the specified range once the call
- * returns.  If <code>end > start</code> then an empty range is
- * removed, leaving the set unchanged.
- *
- * @param start first character, inclusive, of range to be removed
- * from this set.
- * @param end last character, inclusive, of range to be removed
- * from this set.
- */
-UnicodeSet& UnicodeSet::remove(UChar32 start, UChar32 end) {
-    if (pinCodePoint(start) <= pinCodePoint(end)) {
-        UChar32 range[3] = { start, end+1, UNICODESET_HIGH };
-        retain(range, 2, 2);
-    }
-    return *this;
-}
-
-/**
- * Removes the specified character from this set if it is present.
- * The set will not contain the specified range once the call
- * returns.
- */
-UnicodeSet& UnicodeSet::remove(UChar32 c) {
-    return remove(c, c);
-}
-
-/**
- * Removes the specified string from this set if it is present.
- * The set will not contain the specified character once the call
- * returns.
- * @param the source string
- * @return the modified set, for chaining
- */
-UnicodeSet& UnicodeSet::remove(const UnicodeString& s) {
-    if (isFrozen() || isBogus()) return *this;
-    int32_t cp = getSingleCP(s);
-    if (cp < 0) {
-        if (strings != nullptr && strings->removeElement((void*) &s)) {
-            releasePattern();
-        }
-    } else {
-        remove((UChar32)cp, (UChar32)cp);
-    }
-    return *this;
-}
-
-/**
- * Complements the specified range in this set.  Any character in
- * the range will be removed if it is in this set, or will be
- * added if it is not in this set.  If <code>end > start</code>
- * then an empty range is xor'ed, leaving the set unchanged.
- *
- * @param start first character, inclusive, of range to be removed
- * from this set.
- * @param end last character, inclusive, of range to be removed
- * from this set.
- */
-UnicodeSet& UnicodeSet::complement(UChar32 start, UChar32 end) {
-    if (isFrozen() || isBogus()) {
-        return *this;
-    }
-    if (pinCodePoint(start) <= pinCodePoint(end)) {
-        UChar32 range[3] = { start, end+1, UNICODESET_HIGH };
-        exclusiveOr(range, 2, 0);
-    }
-    releasePattern();
-    return *this;
-}
-
-UnicodeSet& UnicodeSet::complement(UChar32 c) {
-    return complement(c, c);
-}
-
-/**
- * This is equivalent to
- * <code>complement(MIN_VALUE, MAX_VALUE)</code>.
- */
-UnicodeSet& UnicodeSet::complement() {
-    if (isFrozen() || isBogus()) {
-        return *this;
-    }
-    if (list[0] == UNICODESET_LOW) {
-        uprv_memmove(list, list + 1, (size_t)(len-1)*sizeof(UChar32));
-        --len;
-    } else {
-        if (!ensureCapacity(len+1)) {
-            return *this;
-        }
-        uprv_memmove(list + 1, list, (size_t)len*sizeof(UChar32));
-        list[0] = UNICODESET_LOW;
-        ++len;
-    }
-    releasePattern();
-    return *this;
-}
-
-/**
- * Complement the specified string in this set.
- * The set will not contain the specified string once the call
- * returns.
- *
- * @param s the string to complement
- * @return this object, for chaining
- */
-UnicodeSet& UnicodeSet::complement(const UnicodeString& s) {
-    if (isFrozen() || isBogus()) return *this;
-    int32_t cp = getSingleCP(s);
-    if (cp < 0) {
-        if (stringsContains(s)) {
-            strings->removeElement((void*) &s);
-        } else {
-            _add(s);
-        }
-        releasePattern();
-    } else {
-        complement((UChar32)cp, (UChar32)cp);
-    }
-    return *this;
-}
-
-/**
- * Adds all of the elements in the specified set to this set if
- * they're not already present.  This operation effectively
- * modifies this set so that its value is the <i>union</i> of the two
- * sets.  The behavior of this operation is unspecified if the specified
- * collection is modified while the operation is in progress.
- *
- * @param c set whose elements are to be added to this set.
- * @see #add(char, char)
- */
-UnicodeSet& UnicodeSet::addAll(const UnicodeSet& c) {
-    if ( c.len>0 && c.list!=nullptr ) {
-        add(c.list, c.len, 0);
-    }
-
-    // Add strings in order
-    if ( c.strings!=nullptr ) {
-        for (int32_t i=0; i<c.strings->size(); ++i) {
-            const UnicodeString* s = (const UnicodeString*)c.strings->elementAt(i);
-            if (!stringsContains(*s)) {
-                _add(*s);
-            }
-        }
-    }
-    return *this;
-}
-
-/**
- * Retains only the elements in this set that are contained in the
- * specified set.  In other words, removes from this set all of
- * its elements that are not contained in the specified set.  This
- * operation effectively modifies this set so that its value is
- * the <i>intersection</i> of the two sets.
- *
- * @param c set that defines which elements this set will retain.
- */
-UnicodeSet& UnicodeSet::retainAll(const UnicodeSet& c) {
-    if (isFrozen() || isBogus()) {
-        return *this;
-    }
-    retain(c.list, c.len, 0);
-    if (hasStrings()) {
-        if (!c.hasStrings()) {
-            strings->removeAllElements();
-        } else {
-            strings->retainAll(*c.strings);
-        }
-    }
-    return *this;
-}
-
-/**
- * Removes from this set all of its elements that are contained in the
- * specified set.  This operation effectively modifies this
- * set so that its value is the <i>asymmetric set difference</i> of
- * the two sets.
- *
- * @param c set that defines which elements will be removed from
- *          this set.
- */
-UnicodeSet& UnicodeSet::removeAll(const UnicodeSet& c) {
-    if (isFrozen() || isBogus()) {
-        return *this;
-    }
-    retain(c.list, c.len, 2);
-    if (hasStrings() && c.hasStrings()) {
-        strings->removeAll(*c.strings);
-    }
-    return *this;
-}
-
-/**
- * Complements in this set all elements contained in the specified
- * set.  Any character in the other set will be removed if it is
- * in this set, or will be added if it is not in this set.
- *
- * @param c set that defines which elements will be xor'ed from
- *          this set.
- */
-UnicodeSet& UnicodeSet::complementAll(const UnicodeSet& c) {
-    if (isFrozen() || isBogus()) {
-        return *this;
-    }
-    exclusiveOr(c.list, c.len, 0);
-
-    if (c.strings != nullptr) {
-        for (int32_t i=0; i<c.strings->size(); ++i) {
-            void* e = c.strings->elementAt(i);
-            if (strings == nullptr || !strings->removeElement(e)) {
-                _add(*(const UnicodeString*)e);
-            }
-        }
-    }
-    return *this;
-}
-
-/**
- * Removes all of the elements from this set.  This set will be
- * empty after this call returns.
- */
-UnicodeSet& UnicodeSet::clear() {
-    if (isFrozen()) {
-        return *this;
-    }
-    list[0] = UNICODESET_HIGH;
-    len = 1;
-    releasePattern();
-    if (strings != nullptr) {
-        strings->removeAllElements();
-    }
-    // Remove bogus
-    fFlags = 0;
-    return *this;
-}
-
-/**
- * Iteration method that returns the number of ranges contained in
- * this set.
- * @see #getRangeStart
- * @see #getRangeEnd
- */
-int32_t UnicodeSet::getRangeCount() const {
-    return len/2;
-}
-
-/**
- * Iteration method that returns the first character in the
- * specified range of this set.
- * @see #getRangeCount
- * @see #getRangeEnd
- */
-UChar32 UnicodeSet::getRangeStart(int32_t index) const {
-    return list[index*2];
-}
-
-/**
- * Iteration method that returns the last character in the
- * specified range of this set.
- * @see #getRangeStart
- * @see #getRangeEnd
- */
-UChar32 UnicodeSet::getRangeEnd(int32_t index) const {
-    return list[index*2 + 1] - 1;
-}
-
-const UnicodeString* UnicodeSet::getString(int32_t index) const {
-    return (const UnicodeString*) strings->elementAt(index);
-}
-
-/**
- * Reallocate this objects internal structures to take up the least
- * possible space, without changing this object's value.
- */
-UnicodeSet& UnicodeSet::compact() {
-    if (isFrozen() || isBogus()) {
-        return *this;
-    }
-    // Delete buffer first to defragment memory less.
-    if (buffer != stackList) {
-        uprv_free(buffer);
-        buffer = nullptr;
-        bufferCapacity = 0;
-    }
-    if (list == stackList) {
-        // pass
-    } else if (len <= INITIAL_CAPACITY) {
-        uprv_memcpy(stackList, list, len * sizeof(UChar32));
-        uprv_free(list);
-        list = stackList;
-        capacity = INITIAL_CAPACITY;
-    } else if ((len + 7) < capacity) {
-        // If we have more than a little unused capacity, shrink it to len.
-        UChar32* temp = (UChar32*) uprv_realloc(list, sizeof(UChar32) * len);
-        if (temp) {
-            list = temp;
-            capacity = len;
-        }
-        // else what the heck happened?! We allocated less memory!
-        // Oh well. We'll keep our original array.
-    }
-    if (strings != nullptr && strings->isEmpty()) {
-        delete strings;
-        strings = nullptr;
-    }
-    return *this;
-}
-
-#ifdef DEBUG_SERIALIZE
-#include <stdio.h>
-#endif
-
-/**
- * Deserialize constructor.
- */
-UnicodeSet::UnicodeSet(const uint16_t data[], int32_t dataLen, ESerialization serialization,
-                       UErrorCode &ec) {
-
-  if(U_FAILURE(ec)) {
-    setToBogus();
-    return;
-  }
-
-  if( (serialization != kSerialized)
-      || (data==nullptr)
-      || (dataLen < 1)) {
-    ec = U_ILLEGAL_ARGUMENT_ERROR;
-    setToBogus();
-    return;
-  }
-
-  // bmp?
-  int32_t headerSize = ((data[0]&0x8000)) ?2:1;
-  int32_t bmpLength = (headerSize==1)?data[0]:data[1];
-
-  int32_t newLength = (((data[0]&0x7FFF)-bmpLength)/2)+bmpLength;
-#ifdef DEBUG_SERIALIZE
-  printf("dataLen %d headerSize %d bmpLen %d len %d. data[0]=%X/%X/%X/%X\n", dataLen,headerSize,bmpLength,newLength, data[0],data[1],data[2],data[3]);
-#endif
-  if(!ensureCapacity(newLength + 1)) {  // +1 for HIGH
-    return;
-  }
-  // copy bmp
-  int32_t i;
-  for(i = 0; i< bmpLength;i++) {
-    list[i] = data[i+headerSize];
-#ifdef DEBUG_SERIALIZE
-    printf("<<16@%d[%d] %X\n", i+headerSize, i, list[i]);
-#endif
-  }
-  // copy smp
-  for(i=bmpLength;i<newLength;i++) {
-    list[i] = ((UChar32)data[headerSize+bmpLength+(i-bmpLength)*2+0] << 16) +
-              ((UChar32)data[headerSize+bmpLength+(i-bmpLength)*2+1]);
-#ifdef DEBUG_SERIALIZE
-    printf("<<32@%d+[%d] %lX\n", headerSize+bmpLength+i, i, list[i]);
-#endif
-  }
-  U_ASSERT(i == newLength);
-  if (i == 0 || list[i - 1] != UNICODESET_HIGH) {
-    list[i++] = UNICODESET_HIGH;
-  }
-  len = i;
-}
-
-
-int32_t UnicodeSet::serialize(uint16_t *dest, int32_t destCapacity, UErrorCode& ec) const {
-    int32_t bmpLength, length, destLength;
-
-    if (U_FAILURE(ec)) {
-        return 0;
-    }
-
-    if (destCapacity<0 || (destCapacity>0 && dest==nullptr)) {
-        ec=U_ILLEGAL_ARGUMENT_ERROR;
-        return 0;
-    }
-
-    /* count necessary 16-bit units */
-    length=this->len-1; // Subtract 1 to ignore final UNICODESET_HIGH
-    // assert(length>=0);
-    if (length==0) {
-        /* empty set */
-        if (destCapacity>0) {
-            *dest=0;
-        } else {
-            ec=U_BUFFER_OVERFLOW_ERROR;
-        }
-        return 1;
-    }
-    /* now length>0 */
-
-    if (this->list[length-1]<=0xffff) {
-        /* all BMP */
-        bmpLength=length;
-    } else if (this->list[0]>=0x10000) {
-        /* all supplementary */
-        bmpLength=0;
-        length*=2;
-    } else {
-        /* some BMP, some supplementary */
-        for (bmpLength=0; bmpLength<length && this->list[bmpLength]<=0xffff; ++bmpLength) {}
-        length=bmpLength+2*(length-bmpLength);
-    }
-#ifdef DEBUG_SERIALIZE
-    printf(">> bmpLength%d length%d len%d\n", bmpLength, length, len);
-#endif
-    /* length: number of 16-bit array units */
-    if (length>0x7fff) {
-        /* there are only 15 bits for the length in the first serialized word */
-        ec=U_INDEX_OUTOFBOUNDS_ERROR;
-        return 0;
-    }
-
-    /*
-     * total serialized length:
-     * number of 16-bit array units (length) +
-     * 1 length unit (always) +
-     * 1 bmpLength unit (if there are supplementary values)
-     */
-    destLength=length+((length>bmpLength)?2:1);
-    if (destLength<=destCapacity) {
-        const UChar32 *p;
-        int32_t i;
-
-#ifdef DEBUG_SERIALIZE
-        printf("writeHdr\n");
-#endif
-        *dest=(uint16_t)length;
-        if (length>bmpLength) {
-            *dest|=0x8000;
-            *++dest=(uint16_t)bmpLength;
-        }
-        ++dest;
-
-        /* write the BMP part of the array */
-        p=this->list;
-        for (i=0; i<bmpLength; ++i) {
-#ifdef DEBUG_SERIALIZE
-          printf("writebmp: %x\n", (int)*p);
-#endif
-            *dest++=(uint16_t)*p++;
-        }
-
-        /* write the supplementary part of the array */
-        for (; i<length; i+=2) {
-#ifdef DEBUG_SERIALIZE
-          printf("write32: %x\n", (int)*p);
-#endif
-            *dest++=(uint16_t)(*p>>16);
-            *dest++=(uint16_t)*p++;
-        }
-    } else {
-        ec=U_BUFFER_OVERFLOW_ERROR;
-    }
-    return destLength;
-}
-
-//----------------------------------------------------------------
-// Implementation: Utility methods
-//----------------------------------------------------------------
-
-/**
- * Allocate our strings vector and return true if successful.
- */
-UBool UnicodeSet::allocateStrings(UErrorCode &status) {
-    if (U_FAILURE(status)) {
-        return false;
-    }
-    strings = new UVector(uprv_deleteUObject,
-                          uhash_compareUnicodeString, 1, status);
-    if (strings == nullptr) { // Check for memory allocation error.
-        status = U_MEMORY_ALLOCATION_ERROR;
-        return false;
-    }
-    if (U_FAILURE(status)) {
-        delete strings;
-        strings = nullptr;
-        return false;
-    } 
-    return true;
-}
-
-int32_t UnicodeSet::nextCapacity(int32_t minCapacity) {
-    // Grow exponentially to reduce the frequency of allocations.
-    if (minCapacity < INITIAL_CAPACITY) {
-        return minCapacity + INITIAL_CAPACITY;
-    } else if (minCapacity <= 2500) {
-        return 5 * minCapacity;
-    } else {
-        int32_t newCapacity = 2 * minCapacity;
-        if (newCapacity > MAX_LENGTH) {
-            newCapacity = MAX_LENGTH;
-        }
-        return newCapacity;
-    }
-}
-
-bool UnicodeSet::ensureCapacity(int32_t newLen) {
-    if (newLen > MAX_LENGTH) {
-        newLen = MAX_LENGTH;
-    }
-    if (newLen <= capacity) {
-        return true;
-    }
-    int32_t newCapacity = nextCapacity(newLen);
-    UChar32* temp = (UChar32*) uprv_malloc(newCapacity * sizeof(UChar32));
-    if (temp == nullptr) {
-        setToBogus(); // set the object to bogus state if an OOM failure occurred.
-        return false;
-    }
-    // Copy only the actual contents.
-    uprv_memcpy(temp, list, len * sizeof(UChar32));
-    if (list != stackList) {
-        uprv_free(list);
-    }
-    list = temp;
-    capacity = newCapacity;
-    return true;
-}
-
-bool UnicodeSet::ensureBufferCapacity(int32_t newLen) {
-    if (newLen > MAX_LENGTH) {
-        newLen = MAX_LENGTH;
-    }
-    if (newLen <= bufferCapacity) {
-        return true;
-    }
-    int32_t newCapacity = nextCapacity(newLen);
-    UChar32* temp = (UChar32*) uprv_malloc(newCapacity * sizeof(UChar32));
-    if (temp == nullptr) {
-        setToBogus();
-        return false;
-    }
-    // The buffer has no contents to be copied.
-    // It is always filled from scratch after this call.
-    if (buffer != stackList) {
-        uprv_free(buffer);
-    }
-    buffer = temp;
-    bufferCapacity = newCapacity;
-    return true;
-}
-
-/**
- * Swap list and buffer.
- */
-void UnicodeSet::swapBuffers() {
-    // swap list and buffer
-    UChar32* temp = list;
-    list = buffer;
-    buffer = temp;
-
-    int32_t c = capacity;
-    capacity = bufferCapacity;
-    bufferCapacity = c;
-}
-
-void UnicodeSet::setToBogus() {
-    clear(); // Remove everything in the set.
-    fFlags = kIsBogus;
-}
-
-//----------------------------------------------------------------
-// Implementation: Fundamental operators
-//----------------------------------------------------------------
-
-static inline UChar32 max(UChar32 a, UChar32 b) {
-    return (a > b) ? a : b;
-}
-
-// polarity = 0, 3 is normal: x xor y
-// polarity = 1, 2: x xor ~y == x === y
-
-void UnicodeSet::exclusiveOr(const UChar32* other, int32_t otherLen, int8_t polarity) {
-    if (isFrozen() || isBogus()) {
-        return;
-    }
-    if (!ensureBufferCapacity(len + otherLen)) {
-        return;
-    }
-
-    int32_t i = 0, j = 0, k = 0;
-    UChar32 a = list[i++];
-    UChar32 b;
-    if (polarity == 1 || polarity == 2) {
-        b = UNICODESET_LOW;
-        if (other[j] == UNICODESET_LOW) { // skip base if already LOW
-            ++j;
-            b = other[j];
-        }
-    } else {
-        b = other[j++];
-    }
-    // simplest of all the routines
-    // sort the values, discarding identicals!
-    for (;;) {
-        if (a < b) {
-            buffer[k++] = a;
-            a = list[i++];
-        } else if (b < a) {
-            buffer[k++] = b;
-            b = other[j++];
-        } else if (a != UNICODESET_HIGH) { // at this point, a == b
-            // discard both values!
-            a = list[i++];
-            b = other[j++];
-        } else { // DONE!
-            buffer[k++] = UNICODESET_HIGH;
-            len = k;
-            break;
-        }
-    }
-    swapBuffers();
-    releasePattern();
-}
-
-// polarity = 0 is normal: x union y
-// polarity = 2: x union ~y
-// polarity = 1: ~x union y
-// polarity = 3: ~x union ~y
-
-void UnicodeSet::add(const UChar32* other, int32_t otherLen, int8_t polarity) {
-    if (isFrozen() || isBogus() || other==nullptr) {
-        return;
-    }
-    if (!ensureBufferCapacity(len + otherLen)) {
-        return;
-    }
-
-    int32_t i = 0, j = 0, k = 0;
-    UChar32 a = list[i++];
-    UChar32 b = other[j++];
-    // change from xor is that we have to check overlapping pairs
-    // polarity bit 1 means a is second, bit 2 means b is.
-    for (;;) {
-        switch (polarity) {
-          case 0: // both first; take lower if unequal
-            if (a < b) { // take a
-                // Back up over overlapping ranges in buffer[]
-                if (k > 0 && a <= buffer[k-1]) {
-                    // Pick latter end value in buffer[] vs. list[]
-                    a = max(list[i], buffer[--k]);
-                } else {
-                    // No overlap
-                    buffer[k++] = a;
-                    a = list[i];
-                }
-                i++; // Common if/else code factored out
-                polarity ^= 1;
-            } else if (b < a) { // take b
-                if (k > 0 && b <= buffer[k-1]) {
-                    b = max(other[j], buffer[--k]);
-                } else {
-                    buffer[k++] = b;
-                    b = other[j];
-                }
-                j++;
-                polarity ^= 2;
-            } else { // a == b, take a, drop b
-                if (a == UNICODESET_HIGH) goto loop_end;
-                // This is symmetrical; it doesn't matter if
-                // we backtrack with a or b. - liu
-                if (k > 0 && a <= buffer[k-1]) {
-                    a = max(list[i], buffer[--k]);
-                } else {
-                    // No overlap
-                    buffer[k++] = a;
-                    a = list[i];
-                }
-                i++;
-                polarity ^= 1;
-                b = other[j++];
-                polarity ^= 2;
-            }
-            break;
-          case 3: // both second; take higher if unequal, and drop other
-            if (b <= a) { // take a
-                if (a == UNICODESET_HIGH) goto loop_end;
-                buffer[k++] = a;
-            } else { // take b
-                if (b == UNICODESET_HIGH) goto loop_end;
-                buffer[k++] = b;
-            }
-            a = list[i++];
-            polarity ^= 1;   // factored common code
-            b = other[j++];
-            polarity ^= 2;
-            break;
-          case 1: // a second, b first; if b < a, overlap
-            if (a < b) { // no overlap, take a
-                buffer[k++] = a; a = list[i++]; polarity ^= 1;
-            } else if (b < a) { // OVERLAP, drop b
-                b = other[j++];
-                polarity ^= 2;
-            } else { // a == b, drop both!
-                if (a == UNICODESET_HIGH) goto loop_end;
-                a = list[i++];
-                polarity ^= 1;
-                b = other[j++];
-                polarity ^= 2;
-            }
-            break;
-          case 2: // a first, b second; if a < b, overlap
-            if (b < a) { // no overlap, take b
-                buffer[k++] = b;
-                b = other[j++];
-                polarity ^= 2;
-            } else  if (a < b) { // OVERLAP, drop a
-                a = list[i++];
-                polarity ^= 1;
-            } else { // a == b, drop both!
-                if (a == UNICODESET_HIGH) goto loop_end;
-                a = list[i++];
-                polarity ^= 1;
-                b = other[j++];
-                polarity ^= 2;
-            }
-            break;
-        }
-    }
- loop_end:
-    buffer[k++] = UNICODESET_HIGH;    // terminate
-    len = k;
-    swapBuffers();
-    releasePattern();
-}
-
-// polarity = 0 is normal: x intersect y
-// polarity = 2: x intersect ~y == set-minus
-// polarity = 1: ~x intersect y
-// polarity = 3: ~x intersect ~y
-
-void UnicodeSet::retain(const UChar32* other, int32_t otherLen, int8_t polarity) {
-    if (isFrozen() || isBogus()) {
-        return;
-    }
-    if (!ensureBufferCapacity(len + otherLen)) {
-        return;
-    }
-
-    int32_t i = 0, j = 0, k = 0;
-    UChar32 a = list[i++];
-    UChar32 b = other[j++];
-    // change from xor is that we have to check overlapping pairs
-    // polarity bit 1 means a is second, bit 2 means b is.
-    for (;;) {
-        switch (polarity) {
-          case 0: // both first; drop the smaller
-            if (a < b) { // drop a
-                a = list[i++];
-                polarity ^= 1;
-            } else if (b < a) { // drop b
-                b = other[j++];
-                polarity ^= 2;
-            } else { // a == b, take one, drop other
-                if (a == UNICODESET_HIGH) goto loop_end;
-                buffer[k++] = a;
-                a = list[i++];
-                polarity ^= 1;
-                b = other[j++];
-                polarity ^= 2;
-            }
-            break;
-          case 3: // both second; take lower if unequal
-            if (a < b) { // take a
-                buffer[k++] = a;
-                a = list[i++];
-                polarity ^= 1;
-            } else if (b < a) { // take b
-                buffer[k++] = b;
-                b = other[j++];
-                polarity ^= 2;
-            } else { // a == b, take one, drop other
-                if (a == UNICODESET_HIGH) goto loop_end;
-                buffer[k++] = a;
-                a = list[i++];
-                polarity ^= 1;
-                b = other[j++];
-                polarity ^= 2;
-            }
-            break;
-          case 1: // a second, b first;
-            if (a < b) { // NO OVERLAP, drop a
-                a = list[i++];
-                polarity ^= 1;
-            } else if (b < a) { // OVERLAP, take b
-                buffer[k++] = b;
-                b = other[j++];
-                polarity ^= 2;
-            } else { // a == b, drop both!
-                if (a == UNICODESET_HIGH) goto loop_end;
-                a = list[i++];
-                polarity ^= 1;
-                b = other[j++];
-                polarity ^= 2;
-            }
-            break;
-          case 2: // a first, b second; if a < b, overlap
-            if (b < a) { // no overlap, drop b
-                b = other[j++];
-                polarity ^= 2;
-            } else  if (a < b) { // OVERLAP, take a
-                buffer[k++] = a;
-                a = list[i++];
-                polarity ^= 1;
-            } else { // a == b, drop both!
-                if (a == UNICODESET_HIGH) goto loop_end;
-                a = list[i++];
-                polarity ^= 1;
-                b = other[j++];
-                polarity ^= 2;
-            }
-            break;
-        }
-    }
- loop_end:
-    buffer[k++] = UNICODESET_HIGH;    // terminate
-    len = k;
-    swapBuffers();
-    releasePattern();
-}
-
-/**
- * Append the <code>toPattern()</code> representation of a
- * string to the given <code>StringBuffer</code>.
- */
-void UnicodeSet::_appendToPat(UnicodeString& buf, const UnicodeString& s, UBool escapeUnprintable) {
-    UChar32 cp;
-    for (int32_t i = 0; i < s.length(); i += U16_LENGTH(cp)) {
-        _appendToPat(buf, cp = s.char32At(i), escapeUnprintable);
-    }
-}
-
-/**
- * Append the <code>toPattern()</code> representation of a
- * character to the given <code>StringBuffer</code>.
- */
-void UnicodeSet::_appendToPat(UnicodeString& buf, UChar32 c, UBool escapeUnprintable) {
-    if (escapeUnprintable ? ICU_Utility::isUnprintable(c) : ICU_Utility::shouldAlwaysBeEscaped(c)) {
-        // Use hex escape notation (\uxxxx or \Uxxxxxxxx) for anything
-        // unprintable
-        ICU_Utility::escape(buf, c);
-        return;
-    }
-    // Okay to let ':' pass through
-    switch (c) {
-    case u'[':
-    case u']':
-    case u'-':
-    case u'^':
-    case u'&':
-    case u'\\':
-    case u'{':
-    case u'}':
-    case u':':
-    case SymbolTable::SYMBOL_REF:
-        buf.append(u'\\');
-        break;
-    default:
-        // Escape whitespace
-        if (PatternProps::isWhiteSpace(c)) {
-            buf.append(u'\\');
-        }
-        break;
-    }
-    buf.append(c);
-}
-
-void UnicodeSet::_appendToPat(UnicodeString &result, UChar32 start, UChar32 end,
-                              UBool escapeUnprintable) {
-    _appendToPat(result, start, escapeUnprintable);
-    if (start != end) {
-        if ((start+1) != end ||
-                // Avoid writing what looks like a lead+trail surrogate pair.
-                start == 0xdbff) {
-            result.append(u'-');
-        }
-        _appendToPat(result, end, escapeUnprintable);
-    }
-}
-
-/**
- * Append a string representation of this set to result.  This will be
- * a cleaned version of the string passed to applyPattern(), if there
- * is one.  Otherwise it will be generated.
- */
-UnicodeString& UnicodeSet::_toPattern(UnicodeString& result,
-                                      UBool escapeUnprintable) const
-{
-    if (pat != nullptr) {
-        int32_t i;
-        int32_t backslashCount = 0;
-        for (i=0; i<patLen; ) {
-            UChar32 c;
-            U16_NEXT(pat, i, patLen, c);
-            if (escapeUnprintable ?
-                    ICU_Utility::isUnprintable(c) : ICU_Utility::shouldAlwaysBeEscaped(c)) {
-                // If the unprintable character is preceded by an odd
-                // number of backslashes, then it has been escaped.
-                // Before unescaping it, we delete the final
-                // backslash.
-                if ((backslashCount % 2) == 1) {
-                    result.truncate(result.length() - 1);
-                }
-                ICU_Utility::escape(result, c);
-                backslashCount = 0;
-            } else {
-                result.append(c);
-                if (c == u'\\') {
-                    ++backslashCount;
-                } else {
-                    backslashCount = 0;
-                }
-            }
-        }
-        return result;
-    }
-
-    return _generatePattern(result, escapeUnprintable);
-}
-
-/**
- * Returns a string representation of this set.  If the result of
- * calling this function is passed to a UnicodeSet constructor, it
- * will produce another set that is equal to this one.
- */
-UnicodeString& UnicodeSet::toPattern(UnicodeString& result,
-                                     UBool escapeUnprintable) const
-{
-    result.truncate(0);
-    return _toPattern(result, escapeUnprintable);
-}
-
-/**
- * Generate and append a string representation of this set to result.
- * This does not use this.pat, the cleaned up copy of the string
- * passed to applyPattern().
- */
-UnicodeString& UnicodeSet::_generatePattern(UnicodeString& result,
-                                            UBool escapeUnprintable) const
-{
-    result.append(u'[');
-
-    int32_t i = 0;
-    int32_t limit = len & ~1;  // = 2 * getRangeCount()
-
-    // If the set contains at least 2 intervals and includes both
-    // MIN_VALUE and MAX_VALUE, then the inverse representation will
-    // be more economical.
-    //     if (getRangeCount() >= 2 &&
-    //             getRangeStart(0) == MIN_VALUE &&
-    //             getRangeEnd(last) == MAX_VALUE)
-    // Invariant: list[len-1] == HIGH == MAX_VALUE + 1
-    // If limit == len then len is even and the last range ends with MAX_VALUE.
-    //
-    // *But* do not write the inverse (complement) if there are strings.
-    // Since ICU 70, the '^' performs a code point complement which removes all strings.
-    if (len >= 4 && list[0] == 0 && limit == len && !hasStrings()) {
-        // Emit the inverse
-        result.append(u'^');
-        // Offsetting the inversion list index by one lets us
-        // iterate over the ranges of the set complement.
-        i = 1;
-        --limit;
-    }
-
-    // Emit the ranges as pairs.
-    while (i < limit) {
-        UChar32 start = list[i];  // getRangeStart()
-        UChar32 end = list[i + 1] - 1;  // getRangeEnd() = range limit minus one
-        if (!(0xd800 <= end && end <= 0xdbff)) {
-            _appendToPat(result, start, end, escapeUnprintable);
-            i += 2;
-        } else {
-            // The range ends with a lead surrogate.
-            // Avoid writing what looks like a lead+trail surrogate pair.
-            // 1. Postpone ranges that start with a lead surrogate code point.
-            int32_t firstLead = i;
-            while ((i += 2) < limit && list[i] <= 0xdbff) {}
-            int32_t firstAfterLead = i;
-            // 2. Write following ranges that start with a trail surrogate code point.
-            while (i < limit && (start = list[i]) <= 0xdfff) {
-                _appendToPat(result, start, list[i + 1] - 1, escapeUnprintable);
-                i += 2;
-            }
-            // 3. Now write the postponed ranges.
-            for (int j = firstLead; j < firstAfterLead; j += 2) {
-                _appendToPat(result, list[j], list[j + 1] - 1, escapeUnprintable);
-            }
-        }
-    }
-
-    if (strings != nullptr) {
-        for (int32_t i = 0; i<strings->size(); ++i) {
-            result.append(u'{');
-            _appendToPat(result,
-                         *(const UnicodeString*) strings->elementAt(i),
-                         escapeUnprintable);
-            result.append(u'}');
-        }
-    }
-    return result.append(u']');
-}
-
-/**
-* Release existing cached pattern
-*/
-void UnicodeSet::releasePattern() {
-    if (pat) {
-        uprv_free(pat);
-        pat = nullptr;
-        patLen = 0;
-    }
-}
-
-/**
-* Set the new pattern to cache.
-*/
-void UnicodeSet::setPattern(const char16_t *newPat, int32_t newPatLen) {
-    releasePattern();
-    pat = (char16_t *)uprv_malloc((newPatLen + 1) * sizeof(char16_t));
-    if (pat) {
-        patLen = newPatLen;
-        u_memcpy(pat, newPat, patLen);
-        pat[patLen] = 0;
-    }
-    // else we don't care if malloc failed. This was just a nice cache.
-    // We can regenerate an equivalent pattern later when requested.
-}
-
-UnicodeSet *UnicodeSet::freeze() {
-    if(!isFrozen() && !isBogus()) {
-        compact();
-
-        // Optimize contains() and span() and similar functions.
-        if (hasStrings()) {
-            stringSpan = new UnicodeSetStringSpan(*this, *strings, UnicodeSetStringSpan::ALL);
-            if (stringSpan == nullptr) {
-                setToBogus();
-                return this;
-            } else if (!stringSpan->needsStringSpanUTF16()) {
-                // All strings are irrelevant for span() etc. because
-                // all of each string's code points are contained in this set.
-                // Do not check needsStringSpanUTF8() because UTF-8 has at most as
-                // many relevant strings as UTF-16.
-                // (Thus needsStringSpanUTF8() implies needsStringSpanUTF16().)
-                delete stringSpan;
-                stringSpan = nullptr;
-            }
-        }
-        if (stringSpan == nullptr) {
-            // No span-relevant strings: Optimize for code point spans.
-            bmpSet=new BMPSet(list, len);
-            if (bmpSet == nullptr) { // Check for memory allocation error.
-                setToBogus();
-            }
-        }
-    }
-    return this;
-}
-
-int32_t UnicodeSet::span(const char16_t *s, int32_t length, USetSpanCondition spanCondition) const {
-    if(length>0 && bmpSet!=nullptr) {
-        return (int32_t)(bmpSet->span(s, s+length, spanCondition)-s);
-    }
-    if(length<0) {
-        length=u_strlen(s);
-    }
-    if(length==0) {
-        return 0;
-    }
-    if(stringSpan!=nullptr) {
-        return stringSpan->span(s, length, spanCondition);
-    } else if(hasStrings()) {
-        uint32_t which= spanCondition==USET_SPAN_NOT_CONTAINED ?
-                            UnicodeSetStringSpan::FWD_UTF16_NOT_CONTAINED :
-                            UnicodeSetStringSpan::FWD_UTF16_CONTAINED;
-        UnicodeSetStringSpan strSpan(*this, *strings, which);
-        if(strSpan.needsStringSpanUTF16()) {
-            return strSpan.span(s, length, spanCondition);
-        }
-    }
-
-    if(spanCondition!=USET_SPAN_NOT_CONTAINED) {
-        spanCondition=USET_SPAN_CONTAINED;  // Pin to 0/1 values.
-    }
-
-    UChar32 c;
-    int32_t start=0, prev=0;
-    do {
-        U16_NEXT(s, start, length, c);
-        if(spanCondition!=contains(c)) {
-            break;
-        }
-    } while((prev=start)<length);
-    return prev;
-}
-
-int32_t UnicodeSet::spanBack(const char16_t *s, int32_t length, USetSpanCondition spanCondition) const {
-    if(length>0 && bmpSet!=nullptr) {
-        return (int32_t)(bmpSet->spanBack(s, s+length, spanCondition)-s);
-    }
-    if(length<0) {
-        length=u_strlen(s);
-    }
-    if(length==0) {
-        return 0;
-    }
-    if(stringSpan!=nullptr) {
-        return stringSpan->spanBack(s, length, spanCondition);
-    } else if(hasStrings()) {
-        uint32_t which= spanCondition==USET_SPAN_NOT_CONTAINED ?
-                            UnicodeSetStringSpan::BACK_UTF16_NOT_CONTAINED :
-                            UnicodeSetStringSpan::BACK_UTF16_CONTAINED;
-        UnicodeSetStringSpan strSpan(*this, *strings, which);
-        if(strSpan.needsStringSpanUTF16()) {
-            return strSpan.spanBack(s, length, spanCondition);
-        }
-    }
-
-    if(spanCondition!=USET_SPAN_NOT_CONTAINED) {
-        spanCondition=USET_SPAN_CONTAINED;  // Pin to 0/1 values.
-    }
-
-    UChar32 c;
-    int32_t prev=length;
-    do {
-        U16_PREV(s, 0, length, c);
-        if(spanCondition!=contains(c)) {
-            break;
-        }
-    } while((prev=length)>0);
-    return prev;
-}
-
-int32_t UnicodeSet::spanUTF8(const char *s, int32_t length, USetSpanCondition spanCondition) const {
-    if(length>0 && bmpSet!=nullptr) {
-        const uint8_t *s0=(const uint8_t *)s;
-        return (int32_t)(bmpSet->spanUTF8(s0, length, spanCondition)-s0);
-    }
-    if(length<0) {
-        length=(int32_t)uprv_strlen(s);
-    }
-    if(length==0) {
-        return 0;
-    }
-    if(stringSpan!=nullptr) {
-        return stringSpan->spanUTF8((const uint8_t *)s, length, spanCondition);
-    } else if(hasStrings()) {
-        uint32_t which= spanCondition==USET_SPAN_NOT_CONTAINED ?
-                            UnicodeSetStringSpan::FWD_UTF8_NOT_CONTAINED :
-                            UnicodeSetStringSpan::FWD_UTF8_CONTAINED;
-        UnicodeSetStringSpan strSpan(*this, *strings, which);
-        if(strSpan.needsStringSpanUTF8()) {
-            return strSpan.spanUTF8((const uint8_t *)s, length, spanCondition);
-        }
-    }
-
-    if(spanCondition!=USET_SPAN_NOT_CONTAINED) {
-        spanCondition=USET_SPAN_CONTAINED;  // Pin to 0/1 values.
-    }
-
-    UChar32 c;
-    int32_t start=0, prev=0;
-    do {
-        U8_NEXT_OR_FFFD(s, start, length, c);
-        if(spanCondition!=contains(c)) {
-            break;
-        }
-    } while((prev=start)<length);
-    return prev;
-}
-
-int32_t UnicodeSet::spanBackUTF8(const char *s, int32_t length, USetSpanCondition spanCondition) const {
-    if(length>0 && bmpSet!=nullptr) {
-        const uint8_t *s0=(const uint8_t *)s;
-        return bmpSet->spanBackUTF8(s0, length, spanCondition);
-    }
-    if(length<0) {
-        length=(int32_t)uprv_strlen(s);
-    }
-    if(length==0) {
-        return 0;
-    }
-    if(stringSpan!=nullptr) {
-        return stringSpan->spanBackUTF8((const uint8_t *)s, length, spanCondition);
-    } else if(hasStrings()) {
-        uint32_t which= spanCondition==USET_SPAN_NOT_CONTAINED ?
-                            UnicodeSetStringSpan::BACK_UTF8_NOT_CONTAINED :
-                            UnicodeSetStringSpan::BACK_UTF8_CONTAINED;
-        UnicodeSetStringSpan strSpan(*this, *strings, which);
-        if(strSpan.needsStringSpanUTF8()) {
-            return strSpan.spanBackUTF8((const uint8_t *)s, length, spanCondition);
-        }
-    }
-
-    if(spanCondition!=USET_SPAN_NOT_CONTAINED) {
-        spanCondition=USET_SPAN_CONTAINED;  // Pin to 0/1 values.
-    }
-
-    UChar32 c;
-    int32_t prev=length;
-    do {
-        U8_PREV_OR_FFFD(s, 0, length, c);
-        if(spanCondition!=contains(c)) {
-            break;
-        }
-    } while((prev=length)>0);
-    return prev;
-}
-
-U_NAMESPACE_END
->>>>>>> a8a80be5
+// © 2016 and later: Unicode, Inc. and others.
+// License & terms of use: http://www.unicode.org/copyright.html
+/*
+**********************************************************************
+*   Copyright (C) 1999-2015, International Business Machines
+*   Corporation and others.  All Rights Reserved.
+**********************************************************************
+*   Date        Name        Description
+*   10/20/99    alan        Creation.
+**********************************************************************
+*/
+
+#include "unicode/utypes.h"
+#include "unicode/parsepos.h"
+#include "unicode/symtable.h"
+#include "unicode/uniset.h"
+#include "unicode/ustring.h"
+#include "unicode/utf8.h"
+#include "unicode/utf16.h"
+#include "ruleiter.h"
+#include "cmemory.h"
+#include "cstring.h"
+#include "patternprops.h"
+#include "uelement.h"
+#include "util.h"
+#include "uvector.h"
+#include "charstr.h"
+#include "ustrfmt.h"
+#include "uassert.h"
+#include "bmpset.h"
+#include "unisetspan.h"
+
+// HIGH_VALUE > all valid values. 110000 for codepoints
+#define UNICODESET_HIGH 0x0110000
+
+// LOW <= all valid values. ZERO for codepoints
+#define UNICODESET_LOW 0x000000
+
+/** Max list [0, 1, 2, ..., max code point, HIGH] */
+constexpr int32_t MAX_LENGTH = UNICODESET_HIGH + 1;
+
+U_NAMESPACE_BEGIN
+
+SymbolTable::~SymbolTable() {}
+
+UOBJECT_DEFINE_RTTI_IMPLEMENTATION(UnicodeSet)
+
+/**
+ * Modify the given UChar32 variable so that it is in range, by
+ * pinning values < UNICODESET_LOW to UNICODESET_LOW, and
+ * pinning values > UNICODESET_HIGH-1 to UNICODESET_HIGH-1.
+ * It modifies its argument in-place and also returns it.
+ */
+static inline UChar32 pinCodePoint(UChar32& c) {
+    if (c < UNICODESET_LOW) {
+        c = UNICODESET_LOW;
+    } else if (c > (UNICODESET_HIGH-1)) {
+        c = (UNICODESET_HIGH-1);
+    }
+    return c;
+}
+
+//----------------------------------------------------------------
+// Debugging
+//----------------------------------------------------------------
+
+// DO NOT DELETE THIS CODE.  This code is used to debug memory leaks.
+// To enable the debugging, define the symbol DEBUG_MEM in the line
+// below.  This will result in text being sent to stdout that looks
+// like this:
+//   DEBUG UnicodeSet: ct 0x00A39B20; 397 [\u0A81-\u0A83\u0A85-
+//   DEBUG UnicodeSet: dt 0x00A39B20; 396 [\u0A81-\u0A83\u0A85-
+// Each line lists a construction (ct) or destruction (dt) event, the
+// object address, the number of outstanding objects after the event,
+// and the pattern of the object in question.
+
+// #define DEBUG_MEM
+
+#ifdef DEBUG_MEM
+#include <stdio.h>
+static int32_t _dbgCount = 0;
+
+static inline void _dbgct(UnicodeSet* set) {
+    UnicodeString str;
+    set->toPattern(str, true);
+    char buf[40];
+    str.extract(0, 39, buf, "");
+    printf("DEBUG UnicodeSet: ct 0x%08X; %d %s\n", set, ++_dbgCount, buf);
+}
+
+static inline void _dbgdt(UnicodeSet* set) {
+    UnicodeString str;
+    set->toPattern(str, true);
+    char buf[40];
+    str.extract(0, 39, buf, "");
+    printf("DEBUG UnicodeSet: dt 0x%08X; %d %s\n", set, --_dbgCount, buf);
+}
+
+#else
+
+#define _dbgct(set)
+#define _dbgdt(set)
+
+#endif
+
+//----------------------------------------------------------------
+// UnicodeString in UVector support
+//----------------------------------------------------------------
+
+static void U_CALLCONV cloneUnicodeString(UElement *dst, UElement *src) {
+    dst->pointer = new UnicodeString(*(UnicodeString*)src->pointer);
+}
+
+static int32_t U_CALLCONV compareUnicodeString(UElement t1, UElement t2) {
+    const UnicodeString &a = *(const UnicodeString*)t1.pointer;
+    const UnicodeString &b = *(const UnicodeString*)t2.pointer;
+    return a.compare(b);
+}
+
+UBool UnicodeSet::hasStrings() const {
+    return strings != nullptr && !strings->isEmpty();
+}
+
+int32_t UnicodeSet::stringsSize() const {
+    return strings == nullptr ? 0 : strings->size();
+}
+
+UBool UnicodeSet::stringsContains(const UnicodeString &s) const {
+    return strings != nullptr && strings->contains((void*) &s);
+}
+
+//----------------------------------------------------------------
+// Constructors &c
+//----------------------------------------------------------------
+
+/**
+ * Constructs an empty set.
+ */
+UnicodeSet::UnicodeSet() {
+    list[0] = UNICODESET_HIGH;
+    _dbgct(this);
+}
+
+/**
+ * Constructs a set containing the given range. If <code>end >
+ * start</code> then an empty set is created.
+ *
+ * @param start first character, inclusive, of range
+ * @param end last character, inclusive, of range
+ */
+UnicodeSet::UnicodeSet(UChar32 start, UChar32 end) {
+    list[0] = UNICODESET_HIGH;
+    add(start, end);
+    _dbgct(this);
+}
+
+/**
+ * Constructs a set that is identical to the given UnicodeSet.
+ */
+UnicodeSet::UnicodeSet(const UnicodeSet& o) : UnicodeFilter(o) {
+    *this = o;
+    _dbgct(this);
+}
+
+// Copy-construct as thawed.
+UnicodeSet::UnicodeSet(const UnicodeSet& o, UBool /* asThawed */) : UnicodeFilter(o) {
+    if (ensureCapacity(o.len)) {
+        // *this = o except for bmpSet and stringSpan
+        len = o.len;
+        uprv_memcpy(list, o.list, (size_t)len*sizeof(UChar32));
+        if (o.hasStrings()) {
+            UErrorCode status = U_ZERO_ERROR;
+            if (!allocateStrings(status) ||
+                    (strings->assign(*o.strings, cloneUnicodeString, status), U_FAILURE(status))) {
+                setToBogus();
+                return;
+            }
+        }
+        if (o.pat) {
+            setPattern(o.pat, o.patLen);
+        }
+        _dbgct(this);
+    }
+}
+
+/**
+ * Destructs the set.
+ */
+UnicodeSet::~UnicodeSet() {
+    _dbgdt(this); // first!
+    if (list != stackList) {
+        uprv_free(list);
+    }
+    delete bmpSet;
+    if (buffer != stackList) {
+        uprv_free(buffer);
+    }
+    delete strings;
+    delete stringSpan;
+    releasePattern();
+}
+
+/**
+ * Assigns this object to be a copy of another.
+ */
+UnicodeSet& UnicodeSet::operator=(const UnicodeSet& o) {
+    return copyFrom(o, false);
+}
+
+UnicodeSet& UnicodeSet::copyFrom(const UnicodeSet& o, UBool asThawed) {
+    if (this == &o) {
+        return *this;
+    }
+    if (isFrozen()) {
+        return *this;
+    }
+    if (o.isBogus()) {
+        setToBogus();
+        return *this;
+    }
+    if (!ensureCapacity(o.len)) {
+        // ensureCapacity will mark the UnicodeSet as Bogus if OOM failure happens.
+        return *this;
+    }
+    len = o.len;
+    uprv_memcpy(list, o.list, (size_t)len*sizeof(UChar32));
+    if (o.bmpSet != nullptr && !asThawed) {
+        bmpSet = new BMPSet(*o.bmpSet, list, len);
+        if (bmpSet == nullptr) { // Check for memory allocation error.
+            setToBogus();
+            return *this;
+        }
+    }
+    if (o.hasStrings()) {
+        UErrorCode status = U_ZERO_ERROR;
+        if ((strings == nullptr && !allocateStrings(status)) ||
+                (strings->assign(*o.strings, cloneUnicodeString, status), U_FAILURE(status))) {
+            setToBogus();
+            return *this;
+        }
+    } else if (hasStrings()) {
+        strings->removeAllElements();
+    }
+    if (o.stringSpan != nullptr && !asThawed) {
+        stringSpan = new UnicodeSetStringSpan(*o.stringSpan, *strings);
+        if (stringSpan == nullptr) { // Check for memory allocation error.
+            setToBogus();
+            return *this;
+        }
+    }
+    releasePattern();
+    if (o.pat) {
+        setPattern(o.pat, o.patLen);
+    }
+    return *this;
+}
+
+/**
+ * Returns a copy of this object.  All UnicodeMatcher objects have
+ * to support cloning in order to allow classes using
+ * UnicodeMatchers, such as Transliterator, to implement cloning.
+ */
+UnicodeSet* UnicodeSet::clone() const {
+    return new UnicodeSet(*this);
+}
+
+UnicodeSet *UnicodeSet::cloneAsThawed() const {
+    return new UnicodeSet(*this, true);
+}
+
+/**
+ * Compares the specified object with this set for equality.  Returns
+ * <tt>true</tt> if the two sets
+ * have the same size, and every member of the specified set is
+ * contained in this set (or equivalently, every member of this set is
+ * contained in the specified set).
+ *
+ * @param o set to be compared for equality with this set.
+ * @return <tt>true</tt> if the specified set is equal to this set.
+ */
+bool UnicodeSet::operator==(const UnicodeSet& o) const {
+    if (len != o.len) return false;
+    for (int32_t i = 0; i < len; ++i) {
+        if (list[i] != o.list[i]) return false;
+    }
+    if (hasStrings() != o.hasStrings()) { return false; }
+    if (hasStrings() && *strings != *o.strings) return false;
+    return true;
+}
+
+/**
+ * Returns the hash code value for this set.
+ *
+ * @return the hash code value for this set.
+ * @see Object#hashCode()
+ */
+int32_t UnicodeSet::hashCode() const {
+    uint32_t result = static_cast<uint32_t>(len);
+    for (int32_t i = 0; i < len; ++i) {
+        result *= 1000003u;
+        result += list[i];
+    }
+    return static_cast<int32_t>(result);
+}
+
+//----------------------------------------------------------------
+// Public API
+//----------------------------------------------------------------
+
+/**
+ * Returns the number of elements in this set (its cardinality),
+ * Note than the elements of a set may include both individual
+ * codepoints and strings.
+ *
+ * @return the number of elements in this set (its cardinality).
+ */
+int32_t UnicodeSet::size() const {
+    int32_t n = 0;
+    int32_t count = getRangeCount();
+    for (int32_t i = 0; i < count; ++i) {
+        n += getRangeEnd(i) - getRangeStart(i) + 1;
+    }
+    return n + stringsSize();
+}
+
+/**
+ * Returns <tt>true</tt> if this set contains no elements.
+ *
+ * @return <tt>true</tt> if this set contains no elements.
+ */
+UBool UnicodeSet::isEmpty() const {
+    return len == 1 && !hasStrings();
+}
+
+/**
+ * Returns true if this set contains the given character.
+ * @param c character to be checked for containment
+ * @return true if the test condition is met
+ */
+UBool UnicodeSet::contains(UChar32 c) const {
+    // Set i to the index of the start item greater than ch
+    // We know we will terminate without length test!
+    // LATER: for large sets, add binary search
+    //int32_t i = -1;
+    //for (;;) {
+    //    if (c < list[++i]) break;
+    //}
+    if (bmpSet != nullptr) {
+        return bmpSet->contains(c);
+    }
+    if (stringSpan != nullptr) {
+        return stringSpan->contains(c);
+    }
+    if (c >= UNICODESET_HIGH) { // Don't need to check LOW bound
+        return false;
+    }
+    int32_t i = findCodePoint(c);
+    return (UBool)(i & 1); // return true if odd
+}
+
+/**
+ * Returns the smallest value i such that c < list[i].  Caller
+ * must ensure that c is a legal value or this method will enter
+ * an infinite loop.  This method performs a binary search.
+ * @param c a character in the range MIN_VALUE..MAX_VALUE
+ * inclusive
+ * @return the smallest integer i in the range 0..len-1,
+ * inclusive, such that c < list[i]
+ */
+int32_t UnicodeSet::findCodePoint(UChar32 c) const {
+    /* Examples:
+                                       findCodePoint(c)
+       set              list[]         c=0 1 3 4 7 8
+       ===              ==============   ===========
+       []               [110000]         0 0 0 0 0 0
+       [\u0000-\u0003]  [0, 4, 110000]   1 1 1 2 2 2
+       [\u0004-\u0007]  [4, 8, 110000]   0 0 0 1 1 2
+       [:Any:]          [0, 110000]      1 1 1 1 1 1
+     */
+
+    // Return the smallest i such that c < list[i].  Assume
+    // list[len - 1] == HIGH and that c is legal (0..HIGH-1).
+    if (c < list[0])
+        return 0;
+    // High runner test.  c is often after the last range, so an
+    // initial check for this condition pays off.
+    int32_t lo = 0;
+    int32_t hi = len - 1;
+    if (lo >= hi || c >= list[hi-1])
+        return hi;
+    // invariant: c >= list[lo]
+    // invariant: c < list[hi]
+    for (;;) {
+        int32_t i = (lo + hi) >> 1;
+        if (i == lo) {
+            break; // Found!
+        } else if (c < list[i]) {
+            hi = i;
+        } else {
+            lo = i;
+        }
+    }
+    return hi;
+}
+
+/**
+ * Returns true if this set contains every character
+ * of the given range.
+ * @param start first character, inclusive, of the range
+ * @param end last character, inclusive, of the range
+ * @return true if the test condition is met
+ */
+UBool UnicodeSet::contains(UChar32 start, UChar32 end) const {
+    //int32_t i = -1;
+    //for (;;) {
+    //    if (start < list[++i]) break;
+    //}
+    int32_t i = findCodePoint(start);
+    return ((i & 1) != 0 && end < list[i]);
+}
+
+/**
+ * Returns <tt>true</tt> if this set contains the given
+ * multicharacter string.
+ * @param s string to be checked for containment
+ * @return <tt>true</tt> if this set contains the specified string
+ */
+UBool UnicodeSet::contains(const UnicodeString& s) const {
+    int32_t cp = getSingleCP(s);
+    if (cp < 0) {
+        return stringsContains(s);
+    } else {
+        return contains((UChar32) cp);
+    }
+}
+
+/**
+ * Returns true if this set contains all the characters and strings
+ * of the given set.
+ * @param c set to be checked for containment
+ * @return true if the test condition is met
+ */
+UBool UnicodeSet::containsAll(const UnicodeSet& c) const {
+    // The specified set is a subset if all of its pairs are contained in
+    // this set.  It's possible to code this more efficiently in terms of
+    // direct manipulation of the inversion lists if the need arises.
+    int32_t n = c.getRangeCount();
+    for (int i=0; i<n; ++i) {
+        if (!contains(c.getRangeStart(i), c.getRangeEnd(i))) {
+            return false;
+        }
+    }
+    return !c.hasStrings() || (strings != nullptr && strings->containsAll(*c.strings));
+}
+
+/**
+ * Returns true if this set contains all the characters
+ * of the given string.
+ * @param s string containing characters to be checked for containment
+ * @return true if the test condition is met
+ */
+UBool UnicodeSet::containsAll(const UnicodeString& s) const {
+    return (UBool)(span(s.getBuffer(), s.length(), USET_SPAN_CONTAINED) ==
+                   s.length());
+}
+
+/**
+ * Returns true if this set contains none of the characters
+ * of the given range.
+ * @param start first character, inclusive, of the range
+ * @param end last character, inclusive, of the range
+ * @return true if the test condition is met
+ */
+UBool UnicodeSet::containsNone(UChar32 start, UChar32 end) const {
+    //int32_t i = -1;
+    //for (;;) {
+    //    if (start < list[++i]) break;
+    //}
+    int32_t i = findCodePoint(start);
+    return ((i & 1) == 0 && end < list[i]);
+}
+
+/**
+ * Returns true if this set contains none of the characters and strings
+ * of the given set.
+ * @param c set to be checked for containment
+ * @return true if the test condition is met
+ */
+UBool UnicodeSet::containsNone(const UnicodeSet& c) const {
+    // The specified set is a subset if all of its pairs are contained in
+    // this set.  It's possible to code this more efficiently in terms of
+    // direct manipulation of the inversion lists if the need arises.
+    int32_t n = c.getRangeCount();
+    for (int32_t i=0; i<n; ++i) {
+        if (!containsNone(c.getRangeStart(i), c.getRangeEnd(i))) {
+            return false;
+        }
+    }
+    return strings == nullptr || !c.hasStrings() || strings->containsNone(*c.strings);
+}
+
+/**
+ * Returns true if this set contains none of the characters
+ * of the given string.
+ * @param s string containing characters to be checked for containment
+ * @return true if the test condition is met
+ */
+UBool UnicodeSet::containsNone(const UnicodeString& s) const {
+    return (UBool)(span(s.getBuffer(), s.length(), USET_SPAN_NOT_CONTAINED) ==
+                   s.length());
+}
+
+/**
+ * Returns <tt>true</tt> if this set contains any character whose low byte
+ * is the given value.  This is used by <tt>RuleBasedTransliterator</tt> for
+ * indexing.
+ */
+UBool UnicodeSet::matchesIndexValue(uint8_t v) const {
+    /* The index value v, in the range [0,255], is contained in this set if
+     * it is contained in any pair of this set.  Pairs either have the high
+     * bytes equal, or unequal.  If the high bytes are equal, then we have
+     * aaxx..aayy, where aa is the high byte.  Then v is contained if xx <=
+     * v <= yy.  If the high bytes are unequal we have aaxx..bbyy, bb>aa.
+     * Then v is contained if xx <= v || v <= yy.  (This is identical to the
+     * time zone month containment logic.)
+     */
+    int32_t i;
+    int32_t rangeCount=getRangeCount();
+    for (i=0; i<rangeCount; ++i) {
+        UChar32 low = getRangeStart(i);
+        UChar32 high = getRangeEnd(i);
+        if ((low & ~0xFF) == (high & ~0xFF)) {
+            if ((low & 0xFF) <= v && v <= (high & 0xFF)) {
+                return true;
+            }
+        } else if ((low & 0xFF) <= v || v <= (high & 0xFF)) {
+            return true;
+        }
+    }
+    if (hasStrings()) {
+        for (i=0; i<strings->size(); ++i) {
+            const UnicodeString& s = *(const UnicodeString*)strings->elementAt(i);
+            if (s.isEmpty()) {
+                continue;  // skip the empty string
+            }
+            UChar32 c = s.char32At(0);
+            if ((c & 0xFF) == v) {
+                return true;
+            }
+        }
+    }
+    return false;
+}
+
+/**
+ * Implementation of UnicodeMatcher::matches().  Always matches the
+ * longest possible multichar string.
+ */
+UMatchDegree UnicodeSet::matches(const Replaceable& text,
+                                 int32_t& offset,
+                                 int32_t limit,
+                                 UBool incremental) {
+    if (offset == limit) {
+        if (contains(U_ETHER)) {
+            return incremental ? U_PARTIAL_MATCH : U_MATCH;
+        } else {
+            return U_MISMATCH;
+        }
+    } else {
+        if (hasStrings()) { // try strings first
+
+            // might separate forward and backward loops later
+            // for now they are combined
+
+            // TODO Improve efficiency of this, at least in the forward
+            // direction, if not in both.  In the forward direction we
+            // can assume the strings are sorted.
+
+            int32_t i;
+            UBool forward = offset < limit;
+
+            // firstChar is the leftmost char to match in the
+            // forward direction or the rightmost char to match in
+            // the reverse direction.
+            char16_t firstChar = text.charAt(offset);
+
+            // If there are multiple strings that can match we
+            // return the longest match.
+            int32_t highWaterLength = 0;
+
+            for (i=0; i<strings->size(); ++i) {
+                const UnicodeString& trial = *(const UnicodeString*)strings->elementAt(i);
+                if (trial.isEmpty()) {
+                    continue;  // skip the empty string
+                }
+
+                char16_t c = trial.charAt(forward ? 0 : trial.length() - 1);
+
+                // Strings are sorted, so we can optimize in the
+                // forward direction.
+                if (forward && c > firstChar) break;
+                if (c != firstChar) continue;
+
+                int32_t matchLen = matchRest(text, offset, limit, trial);
+
+                if (incremental) {
+                    int32_t maxLen = forward ? limit-offset : offset-limit;
+                    if (matchLen == maxLen) {
+                        // We have successfully matched but only up to limit.
+                        return U_PARTIAL_MATCH;
+                    }
+                }
+
+                if (matchLen == trial.length()) {
+                    // We have successfully matched the whole string.
+                    if (matchLen > highWaterLength) {
+                        highWaterLength = matchLen;
+                    }
+                    // In the forward direction we know strings
+                    // are sorted so we can bail early.
+                    if (forward && matchLen < highWaterLength) {
+                        break;
+                    }
+                    continue;
+                }
+            }
+
+            // We've checked all strings without a partial match.
+            // If we have full matches, return the longest one.
+            if (highWaterLength != 0) {
+                offset += forward ? highWaterLength : -highWaterLength;
+                return U_MATCH;
+            }
+        }
+        return UnicodeFilter::matches(text, offset, limit, incremental);
+    }
+}
+
+/**
+ * Returns the longest match for s in text at the given position.
+ * If limit > start then match forward from start+1 to limit
+ * matching all characters except s.charAt(0).  If limit < start,
+ * go backward starting from start-1 matching all characters
+ * except s.charAt(s.length()-1).  This method assumes that the
+ * first character, text.charAt(start), matches s, so it does not
+ * check it.
+ * @param text the text to match
+ * @param start the first character to match.  In the forward
+ * direction, text.charAt(start) is matched against s.charAt(0).
+ * In the reverse direction, it is matched against
+ * s.charAt(s.length()-1).
+ * @param limit the limit offset for matching, either last+1 in
+ * the forward direction, or last-1 in the reverse direction,
+ * where last is the index of the last character to match.
+ * @return If part of s matches up to the limit, return |limit -
+ * start|.  If all of s matches before reaching the limit, return
+ * s.length().  If there is a mismatch between s and text, return
+ * 0
+ */
+int32_t UnicodeSet::matchRest(const Replaceable& text,
+                              int32_t start, int32_t limit,
+                              const UnicodeString& s) {
+    int32_t i;
+    int32_t maxLen;
+    int32_t slen = s.length();
+    if (start < limit) {
+        maxLen = limit - start;
+        if (maxLen > slen) maxLen = slen;
+        for (i = 1; i < maxLen; ++i) {
+            if (text.charAt(start + i) != s.charAt(i)) return 0;
+        }
+    } else {
+        maxLen = start - limit;
+        if (maxLen > slen) maxLen = slen;
+        --slen; // <=> slen = s.length() - 1;
+        for (i = 1; i < maxLen; ++i) {
+            if (text.charAt(start - i) != s.charAt(slen - i)) return 0;
+        }
+    }
+    return maxLen;
+}
+
+/**
+ * Implement of UnicodeMatcher
+ */
+void UnicodeSet::addMatchSetTo(UnicodeSet& toUnionTo) const {
+    toUnionTo.addAll(*this);
+}
+
+/**
+ * Returns the index of the given character within this set, where
+ * the set is ordered by ascending code point.  If the character
+ * is not in this set, return -1.  The inverse of this method is
+ * <code>charAt()</code>.
+ * @return an index from 0..size()-1, or -1
+ */
+int32_t UnicodeSet::indexOf(UChar32 c) const {
+    if (c < MIN_VALUE || c > MAX_VALUE) {
+        return -1;
+    }
+    int32_t i = 0;
+    int32_t n = 0;
+    for (;;) {
+        UChar32 start = list[i++];
+        if (c < start) {
+            return -1;
+        }
+        UChar32 limit = list[i++];
+        if (c < limit) {
+            return n + c - start;
+        }
+        n += limit - start;
+    }
+}
+
+/**
+ * Returns the character at the given index within this set, where
+ * the set is ordered by ascending code point.  If the index is
+ * out of range, return (UChar32)-1.  The inverse of this method is
+ * <code>indexOf()</code>.
+ * @param index an index from 0..size()-1
+ * @return the character at the given index, or (UChar32)-1.
+ */
+UChar32 UnicodeSet::charAt(int32_t index) const {
+    if (index >= 0) {
+        // len2 is the largest even integer <= len, that is, it is len
+        // for even values and len-1 for odd values.  With odd values
+        // the last entry is UNICODESET_HIGH.
+        int32_t len2 = len & ~1;
+        for (int32_t i=0; i < len2;) {
+            UChar32 start = list[i++];
+            int32_t count = list[i++] - start;
+            if (index < count) {
+                return (UChar32)(start + index);
+            }
+            index -= count;
+        }
+    }
+    return (UChar32)-1;
+}
+
+/**
+ * Make this object represent the range <code>start - end</code>.
+ * If <code>end > start</code> then this object is set to an
+ * an empty range.
+ *
+ * @param start first character in the set, inclusive
+ * @rparam end last character in the set, inclusive
+ */
+UnicodeSet& UnicodeSet::set(UChar32 start, UChar32 end) {
+    clear();
+    complement(start, end);
+    return *this;
+}
+
+/**
+ * Adds the specified range to this set if it is not already
+ * present.  If this set already contains the specified range,
+ * the call leaves this set unchanged.  If <code>end > start</code>
+ * then an empty range is added, leaving the set unchanged.
+ *
+ * @param start first character, inclusive, of range to be added
+ * to this set.
+ * @param end last character, inclusive, of range to be added
+ * to this set.
+ */
+UnicodeSet& UnicodeSet::add(UChar32 start, UChar32 end) {
+    if (pinCodePoint(start) < pinCodePoint(end)) {
+        UChar32 limit = end + 1;
+        // Fast path for adding a new range after the last one.
+        // Odd list length: [..., lastStart, lastLimit, HIGH]
+        if ((len & 1) != 0) {
+            // If the list is empty, set lastLimit low enough to not be adjacent to 0.
+            UChar32 lastLimit = len == 1 ? -2 : list[len - 2];
+            if (lastLimit <= start && !isFrozen() && !isBogus()) {
+                if (lastLimit == start) {
+                    // Extend the last range.
+                    list[len - 2] = limit;
+                    if (limit == UNICODESET_HIGH) {
+                        --len;
+                    }
+                } else {
+                    list[len - 1] = start;
+                    if (limit < UNICODESET_HIGH) {
+                        if (ensureCapacity(len + 2)) {
+                            list[len++] = limit;
+                            list[len++] = UNICODESET_HIGH;
+                        }
+                    } else {  // limit == UNICODESET_HIGH
+                        if (ensureCapacity(len + 1)) {
+                            list[len++] = UNICODESET_HIGH;
+                        }
+                    }
+                }
+                releasePattern();
+                return *this;
+            }
+        }
+        // This is slow. Could be much faster using findCodePoint(start)
+        // and modifying the list, dealing with adjacent & overlapping ranges.
+        UChar32 range[3] = { start, limit, UNICODESET_HIGH };
+        add(range, 2, 0);
+    } else if (start == end) {
+        add(start);
+    }
+    return *this;
+}
+
+// #define DEBUG_US_ADD
+
+#ifdef DEBUG_US_ADD
+#include <stdio.h>
+void dump(UChar32 c) {
+    if (c <= 0xFF) {
+        printf("%c", (char)c);
+    } else {
+        printf("U+%04X", c);
+    }
+}
+void dump(const UChar32* list, int32_t len) {
+    printf("[");
+    for (int32_t i=0; i<len; ++i) {
+        if (i != 0) printf(", ");
+        dump(list[i]);
+    }
+    printf("]");
+}
+#endif
+
+/**
+ * Adds the specified character to this set if it is not already
+ * present.  If this set already contains the specified character,
+ * the call leaves this set unchanged.
+ */
+UnicodeSet& UnicodeSet::add(UChar32 c) {
+    // find smallest i such that c < list[i]
+    // if odd, then it is IN the set
+    // if even, then it is OUT of the set
+    int32_t i = findCodePoint(pinCodePoint(c));
+
+    // already in set?
+    if ((i & 1) != 0  || isFrozen() || isBogus()) return *this;
+
+    // HIGH is 0x110000
+    // assert(list[len-1] == HIGH);
+
+    // empty = [HIGH]
+    // [start_0, limit_0, start_1, limit_1, HIGH]
+
+    // [..., start_k-1, limit_k-1, start_k, limit_k, ..., HIGH]
+    //                             ^
+    //                             list[i]
+
+    // i == 0 means c is before the first range
+
+#ifdef DEBUG_US_ADD
+    printf("Add of ");
+    dump(c);
+    printf(" found at %d", i);
+    printf(": ");
+    dump(list, len);
+    printf(" => ");
+#endif
+
+    if (c == list[i]-1) {
+        // c is before start of next range
+        list[i] = c;
+        // if we touched the HIGH mark, then add a new one
+        if (c == (UNICODESET_HIGH - 1)) {
+            if (!ensureCapacity(len+1)) {
+                // ensureCapacity will mark the object as Bogus if OOM failure happens.
+                return *this;
+            }
+            list[len++] = UNICODESET_HIGH;
+        }
+        if (i > 0 && c == list[i-1]) {
+            // collapse adjacent ranges
+
+            // [..., start_k-1, c, c, limit_k, ..., HIGH]
+            //                     ^
+            //                     list[i]
+
+            //for (int32_t k=i-1; k<len-2; ++k) {
+            //    list[k] = list[k+2];
+            //}
+            UChar32* dst = list + i - 1;
+            UChar32* src = dst + 2;
+            UChar32* srclimit = list + len;
+            while (src < srclimit) *(dst++) = *(src++);
+
+            len -= 2;
+        }
+    }
+
+    else if (i > 0 && c == list[i-1]) {
+        // c is after end of prior range
+        list[i-1]++;
+        // no need to check for collapse here
+    }
+
+    else {
+        // At this point we know the new char is not adjacent to
+        // any existing ranges, and it is not 10FFFF.
+
+
+        // [..., start_k-1, limit_k-1, start_k, limit_k, ..., HIGH]
+        //                             ^
+        //                             list[i]
+
+        // [..., start_k-1, limit_k-1, c, c+1, start_k, limit_k, ..., HIGH]
+        //                             ^
+        //                             list[i]
+
+        if (!ensureCapacity(len+2)) {
+            // ensureCapacity will mark the object as Bogus if OOM failure happens.
+            return *this;
+        }
+
+        UChar32 *p = list + i;
+        uprv_memmove(p + 2, p, (len - i) * sizeof(*p));
+        list[i] = c;
+        list[i+1] = c+1;
+        len += 2;
+    }
+
+#ifdef DEBUG_US_ADD
+    dump(list, len);
+    printf("\n");
+
+    for (i=1; i<len; ++i) {
+        if (list[i] <= list[i-1]) {
+            // Corrupt array!
+            printf("ERROR: list has been corrupted\n");
+            exit(1);
+        }
+    }
+#endif
+
+    releasePattern();
+    return *this;
+}
+
+/**
+ * Adds the specified multicharacter to this set if it is not already
+ * present.  If this set already contains the multicharacter,
+ * the call leaves this set unchanged.
+ * Thus "ch" => {"ch"}
+ *
+ * @param s the source string
+ * @return the modified set, for chaining
+ */
+UnicodeSet& UnicodeSet::add(const UnicodeString& s) {
+    if (isFrozen() || isBogus()) return *this;
+    int32_t cp = getSingleCP(s);
+    if (cp < 0) {
+        if (!stringsContains(s)) {
+            _add(s);
+            releasePattern();
+        }
+    } else {
+        add((UChar32)cp);
+    }
+    return *this;
+}
+
+/**
+ * Adds the given string, in order, to 'strings'.  The given string
+ * must have been checked by the caller to not already be in 'strings'.
+ */
+void UnicodeSet::_add(const UnicodeString& s) {
+    if (isFrozen() || isBogus()) {
+        return;
+    }
+    UErrorCode ec = U_ZERO_ERROR;
+    if (strings == nullptr && !allocateStrings(ec)) {
+        setToBogus();
+        return;
+    }
+    UnicodeString* t = new UnicodeString(s);
+    if (t == nullptr) { // Check for memory allocation error.
+        setToBogus();
+        return;
+    }
+    strings->sortedInsert(t, compareUnicodeString, ec);
+    if (U_FAILURE(ec)) {
+        setToBogus();
+    }
+}
+
+/**
+ * @return a code point IF the string consists of a single one.
+ * otherwise returns -1.
+ * @param string to test
+ */
+int32_t UnicodeSet::getSingleCP(const UnicodeString& s) {
+    int32_t sLength = s.length();
+    if (sLength == 1) return s.charAt(0);
+    if (sLength == 2) {
+        UChar32 cp = s.char32At(0);
+        if (cp > 0xFFFF) { // is surrogate pair
+            return cp;
+        }
+    }
+    return -1;
+}
+
+/**
+ * Adds each of the characters in this string to the set. Thus "ch" => {"c", "h"}
+ * If this set already any particular character, it has no effect on that character.
+ * @param the source string
+ * @return the modified set, for chaining
+ */
+UnicodeSet& UnicodeSet::addAll(const UnicodeString& s) {
+    UChar32 cp;
+    for (int32_t i = 0; i < s.length(); i += U16_LENGTH(cp)) {
+        cp = s.char32At(i);
+        add(cp);
+    }
+    return *this;
+}
+
+/**
+ * Retains EACH of the characters in this string. Note: "ch" == {"c", "h"}
+ * If this set already any particular character, it has no effect on that character.
+ * @param the source string
+ * @return the modified set, for chaining
+ */
+UnicodeSet& UnicodeSet::retainAll(const UnicodeString& s) {
+    UnicodeSet set;
+    set.addAll(s);
+    retainAll(set);
+    return *this;
+}
+
+/**
+ * Complement EACH of the characters in this string. Note: "ch" == {"c", "h"}
+ * If this set already any particular character, it has no effect on that character.
+ * @param the source string
+ * @return the modified set, for chaining
+ */
+UnicodeSet& UnicodeSet::complementAll(const UnicodeString& s) {
+    UnicodeSet set;
+    set.addAll(s);
+    complementAll(set);
+    return *this;
+}
+
+/**
+ * Remove EACH of the characters in this string. Note: "ch" == {"c", "h"}
+ * If this set already any particular character, it has no effect on that character.
+ * @param the source string
+ * @return the modified set, for chaining
+ */
+UnicodeSet& UnicodeSet::removeAll(const UnicodeString& s) {
+    UnicodeSet set;
+    set.addAll(s);
+    removeAll(set);
+    return *this;
+}
+
+UnicodeSet& UnicodeSet::removeAllStrings() {
+    if (!isFrozen() && hasStrings()) {
+        strings->removeAllElements();
+        releasePattern();
+    }
+    return *this;
+}
+
+
+/**
+ * Makes a set from a multicharacter string. Thus "ch" => {"ch"}
+ * <br><b>Warning: you cannot add an empty string ("") to a UnicodeSet.</b>
+ * @param the source string
+ * @return a newly created set containing the given string
+ */
+UnicodeSet* U_EXPORT2 UnicodeSet::createFrom(const UnicodeString& s) {
+    UnicodeSet *set = new UnicodeSet();
+    if (set != nullptr) { // Check for memory allocation error.
+        set->add(s);
+    }
+    return set;
+}
+
+
+/**
+ * Makes a set from each of the characters in the string. Thus "ch" => {"c", "h"}
+ * @param the source string
+ * @return a newly created set containing the given characters
+ */
+UnicodeSet* U_EXPORT2 UnicodeSet::createFromAll(const UnicodeString& s) {
+    UnicodeSet *set = new UnicodeSet();
+    if (set != nullptr) { // Check for memory allocation error.
+        set->addAll(s);
+    }
+    return set;
+}
+
+/**
+ * Retain only the elements in this set that are contained in the
+ * specified range.  If <code>end > start</code> then an empty range is
+ * retained, leaving the set empty.
+ *
+ * @param start first character, inclusive, of range to be retained
+ * to this set.
+ * @param end last character, inclusive, of range to be retained
+ * to this set.
+ */
+UnicodeSet& UnicodeSet::retain(UChar32 start, UChar32 end) {
+    if (pinCodePoint(start) <= pinCodePoint(end)) {
+        UChar32 range[3] = { start, end+1, UNICODESET_HIGH };
+        retain(range, 2, 0);
+    } else {
+        clear();
+    }
+    return *this;
+}
+
+UnicodeSet& UnicodeSet::retain(UChar32 c) {
+    return retain(c, c);
+}
+
+UnicodeSet& UnicodeSet::retain(const UnicodeString &s) {
+    if (isFrozen() || isBogus()) { return *this; }
+    UChar32 cp = getSingleCP(s);
+    if (cp < 0) {
+        bool isIn = stringsContains(s);
+        // Check for getRangeCount() first to avoid somewhat-expensive size()
+        // when there are single code points.
+        if (isIn && getRangeCount() == 0 && size() == 1) {
+            return *this;
+        }
+        clear();
+        if (isIn) {
+            _add(s);
+        }
+    } else {
+        retain(cp, cp);
+    }
+    return *this;
+}
+
+/**
+ * Removes the specified range from this set if it is present.
+ * The set will not contain the specified range once the call
+ * returns.  If <code>end > start</code> then an empty range is
+ * removed, leaving the set unchanged.
+ *
+ * @param start first character, inclusive, of range to be removed
+ * from this set.
+ * @param end last character, inclusive, of range to be removed
+ * from this set.
+ */
+UnicodeSet& UnicodeSet::remove(UChar32 start, UChar32 end) {
+    if (pinCodePoint(start) <= pinCodePoint(end)) {
+        UChar32 range[3] = { start, end+1, UNICODESET_HIGH };
+        retain(range, 2, 2);
+    }
+    return *this;
+}
+
+/**
+ * Removes the specified character from this set if it is present.
+ * The set will not contain the specified range once the call
+ * returns.
+ */
+UnicodeSet& UnicodeSet::remove(UChar32 c) {
+    return remove(c, c);
+}
+
+/**
+ * Removes the specified string from this set if it is present.
+ * The set will not contain the specified character once the call
+ * returns.
+ * @param the source string
+ * @return the modified set, for chaining
+ */
+UnicodeSet& UnicodeSet::remove(const UnicodeString& s) {
+    if (isFrozen() || isBogus()) return *this;
+    int32_t cp = getSingleCP(s);
+    if (cp < 0) {
+        if (strings != nullptr && strings->removeElement((void*) &s)) {
+            releasePattern();
+        }
+    } else {
+        remove((UChar32)cp, (UChar32)cp);
+    }
+    return *this;
+}
+
+/**
+ * Complements the specified range in this set.  Any character in
+ * the range will be removed if it is in this set, or will be
+ * added if it is not in this set.  If <code>end > start</code>
+ * then an empty range is xor'ed, leaving the set unchanged.
+ *
+ * @param start first character, inclusive, of range to be removed
+ * from this set.
+ * @param end last character, inclusive, of range to be removed
+ * from this set.
+ */
+UnicodeSet& UnicodeSet::complement(UChar32 start, UChar32 end) {
+    if (isFrozen() || isBogus()) {
+        return *this;
+    }
+    if (pinCodePoint(start) <= pinCodePoint(end)) {
+        UChar32 range[3] = { start, end+1, UNICODESET_HIGH };
+        exclusiveOr(range, 2, 0);
+    }
+    releasePattern();
+    return *this;
+}
+
+UnicodeSet& UnicodeSet::complement(UChar32 c) {
+    return complement(c, c);
+}
+
+/**
+ * This is equivalent to
+ * <code>complement(MIN_VALUE, MAX_VALUE)</code>.
+ */
+UnicodeSet& UnicodeSet::complement() {
+    if (isFrozen() || isBogus()) {
+        return *this;
+    }
+    if (list[0] == UNICODESET_LOW) {
+        uprv_memmove(list, list + 1, (size_t)(len-1)*sizeof(UChar32));
+        --len;
+    } else {
+        if (!ensureCapacity(len+1)) {
+            return *this;
+        }
+        uprv_memmove(list + 1, list, (size_t)len*sizeof(UChar32));
+        list[0] = UNICODESET_LOW;
+        ++len;
+    }
+    releasePattern();
+    return *this;
+}
+
+/**
+ * Complement the specified string in this set.
+ * The set will not contain the specified string once the call
+ * returns.
+ *
+ * @param s the string to complement
+ * @return this object, for chaining
+ */
+UnicodeSet& UnicodeSet::complement(const UnicodeString& s) {
+    if (isFrozen() || isBogus()) return *this;
+    int32_t cp = getSingleCP(s);
+    if (cp < 0) {
+        if (stringsContains(s)) {
+            strings->removeElement((void*) &s);
+        } else {
+            _add(s);
+        }
+        releasePattern();
+    } else {
+        complement((UChar32)cp, (UChar32)cp);
+    }
+    return *this;
+}
+
+/**
+ * Adds all of the elements in the specified set to this set if
+ * they're not already present.  This operation effectively
+ * modifies this set so that its value is the <i>union</i> of the two
+ * sets.  The behavior of this operation is unspecified if the specified
+ * collection is modified while the operation is in progress.
+ *
+ * @param c set whose elements are to be added to this set.
+ * @see #add(char, char)
+ */
+UnicodeSet& UnicodeSet::addAll(const UnicodeSet& c) {
+    if ( c.len>0 && c.list!=nullptr ) {
+        add(c.list, c.len, 0);
+    }
+
+    // Add strings in order
+    if ( c.strings!=nullptr ) {
+        for (int32_t i=0; i<c.strings->size(); ++i) {
+            const UnicodeString* s = (const UnicodeString*)c.strings->elementAt(i);
+            if (!stringsContains(*s)) {
+                _add(*s);
+            }
+        }
+    }
+    return *this;
+}
+
+/**
+ * Retains only the elements in this set that are contained in the
+ * specified set.  In other words, removes from this set all of
+ * its elements that are not contained in the specified set.  This
+ * operation effectively modifies this set so that its value is
+ * the <i>intersection</i> of the two sets.
+ *
+ * @param c set that defines which elements this set will retain.
+ */
+UnicodeSet& UnicodeSet::retainAll(const UnicodeSet& c) {
+    if (isFrozen() || isBogus()) {
+        return *this;
+    }
+    retain(c.list, c.len, 0);
+    if (hasStrings()) {
+        if (!c.hasStrings()) {
+            strings->removeAllElements();
+        } else {
+            strings->retainAll(*c.strings);
+        }
+    }
+    return *this;
+}
+
+/**
+ * Removes from this set all of its elements that are contained in the
+ * specified set.  This operation effectively modifies this
+ * set so that its value is the <i>asymmetric set difference</i> of
+ * the two sets.
+ *
+ * @param c set that defines which elements will be removed from
+ *          this set.
+ */
+UnicodeSet& UnicodeSet::removeAll(const UnicodeSet& c) {
+    if (isFrozen() || isBogus()) {
+        return *this;
+    }
+    retain(c.list, c.len, 2);
+    if (hasStrings() && c.hasStrings()) {
+        strings->removeAll(*c.strings);
+    }
+    return *this;
+}
+
+/**
+ * Complements in this set all elements contained in the specified
+ * set.  Any character in the other set will be removed if it is
+ * in this set, or will be added if it is not in this set.
+ *
+ * @param c set that defines which elements will be xor'ed from
+ *          this set.
+ */
+UnicodeSet& UnicodeSet::complementAll(const UnicodeSet& c) {
+    if (isFrozen() || isBogus()) {
+        return *this;
+    }
+    exclusiveOr(c.list, c.len, 0);
+
+    if (c.strings != nullptr) {
+        for (int32_t i=0; i<c.strings->size(); ++i) {
+            void* e = c.strings->elementAt(i);
+            if (strings == nullptr || !strings->removeElement(e)) {
+                _add(*(const UnicodeString*)e);
+            }
+        }
+    }
+    return *this;
+}
+
+/**
+ * Removes all of the elements from this set.  This set will be
+ * empty after this call returns.
+ */
+UnicodeSet& UnicodeSet::clear() {
+    if (isFrozen()) {
+        return *this;
+    }
+    list[0] = UNICODESET_HIGH;
+    len = 1;
+    releasePattern();
+    if (strings != nullptr) {
+        strings->removeAllElements();
+    }
+    // Remove bogus
+    fFlags = 0;
+    return *this;
+}
+
+/**
+ * Iteration method that returns the number of ranges contained in
+ * this set.
+ * @see #getRangeStart
+ * @see #getRangeEnd
+ */
+int32_t UnicodeSet::getRangeCount() const {
+    return len/2;
+}
+
+/**
+ * Iteration method that returns the first character in the
+ * specified range of this set.
+ * @see #getRangeCount
+ * @see #getRangeEnd
+ */
+UChar32 UnicodeSet::getRangeStart(int32_t index) const {
+    return list[index*2];
+}
+
+/**
+ * Iteration method that returns the last character in the
+ * specified range of this set.
+ * @see #getRangeStart
+ * @see #getRangeEnd
+ */
+UChar32 UnicodeSet::getRangeEnd(int32_t index) const {
+    return list[index*2 + 1] - 1;
+}
+
+const UnicodeString* UnicodeSet::getString(int32_t index) const {
+    return (const UnicodeString*) strings->elementAt(index);
+}
+
+/**
+ * Reallocate this objects internal structures to take up the least
+ * possible space, without changing this object's value.
+ */
+UnicodeSet& UnicodeSet::compact() {
+    if (isFrozen() || isBogus()) {
+        return *this;
+    }
+    // Delete buffer first to defragment memory less.
+    if (buffer != stackList) {
+        uprv_free(buffer);
+        buffer = nullptr;
+        bufferCapacity = 0;
+    }
+    if (list == stackList) {
+        // pass
+    } else if (len <= INITIAL_CAPACITY) {
+        uprv_memcpy(stackList, list, len * sizeof(UChar32));
+        uprv_free(list);
+        list = stackList;
+        capacity = INITIAL_CAPACITY;
+    } else if ((len + 7) < capacity) {
+        // If we have more than a little unused capacity, shrink it to len.
+        UChar32* temp = (UChar32*) uprv_realloc(list, sizeof(UChar32) * len);
+        if (temp) {
+            list = temp;
+            capacity = len;
+        }
+        // else what the heck happened?! We allocated less memory!
+        // Oh well. We'll keep our original array.
+    }
+    if (strings != nullptr && strings->isEmpty()) {
+        delete strings;
+        strings = nullptr;
+    }
+    return *this;
+}
+
+#ifdef DEBUG_SERIALIZE
+#include <stdio.h>
+#endif
+
+/**
+ * Deserialize constructor.
+ */
+UnicodeSet::UnicodeSet(const uint16_t data[], int32_t dataLen, ESerialization serialization,
+                       UErrorCode &ec) {
+
+  if(U_FAILURE(ec)) {
+    setToBogus();
+    return;
+  }
+
+  if( (serialization != kSerialized)
+      || (data==nullptr)
+      || (dataLen < 1)) {
+    ec = U_ILLEGAL_ARGUMENT_ERROR;
+    setToBogus();
+    return;
+  }
+
+  // bmp?
+  int32_t headerSize = ((data[0]&0x8000)) ?2:1;
+  int32_t bmpLength = (headerSize==1)?data[0]:data[1];
+
+  int32_t newLength = (((data[0]&0x7FFF)-bmpLength)/2)+bmpLength;
+#ifdef DEBUG_SERIALIZE
+  printf("dataLen %d headerSize %d bmpLen %d len %d. data[0]=%X/%X/%X/%X\n", dataLen,headerSize,bmpLength,newLength, data[0],data[1],data[2],data[3]);
+#endif
+  if(!ensureCapacity(newLength + 1)) {  // +1 for HIGH
+    return;
+  }
+  // copy bmp
+  int32_t i;
+  for(i = 0; i< bmpLength;i++) {
+    list[i] = data[i+headerSize];
+#ifdef DEBUG_SERIALIZE
+    printf("<<16@%d[%d] %X\n", i+headerSize, i, list[i]);
+#endif
+  }
+  // copy smp
+  for(i=bmpLength;i<newLength;i++) {
+    list[i] = ((UChar32)data[headerSize+bmpLength+(i-bmpLength)*2+0] << 16) +
+              ((UChar32)data[headerSize+bmpLength+(i-bmpLength)*2+1]);
+#ifdef DEBUG_SERIALIZE
+    printf("<<32@%d+[%d] %lX\n", headerSize+bmpLength+i, i, list[i]);
+#endif
+  }
+  U_ASSERT(i == newLength);
+  if (i == 0 || list[i - 1] != UNICODESET_HIGH) {
+    list[i++] = UNICODESET_HIGH;
+  }
+  len = i;
+}
+
+
+int32_t UnicodeSet::serialize(uint16_t *dest, int32_t destCapacity, UErrorCode& ec) const {
+    int32_t bmpLength, length, destLength;
+
+    if (U_FAILURE(ec)) {
+        return 0;
+    }
+
+    if (destCapacity<0 || (destCapacity>0 && dest==nullptr)) {
+        ec=U_ILLEGAL_ARGUMENT_ERROR;
+        return 0;
+    }
+
+    /* count necessary 16-bit units */
+    length=this->len-1; // Subtract 1 to ignore final UNICODESET_HIGH
+    // assert(length>=0);
+    if (length==0) {
+        /* empty set */
+        if (destCapacity>0) {
+            *dest=0;
+        } else {
+            ec=U_BUFFER_OVERFLOW_ERROR;
+        }
+        return 1;
+    }
+    /* now length>0 */
+
+    if (this->list[length-1]<=0xffff) {
+        /* all BMP */
+        bmpLength=length;
+    } else if (this->list[0]>=0x10000) {
+        /* all supplementary */
+        bmpLength=0;
+        length*=2;
+    } else {
+        /* some BMP, some supplementary */
+        for (bmpLength=0; bmpLength<length && this->list[bmpLength]<=0xffff; ++bmpLength) {}
+        length=bmpLength+2*(length-bmpLength);
+    }
+#ifdef DEBUG_SERIALIZE
+    printf(">> bmpLength%d length%d len%d\n", bmpLength, length, len);
+#endif
+    /* length: number of 16-bit array units */
+    if (length>0x7fff) {
+        /* there are only 15 bits for the length in the first serialized word */
+        ec=U_INDEX_OUTOFBOUNDS_ERROR;
+        return 0;
+    }
+
+    /*
+     * total serialized length:
+     * number of 16-bit array units (length) +
+     * 1 length unit (always) +
+     * 1 bmpLength unit (if there are supplementary values)
+     */
+    destLength=length+((length>bmpLength)?2:1);
+    if (destLength<=destCapacity) {
+        const UChar32 *p;
+        int32_t i;
+
+#ifdef DEBUG_SERIALIZE
+        printf("writeHdr\n");
+#endif
+        *dest=(uint16_t)length;
+        if (length>bmpLength) {
+            *dest|=0x8000;
+            *++dest=(uint16_t)bmpLength;
+        }
+        ++dest;
+
+        /* write the BMP part of the array */
+        p=this->list;
+        for (i=0; i<bmpLength; ++i) {
+#ifdef DEBUG_SERIALIZE
+          printf("writebmp: %x\n", (int)*p);
+#endif
+            *dest++=(uint16_t)*p++;
+        }
+
+        /* write the supplementary part of the array */
+        for (; i<length; i+=2) {
+#ifdef DEBUG_SERIALIZE
+          printf("write32: %x\n", (int)*p);
+#endif
+            *dest++=(uint16_t)(*p>>16);
+            *dest++=(uint16_t)*p++;
+        }
+    } else {
+        ec=U_BUFFER_OVERFLOW_ERROR;
+    }
+    return destLength;
+}
+
+//----------------------------------------------------------------
+// Implementation: Utility methods
+//----------------------------------------------------------------
+
+/**
+ * Allocate our strings vector and return true if successful.
+ */
+UBool UnicodeSet::allocateStrings(UErrorCode &status) {
+    if (U_FAILURE(status)) {
+        return false;
+    }
+    strings = new UVector(uprv_deleteUObject,
+                          uhash_compareUnicodeString, 1, status);
+    if (strings == nullptr) { // Check for memory allocation error.
+        status = U_MEMORY_ALLOCATION_ERROR;
+        return false;
+    }
+    if (U_FAILURE(status)) {
+        delete strings;
+        strings = nullptr;
+        return false;
+    } 
+    return true;
+}
+
+int32_t UnicodeSet::nextCapacity(int32_t minCapacity) {
+    // Grow exponentially to reduce the frequency of allocations.
+    if (minCapacity < INITIAL_CAPACITY) {
+        return minCapacity + INITIAL_CAPACITY;
+    } else if (minCapacity <= 2500) {
+        return 5 * minCapacity;
+    } else {
+        int32_t newCapacity = 2 * minCapacity;
+        if (newCapacity > MAX_LENGTH) {
+            newCapacity = MAX_LENGTH;
+        }
+        return newCapacity;
+    }
+}
+
+bool UnicodeSet::ensureCapacity(int32_t newLen) {
+    if (newLen > MAX_LENGTH) {
+        newLen = MAX_LENGTH;
+    }
+    if (newLen <= capacity) {
+        return true;
+    }
+    int32_t newCapacity = nextCapacity(newLen);
+    UChar32* temp = (UChar32*) uprv_malloc(newCapacity * sizeof(UChar32));
+    if (temp == nullptr) {
+        setToBogus(); // set the object to bogus state if an OOM failure occurred.
+        return false;
+    }
+    // Copy only the actual contents.
+    uprv_memcpy(temp, list, len * sizeof(UChar32));
+    if (list != stackList) {
+        uprv_free(list);
+    }
+    list = temp;
+    capacity = newCapacity;
+    return true;
+}
+
+bool UnicodeSet::ensureBufferCapacity(int32_t newLen) {
+    if (newLen > MAX_LENGTH) {
+        newLen = MAX_LENGTH;
+    }
+    if (newLen <= bufferCapacity) {
+        return true;
+    }
+    int32_t newCapacity = nextCapacity(newLen);
+    UChar32* temp = (UChar32*) uprv_malloc(newCapacity * sizeof(UChar32));
+    if (temp == nullptr) {
+        setToBogus();
+        return false;
+    }
+    // The buffer has no contents to be copied.
+    // It is always filled from scratch after this call.
+    if (buffer != stackList) {
+        uprv_free(buffer);
+    }
+    buffer = temp;
+    bufferCapacity = newCapacity;
+    return true;
+}
+
+/**
+ * Swap list and buffer.
+ */
+void UnicodeSet::swapBuffers() {
+    // swap list and buffer
+    UChar32* temp = list;
+    list = buffer;
+    buffer = temp;
+
+    int32_t c = capacity;
+    capacity = bufferCapacity;
+    bufferCapacity = c;
+}
+
+void UnicodeSet::setToBogus() {
+    clear(); // Remove everything in the set.
+    fFlags = kIsBogus;
+}
+
+//----------------------------------------------------------------
+// Implementation: Fundamental operators
+//----------------------------------------------------------------
+
+static inline UChar32 max(UChar32 a, UChar32 b) {
+    return (a > b) ? a : b;
+}
+
+// polarity = 0, 3 is normal: x xor y
+// polarity = 1, 2: x xor ~y == x === y
+
+void UnicodeSet::exclusiveOr(const UChar32* other, int32_t otherLen, int8_t polarity) {
+    if (isFrozen() || isBogus()) {
+        return;
+    }
+    if (!ensureBufferCapacity(len + otherLen)) {
+        return;
+    }
+
+    int32_t i = 0, j = 0, k = 0;
+    UChar32 a = list[i++];
+    UChar32 b;
+    if (polarity == 1 || polarity == 2) {
+        b = UNICODESET_LOW;
+        if (other[j] == UNICODESET_LOW) { // skip base if already LOW
+            ++j;
+            b = other[j];
+        }
+    } else {
+        b = other[j++];
+    }
+    // simplest of all the routines
+    // sort the values, discarding identicals!
+    for (;;) {
+        if (a < b) {
+            buffer[k++] = a;
+            a = list[i++];
+        } else if (b < a) {
+            buffer[k++] = b;
+            b = other[j++];
+        } else if (a != UNICODESET_HIGH) { // at this point, a == b
+            // discard both values!
+            a = list[i++];
+            b = other[j++];
+        } else { // DONE!
+            buffer[k++] = UNICODESET_HIGH;
+            len = k;
+            break;
+        }
+    }
+    swapBuffers();
+    releasePattern();
+}
+
+// polarity = 0 is normal: x union y
+// polarity = 2: x union ~y
+// polarity = 1: ~x union y
+// polarity = 3: ~x union ~y
+
+void UnicodeSet::add(const UChar32* other, int32_t otherLen, int8_t polarity) {
+    if (isFrozen() || isBogus() || other==nullptr) {
+        return;
+    }
+    if (!ensureBufferCapacity(len + otherLen)) {
+        return;
+    }
+
+    int32_t i = 0, j = 0, k = 0;
+    UChar32 a = list[i++];
+    UChar32 b = other[j++];
+    // change from xor is that we have to check overlapping pairs
+    // polarity bit 1 means a is second, bit 2 means b is.
+    for (;;) {
+        switch (polarity) {
+          case 0: // both first; take lower if unequal
+            if (a < b) { // take a
+                // Back up over overlapping ranges in buffer[]
+                if (k > 0 && a <= buffer[k-1]) {
+                    // Pick latter end value in buffer[] vs. list[]
+                    a = max(list[i], buffer[--k]);
+                } else {
+                    // No overlap
+                    buffer[k++] = a;
+                    a = list[i];
+                }
+                i++; // Common if/else code factored out
+                polarity ^= 1;
+            } else if (b < a) { // take b
+                if (k > 0 && b <= buffer[k-1]) {
+                    b = max(other[j], buffer[--k]);
+                } else {
+                    buffer[k++] = b;
+                    b = other[j];
+                }
+                j++;
+                polarity ^= 2;
+            } else { // a == b, take a, drop b
+                if (a == UNICODESET_HIGH) goto loop_end;
+                // This is symmetrical; it doesn't matter if
+                // we backtrack with a or b. - liu
+                if (k > 0 && a <= buffer[k-1]) {
+                    a = max(list[i], buffer[--k]);
+                } else {
+                    // No overlap
+                    buffer[k++] = a;
+                    a = list[i];
+                }
+                i++;
+                polarity ^= 1;
+                b = other[j++];
+                polarity ^= 2;
+            }
+            break;
+          case 3: // both second; take higher if unequal, and drop other
+            if (b <= a) { // take a
+                if (a == UNICODESET_HIGH) goto loop_end;
+                buffer[k++] = a;
+            } else { // take b
+                if (b == UNICODESET_HIGH) goto loop_end;
+                buffer[k++] = b;
+            }
+            a = list[i++];
+            polarity ^= 1;   // factored common code
+            b = other[j++];
+            polarity ^= 2;
+            break;
+          case 1: // a second, b first; if b < a, overlap
+            if (a < b) { // no overlap, take a
+                buffer[k++] = a; a = list[i++]; polarity ^= 1;
+            } else if (b < a) { // OVERLAP, drop b
+                b = other[j++];
+                polarity ^= 2;
+            } else { // a == b, drop both!
+                if (a == UNICODESET_HIGH) goto loop_end;
+                a = list[i++];
+                polarity ^= 1;
+                b = other[j++];
+                polarity ^= 2;
+            }
+            break;
+          case 2: // a first, b second; if a < b, overlap
+            if (b < a) { // no overlap, take b
+                buffer[k++] = b;
+                b = other[j++];
+                polarity ^= 2;
+            } else  if (a < b) { // OVERLAP, drop a
+                a = list[i++];
+                polarity ^= 1;
+            } else { // a == b, drop both!
+                if (a == UNICODESET_HIGH) goto loop_end;
+                a = list[i++];
+                polarity ^= 1;
+                b = other[j++];
+                polarity ^= 2;
+            }
+            break;
+        }
+    }
+ loop_end:
+    buffer[k++] = UNICODESET_HIGH;    // terminate
+    len = k;
+    swapBuffers();
+    releasePattern();
+}
+
+// polarity = 0 is normal: x intersect y
+// polarity = 2: x intersect ~y == set-minus
+// polarity = 1: ~x intersect y
+// polarity = 3: ~x intersect ~y
+
+void UnicodeSet::retain(const UChar32* other, int32_t otherLen, int8_t polarity) {
+    if (isFrozen() || isBogus()) {
+        return;
+    }
+    if (!ensureBufferCapacity(len + otherLen)) {
+        return;
+    }
+
+    int32_t i = 0, j = 0, k = 0;
+    UChar32 a = list[i++];
+    UChar32 b = other[j++];
+    // change from xor is that we have to check overlapping pairs
+    // polarity bit 1 means a is second, bit 2 means b is.
+    for (;;) {
+        switch (polarity) {
+          case 0: // both first; drop the smaller
+            if (a < b) { // drop a
+                a = list[i++];
+                polarity ^= 1;
+            } else if (b < a) { // drop b
+                b = other[j++];
+                polarity ^= 2;
+            } else { // a == b, take one, drop other
+                if (a == UNICODESET_HIGH) goto loop_end;
+                buffer[k++] = a;
+                a = list[i++];
+                polarity ^= 1;
+                b = other[j++];
+                polarity ^= 2;
+            }
+            break;
+          case 3: // both second; take lower if unequal
+            if (a < b) { // take a
+                buffer[k++] = a;
+                a = list[i++];
+                polarity ^= 1;
+            } else if (b < a) { // take b
+                buffer[k++] = b;
+                b = other[j++];
+                polarity ^= 2;
+            } else { // a == b, take one, drop other
+                if (a == UNICODESET_HIGH) goto loop_end;
+                buffer[k++] = a;
+                a = list[i++];
+                polarity ^= 1;
+                b = other[j++];
+                polarity ^= 2;
+            }
+            break;
+          case 1: // a second, b first;
+            if (a < b) { // NO OVERLAP, drop a
+                a = list[i++];
+                polarity ^= 1;
+            } else if (b < a) { // OVERLAP, take b
+                buffer[k++] = b;
+                b = other[j++];
+                polarity ^= 2;
+            } else { // a == b, drop both!
+                if (a == UNICODESET_HIGH) goto loop_end;
+                a = list[i++];
+                polarity ^= 1;
+                b = other[j++];
+                polarity ^= 2;
+            }
+            break;
+          case 2: // a first, b second; if a < b, overlap
+            if (b < a) { // no overlap, drop b
+                b = other[j++];
+                polarity ^= 2;
+            } else  if (a < b) { // OVERLAP, take a
+                buffer[k++] = a;
+                a = list[i++];
+                polarity ^= 1;
+            } else { // a == b, drop both!
+                if (a == UNICODESET_HIGH) goto loop_end;
+                a = list[i++];
+                polarity ^= 1;
+                b = other[j++];
+                polarity ^= 2;
+            }
+            break;
+        }
+    }
+ loop_end:
+    buffer[k++] = UNICODESET_HIGH;    // terminate
+    len = k;
+    swapBuffers();
+    releasePattern();
+}
+
+/**
+ * Append the <code>toPattern()</code> representation of a
+ * string to the given <code>StringBuffer</code>.
+ */
+void UnicodeSet::_appendToPat(UnicodeString& buf, const UnicodeString& s, UBool escapeUnprintable) {
+    UChar32 cp;
+    for (int32_t i = 0; i < s.length(); i += U16_LENGTH(cp)) {
+        _appendToPat(buf, cp = s.char32At(i), escapeUnprintable);
+    }
+}
+
+/**
+ * Append the <code>toPattern()</code> representation of a
+ * character to the given <code>StringBuffer</code>.
+ */
+void UnicodeSet::_appendToPat(UnicodeString& buf, UChar32 c, UBool escapeUnprintable) {
+    if (escapeUnprintable ? ICU_Utility::isUnprintable(c) : ICU_Utility::shouldAlwaysBeEscaped(c)) {
+        // Use hex escape notation (\uxxxx or \Uxxxxxxxx) for anything
+        // unprintable
+        ICU_Utility::escape(buf, c);
+        return;
+    }
+    // Okay to let ':' pass through
+    switch (c) {
+    case u'[':
+    case u']':
+    case u'-':
+    case u'^':
+    case u'&':
+    case u'\\':
+    case u'{':
+    case u'}':
+    case u':':
+    case SymbolTable::SYMBOL_REF:
+        buf.append(u'\\');
+        break;
+    default:
+        // Escape whitespace
+        if (PatternProps::isWhiteSpace(c)) {
+            buf.append(u'\\');
+        }
+        break;
+    }
+    buf.append(c);
+}
+
+void UnicodeSet::_appendToPat(UnicodeString &result, UChar32 start, UChar32 end,
+                              UBool escapeUnprintable) {
+    _appendToPat(result, start, escapeUnprintable);
+    if (start != end) {
+        if ((start+1) != end ||
+                // Avoid writing what looks like a lead+trail surrogate pair.
+                start == 0xdbff) {
+            result.append(u'-');
+        }
+        _appendToPat(result, end, escapeUnprintable);
+    }
+}
+
+/**
+ * Append a string representation of this set to result.  This will be
+ * a cleaned version of the string passed to applyPattern(), if there
+ * is one.  Otherwise it will be generated.
+ */
+UnicodeString& UnicodeSet::_toPattern(UnicodeString& result,
+                                      UBool escapeUnprintable) const
+{
+    if (pat != nullptr) {
+        int32_t i;
+        int32_t backslashCount = 0;
+        for (i=0; i<patLen; ) {
+            UChar32 c;
+            U16_NEXT(pat, i, patLen, c);
+            if (escapeUnprintable ?
+                    ICU_Utility::isUnprintable(c) : ICU_Utility::shouldAlwaysBeEscaped(c)) {
+                // If the unprintable character is preceded by an odd
+                // number of backslashes, then it has been escaped.
+                // Before unescaping it, we delete the final
+                // backslash.
+                if ((backslashCount % 2) == 1) {
+                    result.truncate(result.length() - 1);
+                }
+                ICU_Utility::escape(result, c);
+                backslashCount = 0;
+            } else {
+                result.append(c);
+                if (c == u'\\') {
+                    ++backslashCount;
+                } else {
+                    backslashCount = 0;
+                }
+            }
+        }
+        return result;
+    }
+
+    return _generatePattern(result, escapeUnprintable);
+}
+
+/**
+ * Returns a string representation of this set.  If the result of
+ * calling this function is passed to a UnicodeSet constructor, it
+ * will produce another set that is equal to this one.
+ */
+UnicodeString& UnicodeSet::toPattern(UnicodeString& result,
+                                     UBool escapeUnprintable) const
+{
+    result.truncate(0);
+    return _toPattern(result, escapeUnprintable);
+}
+
+/**
+ * Generate and append a string representation of this set to result.
+ * This does not use this.pat, the cleaned up copy of the string
+ * passed to applyPattern().
+ */
+UnicodeString& UnicodeSet::_generatePattern(UnicodeString& result,
+                                            UBool escapeUnprintable) const
+{
+    result.append(u'[');
+
+    int32_t i = 0;
+    int32_t limit = len & ~1;  // = 2 * getRangeCount()
+
+    // If the set contains at least 2 intervals and includes both
+    // MIN_VALUE and MAX_VALUE, then the inverse representation will
+    // be more economical.
+    //     if (getRangeCount() >= 2 &&
+    //             getRangeStart(0) == MIN_VALUE &&
+    //             getRangeEnd(last) == MAX_VALUE)
+    // Invariant: list[len-1] == HIGH == MAX_VALUE + 1
+    // If limit == len then len is even and the last range ends with MAX_VALUE.
+    //
+    // *But* do not write the inverse (complement) if there are strings.
+    // Since ICU 70, the '^' performs a code point complement which removes all strings.
+    if (len >= 4 && list[0] == 0 && limit == len && !hasStrings()) {
+        // Emit the inverse
+        result.append(u'^');
+        // Offsetting the inversion list index by one lets us
+        // iterate over the ranges of the set complement.
+        i = 1;
+        --limit;
+    }
+
+    // Emit the ranges as pairs.
+    while (i < limit) {
+        UChar32 start = list[i];  // getRangeStart()
+        UChar32 end = list[i + 1] - 1;  // getRangeEnd() = range limit minus one
+        if (!(0xd800 <= end && end <= 0xdbff)) {
+            _appendToPat(result, start, end, escapeUnprintable);
+            i += 2;
+        } else {
+            // The range ends with a lead surrogate.
+            // Avoid writing what looks like a lead+trail surrogate pair.
+            // 1. Postpone ranges that start with a lead surrogate code point.
+            int32_t firstLead = i;
+            while ((i += 2) < limit && list[i] <= 0xdbff) {}
+            int32_t firstAfterLead = i;
+            // 2. Write following ranges that start with a trail surrogate code point.
+            while (i < limit && (start = list[i]) <= 0xdfff) {
+                _appendToPat(result, start, list[i + 1] - 1, escapeUnprintable);
+                i += 2;
+            }
+            // 3. Now write the postponed ranges.
+            for (int j = firstLead; j < firstAfterLead; j += 2) {
+                _appendToPat(result, list[j], list[j + 1] - 1, escapeUnprintable);
+            }
+        }
+    }
+
+    if (strings != nullptr) {
+        for (int32_t i = 0; i<strings->size(); ++i) {
+            result.append(u'{');
+            _appendToPat(result,
+                         *(const UnicodeString*) strings->elementAt(i),
+                         escapeUnprintable);
+            result.append(u'}');
+        }
+    }
+    return result.append(u']');
+}
+
+/**
+* Release existing cached pattern
+*/
+void UnicodeSet::releasePattern() {
+    if (pat) {
+        uprv_free(pat);
+        pat = nullptr;
+        patLen = 0;
+    }
+}
+
+/**
+* Set the new pattern to cache.
+*/
+void UnicodeSet::setPattern(const char16_t *newPat, int32_t newPatLen) {
+    releasePattern();
+    pat = (char16_t *)uprv_malloc((newPatLen + 1) * sizeof(char16_t));
+    if (pat) {
+        patLen = newPatLen;
+        u_memcpy(pat, newPat, patLen);
+        pat[patLen] = 0;
+    }
+    // else we don't care if malloc failed. This was just a nice cache.
+    // We can regenerate an equivalent pattern later when requested.
+}
+
+UnicodeSet *UnicodeSet::freeze() {
+    if(!isFrozen() && !isBogus()) {
+        compact();
+
+        // Optimize contains() and span() and similar functions.
+        if (hasStrings()) {
+            stringSpan = new UnicodeSetStringSpan(*this, *strings, UnicodeSetStringSpan::ALL);
+            if (stringSpan == nullptr) {
+                setToBogus();
+                return this;
+            } else if (!stringSpan->needsStringSpanUTF16()) {
+                // All strings are irrelevant for span() etc. because
+                // all of each string's code points are contained in this set.
+                // Do not check needsStringSpanUTF8() because UTF-8 has at most as
+                // many relevant strings as UTF-16.
+                // (Thus needsStringSpanUTF8() implies needsStringSpanUTF16().)
+                delete stringSpan;
+                stringSpan = nullptr;
+            }
+        }
+        if (stringSpan == nullptr) {
+            // No span-relevant strings: Optimize for code point spans.
+            bmpSet=new BMPSet(list, len);
+            if (bmpSet == nullptr) { // Check for memory allocation error.
+                setToBogus();
+            }
+        }
+    }
+    return this;
+}
+
+int32_t UnicodeSet::span(const char16_t *s, int32_t length, USetSpanCondition spanCondition) const {
+    if(length>0 && bmpSet!=nullptr) {
+        return (int32_t)(bmpSet->span(s, s+length, spanCondition)-s);
+    }
+    if(length<0) {
+        length=u_strlen(s);
+    }
+    if(length==0) {
+        return 0;
+    }
+    if(stringSpan!=nullptr) {
+        return stringSpan->span(s, length, spanCondition);
+    } else if(hasStrings()) {
+        uint32_t which= spanCondition==USET_SPAN_NOT_CONTAINED ?
+                            UnicodeSetStringSpan::FWD_UTF16_NOT_CONTAINED :
+                            UnicodeSetStringSpan::FWD_UTF16_CONTAINED;
+        UnicodeSetStringSpan strSpan(*this, *strings, which);
+        if(strSpan.needsStringSpanUTF16()) {
+            return strSpan.span(s, length, spanCondition);
+        }
+    }
+
+    if(spanCondition!=USET_SPAN_NOT_CONTAINED) {
+        spanCondition=USET_SPAN_CONTAINED;  // Pin to 0/1 values.
+    }
+
+    UChar32 c;
+    int32_t start=0, prev=0;
+    do {
+        U16_NEXT(s, start, length, c);
+        if(spanCondition!=contains(c)) {
+            break;
+        }
+    } while((prev=start)<length);
+    return prev;
+}
+
+int32_t UnicodeSet::spanBack(const char16_t *s, int32_t length, USetSpanCondition spanCondition) const {
+    if(length>0 && bmpSet!=nullptr) {
+        return (int32_t)(bmpSet->spanBack(s, s+length, spanCondition)-s);
+    }
+    if(length<0) {
+        length=u_strlen(s);
+    }
+    if(length==0) {
+        return 0;
+    }
+    if(stringSpan!=nullptr) {
+        return stringSpan->spanBack(s, length, spanCondition);
+    } else if(hasStrings()) {
+        uint32_t which= spanCondition==USET_SPAN_NOT_CONTAINED ?
+                            UnicodeSetStringSpan::BACK_UTF16_NOT_CONTAINED :
+                            UnicodeSetStringSpan::BACK_UTF16_CONTAINED;
+        UnicodeSetStringSpan strSpan(*this, *strings, which);
+        if(strSpan.needsStringSpanUTF16()) {
+            return strSpan.spanBack(s, length, spanCondition);
+        }
+    }
+
+    if(spanCondition!=USET_SPAN_NOT_CONTAINED) {
+        spanCondition=USET_SPAN_CONTAINED;  // Pin to 0/1 values.
+    }
+
+    UChar32 c;
+    int32_t prev=length;
+    do {
+        U16_PREV(s, 0, length, c);
+        if(spanCondition!=contains(c)) {
+            break;
+        }
+    } while((prev=length)>0);
+    return prev;
+}
+
+int32_t UnicodeSet::spanUTF8(const char *s, int32_t length, USetSpanCondition spanCondition) const {
+    if(length>0 && bmpSet!=nullptr) {
+        const uint8_t *s0=(const uint8_t *)s;
+        return (int32_t)(bmpSet->spanUTF8(s0, length, spanCondition)-s0);
+    }
+    if(length<0) {
+        length=(int32_t)uprv_strlen(s);
+    }
+    if(length==0) {
+        return 0;
+    }
+    if(stringSpan!=nullptr) {
+        return stringSpan->spanUTF8((const uint8_t *)s, length, spanCondition);
+    } else if(hasStrings()) {
+        uint32_t which= spanCondition==USET_SPAN_NOT_CONTAINED ?
+                            UnicodeSetStringSpan::FWD_UTF8_NOT_CONTAINED :
+                            UnicodeSetStringSpan::FWD_UTF8_CONTAINED;
+        UnicodeSetStringSpan strSpan(*this, *strings, which);
+        if(strSpan.needsStringSpanUTF8()) {
+            return strSpan.spanUTF8((const uint8_t *)s, length, spanCondition);
+        }
+    }
+
+    if(spanCondition!=USET_SPAN_NOT_CONTAINED) {
+        spanCondition=USET_SPAN_CONTAINED;  // Pin to 0/1 values.
+    }
+
+    UChar32 c;
+    int32_t start=0, prev=0;
+    do {
+        U8_NEXT_OR_FFFD(s, start, length, c);
+        if(spanCondition!=contains(c)) {
+            break;
+        }
+    } while((prev=start)<length);
+    return prev;
+}
+
+int32_t UnicodeSet::spanBackUTF8(const char *s, int32_t length, USetSpanCondition spanCondition) const {
+    if(length>0 && bmpSet!=nullptr) {
+        const uint8_t *s0=(const uint8_t *)s;
+        return bmpSet->spanBackUTF8(s0, length, spanCondition);
+    }
+    if(length<0) {
+        length=(int32_t)uprv_strlen(s);
+    }
+    if(length==0) {
+        return 0;
+    }
+    if(stringSpan!=nullptr) {
+        return stringSpan->spanBackUTF8((const uint8_t *)s, length, spanCondition);
+    } else if(hasStrings()) {
+        uint32_t which= spanCondition==USET_SPAN_NOT_CONTAINED ?
+                            UnicodeSetStringSpan::BACK_UTF8_NOT_CONTAINED :
+                            UnicodeSetStringSpan::BACK_UTF8_CONTAINED;
+        UnicodeSetStringSpan strSpan(*this, *strings, which);
+        if(strSpan.needsStringSpanUTF8()) {
+            return strSpan.spanBackUTF8((const uint8_t *)s, length, spanCondition);
+        }
+    }
+
+    if(spanCondition!=USET_SPAN_NOT_CONTAINED) {
+        spanCondition=USET_SPAN_CONTAINED;  // Pin to 0/1 values.
+    }
+
+    UChar32 c;
+    int32_t prev=length;
+    do {
+        U8_PREV_OR_FFFD(s, 0, length, c);
+        if(spanCondition!=contains(c)) {
+            break;
+        }
+    } while((prev=length)>0);
+    return prev;
+}
+
+U_NAMESPACE_END