--- conflicted
+++ resolved
@@ -1,653 +1,325 @@
-<<<<<<< HEAD
-// © 2016 and later: Unicode, Inc. and others.
-// License & terms of use: http://www.unicode.org/copyright.html
-/*
-******************************************************************************
-* Copyright (C) 2014-2016, International Business Machines
-* Corporation and others.  All Rights Reserved.
-******************************************************************************
-* simpleformatter.cpp
-*/
-
-#include "unicode/utypes.h"
-#include "unicode/simpleformatter.h"
-#include "unicode/unistr.h"
-#include "uassert.h"
-
-U_NAMESPACE_BEGIN
-
-namespace {
-
-/**
- * Argument numbers must be smaller than this limit.
- * Text segment lengths are offset by this much.
- * This is currently the only unused char value in compiled patterns,
- * except it is the maximum value of the first unit (max arg +1).
- */
-const int32_t ARG_NUM_LIMIT = 0x100;
-/**
- * Initial and maximum char/UChar value set for a text segment.
- * Segment length char values are from ARG_NUM_LIMIT+1 to this value here.
- * Normally 0xffff, but can be as small as ARG_NUM_LIMIT+1 for testing.
- */
-const UChar SEGMENT_LENGTH_PLACEHOLDER_CHAR = 0xffff;
-/**
- * Maximum length of a text segment. Longer segments are split into shorter ones.
- */
-const int32_t MAX_SEGMENT_LENGTH = SEGMENT_LENGTH_PLACEHOLDER_CHAR - ARG_NUM_LIMIT;
-
-enum {
-    APOS = 0x27,
-    DIGIT_ZERO = 0x30,
-    DIGIT_ONE = 0x31,
-    DIGIT_NINE = 0x39,
-    OPEN_BRACE = 0x7b,
-    CLOSE_BRACE = 0x7d
-};
-
-inline UBool isInvalidArray(const void *array, int32_t length) {
-   return (length < 0 || (array == NULL && length != 0));
-}
-
-}  // namespace
-
-SimpleFormatter &SimpleFormatter::operator=(const SimpleFormatter& other) {
-    if (this == &other) {
-        return *this;
-    }
-    compiledPattern = other.compiledPattern;
-    return *this;
-}
-
-SimpleFormatter::~SimpleFormatter() {}
-
-UBool SimpleFormatter::applyPatternMinMaxArguments(
-        const UnicodeString &pattern,
-        int32_t min, int32_t max,
-        UErrorCode &errorCode) {
-    if (U_FAILURE(errorCode)) {
-        return FALSE;
-    }
-    // Parse consistent with MessagePattern, but
-    // - support only simple numbered arguments
-    // - build a simple binary structure into the result string
-    const UChar *patternBuffer = pattern.getBuffer();
-    int32_t patternLength = pattern.length();
-    // Reserve the first char for the number of arguments.
-    compiledPattern.setTo((UChar)0);
-    int32_t textLength = 0;
-    int32_t maxArg = -1;
-    UBool inQuote = FALSE;
-    for (int32_t i = 0; i < patternLength;) {
-        UChar c = patternBuffer[i++];
-        if (c == APOS) {
-            if (i < patternLength && (c = patternBuffer[i]) == APOS) {
-                // double apostrophe, skip the second one
-                ++i;
-            } else if (inQuote) {
-                // skip the quote-ending apostrophe
-                inQuote = FALSE;
-                continue;
-            } else if (c == OPEN_BRACE || c == CLOSE_BRACE) {
-                // Skip the quote-starting apostrophe, find the end of the quoted literal text.
-                ++i;
-                inQuote = TRUE;
-            } else {
-                // The apostrophe is part of literal text.
-                c = APOS;
-            }
-        } else if (!inQuote && c == OPEN_BRACE) {
-            if (textLength > 0) {
-                compiledPattern.setCharAt(compiledPattern.length() - textLength - 1,
-                                          (UChar)(ARG_NUM_LIMIT + textLength));
-                textLength = 0;
-            }
-            int32_t argNumber;
-            if ((i + 1) < patternLength &&
-                    0 <= (argNumber = patternBuffer[i] - DIGIT_ZERO) && argNumber <= 9 &&
-                    patternBuffer[i + 1] == CLOSE_BRACE) {
-                i += 2;
-            } else {
-                // Multi-digit argument number (no leading zero) or syntax error.
-                // MessagePattern permits PatternProps.skipWhiteSpace(pattern, index)
-                // around the number, but this class does not.
-                argNumber = -1;
-                if (i < patternLength && DIGIT_ONE <= (c = patternBuffer[i++]) && c <= DIGIT_NINE) {
-                    argNumber = c - DIGIT_ZERO;
-                    while (i < patternLength &&
-                            DIGIT_ZERO <= (c = patternBuffer[i++]) && c <= DIGIT_NINE) {
-                        argNumber = argNumber * 10 + (c - DIGIT_ZERO);
-                        if (argNumber >= ARG_NUM_LIMIT) {
-                            break;
-                        }
-                    }
-                }
-                if (argNumber < 0 || c != CLOSE_BRACE) {
-                    errorCode = U_ILLEGAL_ARGUMENT_ERROR;
-                    return FALSE;
-                }
-            }
-            if (argNumber > maxArg) {
-                maxArg = argNumber;
-            }
-            compiledPattern.append((UChar)argNumber);
-            continue;
-        }  // else: c is part of literal text
-        // Append c and track the literal-text segment length.
-        if (textLength == 0) {
-            // Reserve a char for the length of a new text segment, preset the maximum length.
-            compiledPattern.append(SEGMENT_LENGTH_PLACEHOLDER_CHAR);
-        }
-        compiledPattern.append(c);
-        if (++textLength == MAX_SEGMENT_LENGTH) {
-            textLength = 0;
-        }
-    }
-    if (textLength > 0) {
-        compiledPattern.setCharAt(compiledPattern.length() - textLength - 1,
-                                  (UChar)(ARG_NUM_LIMIT + textLength));
-    }
-    int32_t argCount = maxArg + 1;
-    if (argCount < min || max < argCount) {
-        errorCode = U_ILLEGAL_ARGUMENT_ERROR;
-        return FALSE;
-    }
-    compiledPattern.setCharAt(0, (UChar)argCount);
-    return TRUE;
-}
-
-UnicodeString& SimpleFormatter::format(
-        const UnicodeString &value0,
-        UnicodeString &appendTo, UErrorCode &errorCode) const {
-    const UnicodeString *values[] = { &value0 };
-    return formatAndAppend(values, 1, appendTo, NULL, 0, errorCode);
-}
-
-UnicodeString& SimpleFormatter::format(
-        const UnicodeString &value0,
-        const UnicodeString &value1,
-        UnicodeString &appendTo, UErrorCode &errorCode) const {
-    const UnicodeString *values[] = { &value0, &value1 };
-    return formatAndAppend(values, 2, appendTo, NULL, 0, errorCode);
-}
-
-UnicodeString& SimpleFormatter::format(
-        const UnicodeString &value0,
-        const UnicodeString &value1,
-        const UnicodeString &value2,
-        UnicodeString &appendTo, UErrorCode &errorCode) const {
-    const UnicodeString *values[] = { &value0, &value1, &value2 };
-    return formatAndAppend(values, 3, appendTo, NULL, 0, errorCode);
-}
-
-UnicodeString& SimpleFormatter::formatAndAppend(
-        const UnicodeString *const *values, int32_t valuesLength,
-        UnicodeString &appendTo,
-        int32_t *offsets, int32_t offsetsLength, UErrorCode &errorCode) const {
-    if (U_FAILURE(errorCode)) {
-        return appendTo;
-    }
-    if (isInvalidArray(values, valuesLength) || isInvalidArray(offsets, offsetsLength) ||
-            valuesLength < getArgumentLimit()) {
-        errorCode = U_ILLEGAL_ARGUMENT_ERROR;
-        return appendTo;
-    }
-    return format(compiledPattern.getBuffer(), compiledPattern.length(), values,
-                  appendTo, NULL, TRUE,
-                  offsets, offsetsLength, errorCode);
-}
-
-UnicodeString &SimpleFormatter::formatAndReplace(
-        const UnicodeString *const *values, int32_t valuesLength,
-        UnicodeString &result,
-        int32_t *offsets, int32_t offsetsLength, UErrorCode &errorCode) const {
-    if (U_FAILURE(errorCode)) {
-        return result;
-    }
-    if (isInvalidArray(values, valuesLength) || isInvalidArray(offsets, offsetsLength)) {
-        errorCode = U_ILLEGAL_ARGUMENT_ERROR;
-        return result;
-    }
-    const UChar *cp = compiledPattern.getBuffer();
-    int32_t cpLength = compiledPattern.length();
-    if (valuesLength < getArgumentLimit(cp, cpLength)) {
-        errorCode = U_ILLEGAL_ARGUMENT_ERROR;
-        return result;
-    }
-
-    // If the pattern starts with an argument whose value is the same object
-    // as the result, then we keep the result contents and append to it.
-    // Otherwise we replace its contents.
-    int32_t firstArg = -1;
-    // If any non-initial argument value is the same object as the result,
-    // then we first copy its contents and use that instead while formatting.
-    UnicodeString resultCopy;
-    if (getArgumentLimit(cp, cpLength) > 0) {
-        for (int32_t i = 1; i < cpLength;) {
-            int32_t n = cp[i++];
-            if (n < ARG_NUM_LIMIT) {
-                if (values[n] == &result) {
-                    if (i == 2) {
-                        firstArg = n;
-                    } else if (resultCopy.isEmpty() && !result.isEmpty()) {
-                        resultCopy = result;
-                    }
-                }
-            } else {
-                i += n - ARG_NUM_LIMIT;
-            }
-        }
-    }
-    if (firstArg < 0) {
-        result.remove();
-    }
-    return format(cp, cpLength, values,
-                  result, &resultCopy, FALSE,
-                  offsets, offsetsLength, errorCode);
-}
-
-UnicodeString SimpleFormatter::getTextWithNoArguments(
-        const UChar *compiledPattern,
-        int32_t compiledPatternLength,
-        int32_t* offsets,
-        int32_t offsetsLength) {
-    for (int32_t i = 0; i < offsetsLength; i++) {
-        offsets[i] = -1;
-    }
-    int32_t capacity = compiledPatternLength - 1 -
-            getArgumentLimit(compiledPattern, compiledPatternLength);
-    UnicodeString sb(capacity, 0, 0);  // Java: StringBuilder
-    for (int32_t i = 1; i < compiledPatternLength;) {
-        int32_t n = compiledPattern[i++];
-        if (n > ARG_NUM_LIMIT) {
-            n -= ARG_NUM_LIMIT;
-            sb.append(compiledPattern + i, n);
-            i += n;
-        } else if (n < offsetsLength) {
-            // TODO(ICU-20406): This does not distinguish between "{0}{1}" and "{1}{0}".
-            // Consider removing this function and replacing it with an iterator interface.
-            offsets[n] = sb.length();
-        }
-    }
-    return sb;
-}
-
-UnicodeString &SimpleFormatter::format(
-        const UChar *compiledPattern, int32_t compiledPatternLength,
-        const UnicodeString *const *values,
-        UnicodeString &result, const UnicodeString *resultCopy, UBool forbidResultAsValue,
-        int32_t *offsets, int32_t offsetsLength,
-        UErrorCode &errorCode) {
-    if (U_FAILURE(errorCode)) {
-        return result;
-    }
-    for (int32_t i = 0; i < offsetsLength; i++) {
-        offsets[i] = -1;
-    }
-    for (int32_t i = 1; i < compiledPatternLength;) {
-        int32_t n = compiledPattern[i++];
-        if (n < ARG_NUM_LIMIT) {
-            const UnicodeString *value = values[n];
-            if (value == NULL) {
-                errorCode = U_ILLEGAL_ARGUMENT_ERROR;
-                return result;
-            }
-            if (value == &result) {
-                if (forbidResultAsValue) {
-                    errorCode = U_ILLEGAL_ARGUMENT_ERROR;
-                    return result;
-                }
-                if (i == 2) {
-                    // We are appending to result which is also the first value object.
-                    if (n < offsetsLength) {
-                        offsets[n] = 0;
-                    }
-                } else {
-                    if (n < offsetsLength) {
-                        offsets[n] = result.length();
-                    }
-                    result.append(*resultCopy);
-                }
-            } else {
-                if (n < offsetsLength) {
-                    offsets[n] = result.length();
-                }
-                result.append(*value);
-            }
-        } else {
-            int32_t length = n - ARG_NUM_LIMIT;
-            result.append(compiledPattern + i, length);
-            i += length;
-        }
-    }
-    return result;
-}
-
-U_NAMESPACE_END
-=======
-// © 2016 and later: Unicode, Inc. and others.
-// License & terms of use: http://www.unicode.org/copyright.html
-/*
-******************************************************************************
-* Copyright (C) 2014-2016, International Business Machines
-* Corporation and others.  All Rights Reserved.
-******************************************************************************
-* simpleformatter.cpp
-*/
-
-#include "unicode/utypes.h"
-#include "unicode/simpleformatter.h"
-#include "unicode/unistr.h"
-#include "uassert.h"
-
-U_NAMESPACE_BEGIN
-
-namespace {
-
-/**
- * Argument numbers must be smaller than this limit.
- * Text segment lengths are offset by this much.
- * This is currently the only unused char value in compiled patterns,
- * except it is the maximum value of the first unit (max arg +1).
- */
-const int32_t ARG_NUM_LIMIT = 0x100;
-/**
- * Initial and maximum char/char16_t value set for a text segment.
- * Segment length char values are from ARG_NUM_LIMIT+1 to this value here.
- * Normally 0xffff, but can be as small as ARG_NUM_LIMIT+1 for testing.
- */
-const char16_t SEGMENT_LENGTH_PLACEHOLDER_CHAR = 0xffff;
-/**
- * Maximum length of a text segment. Longer segments are split into shorter ones.
- */
-const int32_t MAX_SEGMENT_LENGTH = SEGMENT_LENGTH_PLACEHOLDER_CHAR - ARG_NUM_LIMIT;
-
-enum {
-    APOS = 0x27,
-    DIGIT_ZERO = 0x30,
-    DIGIT_ONE = 0x31,
-    DIGIT_NINE = 0x39,
-    OPEN_BRACE = 0x7b,
-    CLOSE_BRACE = 0x7d
-};
-
-inline UBool isInvalidArray(const void *array, int32_t length) {
-   return (length < 0 || (array == nullptr && length != 0));
-}
-
-}  // namespace
-
-SimpleFormatter &SimpleFormatter::operator=(const SimpleFormatter& other) {
-    if (this == &other) {
-        return *this;
-    }
-    compiledPattern = other.compiledPattern;
-    return *this;
-}
-
-SimpleFormatter::~SimpleFormatter() {}
-
-UBool SimpleFormatter::applyPatternMinMaxArguments(
-        const UnicodeString &pattern,
-        int32_t min, int32_t max,
-        UErrorCode &errorCode) {
-    if (U_FAILURE(errorCode)) {
-        return false;
-    }
-    // Parse consistent with MessagePattern, but
-    // - support only simple numbered arguments
-    // - build a simple binary structure into the result string
-    const char16_t *patternBuffer = pattern.getBuffer();
-    int32_t patternLength = pattern.length();
-    // Reserve the first char for the number of arguments.
-    compiledPattern.setTo((char16_t)0);
-    int32_t textLength = 0;
-    int32_t maxArg = -1;
-    UBool inQuote = false;
-    for (int32_t i = 0; i < patternLength;) {
-        char16_t c = patternBuffer[i++];
-        if (c == APOS) {
-            if (i < patternLength && (c = patternBuffer[i]) == APOS) {
-                // double apostrophe, skip the second one
-                ++i;
-            } else if (inQuote) {
-                // skip the quote-ending apostrophe
-                inQuote = false;
-                continue;
-            } else if (c == OPEN_BRACE || c == CLOSE_BRACE) {
-                // Skip the quote-starting apostrophe, find the end of the quoted literal text.
-                ++i;
-                inQuote = true;
-            } else {
-                // The apostrophe is part of literal text.
-                c = APOS;
-            }
-        } else if (!inQuote && c == OPEN_BRACE) {
-            if (textLength > 0) {
-                compiledPattern.setCharAt(compiledPattern.length() - textLength - 1,
-                                          (char16_t)(ARG_NUM_LIMIT + textLength));
-                textLength = 0;
-            }
-            int32_t argNumber;
-            if ((i + 1) < patternLength &&
-                    0 <= (argNumber = patternBuffer[i] - DIGIT_ZERO) && argNumber <= 9 &&
-                    patternBuffer[i + 1] == CLOSE_BRACE) {
-                i += 2;
-            } else {
-                // Multi-digit argument number (no leading zero) or syntax error.
-                // MessagePattern permits PatternProps.skipWhiteSpace(pattern, index)
-                // around the number, but this class does not.
-                argNumber = -1;
-                if (i < patternLength && DIGIT_ONE <= (c = patternBuffer[i++]) && c <= DIGIT_NINE) {
-                    argNumber = c - DIGIT_ZERO;
-                    while (i < patternLength &&
-                            DIGIT_ZERO <= (c = patternBuffer[i++]) && c <= DIGIT_NINE) {
-                        argNumber = argNumber * 10 + (c - DIGIT_ZERO);
-                        if (argNumber >= ARG_NUM_LIMIT) {
-                            break;
-                        }
-                    }
-                }
-                if (argNumber < 0 || c != CLOSE_BRACE) {
-                    errorCode = U_ILLEGAL_ARGUMENT_ERROR;
-                    return false;
-                }
-            }
-            if (argNumber > maxArg) {
-                maxArg = argNumber;
-            }
-            compiledPattern.append((char16_t)argNumber);
-            continue;
-        }  // else: c is part of literal text
-        // Append c and track the literal-text segment length.
-        if (textLength == 0) {
-            // Reserve a char for the length of a new text segment, preset the maximum length.
-            compiledPattern.append(SEGMENT_LENGTH_PLACEHOLDER_CHAR);
-        }
-        compiledPattern.append(c);
-        if (++textLength == MAX_SEGMENT_LENGTH) {
-            textLength = 0;
-        }
-    }
-    if (textLength > 0) {
-        compiledPattern.setCharAt(compiledPattern.length() - textLength - 1,
-                                  (char16_t)(ARG_NUM_LIMIT + textLength));
-    }
-    int32_t argCount = maxArg + 1;
-    if (argCount < min || max < argCount) {
-        errorCode = U_ILLEGAL_ARGUMENT_ERROR;
-        return false;
-    }
-    compiledPattern.setCharAt(0, (char16_t)argCount);
-    return true;
-}
-
-UnicodeString& SimpleFormatter::format(
-        const UnicodeString &value0,
-        UnicodeString &appendTo, UErrorCode &errorCode) const {
-    const UnicodeString *values[] = { &value0 };
-    return formatAndAppend(values, 1, appendTo, nullptr, 0, errorCode);
-}
-
-UnicodeString& SimpleFormatter::format(
-        const UnicodeString &value0,
-        const UnicodeString &value1,
-        UnicodeString &appendTo, UErrorCode &errorCode) const {
-    const UnicodeString *values[] = { &value0, &value1 };
-    return formatAndAppend(values, 2, appendTo, nullptr, 0, errorCode);
-}
-
-UnicodeString& SimpleFormatter::format(
-        const UnicodeString &value0,
-        const UnicodeString &value1,
-        const UnicodeString &value2,
-        UnicodeString &appendTo, UErrorCode &errorCode) const {
-    const UnicodeString *values[] = { &value0, &value1, &value2 };
-    return formatAndAppend(values, 3, appendTo, nullptr, 0, errorCode);
-}
-
-UnicodeString& SimpleFormatter::formatAndAppend(
-        const UnicodeString *const *values, int32_t valuesLength,
-        UnicodeString &appendTo,
-        int32_t *offsets, int32_t offsetsLength, UErrorCode &errorCode) const {
-    if (U_FAILURE(errorCode)) {
-        return appendTo;
-    }
-    if (isInvalidArray(values, valuesLength) || isInvalidArray(offsets, offsetsLength) ||
-            valuesLength < getArgumentLimit()) {
-        errorCode = U_ILLEGAL_ARGUMENT_ERROR;
-        return appendTo;
-    }
-    return format(compiledPattern.getBuffer(), compiledPattern.length(), values,
-                  appendTo, nullptr, true,
-                  offsets, offsetsLength, errorCode);
-}
-
-UnicodeString &SimpleFormatter::formatAndReplace(
-        const UnicodeString *const *values, int32_t valuesLength,
-        UnicodeString &result,
-        int32_t *offsets, int32_t offsetsLength, UErrorCode &errorCode) const {
-    if (U_FAILURE(errorCode)) {
-        return result;
-    }
-    if (isInvalidArray(values, valuesLength) || isInvalidArray(offsets, offsetsLength)) {
-        errorCode = U_ILLEGAL_ARGUMENT_ERROR;
-        return result;
-    }
-    const char16_t *cp = compiledPattern.getBuffer();
-    int32_t cpLength = compiledPattern.length();
-    if (valuesLength < getArgumentLimit(cp, cpLength)) {
-        errorCode = U_ILLEGAL_ARGUMENT_ERROR;
-        return result;
-    }
-
-    // If the pattern starts with an argument whose value is the same object
-    // as the result, then we keep the result contents and append to it.
-    // Otherwise we replace its contents.
-    int32_t firstArg = -1;
-    // If any non-initial argument value is the same object as the result,
-    // then we first copy its contents and use that instead while formatting.
-    UnicodeString resultCopy;
-    if (getArgumentLimit(cp, cpLength) > 0) {
-        for (int32_t i = 1; i < cpLength;) {
-            int32_t n = cp[i++];
-            if (n < ARG_NUM_LIMIT) {
-                if (values[n] == &result) {
-                    if (i == 2) {
-                        firstArg = n;
-                    } else if (resultCopy.isEmpty() && !result.isEmpty()) {
-                        resultCopy = result;
-                    }
-                }
-            } else {
-                i += n - ARG_NUM_LIMIT;
-            }
-        }
-    }
-    if (firstArg < 0) {
-        result.remove();
-    }
-    return format(cp, cpLength, values,
-                  result, &resultCopy, false,
-                  offsets, offsetsLength, errorCode);
-}
-
-UnicodeString SimpleFormatter::getTextWithNoArguments(
-        const char16_t *compiledPattern,
-        int32_t compiledPatternLength,
-        int32_t* offsets,
-        int32_t offsetsLength) {
-    for (int32_t i = 0; i < offsetsLength; i++) {
-        offsets[i] = -1;
-    }
-    int32_t capacity = compiledPatternLength - 1 -
-            getArgumentLimit(compiledPattern, compiledPatternLength);
-    UnicodeString sb(capacity, 0, 0);  // Java: StringBuilder
-    for (int32_t i = 1; i < compiledPatternLength;) {
-        int32_t n = compiledPattern[i++];
-        if (n > ARG_NUM_LIMIT) {
-            n -= ARG_NUM_LIMIT;
-            sb.append(compiledPattern + i, n);
-            i += n;
-        } else if (n < offsetsLength) {
-            // TODO(ICU-20406): This does not distinguish between "{0}{1}" and "{1}{0}".
-            // Consider removing this function and replacing it with an iterator interface.
-            offsets[n] = sb.length();
-        }
-    }
-    return sb;
-}
-
-UnicodeString &SimpleFormatter::format(
-        const char16_t *compiledPattern, int32_t compiledPatternLength,
-        const UnicodeString *const *values,
-        UnicodeString &result, const UnicodeString *resultCopy, UBool forbidResultAsValue,
-        int32_t *offsets, int32_t offsetsLength,
-        UErrorCode &errorCode) {
-    if (U_FAILURE(errorCode)) {
-        return result;
-    }
-    for (int32_t i = 0; i < offsetsLength; i++) {
-        offsets[i] = -1;
-    }
-    for (int32_t i = 1; i < compiledPatternLength;) {
-        int32_t n = compiledPattern[i++];
-        if (n < ARG_NUM_LIMIT) {
-            const UnicodeString *value = values[n];
-            if (value == nullptr) {
-                errorCode = U_ILLEGAL_ARGUMENT_ERROR;
-                return result;
-            }
-            if (value == &result) {
-                if (forbidResultAsValue) {
-                    errorCode = U_ILLEGAL_ARGUMENT_ERROR;
-                    return result;
-                }
-                if (i == 2) {
-                    // We are appending to result which is also the first value object.
-                    if (n < offsetsLength) {
-                        offsets[n] = 0;
-                    }
-                } else {
-                    if (n < offsetsLength) {
-                        offsets[n] = result.length();
-                    }
-                    result.append(*resultCopy);
-                }
-            } else {
-                if (n < offsetsLength) {
-                    offsets[n] = result.length();
-                }
-                result.append(*value);
-            }
-        } else {
-            int32_t length = n - ARG_NUM_LIMIT;
-            result.append(compiledPattern + i, length);
-            i += length;
-        }
-    }
-    return result;
-}
-
-U_NAMESPACE_END
->>>>>>> a8a80be5
+// © 2016 and later: Unicode, Inc. and others.
+// License & terms of use: http://www.unicode.org/copyright.html
+/*
+******************************************************************************
+* Copyright (C) 2014-2016, International Business Machines
+* Corporation and others.  All Rights Reserved.
+******************************************************************************
+* simpleformatter.cpp
+*/
+
+#include "unicode/utypes.h"
+#include "unicode/simpleformatter.h"
+#include "unicode/unistr.h"
+#include "uassert.h"
+
+U_NAMESPACE_BEGIN
+
+namespace {
+
+/**
+ * Argument numbers must be smaller than this limit.
+ * Text segment lengths are offset by this much.
+ * This is currently the only unused char value in compiled patterns,
+ * except it is the maximum value of the first unit (max arg +1).
+ */
+const int32_t ARG_NUM_LIMIT = 0x100;
+/**
+ * Initial and maximum char/char16_t value set for a text segment.
+ * Segment length char values are from ARG_NUM_LIMIT+1 to this value here.
+ * Normally 0xffff, but can be as small as ARG_NUM_LIMIT+1 for testing.
+ */
+const char16_t SEGMENT_LENGTH_PLACEHOLDER_CHAR = 0xffff;
+/**
+ * Maximum length of a text segment. Longer segments are split into shorter ones.
+ */
+const int32_t MAX_SEGMENT_LENGTH = SEGMENT_LENGTH_PLACEHOLDER_CHAR - ARG_NUM_LIMIT;
+
+enum {
+    APOS = 0x27,
+    DIGIT_ZERO = 0x30,
+    DIGIT_ONE = 0x31,
+    DIGIT_NINE = 0x39,
+    OPEN_BRACE = 0x7b,
+    CLOSE_BRACE = 0x7d
+};
+
+inline UBool isInvalidArray(const void *array, int32_t length) {
+   return (length < 0 || (array == nullptr && length != 0));
+}
+
+}  // namespace
+
+SimpleFormatter &SimpleFormatter::operator=(const SimpleFormatter& other) {
+    if (this == &other) {
+        return *this;
+    }
+    compiledPattern = other.compiledPattern;
+    return *this;
+}
+
+SimpleFormatter::~SimpleFormatter() {}
+
+UBool SimpleFormatter::applyPatternMinMaxArguments(
+        const UnicodeString &pattern,
+        int32_t min, int32_t max,
+        UErrorCode &errorCode) {
+    if (U_FAILURE(errorCode)) {
+        return false;
+    }
+    // Parse consistent with MessagePattern, but
+    // - support only simple numbered arguments
+    // - build a simple binary structure into the result string
+    const char16_t *patternBuffer = pattern.getBuffer();
+    int32_t patternLength = pattern.length();
+    // Reserve the first char for the number of arguments.
+    compiledPattern.setTo((char16_t)0);
+    int32_t textLength = 0;
+    int32_t maxArg = -1;
+    UBool inQuote = false;
+    for (int32_t i = 0; i < patternLength;) {
+        char16_t c = patternBuffer[i++];
+        if (c == APOS) {
+            if (i < patternLength && (c = patternBuffer[i]) == APOS) {
+                // double apostrophe, skip the second one
+                ++i;
+            } else if (inQuote) {
+                // skip the quote-ending apostrophe
+                inQuote = false;
+                continue;
+            } else if (c == OPEN_BRACE || c == CLOSE_BRACE) {
+                // Skip the quote-starting apostrophe, find the end of the quoted literal text.
+                ++i;
+                inQuote = true;
+            } else {
+                // The apostrophe is part of literal text.
+                c = APOS;
+            }
+        } else if (!inQuote && c == OPEN_BRACE) {
+            if (textLength > 0) {
+                compiledPattern.setCharAt(compiledPattern.length() - textLength - 1,
+                                          (char16_t)(ARG_NUM_LIMIT + textLength));
+                textLength = 0;
+            }
+            int32_t argNumber;
+            if ((i + 1) < patternLength &&
+                    0 <= (argNumber = patternBuffer[i] - DIGIT_ZERO) && argNumber <= 9 &&
+                    patternBuffer[i + 1] == CLOSE_BRACE) {
+                i += 2;
+            } else {
+                // Multi-digit argument number (no leading zero) or syntax error.
+                // MessagePattern permits PatternProps.skipWhiteSpace(pattern, index)
+                // around the number, but this class does not.
+                argNumber = -1;
+                if (i < patternLength && DIGIT_ONE <= (c = patternBuffer[i++]) && c <= DIGIT_NINE) {
+                    argNumber = c - DIGIT_ZERO;
+                    while (i < patternLength &&
+                            DIGIT_ZERO <= (c = patternBuffer[i++]) && c <= DIGIT_NINE) {
+                        argNumber = argNumber * 10 + (c - DIGIT_ZERO);
+                        if (argNumber >= ARG_NUM_LIMIT) {
+                            break;
+                        }
+                    }
+                }
+                if (argNumber < 0 || c != CLOSE_BRACE) {
+                    errorCode = U_ILLEGAL_ARGUMENT_ERROR;
+                    return false;
+                }
+            }
+            if (argNumber > maxArg) {
+                maxArg = argNumber;
+            }
+            compiledPattern.append((char16_t)argNumber);
+            continue;
+        }  // else: c is part of literal text
+        // Append c and track the literal-text segment length.
+        if (textLength == 0) {
+            // Reserve a char for the length of a new text segment, preset the maximum length.
+            compiledPattern.append(SEGMENT_LENGTH_PLACEHOLDER_CHAR);
+        }
+        compiledPattern.append(c);
+        if (++textLength == MAX_SEGMENT_LENGTH) {
+            textLength = 0;
+        }
+    }
+    if (textLength > 0) {
+        compiledPattern.setCharAt(compiledPattern.length() - textLength - 1,
+                                  (char16_t)(ARG_NUM_LIMIT + textLength));
+    }
+    int32_t argCount = maxArg + 1;
+    if (argCount < min || max < argCount) {
+        errorCode = U_ILLEGAL_ARGUMENT_ERROR;
+        return false;
+    }
+    compiledPattern.setCharAt(0, (char16_t)argCount);
+    return true;
+}
+
+UnicodeString& SimpleFormatter::format(
+        const UnicodeString &value0,
+        UnicodeString &appendTo, UErrorCode &errorCode) const {
+    const UnicodeString *values[] = { &value0 };
+    return formatAndAppend(values, 1, appendTo, nullptr, 0, errorCode);
+}
+
+UnicodeString& SimpleFormatter::format(
+        const UnicodeString &value0,
+        const UnicodeString &value1,
+        UnicodeString &appendTo, UErrorCode &errorCode) const {
+    const UnicodeString *values[] = { &value0, &value1 };
+    return formatAndAppend(values, 2, appendTo, nullptr, 0, errorCode);
+}
+
+UnicodeString& SimpleFormatter::format(
+        const UnicodeString &value0,
+        const UnicodeString &value1,
+        const UnicodeString &value2,
+        UnicodeString &appendTo, UErrorCode &errorCode) const {
+    const UnicodeString *values[] = { &value0, &value1, &value2 };
+    return formatAndAppend(values, 3, appendTo, nullptr, 0, errorCode);
+}
+
+UnicodeString& SimpleFormatter::formatAndAppend(
+        const UnicodeString *const *values, int32_t valuesLength,
+        UnicodeString &appendTo,
+        int32_t *offsets, int32_t offsetsLength, UErrorCode &errorCode) const {
+    if (U_FAILURE(errorCode)) {
+        return appendTo;
+    }
+    if (isInvalidArray(values, valuesLength) || isInvalidArray(offsets, offsetsLength) ||
+            valuesLength < getArgumentLimit()) {
+        errorCode = U_ILLEGAL_ARGUMENT_ERROR;
+        return appendTo;
+    }
+    return format(compiledPattern.getBuffer(), compiledPattern.length(), values,
+                  appendTo, nullptr, true,
+                  offsets, offsetsLength, errorCode);
+}
+
+UnicodeString &SimpleFormatter::formatAndReplace(
+        const UnicodeString *const *values, int32_t valuesLength,
+        UnicodeString &result,
+        int32_t *offsets, int32_t offsetsLength, UErrorCode &errorCode) const {
+    if (U_FAILURE(errorCode)) {
+        return result;
+    }
+    if (isInvalidArray(values, valuesLength) || isInvalidArray(offsets, offsetsLength)) {
+        errorCode = U_ILLEGAL_ARGUMENT_ERROR;
+        return result;
+    }
+    const char16_t *cp = compiledPattern.getBuffer();
+    int32_t cpLength = compiledPattern.length();
+    if (valuesLength < getArgumentLimit(cp, cpLength)) {
+        errorCode = U_ILLEGAL_ARGUMENT_ERROR;
+        return result;
+    }
+
+    // If the pattern starts with an argument whose value is the same object
+    // as the result, then we keep the result contents and append to it.
+    // Otherwise we replace its contents.
+    int32_t firstArg = -1;
+    // If any non-initial argument value is the same object as the result,
+    // then we first copy its contents and use that instead while formatting.
+    UnicodeString resultCopy;
+    if (getArgumentLimit(cp, cpLength) > 0) {
+        for (int32_t i = 1; i < cpLength;) {
+            int32_t n = cp[i++];
+            if (n < ARG_NUM_LIMIT) {
+                if (values[n] == &result) {
+                    if (i == 2) {
+                        firstArg = n;
+                    } else if (resultCopy.isEmpty() && !result.isEmpty()) {
+                        resultCopy = result;
+                    }
+                }
+            } else {
+                i += n - ARG_NUM_LIMIT;
+            }
+        }
+    }
+    if (firstArg < 0) {
+        result.remove();
+    }
+    return format(cp, cpLength, values,
+                  result, &resultCopy, false,
+                  offsets, offsetsLength, errorCode);
+}
+
+UnicodeString SimpleFormatter::getTextWithNoArguments(
+        const char16_t *compiledPattern,
+        int32_t compiledPatternLength,
+        int32_t* offsets,
+        int32_t offsetsLength) {
+    for (int32_t i = 0; i < offsetsLength; i++) {
+        offsets[i] = -1;
+    }
+    int32_t capacity = compiledPatternLength - 1 -
+            getArgumentLimit(compiledPattern, compiledPatternLength);
+    UnicodeString sb(capacity, 0, 0);  // Java: StringBuilder
+    for (int32_t i = 1; i < compiledPatternLength;) {
+        int32_t n = compiledPattern[i++];
+        if (n > ARG_NUM_LIMIT) {
+            n -= ARG_NUM_LIMIT;
+            sb.append(compiledPattern + i, n);
+            i += n;
+        } else if (n < offsetsLength) {
+            // TODO(ICU-20406): This does not distinguish between "{0}{1}" and "{1}{0}".
+            // Consider removing this function and replacing it with an iterator interface.
+            offsets[n] = sb.length();
+        }
+    }
+    return sb;
+}
+
+UnicodeString &SimpleFormatter::format(
+        const char16_t *compiledPattern, int32_t compiledPatternLength,
+        const UnicodeString *const *values,
+        UnicodeString &result, const UnicodeString *resultCopy, UBool forbidResultAsValue,
+        int32_t *offsets, int32_t offsetsLength,
+        UErrorCode &errorCode) {
+    if (U_FAILURE(errorCode)) {
+        return result;
+    }
+    for (int32_t i = 0; i < offsetsLength; i++) {
+        offsets[i] = -1;
+    }
+    for (int32_t i = 1; i < compiledPatternLength;) {
+        int32_t n = compiledPattern[i++];
+        if (n < ARG_NUM_LIMIT) {
+            const UnicodeString *value = values[n];
+            if (value == nullptr) {
+                errorCode = U_ILLEGAL_ARGUMENT_ERROR;
+                return result;
+            }
+            if (value == &result) {
+                if (forbidResultAsValue) {
+                    errorCode = U_ILLEGAL_ARGUMENT_ERROR;
+                    return result;
+                }
+                if (i == 2) {
+                    // We are appending to result which is also the first value object.
+                    if (n < offsetsLength) {
+                        offsets[n] = 0;
+                    }
+                } else {
+                    if (n < offsetsLength) {
+                        offsets[n] = result.length();
+                    }
+                    result.append(*resultCopy);
+                }
+            } else {
+                if (n < offsetsLength) {
+                    offsets[n] = result.length();
+                }
+                result.append(*value);
+            }
+        } else {
+            int32_t length = n - ARG_NUM_LIMIT;
+            result.append(compiledPattern + i, length);
+            i += length;
+        }
+    }
+    return result;
+}
+
+U_NAMESPACE_END