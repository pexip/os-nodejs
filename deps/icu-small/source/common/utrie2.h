--- conflicted
+++ resolved
@@ -1,1913 +1,955 @@
-<<<<<<< HEAD
-// © 2016 and later: Unicode, Inc. and others.
-// License & terms of use: http://www.unicode.org/copyright.html
-/*
-******************************************************************************
-*
-*   Copyright (C) 2001-2014, International Business Machines
-*   Corporation and others.  All Rights Reserved.
-*
-******************************************************************************
-*   file name:  utrie2.h
-*   encoding:   UTF-8
-*   tab size:   8 (not used)
-*   indentation:4
-*
-*   created on: 2008aug16 (starting from a copy of utrie.h)
-*   created by: Markus W. Scherer
-*/
-
-#ifndef __UTRIE2_H__
-#define __UTRIE2_H__
-
-#include "unicode/utypes.h"
-#include "unicode/utf8.h"
-#include "putilimp.h"
-
-U_CDECL_BEGIN
-
-struct UTrie;  /* forward declaration */
-#ifndef __UTRIE_H__
-typedef struct UTrie UTrie;
-#endif
-
-/**
- * \file
- *
- * This is a common implementation of a Unicode trie.
- * It is a kind of compressed, serializable table of 16- or 32-bit values associated with
- * Unicode code points (0..0x10ffff). (A map from code points to integers.)
- *
- * This is the second common version of a Unicode trie (hence the name UTrie2).
- * Compared with UTrie version 1:
- * - Still splitting BMP code points 11:5 bits for index and data table lookups.
- * - Still separate data for lead surrogate code _units_ vs. code _points_,
- *   but the lead surrogate code unit values are not required any more
- *   for data lookup for supplementary code points.
- * - The "folding" mechanism is removed. In UTrie version 1, this somewhat
- *   hard-to-explain mechanism was meant to be used for optimized UTF-16
- *   processing, with application-specific encoding of indexing bits
- *   in the lead surrogate data for the associated supplementary code points.
- * - For the last single-value code point range (ending with U+10ffff),
- *   the starting code point ("highStart") and the value are stored.
- * - For supplementary code points U+10000..highStart-1 a three-table lookup
- *   (two index tables and one data table) is used. The first index
- *   is truncated, omitting both the BMP portion and the high range.
- * - There is a special small index for 2-byte UTF-8, and the initial data
- *   entries are designed for fast 1/2-byte UTF-8 lookup.
- *   Starting with ICU 60, C0 and C1 are not recognized as UTF-8 lead bytes any more at all,
- *   and the associated 2-byte indexes are unused.
- */
-
-/**
- * Trie structure.
- * Use only with public API macros and functions.
- */
-struct UTrie2;
-typedef struct UTrie2 UTrie2;
-
-/* Public UTrie2 API functions: read-only access ---------------------------- */
-
-/**
- * Selectors for the width of a UTrie2 data value.
- */
-enum UTrie2ValueBits {
-    /** 16 bits per UTrie2 data value. */
-    UTRIE2_16_VALUE_BITS,
-    /** 32 bits per UTrie2 data value. */
-    UTRIE2_32_VALUE_BITS,
-    /** Number of selectors for the width of UTrie2 data values. */
-    UTRIE2_COUNT_VALUE_BITS
-};
-typedef enum UTrie2ValueBits UTrie2ValueBits;
-
-/**
- * Open a frozen trie from its serialized from, stored in 32-bit-aligned memory.
- * Inverse of utrie2_serialize().
- * The memory must remain valid and unchanged as long as the trie is used.
- * You must utrie2_close() the trie once you are done using it.
- *
- * @param valueBits selects the data entry size; results in an
- *                  U_INVALID_FORMAT_ERROR if it does not match the serialized form
- * @param data a pointer to 32-bit-aligned memory containing the serialized form of a UTrie2
- * @param length the number of bytes available at data;
- *               can be more than necessary
- * @param pActualLength receives the actual number of bytes at data taken up by the trie data;
- *                      can be NULL
- * @param pErrorCode an in/out ICU UErrorCode
- * @return the unserialized trie
- *
- * @see utrie2_open
- * @see utrie2_serialize
- */
-U_CAPI UTrie2 * U_EXPORT2
-utrie2_openFromSerialized(UTrie2ValueBits valueBits,
-                          const void *data, int32_t length, int32_t *pActualLength,
-                          UErrorCode *pErrorCode);
-
-/**
- * Open a frozen, empty "dummy" trie.
- * A dummy trie is an empty trie, used when a real data trie cannot
- * be loaded. Equivalent to calling utrie2_open() and utrie2_freeze(),
- * but without internally creating and compacting/serializing the
- * builder data structure.
- *
- * The trie always returns the initialValue,
- * or the errorValue for out-of-range code points and illegal UTF-8.
- *
- * You must utrie2_close() the trie once you are done using it.
- *
- * @param valueBits selects the data entry size
- * @param initialValue the initial value that is set for all code points
- * @param errorValue the value for out-of-range code points and illegal UTF-8
- * @param pErrorCode an in/out ICU UErrorCode
- * @return the dummy trie
- *
- * @see utrie2_openFromSerialized
- * @see utrie2_open
- */
-U_CAPI UTrie2 * U_EXPORT2
-utrie2_openDummy(UTrie2ValueBits valueBits,
-                 uint32_t initialValue, uint32_t errorValue,
-                 UErrorCode *pErrorCode);
-
-/**
- * Get a value from a code point as stored in the trie.
- * Easier to use than UTRIE2_GET16() and UTRIE2_GET32() but slower.
- * Easier to use because, unlike the macros, this function works on all UTrie2
- * objects, frozen or not, holding 16-bit or 32-bit data values.
- *
- * @param trie the trie
- * @param c the code point
- * @return the value
- */
-U_CAPI uint32_t U_EXPORT2
-utrie2_get32(const UTrie2 *trie, UChar32 c);
-
-/* enumeration callback types */
-
-/**
- * Callback from utrie2_enum(), extracts a uint32_t value from a
- * trie value. This value will be passed on to the UTrie2EnumRange function.
- *
- * @param context an opaque pointer, as passed into utrie2_enum()
- * @param value a value from the trie
- * @return the value that is to be passed on to the UTrie2EnumRange function
- */
-typedef uint32_t U_CALLCONV
-UTrie2EnumValue(const void *context, uint32_t value);
-
-/**
- * Callback from utrie2_enum(), is called for each contiguous range
- * of code points with the same value as retrieved from the trie and
- * transformed by the UTrie2EnumValue function.
- *
- * The callback function can stop the enumeration by returning false.
- *
- * @param context an opaque pointer, as passed into utrie2_enum()
- * @param start the first code point in a contiguous range with value
- * @param end the last code point in a contiguous range with value (inclusive)
- * @param value the value that is set for all code points in [start..end]
- * @return false to stop the enumeration
- */
-typedef UBool U_CALLCONV
-UTrie2EnumRange(const void *context, UChar32 start, UChar32 end, uint32_t value);
-
-/**
- * Enumerate efficiently all values in a trie.
- * Do not modify the trie during the enumeration.
- *
- * For each entry in the trie, the value to be delivered is passed through
- * the UTrie2EnumValue function.
- * The value is unchanged if that function pointer is NULL.
- *
- * For each contiguous range of code points with a given (transformed) value,
- * the UTrie2EnumRange function is called.
- *
- * @param trie a pointer to the trie
- * @param enumValue a pointer to a function that may transform the trie entry value,
- *                  or NULL if the values from the trie are to be used directly
- * @param enumRange a pointer to a function that is called for each contiguous range
- *                  of code points with the same (transformed) value
- * @param context an opaque pointer that is passed on to the callback functions
- */
-U_CAPI void U_EXPORT2
-utrie2_enum(const UTrie2 *trie,
-            UTrie2EnumValue *enumValue, UTrie2EnumRange *enumRange, const void *context);
-
-/* Building a trie ---------------------------------------------------------- */
-
-/**
- * Open an empty, writable trie. At build time, 32-bit data values are used.
- * utrie2_freeze() takes a valueBits parameter
- * which determines the data value width in the serialized and frozen forms.
- * You must utrie2_close() the trie once you are done using it.
- *
- * @param initialValue the initial value that is set for all code points
- * @param errorValue the value for out-of-range code points and illegal UTF-8
- * @param pErrorCode an in/out ICU UErrorCode
- * @return a pointer to the allocated and initialized new trie
- */
-U_CAPI UTrie2 * U_EXPORT2
-utrie2_open(uint32_t initialValue, uint32_t errorValue, UErrorCode *pErrorCode);
-
-/**
- * Clone a trie.
- * You must utrie2_close() the clone once you are done using it.
- *
- * @param other the trie to clone
- * @param pErrorCode an in/out ICU UErrorCode
- * @return a pointer to the new trie clone
- */
-U_CAPI UTrie2 * U_EXPORT2
-utrie2_clone(const UTrie2 *other, UErrorCode *pErrorCode);
-
-/**
- * Clone a trie. The clone will be mutable/writable even if the other trie
- * is frozen. (See utrie2_freeze().)
- * You must utrie2_close() the clone once you are done using it.
- *
- * @param other the trie to clone
- * @param pErrorCode an in/out ICU UErrorCode
- * @return a pointer to the new trie clone
- */
-U_CAPI UTrie2 * U_EXPORT2
-utrie2_cloneAsThawed(const UTrie2 *other, UErrorCode *pErrorCode);
-
-/**
- * Close a trie and release associated memory.
- *
- * @param trie the trie
- */
-U_CAPI void U_EXPORT2
-utrie2_close(UTrie2 *trie);
-
-/**
- * Set a value for a code point.
- *
- * @param trie the unfrozen trie
- * @param c the code point
- * @param value the value
- * @param pErrorCode an in/out ICU UErrorCode; among other possible error codes:
- * - U_NO_WRITE_PERMISSION if the trie is frozen
- */
-U_CAPI void U_EXPORT2
-utrie2_set32(UTrie2 *trie, UChar32 c, uint32_t value, UErrorCode *pErrorCode);
-
-/**
- * Set a value in a range of code points [start..end].
- * All code points c with start<=c<=end will get the value if
- * overwrite is true or if the old value is the initial value.
- *
- * @param trie the unfrozen trie
- * @param start the first code point to get the value
- * @param end the last code point to get the value (inclusive)
- * @param value the value
- * @param overwrite flag for whether old non-initial values are to be overwritten
- * @param pErrorCode an in/out ICU UErrorCode; among other possible error codes:
- * - U_NO_WRITE_PERMISSION if the trie is frozen
- */
-U_CAPI void U_EXPORT2
-utrie2_setRange32(UTrie2 *trie,
-                  UChar32 start, UChar32 end,
-                  uint32_t value, UBool overwrite,
-                  UErrorCode *pErrorCode);
-
-/**
- * Freeze a trie. Make it immutable (read-only) and compact it,
- * ready for serialization and for use with fast macros.
- * Functions to set values will fail after serializing.
- *
- * A trie can be frozen only once. If this function is called again with different
- * valueBits then it will set a U_ILLEGAL_ARGUMENT_ERROR.
- *
- * @param trie the trie
- * @param valueBits selects the data entry size; if smaller than 32 bits, then
- *                  the values stored in the trie will be truncated
- * @param pErrorCode an in/out ICU UErrorCode; among other possible error codes:
- * - U_INDEX_OUTOFBOUNDS_ERROR if the compacted index or data arrays are too long
- *                             for serialization
- *                             (the trie will be immutable and usable,
- *                             but not frozen and not usable with the fast macros)
- *
- * @see utrie2_cloneAsThawed
- */
-U_CAPI void U_EXPORT2
-utrie2_freeze(UTrie2 *trie, UTrie2ValueBits valueBits, UErrorCode *pErrorCode);
-
-/**
- * Test if the trie is frozen. (See utrie2_freeze().)
- *
- * @param trie the trie
- * @return true if the trie is frozen, that is, immutable, ready for serialization
- *         and for use with fast macros
- */
-U_CAPI UBool U_EXPORT2
-utrie2_isFrozen(const UTrie2 *trie);
-
-/**
- * Serialize a frozen trie into 32-bit aligned memory.
- * If the trie is not frozen, then the function returns with a U_ILLEGAL_ARGUMENT_ERROR.
- * A trie can be serialized multiple times.
- *
- * @param trie the frozen trie
- * @param data a pointer to 32-bit-aligned memory to be filled with the trie data,
- *             can be NULL if capacity==0
- * @param capacity the number of bytes available at data,
- *                 or 0 for preflighting
- * @param pErrorCode an in/out ICU UErrorCode; among other possible error codes:
- * - U_BUFFER_OVERFLOW_ERROR if the data storage block is too small for serialization
- * - U_ILLEGAL_ARGUMENT_ERROR if the trie is not frozen or the data and capacity
- *                            parameters are bad
- * @return the number of bytes written or needed for the trie
- *
- * @see utrie2_openFromSerialized()
- */
-U_CAPI int32_t U_EXPORT2
-utrie2_serialize(const UTrie2 *trie,
-                 void *data, int32_t capacity,
-                 UErrorCode *pErrorCode);
-
-/* Public UTrie2 API: miscellaneous functions ------------------------------- */
-
-/**
- * Build a UTrie2 (version 2) from a UTrie (version 1).
- * Enumerates all values in the UTrie and builds a UTrie2 with the same values.
- * The resulting UTrie2 will be frozen.
- *
- * @param trie1 the runtime UTrie structure to be enumerated
- * @param errorValue the value for out-of-range code points and illegal UTF-8
- * @param pErrorCode an in/out ICU UErrorCode
- * @return The frozen UTrie2 with the same values as the UTrie.
- */
-U_CAPI UTrie2 * U_EXPORT2
-utrie2_fromUTrie(const UTrie *trie1, uint32_t errorValue, UErrorCode *pErrorCode);
-
-/* Public UTrie2 API macros ------------------------------------------------- */
-
-/*
- * These macros provide fast data lookup from a frozen trie.
- * They will crash when used on an unfrozen trie.
- */
-
-/**
- * Return a 16-bit trie value from a code point, with range checking.
- * Returns trie->errorValue if c is not in the range 0..U+10ffff.
- *
- * @param trie (const UTrie2 *, in) a frozen trie
- * @param c (UChar32, in) the input code point
- * @return (uint16_t) The code point's trie value.
- */
-#define UTRIE2_GET16(trie, c) _UTRIE2_GET((trie), index, (trie)->indexLength, (c))
-
-/**
- * Return a 32-bit trie value from a code point, with range checking.
- * Returns trie->errorValue if c is not in the range 0..U+10ffff.
- *
- * @param trie (const UTrie2 *, in) a frozen trie
- * @param c (UChar32, in) the input code point
- * @return (uint32_t) The code point's trie value.
- */
-#define UTRIE2_GET32(trie, c) _UTRIE2_GET((trie), data32, 0, (c))
-
-/**
- * UTF-16: Get the next code point (UChar32 c, out), post-increment src,
- * and get a 16-bit value from the trie.
- *
- * @param trie (const UTrie2 *, in) a frozen trie
- * @param src (const UChar *, in/out) the source text pointer
- * @param limit (const UChar *, in) the limit pointer for the text, or NULL if NUL-terminated
- * @param c (UChar32, out) variable for the code point
- * @param result (uint16_t, out) uint16_t variable for the trie lookup result
- */
-#define UTRIE2_U16_NEXT16(trie, src, limit, c, result) _UTRIE2_U16_NEXT(trie, index, src, limit, c, result)
-
-/**
- * UTF-16: Get the next code point (UChar32 c, out), post-increment src,
- * and get a 32-bit value from the trie.
- *
- * @param trie (const UTrie2 *, in) a frozen trie
- * @param src (const UChar *, in/out) the source text pointer
- * @param limit (const UChar *, in) the limit pointer for the text, or NULL if NUL-terminated
- * @param c (UChar32, out) variable for the code point
- * @param result (uint32_t, out) uint32_t variable for the trie lookup result
- */
-#define UTRIE2_U16_NEXT32(trie, src, limit, c, result) _UTRIE2_U16_NEXT(trie, data32, src, limit, c, result)
-
-/**
- * UTF-16: Get the previous code point (UChar32 c, out), pre-decrement src,
- * and get a 16-bit value from the trie.
- *
- * @param trie (const UTrie2 *, in) a frozen trie
- * @param start (const UChar *, in) the start pointer for the text
- * @param src (const UChar *, in/out) the source text pointer
- * @param c (UChar32, out) variable for the code point
- * @param result (uint16_t, out) uint16_t variable for the trie lookup result
- */
-#define UTRIE2_U16_PREV16(trie, start, src, c, result) _UTRIE2_U16_PREV(trie, index, start, src, c, result)
-
-/**
- * UTF-16: Get the previous code point (UChar32 c, out), pre-decrement src,
- * and get a 32-bit value from the trie.
- *
- * @param trie (const UTrie2 *, in) a frozen trie
- * @param start (const UChar *, in) the start pointer for the text
- * @param src (const UChar *, in/out) the source text pointer
- * @param c (UChar32, out) variable for the code point
- * @param result (uint32_t, out) uint32_t variable for the trie lookup result
- */
-#define UTRIE2_U16_PREV32(trie, start, src, c, result) _UTRIE2_U16_PREV(trie, data32, start, src, c, result)
-
-/**
- * UTF-8: Post-increment src and get a 16-bit value from the trie.
- *
- * @param trie (const UTrie2 *, in) a frozen trie
- * @param src (const char *, in/out) the source text pointer
- * @param limit (const char *, in) the limit pointer for the text (must not be NULL)
- * @param result (uint16_t, out) uint16_t variable for the trie lookup result
- */
-#define UTRIE2_U8_NEXT16(trie, src, limit, result)\
-    _UTRIE2_U8_NEXT(trie, data16, index, src, limit, result)
-
-/**
- * UTF-8: Post-increment src and get a 32-bit value from the trie.
- *
- * @param trie (const UTrie2 *, in) a frozen trie
- * @param src (const char *, in/out) the source text pointer
- * @param limit (const char *, in) the limit pointer for the text (must not be NULL)
- * @param result (uint16_t, out) uint32_t variable for the trie lookup result
- */
-#define UTRIE2_U8_NEXT32(trie, src, limit, result) \
-    _UTRIE2_U8_NEXT(trie, data32, data32, src, limit, result)
-
-/**
- * UTF-8: Pre-decrement src and get a 16-bit value from the trie.
- *
- * @param trie (const UTrie2 *, in) a frozen trie
- * @param start (const char *, in) the start pointer for the text
- * @param src (const char *, in/out) the source text pointer
- * @param result (uint16_t, out) uint16_t variable for the trie lookup result
- */
-#define UTRIE2_U8_PREV16(trie, start, src, result) \
-    _UTRIE2_U8_PREV(trie, data16, index, start, src, result)
-
-/**
- * UTF-8: Pre-decrement src and get a 32-bit value from the trie.
- *
- * @param trie (const UTrie2 *, in) a frozen trie
- * @param start (const char *, in) the start pointer for the text
- * @param src (const char *, in/out) the source text pointer
- * @param result (uint16_t, out) uint32_t variable for the trie lookup result
- */
-#define UTRIE2_U8_PREV32(trie, start, src, result) \
-    _UTRIE2_U8_PREV(trie, data32, data32, start, src, result)
-
-/* Public UTrie2 API: optimized UTF-16 access ------------------------------- */
-
-/*
- * The following functions and macros are used for highly optimized UTF-16
- * text processing. The UTRIE2_U16_NEXTxy() macros do not depend on these.
- *
- * A UTrie2 stores separate values for lead surrogate code _units_ vs. code _points_.
- * UTF-16 text processing can be optimized by detecting surrogate pairs and
- * assembling supplementary code points only when there is non-trivial data
- * available.
- *
- * At build-time, use utrie2_enumForLeadSurrogate() to see if there
- * is non-trivial (non-initialValue) data for any of the supplementary
- * code points associated with a lead surrogate.
- * If so, then set a special (application-specific) value for the
- * lead surrogate code _unit_, with utrie2_set32ForLeadSurrogateCodeUnit().
- *
- * At runtime, use UTRIE2_GET16_FROM_U16_SINGLE_LEAD() or
- * UTRIE2_GET32_FROM_U16_SINGLE_LEAD() per code unit. If there is non-trivial
- * data and the code unit is a lead surrogate, then check if a trail surrogate
- * follows. If so, assemble the supplementary code point with
- * U16_GET_SUPPLEMENTARY() and look up its value with UTRIE2_GET16_FROM_SUPP()
- * or UTRIE2_GET32_FROM_SUPP(); otherwise reset the lead
- * surrogate's value or do a code point lookup for it.
- *
- * If there is only trivial data for lead and trail surrogates, then processing
- * can often skip them. For example, in normalization or case mapping
- * all characters that do not have any mappings are simply copied as is.
- */
-
-/**
- * Get a value from a lead surrogate code unit as stored in the trie.
- *
- * @param trie the trie
- * @param c the code unit (U+D800..U+DBFF)
- * @return the value
- */
-U_CAPI uint32_t U_EXPORT2
-utrie2_get32FromLeadSurrogateCodeUnit(const UTrie2 *trie, UChar32 c);
-
-/**
- * Enumerate the trie values for the 1024=0x400 code points
- * corresponding to a given lead surrogate.
- * For example, for the lead surrogate U+D87E it will enumerate the values
- * for [U+2F800..U+2FC00[.
- * Used by data builder code that sets special lead surrogate code unit values
- * for optimized UTF-16 string processing.
- *
- * Do not modify the trie during the enumeration.
- *
- * Except for the limited code point range, this functions just like utrie2_enum():
- * For each entry in the trie, the value to be delivered is passed through
- * the UTrie2EnumValue function.
- * The value is unchanged if that function pointer is NULL.
- *
- * For each contiguous range of code points with a given (transformed) value,
- * the UTrie2EnumRange function is called.
- *
- * @param trie a pointer to the trie
- * @param enumValue a pointer to a function that may transform the trie entry value,
- *                  or NULL if the values from the trie are to be used directly
- * @param enumRange a pointer to a function that is called for each contiguous range
- *                  of code points with the same (transformed) value
- * @param context an opaque pointer that is passed on to the callback functions
- */
-U_CAPI void U_EXPORT2
-utrie2_enumForLeadSurrogate(const UTrie2 *trie, UChar32 lead,
-                            UTrie2EnumValue *enumValue, UTrie2EnumRange *enumRange,
-                            const void *context);
-
-/**
- * Set a value for a lead surrogate code unit.
- *
- * @param trie the unfrozen trie
- * @param lead the lead surrogate code unit (U+D800..U+DBFF)
- * @param value the value
- * @param pErrorCode an in/out ICU UErrorCode; among other possible error codes:
- * - U_NO_WRITE_PERMISSION if the trie is frozen
- */
-U_CAPI void U_EXPORT2
-utrie2_set32ForLeadSurrogateCodeUnit(UTrie2 *trie,
-                                     UChar32 lead, uint32_t value,
-                                     UErrorCode *pErrorCode);
-
-/**
- * Return a 16-bit trie value from a UTF-16 single/lead code unit (<=U+ffff).
- * Same as UTRIE2_GET16() if c is a BMP code point except for lead surrogates,
- * but smaller and faster.
- *
- * @param trie (const UTrie2 *, in) a frozen trie
- * @param c (UChar32, in) the input code unit, must be 0<=c<=U+ffff
- * @return (uint16_t) The code unit's trie value.
- */
-#define UTRIE2_GET16_FROM_U16_SINGLE_LEAD(trie, c) _UTRIE2_GET_FROM_U16_SINGLE_LEAD((trie), index, c)
-
-/**
- * Return a 32-bit trie value from a UTF-16 single/lead code unit (<=U+ffff).
- * Same as UTRIE2_GET32() if c is a BMP code point except for lead surrogates,
- * but smaller and faster.
- *
- * @param trie (const UTrie2 *, in) a frozen trie
- * @param c (UChar32, in) the input code unit, must be 0<=c<=U+ffff
- * @return (uint32_t) The code unit's trie value.
- */
-#define UTRIE2_GET32_FROM_U16_SINGLE_LEAD(trie, c) _UTRIE2_GET_FROM_U16_SINGLE_LEAD((trie), data32, c)
-
-/**
- * Return a 16-bit trie value from a supplementary code point (U+10000..U+10ffff).
- *
- * @param trie (const UTrie2 *, in) a frozen trie
- * @param c (UChar32, in) the input code point, must be U+10000<=c<=U+10ffff
- * @return (uint16_t) The code point's trie value.
- */
-#define UTRIE2_GET16_FROM_SUPP(trie, c) _UTRIE2_GET_FROM_SUPP((trie), index, c)
-
-/**
- * Return a 32-bit trie value from a supplementary code point (U+10000..U+10ffff).
- *
- * @param trie (const UTrie2 *, in) a frozen trie
- * @param c (UChar32, in) the input code point, must be U+10000<=c<=U+10ffff
- * @return (uint32_t) The code point's trie value.
- */
-#define UTRIE2_GET32_FROM_SUPP(trie, c) _UTRIE2_GET_FROM_SUPP((trie), data32, c)
-
-U_CDECL_END
-
-/* C++ convenience wrappers ------------------------------------------------- */
-
-#ifdef __cplusplus
-
-#include "unicode/utf.h"
-#include "mutex.h"
-
-U_NAMESPACE_BEGIN
-
-// Use the Forward/Backward subclasses below.
-class UTrie2StringIterator : public UMemory {
-public:
-    UTrie2StringIterator(const UTrie2 *t, const UChar *p) :
-        trie(t), codePointStart(p), codePointLimit(p), codePoint(U_SENTINEL) {}
-
-    const UTrie2 *trie;
-    const UChar *codePointStart, *codePointLimit;
-    UChar32 codePoint;
-};
-
-class BackwardUTrie2StringIterator : public UTrie2StringIterator {
-public:
-    BackwardUTrie2StringIterator(const UTrie2 *t, const UChar *s, const UChar *p) :
-        UTrie2StringIterator(t, p), start(s) {}
-
-    uint16_t previous16();
-
-    const UChar *start;
-};
-
-class ForwardUTrie2StringIterator : public UTrie2StringIterator {
-public:
-    // Iteration limit l can be NULL.
-    // In that case, the caller must detect c==0 and stop.
-    ForwardUTrie2StringIterator(const UTrie2 *t, const UChar *p, const UChar *l) :
-        UTrie2StringIterator(t, p), limit(l) {}
-
-    uint16_t next16();
-
-    const UChar *limit;
-};
-
-U_NAMESPACE_END
-
-#endif
-
-/* Internal definitions ----------------------------------------------------- */
-
-U_CDECL_BEGIN
-
-/** Build-time trie structure. */
-struct UNewTrie2;
-typedef struct UNewTrie2 UNewTrie2;
-
-/*
- * Trie structure definition.
- *
- * Either the data table is 16 bits wide and accessed via the index
- * pointer, with each index item increased by indexLength;
- * in this case, data32==NULL, and data16 is used for direct ASCII access.
- *
- * Or the data table is 32 bits wide and accessed via the data32 pointer.
- */
-struct UTrie2 {
-    /* protected: used by macros and functions for reading values */
-    const uint16_t *index;
-    const uint16_t *data16;     /* for fast UTF-8 ASCII access, if 16b data */
-    const uint32_t *data32;     /* NULL if 16b data is used via index */
-
-    int32_t indexLength, dataLength;
-    uint16_t index2NullOffset;  /* 0xffff if there is no dedicated index-2 null block */
-    uint16_t dataNullOffset;
-    uint32_t initialValue;
-    /** Value returned for out-of-range code points and illegal UTF-8. */
-    uint32_t errorValue;
-
-    /* Start of the last range which ends at U+10ffff, and its value. */
-    UChar32 highStart;
-    int32_t highValueIndex;
-
-    /* private: used by builder and unserialization functions */
-    void *memory;           /* serialized bytes; NULL if not frozen yet */
-    int32_t length;         /* number of serialized bytes at memory; 0 if not frozen yet */
-    UBool isMemoryOwned;    /* true if the trie owns the memory */
-    UBool padding1;
-    int16_t padding2;
-    UNewTrie2 *newTrie;     /* builder object; NULL when frozen */
-
-#ifdef UTRIE2_DEBUG
-    const char *name;
-#endif
-};
-
-/**
- * Trie constants, defining shift widths, index array lengths, etc.
- *
- * These are needed for the runtime macros but users can treat these as
- * implementation details and skip to the actual public API further below.
- */
-enum {
-    /** Shift size for getting the index-1 table offset. */
-    UTRIE2_SHIFT_1=6+5,
-
-    /** Shift size for getting the index-2 table offset. */
-    UTRIE2_SHIFT_2=5,
-
-    /**
-     * Difference between the two shift sizes,
-     * for getting an index-1 offset from an index-2 offset. 6=11-5
-     */
-    UTRIE2_SHIFT_1_2=UTRIE2_SHIFT_1-UTRIE2_SHIFT_2,
-
-    /**
-     * Number of index-1 entries for the BMP. 32=0x20
-     * This part of the index-1 table is omitted from the serialized form.
-     */
-    UTRIE2_OMITTED_BMP_INDEX_1_LENGTH=0x10000>>UTRIE2_SHIFT_1,
-
-    /** Number of code points per index-1 table entry. 2048=0x800 */
-    UTRIE2_CP_PER_INDEX_1_ENTRY=1<<UTRIE2_SHIFT_1,
-
-    /** Number of entries in an index-2 block. 64=0x40 */
-    UTRIE2_INDEX_2_BLOCK_LENGTH=1<<UTRIE2_SHIFT_1_2,
-
-    /** Mask for getting the lower bits for the in-index-2-block offset. */
-    UTRIE2_INDEX_2_MASK=UTRIE2_INDEX_2_BLOCK_LENGTH-1,
-
-    /** Number of entries in a data block. 32=0x20 */
-    UTRIE2_DATA_BLOCK_LENGTH=1<<UTRIE2_SHIFT_2,
-
-    /** Mask for getting the lower bits for the in-data-block offset. */
-    UTRIE2_DATA_MASK=UTRIE2_DATA_BLOCK_LENGTH-1,
-
-    /**
-     * Shift size for shifting left the index array values.
-     * Increases possible data size with 16-bit index values at the cost
-     * of compactability.
-     * This requires data blocks to be aligned by UTRIE2_DATA_GRANULARITY.
-     */
-    UTRIE2_INDEX_SHIFT=2,
-
-    /** The alignment size of a data block. Also the granularity for compaction. */
-    UTRIE2_DATA_GRANULARITY=1<<UTRIE2_INDEX_SHIFT,
-
-    /* Fixed layout of the first part of the index array. ------------------- */
-
-    /**
-     * The BMP part of the index-2 table is fixed and linear and starts at offset 0.
-     * Length=2048=0x800=0x10000>>UTRIE2_SHIFT_2.
-     */
-    UTRIE2_INDEX_2_OFFSET=0,
-
-    /**
-     * The part of the index-2 table for U+D800..U+DBFF stores values for
-     * lead surrogate code _units_ not code _points_.
-     * Values for lead surrogate code _points_ are indexed with this portion of the table.
-     * Length=32=0x20=0x400>>UTRIE2_SHIFT_2. (There are 1024=0x400 lead surrogates.)
-     */
-    UTRIE2_LSCP_INDEX_2_OFFSET=0x10000>>UTRIE2_SHIFT_2,
-    UTRIE2_LSCP_INDEX_2_LENGTH=0x400>>UTRIE2_SHIFT_2,
-
-    /** Count the lengths of both BMP pieces. 2080=0x820 */
-    UTRIE2_INDEX_2_BMP_LENGTH=UTRIE2_LSCP_INDEX_2_OFFSET+UTRIE2_LSCP_INDEX_2_LENGTH,
-
-    /**
-     * The 2-byte UTF-8 version of the index-2 table follows at offset 2080=0x820.
-     * Length 32=0x20 for lead bytes C0..DF, regardless of UTRIE2_SHIFT_2.
-     */
-    UTRIE2_UTF8_2B_INDEX_2_OFFSET=UTRIE2_INDEX_2_BMP_LENGTH,
-    UTRIE2_UTF8_2B_INDEX_2_LENGTH=0x800>>6,  /* U+0800 is the first code point after 2-byte UTF-8 */
-
-    /**
-     * The index-1 table, only used for supplementary code points, at offset 2112=0x840.
-     * Variable length, for code points up to highStart, where the last single-value range starts.
-     * Maximum length 512=0x200=0x100000>>UTRIE2_SHIFT_1.
-     * (For 0x100000 supplementary code points U+10000..U+10ffff.)
-     *
-     * The part of the index-2 table for supplementary code points starts
-     * after this index-1 table.
-     *
-     * Both the index-1 table and the following part of the index-2 table
-     * are omitted completely if there is only BMP data.
-     */
-    UTRIE2_INDEX_1_OFFSET=UTRIE2_UTF8_2B_INDEX_2_OFFSET+UTRIE2_UTF8_2B_INDEX_2_LENGTH,
-    UTRIE2_MAX_INDEX_1_LENGTH=0x100000>>UTRIE2_SHIFT_1,
-
-    /*
-     * Fixed layout of the first part of the data array. -----------------------
-     * Starts with 4 blocks (128=0x80 entries) for ASCII.
-     */
-
-    /**
-     * The illegal-UTF-8 data block follows the ASCII block, at offset 128=0x80.
-     * Used with linear access for single bytes 0..0xbf for simple error handling.
-     * Length 64=0x40, not UTRIE2_DATA_BLOCK_LENGTH.
-     */
-    UTRIE2_BAD_UTF8_DATA_OFFSET=0x80,
-
-    /** The start of non-linear-ASCII data blocks, at offset 192=0xc0. */
-    UTRIE2_DATA_START_OFFSET=0xc0
-};
-
-/* Internal functions and macros -------------------------------------------- */
-
-/**
- * Internal function for part of the UTRIE2_U8_NEXTxx() macro implementations.
- * Do not call directly.
- * @internal
- */
-U_CAPI int32_t U_EXPORT2
-utrie2_internalU8NextIndex(const UTrie2 *trie, UChar32 c,
-                           const uint8_t *src, const uint8_t *limit);
-
-/**
- * Internal function for part of the UTRIE2_U8_PREVxx() macro implementations.
- * Do not call directly.
- * @internal
- */
-U_CAPI int32_t U_EXPORT2
-utrie2_internalU8PrevIndex(const UTrie2 *trie, UChar32 c,
-                           const uint8_t *start, const uint8_t *src);
-
-
-/** Internal low-level trie getter. Returns a data index. */
-#define _UTRIE2_INDEX_RAW(offset, trieIndex, c) \
-    (((int32_t)((trieIndex)[(offset)+((c)>>UTRIE2_SHIFT_2)]) \
-    <<UTRIE2_INDEX_SHIFT)+ \
-    ((c)&UTRIE2_DATA_MASK))
-
-/** Internal trie getter from a UTF-16 single/lead code unit. Returns the data index. */
-#define _UTRIE2_INDEX_FROM_U16_SINGLE_LEAD(trieIndex, c) _UTRIE2_INDEX_RAW(0, trieIndex, c)
-
-/** Internal trie getter from a lead surrogate code point (D800..DBFF). Returns the data index. */
-#define _UTRIE2_INDEX_FROM_LSCP(trieIndex, c) \
-    _UTRIE2_INDEX_RAW(UTRIE2_LSCP_INDEX_2_OFFSET-(0xd800>>UTRIE2_SHIFT_2), trieIndex, c)
-
-/** Internal trie getter from a BMP code point. Returns the data index. */
-#define _UTRIE2_INDEX_FROM_BMP(trieIndex, c) \
-    _UTRIE2_INDEX_RAW(U_IS_LEAD(c) ? UTRIE2_LSCP_INDEX_2_OFFSET-(0xd800>>UTRIE2_SHIFT_2) : 0, \
-                      trieIndex, c)
-
-/** Internal trie getter from a supplementary code point below highStart. Returns the data index. */
-#define _UTRIE2_INDEX_FROM_SUPP(trieIndex, c) \
-    (((int32_t)((trieIndex)[ \
-        (trieIndex)[(UTRIE2_INDEX_1_OFFSET-UTRIE2_OMITTED_BMP_INDEX_1_LENGTH)+ \
-                      ((c)>>UTRIE2_SHIFT_1)]+ \
-        (((c)>>UTRIE2_SHIFT_2)&UTRIE2_INDEX_2_MASK)]) \
-    <<UTRIE2_INDEX_SHIFT)+ \
-    ((c)&UTRIE2_DATA_MASK))
-
-/**
- * Internal trie getter from a code point, with checking that c is in 0..10FFFF.
- * Returns the data index.
- */
-#define _UTRIE2_INDEX_FROM_CP(trie, asciiOffset, c) \
-    ((uint32_t)(c)<0xd800 ? \
-        _UTRIE2_INDEX_RAW(0, (trie)->index, c) : \
-        (uint32_t)(c)<=0xffff ? \
-            _UTRIE2_INDEX_RAW( \
-                (c)<=0xdbff ? UTRIE2_LSCP_INDEX_2_OFFSET-(0xd800>>UTRIE2_SHIFT_2) : 0, \
-                (trie)->index, c) : \
-            (uint32_t)(c)>0x10ffff ? \
-                (asciiOffset)+UTRIE2_BAD_UTF8_DATA_OFFSET : \
-                (c)>=(trie)->highStart ? \
-                    (trie)->highValueIndex : \
-                    _UTRIE2_INDEX_FROM_SUPP((trie)->index, c))
-
-/** Internal trie getter from a UTF-16 single/lead code unit. Returns the data. */
-#define _UTRIE2_GET_FROM_U16_SINGLE_LEAD(trie, data, c) \
-    (trie)->data[_UTRIE2_INDEX_FROM_U16_SINGLE_LEAD((trie)->index, c)]
-
-/** Internal trie getter from a supplementary code point. Returns the data. */
-#define _UTRIE2_GET_FROM_SUPP(trie, data, c) \
-    (trie)->data[(c)>=(trie)->highStart ? (trie)->highValueIndex : \
-                 _UTRIE2_INDEX_FROM_SUPP((trie)->index, c)]
-
-/**
- * Internal trie getter from a code point, with checking that c is in 0..10FFFF.
- * Returns the data.
- */
-#define _UTRIE2_GET(trie, data, asciiOffset, c) \
-    (trie)->data[_UTRIE2_INDEX_FROM_CP(trie, asciiOffset, c)]
-
-/** Internal next-post-increment: get the next code point (c) and its data. */
-#define _UTRIE2_U16_NEXT(trie, data, src, limit, c, result) UPRV_BLOCK_MACRO_BEGIN { \
-    { \
-        uint16_t __c2; \
-        (c)=*(src)++; \
-        if(!U16_IS_LEAD(c)) { \
-            (result)=_UTRIE2_GET_FROM_U16_SINGLE_LEAD(trie, data, c); \
-        } else if((src)==(limit) || !U16_IS_TRAIL(__c2=*(src))) { \
-            (result)=(trie)->data[_UTRIE2_INDEX_FROM_LSCP((trie)->index, c)]; \
-        } else { \
-            ++(src); \
-            (c)=U16_GET_SUPPLEMENTARY((c), __c2); \
-            (result)=_UTRIE2_GET_FROM_SUPP((trie), data, (c)); \
-        } \
-    } \
-} UPRV_BLOCK_MACRO_END
-
-/** Internal pre-decrement-previous: get the previous code point (c) and its data */
-#define _UTRIE2_U16_PREV(trie, data, start, src, c, result) UPRV_BLOCK_MACRO_BEGIN { \
-    { \
-        uint16_t __c2; \
-        (c)=*--(src); \
-        if(!U16_IS_TRAIL(c) || (src)==(start) || !U16_IS_LEAD(__c2=*((src)-1))) { \
-            (result)=(trie)->data[_UTRIE2_INDEX_FROM_BMP((trie)->index, c)]; \
-        } else { \
-            --(src); \
-            (c)=U16_GET_SUPPLEMENTARY(__c2, (c)); \
-            (result)=_UTRIE2_GET_FROM_SUPP((trie), data, (c)); \
-        } \
-    } \
-} UPRV_BLOCK_MACRO_END
-
-/** Internal UTF-8 next-post-increment: get the next code point's data. */
-#define _UTRIE2_U8_NEXT(trie, ascii, data, src, limit, result) UPRV_BLOCK_MACRO_BEGIN { \
-    uint8_t __lead=(uint8_t)*(src)++; \
-    if(U8_IS_SINGLE(__lead)) { \
-        (result)=(trie)->ascii[__lead]; \
-    } else { \
-        uint8_t __t1, __t2; \
-        if( /* handle U+0800..U+FFFF inline */ \
-            0xe0<=__lead && __lead<0xf0 && ((src)+1)<(limit) && \
-            U8_IS_VALID_LEAD3_AND_T1(__lead, __t1=(uint8_t)*(src)) && \
-            (__t2=(uint8_t)(*((src)+1)-0x80))<= 0x3f \
-        ) { \
-            (src)+=2; \
-            (result)=(trie)->data[ \
-                ((int32_t)((trie)->index[((__lead-0xe0)<<(12-UTRIE2_SHIFT_2))+ \
-                                         ((__t1&0x3f)<<(6-UTRIE2_SHIFT_2))+(__t2>>UTRIE2_SHIFT_2)]) \
-                <<UTRIE2_INDEX_SHIFT)+ \
-                (__t2&UTRIE2_DATA_MASK)]; \
-        } else if( /* handle U+0080..U+07FF inline */ \
-            __lead<0xe0 && __lead>=0xc2 && (src)<(limit) && \
-            (__t1=(uint8_t)(*(src)-0x80))<=0x3f \
-        ) { \
-            ++(src); \
-            (result)=(trie)->data[ \
-                (trie)->index[(UTRIE2_UTF8_2B_INDEX_2_OFFSET-0xc0)+__lead]+ \
-                __t1]; \
-        } else { \
-            int32_t __index=utrie2_internalU8NextIndex((trie), __lead, (const uint8_t *)(src), \
-                                                                       (const uint8_t *)(limit)); \
-            (src)+=__index&7; \
-            (result)=(trie)->data[__index>>3]; \
-        } \
-    } \
-} UPRV_BLOCK_MACRO_END
-
-/** Internal UTF-8 pre-decrement-previous: get the previous code point's data. */
-#define _UTRIE2_U8_PREV(trie, ascii, data, start, src, result) UPRV_BLOCK_MACRO_BEGIN { \
-    uint8_t __b=(uint8_t)*--(src); \
-    if(U8_IS_SINGLE(__b)) { \
-        (result)=(trie)->ascii[__b]; \
-    } else { \
-        int32_t __index=utrie2_internalU8PrevIndex((trie), __b, (const uint8_t *)(start), \
-                                                                (const uint8_t *)(src)); \
-        (src)-=__index&7; \
-        (result)=(trie)->data[__index>>3]; \
-    } \
-} UPRV_BLOCK_MACRO_END
-
-U_CDECL_END
-
-#endif
-=======
-// © 2016 and later: Unicode, Inc. and others.
-// License & terms of use: http://www.unicode.org/copyright.html
-/*
-******************************************************************************
-*
-*   Copyright (C) 2001-2014, International Business Machines
-*   Corporation and others.  All Rights Reserved.
-*
-******************************************************************************
-*   file name:  utrie2.h
-*   encoding:   UTF-8
-*   tab size:   8 (not used)
-*   indentation:4
-*
-*   created on: 2008aug16 (starting from a copy of utrie.h)
-*   created by: Markus W. Scherer
-*/
-
-#ifndef __UTRIE2_H__
-#define __UTRIE2_H__
-
-#include "unicode/utypes.h"
-#include "unicode/utf8.h"
-#include "putilimp.h"
-
-U_CDECL_BEGIN
-
-struct UTrie;  /* forward declaration */
-#ifndef __UTRIE_H__
-typedef struct UTrie UTrie;
-#endif
-
-/**
- * \file
- *
- * This is a common implementation of a Unicode trie.
- * It is a kind of compressed, serializable table of 16- or 32-bit values associated with
- * Unicode code points (0..0x10ffff). (A map from code points to integers.)
- *
- * This is the second common version of a Unicode trie (hence the name UTrie2).
- * Compared with UTrie version 1:
- * - Still splitting BMP code points 11:5 bits for index and data table lookups.
- * - Still separate data for lead surrogate code _units_ vs. code _points_,
- *   but the lead surrogate code unit values are not required any more
- *   for data lookup for supplementary code points.
- * - The "folding" mechanism is removed. In UTrie version 1, this somewhat
- *   hard-to-explain mechanism was meant to be used for optimized UTF-16
- *   processing, with application-specific encoding of indexing bits
- *   in the lead surrogate data for the associated supplementary code points.
- * - For the last single-value code point range (ending with U+10ffff),
- *   the starting code point ("highStart") and the value are stored.
- * - For supplementary code points U+10000..highStart-1 a three-table lookup
- *   (two index tables and one data table) is used. The first index
- *   is truncated, omitting both the BMP portion and the high range.
- * - There is a special small index for 2-byte UTF-8, and the initial data
- *   entries are designed for fast 1/2-byte UTF-8 lookup.
- *   Starting with ICU 60, C0 and C1 are not recognized as UTF-8 lead bytes any more at all,
- *   and the associated 2-byte indexes are unused.
- */
-
-/**
- * Trie structure.
- * Use only with public API macros and functions.
- */
-struct UTrie2;
-typedef struct UTrie2 UTrie2;
-
-/* Public UTrie2 API functions: read-only access ---------------------------- */
-
-/**
- * Selectors for the width of a UTrie2 data value.
- */
-enum UTrie2ValueBits {
-    /** 16 bits per UTrie2 data value. */
-    UTRIE2_16_VALUE_BITS,
-    /** 32 bits per UTrie2 data value. */
-    UTRIE2_32_VALUE_BITS,
-    /** Number of selectors for the width of UTrie2 data values. */
-    UTRIE2_COUNT_VALUE_BITS
-};
-typedef enum UTrie2ValueBits UTrie2ValueBits;
-
-/**
- * Open a frozen trie from its serialized from, stored in 32-bit-aligned memory.
- * Inverse of utrie2_serialize().
- * The memory must remain valid and unchanged as long as the trie is used.
- * You must utrie2_close() the trie once you are done using it.
- *
- * @param valueBits selects the data entry size; results in an
- *                  U_INVALID_FORMAT_ERROR if it does not match the serialized form
- * @param data a pointer to 32-bit-aligned memory containing the serialized form of a UTrie2
- * @param length the number of bytes available at data;
- *               can be more than necessary
- * @param pActualLength receives the actual number of bytes at data taken up by the trie data;
- *                      can be NULL
- * @param pErrorCode an in/out ICU UErrorCode
- * @return the unserialized trie
- *
- * @see utrie2_open
- * @see utrie2_serialize
- */
-U_CAPI UTrie2 * U_EXPORT2
-utrie2_openFromSerialized(UTrie2ValueBits valueBits,
-                          const void *data, int32_t length, int32_t *pActualLength,
-                          UErrorCode *pErrorCode);
-
-/**
- * Open a frozen, empty "dummy" trie.
- * A dummy trie is an empty trie, used when a real data trie cannot
- * be loaded. Equivalent to calling utrie2_open() and utrie2_freeze(),
- * but without internally creating and compacting/serializing the
- * builder data structure.
- *
- * The trie always returns the initialValue,
- * or the errorValue for out-of-range code points and illegal UTF-8.
- *
- * You must utrie2_close() the trie once you are done using it.
- *
- * @param valueBits selects the data entry size
- * @param initialValue the initial value that is set for all code points
- * @param errorValue the value for out-of-range code points and illegal UTF-8
- * @param pErrorCode an in/out ICU UErrorCode
- * @return the dummy trie
- *
- * @see utrie2_openFromSerialized
- * @see utrie2_open
- */
-U_CAPI UTrie2 * U_EXPORT2
-utrie2_openDummy(UTrie2ValueBits valueBits,
-                 uint32_t initialValue, uint32_t errorValue,
-                 UErrorCode *pErrorCode);
-
-/**
- * Get a value from a code point as stored in the trie.
- * Easier to use than UTRIE2_GET16() and UTRIE2_GET32() but slower.
- * Easier to use because, unlike the macros, this function works on all UTrie2
- * objects, frozen or not, holding 16-bit or 32-bit data values.
- *
- * @param trie the trie
- * @param c the code point
- * @return the value
- */
-U_CAPI uint32_t U_EXPORT2
-utrie2_get32(const UTrie2 *trie, UChar32 c);
-
-/* enumeration callback types */
-
-/**
- * Callback from utrie2_enum(), extracts a uint32_t value from a
- * trie value. This value will be passed on to the UTrie2EnumRange function.
- *
- * @param context an opaque pointer, as passed into utrie2_enum()
- * @param value a value from the trie
- * @return the value that is to be passed on to the UTrie2EnumRange function
- */
-typedef uint32_t U_CALLCONV
-UTrie2EnumValue(const void *context, uint32_t value);
-
-/**
- * Callback from utrie2_enum(), is called for each contiguous range
- * of code points with the same value as retrieved from the trie and
- * transformed by the UTrie2EnumValue function.
- *
- * The callback function can stop the enumeration by returning false.
- *
- * @param context an opaque pointer, as passed into utrie2_enum()
- * @param start the first code point in a contiguous range with value
- * @param end the last code point in a contiguous range with value (inclusive)
- * @param value the value that is set for all code points in [start..end]
- * @return false to stop the enumeration
- */
-typedef UBool U_CALLCONV
-UTrie2EnumRange(const void *context, UChar32 start, UChar32 end, uint32_t value);
-
-/**
- * Enumerate efficiently all values in a trie.
- * Do not modify the trie during the enumeration.
- *
- * For each entry in the trie, the value to be delivered is passed through
- * the UTrie2EnumValue function.
- * The value is unchanged if that function pointer is NULL.
- *
- * For each contiguous range of code points with a given (transformed) value,
- * the UTrie2EnumRange function is called.
- *
- * @param trie a pointer to the trie
- * @param enumValue a pointer to a function that may transform the trie entry value,
- *                  or NULL if the values from the trie are to be used directly
- * @param enumRange a pointer to a function that is called for each contiguous range
- *                  of code points with the same (transformed) value
- * @param context an opaque pointer that is passed on to the callback functions
- */
-U_CAPI void U_EXPORT2
-utrie2_enum(const UTrie2 *trie,
-            UTrie2EnumValue *enumValue, UTrie2EnumRange *enumRange, const void *context);
-
-/* Building a trie ---------------------------------------------------------- */
-
-/**
- * Open an empty, writable trie. At build time, 32-bit data values are used.
- * utrie2_freeze() takes a valueBits parameter
- * which determines the data value width in the serialized and frozen forms.
- * You must utrie2_close() the trie once you are done using it.
- *
- * @param initialValue the initial value that is set for all code points
- * @param errorValue the value for out-of-range code points and illegal UTF-8
- * @param pErrorCode an in/out ICU UErrorCode
- * @return a pointer to the allocated and initialized new trie
- */
-U_CAPI UTrie2 * U_EXPORT2
-utrie2_open(uint32_t initialValue, uint32_t errorValue, UErrorCode *pErrorCode);
-
-/**
- * Clone a trie.
- * You must utrie2_close() the clone once you are done using it.
- *
- * @param other the trie to clone
- * @param pErrorCode an in/out ICU UErrorCode
- * @return a pointer to the new trie clone
- */
-U_CAPI UTrie2 * U_EXPORT2
-utrie2_clone(const UTrie2 *other, UErrorCode *pErrorCode);
-
-/**
- * Clone a trie. The clone will be mutable/writable even if the other trie
- * is frozen. (See utrie2_freeze().)
- * You must utrie2_close() the clone once you are done using it.
- *
- * @param other the trie to clone
- * @param pErrorCode an in/out ICU UErrorCode
- * @return a pointer to the new trie clone
- */
-U_CAPI UTrie2 * U_EXPORT2
-utrie2_cloneAsThawed(const UTrie2 *other, UErrorCode *pErrorCode);
-
-/**
- * Close a trie and release associated memory.
- *
- * @param trie the trie
- */
-U_CAPI void U_EXPORT2
-utrie2_close(UTrie2 *trie);
-
-/**
- * Set a value for a code point.
- *
- * @param trie the unfrozen trie
- * @param c the code point
- * @param value the value
- * @param pErrorCode an in/out ICU UErrorCode; among other possible error codes:
- * - U_NO_WRITE_PERMISSION if the trie is frozen
- */
-U_CAPI void U_EXPORT2
-utrie2_set32(UTrie2 *trie, UChar32 c, uint32_t value, UErrorCode *pErrorCode);
-
-/**
- * Set a value in a range of code points [start..end].
- * All code points c with start<=c<=end will get the value if
- * overwrite is true or if the old value is the initial value.
- *
- * @param trie the unfrozen trie
- * @param start the first code point to get the value
- * @param end the last code point to get the value (inclusive)
- * @param value the value
- * @param overwrite flag for whether old non-initial values are to be overwritten
- * @param pErrorCode an in/out ICU UErrorCode; among other possible error codes:
- * - U_NO_WRITE_PERMISSION if the trie is frozen
- */
-U_CAPI void U_EXPORT2
-utrie2_setRange32(UTrie2 *trie,
-                  UChar32 start, UChar32 end,
-                  uint32_t value, UBool overwrite,
-                  UErrorCode *pErrorCode);
-
-/**
- * Freeze a trie. Make it immutable (read-only) and compact it,
- * ready for serialization and for use with fast macros.
- * Functions to set values will fail after serializing.
- *
- * A trie can be frozen only once. If this function is called again with different
- * valueBits then it will set a U_ILLEGAL_ARGUMENT_ERROR.
- *
- * @param trie the trie
- * @param valueBits selects the data entry size; if smaller than 32 bits, then
- *                  the values stored in the trie will be truncated
- * @param pErrorCode an in/out ICU UErrorCode; among other possible error codes:
- * - U_INDEX_OUTOFBOUNDS_ERROR if the compacted index or data arrays are too long
- *                             for serialization
- *                             (the trie will be immutable and usable,
- *                             but not frozen and not usable with the fast macros)
- *
- * @see utrie2_cloneAsThawed
- */
-U_CAPI void U_EXPORT2
-utrie2_freeze(UTrie2 *trie, UTrie2ValueBits valueBits, UErrorCode *pErrorCode);
-
-/**
- * Test if the trie is frozen. (See utrie2_freeze().)
- *
- * @param trie the trie
- * @return true if the trie is frozen, that is, immutable, ready for serialization
- *         and for use with fast macros
- */
-U_CAPI UBool U_EXPORT2
-utrie2_isFrozen(const UTrie2 *trie);
-
-/**
- * Serialize a frozen trie into 32-bit aligned memory.
- * If the trie is not frozen, then the function returns with a U_ILLEGAL_ARGUMENT_ERROR.
- * A trie can be serialized multiple times.
- *
- * @param trie the frozen trie
- * @param data a pointer to 32-bit-aligned memory to be filled with the trie data,
- *             can be NULL if capacity==0
- * @param capacity the number of bytes available at data,
- *                 or 0 for preflighting
- * @param pErrorCode an in/out ICU UErrorCode; among other possible error codes:
- * - U_BUFFER_OVERFLOW_ERROR if the data storage block is too small for serialization
- * - U_ILLEGAL_ARGUMENT_ERROR if the trie is not frozen or the data and capacity
- *                            parameters are bad
- * @return the number of bytes written or needed for the trie
- *
- * @see utrie2_openFromSerialized()
- */
-U_CAPI int32_t U_EXPORT2
-utrie2_serialize(const UTrie2 *trie,
-                 void *data, int32_t capacity,
-                 UErrorCode *pErrorCode);
-
-/* Public UTrie2 API: miscellaneous functions ------------------------------- */
-
-/**
- * Build a UTrie2 (version 2) from a UTrie (version 1).
- * Enumerates all values in the UTrie and builds a UTrie2 with the same values.
- * The resulting UTrie2 will be frozen.
- *
- * @param trie1 the runtime UTrie structure to be enumerated
- * @param errorValue the value for out-of-range code points and illegal UTF-8
- * @param pErrorCode an in/out ICU UErrorCode
- * @return The frozen UTrie2 with the same values as the UTrie.
- */
-U_CAPI UTrie2 * U_EXPORT2
-utrie2_fromUTrie(const UTrie *trie1, uint32_t errorValue, UErrorCode *pErrorCode);
-
-/* Public UTrie2 API macros ------------------------------------------------- */
-
-/*
- * These macros provide fast data lookup from a frozen trie.
- * They will crash when used on an unfrozen trie.
- */
-
-/**
- * Return a 16-bit trie value from a code point, with range checking.
- * Returns trie->errorValue if c is not in the range 0..U+10ffff.
- *
- * @param trie (const UTrie2 *, in) a frozen trie
- * @param c (UChar32, in) the input code point
- * @return (uint16_t) The code point's trie value.
- */
-#define UTRIE2_GET16(trie, c) _UTRIE2_GET((trie), index, (trie)->indexLength, (c))
-
-/**
- * Return a 32-bit trie value from a code point, with range checking.
- * Returns trie->errorValue if c is not in the range 0..U+10ffff.
- *
- * @param trie (const UTrie2 *, in) a frozen trie
- * @param c (UChar32, in) the input code point
- * @return (uint32_t) The code point's trie value.
- */
-#define UTRIE2_GET32(trie, c) _UTRIE2_GET((trie), data32, 0, (c))
-
-/**
- * UTF-16: Get the next code point (UChar32 c, out), post-increment src,
- * and get a 16-bit value from the trie.
- *
- * @param trie (const UTrie2 *, in) a frozen trie
- * @param src (const UChar *, in/out) the source text pointer
- * @param limit (const UChar *, in) the limit pointer for the text, or NULL if NUL-terminated
- * @param c (UChar32, out) variable for the code point
- * @param result (uint16_t, out) uint16_t variable for the trie lookup result
- */
-#define UTRIE2_U16_NEXT16(trie, src, limit, c, result) _UTRIE2_U16_NEXT(trie, index, src, limit, c, result)
-
-/**
- * UTF-16: Get the next code point (UChar32 c, out), post-increment src,
- * and get a 32-bit value from the trie.
- *
- * @param trie (const UTrie2 *, in) a frozen trie
- * @param src (const UChar *, in/out) the source text pointer
- * @param limit (const UChar *, in) the limit pointer for the text, or NULL if NUL-terminated
- * @param c (UChar32, out) variable for the code point
- * @param result (uint32_t, out) uint32_t variable for the trie lookup result
- */
-#define UTRIE2_U16_NEXT32(trie, src, limit, c, result) _UTRIE2_U16_NEXT(trie, data32, src, limit, c, result)
-
-/**
- * UTF-16: Get the previous code point (UChar32 c, out), pre-decrement src,
- * and get a 16-bit value from the trie.
- *
- * @param trie (const UTrie2 *, in) a frozen trie
- * @param start (const UChar *, in) the start pointer for the text
- * @param src (const UChar *, in/out) the source text pointer
- * @param c (UChar32, out) variable for the code point
- * @param result (uint16_t, out) uint16_t variable for the trie lookup result
- */
-#define UTRIE2_U16_PREV16(trie, start, src, c, result) _UTRIE2_U16_PREV(trie, index, start, src, c, result)
-
-/**
- * UTF-16: Get the previous code point (UChar32 c, out), pre-decrement src,
- * and get a 32-bit value from the trie.
- *
- * @param trie (const UTrie2 *, in) a frozen trie
- * @param start (const UChar *, in) the start pointer for the text
- * @param src (const UChar *, in/out) the source text pointer
- * @param c (UChar32, out) variable for the code point
- * @param result (uint32_t, out) uint32_t variable for the trie lookup result
- */
-#define UTRIE2_U16_PREV32(trie, start, src, c, result) _UTRIE2_U16_PREV(trie, data32, start, src, c, result)
-
-/**
- * UTF-8: Post-increment src and get a 16-bit value from the trie.
- *
- * @param trie (const UTrie2 *, in) a frozen trie
- * @param src (const char *, in/out) the source text pointer
- * @param limit (const char *, in) the limit pointer for the text (must not be NULL)
- * @param result (uint16_t, out) uint16_t variable for the trie lookup result
- */
-#define UTRIE2_U8_NEXT16(trie, src, limit, result)\
-    _UTRIE2_U8_NEXT(trie, data16, index, src, limit, result)
-
-/**
- * UTF-8: Post-increment src and get a 32-bit value from the trie.
- *
- * @param trie (const UTrie2 *, in) a frozen trie
- * @param src (const char *, in/out) the source text pointer
- * @param limit (const char *, in) the limit pointer for the text (must not be NULL)
- * @param result (uint16_t, out) uint32_t variable for the trie lookup result
- */
-#define UTRIE2_U8_NEXT32(trie, src, limit, result) \
-    _UTRIE2_U8_NEXT(trie, data32, data32, src, limit, result)
-
-/**
- * UTF-8: Pre-decrement src and get a 16-bit value from the trie.
- *
- * @param trie (const UTrie2 *, in) a frozen trie
- * @param start (const char *, in) the start pointer for the text
- * @param src (const char *, in/out) the source text pointer
- * @param result (uint16_t, out) uint16_t variable for the trie lookup result
- */
-#define UTRIE2_U8_PREV16(trie, start, src, result) \
-    _UTRIE2_U8_PREV(trie, data16, index, start, src, result)
-
-/**
- * UTF-8: Pre-decrement src and get a 32-bit value from the trie.
- *
- * @param trie (const UTrie2 *, in) a frozen trie
- * @param start (const char *, in) the start pointer for the text
- * @param src (const char *, in/out) the source text pointer
- * @param result (uint16_t, out) uint32_t variable for the trie lookup result
- */
-#define UTRIE2_U8_PREV32(trie, start, src, result) \
-    _UTRIE2_U8_PREV(trie, data32, data32, start, src, result)
-
-/* Public UTrie2 API: optimized UTF-16 access ------------------------------- */
-
-/*
- * The following functions and macros are used for highly optimized UTF-16
- * text processing. The UTRIE2_U16_NEXTxy() macros do not depend on these.
- *
- * A UTrie2 stores separate values for lead surrogate code _units_ vs. code _points_.
- * UTF-16 text processing can be optimized by detecting surrogate pairs and
- * assembling supplementary code points only when there is non-trivial data
- * available.
- *
- * At build-time, use utrie2_enumForLeadSurrogate() to see if there
- * is non-trivial (non-initialValue) data for any of the supplementary
- * code points associated with a lead surrogate.
- * If so, then set a special (application-specific) value for the
- * lead surrogate code _unit_, with utrie2_set32ForLeadSurrogateCodeUnit().
- *
- * At runtime, use UTRIE2_GET16_FROM_U16_SINGLE_LEAD() or
- * UTRIE2_GET32_FROM_U16_SINGLE_LEAD() per code unit. If there is non-trivial
- * data and the code unit is a lead surrogate, then check if a trail surrogate
- * follows. If so, assemble the supplementary code point with
- * U16_GET_SUPPLEMENTARY() and look up its value with UTRIE2_GET16_FROM_SUPP()
- * or UTRIE2_GET32_FROM_SUPP(); otherwise reset the lead
- * surrogate's value or do a code point lookup for it.
- *
- * If there is only trivial data for lead and trail surrogates, then processing
- * can often skip them. For example, in normalization or case mapping
- * all characters that do not have any mappings are simply copied as is.
- */
-
-/**
- * Get a value from a lead surrogate code unit as stored in the trie.
- *
- * @param trie the trie
- * @param c the code unit (U+D800..U+DBFF)
- * @return the value
- */
-U_CAPI uint32_t U_EXPORT2
-utrie2_get32FromLeadSurrogateCodeUnit(const UTrie2 *trie, UChar32 c);
-
-/**
- * Enumerate the trie values for the 1024=0x400 code points
- * corresponding to a given lead surrogate.
- * For example, for the lead surrogate U+D87E it will enumerate the values
- * for [U+2F800..U+2FC00[.
- * Used by data builder code that sets special lead surrogate code unit values
- * for optimized UTF-16 string processing.
- *
- * Do not modify the trie during the enumeration.
- *
- * Except for the limited code point range, this functions just like utrie2_enum():
- * For each entry in the trie, the value to be delivered is passed through
- * the UTrie2EnumValue function.
- * The value is unchanged if that function pointer is NULL.
- *
- * For each contiguous range of code points with a given (transformed) value,
- * the UTrie2EnumRange function is called.
- *
- * @param trie a pointer to the trie
- * @param enumValue a pointer to a function that may transform the trie entry value,
- *                  or NULL if the values from the trie are to be used directly
- * @param enumRange a pointer to a function that is called for each contiguous range
- *                  of code points with the same (transformed) value
- * @param context an opaque pointer that is passed on to the callback functions
- */
-U_CAPI void U_EXPORT2
-utrie2_enumForLeadSurrogate(const UTrie2 *trie, UChar32 lead,
-                            UTrie2EnumValue *enumValue, UTrie2EnumRange *enumRange,
-                            const void *context);
-
-/**
- * Set a value for a lead surrogate code unit.
- *
- * @param trie the unfrozen trie
- * @param lead the lead surrogate code unit (U+D800..U+DBFF)
- * @param value the value
- * @param pErrorCode an in/out ICU UErrorCode; among other possible error codes:
- * - U_NO_WRITE_PERMISSION if the trie is frozen
- */
-U_CAPI void U_EXPORT2
-utrie2_set32ForLeadSurrogateCodeUnit(UTrie2 *trie,
-                                     UChar32 lead, uint32_t value,
-                                     UErrorCode *pErrorCode);
-
-/**
- * Return a 16-bit trie value from a UTF-16 single/lead code unit (<=U+ffff).
- * Same as UTRIE2_GET16() if c is a BMP code point except for lead surrogates,
- * but smaller and faster.
- *
- * @param trie (const UTrie2 *, in) a frozen trie
- * @param c (UChar32, in) the input code unit, must be 0<=c<=U+ffff
- * @return (uint16_t) The code unit's trie value.
- */
-#define UTRIE2_GET16_FROM_U16_SINGLE_LEAD(trie, c) _UTRIE2_GET_FROM_U16_SINGLE_LEAD((trie), index, c)
-
-/**
- * Return a 32-bit trie value from a UTF-16 single/lead code unit (<=U+ffff).
- * Same as UTRIE2_GET32() if c is a BMP code point except for lead surrogates,
- * but smaller and faster.
- *
- * @param trie (const UTrie2 *, in) a frozen trie
- * @param c (UChar32, in) the input code unit, must be 0<=c<=U+ffff
- * @return (uint32_t) The code unit's trie value.
- */
-#define UTRIE2_GET32_FROM_U16_SINGLE_LEAD(trie, c) _UTRIE2_GET_FROM_U16_SINGLE_LEAD((trie), data32, c)
-
-/**
- * Return a 16-bit trie value from a supplementary code point (U+10000..U+10ffff).
- *
- * @param trie (const UTrie2 *, in) a frozen trie
- * @param c (UChar32, in) the input code point, must be U+10000<=c<=U+10ffff
- * @return (uint16_t) The code point's trie value.
- */
-#define UTRIE2_GET16_FROM_SUPP(trie, c) _UTRIE2_GET_FROM_SUPP((trie), index, c)
-
-/**
- * Return a 32-bit trie value from a supplementary code point (U+10000..U+10ffff).
- *
- * @param trie (const UTrie2 *, in) a frozen trie
- * @param c (UChar32, in) the input code point, must be U+10000<=c<=U+10ffff
- * @return (uint32_t) The code point's trie value.
- */
-#define UTRIE2_GET32_FROM_SUPP(trie, c) _UTRIE2_GET_FROM_SUPP((trie), data32, c)
-
-U_CDECL_END
-
-/* C++ convenience wrappers ------------------------------------------------- */
-
-#ifdef __cplusplus
-
-#include "unicode/uobject.h"
-#include "unicode/utf.h"
-
-U_NAMESPACE_BEGIN
-
-// Use the Forward/Backward subclasses below.
-class UTrie2StringIterator : public UMemory {
-public:
-    UTrie2StringIterator(const UTrie2 *t, const char16_t *p) :
-        trie(t), codePointStart(p), codePointLimit(p), codePoint(U_SENTINEL) {}
-
-    const UTrie2 *trie;
-    const char16_t *codePointStart, *codePointLimit;
-    UChar32 codePoint;
-};
-
-class BackwardUTrie2StringIterator : public UTrie2StringIterator {
-public:
-    BackwardUTrie2StringIterator(const UTrie2 *t, const char16_t *s, const char16_t *p) :
-        UTrie2StringIterator(t, p), start(s) {}
-
-    uint16_t previous16();
-
-    const char16_t *start;
-};
-
-class ForwardUTrie2StringIterator : public UTrie2StringIterator {
-public:
-    // Iteration limit l can be nullptr.
-    // In that case, the caller must detect c==0 and stop.
-    ForwardUTrie2StringIterator(const UTrie2 *t, const char16_t *p, const char16_t *l) :
-        UTrie2StringIterator(t, p), limit(l) {}
-
-    uint16_t next16();
-
-    const char16_t *limit;
-};
-
-U_NAMESPACE_END
-
-#endif
-
-/* Internal definitions ----------------------------------------------------- */
-
-U_CDECL_BEGIN
-
-/** Build-time trie structure. */
-struct UNewTrie2;
-typedef struct UNewTrie2 UNewTrie2;
-
-/*
- * Trie structure definition.
- *
- * Either the data table is 16 bits wide and accessed via the index
- * pointer, with each index item increased by indexLength;
- * in this case, data32==NULL, and data16 is used for direct ASCII access.
- *
- * Or the data table is 32 bits wide and accessed via the data32 pointer.
- */
-struct UTrie2 {
-    /* protected: used by macros and functions for reading values */
-    const uint16_t *index;
-    const uint16_t *data16;     /* for fast UTF-8 ASCII access, if 16b data */
-    const uint32_t *data32;     /* NULL if 16b data is used via index */
-
-    int32_t indexLength, dataLength;
-    uint16_t index2NullOffset;  /* 0xffff if there is no dedicated index-2 null block */
-    uint16_t dataNullOffset;
-    uint32_t initialValue;
-    /** Value returned for out-of-range code points and illegal UTF-8. */
-    uint32_t errorValue;
-
-    /* Start of the last range which ends at U+10ffff, and its value. */
-    UChar32 highStart;
-    int32_t highValueIndex;
-
-    /* private: used by builder and unserialization functions */
-    void *memory;           /* serialized bytes; NULL if not frozen yet */
-    int32_t length;         /* number of serialized bytes at memory; 0 if not frozen yet */
-    UBool isMemoryOwned;    /* true if the trie owns the memory */
-    UBool padding1;
-    int16_t padding2;
-    UNewTrie2 *newTrie;     /* builder object; NULL when frozen */
-
-#ifdef UTRIE2_DEBUG
-    const char *name;
-#endif
-};
-
-/**
- * Trie constants, defining shift widths, index array lengths, etc.
- *
- * These are needed for the runtime macros but users can treat these as
- * implementation details and skip to the actual public API further below.
- */
-enum {
-    /** Shift size for getting the index-1 table offset. */
-    UTRIE2_SHIFT_1=6+5,
-
-    /** Shift size for getting the index-2 table offset. */
-    UTRIE2_SHIFT_2=5,
-
-    /**
-     * Difference between the two shift sizes,
-     * for getting an index-1 offset from an index-2 offset. 6=11-5
-     */
-    UTRIE2_SHIFT_1_2=UTRIE2_SHIFT_1-UTRIE2_SHIFT_2,
-
-    /**
-     * Number of index-1 entries for the BMP. 32=0x20
-     * This part of the index-1 table is omitted from the serialized form.
-     */
-    UTRIE2_OMITTED_BMP_INDEX_1_LENGTH=0x10000>>UTRIE2_SHIFT_1,
-
-    /** Number of code points per index-1 table entry. 2048=0x800 */
-    UTRIE2_CP_PER_INDEX_1_ENTRY=1<<UTRIE2_SHIFT_1,
-
-    /** Number of entries in an index-2 block. 64=0x40 */
-    UTRIE2_INDEX_2_BLOCK_LENGTH=1<<UTRIE2_SHIFT_1_2,
-
-    /** Mask for getting the lower bits for the in-index-2-block offset. */
-    UTRIE2_INDEX_2_MASK=UTRIE2_INDEX_2_BLOCK_LENGTH-1,
-
-    /** Number of entries in a data block. 32=0x20 */
-    UTRIE2_DATA_BLOCK_LENGTH=1<<UTRIE2_SHIFT_2,
-
-    /** Mask for getting the lower bits for the in-data-block offset. */
-    UTRIE2_DATA_MASK=UTRIE2_DATA_BLOCK_LENGTH-1,
-
-    /**
-     * Shift size for shifting left the index array values.
-     * Increases possible data size with 16-bit index values at the cost
-     * of compactability.
-     * This requires data blocks to be aligned by UTRIE2_DATA_GRANULARITY.
-     */
-    UTRIE2_INDEX_SHIFT=2,
-
-    /** The alignment size of a data block. Also the granularity for compaction. */
-    UTRIE2_DATA_GRANULARITY=1<<UTRIE2_INDEX_SHIFT,
-
-    /* Fixed layout of the first part of the index array. ------------------- */
-
-    /**
-     * The BMP part of the index-2 table is fixed and linear and starts at offset 0.
-     * Length=2048=0x800=0x10000>>UTRIE2_SHIFT_2.
-     */
-    UTRIE2_INDEX_2_OFFSET=0,
-
-    /**
-     * The part of the index-2 table for U+D800..U+DBFF stores values for
-     * lead surrogate code _units_ not code _points_.
-     * Values for lead surrogate code _points_ are indexed with this portion of the table.
-     * Length=32=0x20=0x400>>UTRIE2_SHIFT_2. (There are 1024=0x400 lead surrogates.)
-     */
-    UTRIE2_LSCP_INDEX_2_OFFSET=0x10000>>UTRIE2_SHIFT_2,
-    UTRIE2_LSCP_INDEX_2_LENGTH=0x400>>UTRIE2_SHIFT_2,
-
-    /** Count the lengths of both BMP pieces. 2080=0x820 */
-    UTRIE2_INDEX_2_BMP_LENGTH=UTRIE2_LSCP_INDEX_2_OFFSET+UTRIE2_LSCP_INDEX_2_LENGTH,
-
-    /**
-     * The 2-byte UTF-8 version of the index-2 table follows at offset 2080=0x820.
-     * Length 32=0x20 for lead bytes C0..DF, regardless of UTRIE2_SHIFT_2.
-     */
-    UTRIE2_UTF8_2B_INDEX_2_OFFSET=UTRIE2_INDEX_2_BMP_LENGTH,
-    UTRIE2_UTF8_2B_INDEX_2_LENGTH=0x800>>6,  /* U+0800 is the first code point after 2-byte UTF-8 */
-
-    /**
-     * The index-1 table, only used for supplementary code points, at offset 2112=0x840.
-     * Variable length, for code points up to highStart, where the last single-value range starts.
-     * Maximum length 512=0x200=0x100000>>UTRIE2_SHIFT_1.
-     * (For 0x100000 supplementary code points U+10000..U+10ffff.)
-     *
-     * The part of the index-2 table for supplementary code points starts
-     * after this index-1 table.
-     *
-     * Both the index-1 table and the following part of the index-2 table
-     * are omitted completely if there is only BMP data.
-     */
-    UTRIE2_INDEX_1_OFFSET=UTRIE2_UTF8_2B_INDEX_2_OFFSET+UTRIE2_UTF8_2B_INDEX_2_LENGTH,
-    UTRIE2_MAX_INDEX_1_LENGTH=0x100000>>UTRIE2_SHIFT_1,
-
-    /*
-     * Fixed layout of the first part of the data array. -----------------------
-     * Starts with 4 blocks (128=0x80 entries) for ASCII.
-     */
-
-    /**
-     * The illegal-UTF-8 data block follows the ASCII block, at offset 128=0x80.
-     * Used with linear access for single bytes 0..0xbf for simple error handling.
-     * Length 64=0x40, not UTRIE2_DATA_BLOCK_LENGTH.
-     */
-    UTRIE2_BAD_UTF8_DATA_OFFSET=0x80,
-
-    /** The start of non-linear-ASCII data blocks, at offset 192=0xc0. */
-    UTRIE2_DATA_START_OFFSET=0xc0
-};
-
-/* Internal functions and macros -------------------------------------------- */
-
-/**
- * Internal function for part of the UTRIE2_U8_NEXTxx() macro implementations.
- * Do not call directly.
- * @internal
- */
-U_CAPI int32_t U_EXPORT2
-utrie2_internalU8NextIndex(const UTrie2 *trie, UChar32 c,
-                           const uint8_t *src, const uint8_t *limit);
-
-/**
- * Internal function for part of the UTRIE2_U8_PREVxx() macro implementations.
- * Do not call directly.
- * @internal
- */
-U_CAPI int32_t U_EXPORT2
-utrie2_internalU8PrevIndex(const UTrie2 *trie, UChar32 c,
-                           const uint8_t *start, const uint8_t *src);
-
-
-/** Internal low-level trie getter. Returns a data index. */
-#define _UTRIE2_INDEX_RAW(offset, trieIndex, c) \
-    (((int32_t)((trieIndex)[(offset)+((c)>>UTRIE2_SHIFT_2)]) \
-    <<UTRIE2_INDEX_SHIFT)+ \
-    ((c)&UTRIE2_DATA_MASK))
-
-/** Internal trie getter from a UTF-16 single/lead code unit. Returns the data index. */
-#define _UTRIE2_INDEX_FROM_U16_SINGLE_LEAD(trieIndex, c) _UTRIE2_INDEX_RAW(0, trieIndex, c)
-
-/** Internal trie getter from a lead surrogate code point (D800..DBFF). Returns the data index. */
-#define _UTRIE2_INDEX_FROM_LSCP(trieIndex, c) \
-    _UTRIE2_INDEX_RAW(UTRIE2_LSCP_INDEX_2_OFFSET-(0xd800>>UTRIE2_SHIFT_2), trieIndex, c)
-
-/** Internal trie getter from a BMP code point. Returns the data index. */
-#define _UTRIE2_INDEX_FROM_BMP(trieIndex, c) \
-    _UTRIE2_INDEX_RAW(U_IS_LEAD(c) ? UTRIE2_LSCP_INDEX_2_OFFSET-(0xd800>>UTRIE2_SHIFT_2) : 0, \
-                      trieIndex, c)
-
-/** Internal trie getter from a supplementary code point below highStart. Returns the data index. */
-#define _UTRIE2_INDEX_FROM_SUPP(trieIndex, c) \
-    (((int32_t)((trieIndex)[ \
-        (trieIndex)[(UTRIE2_INDEX_1_OFFSET-UTRIE2_OMITTED_BMP_INDEX_1_LENGTH)+ \
-                      ((c)>>UTRIE2_SHIFT_1)]+ \
-        (((c)>>UTRIE2_SHIFT_2)&UTRIE2_INDEX_2_MASK)]) \
-    <<UTRIE2_INDEX_SHIFT)+ \
-    ((c)&UTRIE2_DATA_MASK))
-
-/**
- * Internal trie getter from a code point, with checking that c is in 0..10FFFF.
- * Returns the data index.
- */
-#define _UTRIE2_INDEX_FROM_CP(trie, asciiOffset, c) \
-    ((uint32_t)(c)<0xd800 ? \
-        _UTRIE2_INDEX_RAW(0, (trie)->index, c) : \
-        (uint32_t)(c)<=0xffff ? \
-            _UTRIE2_INDEX_RAW( \
-                (c)<=0xdbff ? UTRIE2_LSCP_INDEX_2_OFFSET-(0xd800>>UTRIE2_SHIFT_2) : 0, \
-                (trie)->index, c) : \
-            (uint32_t)(c)>0x10ffff ? \
-                (asciiOffset)+UTRIE2_BAD_UTF8_DATA_OFFSET : \
-                (c)>=(trie)->highStart ? \
-                    (trie)->highValueIndex : \
-                    _UTRIE2_INDEX_FROM_SUPP((trie)->index, c))
-
-/** Internal trie getter from a UTF-16 single/lead code unit. Returns the data. */
-#define _UTRIE2_GET_FROM_U16_SINGLE_LEAD(trie, data, c) \
-    (trie)->data[_UTRIE2_INDEX_FROM_U16_SINGLE_LEAD((trie)->index, c)]
-
-/** Internal trie getter from a supplementary code point. Returns the data. */
-#define _UTRIE2_GET_FROM_SUPP(trie, data, c) \
-    (trie)->data[(c)>=(trie)->highStart ? (trie)->highValueIndex : \
-                 _UTRIE2_INDEX_FROM_SUPP((trie)->index, c)]
-
-/**
- * Internal trie getter from a code point, with checking that c is in 0..10FFFF.
- * Returns the data.
- */
-#define _UTRIE2_GET(trie, data, asciiOffset, c) \
-    (trie)->data[_UTRIE2_INDEX_FROM_CP(trie, asciiOffset, c)]
-
-/** Internal next-post-increment: get the next code point (c) and its data. */
-#define _UTRIE2_U16_NEXT(trie, data, src, limit, c, result) UPRV_BLOCK_MACRO_BEGIN { \
-    { \
-        uint16_t __c2; \
-        (c)=*(src)++; \
-        if(!U16_IS_LEAD(c)) { \
-            (result)=_UTRIE2_GET_FROM_U16_SINGLE_LEAD(trie, data, c); \
-        } else if((src)==(limit) || !U16_IS_TRAIL(__c2=*(src))) { \
-            (result)=(trie)->data[_UTRIE2_INDEX_FROM_LSCP((trie)->index, c)]; \
-        } else { \
-            ++(src); \
-            (c)=U16_GET_SUPPLEMENTARY((c), __c2); \
-            (result)=_UTRIE2_GET_FROM_SUPP((trie), data, (c)); \
-        } \
-    } \
-} UPRV_BLOCK_MACRO_END
-
-/** Internal pre-decrement-previous: get the previous code point (c) and its data */
-#define _UTRIE2_U16_PREV(trie, data, start, src, c, result) UPRV_BLOCK_MACRO_BEGIN { \
-    { \
-        uint16_t __c2; \
-        (c)=*--(src); \
-        if(!U16_IS_TRAIL(c) || (src)==(start) || !U16_IS_LEAD(__c2=*((src)-1))) { \
-            (result)=(trie)->data[_UTRIE2_INDEX_FROM_BMP((trie)->index, c)]; \
-        } else { \
-            --(src); \
-            (c)=U16_GET_SUPPLEMENTARY(__c2, (c)); \
-            (result)=_UTRIE2_GET_FROM_SUPP((trie), data, (c)); \
-        } \
-    } \
-} UPRV_BLOCK_MACRO_END
-
-/** Internal UTF-8 next-post-increment: get the next code point's data. */
-#define _UTRIE2_U8_NEXT(trie, ascii, data, src, limit, result) UPRV_BLOCK_MACRO_BEGIN { \
-    uint8_t __lead=(uint8_t)*(src)++; \
-    if(U8_IS_SINGLE(__lead)) { \
-        (result)=(trie)->ascii[__lead]; \
-    } else { \
-        uint8_t __t1, __t2; \
-        if( /* handle U+0800..U+FFFF inline */ \
-            0xe0<=__lead && __lead<0xf0 && ((src)+1)<(limit) && \
-            U8_IS_VALID_LEAD3_AND_T1(__lead, __t1=(uint8_t)*(src)) && \
-            (__t2=(uint8_t)(*((src)+1)-0x80))<= 0x3f \
-        ) { \
-            (src)+=2; \
-            (result)=(trie)->data[ \
-                ((int32_t)((trie)->index[((__lead-0xe0)<<(12-UTRIE2_SHIFT_2))+ \
-                                         ((__t1&0x3f)<<(6-UTRIE2_SHIFT_2))+(__t2>>UTRIE2_SHIFT_2)]) \
-                <<UTRIE2_INDEX_SHIFT)+ \
-                (__t2&UTRIE2_DATA_MASK)]; \
-        } else if( /* handle U+0080..U+07FF inline */ \
-            __lead<0xe0 && __lead>=0xc2 && (src)<(limit) && \
-            (__t1=(uint8_t)(*(src)-0x80))<=0x3f \
-        ) { \
-            ++(src); \
-            (result)=(trie)->data[ \
-                (trie)->index[(UTRIE2_UTF8_2B_INDEX_2_OFFSET-0xc0)+__lead]+ \
-                __t1]; \
-        } else { \
-            int32_t __index=utrie2_internalU8NextIndex((trie), __lead, (const uint8_t *)(src), \
-                                                                       (const uint8_t *)(limit)); \
-            (src)+=__index&7; \
-            (result)=(trie)->data[__index>>3]; \
-        } \
-    } \
-} UPRV_BLOCK_MACRO_END
-
-/** Internal UTF-8 pre-decrement-previous: get the previous code point's data. */
-#define _UTRIE2_U8_PREV(trie, ascii, data, start, src, result) UPRV_BLOCK_MACRO_BEGIN { \
-    uint8_t __b=(uint8_t)*--(src); \
-    if(U8_IS_SINGLE(__b)) { \
-        (result)=(trie)->ascii[__b]; \
-    } else { \
-        int32_t __index=utrie2_internalU8PrevIndex((trie), __b, (const uint8_t *)(start), \
-                                                                (const uint8_t *)(src)); \
-        (src)-=__index&7; \
-        (result)=(trie)->data[__index>>3]; \
-    } \
-} UPRV_BLOCK_MACRO_END
-
-U_CDECL_END
-
-#endif
->>>>>>> a8a80be5
+// © 2016 and later: Unicode, Inc. and others.
+// License & terms of use: http://www.unicode.org/copyright.html
+/*
+******************************************************************************
+*
+*   Copyright (C) 2001-2014, International Business Machines
+*   Corporation and others.  All Rights Reserved.
+*
+******************************************************************************
+*   file name:  utrie2.h
+*   encoding:   UTF-8
+*   tab size:   8 (not used)
+*   indentation:4
+*
+*   created on: 2008aug16 (starting from a copy of utrie.h)
+*   created by: Markus W. Scherer
+*/
+
+#ifndef __UTRIE2_H__
+#define __UTRIE2_H__
+
+#include "unicode/utypes.h"
+#include "unicode/utf8.h"
+#include "putilimp.h"
+
+U_CDECL_BEGIN
+
+struct UTrie;  /* forward declaration */
+#ifndef __UTRIE_H__
+typedef struct UTrie UTrie;
+#endif
+
+/**
+ * \file
+ *
+ * This is a common implementation of a Unicode trie.
+ * It is a kind of compressed, serializable table of 16- or 32-bit values associated with
+ * Unicode code points (0..0x10ffff). (A map from code points to integers.)
+ *
+ * This is the second common version of a Unicode trie (hence the name UTrie2).
+ * Compared with UTrie version 1:
+ * - Still splitting BMP code points 11:5 bits for index and data table lookups.
+ * - Still separate data for lead surrogate code _units_ vs. code _points_,
+ *   but the lead surrogate code unit values are not required any more
+ *   for data lookup for supplementary code points.
+ * - The "folding" mechanism is removed. In UTrie version 1, this somewhat
+ *   hard-to-explain mechanism was meant to be used for optimized UTF-16
+ *   processing, with application-specific encoding of indexing bits
+ *   in the lead surrogate data for the associated supplementary code points.
+ * - For the last single-value code point range (ending with U+10ffff),
+ *   the starting code point ("highStart") and the value are stored.
+ * - For supplementary code points U+10000..highStart-1 a three-table lookup
+ *   (two index tables and one data table) is used. The first index
+ *   is truncated, omitting both the BMP portion and the high range.
+ * - There is a special small index for 2-byte UTF-8, and the initial data
+ *   entries are designed for fast 1/2-byte UTF-8 lookup.
+ *   Starting with ICU 60, C0 and C1 are not recognized as UTF-8 lead bytes any more at all,
+ *   and the associated 2-byte indexes are unused.
+ */
+
+/**
+ * Trie structure.
+ * Use only with public API macros and functions.
+ */
+struct UTrie2;
+typedef struct UTrie2 UTrie2;
+
+/* Public UTrie2 API functions: read-only access ---------------------------- */
+
+/**
+ * Selectors for the width of a UTrie2 data value.
+ */
+enum UTrie2ValueBits {
+    /** 16 bits per UTrie2 data value. */
+    UTRIE2_16_VALUE_BITS,
+    /** 32 bits per UTrie2 data value. */
+    UTRIE2_32_VALUE_BITS,
+    /** Number of selectors for the width of UTrie2 data values. */
+    UTRIE2_COUNT_VALUE_BITS
+};
+typedef enum UTrie2ValueBits UTrie2ValueBits;
+
+/**
+ * Open a frozen trie from its serialized from, stored in 32-bit-aligned memory.
+ * Inverse of utrie2_serialize().
+ * The memory must remain valid and unchanged as long as the trie is used.
+ * You must utrie2_close() the trie once you are done using it.
+ *
+ * @param valueBits selects the data entry size; results in an
+ *                  U_INVALID_FORMAT_ERROR if it does not match the serialized form
+ * @param data a pointer to 32-bit-aligned memory containing the serialized form of a UTrie2
+ * @param length the number of bytes available at data;
+ *               can be more than necessary
+ * @param pActualLength receives the actual number of bytes at data taken up by the trie data;
+ *                      can be NULL
+ * @param pErrorCode an in/out ICU UErrorCode
+ * @return the unserialized trie
+ *
+ * @see utrie2_open
+ * @see utrie2_serialize
+ */
+U_CAPI UTrie2 * U_EXPORT2
+utrie2_openFromSerialized(UTrie2ValueBits valueBits,
+                          const void *data, int32_t length, int32_t *pActualLength,
+                          UErrorCode *pErrorCode);
+
+/**
+ * Open a frozen, empty "dummy" trie.
+ * A dummy trie is an empty trie, used when a real data trie cannot
+ * be loaded. Equivalent to calling utrie2_open() and utrie2_freeze(),
+ * but without internally creating and compacting/serializing the
+ * builder data structure.
+ *
+ * The trie always returns the initialValue,
+ * or the errorValue for out-of-range code points and illegal UTF-8.
+ *
+ * You must utrie2_close() the trie once you are done using it.
+ *
+ * @param valueBits selects the data entry size
+ * @param initialValue the initial value that is set for all code points
+ * @param errorValue the value for out-of-range code points and illegal UTF-8
+ * @param pErrorCode an in/out ICU UErrorCode
+ * @return the dummy trie
+ *
+ * @see utrie2_openFromSerialized
+ * @see utrie2_open
+ */
+U_CAPI UTrie2 * U_EXPORT2
+utrie2_openDummy(UTrie2ValueBits valueBits,
+                 uint32_t initialValue, uint32_t errorValue,
+                 UErrorCode *pErrorCode);
+
+/**
+ * Get a value from a code point as stored in the trie.
+ * Easier to use than UTRIE2_GET16() and UTRIE2_GET32() but slower.
+ * Easier to use because, unlike the macros, this function works on all UTrie2
+ * objects, frozen or not, holding 16-bit or 32-bit data values.
+ *
+ * @param trie the trie
+ * @param c the code point
+ * @return the value
+ */
+U_CAPI uint32_t U_EXPORT2
+utrie2_get32(const UTrie2 *trie, UChar32 c);
+
+/* enumeration callback types */
+
+/**
+ * Callback from utrie2_enum(), extracts a uint32_t value from a
+ * trie value. This value will be passed on to the UTrie2EnumRange function.
+ *
+ * @param context an opaque pointer, as passed into utrie2_enum()
+ * @param value a value from the trie
+ * @return the value that is to be passed on to the UTrie2EnumRange function
+ */
+typedef uint32_t U_CALLCONV
+UTrie2EnumValue(const void *context, uint32_t value);
+
+/**
+ * Callback from utrie2_enum(), is called for each contiguous range
+ * of code points with the same value as retrieved from the trie and
+ * transformed by the UTrie2EnumValue function.
+ *
+ * The callback function can stop the enumeration by returning false.
+ *
+ * @param context an opaque pointer, as passed into utrie2_enum()
+ * @param start the first code point in a contiguous range with value
+ * @param end the last code point in a contiguous range with value (inclusive)
+ * @param value the value that is set for all code points in [start..end]
+ * @return false to stop the enumeration
+ */
+typedef UBool U_CALLCONV
+UTrie2EnumRange(const void *context, UChar32 start, UChar32 end, uint32_t value);
+
+/**
+ * Enumerate efficiently all values in a trie.
+ * Do not modify the trie during the enumeration.
+ *
+ * For each entry in the trie, the value to be delivered is passed through
+ * the UTrie2EnumValue function.
+ * The value is unchanged if that function pointer is NULL.
+ *
+ * For each contiguous range of code points with a given (transformed) value,
+ * the UTrie2EnumRange function is called.
+ *
+ * @param trie a pointer to the trie
+ * @param enumValue a pointer to a function that may transform the trie entry value,
+ *                  or NULL if the values from the trie are to be used directly
+ * @param enumRange a pointer to a function that is called for each contiguous range
+ *                  of code points with the same (transformed) value
+ * @param context an opaque pointer that is passed on to the callback functions
+ */
+U_CAPI void U_EXPORT2
+utrie2_enum(const UTrie2 *trie,
+            UTrie2EnumValue *enumValue, UTrie2EnumRange *enumRange, const void *context);
+
+/* Building a trie ---------------------------------------------------------- */
+
+/**
+ * Open an empty, writable trie. At build time, 32-bit data values are used.
+ * utrie2_freeze() takes a valueBits parameter
+ * which determines the data value width in the serialized and frozen forms.
+ * You must utrie2_close() the trie once you are done using it.
+ *
+ * @param initialValue the initial value that is set for all code points
+ * @param errorValue the value for out-of-range code points and illegal UTF-8
+ * @param pErrorCode an in/out ICU UErrorCode
+ * @return a pointer to the allocated and initialized new trie
+ */
+U_CAPI UTrie2 * U_EXPORT2
+utrie2_open(uint32_t initialValue, uint32_t errorValue, UErrorCode *pErrorCode);
+
+/**
+ * Clone a trie.
+ * You must utrie2_close() the clone once you are done using it.
+ *
+ * @param other the trie to clone
+ * @param pErrorCode an in/out ICU UErrorCode
+ * @return a pointer to the new trie clone
+ */
+U_CAPI UTrie2 * U_EXPORT2
+utrie2_clone(const UTrie2 *other, UErrorCode *pErrorCode);
+
+/**
+ * Clone a trie. The clone will be mutable/writable even if the other trie
+ * is frozen. (See utrie2_freeze().)
+ * You must utrie2_close() the clone once you are done using it.
+ *
+ * @param other the trie to clone
+ * @param pErrorCode an in/out ICU UErrorCode
+ * @return a pointer to the new trie clone
+ */
+U_CAPI UTrie2 * U_EXPORT2
+utrie2_cloneAsThawed(const UTrie2 *other, UErrorCode *pErrorCode);
+
+/**
+ * Close a trie and release associated memory.
+ *
+ * @param trie the trie
+ */
+U_CAPI void U_EXPORT2
+utrie2_close(UTrie2 *trie);
+
+/**
+ * Set a value for a code point.
+ *
+ * @param trie the unfrozen trie
+ * @param c the code point
+ * @param value the value
+ * @param pErrorCode an in/out ICU UErrorCode; among other possible error codes:
+ * - U_NO_WRITE_PERMISSION if the trie is frozen
+ */
+U_CAPI void U_EXPORT2
+utrie2_set32(UTrie2 *trie, UChar32 c, uint32_t value, UErrorCode *pErrorCode);
+
+/**
+ * Set a value in a range of code points [start..end].
+ * All code points c with start<=c<=end will get the value if
+ * overwrite is true or if the old value is the initial value.
+ *
+ * @param trie the unfrozen trie
+ * @param start the first code point to get the value
+ * @param end the last code point to get the value (inclusive)
+ * @param value the value
+ * @param overwrite flag for whether old non-initial values are to be overwritten
+ * @param pErrorCode an in/out ICU UErrorCode; among other possible error codes:
+ * - U_NO_WRITE_PERMISSION if the trie is frozen
+ */
+U_CAPI void U_EXPORT2
+utrie2_setRange32(UTrie2 *trie,
+                  UChar32 start, UChar32 end,
+                  uint32_t value, UBool overwrite,
+                  UErrorCode *pErrorCode);
+
+/**
+ * Freeze a trie. Make it immutable (read-only) and compact it,
+ * ready for serialization and for use with fast macros.
+ * Functions to set values will fail after serializing.
+ *
+ * A trie can be frozen only once. If this function is called again with different
+ * valueBits then it will set a U_ILLEGAL_ARGUMENT_ERROR.
+ *
+ * @param trie the trie
+ * @param valueBits selects the data entry size; if smaller than 32 bits, then
+ *                  the values stored in the trie will be truncated
+ * @param pErrorCode an in/out ICU UErrorCode; among other possible error codes:
+ * - U_INDEX_OUTOFBOUNDS_ERROR if the compacted index or data arrays are too long
+ *                             for serialization
+ *                             (the trie will be immutable and usable,
+ *                             but not frozen and not usable with the fast macros)
+ *
+ * @see utrie2_cloneAsThawed
+ */
+U_CAPI void U_EXPORT2
+utrie2_freeze(UTrie2 *trie, UTrie2ValueBits valueBits, UErrorCode *pErrorCode);
+
+/**
+ * Test if the trie is frozen. (See utrie2_freeze().)
+ *
+ * @param trie the trie
+ * @return true if the trie is frozen, that is, immutable, ready for serialization
+ *         and for use with fast macros
+ */
+U_CAPI UBool U_EXPORT2
+utrie2_isFrozen(const UTrie2 *trie);
+
+/**
+ * Serialize a frozen trie into 32-bit aligned memory.
+ * If the trie is not frozen, then the function returns with a U_ILLEGAL_ARGUMENT_ERROR.
+ * A trie can be serialized multiple times.
+ *
+ * @param trie the frozen trie
+ * @param data a pointer to 32-bit-aligned memory to be filled with the trie data,
+ *             can be NULL if capacity==0
+ * @param capacity the number of bytes available at data,
+ *                 or 0 for preflighting
+ * @param pErrorCode an in/out ICU UErrorCode; among other possible error codes:
+ * - U_BUFFER_OVERFLOW_ERROR if the data storage block is too small for serialization
+ * - U_ILLEGAL_ARGUMENT_ERROR if the trie is not frozen or the data and capacity
+ *                            parameters are bad
+ * @return the number of bytes written or needed for the trie
+ *
+ * @see utrie2_openFromSerialized()
+ */
+U_CAPI int32_t U_EXPORT2
+utrie2_serialize(const UTrie2 *trie,
+                 void *data, int32_t capacity,
+                 UErrorCode *pErrorCode);
+
+/* Public UTrie2 API: miscellaneous functions ------------------------------- */
+
+/**
+ * Build a UTrie2 (version 2) from a UTrie (version 1).
+ * Enumerates all values in the UTrie and builds a UTrie2 with the same values.
+ * The resulting UTrie2 will be frozen.
+ *
+ * @param trie1 the runtime UTrie structure to be enumerated
+ * @param errorValue the value for out-of-range code points and illegal UTF-8
+ * @param pErrorCode an in/out ICU UErrorCode
+ * @return The frozen UTrie2 with the same values as the UTrie.
+ */
+U_CAPI UTrie2 * U_EXPORT2
+utrie2_fromUTrie(const UTrie *trie1, uint32_t errorValue, UErrorCode *pErrorCode);
+
+/* Public UTrie2 API macros ------------------------------------------------- */
+
+/*
+ * These macros provide fast data lookup from a frozen trie.
+ * They will crash when used on an unfrozen trie.
+ */
+
+/**
+ * Return a 16-bit trie value from a code point, with range checking.
+ * Returns trie->errorValue if c is not in the range 0..U+10ffff.
+ *
+ * @param trie (const UTrie2 *, in) a frozen trie
+ * @param c (UChar32, in) the input code point
+ * @return (uint16_t) The code point's trie value.
+ */
+#define UTRIE2_GET16(trie, c) _UTRIE2_GET((trie), index, (trie)->indexLength, (c))
+
+/**
+ * Return a 32-bit trie value from a code point, with range checking.
+ * Returns trie->errorValue if c is not in the range 0..U+10ffff.
+ *
+ * @param trie (const UTrie2 *, in) a frozen trie
+ * @param c (UChar32, in) the input code point
+ * @return (uint32_t) The code point's trie value.
+ */
+#define UTRIE2_GET32(trie, c) _UTRIE2_GET((trie), data32, 0, (c))
+
+/**
+ * UTF-16: Get the next code point (UChar32 c, out), post-increment src,
+ * and get a 16-bit value from the trie.
+ *
+ * @param trie (const UTrie2 *, in) a frozen trie
+ * @param src (const UChar *, in/out) the source text pointer
+ * @param limit (const UChar *, in) the limit pointer for the text, or NULL if NUL-terminated
+ * @param c (UChar32, out) variable for the code point
+ * @param result (uint16_t, out) uint16_t variable for the trie lookup result
+ */
+#define UTRIE2_U16_NEXT16(trie, src, limit, c, result) _UTRIE2_U16_NEXT(trie, index, src, limit, c, result)
+
+/**
+ * UTF-16: Get the next code point (UChar32 c, out), post-increment src,
+ * and get a 32-bit value from the trie.
+ *
+ * @param trie (const UTrie2 *, in) a frozen trie
+ * @param src (const UChar *, in/out) the source text pointer
+ * @param limit (const UChar *, in) the limit pointer for the text, or NULL if NUL-terminated
+ * @param c (UChar32, out) variable for the code point
+ * @param result (uint32_t, out) uint32_t variable for the trie lookup result
+ */
+#define UTRIE2_U16_NEXT32(trie, src, limit, c, result) _UTRIE2_U16_NEXT(trie, data32, src, limit, c, result)
+
+/**
+ * UTF-16: Get the previous code point (UChar32 c, out), pre-decrement src,
+ * and get a 16-bit value from the trie.
+ *
+ * @param trie (const UTrie2 *, in) a frozen trie
+ * @param start (const UChar *, in) the start pointer for the text
+ * @param src (const UChar *, in/out) the source text pointer
+ * @param c (UChar32, out) variable for the code point
+ * @param result (uint16_t, out) uint16_t variable for the trie lookup result
+ */
+#define UTRIE2_U16_PREV16(trie, start, src, c, result) _UTRIE2_U16_PREV(trie, index, start, src, c, result)
+
+/**
+ * UTF-16: Get the previous code point (UChar32 c, out), pre-decrement src,
+ * and get a 32-bit value from the trie.
+ *
+ * @param trie (const UTrie2 *, in) a frozen trie
+ * @param start (const UChar *, in) the start pointer for the text
+ * @param src (const UChar *, in/out) the source text pointer
+ * @param c (UChar32, out) variable for the code point
+ * @param result (uint32_t, out) uint32_t variable for the trie lookup result
+ */
+#define UTRIE2_U16_PREV32(trie, start, src, c, result) _UTRIE2_U16_PREV(trie, data32, start, src, c, result)
+
+/**
+ * UTF-8: Post-increment src and get a 16-bit value from the trie.
+ *
+ * @param trie (const UTrie2 *, in) a frozen trie
+ * @param src (const char *, in/out) the source text pointer
+ * @param limit (const char *, in) the limit pointer for the text (must not be NULL)
+ * @param result (uint16_t, out) uint16_t variable for the trie lookup result
+ */
+#define UTRIE2_U8_NEXT16(trie, src, limit, result)\
+    _UTRIE2_U8_NEXT(trie, data16, index, src, limit, result)
+
+/**
+ * UTF-8: Post-increment src and get a 32-bit value from the trie.
+ *
+ * @param trie (const UTrie2 *, in) a frozen trie
+ * @param src (const char *, in/out) the source text pointer
+ * @param limit (const char *, in) the limit pointer for the text (must not be NULL)
+ * @param result (uint16_t, out) uint32_t variable for the trie lookup result
+ */
+#define UTRIE2_U8_NEXT32(trie, src, limit, result) \
+    _UTRIE2_U8_NEXT(trie, data32, data32, src, limit, result)
+
+/**
+ * UTF-8: Pre-decrement src and get a 16-bit value from the trie.
+ *
+ * @param trie (const UTrie2 *, in) a frozen trie
+ * @param start (const char *, in) the start pointer for the text
+ * @param src (const char *, in/out) the source text pointer
+ * @param result (uint16_t, out) uint16_t variable for the trie lookup result
+ */
+#define UTRIE2_U8_PREV16(trie, start, src, result) \
+    _UTRIE2_U8_PREV(trie, data16, index, start, src, result)
+
+/**
+ * UTF-8: Pre-decrement src and get a 32-bit value from the trie.
+ *
+ * @param trie (const UTrie2 *, in) a frozen trie
+ * @param start (const char *, in) the start pointer for the text
+ * @param src (const char *, in/out) the source text pointer
+ * @param result (uint16_t, out) uint32_t variable for the trie lookup result
+ */
+#define UTRIE2_U8_PREV32(trie, start, src, result) \
+    _UTRIE2_U8_PREV(trie, data32, data32, start, src, result)
+
+/* Public UTrie2 API: optimized UTF-16 access ------------------------------- */
+
+/*
+ * The following functions and macros are used for highly optimized UTF-16
+ * text processing. The UTRIE2_U16_NEXTxy() macros do not depend on these.
+ *
+ * A UTrie2 stores separate values for lead surrogate code _units_ vs. code _points_.
+ * UTF-16 text processing can be optimized by detecting surrogate pairs and
+ * assembling supplementary code points only when there is non-trivial data
+ * available.
+ *
+ * At build-time, use utrie2_enumForLeadSurrogate() to see if there
+ * is non-trivial (non-initialValue) data for any of the supplementary
+ * code points associated with a lead surrogate.
+ * If so, then set a special (application-specific) value for the
+ * lead surrogate code _unit_, with utrie2_set32ForLeadSurrogateCodeUnit().
+ *
+ * At runtime, use UTRIE2_GET16_FROM_U16_SINGLE_LEAD() or
+ * UTRIE2_GET32_FROM_U16_SINGLE_LEAD() per code unit. If there is non-trivial
+ * data and the code unit is a lead surrogate, then check if a trail surrogate
+ * follows. If so, assemble the supplementary code point with
+ * U16_GET_SUPPLEMENTARY() and look up its value with UTRIE2_GET16_FROM_SUPP()
+ * or UTRIE2_GET32_FROM_SUPP(); otherwise reset the lead
+ * surrogate's value or do a code point lookup for it.
+ *
+ * If there is only trivial data for lead and trail surrogates, then processing
+ * can often skip them. For example, in normalization or case mapping
+ * all characters that do not have any mappings are simply copied as is.
+ */
+
+/**
+ * Get a value from a lead surrogate code unit as stored in the trie.
+ *
+ * @param trie the trie
+ * @param c the code unit (U+D800..U+DBFF)
+ * @return the value
+ */
+U_CAPI uint32_t U_EXPORT2
+utrie2_get32FromLeadSurrogateCodeUnit(const UTrie2 *trie, UChar32 c);
+
+/**
+ * Enumerate the trie values for the 1024=0x400 code points
+ * corresponding to a given lead surrogate.
+ * For example, for the lead surrogate U+D87E it will enumerate the values
+ * for [U+2F800..U+2FC00[.
+ * Used by data builder code that sets special lead surrogate code unit values
+ * for optimized UTF-16 string processing.
+ *
+ * Do not modify the trie during the enumeration.
+ *
+ * Except for the limited code point range, this functions just like utrie2_enum():
+ * For each entry in the trie, the value to be delivered is passed through
+ * the UTrie2EnumValue function.
+ * The value is unchanged if that function pointer is NULL.
+ *
+ * For each contiguous range of code points with a given (transformed) value,
+ * the UTrie2EnumRange function is called.
+ *
+ * @param trie a pointer to the trie
+ * @param enumValue a pointer to a function that may transform the trie entry value,
+ *                  or NULL if the values from the trie are to be used directly
+ * @param enumRange a pointer to a function that is called for each contiguous range
+ *                  of code points with the same (transformed) value
+ * @param context an opaque pointer that is passed on to the callback functions
+ */
+U_CAPI void U_EXPORT2
+utrie2_enumForLeadSurrogate(const UTrie2 *trie, UChar32 lead,
+                            UTrie2EnumValue *enumValue, UTrie2EnumRange *enumRange,
+                            const void *context);
+
+/**
+ * Set a value for a lead surrogate code unit.
+ *
+ * @param trie the unfrozen trie
+ * @param lead the lead surrogate code unit (U+D800..U+DBFF)
+ * @param value the value
+ * @param pErrorCode an in/out ICU UErrorCode; among other possible error codes:
+ * - U_NO_WRITE_PERMISSION if the trie is frozen
+ */
+U_CAPI void U_EXPORT2
+utrie2_set32ForLeadSurrogateCodeUnit(UTrie2 *trie,
+                                     UChar32 lead, uint32_t value,
+                                     UErrorCode *pErrorCode);
+
+/**
+ * Return a 16-bit trie value from a UTF-16 single/lead code unit (<=U+ffff).
+ * Same as UTRIE2_GET16() if c is a BMP code point except for lead surrogates,
+ * but smaller and faster.
+ *
+ * @param trie (const UTrie2 *, in) a frozen trie
+ * @param c (UChar32, in) the input code unit, must be 0<=c<=U+ffff
+ * @return (uint16_t) The code unit's trie value.
+ */
+#define UTRIE2_GET16_FROM_U16_SINGLE_LEAD(trie, c) _UTRIE2_GET_FROM_U16_SINGLE_LEAD((trie), index, c)
+
+/**
+ * Return a 32-bit trie value from a UTF-16 single/lead code unit (<=U+ffff).
+ * Same as UTRIE2_GET32() if c is a BMP code point except for lead surrogates,
+ * but smaller and faster.
+ *
+ * @param trie (const UTrie2 *, in) a frozen trie
+ * @param c (UChar32, in) the input code unit, must be 0<=c<=U+ffff
+ * @return (uint32_t) The code unit's trie value.
+ */
+#define UTRIE2_GET32_FROM_U16_SINGLE_LEAD(trie, c) _UTRIE2_GET_FROM_U16_SINGLE_LEAD((trie), data32, c)
+
+/**
+ * Return a 16-bit trie value from a supplementary code point (U+10000..U+10ffff).
+ *
+ * @param trie (const UTrie2 *, in) a frozen trie
+ * @param c (UChar32, in) the input code point, must be U+10000<=c<=U+10ffff
+ * @return (uint16_t) The code point's trie value.
+ */
+#define UTRIE2_GET16_FROM_SUPP(trie, c) _UTRIE2_GET_FROM_SUPP((trie), index, c)
+
+/**
+ * Return a 32-bit trie value from a supplementary code point (U+10000..U+10ffff).
+ *
+ * @param trie (const UTrie2 *, in) a frozen trie
+ * @param c (UChar32, in) the input code point, must be U+10000<=c<=U+10ffff
+ * @return (uint32_t) The code point's trie value.
+ */
+#define UTRIE2_GET32_FROM_SUPP(trie, c) _UTRIE2_GET_FROM_SUPP((trie), data32, c)
+
+U_CDECL_END
+
+/* C++ convenience wrappers ------------------------------------------------- */
+
+#ifdef __cplusplus
+
+#include "unicode/uobject.h"
+#include "unicode/utf.h"
+
+U_NAMESPACE_BEGIN
+
+// Use the Forward/Backward subclasses below.
+class UTrie2StringIterator : public UMemory {
+public:
+    UTrie2StringIterator(const UTrie2 *t, const char16_t *p) :
+        trie(t), codePointStart(p), codePointLimit(p), codePoint(U_SENTINEL) {}
+
+    const UTrie2 *trie;
+    const char16_t *codePointStart, *codePointLimit;
+    UChar32 codePoint;
+};
+
+class BackwardUTrie2StringIterator : public UTrie2StringIterator {
+public:
+    BackwardUTrie2StringIterator(const UTrie2 *t, const char16_t *s, const char16_t *p) :
+        UTrie2StringIterator(t, p), start(s) {}
+
+    uint16_t previous16();
+
+    const char16_t *start;
+};
+
+class ForwardUTrie2StringIterator : public UTrie2StringIterator {
+public:
+    // Iteration limit l can be nullptr.
+    // In that case, the caller must detect c==0 and stop.
+    ForwardUTrie2StringIterator(const UTrie2 *t, const char16_t *p, const char16_t *l) :
+        UTrie2StringIterator(t, p), limit(l) {}
+
+    uint16_t next16();
+
+    const char16_t *limit;
+};
+
+U_NAMESPACE_END
+
+#endif
+
+/* Internal definitions ----------------------------------------------------- */
+
+U_CDECL_BEGIN
+
+/** Build-time trie structure. */
+struct UNewTrie2;
+typedef struct UNewTrie2 UNewTrie2;
+
+/*
+ * Trie structure definition.
+ *
+ * Either the data table is 16 bits wide and accessed via the index
+ * pointer, with each index item increased by indexLength;
+ * in this case, data32==NULL, and data16 is used for direct ASCII access.
+ *
+ * Or the data table is 32 bits wide and accessed via the data32 pointer.
+ */
+struct UTrie2 {
+    /* protected: used by macros and functions for reading values */
+    const uint16_t *index;
+    const uint16_t *data16;     /* for fast UTF-8 ASCII access, if 16b data */
+    const uint32_t *data32;     /* NULL if 16b data is used via index */
+
+    int32_t indexLength, dataLength;
+    uint16_t index2NullOffset;  /* 0xffff if there is no dedicated index-2 null block */
+    uint16_t dataNullOffset;
+    uint32_t initialValue;
+    /** Value returned for out-of-range code points and illegal UTF-8. */
+    uint32_t errorValue;
+
+    /* Start of the last range which ends at U+10ffff, and its value. */
+    UChar32 highStart;
+    int32_t highValueIndex;
+
+    /* private: used by builder and unserialization functions */
+    void *memory;           /* serialized bytes; NULL if not frozen yet */
+    int32_t length;         /* number of serialized bytes at memory; 0 if not frozen yet */
+    UBool isMemoryOwned;    /* true if the trie owns the memory */
+    UBool padding1;
+    int16_t padding2;
+    UNewTrie2 *newTrie;     /* builder object; NULL when frozen */
+
+#ifdef UTRIE2_DEBUG
+    const char *name;
+#endif
+};
+
+/**
+ * Trie constants, defining shift widths, index array lengths, etc.
+ *
+ * These are needed for the runtime macros but users can treat these as
+ * implementation details and skip to the actual public API further below.
+ */
+enum {
+    /** Shift size for getting the index-1 table offset. */
+    UTRIE2_SHIFT_1=6+5,
+
+    /** Shift size for getting the index-2 table offset. */
+    UTRIE2_SHIFT_2=5,
+
+    /**
+     * Difference between the two shift sizes,
+     * for getting an index-1 offset from an index-2 offset. 6=11-5
+     */
+    UTRIE2_SHIFT_1_2=UTRIE2_SHIFT_1-UTRIE2_SHIFT_2,
+
+    /**
+     * Number of index-1 entries for the BMP. 32=0x20
+     * This part of the index-1 table is omitted from the serialized form.
+     */
+    UTRIE2_OMITTED_BMP_INDEX_1_LENGTH=0x10000>>UTRIE2_SHIFT_1,
+
+    /** Number of code points per index-1 table entry. 2048=0x800 */
+    UTRIE2_CP_PER_INDEX_1_ENTRY=1<<UTRIE2_SHIFT_1,
+
+    /** Number of entries in an index-2 block. 64=0x40 */
+    UTRIE2_INDEX_2_BLOCK_LENGTH=1<<UTRIE2_SHIFT_1_2,
+
+    /** Mask for getting the lower bits for the in-index-2-block offset. */
+    UTRIE2_INDEX_2_MASK=UTRIE2_INDEX_2_BLOCK_LENGTH-1,
+
+    /** Number of entries in a data block. 32=0x20 */
+    UTRIE2_DATA_BLOCK_LENGTH=1<<UTRIE2_SHIFT_2,
+
+    /** Mask for getting the lower bits for the in-data-block offset. */
+    UTRIE2_DATA_MASK=UTRIE2_DATA_BLOCK_LENGTH-1,
+
+    /**
+     * Shift size for shifting left the index array values.
+     * Increases possible data size with 16-bit index values at the cost
+     * of compactability.
+     * This requires data blocks to be aligned by UTRIE2_DATA_GRANULARITY.
+     */
+    UTRIE2_INDEX_SHIFT=2,
+
+    /** The alignment size of a data block. Also the granularity for compaction. */
+    UTRIE2_DATA_GRANULARITY=1<<UTRIE2_INDEX_SHIFT,
+
+    /* Fixed layout of the first part of the index array. ------------------- */
+
+    /**
+     * The BMP part of the index-2 table is fixed and linear and starts at offset 0.
+     * Length=2048=0x800=0x10000>>UTRIE2_SHIFT_2.
+     */
+    UTRIE2_INDEX_2_OFFSET=0,
+
+    /**
+     * The part of the index-2 table for U+D800..U+DBFF stores values for
+     * lead surrogate code _units_ not code _points_.
+     * Values for lead surrogate code _points_ are indexed with this portion of the table.
+     * Length=32=0x20=0x400>>UTRIE2_SHIFT_2. (There are 1024=0x400 lead surrogates.)
+     */
+    UTRIE2_LSCP_INDEX_2_OFFSET=0x10000>>UTRIE2_SHIFT_2,
+    UTRIE2_LSCP_INDEX_2_LENGTH=0x400>>UTRIE2_SHIFT_2,
+
+    /** Count the lengths of both BMP pieces. 2080=0x820 */
+    UTRIE2_INDEX_2_BMP_LENGTH=UTRIE2_LSCP_INDEX_2_OFFSET+UTRIE2_LSCP_INDEX_2_LENGTH,
+
+    /**
+     * The 2-byte UTF-8 version of the index-2 table follows at offset 2080=0x820.
+     * Length 32=0x20 for lead bytes C0..DF, regardless of UTRIE2_SHIFT_2.
+     */
+    UTRIE2_UTF8_2B_INDEX_2_OFFSET=UTRIE2_INDEX_2_BMP_LENGTH,
+    UTRIE2_UTF8_2B_INDEX_2_LENGTH=0x800>>6,  /* U+0800 is the first code point after 2-byte UTF-8 */
+
+    /**
+     * The index-1 table, only used for supplementary code points, at offset 2112=0x840.
+     * Variable length, for code points up to highStart, where the last single-value range starts.
+     * Maximum length 512=0x200=0x100000>>UTRIE2_SHIFT_1.
+     * (For 0x100000 supplementary code points U+10000..U+10ffff.)
+     *
+     * The part of the index-2 table for supplementary code points starts
+     * after this index-1 table.
+     *
+     * Both the index-1 table and the following part of the index-2 table
+     * are omitted completely if there is only BMP data.
+     */
+    UTRIE2_INDEX_1_OFFSET=UTRIE2_UTF8_2B_INDEX_2_OFFSET+UTRIE2_UTF8_2B_INDEX_2_LENGTH,
+    UTRIE2_MAX_INDEX_1_LENGTH=0x100000>>UTRIE2_SHIFT_1,
+
+    /*
+     * Fixed layout of the first part of the data array. -----------------------
+     * Starts with 4 blocks (128=0x80 entries) for ASCII.
+     */
+
+    /**
+     * The illegal-UTF-8 data block follows the ASCII block, at offset 128=0x80.
+     * Used with linear access for single bytes 0..0xbf for simple error handling.
+     * Length 64=0x40, not UTRIE2_DATA_BLOCK_LENGTH.
+     */
+    UTRIE2_BAD_UTF8_DATA_OFFSET=0x80,
+
+    /** The start of non-linear-ASCII data blocks, at offset 192=0xc0. */
+    UTRIE2_DATA_START_OFFSET=0xc0
+};
+
+/* Internal functions and macros -------------------------------------------- */
+
+/**
+ * Internal function for part of the UTRIE2_U8_NEXTxx() macro implementations.
+ * Do not call directly.
+ * @internal
+ */
+U_CAPI int32_t U_EXPORT2
+utrie2_internalU8NextIndex(const UTrie2 *trie, UChar32 c,
+                           const uint8_t *src, const uint8_t *limit);
+
+/**
+ * Internal function for part of the UTRIE2_U8_PREVxx() macro implementations.
+ * Do not call directly.
+ * @internal
+ */
+U_CAPI int32_t U_EXPORT2
+utrie2_internalU8PrevIndex(const UTrie2 *trie, UChar32 c,
+                           const uint8_t *start, const uint8_t *src);
+
+
+/** Internal low-level trie getter. Returns a data index. */
+#define _UTRIE2_INDEX_RAW(offset, trieIndex, c) \
+    (((int32_t)((trieIndex)[(offset)+((c)>>UTRIE2_SHIFT_2)]) \
+    <<UTRIE2_INDEX_SHIFT)+ \
+    ((c)&UTRIE2_DATA_MASK))
+
+/** Internal trie getter from a UTF-16 single/lead code unit. Returns the data index. */
+#define _UTRIE2_INDEX_FROM_U16_SINGLE_LEAD(trieIndex, c) _UTRIE2_INDEX_RAW(0, trieIndex, c)
+
+/** Internal trie getter from a lead surrogate code point (D800..DBFF). Returns the data index. */
+#define _UTRIE2_INDEX_FROM_LSCP(trieIndex, c) \
+    _UTRIE2_INDEX_RAW(UTRIE2_LSCP_INDEX_2_OFFSET-(0xd800>>UTRIE2_SHIFT_2), trieIndex, c)
+
+/** Internal trie getter from a BMP code point. Returns the data index. */
+#define _UTRIE2_INDEX_FROM_BMP(trieIndex, c) \
+    _UTRIE2_INDEX_RAW(U_IS_LEAD(c) ? UTRIE2_LSCP_INDEX_2_OFFSET-(0xd800>>UTRIE2_SHIFT_2) : 0, \
+                      trieIndex, c)
+
+/** Internal trie getter from a supplementary code point below highStart. Returns the data index. */
+#define _UTRIE2_INDEX_FROM_SUPP(trieIndex, c) \
+    (((int32_t)((trieIndex)[ \
+        (trieIndex)[(UTRIE2_INDEX_1_OFFSET-UTRIE2_OMITTED_BMP_INDEX_1_LENGTH)+ \
+                      ((c)>>UTRIE2_SHIFT_1)]+ \
+        (((c)>>UTRIE2_SHIFT_2)&UTRIE2_INDEX_2_MASK)]) \
+    <<UTRIE2_INDEX_SHIFT)+ \
+    ((c)&UTRIE2_DATA_MASK))
+
+/**
+ * Internal trie getter from a code point, with checking that c is in 0..10FFFF.
+ * Returns the data index.
+ */
+#define _UTRIE2_INDEX_FROM_CP(trie, asciiOffset, c) \
+    ((uint32_t)(c)<0xd800 ? \
+        _UTRIE2_INDEX_RAW(0, (trie)->index, c) : \
+        (uint32_t)(c)<=0xffff ? \
+            _UTRIE2_INDEX_RAW( \
+                (c)<=0xdbff ? UTRIE2_LSCP_INDEX_2_OFFSET-(0xd800>>UTRIE2_SHIFT_2) : 0, \
+                (trie)->index, c) : \
+            (uint32_t)(c)>0x10ffff ? \
+                (asciiOffset)+UTRIE2_BAD_UTF8_DATA_OFFSET : \
+                (c)>=(trie)->highStart ? \
+                    (trie)->highValueIndex : \
+                    _UTRIE2_INDEX_FROM_SUPP((trie)->index, c))
+
+/** Internal trie getter from a UTF-16 single/lead code unit. Returns the data. */
+#define _UTRIE2_GET_FROM_U16_SINGLE_LEAD(trie, data, c) \
+    (trie)->data[_UTRIE2_INDEX_FROM_U16_SINGLE_LEAD((trie)->index, c)]
+
+/** Internal trie getter from a supplementary code point. Returns the data. */
+#define _UTRIE2_GET_FROM_SUPP(trie, data, c) \
+    (trie)->data[(c)>=(trie)->highStart ? (trie)->highValueIndex : \
+                 _UTRIE2_INDEX_FROM_SUPP((trie)->index, c)]
+
+/**
+ * Internal trie getter from a code point, with checking that c is in 0..10FFFF.
+ * Returns the data.
+ */
+#define _UTRIE2_GET(trie, data, asciiOffset, c) \
+    (trie)->data[_UTRIE2_INDEX_FROM_CP(trie, asciiOffset, c)]
+
+/** Internal next-post-increment: get the next code point (c) and its data. */
+#define _UTRIE2_U16_NEXT(trie, data, src, limit, c, result) UPRV_BLOCK_MACRO_BEGIN { \
+    { \
+        uint16_t __c2; \
+        (c)=*(src)++; \
+        if(!U16_IS_LEAD(c)) { \
+            (result)=_UTRIE2_GET_FROM_U16_SINGLE_LEAD(trie, data, c); \
+        } else if((src)==(limit) || !U16_IS_TRAIL(__c2=*(src))) { \
+            (result)=(trie)->data[_UTRIE2_INDEX_FROM_LSCP((trie)->index, c)]; \
+        } else { \
+            ++(src); \
+            (c)=U16_GET_SUPPLEMENTARY((c), __c2); \
+            (result)=_UTRIE2_GET_FROM_SUPP((trie), data, (c)); \
+        } \
+    } \
+} UPRV_BLOCK_MACRO_END
+
+/** Internal pre-decrement-previous: get the previous code point (c) and its data */
+#define _UTRIE2_U16_PREV(trie, data, start, src, c, result) UPRV_BLOCK_MACRO_BEGIN { \
+    { \
+        uint16_t __c2; \
+        (c)=*--(src); \
+        if(!U16_IS_TRAIL(c) || (src)==(start) || !U16_IS_LEAD(__c2=*((src)-1))) { \
+            (result)=(trie)->data[_UTRIE2_INDEX_FROM_BMP((trie)->index, c)]; \
+        } else { \
+            --(src); \
+            (c)=U16_GET_SUPPLEMENTARY(__c2, (c)); \
+            (result)=_UTRIE2_GET_FROM_SUPP((trie), data, (c)); \
+        } \
+    } \
+} UPRV_BLOCK_MACRO_END
+
+/** Internal UTF-8 next-post-increment: get the next code point's data. */
+#define _UTRIE2_U8_NEXT(trie, ascii, data, src, limit, result) UPRV_BLOCK_MACRO_BEGIN { \
+    uint8_t __lead=(uint8_t)*(src)++; \
+    if(U8_IS_SINGLE(__lead)) { \
+        (result)=(trie)->ascii[__lead]; \
+    } else { \
+        uint8_t __t1, __t2; \
+        if( /* handle U+0800..U+FFFF inline */ \
+            0xe0<=__lead && __lead<0xf0 && ((src)+1)<(limit) && \
+            U8_IS_VALID_LEAD3_AND_T1(__lead, __t1=(uint8_t)*(src)) && \
+            (__t2=(uint8_t)(*((src)+1)-0x80))<= 0x3f \
+        ) { \
+            (src)+=2; \
+            (result)=(trie)->data[ \
+                ((int32_t)((trie)->index[((__lead-0xe0)<<(12-UTRIE2_SHIFT_2))+ \
+                                         ((__t1&0x3f)<<(6-UTRIE2_SHIFT_2))+(__t2>>UTRIE2_SHIFT_2)]) \
+                <<UTRIE2_INDEX_SHIFT)+ \
+                (__t2&UTRIE2_DATA_MASK)]; \
+        } else if( /* handle U+0080..U+07FF inline */ \
+            __lead<0xe0 && __lead>=0xc2 && (src)<(limit) && \
+            (__t1=(uint8_t)(*(src)-0x80))<=0x3f \
+        ) { \
+            ++(src); \
+            (result)=(trie)->data[ \
+                (trie)->index[(UTRIE2_UTF8_2B_INDEX_2_OFFSET-0xc0)+__lead]+ \
+                __t1]; \
+        } else { \
+            int32_t __index=utrie2_internalU8NextIndex((trie), __lead, (const uint8_t *)(src), \
+                                                                       (const uint8_t *)(limit)); \
+            (src)+=__index&7; \
+            (result)=(trie)->data[__index>>3]; \
+        } \
+    } \
+} UPRV_BLOCK_MACRO_END
+
+/** Internal UTF-8 pre-decrement-previous: get the previous code point's data. */
+#define _UTRIE2_U8_PREV(trie, ascii, data, start, src, result) UPRV_BLOCK_MACRO_BEGIN { \
+    uint8_t __b=(uint8_t)*--(src); \
+    if(U8_IS_SINGLE(__b)) { \
+        (result)=(trie)->ascii[__b]; \
+    } else { \
+        int32_t __index=utrie2_internalU8PrevIndex((trie), __b, (const uint8_t *)(start), \
+                                                                (const uint8_t *)(src)); \
+        (src)-=__index&7; \
+        (result)=(trie)->data[__index>>3]; \
+    } \
+} UPRV_BLOCK_MACRO_END
+
+U_CDECL_END
+
+#endif