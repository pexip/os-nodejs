--- conflicted
+++ resolved
@@ -1,2779 +1,1388 @@
-<<<<<<< HEAD
-// © 2016 and later: Unicode, Inc. and others.
-// License & terms of use: http://www.unicode.org/copyright.html
-/*
-**********************************************************************
-*   Copyright (C) 2000-2016, International Business Machines
-*   Corporation and others.  All Rights Reserved.
-**********************************************************************
-*   file name:  ucnv_lmb.cpp
-*   encoding:   UTF-8
-*   tab size:   4 (not used)
-*   indentation:4
-*
-*   created on: 2000feb09
-*   created by: Brendan Murray
-*   extensively hacked up by: Jim Snyder-Grant
-*
-* Modification History:
-*
-*   Date        Name             Description
-*
-*   06/20/2000  helena           OS/400 port changes; mostly typecast.
-*   06/27/2000  Jim Snyder-Grant Deal with partial characters and small buffers.
-*                                Add comments to document LMBCS format and implementation
-*                                restructured order & breakdown of functions
-*   06/28/2000  helena           Major rewrite for the callback API changes.
-*/
-
-#include "unicode/utypes.h"
-
-#if !UCONFIG_NO_CONVERSION && !UCONFIG_NO_LEGACY_CONVERSION && !UCONFIG_ONLY_HTML_CONVERSION
-
-#include "unicode/ucnv_err.h"
-#include "unicode/ucnv.h"
-#include "unicode/uset.h"
-#include "cmemory.h"
-#include "cstring.h"
-#include "uassert.h"
-#include "ucnv_imp.h"
-#include "ucnv_bld.h"
-#include "ucnv_cnv.h"
-
-#ifdef EBCDIC_RTL
-    #include "ascii_a.h"
-#endif
-
-/*
-  LMBCS
-
-  (Lotus Multi-Byte Character Set)
-
-  LMBCS was invented in the late 1980's and is primarily used in Lotus Notes
-  databases and in Lotus 1-2-3 files. Programmers who work with the APIs
-  into these products will sometimes need to deal with strings in this format.
-
-  The code in this file provides an implementation for an ICU converter of
-  LMBCS to and from Unicode.
-
-  Since the LMBCS character set is only sparsely documented in existing
-  printed or online material, we have added  extensive annotation to this
-  file to serve as a guide to understanding LMBCS.
-
-  LMBCS was originally designed with these four sometimes-competing design goals:
-
-  -Provide encodings for the characters in 12 existing national standards
-   (plus a few other characters)
-  -Minimal memory footprint
-  -Maximal speed of conversion into the existing national character sets
-  -No need to track a changing state as you interpret a string.
-
-
-  All of the national character sets LMBCS was trying to encode are 'ANSI'
-  based, in that the bytes from 0x20 - 0x7F are almost exactly the
-  same common Latin unaccented characters and symbols in all character sets.
-
-  So, in order to help meet the speed & memory design goals, the common ANSI
-  bytes from 0x20-0x7F are represented by the same single-byte values in LMBCS.
-
-  The general LMBCS code unit is from 1-3 bytes. We can describe the 3 bytes as
-  follows:
-
-  [G] D1 [D2]
-
-  That is, a sometimes-optional 'group' byte, followed by 1 and sometimes 2
-  data bytes. The maximum size of a LMBCS character is 3 bytes:
-*/
-#define ULMBCS_CHARSIZE_MAX      3
-/*
-  The single-byte values from 0x20 to 0x7F are examples of single D1 bytes.
-  We often have to figure out if byte values are below or above this, so we
-  use the ANSI nomenclature 'C0' and 'C1' to refer to the range of control
-  characters just above & below the common lower-ANSI  range */
-#define ULMBCS_C0END           0x1F
-#define ULMBCS_C1START         0x80
-/*
-  Since LMBCS is always dealing in byte units. we create a local type here for
-  dealing with these units of LMBCS code units:
-
-*/
-typedef uint8_t ulmbcs_byte_t;
-
-/*
-   Most of the values less than 0x20 are reserved in LMBCS to announce
-   which national  character standard is being used for the 'D' bytes.
-   In the comments we show the common name and the IBM character-set ID
-   for these character-set announcers:
-*/
-
-#define ULMBCS_GRP_L1         0x01   /* Latin-1    :ibm-850  */
-#define ULMBCS_GRP_GR         0x02   /* Greek      :ibm-851  */
-#define ULMBCS_GRP_HE         0x03   /* Hebrew     :ibm-1255 */
-#define ULMBCS_GRP_AR         0x04   /* Arabic     :ibm-1256 */
-#define ULMBCS_GRP_RU         0x05   /* Cyrillic   :ibm-1251 */
-#define ULMBCS_GRP_L2         0x06   /* Latin-2    :ibm-852  */
-#define ULMBCS_GRP_TR         0x08   /* Turkish    :ibm-1254 */
-#define ULMBCS_GRP_TH         0x0B   /* Thai       :ibm-874  */
-#define ULMBCS_GRP_JA         0x10   /* Japanese   :ibm-943  */
-#define ULMBCS_GRP_KO         0x11   /* Korean     :ibm-1261 */
-#define ULMBCS_GRP_TW         0x12   /* Chinese SC :ibm-950  */
-#define ULMBCS_GRP_CN         0x13   /* Chinese TC :ibm-1386 */
-
-/*
-   So, the beginning of understanding LMBCS is that IF the first byte of a LMBCS
-   character is one of those 12 values, you can interpret the remaining bytes of
-   that character as coming from one of those character sets. Since the lower
-   ANSI bytes already are represented in single bytes, using one of the character
-   set announcers is used to announce a character that starts with a byte of
-   0x80 or greater.
-
-   The character sets are  arranged so that the single byte sets all appear
-   before the multi-byte character sets. When we need to tell whether a
-   group byte is for a single byte char set or not we use this define: */
-
-#define ULMBCS_DOUBLEOPTGROUP_START  0x10
-
-/*
-However, to fully understand LMBCS, you must also understand a series of
-exceptions & optimizations made in service of the design goals.
-
-First, those of you who are character set mavens may have noticed that
-the 'double-byte' character sets are actually multi-byte character sets
-that can have 1 or two bytes, even in the upper-ascii range. To force
-each group byte to introduce a fixed-width encoding (to make it faster to
-count characters), we use a convention of doubling up on the group byte
-to introduce any single-byte character > 0x80 in an otherwise double-byte
-character set. So, for example, the LMBCS sequence x10 x10 xAE is the
-same as '0xAE' in the Japanese code page 943.
-
-Next, you will notice that the list of group bytes has some gaps.
-These are used in various ways.
-
-We reserve a few special single byte values for common control
-characters. These are in the same place as their ANSI eqivalents for speed.
-*/
-
-#define ULMBCS_HT    0x09   /* Fixed control char - Horizontal Tab */
-#define ULMBCS_LF    0x0A   /* Fixed control char - Line Feed */
-#define ULMBCS_CR    0x0D   /* Fixed control char - Carriage Return */
-
-/* Then, 1-2-3 reserved a special single-byte character to put at the
-beginning of internal 'system' range names: */
-
-#define ULMBCS_123SYSTEMRANGE  0x19
-
-/* Then we needed a place to put all the other ansi control characters
-that must be moved to different values because LMBCS reserves those
-values for other purposes. To represent the control characters, we start
-with a first byte of 0xF & add the control character value as the
-second byte */
-#define ULMBCS_GRP_CTRL       0x0F
-
-/* For the C0 controls (less than 0x20), we add 0x20 to preserve the
-useful doctrine that any byte less than 0x20 in a LMBCS char must be
-the first byte of a character:*/
-#define ULMBCS_CTRLOFFSET      0x20
-
-/*
-Where to put the characters that aren't part of any of the 12 national
-character sets? The first thing that was done, in the earlier years of
-LMBCS, was to use up the spaces of the form
-
-  [G] D1,
-
- where  'G' was one of the single-byte character groups, and
- D1 was less than 0x80. These sequences are gathered together
- into a Lotus-invented doublebyte character set to represent a
- lot of stray values. Internally, in this implementation, we track this
- as group '0', as a place to tuck this exceptions list.*/
-
-#define ULMBCS_GRP_EXCEPT     0x00
-/*
- Finally, as the durability and usefulness of UNICODE became clear,
- LOTUS added a new group 0x14 to hold Unicode values not otherwise
- represented in LMBCS: */
-#define ULMBCS_GRP_UNICODE    0x14
-/* The two bytes appearing after a 0x14 are intrepreted as UFT-16 BE
-(Big-Endian) characters. The exception comes when the UTF16
-representation would have a zero as the second byte. In that case,
-'F6' is used in its place, and the bytes are swapped. (This prevents
-LMBCS from encoding any Unicode values of the form U+F6xx, but that's OK:
-0xF6xx is in the middle of the Private Use Area.)*/
-#define ULMBCS_UNICOMPATZERO   0xF6
-
-/* It is also useful in our code to have a constant for the size of
-a LMBCS char that holds a literal Unicode value */
-#define ULMBCS_UNICODE_SIZE      3
-
-/*
-To squish the LMBCS representations down even further, and to make
-translations even faster,sometimes the optimization group byte can be dropped
-from a LMBCS character. This is decided on a process-by-process basis. The
-group byte that is dropped is called the 'optimization group'.
-
-For Notes, the optimzation group is always 0x1.*/
-#define ULMBCS_DEFAULTOPTGROUP 0x1
-/* For 1-2-3 files, the optimzation group is stored in the header of the 1-2-3
-file.
-
- In any case, when using ICU, you either pass in the
-optimization group as part of the name of the converter (LMBCS-1, LMBCS-2,
-etc.). Using plain 'LMBCS' as the name of the converter will give you
-LMBCS-1.
-
-
-*** Implementation strategy ***
-
-
-Because of the extensive use of other character sets, the LMBCS converter
-keeps a mapping between optimization groups and IBM character sets, so that
-ICU converters can be created and used as needed. */
-
-/* As you can see, even though any byte below 0x20 could be an optimization
-byte, only those at 0x13 or below can map to an actual converter. To limit
-some loops and searches, we define a value for that last group converter:*/
-
-#define ULMBCS_GRP_LAST       0x13   /* last LMBCS group that has a converter */
-
-static const char * const OptGroupByteToCPName[ULMBCS_GRP_LAST + 1] = {
-   /* 0x0000 */ "lmb-excp", /* internal home for the LOTUS exceptions list */
-   /* 0x0001 */ "ibm-850",
-   /* 0x0002 */ "ibm-851",
-   /* 0x0003 */ "windows-1255",
-   /* 0x0004 */ "windows-1256",
-   /* 0x0005 */ "windows-1251",
-   /* 0x0006 */ "ibm-852",
-   /* 0x0007 */ NULL,      /* Unused */
-   /* 0x0008 */ "windows-1254",
-   /* 0x0009 */ NULL,      /* Control char HT */
-   /* 0x000A */ NULL,      /* Control char LF */
-   /* 0x000B */ "windows-874",
-   /* 0x000C */ NULL,      /* Unused */
-   /* 0x000D */ NULL,      /* Control char CR */
-   /* 0x000E */ NULL,      /* Unused */
-   /* 0x000F */ NULL,      /* Control chars: 0x0F20 + C0/C1 character: algorithmic */
-   /* 0x0010 */ "windows-932",
-   /* 0x0011 */ "windows-949",
-   /* 0x0012 */ "windows-950",
-   /* 0x0013 */ "windows-936"
-
-   /* The rest are null, including the 0x0014 Unicode compatibility region
-   and 0x0019, the 1-2-3 system range control char */
-};
-
-
-/* That's approximately all the data that's needed for translating
-  LMBCS to Unicode.
-
-
-However, to translate Unicode to LMBCS, we need some more support.
-
-That's because there are often more than one possible mappings from a Unicode
-code point back into LMBCS. The first thing we do is look up into a table
-to figure out if there are more than one possible mappings. This table,
-arranged by Unicode values (including ranges) either lists which group
-to use, or says that it could go into one or more of the SBCS sets, or
-into one or more of the DBCS sets.  (If the character exists in both DBCS &
-SBCS, the table will place it in the SBCS sets, to make the LMBCS code point
-length as small as possible. Here's the two special markers we use to indicate
-ambiguous mappings: */
-
-#define ULMBCS_AMBIGUOUS_SBCS   0x80   /* could fit in more than one
-                                          LMBCS sbcs native encoding
-                                          (example: most accented latin) */
-#define ULMBCS_AMBIGUOUS_MBCS   0x81   /* could fit in more than one
-                                          LMBCS mbcs native encoding
-                                          (example: Unihan) */
-#define ULMBCS_AMBIGUOUS_ALL   0x82
-/* And here's a simple way to see if a group falls in an appropriate range */
-#define ULMBCS_AMBIGUOUS_MATCH(agroup, xgroup) \
-                  ((((agroup) == ULMBCS_AMBIGUOUS_SBCS) && \
-                  (xgroup) < ULMBCS_DOUBLEOPTGROUP_START) || \
-                  (((agroup) == ULMBCS_AMBIGUOUS_MBCS) && \
-                  (xgroup) >= ULMBCS_DOUBLEOPTGROUP_START)) || \
-                  ((agroup) == ULMBCS_AMBIGUOUS_ALL)
-
-
-/* The table & some code to use it: */
-
-
-static const struct _UniLMBCSGrpMap
-{
-   const UChar uniStartRange;
-   const UChar uniEndRange;
-   const ulmbcs_byte_t  GrpType;
-} UniLMBCSGrpMap[]
-=
-{
-
-    {0x0001, 0x001F,  ULMBCS_GRP_CTRL},
-    {0x0080, 0x009F,  ULMBCS_GRP_CTRL},
-    {0x00A0, 0x00A6,  ULMBCS_AMBIGUOUS_SBCS},
-    {0x00A7, 0x00A8,  ULMBCS_AMBIGUOUS_ALL},
-    {0x00A9, 0x00AF,  ULMBCS_AMBIGUOUS_SBCS},
-    {0x00B0, 0x00B1,  ULMBCS_AMBIGUOUS_ALL},
-    {0x00B2, 0x00B3,  ULMBCS_AMBIGUOUS_SBCS},
-    {0x00B4, 0x00B4,  ULMBCS_AMBIGUOUS_ALL},
-    {0x00B5, 0x00B5,  ULMBCS_AMBIGUOUS_SBCS},
-    {0x00B6, 0x00B6,  ULMBCS_AMBIGUOUS_ALL},
-    {0x00B7, 0x00D6,  ULMBCS_AMBIGUOUS_SBCS},
-    {0x00D7, 0x00D7,  ULMBCS_AMBIGUOUS_ALL},
-    {0x00D8, 0x00F6,  ULMBCS_AMBIGUOUS_SBCS},
-    {0x00F7, 0x00F7,  ULMBCS_AMBIGUOUS_ALL},
-    {0x00F8, 0x01CD,  ULMBCS_AMBIGUOUS_SBCS},
-    {0x01CE, 0x01CE,  ULMBCS_GRP_TW },
-    {0x01CF, 0x02B9,  ULMBCS_AMBIGUOUS_SBCS},
-    {0x02BA, 0x02BA,  ULMBCS_GRP_CN},
-    {0x02BC, 0x02C8,  ULMBCS_AMBIGUOUS_SBCS},
-    {0x02C9, 0x02D0,  ULMBCS_AMBIGUOUS_MBCS},
-    {0x02D8, 0x02DD,  ULMBCS_AMBIGUOUS_SBCS},
-    {0x0384, 0x0390,  ULMBCS_AMBIGUOUS_SBCS},
-    {0x0391, 0x03A9,  ULMBCS_AMBIGUOUS_ALL},
-    {0x03AA, 0x03B0,  ULMBCS_AMBIGUOUS_SBCS},
-    {0x03B1, 0x03C9,  ULMBCS_AMBIGUOUS_ALL},
-    {0x03CA, 0x03CE,  ULMBCS_AMBIGUOUS_SBCS},
-    {0x0400, 0x0400,  ULMBCS_GRP_RU},
-    {0x0401, 0x0401,  ULMBCS_AMBIGUOUS_ALL},
-    {0x0402, 0x040F,  ULMBCS_GRP_RU},
-    {0x0410, 0x0431,  ULMBCS_AMBIGUOUS_ALL},
-    {0x0432, 0x044E,  ULMBCS_GRP_RU},
-    {0x044F, 0x044F,  ULMBCS_AMBIGUOUS_ALL},
-    {0x0450, 0x0491,  ULMBCS_GRP_RU},
-    {0x05B0, 0x05F2,  ULMBCS_GRP_HE},
-    {0x060C, 0x06AF,  ULMBCS_GRP_AR},
-    {0x0E01, 0x0E5B,  ULMBCS_GRP_TH},
-    {0x200C, 0x200F,  ULMBCS_AMBIGUOUS_SBCS},
-    {0x2010, 0x2010,  ULMBCS_AMBIGUOUS_MBCS},
-    {0x2013, 0x2014,  ULMBCS_AMBIGUOUS_SBCS},
-    {0x2015, 0x2015,  ULMBCS_AMBIGUOUS_MBCS},
-    {0x2016, 0x2016,  ULMBCS_AMBIGUOUS_MBCS},
-    {0x2017, 0x2017,  ULMBCS_AMBIGUOUS_SBCS},
-    {0x2018, 0x2019,  ULMBCS_AMBIGUOUS_ALL},
-    {0x201A, 0x201B,  ULMBCS_AMBIGUOUS_SBCS},
-    {0x201C, 0x201D,  ULMBCS_AMBIGUOUS_ALL},
-    {0x201E, 0x201F,  ULMBCS_AMBIGUOUS_SBCS},
-    {0x2020, 0x2021,  ULMBCS_AMBIGUOUS_ALL},
-    {0x2022, 0x2024,  ULMBCS_AMBIGUOUS_SBCS},
-    {0x2025, 0x2025,  ULMBCS_AMBIGUOUS_MBCS},
-    {0x2026, 0x2026,  ULMBCS_AMBIGUOUS_ALL},
-    {0x2027, 0x2027,  ULMBCS_GRP_TW},
-    {0x2030, 0x2030,  ULMBCS_AMBIGUOUS_ALL},
-    {0x2031, 0x2031,  ULMBCS_AMBIGUOUS_SBCS},
-    {0x2032, 0x2033,  ULMBCS_AMBIGUOUS_MBCS},
-    {0x2035, 0x2035,  ULMBCS_AMBIGUOUS_MBCS},
-    {0x2039, 0x203A,  ULMBCS_AMBIGUOUS_SBCS},
-    {0x203B, 0x203B,  ULMBCS_AMBIGUOUS_MBCS},
-    {0x203C, 0x203C,  ULMBCS_GRP_EXCEPT},
-    {0x2074, 0x2074,  ULMBCS_GRP_KO},
-    {0x207F, 0x207F,  ULMBCS_GRP_EXCEPT},
-    {0x2081, 0x2084,  ULMBCS_GRP_KO},
-    {0x20A4, 0x20AC,  ULMBCS_AMBIGUOUS_SBCS},
-    {0x2103, 0x2109,  ULMBCS_AMBIGUOUS_MBCS},
-    {0x2111, 0x2120,  ULMBCS_AMBIGUOUS_SBCS},
-    /*zhujin: upgrade, for regressiont test, spr HKIA4YHTSU*/
-    {0x2121, 0x2121,  ULMBCS_AMBIGUOUS_MBCS},
-    {0x2122, 0x2126,  ULMBCS_AMBIGUOUS_SBCS},
-    {0x212B, 0x212B,  ULMBCS_AMBIGUOUS_MBCS},
-    {0x2135, 0x2135,  ULMBCS_AMBIGUOUS_SBCS},
-    {0x2153, 0x2154,  ULMBCS_GRP_KO},
-    {0x215B, 0x215E,  ULMBCS_GRP_EXCEPT},
-    {0x2160, 0x2179,  ULMBCS_AMBIGUOUS_MBCS},
-    {0x2190, 0x2193,  ULMBCS_AMBIGUOUS_ALL},
-    {0x2194, 0x2195,  ULMBCS_GRP_EXCEPT},
-    {0x2196, 0x2199,  ULMBCS_AMBIGUOUS_MBCS},
-    {0x21A8, 0x21A8,  ULMBCS_GRP_EXCEPT},
-    {0x21B8, 0x21B9,  ULMBCS_GRP_CN},
-    {0x21D0, 0x21D1,  ULMBCS_GRP_EXCEPT},
-    {0x21D2, 0x21D2,  ULMBCS_AMBIGUOUS_MBCS},
-    {0x21D3, 0x21D3,  ULMBCS_GRP_EXCEPT},
-    {0x21D4, 0x21D4,  ULMBCS_AMBIGUOUS_MBCS},
-    {0x21D5, 0x21D5,  ULMBCS_GRP_EXCEPT},
-    {0x21E7, 0x21E7,  ULMBCS_GRP_CN},
-    {0x2200, 0x2200,  ULMBCS_AMBIGUOUS_MBCS},
-    {0x2201, 0x2201,  ULMBCS_GRP_EXCEPT},
-    {0x2202, 0x2202,  ULMBCS_AMBIGUOUS_MBCS},
-    {0x2203, 0x2203,  ULMBCS_AMBIGUOUS_MBCS},
-    {0x2204, 0x2206,  ULMBCS_GRP_EXCEPT},
-    {0x2207, 0x2208,  ULMBCS_AMBIGUOUS_MBCS},
-    {0x2209, 0x220A,  ULMBCS_GRP_EXCEPT},
-    {0x220B, 0x220B,  ULMBCS_AMBIGUOUS_MBCS},
-    {0x220F, 0x2215,  ULMBCS_AMBIGUOUS_MBCS},
-    {0x2219, 0x2219,  ULMBCS_GRP_EXCEPT},
-    {0x221A, 0x221A,  ULMBCS_AMBIGUOUS_MBCS},
-    {0x221B, 0x221C,  ULMBCS_GRP_EXCEPT},
-    {0x221D, 0x221E,  ULMBCS_AMBIGUOUS_MBCS},
-    {0x221F, 0x221F,  ULMBCS_GRP_EXCEPT},
-    {0x2220, 0x2220,  ULMBCS_AMBIGUOUS_MBCS},
-    {0x2223, 0x222A,  ULMBCS_AMBIGUOUS_MBCS},
-    {0x222B, 0x223D,  ULMBCS_AMBIGUOUS_MBCS},
-    {0x2245, 0x2248,  ULMBCS_GRP_EXCEPT},
-    {0x224C, 0x224C,  ULMBCS_GRP_TW},
-    {0x2252, 0x2252,  ULMBCS_AMBIGUOUS_MBCS},
-    {0x2260, 0x2261,  ULMBCS_AMBIGUOUS_MBCS},
-    {0x2262, 0x2265,  ULMBCS_GRP_EXCEPT},
-    {0x2266, 0x226F,  ULMBCS_AMBIGUOUS_MBCS},
-    {0x2282, 0x2283,  ULMBCS_AMBIGUOUS_MBCS},
-    {0x2284, 0x2285,  ULMBCS_GRP_EXCEPT},
-    {0x2286, 0x2287,  ULMBCS_AMBIGUOUS_MBCS},
-    {0x2288, 0x2297,  ULMBCS_GRP_EXCEPT},
-    {0x2299, 0x22BF,  ULMBCS_AMBIGUOUS_MBCS},
-    {0x22C0, 0x22C0,  ULMBCS_GRP_EXCEPT},
-    {0x2310, 0x2310,  ULMBCS_GRP_EXCEPT},
-    {0x2312, 0x2312,  ULMBCS_AMBIGUOUS_MBCS},
-    {0x2318, 0x2321,  ULMBCS_GRP_EXCEPT},
-    {0x2318, 0x2321,  ULMBCS_GRP_CN},
-    {0x2460, 0x24E9,  ULMBCS_AMBIGUOUS_MBCS},
-    {0x2500, 0x2500,  ULMBCS_AMBIGUOUS_SBCS},
-    {0x2501, 0x2501,  ULMBCS_AMBIGUOUS_MBCS},
-    {0x2502, 0x2502,  ULMBCS_AMBIGUOUS_ALL},
-    {0x2503, 0x2503,  ULMBCS_AMBIGUOUS_MBCS},
-    {0x2504, 0x2505,  ULMBCS_GRP_TW},
-    {0x2506, 0x2665,  ULMBCS_AMBIGUOUS_ALL},
-    {0x2666, 0x2666,  ULMBCS_GRP_EXCEPT},
-    {0x2667, 0x2669,  ULMBCS_AMBIGUOUS_SBCS},
-    {0x266A, 0x266A,  ULMBCS_AMBIGUOUS_ALL},
-    {0x266B, 0x266C,  ULMBCS_AMBIGUOUS_SBCS},
-    {0x266D, 0x266D,  ULMBCS_AMBIGUOUS_MBCS},
-    {0x266E, 0x266E,  ULMBCS_AMBIGUOUS_SBCS},
-    {0x266F, 0x266F,  ULMBCS_GRP_JA},
-    {0x2670, 0x2E7F,  ULMBCS_AMBIGUOUS_SBCS},
-    {0x2E80, 0xF861,  ULMBCS_AMBIGUOUS_MBCS},
-    {0xF862, 0xF8FF,  ULMBCS_GRP_EXCEPT},
-    {0xF900, 0xFA2D,  ULMBCS_AMBIGUOUS_MBCS},
-    {0xFB00, 0xFEFF,  ULMBCS_AMBIGUOUS_SBCS},
-    {0xFF01, 0xFFEE,  ULMBCS_AMBIGUOUS_MBCS},
-    {0xFFFF, 0xFFFF,  ULMBCS_GRP_UNICODE}
-};
-
-static ulmbcs_byte_t
-FindLMBCSUniRange(UChar uniChar)
-{
-   const struct _UniLMBCSGrpMap * pTable = UniLMBCSGrpMap;
-
-   while (uniChar > pTable->uniEndRange)
-   {
-      pTable++;
-   }
-
-   if (uniChar >= pTable->uniStartRange)
-   {
-      return pTable->GrpType;
-   }
-   return ULMBCS_GRP_UNICODE;
-}
-
-/*
-We also ask the creator of a converter to send in a preferred locale
-that we can use in resolving ambiguous mappings. They send the locale
-in as a string, and we map it, if possible, to one of the
-LMBCS groups. We use this table, and the associated code, to
-do the lookup: */
-
-/**************************************************
-  This table maps locale ID's to LMBCS opt groups.
-  The default return is group 0x01. Note that for
-  performance reasons, the table is sorted in
-  increasing alphabetic order, with the notable
-  exception of zhTW. This is to force the check
-  for Traditonal Chinese before dropping back to
-  Simplified.
-
-  Note too that the Latin-1 groups have been
-  commented out because it's the default, and
-  this shortens the table, allowing a serial
-  search to go quickly.
- *************************************************/
-
-static const struct _LocaleLMBCSGrpMap
-{
-   const char    *LocaleID;
-   const ulmbcs_byte_t OptGroup;
-} LocaleLMBCSGrpMap[] =
-{
-    {"ar", ULMBCS_GRP_AR},
-    {"be", ULMBCS_GRP_RU},
-    {"bg", ULMBCS_GRP_L2},
-   /* {"ca", ULMBCS_GRP_L1}, */
-    {"cs", ULMBCS_GRP_L2},
-   /* {"da", ULMBCS_GRP_L1}, */
-   /* {"de", ULMBCS_GRP_L1}, */
-    {"el", ULMBCS_GRP_GR},
-   /* {"en", ULMBCS_GRP_L1}, */
-   /* {"es", ULMBCS_GRP_L1}, */
-   /* {"et", ULMBCS_GRP_L1}, */
-   /* {"fi", ULMBCS_GRP_L1}, */
-   /* {"fr", ULMBCS_GRP_L1}, */
-    {"he", ULMBCS_GRP_HE},
-    {"hu", ULMBCS_GRP_L2},
-   /* {"is", ULMBCS_GRP_L1}, */
-   /* {"it", ULMBCS_GRP_L1}, */
-    {"iw", ULMBCS_GRP_HE},
-    {"ja", ULMBCS_GRP_JA},
-    {"ko", ULMBCS_GRP_KO},
-   /* {"lt", ULMBCS_GRP_L1}, */
-   /* {"lv", ULMBCS_GRP_L1}, */
-    {"mk", ULMBCS_GRP_RU},
-   /* {"nl", ULMBCS_GRP_L1}, */
-   /* {"no", ULMBCS_GRP_L1}, */
-    {"pl", ULMBCS_GRP_L2},
-   /* {"pt", ULMBCS_GRP_L1}, */
-    {"ro", ULMBCS_GRP_L2},
-    {"ru", ULMBCS_GRP_RU},
-    {"sh", ULMBCS_GRP_L2},
-    {"sk", ULMBCS_GRP_L2},
-    {"sl", ULMBCS_GRP_L2},
-    {"sq", ULMBCS_GRP_L2},
-    {"sr", ULMBCS_GRP_RU},
-   /* {"sv", ULMBCS_GRP_L1}, */
-    {"th", ULMBCS_GRP_TH},
-    {"tr", ULMBCS_GRP_TR},
-    {"uk", ULMBCS_GRP_RU},
-   /* {"vi", ULMBCS_GRP_L1}, */
-    {"zhTW", ULMBCS_GRP_TW},
-    {"zh", ULMBCS_GRP_CN},
-    {NULL, ULMBCS_GRP_L1}
-};
-
-
-static ulmbcs_byte_t
-FindLMBCSLocale(const char *LocaleID)
-{
-   const struct _LocaleLMBCSGrpMap *pTable = LocaleLMBCSGrpMap;
-
-   if ((!LocaleID) || (!*LocaleID))
-   {
-      return 0;
-   }
-
-   while (pTable->LocaleID)
-   {
-      if (*pTable->LocaleID == *LocaleID) /* Check only first char for speed */
-      {
-         /* First char matches - check whole name, for entry-length */
-         if (uprv_strncmp(pTable->LocaleID, LocaleID, strlen(pTable->LocaleID)) == 0)
-            return pTable->OptGroup;
-      }
-      else
-      if (*pTable->LocaleID > *LocaleID) /* Sorted alphabetically - exit */
-         break;
-      pTable++;
-   }
-   return ULMBCS_GRP_L1;
-}
-
-
-/*
-  Before we get to the main body of code, here's how we hook up to the rest
-  of ICU. ICU converters are required to define a structure that includes
-  some function pointers, and some common data, in the style of a C++
-  vtable. There is also room in there for converter-specific data. LMBCS
-  uses that converter-specific data to keep track of the 12 subconverters
-  we use, the optimization group, and the group (if any) that matches the
-  locale. We have one structure instantiated for each of the 12 possible
-  optimization groups. To avoid typos & to avoid boring the reader, we
-  put the declarations of these structures and functions into macros. To see
-  the definitions of these structures, see unicode\ucnv_bld.h
-*/
-
-typedef struct
-  {
-    UConverterSharedData *OptGrpConverter[ULMBCS_GRP_LAST+1];    /* Converter per Opt. grp. */
-    uint8_t    OptGroup;                  /* default Opt. grp. for this LMBCS session */
-    uint8_t    localeConverterIndex;      /* reasonable locale match for index */
-  }
-UConverterDataLMBCS;
-
-U_CDECL_BEGIN
-static void  U_CALLCONV _LMBCSClose(UConverter * _this);
-U_CDECL_END
-
-#define DECLARE_LMBCS_DATA(n) \
-static const UConverterImpl _LMBCSImpl##n={\
-    UCNV_LMBCS_##n,\
-    NULL,NULL,\
-    _LMBCSOpen##n,\
-    _LMBCSClose,\
-    NULL,\
-    _LMBCSToUnicodeWithOffsets,\
-    _LMBCSToUnicodeWithOffsets,\
-    _LMBCSFromUnicode,\
-    _LMBCSFromUnicode,\
-    NULL,\
-    NULL,\
-    NULL,\
-    NULL,\
-    _LMBCSSafeClone,\
-    ucnv_getCompleteUnicodeSet,\
-    NULL,\
-    NULL\
-};\
-static const UConverterStaticData _LMBCSStaticData##n={\
-  sizeof(UConverterStaticData),\
- "LMBCS-"  #n,\
-    0, UCNV_IBM, UCNV_LMBCS_##n, 1, 3,\
-    { 0x3f, 0, 0, 0 },1,FALSE,FALSE,0,0,{0,0,0,0,0,0,0,0,0,0,0,0,0,0,0,0,0,0,0} \
-};\
-const UConverterSharedData _LMBCSData##n= \
-        UCNV_IMMUTABLE_SHARED_DATA_INITIALIZER(&_LMBCSStaticData##n, &_LMBCSImpl##n);
-
- /* The only function we needed to duplicate 12 times was the 'open'
-function, which will do basically the same thing except set a  different
-optimization group. So, we put the common stuff into a worker function,
-and set up another macro to stamp out the 12 open functions:*/
-#define DEFINE_LMBCS_OPEN(n) \
-static void U_CALLCONV \
-   _LMBCSOpen##n(UConverter* _this, UConverterLoadArgs* pArgs, UErrorCode* err) \
-{ _LMBCSOpenWorker(_this, pArgs, err, n); }
-
-
-
-/* Here's the open worker & the common close function */
-static void
-_LMBCSOpenWorker(UConverter*  _this,
-                 UConverterLoadArgs *pArgs,
-                 UErrorCode*  err,
-                 ulmbcs_byte_t OptGroup)
-{
-    UConverterDataLMBCS * extraInfo = (UConverterDataLMBCS*)uprv_malloc (sizeof (UConverterDataLMBCS));
-    _this->extraInfo = extraInfo;
-    if(extraInfo != NULL)
-    {
-        UConverterNamePieces stackPieces;
-        UConverterLoadArgs stackArgs= UCNV_LOAD_ARGS_INITIALIZER;
-        ulmbcs_byte_t i;
-
-        uprv_memset(extraInfo, 0, sizeof(UConverterDataLMBCS));
-
-        stackArgs.onlyTestIsLoadable = pArgs->onlyTestIsLoadable;
-
-        for (i=0; i <= ULMBCS_GRP_LAST && U_SUCCESS(*err); i++)
-        {
-            if(OptGroupByteToCPName[i] != NULL) {
-                extraInfo->OptGrpConverter[i] = ucnv_loadSharedData(OptGroupByteToCPName[i], &stackPieces, &stackArgs, err);
-            }
-        }
-
-        if(U_FAILURE(*err) || pArgs->onlyTestIsLoadable) {
-            _LMBCSClose(_this);
-            return;
-        }
-        extraInfo->OptGroup = OptGroup;
-        extraInfo->localeConverterIndex = FindLMBCSLocale(pArgs->locale);
-    }
-    else
-    {
-        *err = U_MEMORY_ALLOCATION_ERROR;
-    }
-}
-
-U_CDECL_BEGIN
-static void  U_CALLCONV
-_LMBCSClose(UConverter *   _this)
-{
-    if (_this->extraInfo != NULL)
-    {
-        ulmbcs_byte_t Ix;
-        UConverterDataLMBCS * extraInfo = (UConverterDataLMBCS *) _this->extraInfo;
-
-        for (Ix=0; Ix <= ULMBCS_GRP_LAST; Ix++)
-        {
-           if (extraInfo->OptGrpConverter[Ix] != NULL)
-              ucnv_unloadSharedDataIfReady(extraInfo->OptGrpConverter[Ix]);
-        }
-        if (!_this->isExtraLocal) {
-            uprv_free (_this->extraInfo);
-            _this->extraInfo = NULL;
-        }
-    }
-}
-
-typedef struct LMBCSClone {
-    UConverter cnv;
-    UConverterDataLMBCS lmbcs;
-} LMBCSClone;
-
-static UConverter *  U_CALLCONV
-_LMBCSSafeClone(const UConverter *cnv,
-                void *stackBuffer,
-                int32_t *pBufferSize,
-                UErrorCode *status) {
-    (void)status;
-    LMBCSClone *newLMBCS;
-    UConverterDataLMBCS *extraInfo;
-    int32_t i;
-
-    if(*pBufferSize<=0) {
-        *pBufferSize=(int32_t)sizeof(LMBCSClone);
-        return NULL;
-    }
-
-    extraInfo=(UConverterDataLMBCS *)cnv->extraInfo;
-    newLMBCS=(LMBCSClone *)stackBuffer;
-
-    /* ucnv.c/ucnv_safeClone() copied the main UConverter already */
-
-    uprv_memcpy(&newLMBCS->lmbcs, extraInfo, sizeof(UConverterDataLMBCS));
-
-    /* share the subconverters */
-    for(i = 0; i <= ULMBCS_GRP_LAST; ++i) {
-        if(extraInfo->OptGrpConverter[i] != NULL) {
-            ucnv_incrementRefCount(extraInfo->OptGrpConverter[i]);
-        }
-    }
-
-    newLMBCS->cnv.extraInfo = &newLMBCS->lmbcs;
-    newLMBCS->cnv.isExtraLocal = TRUE;
-    return &newLMBCS->cnv;
-}
-
-/*
- * There used to be a _LMBCSGetUnicodeSet() function here (up to svn revision 20117)
- * which added all code points except for U+F6xx
- * because those cannot be represented in the Unicode group.
- * However, it turns out that windows-950 has roundtrips for all of U+F6xx
- * which means that LMBCS can convert all Unicode code points after all.
- * We now simply use ucnv_getCompleteUnicodeSet().
- *
- * This may need to be looked at again as Lotus uses _LMBCSGetUnicodeSet(). (091216)
- */
-
-/*
-   Here's the basic helper function that we use when converting from
-   Unicode to LMBCS, and we suspect that a Unicode character will fit into
-   one of the 12 groups. The return value is the number of bytes written
-   starting at pStartLMBCS (if any).
-*/
-
-static size_t
-LMBCSConversionWorker (
-   UConverterDataLMBCS * extraInfo,    /* subconverters, opt & locale groups */
-   ulmbcs_byte_t group,                /* The group to try */
-   ulmbcs_byte_t  * pStartLMBCS,              /* where to put the results */
-   UChar * pUniChar,                   /* The input unicode character */
-   ulmbcs_byte_t * lastConverterIndex, /* output: track last successful group used */
-   UBool * groups_tried                /* output: track any unsuccessful groups */
-)
-{
-   ulmbcs_byte_t  * pLMBCS = pStartLMBCS;
-   UConverterSharedData * xcnv = extraInfo->OptGrpConverter[group];
-
-   int bytesConverted;
-   uint32_t value;
-   ulmbcs_byte_t firstByte;
-
-   U_ASSERT(xcnv);
-   U_ASSERT(group<ULMBCS_GRP_UNICODE);
-
-   bytesConverted = ucnv_MBCSFromUChar32(xcnv, *pUniChar, &value, FALSE);
-
-   /* get the first result byte */
-   if(bytesConverted > 0) {
-      firstByte = (ulmbcs_byte_t)(value >> ((bytesConverted - 1) * 8));
-   } else {
-      /* most common failure mode is an unassigned character */
-      groups_tried[group] = TRUE;
-      return 0;
-   }
-
-   *lastConverterIndex = group;
-
-   /* All initial byte values in lower ascii range should have been caught by now,
-      except with the exception group.
-    */
-   U_ASSERT((firstByte <= ULMBCS_C0END) || (firstByte >= ULMBCS_C1START) || (group == ULMBCS_GRP_EXCEPT));
-
-   /* use converted data: first write 0, 1 or two group bytes */
-   if (group != ULMBCS_GRP_EXCEPT && extraInfo->OptGroup != group)
-   {
-      *pLMBCS++ = group;
-      if (bytesConverted == 1 && group >= ULMBCS_DOUBLEOPTGROUP_START)
-      {
-         *pLMBCS++ = group;
-      }
-   }
-
-  /* don't emit control chars */
-   if ( bytesConverted == 1 && firstByte < 0x20 )
-      return 0;
-
-
-   /* then move over the converted data */
-   switch(bytesConverted)
-   {
-   case 4:
-      *pLMBCS++ = (ulmbcs_byte_t)(value >> 24);
-      U_FALLTHROUGH;
-   case 3:
-      *pLMBCS++ = (ulmbcs_byte_t)(value >> 16);
-      U_FALLTHROUGH;
-   case 2:
-      *pLMBCS++ = (ulmbcs_byte_t)(value >> 8);
-      U_FALLTHROUGH;
-   case 1:
-      *pLMBCS++ = (ulmbcs_byte_t)value;
-      U_FALLTHROUGH;
-   default:
-      /* will never occur */
-      break;
-   }
-
-   return (pLMBCS - pStartLMBCS);
-}
-
-
-/* This is a much simpler version of above, when we
-know we are writing LMBCS using the Unicode group
-*/
-static size_t
-LMBCSConvertUni(ulmbcs_byte_t * pLMBCS, UChar uniChar)
-{
-     /* encode into LMBCS Unicode range */
-   uint8_t LowCh =   (uint8_t)(uniChar & 0x00FF);
-   uint8_t HighCh  = (uint8_t)(uniChar >> 8);
-
-   *pLMBCS++ = ULMBCS_GRP_UNICODE;
-
-   if (LowCh == 0)
-   {
-      *pLMBCS++ = ULMBCS_UNICOMPATZERO;
-      *pLMBCS++ = HighCh;
-   }
-   else
-   {
-      *pLMBCS++ = HighCh;
-      *pLMBCS++ = LowCh;
-   }
-   return ULMBCS_UNICODE_SIZE;
-}
-
-
-
-/* The main Unicode to LMBCS conversion function */
-static void  U_CALLCONV
-_LMBCSFromUnicode(UConverterFromUnicodeArgs*     args,
-                  UErrorCode*     err)
-{
-   ulmbcs_byte_t lastConverterIndex = 0;
-   UChar uniChar;
-   ulmbcs_byte_t  LMBCS[ULMBCS_CHARSIZE_MAX];
-   ulmbcs_byte_t  * pLMBCS;
-   int32_t bytes_written;
-   UBool groups_tried[ULMBCS_GRP_LAST+1];
-   UConverterDataLMBCS * extraInfo = (UConverterDataLMBCS *) args->converter->extraInfo;
-   int sourceIndex = 0;
-
-   /* Basic strategy: attempt to fill in local LMBCS 1-char buffer.(LMBCS)
-      If that succeeds, see if it will all fit into the target & copy it over
-      if it does.
-
-      We try conversions in the following order:
-
-      1. Single-byte ascii & special fixed control chars (&null)
-      2. Look up group in table & try that (could be
-            A) Unicode group
-            B) control group,
-            C) national encoding,
-               or ambiguous SBCS or MBCS group (on to step 4...)
-
-      3. If its ambiguous, try this order:
-         A) The optimization group
-         B) The locale group
-         C) The last group that succeeded with this string.
-         D) every other group that's relevent (single or double)
-         E) If its single-byte ambiguous, try the exceptions group
-
-      4. And as a grand fallback: Unicode
-   */
-
-    /*Fix for SPR#DJOE66JFN3 (Lotus)*/
-    ulmbcs_byte_t OldConverterIndex = 0;
-
-   while (args->source < args->sourceLimit && !U_FAILURE(*err))
-   {
-      /*Fix for SPR#DJOE66JFN3 (Lotus)*/
-      OldConverterIndex = extraInfo->localeConverterIndex;
-
-      if (args->target >= args->targetLimit)
-      {
-         *err = U_BUFFER_OVERFLOW_ERROR;
-         break;
-      }
-      uniChar = *(args->source);
-      bytes_written = 0;
-      pLMBCS = LMBCS;
-
-      /* check cases in rough order of how common they are, for speed */
-
-      /* single byte matches: strategy 1 */
-      /*Fix for SPR#DJOE66JFN3 (Lotus)*/
-      if((uniChar>=0x80) && (uniChar<=0xff)
-      /*Fix for SPR#JUYA6XAERU and TSAO7GL5NK (Lotus)*/ &&(uniChar!=0xB1) &&(uniChar!=0xD7) &&(uniChar!=0xF7)
-        &&(uniChar!=0xB0) &&(uniChar!=0xB4) &&(uniChar!=0xB6) &&(uniChar!=0xA7) &&(uniChar!=0xA8))
-      {
-            extraInfo->localeConverterIndex = ULMBCS_GRP_L1;
-      }
-      if (((uniChar > ULMBCS_C0END) && (uniChar < ULMBCS_C1START)) ||
-          uniChar == 0 || uniChar == ULMBCS_HT || uniChar == ULMBCS_CR ||
-          uniChar == ULMBCS_LF || uniChar == ULMBCS_123SYSTEMRANGE
-          )
-      {
-         *pLMBCS++ = (ulmbcs_byte_t ) uniChar;
-         bytes_written = 1;
-      }
-
-
-      if (!bytes_written)
-      {
-         /* Check by UNICODE range (Strategy 2) */
-         ulmbcs_byte_t group = FindLMBCSUniRange(uniChar);
-
-         if (group == ULMBCS_GRP_UNICODE)  /* (Strategy 2A) */
-         {
-            pLMBCS += LMBCSConvertUni(pLMBCS,uniChar);
-
-            bytes_written = (int32_t)(pLMBCS - LMBCS);
-         }
-         else if (group == ULMBCS_GRP_CTRL)  /* (Strategy 2B) */
-         {
-            /* Handle control characters here */
-            if (uniChar <= ULMBCS_C0END)
-            {
-               *pLMBCS++ = ULMBCS_GRP_CTRL;
-               *pLMBCS++ = (ulmbcs_byte_t)(ULMBCS_CTRLOFFSET + uniChar);
-            }
-            else if (uniChar >= ULMBCS_C1START && uniChar <= ULMBCS_C1START + ULMBCS_CTRLOFFSET)
-            {
-               *pLMBCS++ = ULMBCS_GRP_CTRL;
-               *pLMBCS++ = (ulmbcs_byte_t ) (uniChar & 0x00FF);
-            }
-            bytes_written = (int32_t)(pLMBCS - LMBCS);
-         }
-         else if (group < ULMBCS_GRP_UNICODE)  /* (Strategy 2C) */
-         {
-            /* a specific converter has been identified - use it */
-            bytes_written = (int32_t)LMBCSConversionWorker (
-                              extraInfo, group, pLMBCS, &uniChar,
-                              &lastConverterIndex, groups_tried);
-         }
-         if (!bytes_written)    /* the ambiguous group cases  (Strategy 3) */
-         {
-            uprv_memset(groups_tried, 0, sizeof(groups_tried));
-
-            /* check for non-default optimization group (Strategy 3A )*/
-            if ((extraInfo->OptGroup != 1) && (ULMBCS_AMBIGUOUS_MATCH(group, extraInfo->OptGroup)))
-            {
-                /*zhujin: upgrade, merge #39299 here (Lotus) */
-                /*To make R5 compatible translation, look for exceptional group first for non-DBCS*/
-
-                if(extraInfo->localeConverterIndex < ULMBCS_DOUBLEOPTGROUP_START)
-                {
-                  bytes_written = (int32_t)LMBCSConversionWorker (extraInfo,
-                     ULMBCS_GRP_L1, pLMBCS, &uniChar,
-                     &lastConverterIndex, groups_tried);
-
-                  if(!bytes_written)
-                  {
-                     bytes_written = (int32_t)LMBCSConversionWorker (extraInfo,
-                         ULMBCS_GRP_EXCEPT, pLMBCS, &uniChar,
-                         &lastConverterIndex, groups_tried);
-                  }
-                  if(!bytes_written)
-                  {
-                      bytes_written = (int32_t)LMBCSConversionWorker (extraInfo,
-                          extraInfo->localeConverterIndex, pLMBCS, &uniChar,
-                          &lastConverterIndex, groups_tried);
-                  }
-                }
-                else
-                {
-                     bytes_written = (int32_t)LMBCSConversionWorker (extraInfo,
-                         extraInfo->localeConverterIndex, pLMBCS, &uniChar,
-                         &lastConverterIndex, groups_tried);
-                }
-            }
-            /* check for locale optimization group (Strategy 3B) */
-            if (!bytes_written && (extraInfo->localeConverterIndex) && (ULMBCS_AMBIGUOUS_MATCH(group, extraInfo->localeConverterIndex)))
-            {
-                bytes_written = (int32_t)LMBCSConversionWorker (extraInfo,
-                        extraInfo->localeConverterIndex, pLMBCS, &uniChar, &lastConverterIndex, groups_tried);
-            }
-            /* check for last optimization group used for this string (Strategy 3C) */
-            if (!bytes_written && (lastConverterIndex) && (ULMBCS_AMBIGUOUS_MATCH(group, lastConverterIndex)))
-            {
-                bytes_written = (int32_t)LMBCSConversionWorker (extraInfo,
-                        lastConverterIndex, pLMBCS, &uniChar, &lastConverterIndex, groups_tried);
-            }
-            if (!bytes_written)
-            {
-               /* just check every possible matching converter (Strategy 3D) */
-               ulmbcs_byte_t grp_start;
-               ulmbcs_byte_t grp_end;
-               ulmbcs_byte_t grp_ix;
-               grp_start = (ulmbcs_byte_t)((group == ULMBCS_AMBIGUOUS_MBCS)
-                        ? ULMBCS_DOUBLEOPTGROUP_START
-                        :  ULMBCS_GRP_L1);
-               grp_end = (ulmbcs_byte_t)((group == ULMBCS_AMBIGUOUS_MBCS)
-                        ? ULMBCS_GRP_LAST
-                        :  ULMBCS_GRP_TH);
-               if(group == ULMBCS_AMBIGUOUS_ALL)
-               {
-                   grp_start = ULMBCS_GRP_L1;
-                   grp_end = ULMBCS_GRP_LAST;
-               }
-               for (grp_ix = grp_start;
-                   grp_ix <= grp_end && !bytes_written;
-                    grp_ix++)
-               {
-                  if (extraInfo->OptGrpConverter [grp_ix] && !groups_tried [grp_ix])
-                  {
-                     bytes_written = (int32_t)LMBCSConversionWorker (extraInfo,
-                       grp_ix, pLMBCS, &uniChar,
-                       &lastConverterIndex, groups_tried);
-                  }
-               }
-                /* a final conversion fallback to the exceptions group if its likely
-                     to be single byte  (Strategy 3E) */
-               if (!bytes_written && grp_start == ULMBCS_GRP_L1)
-               {
-                  bytes_written = (int32_t)LMBCSConversionWorker (extraInfo,
-                     ULMBCS_GRP_EXCEPT, pLMBCS, &uniChar,
-                     &lastConverterIndex, groups_tried);
-               }
-            }
-            /* all of our other strategies failed. Fallback to Unicode. (Strategy 4)*/
-            if (!bytes_written)
-            {
-
-               pLMBCS += LMBCSConvertUni(pLMBCS, uniChar);
-               bytes_written = (int32_t)(pLMBCS - LMBCS);
-            }
-         }
-      }
-
-      /* we have a translation. increment source and write as much as posible to target */
-      args->source++;
-      pLMBCS = LMBCS;
-      while (args->target < args->targetLimit && bytes_written--)
-      {
-         *(args->target)++ = *pLMBCS++;
-         if (args->offsets)
-         {
-            *(args->offsets)++ = sourceIndex;
-         }
-      }
-      sourceIndex++;
-      if (bytes_written > 0)
-      {
-         /* write any bytes that didn't fit in target to the error buffer,
-            common code will move this to target if we get called back with
-            enough target room
-         */
-         uint8_t * pErrorBuffer = args->converter->charErrorBuffer;
-         *err = U_BUFFER_OVERFLOW_ERROR;
-         args->converter->charErrorBufferLength = (int8_t)bytes_written;
-         while (bytes_written--)
-         {
-            *pErrorBuffer++ = *pLMBCS++;
-         }
-      }
-      /*Fix for SPR#DJOE66JFN3 (Lotus)*/
-      extraInfo->localeConverterIndex = OldConverterIndex;
-   }
-}
-
-
-/* Now, the Unicode from LMBCS section */
-
-
-/* A function to call when we are looking at the Unicode group byte in LMBCS */
-static UChar
-GetUniFromLMBCSUni(char const ** ppLMBCSin)  /* Called with LMBCS-style Unicode byte stream */
-{
-   uint8_t  HighCh = *(*ppLMBCSin)++;  /* Big-endian Unicode in LMBCS compatibility group*/
-   uint8_t  LowCh  = *(*ppLMBCSin)++;
-
-   if (HighCh == ULMBCS_UNICOMPATZERO )
-   {
-      HighCh = LowCh;
-      LowCh = 0; /* zero-byte in LSB special character */
-   }
-   return (UChar)((HighCh << 8) | LowCh);
-}
-
-
-
-/* CHECK_SOURCE_LIMIT: Helper macro to verify that there are at least'index'
-   bytes left in source up to  sourceLimit.Errors appropriately if not.
-   If we reach the limit, then update the source pointer to there to consume
-   all input as required by ICU converter semantics.
-*/
-
-#define CHECK_SOURCE_LIMIT(index) UPRV_BLOCK_MACRO_BEGIN { \
-    if (args->source+index > args->sourceLimit) { \
-        *err = U_TRUNCATED_CHAR_FOUND; \
-        args->source = args->sourceLimit; \
-        return 0xffff; \
-    } \
-} UPRV_BLOCK_MACRO_END
-
-/* Return the Unicode representation for the current LMBCS character */
-
-static UChar32  U_CALLCONV
-_LMBCSGetNextUCharWorker(UConverterToUnicodeArgs*   args,
-                         UErrorCode*   err)
-{
-    UChar32 uniChar = 0;    /* an output UNICODE char */
-    ulmbcs_byte_t   CurByte; /* A byte from the input stream */
-
-    /* error check */
-    if (args->source >= args->sourceLimit)
-    {
-        *err = U_ILLEGAL_ARGUMENT_ERROR;
-        return 0xffff;
-    }
-    /* Grab first byte & save address for error recovery */
-    CurByte = *((ulmbcs_byte_t  *) (args->source++));
-
-    /*
-    * at entry of each if clause:
-    * 1. 'CurByte' points at the first byte of a LMBCS character
-    * 2. '*source'points to the next byte of the source stream after 'CurByte'
-    *
-    * the job of each if clause is:
-    * 1. set '*source' to point at the beginning of next char (nop if LMBCS char is only 1 byte)
-    * 2. set 'uniChar' up with the right Unicode value, or set 'err' appropriately
-    */
-
-    /* First lets check the simple fixed values. */
-
-    if(((CurByte > ULMBCS_C0END) && (CurByte < ULMBCS_C1START)) /* ascii range */
-    ||  (CurByte == 0)
-    ||  CurByte == ULMBCS_HT || CurByte == ULMBCS_CR
-    ||  CurByte == ULMBCS_LF || CurByte == ULMBCS_123SYSTEMRANGE)
-    {
-        uniChar = CurByte;
-    }
-    else
-    {
-        UConverterDataLMBCS * extraInfo;
-        ulmbcs_byte_t group;
-        UConverterSharedData *cnv;
-
-        if (CurByte == ULMBCS_GRP_CTRL)  /* Control character group - no opt group update */
-        {
-            ulmbcs_byte_t  C0C1byte;
-            CHECK_SOURCE_LIMIT(1);
-            C0C1byte = *(args->source)++;
-            uniChar = (C0C1byte < ULMBCS_C1START) ? C0C1byte - ULMBCS_CTRLOFFSET : C0C1byte;
-        }
-        else
-        if (CurByte == ULMBCS_GRP_UNICODE) /* Unicode compatibility group: BigEndian UTF16 */
-        {
-            CHECK_SOURCE_LIMIT(2);
-
-            /* don't check for error indicators fffe/ffff below */
-            return GetUniFromLMBCSUni(&(args->source));
-        }
-        else if (CurByte <= ULMBCS_CTRLOFFSET)
-        {
-            group = CurByte;                   /* group byte is in the source */
-            extraInfo = (UConverterDataLMBCS *) args->converter->extraInfo;
-            if (group > ULMBCS_GRP_LAST || (cnv = extraInfo->OptGrpConverter[group]) == NULL)
-            {
-                /* this is not a valid group byte - no converter*/
-                *err = U_INVALID_CHAR_FOUND;
-            }
-            else if (group >= ULMBCS_DOUBLEOPTGROUP_START)    /* double byte conversion */
-            {
-
-                CHECK_SOURCE_LIMIT(2);
-
-                /* check for LMBCS doubled-group-byte case */
-                if (*args->source == group) {
-                    /* single byte */
-                    ++args->source;
-                    uniChar = ucnv_MBCSSimpleGetNextUChar(cnv, args->source, 1, FALSE);
-                    ++args->source;
-                } else {
-                    /* double byte */
-                    uniChar = ucnv_MBCSSimpleGetNextUChar(cnv, args->source, 2, FALSE);
-                    args->source += 2;
-                }
-            }
-            else {                                  /* single byte conversion */
-                CHECK_SOURCE_LIMIT(1);
-                CurByte = *(args->source)++;
-
-                if (CurByte >= ULMBCS_C1START)
-                {
-                    uniChar = _MBCS_SINGLE_SIMPLE_GET_NEXT_BMP(cnv, CurByte);
-                }
-                else
-                {
-                    /* The non-optimizable oddballs where there is an explicit byte
-                    * AND the second byte is not in the upper ascii range
-                    */
-                    char bytes[2];
-
-                    extraInfo = (UConverterDataLMBCS *) args->converter->extraInfo;
-                    cnv = extraInfo->OptGrpConverter [ULMBCS_GRP_EXCEPT];
-
-                    /* Lookup value must include opt group */
-                    bytes[0] = group;
-                    bytes[1] = CurByte;
-                    uniChar = ucnv_MBCSSimpleGetNextUChar(cnv, bytes, 2, FALSE);
-                }
-            }
-        }
-        else if (CurByte >= ULMBCS_C1START) /* group byte is implicit */
-        {
-            extraInfo = (UConverterDataLMBCS *) args->converter->extraInfo;
-            group = extraInfo->OptGroup;
-            cnv = extraInfo->OptGrpConverter[group];
-            if (group >= ULMBCS_DOUBLEOPTGROUP_START)    /* double byte conversion */
-            {
-                if (!ucnv_MBCSIsLeadByte(cnv, CurByte))
-                {
-                    CHECK_SOURCE_LIMIT(0);
-
-                    /* let the MBCS conversion consume CurByte again */
-                    uniChar = ucnv_MBCSSimpleGetNextUChar(cnv, args->source - 1, 1, FALSE);
-                }
-                else
-                {
-                    CHECK_SOURCE_LIMIT(1);
-                    /* let the MBCS conversion consume CurByte again */
-                    uniChar = ucnv_MBCSSimpleGetNextUChar(cnv, args->source - 1, 2, FALSE);
-                    ++args->source;
-                }
-            }
-            else                                   /* single byte conversion */
-            {
-                uniChar = _MBCS_SINGLE_SIMPLE_GET_NEXT_BMP(cnv, CurByte);
-            }
-        }
-    }
-    return uniChar;
-}
-
-
-/* The exported function that converts lmbcs to one or more
-   UChars - currently UTF-16
-*/
-static void  U_CALLCONV
-_LMBCSToUnicodeWithOffsets(UConverterToUnicodeArgs*    args,
-                     UErrorCode*    err)
-{
-   char LMBCS [ULMBCS_CHARSIZE_MAX];
-   UChar uniChar;    /* one output UNICODE char */
-   const char * saveSource; /* beginning of current code point */
-   const char * pStartLMBCS = args->source;  /* beginning of whole string */
-   const char * errSource = NULL; /* pointer to actual input in case an error occurs */
-   int8_t savebytes = 0;
-
-   /* Process from source to limit, or until error */
-   while (U_SUCCESS(*err) && args->sourceLimit > args->source && args->targetLimit > args->target)
-   {
-      saveSource = args->source; /* beginning of current code point */
-
-      if (args->converter->toULength) /* reassemble char from previous call */
-      {
-        const char *saveSourceLimit;
-        size_t size_old = args->converter->toULength;
-
-         /* limit from source is either remainder of temp buffer, or user limit on source */
-        size_t size_new_maybe_1 = sizeof(LMBCS) - size_old;
-        size_t size_new_maybe_2 = args->sourceLimit - args->source;
-        size_t size_new = (size_new_maybe_1 < size_new_maybe_2) ? size_new_maybe_1 : size_new_maybe_2;
-
-
-        uprv_memcpy(LMBCS, args->converter->toUBytes, size_old);
-        uprv_memcpy(LMBCS + size_old, args->source, size_new);
-        saveSourceLimit = args->sourceLimit;
-        args->source = errSource = LMBCS;
-        args->sourceLimit = LMBCS+size_old+size_new;
-        savebytes = (int8_t)(size_old+size_new);
-        uniChar = (UChar) _LMBCSGetNextUCharWorker(args, err);
-        args->source = saveSource + ((args->source - LMBCS) - size_old);
-        args->sourceLimit = saveSourceLimit;
-
-        if (*err == U_TRUNCATED_CHAR_FOUND)
-        {
-            /* evil special case: source buffers so small a char spans more than 2 buffers */
-            args->converter->toULength = savebytes;
-            uprv_memcpy(args->converter->toUBytes, LMBCS, savebytes);
-            args->source = args->sourceLimit;
-            *err = U_ZERO_ERROR;
-            return;
-         }
-         else
-         {
-            /* clear the partial-char marker */
-            args->converter->toULength = 0;
-         }
-      }
-      else
-      {
-         errSource = saveSource;
-         uniChar = (UChar) _LMBCSGetNextUCharWorker(args, err);
-         savebytes = (int8_t)(args->source - saveSource);
-      }
-      if (U_SUCCESS(*err))
-      {
-         if (uniChar < 0xfffe)
-         {
-            *(args->target)++ = uniChar;
-            if(args->offsets)
-            {
-               *(args->offsets)++ = (int32_t)(saveSource - pStartLMBCS);
-            }
-         }
-         else if (uniChar == 0xfffe)
-         {
-            *err = U_INVALID_CHAR_FOUND;
-         }
-         else /* if (uniChar == 0xffff) */
-         {
-            *err = U_ILLEGAL_CHAR_FOUND;
-         }
-      }
-   }
-   /* if target ran out before source, return U_BUFFER_OVERFLOW_ERROR */
-   if (U_SUCCESS(*err) && args->sourceLimit > args->source && args->targetLimit <= args->target)
-   {
-      *err = U_BUFFER_OVERFLOW_ERROR;
-   }
-   else if (U_FAILURE(*err))
-   {
-      /* If character incomplete or unmappable/illegal, store it in toUBytes[] */
-      args->converter->toULength = savebytes;
-      if (savebytes > 0) {
-         uprv_memcpy(args->converter->toUBytes, errSource, savebytes);
-      }
-      if (*err == U_TRUNCATED_CHAR_FOUND) {
-         *err = U_ZERO_ERROR;
-      }
-   }
-}
-
-/* And now, the macroized declarations of data & functions: */
-DEFINE_LMBCS_OPEN(1)
-DEFINE_LMBCS_OPEN(2)
-DEFINE_LMBCS_OPEN(3)
-DEFINE_LMBCS_OPEN(4)
-DEFINE_LMBCS_OPEN(5)
-DEFINE_LMBCS_OPEN(6)
-DEFINE_LMBCS_OPEN(8)
-DEFINE_LMBCS_OPEN(11)
-DEFINE_LMBCS_OPEN(16)
-DEFINE_LMBCS_OPEN(17)
-DEFINE_LMBCS_OPEN(18)
-DEFINE_LMBCS_OPEN(19)
-
-
-DECLARE_LMBCS_DATA(1)
-DECLARE_LMBCS_DATA(2)
-DECLARE_LMBCS_DATA(3)
-DECLARE_LMBCS_DATA(4)
-DECLARE_LMBCS_DATA(5)
-DECLARE_LMBCS_DATA(6)
-DECLARE_LMBCS_DATA(8)
-DECLARE_LMBCS_DATA(11)
-DECLARE_LMBCS_DATA(16)
-DECLARE_LMBCS_DATA(17)
-DECLARE_LMBCS_DATA(18)
-DECLARE_LMBCS_DATA(19)
-
-U_CDECL_END
-
-#endif /* #if !UCONFIG_NO_LEGACY_CONVERSION */
-=======
-// © 2016 and later: Unicode, Inc. and others.
-// License & terms of use: http://www.unicode.org/copyright.html
-/*  
-**********************************************************************
-*   Copyright (C) 2000-2016, International Business Machines
-*   Corporation and others.  All Rights Reserved.
-**********************************************************************
-*   file name:  ucnv_lmb.cpp
-*   encoding:   UTF-8
-*   tab size:   4 (not used)
-*   indentation:4
-*
-*   created on: 2000feb09
-*   created by: Brendan Murray
-*   extensively hacked up by: Jim Snyder-Grant
-*
-* Modification History:
-* 
-*   Date        Name             Description
-* 
-*   06/20/2000  helena           OS/400 port changes; mostly typecast.
-*   06/27/2000  Jim Snyder-Grant Deal with partial characters and small buffers.
-*                                Add comments to document LMBCS format and implementation
-*                                restructured order & breakdown of functions
-*   06/28/2000  helena           Major rewrite for the callback API changes.
-*/
-
-#include "unicode/utypes.h"
-
-#if !UCONFIG_NO_CONVERSION && !UCONFIG_NO_LEGACY_CONVERSION && !UCONFIG_ONLY_HTML_CONVERSION
-
-#include "unicode/ucnv_err.h"
-#include "unicode/ucnv.h"
-#include "unicode/uset.h"
-#include "cmemory.h"
-#include "cstring.h"
-#include "uassert.h"
-#include "ucnv_imp.h"
-#include "ucnv_bld.h"
-#include "ucnv_cnv.h"
-
-#ifdef EBCDIC_RTL
-    #include "ascii_a.h"
-#endif
-
-/*
-  LMBCS
-
-  (Lotus Multi-Byte Character Set)
-
-  LMBCS was invented in the late 1980's and is primarily used in Lotus Notes 
-  databases and in Lotus 1-2-3 files. Programmers who work with the APIs 
-  into these products will sometimes need to deal with strings in this format.
-
-  The code in this file provides an implementation for an ICU converter of 
-  LMBCS to and from Unicode. 
-
-  Since the LMBCS character set is only sparsely documented in existing 
-  printed or online material, we have added  extensive annotation to this 
-  file to serve as a guide to understanding LMBCS. 
-
-  LMBCS was originally designed with these four sometimes-competing design goals:
-
-  -Provide encodings for the characters in 12 existing national standards
-   (plus a few other characters)
-  -Minimal memory footprint
-  -Maximal speed of conversion into the existing national character sets
-  -No need to track a changing state as you interpret a string.
-
-
-  All of the national character sets LMBCS was trying to encode are 'ANSI'
-  based, in that the bytes from 0x20 - 0x7F are almost exactly the 
-  same common Latin unaccented characters and symbols in all character sets. 
-
-  So, in order to help meet the speed & memory design goals, the common ANSI 
-  bytes from 0x20-0x7F are represented by the same single-byte values in LMBCS. 
-
-  The general LMBCS code unit is from 1-3 bytes. We can describe the 3 bytes as
-  follows:
-
-  [G] D1 [D2]
-
-  That is, a sometimes-optional 'group' byte, followed by 1 and sometimes 2
-  data bytes. The maximum size of a LMBCS character is 3 bytes:
-*/
-#define ULMBCS_CHARSIZE_MAX      3
-/*
-  The single-byte values from 0x20 to 0x7F are examples of single D1 bytes.
-  We often have to figure out if byte values are below or above this, so we 
-  use the ANSI nomenclature 'C0' and 'C1' to refer to the range of control 
-  characters just above & below the common lower-ANSI  range */
-#define ULMBCS_C0END           0x1F   
-#define ULMBCS_C1START         0x80   
-/*
-  Since LMBCS is always dealing in byte units. we create a local type here for 
-  dealing with these units of LMBCS code units:
-
-*/  
-typedef uint8_t ulmbcs_byte_t;
-
-/* 
-   Most of the values less than 0x20 are reserved in LMBCS to announce 
-   which national  character standard is being used for the 'D' bytes. 
-   In the comments we show the common name and the IBM character-set ID
-   for these character-set announcers:
-*/
-
-#define ULMBCS_GRP_L1         0x01   /* Latin-1    :ibm-850  */
-#define ULMBCS_GRP_GR         0x02   /* Greek      :ibm-851  */
-#define ULMBCS_GRP_HE         0x03   /* Hebrew     :ibm-1255 */
-#define ULMBCS_GRP_AR         0x04   /* Arabic     :ibm-1256 */
-#define ULMBCS_GRP_RU         0x05   /* Cyrillic   :ibm-1251 */
-#define ULMBCS_GRP_L2         0x06   /* Latin-2    :ibm-852  */
-#define ULMBCS_GRP_TR         0x08   /* Turkish    :ibm-1254 */
-#define ULMBCS_GRP_TH         0x0B   /* Thai       :ibm-874  */
-#define ULMBCS_GRP_JA         0x10   /* Japanese   :ibm-943  */
-#define ULMBCS_GRP_KO         0x11   /* Korean     :ibm-1261 */
-#define ULMBCS_GRP_TW         0x12   /* Chinese SC :ibm-950  */
-#define ULMBCS_GRP_CN         0x13   /* Chinese TC :ibm-1386 */
-
-/*
-   So, the beginning of understanding LMBCS is that IF the first byte of a LMBCS 
-   character is one of those 12 values, you can interpret the remaining bytes of 
-   that character as coming from one of those character sets. Since the lower 
-   ANSI bytes already are represented in single bytes, using one of the character 
-   set announcers is used to announce a character that starts with a byte of 
-   0x80 or greater.
-
-   The character sets are  arranged so that the single byte sets all appear 
-   before the multi-byte character sets. When we need to tell whether a 
-   group byte is for a single byte char set or not we use this define: */
-
-#define ULMBCS_DOUBLEOPTGROUP_START  0x10   
-
-/* 
-However, to fully understand LMBCS, you must also understand a series of 
-exceptions & optimizations made in service of the design goals. 
-
-First, those of you who are character set mavens may have noticed that
-the 'double-byte' character sets are actually multi-byte character sets 
-that can have 1 or two bytes, even in the upper-ascii range. To force
-each group byte to introduce a fixed-width encoding (to make it faster to 
-count characters), we use a convention of doubling up on the group byte 
-to introduce any single-byte character > 0x80 in an otherwise double-byte
-character set. So, for example, the LMBCS sequence x10 x10 xAE is the 
-same as '0xAE' in the Japanese code page 943.
-
-Next, you will notice that the list of group bytes has some gaps. 
-These are used in various ways.
-
-We reserve a few special single byte values for common control 
-characters. These are in the same place as their ANSI equivalents for speed.
-*/
-                     
-#define ULMBCS_HT    0x09   /* Fixed control char - Horizontal Tab */
-#define ULMBCS_LF    0x0A   /* Fixed control char - Line Feed */
-#define ULMBCS_CR    0x0D   /* Fixed control char - Carriage Return */
-
-/* Then, 1-2-3 reserved a special single-byte character to put at the 
-beginning of internal 'system' range names: */
-
-#define ULMBCS_123SYSTEMRANGE  0x19   
-
-/* Then we needed a place to put all the other ansi control characters 
-that must be moved to different values because LMBCS reserves those 
-values for other purposes. To represent the control characters, we start 
-with a first byte of 0xF & add the control character value as the 
-second byte */
-#define ULMBCS_GRP_CTRL       0x0F   
-
-/* For the C0 controls (less than 0x20), we add 0x20 to preserve the 
-useful doctrine that any byte less than 0x20 in a LMBCS char must be 
-the first byte of a character:*/
-#define ULMBCS_CTRLOFFSET      0x20   
-
-/* 
-Where to put the characters that aren't part of any of the 12 national 
-character sets? The first thing that was done, in the earlier years of 
-LMBCS, was to use up the spaces of the form
-
-  [G] D1, 
-  
- where  'G' was one of the single-byte character groups, and
- D1 was less than 0x80. These sequences are gathered together 
- into a Lotus-invented doublebyte character set to represent a 
- lot of stray values. Internally, in this implementation, we track this 
- as group '0', as a place to tuck this exceptions list.*/
-
-#define ULMBCS_GRP_EXCEPT     0x00    
-/*
- Finally, as the durability and usefulness of UNICODE became clear, 
- LOTUS added a new group 0x14 to hold Unicode values not otherwise 
- represented in LMBCS: */
-#define ULMBCS_GRP_UNICODE    0x14   
-/* The two bytes appearing after a 0x14 are interpreted as UFT-16 BE
-(Big-Endian) characters. The exception comes when the UTF16 
-representation would have a zero as the second byte. In that case,
-'F6' is used in its place, and the bytes are swapped. (This prevents 
-LMBCS from encoding any Unicode values of the form U+F6xx, but that's OK:
-0xF6xx is in the middle of the Private Use Area.)*/
-#define ULMBCS_UNICOMPATZERO   0xF6   
-
-/* It is also useful in our code to have a constant for the size of 
-a LMBCS char that holds a literal Unicode value */
-#define ULMBCS_UNICODE_SIZE      3    
-
-/* 
-To squish the LMBCS representations down even further, and to make 
-translations even faster,sometimes the optimization group byte can be dropped 
-from a LMBCS character. This is decided on a process-by-process basis. The 
-group byte that is dropped is called the 'optimization group'.
-
-For Notes, the optimzation group is always 0x1.*/
-#define ULMBCS_DEFAULTOPTGROUP 0x1    
-/* For 1-2-3 files, the optimzation group is stored in the header of the 1-2-3 
-file. 
-
- In any case, when using ICU, you either pass in the 
-optimization group as part of the name of the converter (LMBCS-1, LMBCS-2, 
-etc.). Using plain 'LMBCS' as the name of the converter will give you 
-LMBCS-1.
-
-
-*** Implementation strategy ***
-
-
-Because of the extensive use of other character sets, the LMBCS converter
-keeps a mapping between optimization groups and IBM character sets, so that
-ICU converters can be created and used as needed. */
-
-/* As you can see, even though any byte below 0x20 could be an optimization 
-byte, only those at 0x13 or below can map to an actual converter. To limit
-some loops and searches, we define a value for that last group converter:*/
-
-#define ULMBCS_GRP_LAST       0x13   /* last LMBCS group that has a converter */
-
-static const char * const OptGroupByteToCPName[ULMBCS_GRP_LAST + 1] = {
-   /* 0x0000 */ "lmb-excp", /* internal home for the LOTUS exceptions list */
-   /* 0x0001 */ "ibm-850",
-   /* 0x0002 */ "ibm-851",
-   /* 0x0003 */ "windows-1255",
-   /* 0x0004 */ "windows-1256",
-   /* 0x0005 */ "windows-1251",
-   /* 0x0006 */ "ibm-852",
-   /* 0x0007 */ nullptr,      /* Unused */
-   /* 0x0008 */ "windows-1254",
-   /* 0x0009 */ nullptr,      /* Control char HT */
-   /* 0x000A */ nullptr,      /* Control char LF */
-   /* 0x000B */ "windows-874",
-   /* 0x000C */ nullptr,      /* Unused */
-   /* 0x000D */ nullptr,      /* Control char CR */
-   /* 0x000E */ nullptr,      /* Unused */
-   /* 0x000F */ nullptr,      /* Control chars: 0x0F20 + C0/C1 character: algorithmic */
-   /* 0x0010 */ "windows-932",
-   /* 0x0011 */ "windows-949",
-   /* 0x0012 */ "windows-950",
-   /* 0x0013 */ "windows-936"
-
-   /* The rest are null, including the 0x0014 Unicode compatibility region
-   and 0x0019, the 1-2-3 system range control char */      
-};
-
-
-/* That's approximately all the data that's needed for translating 
-  LMBCS to Unicode. 
-
-
-However, to translate Unicode to LMBCS, we need some more support.
-
-That's because there are often more than one possible mappings from a Unicode
-code point back into LMBCS. The first thing we do is look up into a table
-to figure out if there are more than one possible mappings. This table,
-arranged by Unicode values (including ranges) either lists which group 
-to use, or says that it could go into one or more of the SBCS sets, or
-into one or more of the DBCS sets.  (If the character exists in both DBCS & 
-SBCS, the table will place it in the SBCS sets, to make the LMBCS code point 
-length as small as possible. Here's the two special markers we use to indicate
-ambiguous mappings: */
-
-#define ULMBCS_AMBIGUOUS_SBCS   0x80   /* could fit in more than one 
-                                          LMBCS sbcs native encoding 
-                                          (example: most accented latin) */
-#define ULMBCS_AMBIGUOUS_MBCS   0x81   /* could fit in more than one 
-                                          LMBCS mbcs native encoding 
-                                          (example: Unihan) */
-#define ULMBCS_AMBIGUOUS_ALL   0x82
-/* And here's a simple way to see if a group falls in an appropriate range */
-#define ULMBCS_AMBIGUOUS_MATCH(agroup, xgroup) \
-                  ((((agroup) == ULMBCS_AMBIGUOUS_SBCS) && \
-                  (xgroup) < ULMBCS_DOUBLEOPTGROUP_START) || \
-                  (((agroup) == ULMBCS_AMBIGUOUS_MBCS) && \
-                  (xgroup) >= ULMBCS_DOUBLEOPTGROUP_START)) || \
-                  ((agroup) == ULMBCS_AMBIGUOUS_ALL)
-
-
-/* The table & some code to use it: */
-
-
-static const struct _UniLMBCSGrpMap  
-{
-   const char16_t uniStartRange;
-   const char16_t uniEndRange;
-   const ulmbcs_byte_t  GrpType;
-} UniLMBCSGrpMap[]
-=
-{
-
-    {0x0001, 0x001F,  ULMBCS_GRP_CTRL},
-    {0x0080, 0x009F,  ULMBCS_GRP_CTRL},
-    {0x00A0, 0x00A6,  ULMBCS_AMBIGUOUS_SBCS},
-    {0x00A7, 0x00A8,  ULMBCS_AMBIGUOUS_ALL},
-    {0x00A9, 0x00AF,  ULMBCS_AMBIGUOUS_SBCS},
-    {0x00B0, 0x00B1,  ULMBCS_AMBIGUOUS_ALL},
-    {0x00B2, 0x00B3,  ULMBCS_AMBIGUOUS_SBCS},
-    {0x00B4, 0x00B4,  ULMBCS_AMBIGUOUS_ALL},
-    {0x00B5, 0x00B5,  ULMBCS_AMBIGUOUS_SBCS},
-    {0x00B6, 0x00B6,  ULMBCS_AMBIGUOUS_ALL},
-    {0x00B7, 0x00D6,  ULMBCS_AMBIGUOUS_SBCS},
-    {0x00D7, 0x00D7,  ULMBCS_AMBIGUOUS_ALL},
-    {0x00D8, 0x00F6,  ULMBCS_AMBIGUOUS_SBCS},
-    {0x00F7, 0x00F7,  ULMBCS_AMBIGUOUS_ALL},
-    {0x00F8, 0x01CD,  ULMBCS_AMBIGUOUS_SBCS},
-    {0x01CE, 0x01CE,  ULMBCS_GRP_TW },
-    {0x01CF, 0x02B9,  ULMBCS_AMBIGUOUS_SBCS},
-    {0x02BA, 0x02BA,  ULMBCS_GRP_CN},
-    {0x02BC, 0x02C8,  ULMBCS_AMBIGUOUS_SBCS},
-    {0x02C9, 0x02D0,  ULMBCS_AMBIGUOUS_MBCS},
-    {0x02D8, 0x02DD,  ULMBCS_AMBIGUOUS_SBCS},
-    {0x0384, 0x0390,  ULMBCS_AMBIGUOUS_SBCS},
-    {0x0391, 0x03A9,  ULMBCS_AMBIGUOUS_ALL},
-    {0x03AA, 0x03B0,  ULMBCS_AMBIGUOUS_SBCS},
-    {0x03B1, 0x03C9,  ULMBCS_AMBIGUOUS_ALL},
-    {0x03CA, 0x03CE,  ULMBCS_AMBIGUOUS_SBCS},
-    {0x0400, 0x0400,  ULMBCS_GRP_RU},
-    {0x0401, 0x0401,  ULMBCS_AMBIGUOUS_ALL},
-    {0x0402, 0x040F,  ULMBCS_GRP_RU},
-    {0x0410, 0x0431,  ULMBCS_AMBIGUOUS_ALL},
-    {0x0432, 0x044E,  ULMBCS_GRP_RU},
-    {0x044F, 0x044F,  ULMBCS_AMBIGUOUS_ALL},
-    {0x0450, 0x0491,  ULMBCS_GRP_RU},
-    {0x05B0, 0x05F2,  ULMBCS_GRP_HE},
-    {0x060C, 0x06AF,  ULMBCS_GRP_AR},
-    {0x0E01, 0x0E5B,  ULMBCS_GRP_TH},
-    {0x200C, 0x200F,  ULMBCS_AMBIGUOUS_SBCS},
-    {0x2010, 0x2010,  ULMBCS_AMBIGUOUS_MBCS},
-    {0x2013, 0x2014,  ULMBCS_AMBIGUOUS_SBCS},
-    {0x2015, 0x2015,  ULMBCS_AMBIGUOUS_MBCS},
-    {0x2016, 0x2016,  ULMBCS_AMBIGUOUS_MBCS},
-    {0x2017, 0x2017,  ULMBCS_AMBIGUOUS_SBCS},
-    {0x2018, 0x2019,  ULMBCS_AMBIGUOUS_ALL},
-    {0x201A, 0x201B,  ULMBCS_AMBIGUOUS_SBCS},
-    {0x201C, 0x201D,  ULMBCS_AMBIGUOUS_ALL},
-    {0x201E, 0x201F,  ULMBCS_AMBIGUOUS_SBCS},
-    {0x2020, 0x2021,  ULMBCS_AMBIGUOUS_ALL},
-    {0x2022, 0x2024,  ULMBCS_AMBIGUOUS_SBCS},
-    {0x2025, 0x2025,  ULMBCS_AMBIGUOUS_MBCS},
-    {0x2026, 0x2026,  ULMBCS_AMBIGUOUS_ALL},
-    {0x2027, 0x2027,  ULMBCS_GRP_TW},
-    {0x2030, 0x2030,  ULMBCS_AMBIGUOUS_ALL},
-    {0x2031, 0x2031,  ULMBCS_AMBIGUOUS_SBCS},
-    {0x2032, 0x2033,  ULMBCS_AMBIGUOUS_MBCS},
-    {0x2035, 0x2035,  ULMBCS_AMBIGUOUS_MBCS},
-    {0x2039, 0x203A,  ULMBCS_AMBIGUOUS_SBCS},
-    {0x203B, 0x203B,  ULMBCS_AMBIGUOUS_MBCS},
-    {0x203C, 0x203C,  ULMBCS_GRP_EXCEPT},
-    {0x2074, 0x2074,  ULMBCS_GRP_KO},
-    {0x207F, 0x207F,  ULMBCS_GRP_EXCEPT},
-    {0x2081, 0x2084,  ULMBCS_GRP_KO},
-    {0x20A4, 0x20AC,  ULMBCS_AMBIGUOUS_SBCS},
-    {0x2103, 0x2109,  ULMBCS_AMBIGUOUS_MBCS},
-    {0x2111, 0x2120,  ULMBCS_AMBIGUOUS_SBCS},
-    /*zhujin: upgrade, for regressiont test, spr HKIA4YHTSU*/
-    {0x2121, 0x2121,  ULMBCS_AMBIGUOUS_MBCS},
-    {0x2122, 0x2126,  ULMBCS_AMBIGUOUS_SBCS},
-    {0x212B, 0x212B,  ULMBCS_AMBIGUOUS_MBCS},
-    {0x2135, 0x2135,  ULMBCS_AMBIGUOUS_SBCS},
-    {0x2153, 0x2154,  ULMBCS_GRP_KO},
-    {0x215B, 0x215E,  ULMBCS_GRP_EXCEPT},
-    {0x2160, 0x2179,  ULMBCS_AMBIGUOUS_MBCS},
-    {0x2190, 0x2193,  ULMBCS_AMBIGUOUS_ALL},
-    {0x2194, 0x2195,  ULMBCS_GRP_EXCEPT},
-    {0x2196, 0x2199,  ULMBCS_AMBIGUOUS_MBCS},
-    {0x21A8, 0x21A8,  ULMBCS_GRP_EXCEPT},
-    {0x21B8, 0x21B9,  ULMBCS_GRP_CN},
-    {0x21D0, 0x21D1,  ULMBCS_GRP_EXCEPT},
-    {0x21D2, 0x21D2,  ULMBCS_AMBIGUOUS_MBCS},
-    {0x21D3, 0x21D3,  ULMBCS_GRP_EXCEPT},
-    {0x21D4, 0x21D4,  ULMBCS_AMBIGUOUS_MBCS},
-    {0x21D5, 0x21D5,  ULMBCS_GRP_EXCEPT},
-    {0x21E7, 0x21E7,  ULMBCS_GRP_CN},
-    {0x2200, 0x2200,  ULMBCS_AMBIGUOUS_MBCS},
-    {0x2201, 0x2201,  ULMBCS_GRP_EXCEPT},
-    {0x2202, 0x2202,  ULMBCS_AMBIGUOUS_MBCS},
-    {0x2203, 0x2203,  ULMBCS_AMBIGUOUS_MBCS},
-    {0x2204, 0x2206,  ULMBCS_GRP_EXCEPT},
-    {0x2207, 0x2208,  ULMBCS_AMBIGUOUS_MBCS},
-    {0x2209, 0x220A,  ULMBCS_GRP_EXCEPT},
-    {0x220B, 0x220B,  ULMBCS_AMBIGUOUS_MBCS},
-    {0x220F, 0x2215,  ULMBCS_AMBIGUOUS_MBCS},
-    {0x2219, 0x2219,  ULMBCS_GRP_EXCEPT},
-    {0x221A, 0x221A,  ULMBCS_AMBIGUOUS_MBCS},
-    {0x221B, 0x221C,  ULMBCS_GRP_EXCEPT},
-    {0x221D, 0x221E,  ULMBCS_AMBIGUOUS_MBCS},
-    {0x221F, 0x221F,  ULMBCS_GRP_EXCEPT},
-    {0x2220, 0x2220,  ULMBCS_AMBIGUOUS_MBCS},
-    {0x2223, 0x222A,  ULMBCS_AMBIGUOUS_MBCS},
-    {0x222B, 0x223D,  ULMBCS_AMBIGUOUS_MBCS},
-    {0x2245, 0x2248,  ULMBCS_GRP_EXCEPT},
-    {0x224C, 0x224C,  ULMBCS_GRP_TW},
-    {0x2252, 0x2252,  ULMBCS_AMBIGUOUS_MBCS},
-    {0x2260, 0x2261,  ULMBCS_AMBIGUOUS_MBCS},
-    {0x2262, 0x2265,  ULMBCS_GRP_EXCEPT},
-    {0x2266, 0x226F,  ULMBCS_AMBIGUOUS_MBCS},
-    {0x2282, 0x2283,  ULMBCS_AMBIGUOUS_MBCS},
-    {0x2284, 0x2285,  ULMBCS_GRP_EXCEPT},
-    {0x2286, 0x2287,  ULMBCS_AMBIGUOUS_MBCS},
-    {0x2288, 0x2297,  ULMBCS_GRP_EXCEPT},
-    {0x2299, 0x22BF,  ULMBCS_AMBIGUOUS_MBCS},
-    {0x22C0, 0x22C0,  ULMBCS_GRP_EXCEPT},
-    {0x2310, 0x2310,  ULMBCS_GRP_EXCEPT},
-    {0x2312, 0x2312,  ULMBCS_AMBIGUOUS_MBCS},
-    {0x2318, 0x2321,  ULMBCS_GRP_EXCEPT},
-    {0x2318, 0x2321,  ULMBCS_GRP_CN},
-    {0x2460, 0x24E9,  ULMBCS_AMBIGUOUS_MBCS},
-    {0x2500, 0x2500,  ULMBCS_AMBIGUOUS_SBCS},
-    {0x2501, 0x2501,  ULMBCS_AMBIGUOUS_MBCS},
-    {0x2502, 0x2502,  ULMBCS_AMBIGUOUS_ALL},
-    {0x2503, 0x2503,  ULMBCS_AMBIGUOUS_MBCS},
-    {0x2504, 0x2505,  ULMBCS_GRP_TW},
-    {0x2506, 0x2665,  ULMBCS_AMBIGUOUS_ALL},
-    {0x2666, 0x2666,  ULMBCS_GRP_EXCEPT},
-    {0x2667, 0x2669,  ULMBCS_AMBIGUOUS_SBCS},
-    {0x266A, 0x266A,  ULMBCS_AMBIGUOUS_ALL},
-    {0x266B, 0x266C,  ULMBCS_AMBIGUOUS_SBCS},
-    {0x266D, 0x266D,  ULMBCS_AMBIGUOUS_MBCS},
-    {0x266E, 0x266E,  ULMBCS_AMBIGUOUS_SBCS},
-    {0x266F, 0x266F,  ULMBCS_GRP_JA},
-    {0x2670, 0x2E7F,  ULMBCS_AMBIGUOUS_SBCS},
-    {0x2E80, 0xF861,  ULMBCS_AMBIGUOUS_MBCS},
-    {0xF862, 0xF8FF,  ULMBCS_GRP_EXCEPT},
-    {0xF900, 0xFA2D,  ULMBCS_AMBIGUOUS_MBCS},
-    {0xFB00, 0xFEFF,  ULMBCS_AMBIGUOUS_SBCS},
-    {0xFF01, 0xFFEE,  ULMBCS_AMBIGUOUS_MBCS},
-    {0xFFFF, 0xFFFF,  ULMBCS_GRP_UNICODE}
-};
-   
-static ulmbcs_byte_t 
-FindLMBCSUniRange(char16_t uniChar)
-{
-   const struct _UniLMBCSGrpMap * pTable = UniLMBCSGrpMap;
-
-   while (uniChar > pTable->uniEndRange) 
-   {
-      pTable++;
-   }
-
-   if (uniChar >= pTable->uniStartRange) 
-   {
-      return pTable->GrpType;
-   }
-   return ULMBCS_GRP_UNICODE;
-}
-
-/* 
-We also ask the creator of a converter to send in a preferred locale 
-that we can use in resolving ambiguous mappings. They send the locale
-in as a string, and we map it, if possible, to one of the 
-LMBCS groups. We use this table, and the associated code, to 
-do the lookup: */
-
-/**************************************************
-  This table maps locale ID's to LMBCS opt groups.
-  The default return is group 0x01. Note that for
-  performance reasons, the table is sorted in
-  increasing alphabetic order, with the notable
-  exception of zhTW. This is to force the check
-  for Traditonal Chinese before dropping back to
-  Simplified.
-
-  Note too that the Latin-1 groups have been
-  commented out because it's the default, and
-  this shortens the table, allowing a serial
-  search to go quickly.
- *************************************************/
-
-static const struct _LocaleLMBCSGrpMap
-{
-   const char    *LocaleID;
-   const ulmbcs_byte_t OptGroup;
-} LocaleLMBCSGrpMap[] =
-{
-    {"ar", ULMBCS_GRP_AR},
-    {"be", ULMBCS_GRP_RU},
-    {"bg", ULMBCS_GRP_L2},
-   /* {"ca", ULMBCS_GRP_L1}, */
-    {"cs", ULMBCS_GRP_L2},
-   /* {"da", ULMBCS_GRP_L1}, */
-   /* {"de", ULMBCS_GRP_L1}, */
-    {"el", ULMBCS_GRP_GR},
-   /* {"en", ULMBCS_GRP_L1}, */
-   /* {"es", ULMBCS_GRP_L1}, */
-   /* {"et", ULMBCS_GRP_L1}, */
-   /* {"fi", ULMBCS_GRP_L1}, */
-   /* {"fr", ULMBCS_GRP_L1}, */
-    {"he", ULMBCS_GRP_HE},
-    {"hu", ULMBCS_GRP_L2},
-   /* {"is", ULMBCS_GRP_L1}, */
-   /* {"it", ULMBCS_GRP_L1}, */
-    {"iw", ULMBCS_GRP_HE},
-    {"ja", ULMBCS_GRP_JA},
-    {"ko", ULMBCS_GRP_KO},
-   /* {"lt", ULMBCS_GRP_L1}, */
-   /* {"lv", ULMBCS_GRP_L1}, */
-    {"mk", ULMBCS_GRP_RU},
-   /* {"nl", ULMBCS_GRP_L1}, */
-   /* {"no", ULMBCS_GRP_L1}, */
-    {"pl", ULMBCS_GRP_L2},
-   /* {"pt", ULMBCS_GRP_L1}, */
-    {"ro", ULMBCS_GRP_L2},
-    {"ru", ULMBCS_GRP_RU},
-    {"sh", ULMBCS_GRP_L2},
-    {"sk", ULMBCS_GRP_L2},
-    {"sl", ULMBCS_GRP_L2},
-    {"sq", ULMBCS_GRP_L2},
-    {"sr", ULMBCS_GRP_RU},
-   /* {"sv", ULMBCS_GRP_L1}, */
-    {"th", ULMBCS_GRP_TH},
-    {"tr", ULMBCS_GRP_TR},
-    {"uk", ULMBCS_GRP_RU},
-   /* {"vi", ULMBCS_GRP_L1}, */
-    {"zhTW", ULMBCS_GRP_TW},
-    {"zh", ULMBCS_GRP_CN},
-    {nullptr, ULMBCS_GRP_L1}
-};
-
-
-static ulmbcs_byte_t 
-FindLMBCSLocale(const char *LocaleID)
-{
-   const struct _LocaleLMBCSGrpMap *pTable = LocaleLMBCSGrpMap;
-
-   if ((!LocaleID) || (!*LocaleID)) 
-   {
-      return 0;
-   }
-
-   while (pTable->LocaleID)
-   {
-      if (*pTable->LocaleID == *LocaleID) /* Check only first char for speed */
-      {
-         /* First char matches - check whole name, for entry-length */
-         if (uprv_strncmp(pTable->LocaleID, LocaleID, strlen(pTable->LocaleID)) == 0)
-            return pTable->OptGroup;
-      }
-      else
-      if (*pTable->LocaleID > *LocaleID) /* Sorted alphabetically - exit */
-         break;
-      pTable++;
-   }
-   return ULMBCS_GRP_L1;
-}
-
-
-/* 
-  Before we get to the main body of code, here's how we hook up to the rest 
-  of ICU. ICU converters are required to define a structure that includes 
-  some function pointers, and some common data, in the style of a C++
-  vtable. There is also room in there for converter-specific data. LMBCS
-  uses that converter-specific data to keep track of the 12 subconverters
-  we use, the optimization group, and the group (if any) that matches the 
-  locale. We have one structure instantiated for each of the 12 possible
-  optimization groups. To avoid typos & to avoid boring the reader, we 
-  put the declarations of these structures and functions into macros. To see 
-  the definitions of these structures, see unicode\ucnv_bld.h
-*/
-
-typedef struct
-  {
-    UConverterSharedData *OptGrpConverter[ULMBCS_GRP_LAST+1];    /* Converter per Opt. grp. */
-    uint8_t    OptGroup;                  /* default Opt. grp. for this LMBCS session */
-    uint8_t    localeConverterIndex;      /* reasonable locale match for index */
-  }
-UConverterDataLMBCS;
-
-U_CDECL_BEGIN
-static void  U_CALLCONV _LMBCSClose(UConverter * _this);
-U_CDECL_END
-
-#define DECLARE_LMBCS_DATA(n) \
-static const UConverterImpl _LMBCSImpl##n={\
-    UCNV_LMBCS_##n,\
-    nullptr,nullptr,\
-    _LMBCSOpen##n,\
-    _LMBCSClose,\
-    nullptr,\
-    _LMBCSToUnicodeWithOffsets,\
-    _LMBCSToUnicodeWithOffsets,\
-    _LMBCSFromUnicode,\
-    _LMBCSFromUnicode,\
-    nullptr,\
-    nullptr,\
-    nullptr,\
-    nullptr,\
-    _LMBCSSafeClone,\
-    ucnv_getCompleteUnicodeSet,\
-    nullptr,\
-    nullptr\
-};\
-static const UConverterStaticData _LMBCSStaticData##n={\
-  sizeof(UConverterStaticData),\
- "LMBCS-"  #n,\
-    0, UCNV_IBM, UCNV_LMBCS_##n, 1, 3,\
-    { 0x3f, 0, 0, 0 },1,false,false,0,0,{0,0,0,0,0,0,0,0,0,0,0,0,0,0,0,0,0,0,0} \
-};\
-const UConverterSharedData _LMBCSData##n= \
-        UCNV_IMMUTABLE_SHARED_DATA_INITIALIZER(&_LMBCSStaticData##n, &_LMBCSImpl##n);
-
- /* The only function we needed to duplicate 12 times was the 'open'
-function, which will do basically the same thing except set a  different
-optimization group. So, we put the common stuff into a worker function, 
-and set up another macro to stamp out the 12 open functions:*/
-#define DEFINE_LMBCS_OPEN(n) \
-static void U_CALLCONV \
-   _LMBCSOpen##n(UConverter* _this, UConverterLoadArgs* pArgs, UErrorCode* err) \
-{ _LMBCSOpenWorker(_this, pArgs, err, n); }
-
-
-
-/* Here's the open worker & the common close function */
-static void 
-_LMBCSOpenWorker(UConverter*  _this,
-                 UConverterLoadArgs *pArgs,
-                 UErrorCode*  err,
-                 ulmbcs_byte_t OptGroup)
-{
-    UConverterDataLMBCS * extraInfo = (UConverterDataLMBCS*)uprv_malloc (sizeof (UConverterDataLMBCS));
-    _this->extraInfo = extraInfo;
-    if(extraInfo != nullptr)
-    {
-        UConverterNamePieces stackPieces;
-        UConverterLoadArgs stackArgs= UCNV_LOAD_ARGS_INITIALIZER;
-        ulmbcs_byte_t i;
-
-        uprv_memset(extraInfo, 0, sizeof(UConverterDataLMBCS));
-
-        stackArgs.onlyTestIsLoadable = pArgs->onlyTestIsLoadable;
-
-        for (i=0; i <= ULMBCS_GRP_LAST && U_SUCCESS(*err); i++)         
-        {
-            if(OptGroupByteToCPName[i] != nullptr) {
-                extraInfo->OptGrpConverter[i] = ucnv_loadSharedData(OptGroupByteToCPName[i], &stackPieces, &stackArgs, err);
-            }
-        }
-
-        if(U_FAILURE(*err) || pArgs->onlyTestIsLoadable) {
-            _LMBCSClose(_this);
-            return;
-        }
-        extraInfo->OptGroup = OptGroup;
-        extraInfo->localeConverterIndex = FindLMBCSLocale(pArgs->locale);
-    }
-    else
-    {
-        *err = U_MEMORY_ALLOCATION_ERROR;
-    }
-}
-
-U_CDECL_BEGIN
-static void  U_CALLCONV
-_LMBCSClose(UConverter *   _this) 
-{
-    if (_this->extraInfo != nullptr)
-    {
-        ulmbcs_byte_t Ix;
-        UConverterDataLMBCS * extraInfo = (UConverterDataLMBCS *) _this->extraInfo;
-
-        for (Ix=0; Ix <= ULMBCS_GRP_LAST; Ix++)
-        {
-           if (extraInfo->OptGrpConverter[Ix] != nullptr)
-              ucnv_unloadSharedDataIfReady(extraInfo->OptGrpConverter[Ix]);
-        }
-        if (!_this->isExtraLocal) {
-            uprv_free (_this->extraInfo);
-            _this->extraInfo = nullptr;
-        }
-    }
-}
-
-typedef struct LMBCSClone {
-    UConverter cnv;
-    UConverterDataLMBCS lmbcs;
-} LMBCSClone;
-
-static UConverter *  U_CALLCONV
-_LMBCSSafeClone(const UConverter *cnv, 
-                void *stackBuffer, 
-                int32_t *pBufferSize, 
-                UErrorCode *status) {
-    (void)status;
-    LMBCSClone *newLMBCS;
-    UConverterDataLMBCS *extraInfo;
-    int32_t i;
-
-    if(*pBufferSize<=0) {
-        *pBufferSize=(int32_t)sizeof(LMBCSClone);
-        return nullptr;
-    }
-
-    extraInfo=(UConverterDataLMBCS *)cnv->extraInfo;
-    newLMBCS=(LMBCSClone *)stackBuffer;
-
-    /* ucnv.c/ucnv_safeClone() copied the main UConverter already */
-
-    uprv_memcpy(&newLMBCS->lmbcs, extraInfo, sizeof(UConverterDataLMBCS));
-
-    /* share the subconverters */
-    for(i = 0; i <= ULMBCS_GRP_LAST; ++i) {
-        if(extraInfo->OptGrpConverter[i] != nullptr) {
-            ucnv_incrementRefCount(extraInfo->OptGrpConverter[i]);
-        }
-    }
-
-    newLMBCS->cnv.extraInfo = &newLMBCS->lmbcs;
-    newLMBCS->cnv.isExtraLocal = true;
-    return &newLMBCS->cnv;
-}
-
-/*
- * There used to be a _LMBCSGetUnicodeSet() function here (up to svn revision 20117)
- * which added all code points except for U+F6xx
- * because those cannot be represented in the Unicode group.
- * However, it turns out that windows-950 has roundtrips for all of U+F6xx
- * which means that LMBCS can convert all Unicode code points after all.
- * We now simply use ucnv_getCompleteUnicodeSet().
- *
- * This may need to be looked at again as Lotus uses _LMBCSGetUnicodeSet(). (091216)
- */
-
-/* 
-   Here's the basic helper function that we use when converting from
-   Unicode to LMBCS, and we suspect that a Unicode character will fit into 
-   one of the 12 groups. The return value is the number of bytes written 
-   starting at pStartLMBCS (if any).
-*/
-
-static size_t
-LMBCSConversionWorker (
-   UConverterDataLMBCS * extraInfo,    /* subconverters, opt & locale groups */
-   ulmbcs_byte_t group,                /* The group to try */
-   ulmbcs_byte_t  * pStartLMBCS,              /* where to put the results */
-   char16_t * pUniChar,                   /* The input unicode character */
-   ulmbcs_byte_t * lastConverterIndex, /* output: track last successful group used */
-   UBool * groups_tried                /* output: track any unsuccessful groups */
-)   
-{
-   ulmbcs_byte_t  * pLMBCS = pStartLMBCS;
-   UConverterSharedData * xcnv = extraInfo->OptGrpConverter[group];
-
-   int bytesConverted;
-   uint32_t value;
-   ulmbcs_byte_t firstByte;
-
-   U_ASSERT(xcnv);
-   U_ASSERT(group<ULMBCS_GRP_UNICODE);
-
-   bytesConverted = ucnv_MBCSFromUChar32(xcnv, *pUniChar, &value, false);
-
-   /* get the first result byte */
-   if(bytesConverted > 0) {
-      firstByte = (ulmbcs_byte_t)(value >> ((bytesConverted - 1) * 8));
-   } else {
-      /* most common failure mode is an unassigned character */
-      groups_tried[group] = true;
-      return 0;
-   }
-
-   *lastConverterIndex = group;
-
-   /* All initial byte values in lower ascii range should have been caught by now,
-      except with the exception group.
-    */
-   U_ASSERT((firstByte <= ULMBCS_C0END) || (firstByte >= ULMBCS_C1START) || (group == ULMBCS_GRP_EXCEPT));
-   
-   /* use converted data: first write 0, 1 or two group bytes */
-   if (group != ULMBCS_GRP_EXCEPT && extraInfo->OptGroup != group)
-   {
-      *pLMBCS++ = group;
-      if (bytesConverted == 1 && group >= ULMBCS_DOUBLEOPTGROUP_START)
-      {
-         *pLMBCS++ = group;
-      }
-   }
-
-  /* don't emit control chars */
-   if ( bytesConverted == 1 && firstByte < 0x20 )
-      return 0;
-
-
-   /* then move over the converted data */
-   switch(bytesConverted)
-   {
-   case 4:
-      *pLMBCS++ = (ulmbcs_byte_t)(value >> 24);
-      U_FALLTHROUGH;
-   case 3:
-      *pLMBCS++ = (ulmbcs_byte_t)(value >> 16);
-      U_FALLTHROUGH;
-   case 2:
-      *pLMBCS++ = (ulmbcs_byte_t)(value >> 8);
-      U_FALLTHROUGH;
-   case 1:
-      *pLMBCS++ = (ulmbcs_byte_t)value;
-      U_FALLTHROUGH;
-   default:
-      /* will never occur */
-      break;
-   }
-
-   return (pLMBCS - pStartLMBCS);
-}
-
-
-/* This is a much simpler version of above, when we 
-know we are writing LMBCS using the Unicode group
-*/
-static size_t 
-LMBCSConvertUni(ulmbcs_byte_t * pLMBCS, char16_t uniChar)
-{
-     /* encode into LMBCS Unicode range */
-   uint8_t LowCh =   (uint8_t)(uniChar & 0x00FF);
-   uint8_t HighCh  = (uint8_t)(uniChar >> 8);
-
-   *pLMBCS++ = ULMBCS_GRP_UNICODE;
-
-   if (LowCh == 0)
-   {
-      *pLMBCS++ = ULMBCS_UNICOMPATZERO;
-      *pLMBCS++ = HighCh;
-   }
-   else
-   {
-      *pLMBCS++ = HighCh;
-      *pLMBCS++ = LowCh;
-   }
-   return ULMBCS_UNICODE_SIZE;
-}
-
-
-
-/* The main Unicode to LMBCS conversion function */
-static void  U_CALLCONV
-_LMBCSFromUnicode(UConverterFromUnicodeArgs*     args,
-                  UErrorCode*     err)
-{
-   ulmbcs_byte_t lastConverterIndex = 0;
-   char16_t uniChar;
-   ulmbcs_byte_t  LMBCS[ULMBCS_CHARSIZE_MAX];
-   ulmbcs_byte_t  * pLMBCS;
-   int32_t bytes_written;
-   UBool groups_tried[ULMBCS_GRP_LAST+1];
-   UConverterDataLMBCS * extraInfo = (UConverterDataLMBCS *) args->converter->extraInfo;
-   int sourceIndex = 0; 
-
-   /* Basic strategy: attempt to fill in local LMBCS 1-char buffer.(LMBCS)
-      If that succeeds, see if it will all fit into the target & copy it over 
-      if it does.
-
-      We try conversions in the following order:
-
-      1. Single-byte ascii & special fixed control chars (&null)
-      2. Look up group in table & try that (could be 
-            A) Unicode group
-            B) control group,
-            C) national encoding, 
-               or ambiguous SBCS or MBCS group (on to step 4...)
-        
-      3. If its ambiguous, try this order:
-         A) The optimization group
-         B) The locale group
-         C) The last group that succeeded with this string.
-         D) every other group that's relevant (single or double)
-         E) If its single-byte ambiguous, try the exceptions group
-
-      4. And as a grand fallback: Unicode
-   */
-
-    /*Fix for SPR#DJOE66JFN3 (Lotus)*/
-    ulmbcs_byte_t OldConverterIndex = 0;
-
-   while (args->source < args->sourceLimit && !U_FAILURE(*err))
-   {
-      /*Fix for SPR#DJOE66JFN3 (Lotus)*/
-      OldConverterIndex = extraInfo->localeConverterIndex;
-
-      if (args->target >= args->targetLimit)
-      {
-         *err = U_BUFFER_OVERFLOW_ERROR;
-         break;
-      }
-      uniChar = *(args->source);
-      bytes_written = 0;
-      pLMBCS = LMBCS;
-
-      /* check cases in rough order of how common they are, for speed */
-
-      /* single byte matches: strategy 1 */
-      /*Fix for SPR#DJOE66JFN3 (Lotus)*/
-      if((uniChar>=0x80) && (uniChar<=0xff)
-      /*Fix for SPR#JUYA6XAERU and TSAO7GL5NK (Lotus)*/ &&(uniChar!=0xB1) &&(uniChar!=0xD7) &&(uniChar!=0xF7)
-        &&(uniChar!=0xB0) &&(uniChar!=0xB4) &&(uniChar!=0xB6) &&(uniChar!=0xA7) &&(uniChar!=0xA8))
-      {
-            extraInfo->localeConverterIndex = ULMBCS_GRP_L1;
-      }
-      if (((uniChar > ULMBCS_C0END) && (uniChar < ULMBCS_C1START)) ||
-          uniChar == 0 || uniChar == ULMBCS_HT || uniChar == ULMBCS_CR || 
-          uniChar == ULMBCS_LF || uniChar == ULMBCS_123SYSTEMRANGE 
-          )
-      {
-         *pLMBCS++ = (ulmbcs_byte_t ) uniChar;
-         bytes_written = 1;
-      }
-
-
-      if (!bytes_written) 
-      {
-         /* Check by UNICODE range (Strategy 2) */
-         ulmbcs_byte_t group = FindLMBCSUniRange(uniChar);
-         
-         if (group == ULMBCS_GRP_UNICODE)  /* (Strategy 2A) */
-         {
-            pLMBCS += LMBCSConvertUni(pLMBCS,uniChar);
-            
-            bytes_written = (int32_t)(pLMBCS - LMBCS);
-         }
-         else if (group == ULMBCS_GRP_CTRL)  /* (Strategy 2B) */
-         {
-            /* Handle control characters here */
-            if (uniChar <= ULMBCS_C0END)
-            {
-               *pLMBCS++ = ULMBCS_GRP_CTRL;
-               *pLMBCS++ = (ulmbcs_byte_t)(ULMBCS_CTRLOFFSET + uniChar);
-            }
-            else if (uniChar >= ULMBCS_C1START && uniChar <= ULMBCS_C1START + ULMBCS_CTRLOFFSET)
-            {
-               *pLMBCS++ = ULMBCS_GRP_CTRL;
-               *pLMBCS++ = (ulmbcs_byte_t ) (uniChar & 0x00FF);
-            }
-            bytes_written = (int32_t)(pLMBCS - LMBCS);
-         }
-         else if (group < ULMBCS_GRP_UNICODE)  /* (Strategy 2C) */
-         {
-            /* a specific converter has been identified - use it */
-            bytes_written = (int32_t)LMBCSConversionWorker (
-                              extraInfo, group, pLMBCS, &uniChar, 
-                              &lastConverterIndex, groups_tried);
-         }
-         if (!bytes_written)    /* the ambiguous group cases  (Strategy 3) */
-         {
-            uprv_memset(groups_tried, 0, sizeof(groups_tried));
-
-            /* check for non-default optimization group (Strategy 3A )*/
-            if ((extraInfo->OptGroup != 1) && (ULMBCS_AMBIGUOUS_MATCH(group, extraInfo->OptGroup)))
-            {
-                /*zhujin: upgrade, merge #39299 here (Lotus) */
-                /*To make R5 compatible translation, look for exceptional group first for non-DBCS*/
-
-                if(extraInfo->localeConverterIndex < ULMBCS_DOUBLEOPTGROUP_START)
-                {
-                  bytes_written = (int32_t)LMBCSConversionWorker (extraInfo,
-                     ULMBCS_GRP_L1, pLMBCS, &uniChar,
-                     &lastConverterIndex, groups_tried);
-
-                  if(!bytes_written)
-                  {
-                     bytes_written = (int32_t)LMBCSConversionWorker (extraInfo,
-                         ULMBCS_GRP_EXCEPT, pLMBCS, &uniChar,
-                         &lastConverterIndex, groups_tried);
-                  }
-                  if(!bytes_written)
-                  {
-                      bytes_written = (int32_t)LMBCSConversionWorker (extraInfo,
-                          extraInfo->localeConverterIndex, pLMBCS, &uniChar,
-                          &lastConverterIndex, groups_tried);
-                  }
-                }
-                else
-                {
-                     bytes_written = (int32_t)LMBCSConversionWorker (extraInfo,
-                         extraInfo->localeConverterIndex, pLMBCS, &uniChar,
-                         &lastConverterIndex, groups_tried);
-                }
-            }
-            /* check for locale optimization group (Strategy 3B) */
-            if (!bytes_written && (extraInfo->localeConverterIndex) && (ULMBCS_AMBIGUOUS_MATCH(group, extraInfo->localeConverterIndex)))
-            {
-                bytes_written = (int32_t)LMBCSConversionWorker (extraInfo,
-                        extraInfo->localeConverterIndex, pLMBCS, &uniChar, &lastConverterIndex, groups_tried);
-            }
-            /* check for last optimization group used for this string (Strategy 3C) */
-            if (!bytes_written && (lastConverterIndex) && (ULMBCS_AMBIGUOUS_MATCH(group, lastConverterIndex)))
-            {
-                bytes_written = (int32_t)LMBCSConversionWorker (extraInfo,
-                        lastConverterIndex, pLMBCS, &uniChar, &lastConverterIndex, groups_tried);
-            }
-            if (!bytes_written)
-            {
-               /* just check every possible matching converter (Strategy 3D) */ 
-               ulmbcs_byte_t grp_start;
-               ulmbcs_byte_t grp_end;  
-               ulmbcs_byte_t grp_ix;
-               grp_start = (ulmbcs_byte_t)((group == ULMBCS_AMBIGUOUS_MBCS) 
-                        ? ULMBCS_DOUBLEOPTGROUP_START 
-                        :  ULMBCS_GRP_L1);
-               grp_end = (ulmbcs_byte_t)((group == ULMBCS_AMBIGUOUS_MBCS) 
-                        ? ULMBCS_GRP_LAST 
-                        :  ULMBCS_GRP_TH);
-               if(group == ULMBCS_AMBIGUOUS_ALL)
-               {
-                   grp_start = ULMBCS_GRP_L1;
-                   grp_end = ULMBCS_GRP_LAST;
-               }
-               for (grp_ix = grp_start;
-                   grp_ix <= grp_end && !bytes_written; 
-                    grp_ix++)
-               {
-                  if (extraInfo->OptGrpConverter [grp_ix] && !groups_tried [grp_ix])
-                  {
-                     bytes_written = (int32_t)LMBCSConversionWorker (extraInfo,
-                       grp_ix, pLMBCS, &uniChar, 
-                       &lastConverterIndex, groups_tried);
-                  }
-               }
-                /* a final conversion fallback to the exceptions group if its likely 
-                     to be single byte  (Strategy 3E) */
-               if (!bytes_written && grp_start == ULMBCS_GRP_L1)
-               {
-                  bytes_written = (int32_t)LMBCSConversionWorker (extraInfo,
-                     ULMBCS_GRP_EXCEPT, pLMBCS, &uniChar, 
-                     &lastConverterIndex, groups_tried);
-               }
-            }
-            /* all of our other strategies failed. Fallback to Unicode. (Strategy 4)*/
-            if (!bytes_written)
-            {
-
-               pLMBCS += LMBCSConvertUni(pLMBCS, uniChar);
-               bytes_written = (int32_t)(pLMBCS - LMBCS);
-            }
-         }
-      }
-  
-      /* we have a translation. increment source and write as much as possible to target */
-      args->source++;
-      pLMBCS = LMBCS;
-      while (args->target < args->targetLimit && bytes_written--)
-      {
-         *(args->target)++ = *pLMBCS++;
-         if (args->offsets)
-         {
-            *(args->offsets)++ = sourceIndex;
-         }
-      }
-      sourceIndex++;
-      if (bytes_written > 0)
-      {
-         /* write any bytes that didn't fit in target to the error buffer,
-            common code will move this to target if we get called back with
-            enough target room
-         */
-         uint8_t * pErrorBuffer = args->converter->charErrorBuffer;
-         *err = U_BUFFER_OVERFLOW_ERROR;
-         args->converter->charErrorBufferLength = (int8_t)bytes_written;
-         while (bytes_written--)
-         {
-            *pErrorBuffer++ = *pLMBCS++;
-         }
-      }
-      /*Fix for SPR#DJOE66JFN3 (Lotus)*/
-      extraInfo->localeConverterIndex = OldConverterIndex;
-   }     
-}
-
-
-/* Now, the Unicode from LMBCS section */
-
-
-/* A function to call when we are looking at the Unicode group byte in LMBCS */
-static char16_t
-GetUniFromLMBCSUni(char const ** ppLMBCSin)  /* Called with LMBCS-style Unicode byte stream */
-{
-   uint8_t  HighCh = *(*ppLMBCSin)++;  /* Big-endian Unicode in LMBCS compatibility group*/
-   uint8_t  LowCh  = *(*ppLMBCSin)++;
-
-   if (HighCh == ULMBCS_UNICOMPATZERO ) 
-   {
-      HighCh = LowCh;
-      LowCh = 0; /* zero-byte in LSB special character */
-   }
-   return (char16_t)((HighCh << 8) | LowCh);
-}
-
-
-
-/* CHECK_SOURCE_LIMIT: Helper macro to verify that there are at least'index' 
-   bytes left in source up to  sourceLimit.Errors appropriately if not.
-   If we reach the limit, then update the source pointer to there to consume
-   all input as required by ICU converter semantics.
-*/
-
-#define CHECK_SOURCE_LIMIT(index) UPRV_BLOCK_MACRO_BEGIN { \
-    if (args->source+index > args->sourceLimit) { \
-        *err = U_TRUNCATED_CHAR_FOUND; \
-        args->source = args->sourceLimit; \
-        return 0xffff; \
-    } \
-} UPRV_BLOCK_MACRO_END
-
-/* Return the Unicode representation for the current LMBCS character */
-
-static UChar32  U_CALLCONV
-_LMBCSGetNextUCharWorker(UConverterToUnicodeArgs*   args,
-                         UErrorCode*   err)
-{
-    UChar32 uniChar = 0;    /* an output UNICODE char */
-    ulmbcs_byte_t   CurByte; /* A byte from the input stream */
-
-    /* error check */
-    if (args->source >= args->sourceLimit)
-    {
-        *err = U_ILLEGAL_ARGUMENT_ERROR;
-        return 0xffff;
-    }
-    /* Grab first byte & save address for error recovery */
-    CurByte = *((ulmbcs_byte_t  *) (args->source++));
-   
-    /*
-    * at entry of each if clause:
-    * 1. 'CurByte' points at the first byte of a LMBCS character
-    * 2. '*source'points to the next byte of the source stream after 'CurByte' 
-    *
-    * the job of each if clause is:
-    * 1. set '*source' to point at the beginning of next char (nop if LMBCS char is only 1 byte)
-    * 2. set 'uniChar' up with the right Unicode value, or set 'err' appropriately
-    */
-   
-    /* First lets check the simple fixed values. */
-
-    if(((CurByte > ULMBCS_C0END) && (CurByte < ULMBCS_C1START)) /* ascii range */
-    ||  (CurByte == 0) 
-    ||  CurByte == ULMBCS_HT || CurByte == ULMBCS_CR 
-    ||  CurByte == ULMBCS_LF || CurByte == ULMBCS_123SYSTEMRANGE)
-    {
-        uniChar = CurByte;
-    }
-    else  
-    {
-        UConverterDataLMBCS * extraInfo;
-        ulmbcs_byte_t group; 
-        UConverterSharedData *cnv; 
-        
-        if (CurByte == ULMBCS_GRP_CTRL)  /* Control character group - no opt group update */
-        {
-            ulmbcs_byte_t  C0C1byte;
-            CHECK_SOURCE_LIMIT(1);
-            C0C1byte = *(args->source)++;
-            uniChar = (C0C1byte < ULMBCS_C1START) ? C0C1byte - ULMBCS_CTRLOFFSET : C0C1byte;
-        }
-        else 
-        if (CurByte == ULMBCS_GRP_UNICODE) /* Unicode compatibility group: BigEndian UTF16 */
-        {
-            CHECK_SOURCE_LIMIT(2);
-     
-            /* don't check for error indicators fffe/ffff below */
-            return GetUniFromLMBCSUni(&(args->source));
-        }
-        else if (CurByte <= ULMBCS_CTRLOFFSET)  
-        {
-            group = CurByte;                   /* group byte is in the source */
-            extraInfo = (UConverterDataLMBCS *) args->converter->extraInfo;
-            if (group > ULMBCS_GRP_LAST || (cnv = extraInfo->OptGrpConverter[group]) == nullptr)
-            {
-                /* this is not a valid group byte - no converter*/
-                *err = U_INVALID_CHAR_FOUND;
-            }      
-            else if (group >= ULMBCS_DOUBLEOPTGROUP_START)    /* double byte conversion */
-            {
-
-                CHECK_SOURCE_LIMIT(2);
-
-                /* check for LMBCS doubled-group-byte case */
-                if (*args->source == group) {
-                    /* single byte */
-                    ++args->source;
-                    uniChar = ucnv_MBCSSimpleGetNextUChar(cnv, args->source, 1, false);
-                    ++args->source;
-                } else {
-                    /* double byte */
-                    uniChar = ucnv_MBCSSimpleGetNextUChar(cnv, args->source, 2, false);
-                    args->source += 2;
-                }
-            }
-            else {                                  /* single byte conversion */
-                CHECK_SOURCE_LIMIT(1);
-                CurByte = *(args->source)++;
-        
-                if (CurByte >= ULMBCS_C1START)
-                {
-                    uniChar = _MBCS_SINGLE_SIMPLE_GET_NEXT_BMP(cnv, CurByte);
-                }
-                else
-                {
-                    /* The non-optimizable oddballs where there is an explicit byte 
-                    * AND the second byte is not in the upper ascii range
-                    */
-                    char bytes[2];
-
-                    extraInfo = (UConverterDataLMBCS *) args->converter->extraInfo;
-                    cnv = extraInfo->OptGrpConverter [ULMBCS_GRP_EXCEPT];  
-        
-                    /* Lookup value must include opt group */
-                    bytes[0] = group;
-                    bytes[1] = CurByte;
-                    uniChar = ucnv_MBCSSimpleGetNextUChar(cnv, bytes, 2, false);
-                }
-            }
-        }
-        else if (CurByte >= ULMBCS_C1START) /* group byte is implicit */
-        {
-            extraInfo = (UConverterDataLMBCS *) args->converter->extraInfo;
-            group = extraInfo->OptGroup;
-            cnv = extraInfo->OptGrpConverter[group];
-            if (group >= ULMBCS_DOUBLEOPTGROUP_START)    /* double byte conversion */
-            {
-                if (!ucnv_MBCSIsLeadByte(cnv, CurByte))
-                {
-                    CHECK_SOURCE_LIMIT(0);
-
-                    /* let the MBCS conversion consume CurByte again */
-                    uniChar = ucnv_MBCSSimpleGetNextUChar(cnv, args->source - 1, 1, false);
-                }
-                else
-                {
-                    CHECK_SOURCE_LIMIT(1);
-                    /* let the MBCS conversion consume CurByte again */
-                    uniChar = ucnv_MBCSSimpleGetNextUChar(cnv, args->source - 1, 2, false);
-                    ++args->source;
-                }
-            }
-            else                                   /* single byte conversion */
-            {
-                uniChar = _MBCS_SINGLE_SIMPLE_GET_NEXT_BMP(cnv, CurByte);
-            }
-        }
-    }
-    return uniChar;
-}
-
-
-/* The exported function that converts lmbcs to one or more
-   UChars - currently UTF-16
-*/
-static void  U_CALLCONV
-_LMBCSToUnicodeWithOffsets(UConverterToUnicodeArgs*    args,
-                     UErrorCode*    err)
-{
-   char LMBCS [ULMBCS_CHARSIZE_MAX];
-   char16_t uniChar;    /* one output UNICODE char */
-   const char * saveSource; /* beginning of current code point */
-   const char * pStartLMBCS = args->source;  /* beginning of whole string */
-   const char * errSource = nullptr; /* pointer to actual input in case an error occurs */
-   int8_t savebytes = 0;
-
-   /* Process from source to limit, or until error */
-   while (U_SUCCESS(*err) && args->sourceLimit > args->source && args->targetLimit > args->target)
-   {
-      saveSource = args->source; /* beginning of current code point */
-
-      if (args->converter->toULength) /* reassemble char from previous call */
-      {
-        const char *saveSourceLimit; 
-        size_t size_old = args->converter->toULength;
-
-         /* limit from source is either remainder of temp buffer, or user limit on source */
-        size_t size_new_maybe_1 = sizeof(LMBCS) - size_old;
-        size_t size_new_maybe_2 = args->sourceLimit - args->source;
-        size_t size_new = (size_new_maybe_1 < size_new_maybe_2) ? size_new_maybe_1 : size_new_maybe_2;
-         
-      
-        uprv_memcpy(LMBCS, args->converter->toUBytes, size_old);
-        uprv_memcpy(LMBCS + size_old, args->source, size_new);
-        saveSourceLimit = args->sourceLimit;
-        args->source = errSource = LMBCS;
-        args->sourceLimit = LMBCS+size_old+size_new;
-        savebytes = (int8_t)(size_old+size_new);
-        uniChar = (char16_t) _LMBCSGetNextUCharWorker(args, err);
-        args->source = saveSource + ((args->source - LMBCS) - size_old);
-        args->sourceLimit = saveSourceLimit;
-
-        if (*err == U_TRUNCATED_CHAR_FOUND)
-        {
-            /* evil special case: source buffers so small a char spans more than 2 buffers */
-            args->converter->toULength = savebytes;
-            uprv_memcpy(args->converter->toUBytes, LMBCS, savebytes);
-            args->source = args->sourceLimit;
-            *err = U_ZERO_ERROR;
-            return;
-         }
-         else
-         {
-            /* clear the partial-char marker */
-            args->converter->toULength = 0;
-         }
-      }
-      else
-      {
-         errSource = saveSource;
-         uniChar = (char16_t) _LMBCSGetNextUCharWorker(args, err);
-         savebytes = (int8_t)(args->source - saveSource);
-      }
-      if (U_SUCCESS(*err))
-      {
-         if (uniChar < 0xfffe)
-         {
-            *(args->target)++ = uniChar;
-            if(args->offsets)
-            {
-               *(args->offsets)++ = (int32_t)(saveSource - pStartLMBCS);
-            }
-         }
-         else if (uniChar == 0xfffe)
-         {
-            *err = U_INVALID_CHAR_FOUND;
-         }
-         else /* if (uniChar == 0xffff) */
-         {
-            *err = U_ILLEGAL_CHAR_FOUND;
-         }
-      }
-   }
-   /* if target ran out before source, return U_BUFFER_OVERFLOW_ERROR */
-   if (U_SUCCESS(*err) && args->sourceLimit > args->source && args->targetLimit <= args->target)
-   {
-      *err = U_BUFFER_OVERFLOW_ERROR;
-   }
-   else if (U_FAILURE(*err)) 
-   {
-      /* If character incomplete or unmappable/illegal, store it in toUBytes[] */
-      args->converter->toULength = savebytes;
-      if (savebytes > 0) {
-         uprv_memcpy(args->converter->toUBytes, errSource, savebytes);
-      }
-      if (*err == U_TRUNCATED_CHAR_FOUND) {
-         *err = U_ZERO_ERROR;
-      }
-   }
-}
-
-/* And now, the macroized declarations of data & functions: */
-DEFINE_LMBCS_OPEN(1)
-DEFINE_LMBCS_OPEN(2)
-DEFINE_LMBCS_OPEN(3)
-DEFINE_LMBCS_OPEN(4)
-DEFINE_LMBCS_OPEN(5)
-DEFINE_LMBCS_OPEN(6)
-DEFINE_LMBCS_OPEN(8)
-DEFINE_LMBCS_OPEN(11)
-DEFINE_LMBCS_OPEN(16)
-DEFINE_LMBCS_OPEN(17)
-DEFINE_LMBCS_OPEN(18)
-DEFINE_LMBCS_OPEN(19)
-
-
-DECLARE_LMBCS_DATA(1)
-DECLARE_LMBCS_DATA(2)
-DECLARE_LMBCS_DATA(3)
-DECLARE_LMBCS_DATA(4)
-DECLARE_LMBCS_DATA(5)
-DECLARE_LMBCS_DATA(6)
-DECLARE_LMBCS_DATA(8)
-DECLARE_LMBCS_DATA(11)
-DECLARE_LMBCS_DATA(16)
-DECLARE_LMBCS_DATA(17)
-DECLARE_LMBCS_DATA(18)
-DECLARE_LMBCS_DATA(19)
-
-U_CDECL_END
-
-#endif /* #if !UCONFIG_NO_LEGACY_CONVERSION */
->>>>>>> a8a80be5
+// © 2016 and later: Unicode, Inc. and others.
+// License & terms of use: http://www.unicode.org/copyright.html
+/*  
+**********************************************************************
+*   Copyright (C) 2000-2016, International Business Machines
+*   Corporation and others.  All Rights Reserved.
+**********************************************************************
+*   file name:  ucnv_lmb.cpp
+*   encoding:   UTF-8
+*   tab size:   4 (not used)
+*   indentation:4
+*
+*   created on: 2000feb09
+*   created by: Brendan Murray
+*   extensively hacked up by: Jim Snyder-Grant
+*
+* Modification History:
+* 
+*   Date        Name             Description
+* 
+*   06/20/2000  helena           OS/400 port changes; mostly typecast.
+*   06/27/2000  Jim Snyder-Grant Deal with partial characters and small buffers.
+*                                Add comments to document LMBCS format and implementation
+*                                restructured order & breakdown of functions
+*   06/28/2000  helena           Major rewrite for the callback API changes.
+*/
+
+#include "unicode/utypes.h"
+
+#if !UCONFIG_NO_CONVERSION && !UCONFIG_NO_LEGACY_CONVERSION && !UCONFIG_ONLY_HTML_CONVERSION
+
+#include "unicode/ucnv_err.h"
+#include "unicode/ucnv.h"
+#include "unicode/uset.h"
+#include "cmemory.h"
+#include "cstring.h"
+#include "uassert.h"
+#include "ucnv_imp.h"
+#include "ucnv_bld.h"
+#include "ucnv_cnv.h"
+
+#ifdef EBCDIC_RTL
+    #include "ascii_a.h"
+#endif
+
+/*
+  LMBCS
+
+  (Lotus Multi-Byte Character Set)
+
+  LMBCS was invented in the late 1980's and is primarily used in Lotus Notes 
+  databases and in Lotus 1-2-3 files. Programmers who work with the APIs 
+  into these products will sometimes need to deal with strings in this format.
+
+  The code in this file provides an implementation for an ICU converter of 
+  LMBCS to and from Unicode. 
+
+  Since the LMBCS character set is only sparsely documented in existing 
+  printed or online material, we have added  extensive annotation to this 
+  file to serve as a guide to understanding LMBCS. 
+
+  LMBCS was originally designed with these four sometimes-competing design goals:
+
+  -Provide encodings for the characters in 12 existing national standards
+   (plus a few other characters)
+  -Minimal memory footprint
+  -Maximal speed of conversion into the existing national character sets
+  -No need to track a changing state as you interpret a string.
+
+
+  All of the national character sets LMBCS was trying to encode are 'ANSI'
+  based, in that the bytes from 0x20 - 0x7F are almost exactly the 
+  same common Latin unaccented characters and symbols in all character sets. 
+
+  So, in order to help meet the speed & memory design goals, the common ANSI 
+  bytes from 0x20-0x7F are represented by the same single-byte values in LMBCS. 
+
+  The general LMBCS code unit is from 1-3 bytes. We can describe the 3 bytes as
+  follows:
+
+  [G] D1 [D2]
+
+  That is, a sometimes-optional 'group' byte, followed by 1 and sometimes 2
+  data bytes. The maximum size of a LMBCS character is 3 bytes:
+*/
+#define ULMBCS_CHARSIZE_MAX      3
+/*
+  The single-byte values from 0x20 to 0x7F are examples of single D1 bytes.
+  We often have to figure out if byte values are below or above this, so we 
+  use the ANSI nomenclature 'C0' and 'C1' to refer to the range of control 
+  characters just above & below the common lower-ANSI  range */
+#define ULMBCS_C0END           0x1F   
+#define ULMBCS_C1START         0x80   
+/*
+  Since LMBCS is always dealing in byte units. we create a local type here for 
+  dealing with these units of LMBCS code units:
+
+*/  
+typedef uint8_t ulmbcs_byte_t;
+
+/* 
+   Most of the values less than 0x20 are reserved in LMBCS to announce 
+   which national  character standard is being used for the 'D' bytes. 
+   In the comments we show the common name and the IBM character-set ID
+   for these character-set announcers:
+*/
+
+#define ULMBCS_GRP_L1         0x01   /* Latin-1    :ibm-850  */
+#define ULMBCS_GRP_GR         0x02   /* Greek      :ibm-851  */
+#define ULMBCS_GRP_HE         0x03   /* Hebrew     :ibm-1255 */
+#define ULMBCS_GRP_AR         0x04   /* Arabic     :ibm-1256 */
+#define ULMBCS_GRP_RU         0x05   /* Cyrillic   :ibm-1251 */
+#define ULMBCS_GRP_L2         0x06   /* Latin-2    :ibm-852  */
+#define ULMBCS_GRP_TR         0x08   /* Turkish    :ibm-1254 */
+#define ULMBCS_GRP_TH         0x0B   /* Thai       :ibm-874  */
+#define ULMBCS_GRP_JA         0x10   /* Japanese   :ibm-943  */
+#define ULMBCS_GRP_KO         0x11   /* Korean     :ibm-1261 */
+#define ULMBCS_GRP_TW         0x12   /* Chinese SC :ibm-950  */
+#define ULMBCS_GRP_CN         0x13   /* Chinese TC :ibm-1386 */
+
+/*
+   So, the beginning of understanding LMBCS is that IF the first byte of a LMBCS 
+   character is one of those 12 values, you can interpret the remaining bytes of 
+   that character as coming from one of those character sets. Since the lower 
+   ANSI bytes already are represented in single bytes, using one of the character 
+   set announcers is used to announce a character that starts with a byte of 
+   0x80 or greater.
+
+   The character sets are  arranged so that the single byte sets all appear 
+   before the multi-byte character sets. When we need to tell whether a 
+   group byte is for a single byte char set or not we use this define: */
+
+#define ULMBCS_DOUBLEOPTGROUP_START  0x10   
+
+/* 
+However, to fully understand LMBCS, you must also understand a series of 
+exceptions & optimizations made in service of the design goals. 
+
+First, those of you who are character set mavens may have noticed that
+the 'double-byte' character sets are actually multi-byte character sets 
+that can have 1 or two bytes, even in the upper-ascii range. To force
+each group byte to introduce a fixed-width encoding (to make it faster to 
+count characters), we use a convention of doubling up on the group byte 
+to introduce any single-byte character > 0x80 in an otherwise double-byte
+character set. So, for example, the LMBCS sequence x10 x10 xAE is the 
+same as '0xAE' in the Japanese code page 943.
+
+Next, you will notice that the list of group bytes has some gaps. 
+These are used in various ways.
+
+We reserve a few special single byte values for common control 
+characters. These are in the same place as their ANSI equivalents for speed.
+*/
+                     
+#define ULMBCS_HT    0x09   /* Fixed control char - Horizontal Tab */
+#define ULMBCS_LF    0x0A   /* Fixed control char - Line Feed */
+#define ULMBCS_CR    0x0D   /* Fixed control char - Carriage Return */
+
+/* Then, 1-2-3 reserved a special single-byte character to put at the 
+beginning of internal 'system' range names: */
+
+#define ULMBCS_123SYSTEMRANGE  0x19   
+
+/* Then we needed a place to put all the other ansi control characters 
+that must be moved to different values because LMBCS reserves those 
+values for other purposes. To represent the control characters, we start 
+with a first byte of 0xF & add the control character value as the 
+second byte */
+#define ULMBCS_GRP_CTRL       0x0F   
+
+/* For the C0 controls (less than 0x20), we add 0x20 to preserve the 
+useful doctrine that any byte less than 0x20 in a LMBCS char must be 
+the first byte of a character:*/
+#define ULMBCS_CTRLOFFSET      0x20   
+
+/* 
+Where to put the characters that aren't part of any of the 12 national 
+character sets? The first thing that was done, in the earlier years of 
+LMBCS, was to use up the spaces of the form
+
+  [G] D1, 
+  
+ where  'G' was one of the single-byte character groups, and
+ D1 was less than 0x80. These sequences are gathered together 
+ into a Lotus-invented doublebyte character set to represent a 
+ lot of stray values. Internally, in this implementation, we track this 
+ as group '0', as a place to tuck this exceptions list.*/
+
+#define ULMBCS_GRP_EXCEPT     0x00    
+/*
+ Finally, as the durability and usefulness of UNICODE became clear, 
+ LOTUS added a new group 0x14 to hold Unicode values not otherwise 
+ represented in LMBCS: */
+#define ULMBCS_GRP_UNICODE    0x14   
+/* The two bytes appearing after a 0x14 are interpreted as UFT-16 BE
+(Big-Endian) characters. The exception comes when the UTF16 
+representation would have a zero as the second byte. In that case,
+'F6' is used in its place, and the bytes are swapped. (This prevents 
+LMBCS from encoding any Unicode values of the form U+F6xx, but that's OK:
+0xF6xx is in the middle of the Private Use Area.)*/
+#define ULMBCS_UNICOMPATZERO   0xF6   
+
+/* It is also useful in our code to have a constant for the size of 
+a LMBCS char that holds a literal Unicode value */
+#define ULMBCS_UNICODE_SIZE      3    
+
+/* 
+To squish the LMBCS representations down even further, and to make 
+translations even faster,sometimes the optimization group byte can be dropped 
+from a LMBCS character. This is decided on a process-by-process basis. The 
+group byte that is dropped is called the 'optimization group'.
+
+For Notes, the optimzation group is always 0x1.*/
+#define ULMBCS_DEFAULTOPTGROUP 0x1    
+/* For 1-2-3 files, the optimzation group is stored in the header of the 1-2-3 
+file. 
+
+ In any case, when using ICU, you either pass in the 
+optimization group as part of the name of the converter (LMBCS-1, LMBCS-2, 
+etc.). Using plain 'LMBCS' as the name of the converter will give you 
+LMBCS-1.
+
+
+*** Implementation strategy ***
+
+
+Because of the extensive use of other character sets, the LMBCS converter
+keeps a mapping between optimization groups and IBM character sets, so that
+ICU converters can be created and used as needed. */
+
+/* As you can see, even though any byte below 0x20 could be an optimization 
+byte, only those at 0x13 or below can map to an actual converter. To limit
+some loops and searches, we define a value for that last group converter:*/
+
+#define ULMBCS_GRP_LAST       0x13   /* last LMBCS group that has a converter */
+
+static const char * const OptGroupByteToCPName[ULMBCS_GRP_LAST + 1] = {
+   /* 0x0000 */ "lmb-excp", /* internal home for the LOTUS exceptions list */
+   /* 0x0001 */ "ibm-850",
+   /* 0x0002 */ "ibm-851",
+   /* 0x0003 */ "windows-1255",
+   /* 0x0004 */ "windows-1256",
+   /* 0x0005 */ "windows-1251",
+   /* 0x0006 */ "ibm-852",
+   /* 0x0007 */ nullptr,      /* Unused */
+   /* 0x0008 */ "windows-1254",
+   /* 0x0009 */ nullptr,      /* Control char HT */
+   /* 0x000A */ nullptr,      /* Control char LF */
+   /* 0x000B */ "windows-874",
+   /* 0x000C */ nullptr,      /* Unused */
+   /* 0x000D */ nullptr,      /* Control char CR */
+   /* 0x000E */ nullptr,      /* Unused */
+   /* 0x000F */ nullptr,      /* Control chars: 0x0F20 + C0/C1 character: algorithmic */
+   /* 0x0010 */ "windows-932",
+   /* 0x0011 */ "windows-949",
+   /* 0x0012 */ "windows-950",
+   /* 0x0013 */ "windows-936"
+
+   /* The rest are null, including the 0x0014 Unicode compatibility region
+   and 0x0019, the 1-2-3 system range control char */      
+};
+
+
+/* That's approximately all the data that's needed for translating 
+  LMBCS to Unicode. 
+
+
+However, to translate Unicode to LMBCS, we need some more support.
+
+That's because there are often more than one possible mappings from a Unicode
+code point back into LMBCS. The first thing we do is look up into a table
+to figure out if there are more than one possible mappings. This table,
+arranged by Unicode values (including ranges) either lists which group 
+to use, or says that it could go into one or more of the SBCS sets, or
+into one or more of the DBCS sets.  (If the character exists in both DBCS & 
+SBCS, the table will place it in the SBCS sets, to make the LMBCS code point 
+length as small as possible. Here's the two special markers we use to indicate
+ambiguous mappings: */
+
+#define ULMBCS_AMBIGUOUS_SBCS   0x80   /* could fit in more than one 
+                                          LMBCS sbcs native encoding 
+                                          (example: most accented latin) */
+#define ULMBCS_AMBIGUOUS_MBCS   0x81   /* could fit in more than one 
+                                          LMBCS mbcs native encoding 
+                                          (example: Unihan) */
+#define ULMBCS_AMBIGUOUS_ALL   0x82
+/* And here's a simple way to see if a group falls in an appropriate range */
+#define ULMBCS_AMBIGUOUS_MATCH(agroup, xgroup) \
+                  ((((agroup) == ULMBCS_AMBIGUOUS_SBCS) && \
+                  (xgroup) < ULMBCS_DOUBLEOPTGROUP_START) || \
+                  (((agroup) == ULMBCS_AMBIGUOUS_MBCS) && \
+                  (xgroup) >= ULMBCS_DOUBLEOPTGROUP_START)) || \
+                  ((agroup) == ULMBCS_AMBIGUOUS_ALL)
+
+
+/* The table & some code to use it: */
+
+
+static const struct _UniLMBCSGrpMap  
+{
+   const char16_t uniStartRange;
+   const char16_t uniEndRange;
+   const ulmbcs_byte_t  GrpType;
+} UniLMBCSGrpMap[]
+=
+{
+
+    {0x0001, 0x001F,  ULMBCS_GRP_CTRL},
+    {0x0080, 0x009F,  ULMBCS_GRP_CTRL},
+    {0x00A0, 0x00A6,  ULMBCS_AMBIGUOUS_SBCS},
+    {0x00A7, 0x00A8,  ULMBCS_AMBIGUOUS_ALL},
+    {0x00A9, 0x00AF,  ULMBCS_AMBIGUOUS_SBCS},
+    {0x00B0, 0x00B1,  ULMBCS_AMBIGUOUS_ALL},
+    {0x00B2, 0x00B3,  ULMBCS_AMBIGUOUS_SBCS},
+    {0x00B4, 0x00B4,  ULMBCS_AMBIGUOUS_ALL},
+    {0x00B5, 0x00B5,  ULMBCS_AMBIGUOUS_SBCS},
+    {0x00B6, 0x00B6,  ULMBCS_AMBIGUOUS_ALL},
+    {0x00B7, 0x00D6,  ULMBCS_AMBIGUOUS_SBCS},
+    {0x00D7, 0x00D7,  ULMBCS_AMBIGUOUS_ALL},
+    {0x00D8, 0x00F6,  ULMBCS_AMBIGUOUS_SBCS},
+    {0x00F7, 0x00F7,  ULMBCS_AMBIGUOUS_ALL},
+    {0x00F8, 0x01CD,  ULMBCS_AMBIGUOUS_SBCS},
+    {0x01CE, 0x01CE,  ULMBCS_GRP_TW },
+    {0x01CF, 0x02B9,  ULMBCS_AMBIGUOUS_SBCS},
+    {0x02BA, 0x02BA,  ULMBCS_GRP_CN},
+    {0x02BC, 0x02C8,  ULMBCS_AMBIGUOUS_SBCS},
+    {0x02C9, 0x02D0,  ULMBCS_AMBIGUOUS_MBCS},
+    {0x02D8, 0x02DD,  ULMBCS_AMBIGUOUS_SBCS},
+    {0x0384, 0x0390,  ULMBCS_AMBIGUOUS_SBCS},
+    {0x0391, 0x03A9,  ULMBCS_AMBIGUOUS_ALL},
+    {0x03AA, 0x03B0,  ULMBCS_AMBIGUOUS_SBCS},
+    {0x03B1, 0x03C9,  ULMBCS_AMBIGUOUS_ALL},
+    {0x03CA, 0x03CE,  ULMBCS_AMBIGUOUS_SBCS},
+    {0x0400, 0x0400,  ULMBCS_GRP_RU},
+    {0x0401, 0x0401,  ULMBCS_AMBIGUOUS_ALL},
+    {0x0402, 0x040F,  ULMBCS_GRP_RU},
+    {0x0410, 0x0431,  ULMBCS_AMBIGUOUS_ALL},
+    {0x0432, 0x044E,  ULMBCS_GRP_RU},
+    {0x044F, 0x044F,  ULMBCS_AMBIGUOUS_ALL},
+    {0x0450, 0x0491,  ULMBCS_GRP_RU},
+    {0x05B0, 0x05F2,  ULMBCS_GRP_HE},
+    {0x060C, 0x06AF,  ULMBCS_GRP_AR},
+    {0x0E01, 0x0E5B,  ULMBCS_GRP_TH},
+    {0x200C, 0x200F,  ULMBCS_AMBIGUOUS_SBCS},
+    {0x2010, 0x2010,  ULMBCS_AMBIGUOUS_MBCS},
+    {0x2013, 0x2014,  ULMBCS_AMBIGUOUS_SBCS},
+    {0x2015, 0x2015,  ULMBCS_AMBIGUOUS_MBCS},
+    {0x2016, 0x2016,  ULMBCS_AMBIGUOUS_MBCS},
+    {0x2017, 0x2017,  ULMBCS_AMBIGUOUS_SBCS},
+    {0x2018, 0x2019,  ULMBCS_AMBIGUOUS_ALL},
+    {0x201A, 0x201B,  ULMBCS_AMBIGUOUS_SBCS},
+    {0x201C, 0x201D,  ULMBCS_AMBIGUOUS_ALL},
+    {0x201E, 0x201F,  ULMBCS_AMBIGUOUS_SBCS},
+    {0x2020, 0x2021,  ULMBCS_AMBIGUOUS_ALL},
+    {0x2022, 0x2024,  ULMBCS_AMBIGUOUS_SBCS},
+    {0x2025, 0x2025,  ULMBCS_AMBIGUOUS_MBCS},
+    {0x2026, 0x2026,  ULMBCS_AMBIGUOUS_ALL},
+    {0x2027, 0x2027,  ULMBCS_GRP_TW},
+    {0x2030, 0x2030,  ULMBCS_AMBIGUOUS_ALL},
+    {0x2031, 0x2031,  ULMBCS_AMBIGUOUS_SBCS},
+    {0x2032, 0x2033,  ULMBCS_AMBIGUOUS_MBCS},
+    {0x2035, 0x2035,  ULMBCS_AMBIGUOUS_MBCS},
+    {0x2039, 0x203A,  ULMBCS_AMBIGUOUS_SBCS},
+    {0x203B, 0x203B,  ULMBCS_AMBIGUOUS_MBCS},
+    {0x203C, 0x203C,  ULMBCS_GRP_EXCEPT},
+    {0x2074, 0x2074,  ULMBCS_GRP_KO},
+    {0x207F, 0x207F,  ULMBCS_GRP_EXCEPT},
+    {0x2081, 0x2084,  ULMBCS_GRP_KO},
+    {0x20A4, 0x20AC,  ULMBCS_AMBIGUOUS_SBCS},
+    {0x2103, 0x2109,  ULMBCS_AMBIGUOUS_MBCS},
+    {0x2111, 0x2120,  ULMBCS_AMBIGUOUS_SBCS},
+    /*zhujin: upgrade, for regressiont test, spr HKIA4YHTSU*/
+    {0x2121, 0x2121,  ULMBCS_AMBIGUOUS_MBCS},
+    {0x2122, 0x2126,  ULMBCS_AMBIGUOUS_SBCS},
+    {0x212B, 0x212B,  ULMBCS_AMBIGUOUS_MBCS},
+    {0x2135, 0x2135,  ULMBCS_AMBIGUOUS_SBCS},
+    {0x2153, 0x2154,  ULMBCS_GRP_KO},
+    {0x215B, 0x215E,  ULMBCS_GRP_EXCEPT},
+    {0x2160, 0x2179,  ULMBCS_AMBIGUOUS_MBCS},
+    {0x2190, 0x2193,  ULMBCS_AMBIGUOUS_ALL},
+    {0x2194, 0x2195,  ULMBCS_GRP_EXCEPT},
+    {0x2196, 0x2199,  ULMBCS_AMBIGUOUS_MBCS},
+    {0x21A8, 0x21A8,  ULMBCS_GRP_EXCEPT},
+    {0x21B8, 0x21B9,  ULMBCS_GRP_CN},
+    {0x21D0, 0x21D1,  ULMBCS_GRP_EXCEPT},
+    {0x21D2, 0x21D2,  ULMBCS_AMBIGUOUS_MBCS},
+    {0x21D3, 0x21D3,  ULMBCS_GRP_EXCEPT},
+    {0x21D4, 0x21D4,  ULMBCS_AMBIGUOUS_MBCS},
+    {0x21D5, 0x21D5,  ULMBCS_GRP_EXCEPT},
+    {0x21E7, 0x21E7,  ULMBCS_GRP_CN},
+    {0x2200, 0x2200,  ULMBCS_AMBIGUOUS_MBCS},
+    {0x2201, 0x2201,  ULMBCS_GRP_EXCEPT},
+    {0x2202, 0x2202,  ULMBCS_AMBIGUOUS_MBCS},
+    {0x2203, 0x2203,  ULMBCS_AMBIGUOUS_MBCS},
+    {0x2204, 0x2206,  ULMBCS_GRP_EXCEPT},
+    {0x2207, 0x2208,  ULMBCS_AMBIGUOUS_MBCS},
+    {0x2209, 0x220A,  ULMBCS_GRP_EXCEPT},
+    {0x220B, 0x220B,  ULMBCS_AMBIGUOUS_MBCS},
+    {0x220F, 0x2215,  ULMBCS_AMBIGUOUS_MBCS},
+    {0x2219, 0x2219,  ULMBCS_GRP_EXCEPT},
+    {0x221A, 0x221A,  ULMBCS_AMBIGUOUS_MBCS},
+    {0x221B, 0x221C,  ULMBCS_GRP_EXCEPT},
+    {0x221D, 0x221E,  ULMBCS_AMBIGUOUS_MBCS},
+    {0x221F, 0x221F,  ULMBCS_GRP_EXCEPT},
+    {0x2220, 0x2220,  ULMBCS_AMBIGUOUS_MBCS},
+    {0x2223, 0x222A,  ULMBCS_AMBIGUOUS_MBCS},
+    {0x222B, 0x223D,  ULMBCS_AMBIGUOUS_MBCS},
+    {0x2245, 0x2248,  ULMBCS_GRP_EXCEPT},
+    {0x224C, 0x224C,  ULMBCS_GRP_TW},
+    {0x2252, 0x2252,  ULMBCS_AMBIGUOUS_MBCS},
+    {0x2260, 0x2261,  ULMBCS_AMBIGUOUS_MBCS},
+    {0x2262, 0x2265,  ULMBCS_GRP_EXCEPT},
+    {0x2266, 0x226F,  ULMBCS_AMBIGUOUS_MBCS},
+    {0x2282, 0x2283,  ULMBCS_AMBIGUOUS_MBCS},
+    {0x2284, 0x2285,  ULMBCS_GRP_EXCEPT},
+    {0x2286, 0x2287,  ULMBCS_AMBIGUOUS_MBCS},
+    {0x2288, 0x2297,  ULMBCS_GRP_EXCEPT},
+    {0x2299, 0x22BF,  ULMBCS_AMBIGUOUS_MBCS},
+    {0x22C0, 0x22C0,  ULMBCS_GRP_EXCEPT},
+    {0x2310, 0x2310,  ULMBCS_GRP_EXCEPT},
+    {0x2312, 0x2312,  ULMBCS_AMBIGUOUS_MBCS},
+    {0x2318, 0x2321,  ULMBCS_GRP_EXCEPT},
+    {0x2318, 0x2321,  ULMBCS_GRP_CN},
+    {0x2460, 0x24E9,  ULMBCS_AMBIGUOUS_MBCS},
+    {0x2500, 0x2500,  ULMBCS_AMBIGUOUS_SBCS},
+    {0x2501, 0x2501,  ULMBCS_AMBIGUOUS_MBCS},
+    {0x2502, 0x2502,  ULMBCS_AMBIGUOUS_ALL},
+    {0x2503, 0x2503,  ULMBCS_AMBIGUOUS_MBCS},
+    {0x2504, 0x2505,  ULMBCS_GRP_TW},
+    {0x2506, 0x2665,  ULMBCS_AMBIGUOUS_ALL},
+    {0x2666, 0x2666,  ULMBCS_GRP_EXCEPT},
+    {0x2667, 0x2669,  ULMBCS_AMBIGUOUS_SBCS},
+    {0x266A, 0x266A,  ULMBCS_AMBIGUOUS_ALL},
+    {0x266B, 0x266C,  ULMBCS_AMBIGUOUS_SBCS},
+    {0x266D, 0x266D,  ULMBCS_AMBIGUOUS_MBCS},
+    {0x266E, 0x266E,  ULMBCS_AMBIGUOUS_SBCS},
+    {0x266F, 0x266F,  ULMBCS_GRP_JA},
+    {0x2670, 0x2E7F,  ULMBCS_AMBIGUOUS_SBCS},
+    {0x2E80, 0xF861,  ULMBCS_AMBIGUOUS_MBCS},
+    {0xF862, 0xF8FF,  ULMBCS_GRP_EXCEPT},
+    {0xF900, 0xFA2D,  ULMBCS_AMBIGUOUS_MBCS},
+    {0xFB00, 0xFEFF,  ULMBCS_AMBIGUOUS_SBCS},
+    {0xFF01, 0xFFEE,  ULMBCS_AMBIGUOUS_MBCS},
+    {0xFFFF, 0xFFFF,  ULMBCS_GRP_UNICODE}
+};
+   
+static ulmbcs_byte_t 
+FindLMBCSUniRange(char16_t uniChar)
+{
+   const struct _UniLMBCSGrpMap * pTable = UniLMBCSGrpMap;
+
+   while (uniChar > pTable->uniEndRange) 
+   {
+      pTable++;
+   }
+
+   if (uniChar >= pTable->uniStartRange) 
+   {
+      return pTable->GrpType;
+   }
+   return ULMBCS_GRP_UNICODE;
+}
+
+/* 
+We also ask the creator of a converter to send in a preferred locale 
+that we can use in resolving ambiguous mappings. They send the locale
+in as a string, and we map it, if possible, to one of the 
+LMBCS groups. We use this table, and the associated code, to 
+do the lookup: */
+
+/**************************************************
+  This table maps locale ID's to LMBCS opt groups.
+  The default return is group 0x01. Note that for
+  performance reasons, the table is sorted in
+  increasing alphabetic order, with the notable
+  exception of zhTW. This is to force the check
+  for Traditonal Chinese before dropping back to
+  Simplified.
+
+  Note too that the Latin-1 groups have been
+  commented out because it's the default, and
+  this shortens the table, allowing a serial
+  search to go quickly.
+ *************************************************/
+
+static const struct _LocaleLMBCSGrpMap
+{
+   const char    *LocaleID;
+   const ulmbcs_byte_t OptGroup;
+} LocaleLMBCSGrpMap[] =
+{
+    {"ar", ULMBCS_GRP_AR},
+    {"be", ULMBCS_GRP_RU},
+    {"bg", ULMBCS_GRP_L2},
+   /* {"ca", ULMBCS_GRP_L1}, */
+    {"cs", ULMBCS_GRP_L2},
+   /* {"da", ULMBCS_GRP_L1}, */
+   /* {"de", ULMBCS_GRP_L1}, */
+    {"el", ULMBCS_GRP_GR},
+   /* {"en", ULMBCS_GRP_L1}, */
+   /* {"es", ULMBCS_GRP_L1}, */
+   /* {"et", ULMBCS_GRP_L1}, */
+   /* {"fi", ULMBCS_GRP_L1}, */
+   /* {"fr", ULMBCS_GRP_L1}, */
+    {"he", ULMBCS_GRP_HE},
+    {"hu", ULMBCS_GRP_L2},
+   /* {"is", ULMBCS_GRP_L1}, */
+   /* {"it", ULMBCS_GRP_L1}, */
+    {"iw", ULMBCS_GRP_HE},
+    {"ja", ULMBCS_GRP_JA},
+    {"ko", ULMBCS_GRP_KO},
+   /* {"lt", ULMBCS_GRP_L1}, */
+   /* {"lv", ULMBCS_GRP_L1}, */
+    {"mk", ULMBCS_GRP_RU},
+   /* {"nl", ULMBCS_GRP_L1}, */
+   /* {"no", ULMBCS_GRP_L1}, */
+    {"pl", ULMBCS_GRP_L2},
+   /* {"pt", ULMBCS_GRP_L1}, */
+    {"ro", ULMBCS_GRP_L2},
+    {"ru", ULMBCS_GRP_RU},
+    {"sh", ULMBCS_GRP_L2},
+    {"sk", ULMBCS_GRP_L2},
+    {"sl", ULMBCS_GRP_L2},
+    {"sq", ULMBCS_GRP_L2},
+    {"sr", ULMBCS_GRP_RU},
+   /* {"sv", ULMBCS_GRP_L1}, */
+    {"th", ULMBCS_GRP_TH},
+    {"tr", ULMBCS_GRP_TR},
+    {"uk", ULMBCS_GRP_RU},
+   /* {"vi", ULMBCS_GRP_L1}, */
+    {"zhTW", ULMBCS_GRP_TW},
+    {"zh", ULMBCS_GRP_CN},
+    {nullptr, ULMBCS_GRP_L1}
+};
+
+
+static ulmbcs_byte_t 
+FindLMBCSLocale(const char *LocaleID)
+{
+   const struct _LocaleLMBCSGrpMap *pTable = LocaleLMBCSGrpMap;
+
+   if ((!LocaleID) || (!*LocaleID)) 
+   {
+      return 0;
+   }
+
+   while (pTable->LocaleID)
+   {
+      if (*pTable->LocaleID == *LocaleID) /* Check only first char for speed */
+      {
+         /* First char matches - check whole name, for entry-length */
+         if (uprv_strncmp(pTable->LocaleID, LocaleID, strlen(pTable->LocaleID)) == 0)
+            return pTable->OptGroup;
+      }
+      else
+      if (*pTable->LocaleID > *LocaleID) /* Sorted alphabetically - exit */
+         break;
+      pTable++;
+   }
+   return ULMBCS_GRP_L1;
+}
+
+
+/* 
+  Before we get to the main body of code, here's how we hook up to the rest 
+  of ICU. ICU converters are required to define a structure that includes 
+  some function pointers, and some common data, in the style of a C++
+  vtable. There is also room in there for converter-specific data. LMBCS
+  uses that converter-specific data to keep track of the 12 subconverters
+  we use, the optimization group, and the group (if any) that matches the 
+  locale. We have one structure instantiated for each of the 12 possible
+  optimization groups. To avoid typos & to avoid boring the reader, we 
+  put the declarations of these structures and functions into macros. To see 
+  the definitions of these structures, see unicode\ucnv_bld.h
+*/
+
+typedef struct
+  {
+    UConverterSharedData *OptGrpConverter[ULMBCS_GRP_LAST+1];    /* Converter per Opt. grp. */
+    uint8_t    OptGroup;                  /* default Opt. grp. for this LMBCS session */
+    uint8_t    localeConverterIndex;      /* reasonable locale match for index */
+  }
+UConverterDataLMBCS;
+
+U_CDECL_BEGIN
+static void  U_CALLCONV _LMBCSClose(UConverter * _this);
+U_CDECL_END
+
+#define DECLARE_LMBCS_DATA(n) \
+static const UConverterImpl _LMBCSImpl##n={\
+    UCNV_LMBCS_##n,\
+    nullptr,nullptr,\
+    _LMBCSOpen##n,\
+    _LMBCSClose,\
+    nullptr,\
+    _LMBCSToUnicodeWithOffsets,\
+    _LMBCSToUnicodeWithOffsets,\
+    _LMBCSFromUnicode,\
+    _LMBCSFromUnicode,\
+    nullptr,\
+    nullptr,\
+    nullptr,\
+    nullptr,\
+    _LMBCSSafeClone,\
+    ucnv_getCompleteUnicodeSet,\
+    nullptr,\
+    nullptr\
+};\
+static const UConverterStaticData _LMBCSStaticData##n={\
+  sizeof(UConverterStaticData),\
+ "LMBCS-"  #n,\
+    0, UCNV_IBM, UCNV_LMBCS_##n, 1, 3,\
+    { 0x3f, 0, 0, 0 },1,false,false,0,0,{0,0,0,0,0,0,0,0,0,0,0,0,0,0,0,0,0,0,0} \
+};\
+const UConverterSharedData _LMBCSData##n= \
+        UCNV_IMMUTABLE_SHARED_DATA_INITIALIZER(&_LMBCSStaticData##n, &_LMBCSImpl##n);
+
+ /* The only function we needed to duplicate 12 times was the 'open'
+function, which will do basically the same thing except set a  different
+optimization group. So, we put the common stuff into a worker function, 
+and set up another macro to stamp out the 12 open functions:*/
+#define DEFINE_LMBCS_OPEN(n) \
+static void U_CALLCONV \
+   _LMBCSOpen##n(UConverter* _this, UConverterLoadArgs* pArgs, UErrorCode* err) \
+{ _LMBCSOpenWorker(_this, pArgs, err, n); }
+
+
+
+/* Here's the open worker & the common close function */
+static void 
+_LMBCSOpenWorker(UConverter*  _this,
+                 UConverterLoadArgs *pArgs,
+                 UErrorCode*  err,
+                 ulmbcs_byte_t OptGroup)
+{
+    UConverterDataLMBCS * extraInfo = (UConverterDataLMBCS*)uprv_malloc (sizeof (UConverterDataLMBCS));
+    _this->extraInfo = extraInfo;
+    if(extraInfo != nullptr)
+    {
+        UConverterNamePieces stackPieces;
+        UConverterLoadArgs stackArgs= UCNV_LOAD_ARGS_INITIALIZER;
+        ulmbcs_byte_t i;
+
+        uprv_memset(extraInfo, 0, sizeof(UConverterDataLMBCS));
+
+        stackArgs.onlyTestIsLoadable = pArgs->onlyTestIsLoadable;
+
+        for (i=0; i <= ULMBCS_GRP_LAST && U_SUCCESS(*err); i++)         
+        {
+            if(OptGroupByteToCPName[i] != nullptr) {
+                extraInfo->OptGrpConverter[i] = ucnv_loadSharedData(OptGroupByteToCPName[i], &stackPieces, &stackArgs, err);
+            }
+        }
+
+        if(U_FAILURE(*err) || pArgs->onlyTestIsLoadable) {
+            _LMBCSClose(_this);
+            return;
+        }
+        extraInfo->OptGroup = OptGroup;
+        extraInfo->localeConverterIndex = FindLMBCSLocale(pArgs->locale);
+    }
+    else
+    {
+        *err = U_MEMORY_ALLOCATION_ERROR;
+    }
+}
+
+U_CDECL_BEGIN
+static void  U_CALLCONV
+_LMBCSClose(UConverter *   _this) 
+{
+    if (_this->extraInfo != nullptr)
+    {
+        ulmbcs_byte_t Ix;
+        UConverterDataLMBCS * extraInfo = (UConverterDataLMBCS *) _this->extraInfo;
+
+        for (Ix=0; Ix <= ULMBCS_GRP_LAST; Ix++)
+        {
+           if (extraInfo->OptGrpConverter[Ix] != nullptr)
+              ucnv_unloadSharedDataIfReady(extraInfo->OptGrpConverter[Ix]);
+        }
+        if (!_this->isExtraLocal) {
+            uprv_free (_this->extraInfo);
+            _this->extraInfo = nullptr;
+        }
+    }
+}
+
+typedef struct LMBCSClone {
+    UConverter cnv;
+    UConverterDataLMBCS lmbcs;
+} LMBCSClone;
+
+static UConverter *  U_CALLCONV
+_LMBCSSafeClone(const UConverter *cnv, 
+                void *stackBuffer, 
+                int32_t *pBufferSize, 
+                UErrorCode *status) {
+    (void)status;
+    LMBCSClone *newLMBCS;
+    UConverterDataLMBCS *extraInfo;
+    int32_t i;
+
+    if(*pBufferSize<=0) {
+        *pBufferSize=(int32_t)sizeof(LMBCSClone);
+        return nullptr;
+    }
+
+    extraInfo=(UConverterDataLMBCS *)cnv->extraInfo;
+    newLMBCS=(LMBCSClone *)stackBuffer;
+
+    /* ucnv.c/ucnv_safeClone() copied the main UConverter already */
+
+    uprv_memcpy(&newLMBCS->lmbcs, extraInfo, sizeof(UConverterDataLMBCS));
+
+    /* share the subconverters */
+    for(i = 0; i <= ULMBCS_GRP_LAST; ++i) {
+        if(extraInfo->OptGrpConverter[i] != nullptr) {
+            ucnv_incrementRefCount(extraInfo->OptGrpConverter[i]);
+        }
+    }
+
+    newLMBCS->cnv.extraInfo = &newLMBCS->lmbcs;
+    newLMBCS->cnv.isExtraLocal = true;
+    return &newLMBCS->cnv;
+}
+
+/*
+ * There used to be a _LMBCSGetUnicodeSet() function here (up to svn revision 20117)
+ * which added all code points except for U+F6xx
+ * because those cannot be represented in the Unicode group.
+ * However, it turns out that windows-950 has roundtrips for all of U+F6xx
+ * which means that LMBCS can convert all Unicode code points after all.
+ * We now simply use ucnv_getCompleteUnicodeSet().
+ *
+ * This may need to be looked at again as Lotus uses _LMBCSGetUnicodeSet(). (091216)
+ */
+
+/* 
+   Here's the basic helper function that we use when converting from
+   Unicode to LMBCS, and we suspect that a Unicode character will fit into 
+   one of the 12 groups. The return value is the number of bytes written 
+   starting at pStartLMBCS (if any).
+*/
+
+static size_t
+LMBCSConversionWorker (
+   UConverterDataLMBCS * extraInfo,    /* subconverters, opt & locale groups */
+   ulmbcs_byte_t group,                /* The group to try */
+   ulmbcs_byte_t  * pStartLMBCS,              /* where to put the results */
+   char16_t * pUniChar,                   /* The input unicode character */
+   ulmbcs_byte_t * lastConverterIndex, /* output: track last successful group used */
+   UBool * groups_tried                /* output: track any unsuccessful groups */
+)   
+{
+   ulmbcs_byte_t  * pLMBCS = pStartLMBCS;
+   UConverterSharedData * xcnv = extraInfo->OptGrpConverter[group];
+
+   int bytesConverted;
+   uint32_t value;
+   ulmbcs_byte_t firstByte;
+
+   U_ASSERT(xcnv);
+   U_ASSERT(group<ULMBCS_GRP_UNICODE);
+
+   bytesConverted = ucnv_MBCSFromUChar32(xcnv, *pUniChar, &value, false);
+
+   /* get the first result byte */
+   if(bytesConverted > 0) {
+      firstByte = (ulmbcs_byte_t)(value >> ((bytesConverted - 1) * 8));
+   } else {
+      /* most common failure mode is an unassigned character */
+      groups_tried[group] = true;
+      return 0;
+   }
+
+   *lastConverterIndex = group;
+
+   /* All initial byte values in lower ascii range should have been caught by now,
+      except with the exception group.
+    */
+   U_ASSERT((firstByte <= ULMBCS_C0END) || (firstByte >= ULMBCS_C1START) || (group == ULMBCS_GRP_EXCEPT));
+   
+   /* use converted data: first write 0, 1 or two group bytes */
+   if (group != ULMBCS_GRP_EXCEPT && extraInfo->OptGroup != group)
+   {
+      *pLMBCS++ = group;
+      if (bytesConverted == 1 && group >= ULMBCS_DOUBLEOPTGROUP_START)
+      {
+         *pLMBCS++ = group;
+      }
+   }
+
+  /* don't emit control chars */
+   if ( bytesConverted == 1 && firstByte < 0x20 )
+      return 0;
+
+
+   /* then move over the converted data */
+   switch(bytesConverted)
+   {
+   case 4:
+      *pLMBCS++ = (ulmbcs_byte_t)(value >> 24);
+      U_FALLTHROUGH;
+   case 3:
+      *pLMBCS++ = (ulmbcs_byte_t)(value >> 16);
+      U_FALLTHROUGH;
+   case 2:
+      *pLMBCS++ = (ulmbcs_byte_t)(value >> 8);
+      U_FALLTHROUGH;
+   case 1:
+      *pLMBCS++ = (ulmbcs_byte_t)value;
+      U_FALLTHROUGH;
+   default:
+      /* will never occur */
+      break;
+   }
+
+   return (pLMBCS - pStartLMBCS);
+}
+
+
+/* This is a much simpler version of above, when we 
+know we are writing LMBCS using the Unicode group
+*/
+static size_t 
+LMBCSConvertUni(ulmbcs_byte_t * pLMBCS, char16_t uniChar)
+{
+     /* encode into LMBCS Unicode range */
+   uint8_t LowCh =   (uint8_t)(uniChar & 0x00FF);
+   uint8_t HighCh  = (uint8_t)(uniChar >> 8);
+
+   *pLMBCS++ = ULMBCS_GRP_UNICODE;
+
+   if (LowCh == 0)
+   {
+      *pLMBCS++ = ULMBCS_UNICOMPATZERO;
+      *pLMBCS++ = HighCh;
+   }
+   else
+   {
+      *pLMBCS++ = HighCh;
+      *pLMBCS++ = LowCh;
+   }
+   return ULMBCS_UNICODE_SIZE;
+}
+
+
+
+/* The main Unicode to LMBCS conversion function */
+static void  U_CALLCONV
+_LMBCSFromUnicode(UConverterFromUnicodeArgs*     args,
+                  UErrorCode*     err)
+{
+   ulmbcs_byte_t lastConverterIndex = 0;
+   char16_t uniChar;
+   ulmbcs_byte_t  LMBCS[ULMBCS_CHARSIZE_MAX];
+   ulmbcs_byte_t  * pLMBCS;
+   int32_t bytes_written;
+   UBool groups_tried[ULMBCS_GRP_LAST+1];
+   UConverterDataLMBCS * extraInfo = (UConverterDataLMBCS *) args->converter->extraInfo;
+   int sourceIndex = 0; 
+
+   /* Basic strategy: attempt to fill in local LMBCS 1-char buffer.(LMBCS)
+      If that succeeds, see if it will all fit into the target & copy it over 
+      if it does.
+
+      We try conversions in the following order:
+
+      1. Single-byte ascii & special fixed control chars (&null)
+      2. Look up group in table & try that (could be 
+            A) Unicode group
+            B) control group,
+            C) national encoding, 
+               or ambiguous SBCS or MBCS group (on to step 4...)
+        
+      3. If its ambiguous, try this order:
+         A) The optimization group
+         B) The locale group
+         C) The last group that succeeded with this string.
+         D) every other group that's relevant (single or double)
+         E) If its single-byte ambiguous, try the exceptions group
+
+      4. And as a grand fallback: Unicode
+   */
+
+    /*Fix for SPR#DJOE66JFN3 (Lotus)*/
+    ulmbcs_byte_t OldConverterIndex = 0;
+
+   while (args->source < args->sourceLimit && !U_FAILURE(*err))
+   {
+      /*Fix for SPR#DJOE66JFN3 (Lotus)*/
+      OldConverterIndex = extraInfo->localeConverterIndex;
+
+      if (args->target >= args->targetLimit)
+      {
+         *err = U_BUFFER_OVERFLOW_ERROR;
+         break;
+      }
+      uniChar = *(args->source);
+      bytes_written = 0;
+      pLMBCS = LMBCS;
+
+      /* check cases in rough order of how common they are, for speed */
+
+      /* single byte matches: strategy 1 */
+      /*Fix for SPR#DJOE66JFN3 (Lotus)*/
+      if((uniChar>=0x80) && (uniChar<=0xff)
+      /*Fix for SPR#JUYA6XAERU and TSAO7GL5NK (Lotus)*/ &&(uniChar!=0xB1) &&(uniChar!=0xD7) &&(uniChar!=0xF7)
+        &&(uniChar!=0xB0) &&(uniChar!=0xB4) &&(uniChar!=0xB6) &&(uniChar!=0xA7) &&(uniChar!=0xA8))
+      {
+            extraInfo->localeConverterIndex = ULMBCS_GRP_L1;
+      }
+      if (((uniChar > ULMBCS_C0END) && (uniChar < ULMBCS_C1START)) ||
+          uniChar == 0 || uniChar == ULMBCS_HT || uniChar == ULMBCS_CR || 
+          uniChar == ULMBCS_LF || uniChar == ULMBCS_123SYSTEMRANGE 
+          )
+      {
+         *pLMBCS++ = (ulmbcs_byte_t ) uniChar;
+         bytes_written = 1;
+      }
+
+
+      if (!bytes_written) 
+      {
+         /* Check by UNICODE range (Strategy 2) */
+         ulmbcs_byte_t group = FindLMBCSUniRange(uniChar);
+         
+         if (group == ULMBCS_GRP_UNICODE)  /* (Strategy 2A) */
+         {
+            pLMBCS += LMBCSConvertUni(pLMBCS,uniChar);
+            
+            bytes_written = (int32_t)(pLMBCS - LMBCS);
+         }
+         else if (group == ULMBCS_GRP_CTRL)  /* (Strategy 2B) */
+         {
+            /* Handle control characters here */
+            if (uniChar <= ULMBCS_C0END)
+            {
+               *pLMBCS++ = ULMBCS_GRP_CTRL;
+               *pLMBCS++ = (ulmbcs_byte_t)(ULMBCS_CTRLOFFSET + uniChar);
+            }
+            else if (uniChar >= ULMBCS_C1START && uniChar <= ULMBCS_C1START + ULMBCS_CTRLOFFSET)
+            {
+               *pLMBCS++ = ULMBCS_GRP_CTRL;
+               *pLMBCS++ = (ulmbcs_byte_t ) (uniChar & 0x00FF);
+            }
+            bytes_written = (int32_t)(pLMBCS - LMBCS);
+         }
+         else if (group < ULMBCS_GRP_UNICODE)  /* (Strategy 2C) */
+         {
+            /* a specific converter has been identified - use it */
+            bytes_written = (int32_t)LMBCSConversionWorker (
+                              extraInfo, group, pLMBCS, &uniChar, 
+                              &lastConverterIndex, groups_tried);
+         }
+         if (!bytes_written)    /* the ambiguous group cases  (Strategy 3) */
+         {
+            uprv_memset(groups_tried, 0, sizeof(groups_tried));
+
+            /* check for non-default optimization group (Strategy 3A )*/
+            if ((extraInfo->OptGroup != 1) && (ULMBCS_AMBIGUOUS_MATCH(group, extraInfo->OptGroup)))
+            {
+                /*zhujin: upgrade, merge #39299 here (Lotus) */
+                /*To make R5 compatible translation, look for exceptional group first for non-DBCS*/
+
+                if(extraInfo->localeConverterIndex < ULMBCS_DOUBLEOPTGROUP_START)
+                {
+                  bytes_written = (int32_t)LMBCSConversionWorker (extraInfo,
+                     ULMBCS_GRP_L1, pLMBCS, &uniChar,
+                     &lastConverterIndex, groups_tried);
+
+                  if(!bytes_written)
+                  {
+                     bytes_written = (int32_t)LMBCSConversionWorker (extraInfo,
+                         ULMBCS_GRP_EXCEPT, pLMBCS, &uniChar,
+                         &lastConverterIndex, groups_tried);
+                  }
+                  if(!bytes_written)
+                  {
+                      bytes_written = (int32_t)LMBCSConversionWorker (extraInfo,
+                          extraInfo->localeConverterIndex, pLMBCS, &uniChar,
+                          &lastConverterIndex, groups_tried);
+                  }
+                }
+                else
+                {
+                     bytes_written = (int32_t)LMBCSConversionWorker (extraInfo,
+                         extraInfo->localeConverterIndex, pLMBCS, &uniChar,
+                         &lastConverterIndex, groups_tried);
+                }
+            }
+            /* check for locale optimization group (Strategy 3B) */
+            if (!bytes_written && (extraInfo->localeConverterIndex) && (ULMBCS_AMBIGUOUS_MATCH(group, extraInfo->localeConverterIndex)))
+            {
+                bytes_written = (int32_t)LMBCSConversionWorker (extraInfo,
+                        extraInfo->localeConverterIndex, pLMBCS, &uniChar, &lastConverterIndex, groups_tried);
+            }
+            /* check for last optimization group used for this string (Strategy 3C) */
+            if (!bytes_written && (lastConverterIndex) && (ULMBCS_AMBIGUOUS_MATCH(group, lastConverterIndex)))
+            {
+                bytes_written = (int32_t)LMBCSConversionWorker (extraInfo,
+                        lastConverterIndex, pLMBCS, &uniChar, &lastConverterIndex, groups_tried);
+            }
+            if (!bytes_written)
+            {
+               /* just check every possible matching converter (Strategy 3D) */ 
+               ulmbcs_byte_t grp_start;
+               ulmbcs_byte_t grp_end;  
+               ulmbcs_byte_t grp_ix;
+               grp_start = (ulmbcs_byte_t)((group == ULMBCS_AMBIGUOUS_MBCS) 
+                        ? ULMBCS_DOUBLEOPTGROUP_START 
+                        :  ULMBCS_GRP_L1);
+               grp_end = (ulmbcs_byte_t)((group == ULMBCS_AMBIGUOUS_MBCS) 
+                        ? ULMBCS_GRP_LAST 
+                        :  ULMBCS_GRP_TH);
+               if(group == ULMBCS_AMBIGUOUS_ALL)
+               {
+                   grp_start = ULMBCS_GRP_L1;
+                   grp_end = ULMBCS_GRP_LAST;
+               }
+               for (grp_ix = grp_start;
+                   grp_ix <= grp_end && !bytes_written; 
+                    grp_ix++)
+               {
+                  if (extraInfo->OptGrpConverter [grp_ix] && !groups_tried [grp_ix])
+                  {
+                     bytes_written = (int32_t)LMBCSConversionWorker (extraInfo,
+                       grp_ix, pLMBCS, &uniChar, 
+                       &lastConverterIndex, groups_tried);
+                  }
+               }
+                /* a final conversion fallback to the exceptions group if its likely 
+                     to be single byte  (Strategy 3E) */
+               if (!bytes_written && grp_start == ULMBCS_GRP_L1)
+               {
+                  bytes_written = (int32_t)LMBCSConversionWorker (extraInfo,
+                     ULMBCS_GRP_EXCEPT, pLMBCS, &uniChar, 
+                     &lastConverterIndex, groups_tried);
+               }
+            }
+            /* all of our other strategies failed. Fallback to Unicode. (Strategy 4)*/
+            if (!bytes_written)
+            {
+
+               pLMBCS += LMBCSConvertUni(pLMBCS, uniChar);
+               bytes_written = (int32_t)(pLMBCS - LMBCS);
+            }
+         }
+      }
+  
+      /* we have a translation. increment source and write as much as possible to target */
+      args->source++;
+      pLMBCS = LMBCS;
+      while (args->target < args->targetLimit && bytes_written--)
+      {
+         *(args->target)++ = *pLMBCS++;
+         if (args->offsets)
+         {
+            *(args->offsets)++ = sourceIndex;
+         }
+      }
+      sourceIndex++;
+      if (bytes_written > 0)
+      {
+         /* write any bytes that didn't fit in target to the error buffer,
+            common code will move this to target if we get called back with
+            enough target room
+         */
+         uint8_t * pErrorBuffer = args->converter->charErrorBuffer;
+         *err = U_BUFFER_OVERFLOW_ERROR;
+         args->converter->charErrorBufferLength = (int8_t)bytes_written;
+         while (bytes_written--)
+         {
+            *pErrorBuffer++ = *pLMBCS++;
+         }
+      }
+      /*Fix for SPR#DJOE66JFN3 (Lotus)*/
+      extraInfo->localeConverterIndex = OldConverterIndex;
+   }     
+}
+
+
+/* Now, the Unicode from LMBCS section */
+
+
+/* A function to call when we are looking at the Unicode group byte in LMBCS */
+static char16_t
+GetUniFromLMBCSUni(char const ** ppLMBCSin)  /* Called with LMBCS-style Unicode byte stream */
+{
+   uint8_t  HighCh = *(*ppLMBCSin)++;  /* Big-endian Unicode in LMBCS compatibility group*/
+   uint8_t  LowCh  = *(*ppLMBCSin)++;
+
+   if (HighCh == ULMBCS_UNICOMPATZERO ) 
+   {
+      HighCh = LowCh;
+      LowCh = 0; /* zero-byte in LSB special character */
+   }
+   return (char16_t)((HighCh << 8) | LowCh);
+}
+
+
+
+/* CHECK_SOURCE_LIMIT: Helper macro to verify that there are at least'index' 
+   bytes left in source up to  sourceLimit.Errors appropriately if not.
+   If we reach the limit, then update the source pointer to there to consume
+   all input as required by ICU converter semantics.
+*/
+
+#define CHECK_SOURCE_LIMIT(index) UPRV_BLOCK_MACRO_BEGIN { \
+    if (args->source+index > args->sourceLimit) { \
+        *err = U_TRUNCATED_CHAR_FOUND; \
+        args->source = args->sourceLimit; \
+        return 0xffff; \
+    } \
+} UPRV_BLOCK_MACRO_END
+
+/* Return the Unicode representation for the current LMBCS character */
+
+static UChar32  U_CALLCONV
+_LMBCSGetNextUCharWorker(UConverterToUnicodeArgs*   args,
+                         UErrorCode*   err)
+{
+    UChar32 uniChar = 0;    /* an output UNICODE char */
+    ulmbcs_byte_t   CurByte; /* A byte from the input stream */
+
+    /* error check */
+    if (args->source >= args->sourceLimit)
+    {
+        *err = U_ILLEGAL_ARGUMENT_ERROR;
+        return 0xffff;
+    }
+    /* Grab first byte & save address for error recovery */
+    CurByte = *((ulmbcs_byte_t  *) (args->source++));
+   
+    /*
+    * at entry of each if clause:
+    * 1. 'CurByte' points at the first byte of a LMBCS character
+    * 2. '*source'points to the next byte of the source stream after 'CurByte' 
+    *
+    * the job of each if clause is:
+    * 1. set '*source' to point at the beginning of next char (nop if LMBCS char is only 1 byte)
+    * 2. set 'uniChar' up with the right Unicode value, or set 'err' appropriately
+    */
+   
+    /* First lets check the simple fixed values. */
+
+    if(((CurByte > ULMBCS_C0END) && (CurByte < ULMBCS_C1START)) /* ascii range */
+    ||  (CurByte == 0) 
+    ||  CurByte == ULMBCS_HT || CurByte == ULMBCS_CR 
+    ||  CurByte == ULMBCS_LF || CurByte == ULMBCS_123SYSTEMRANGE)
+    {
+        uniChar = CurByte;
+    }
+    else  
+    {
+        UConverterDataLMBCS * extraInfo;
+        ulmbcs_byte_t group; 
+        UConverterSharedData *cnv; 
+        
+        if (CurByte == ULMBCS_GRP_CTRL)  /* Control character group - no opt group update */
+        {
+            ulmbcs_byte_t  C0C1byte;
+            CHECK_SOURCE_LIMIT(1);
+            C0C1byte = *(args->source)++;
+            uniChar = (C0C1byte < ULMBCS_C1START) ? C0C1byte - ULMBCS_CTRLOFFSET : C0C1byte;
+        }
+        else 
+        if (CurByte == ULMBCS_GRP_UNICODE) /* Unicode compatibility group: BigEndian UTF16 */
+        {
+            CHECK_SOURCE_LIMIT(2);
+     
+            /* don't check for error indicators fffe/ffff below */
+            return GetUniFromLMBCSUni(&(args->source));
+        }
+        else if (CurByte <= ULMBCS_CTRLOFFSET)  
+        {
+            group = CurByte;                   /* group byte is in the source */
+            extraInfo = (UConverterDataLMBCS *) args->converter->extraInfo;
+            if (group > ULMBCS_GRP_LAST || (cnv = extraInfo->OptGrpConverter[group]) == nullptr)
+            {
+                /* this is not a valid group byte - no converter*/
+                *err = U_INVALID_CHAR_FOUND;
+            }      
+            else if (group >= ULMBCS_DOUBLEOPTGROUP_START)    /* double byte conversion */
+            {
+
+                CHECK_SOURCE_LIMIT(2);
+
+                /* check for LMBCS doubled-group-byte case */
+                if (*args->source == group) {
+                    /* single byte */
+                    ++args->source;
+                    uniChar = ucnv_MBCSSimpleGetNextUChar(cnv, args->source, 1, false);
+                    ++args->source;
+                } else {
+                    /* double byte */
+                    uniChar = ucnv_MBCSSimpleGetNextUChar(cnv, args->source, 2, false);
+                    args->source += 2;
+                }
+            }
+            else {                                  /* single byte conversion */
+                CHECK_SOURCE_LIMIT(1);
+                CurByte = *(args->source)++;
+        
+                if (CurByte >= ULMBCS_C1START)
+                {
+                    uniChar = _MBCS_SINGLE_SIMPLE_GET_NEXT_BMP(cnv, CurByte);
+                }
+                else
+                {
+                    /* The non-optimizable oddballs where there is an explicit byte 
+                    * AND the second byte is not in the upper ascii range
+                    */
+                    char bytes[2];
+
+                    extraInfo = (UConverterDataLMBCS *) args->converter->extraInfo;
+                    cnv = extraInfo->OptGrpConverter [ULMBCS_GRP_EXCEPT];  
+        
+                    /* Lookup value must include opt group */
+                    bytes[0] = group;
+                    bytes[1] = CurByte;
+                    uniChar = ucnv_MBCSSimpleGetNextUChar(cnv, bytes, 2, false);
+                }
+            }
+        }
+        else if (CurByte >= ULMBCS_C1START) /* group byte is implicit */
+        {
+            extraInfo = (UConverterDataLMBCS *) args->converter->extraInfo;
+            group = extraInfo->OptGroup;
+            cnv = extraInfo->OptGrpConverter[group];
+            if (group >= ULMBCS_DOUBLEOPTGROUP_START)    /* double byte conversion */
+            {
+                if (!ucnv_MBCSIsLeadByte(cnv, CurByte))
+                {
+                    CHECK_SOURCE_LIMIT(0);
+
+                    /* let the MBCS conversion consume CurByte again */
+                    uniChar = ucnv_MBCSSimpleGetNextUChar(cnv, args->source - 1, 1, false);
+                }
+                else
+                {
+                    CHECK_SOURCE_LIMIT(1);
+                    /* let the MBCS conversion consume CurByte again */
+                    uniChar = ucnv_MBCSSimpleGetNextUChar(cnv, args->source - 1, 2, false);
+                    ++args->source;
+                }
+            }
+            else                                   /* single byte conversion */
+            {
+                uniChar = _MBCS_SINGLE_SIMPLE_GET_NEXT_BMP(cnv, CurByte);
+            }
+        }
+    }
+    return uniChar;
+}
+
+
+/* The exported function that converts lmbcs to one or more
+   UChars - currently UTF-16
+*/
+static void  U_CALLCONV
+_LMBCSToUnicodeWithOffsets(UConverterToUnicodeArgs*    args,
+                     UErrorCode*    err)
+{
+   char LMBCS [ULMBCS_CHARSIZE_MAX];
+   char16_t uniChar;    /* one output UNICODE char */
+   const char * saveSource; /* beginning of current code point */
+   const char * pStartLMBCS = args->source;  /* beginning of whole string */
+   const char * errSource = nullptr; /* pointer to actual input in case an error occurs */
+   int8_t savebytes = 0;
+
+   /* Process from source to limit, or until error */
+   while (U_SUCCESS(*err) && args->sourceLimit > args->source && args->targetLimit > args->target)
+   {
+      saveSource = args->source; /* beginning of current code point */
+
+      if (args->converter->toULength) /* reassemble char from previous call */
+      {
+        const char *saveSourceLimit; 
+        size_t size_old = args->converter->toULength;
+
+         /* limit from source is either remainder of temp buffer, or user limit on source */
+        size_t size_new_maybe_1 = sizeof(LMBCS) - size_old;
+        size_t size_new_maybe_2 = args->sourceLimit - args->source;
+        size_t size_new = (size_new_maybe_1 < size_new_maybe_2) ? size_new_maybe_1 : size_new_maybe_2;
+         
+      
+        uprv_memcpy(LMBCS, args->converter->toUBytes, size_old);
+        uprv_memcpy(LMBCS + size_old, args->source, size_new);
+        saveSourceLimit = args->sourceLimit;
+        args->source = errSource = LMBCS;
+        args->sourceLimit = LMBCS+size_old+size_new;
+        savebytes = (int8_t)(size_old+size_new);
+        uniChar = (char16_t) _LMBCSGetNextUCharWorker(args, err);
+        args->source = saveSource + ((args->source - LMBCS) - size_old);
+        args->sourceLimit = saveSourceLimit;
+
+        if (*err == U_TRUNCATED_CHAR_FOUND)
+        {
+            /* evil special case: source buffers so small a char spans more than 2 buffers */
+            args->converter->toULength = savebytes;
+            uprv_memcpy(args->converter->toUBytes, LMBCS, savebytes);
+            args->source = args->sourceLimit;
+            *err = U_ZERO_ERROR;
+            return;
+         }
+         else
+         {
+            /* clear the partial-char marker */
+            args->converter->toULength = 0;
+         }
+      }
+      else
+      {
+         errSource = saveSource;
+         uniChar = (char16_t) _LMBCSGetNextUCharWorker(args, err);
+         savebytes = (int8_t)(args->source - saveSource);
+      }
+      if (U_SUCCESS(*err))
+      {
+         if (uniChar < 0xfffe)
+         {
+            *(args->target)++ = uniChar;
+            if(args->offsets)
+            {
+               *(args->offsets)++ = (int32_t)(saveSource - pStartLMBCS);
+            }
+         }
+         else if (uniChar == 0xfffe)
+         {
+            *err = U_INVALID_CHAR_FOUND;
+         }
+         else /* if (uniChar == 0xffff) */
+         {
+            *err = U_ILLEGAL_CHAR_FOUND;
+         }
+      }
+   }
+   /* if target ran out before source, return U_BUFFER_OVERFLOW_ERROR */
+   if (U_SUCCESS(*err) && args->sourceLimit > args->source && args->targetLimit <= args->target)
+   {
+      *err = U_BUFFER_OVERFLOW_ERROR;
+   }
+   else if (U_FAILURE(*err)) 
+   {
+      /* If character incomplete or unmappable/illegal, store it in toUBytes[] */
+      args->converter->toULength = savebytes;
+      if (savebytes > 0) {
+         uprv_memcpy(args->converter->toUBytes, errSource, savebytes);
+      }
+      if (*err == U_TRUNCATED_CHAR_FOUND) {
+         *err = U_ZERO_ERROR;
+      }
+   }
+}
+
+/* And now, the macroized declarations of data & functions: */
+DEFINE_LMBCS_OPEN(1)
+DEFINE_LMBCS_OPEN(2)
+DEFINE_LMBCS_OPEN(3)
+DEFINE_LMBCS_OPEN(4)
+DEFINE_LMBCS_OPEN(5)
+DEFINE_LMBCS_OPEN(6)
+DEFINE_LMBCS_OPEN(8)
+DEFINE_LMBCS_OPEN(11)
+DEFINE_LMBCS_OPEN(16)
+DEFINE_LMBCS_OPEN(17)
+DEFINE_LMBCS_OPEN(18)
+DEFINE_LMBCS_OPEN(19)
+
+
+DECLARE_LMBCS_DATA(1)
+DECLARE_LMBCS_DATA(2)
+DECLARE_LMBCS_DATA(3)
+DECLARE_LMBCS_DATA(4)
+DECLARE_LMBCS_DATA(5)
+DECLARE_LMBCS_DATA(6)
+DECLARE_LMBCS_DATA(8)
+DECLARE_LMBCS_DATA(11)
+DECLARE_LMBCS_DATA(16)
+DECLARE_LMBCS_DATA(17)
+DECLARE_LMBCS_DATA(18)
+DECLARE_LMBCS_DATA(19)
+
+U_CDECL_END
+
+#endif /* #if !UCONFIG_NO_LEGACY_CONVERSION */