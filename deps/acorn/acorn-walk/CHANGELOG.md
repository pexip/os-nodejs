<<<<<<< HEAD
=======
## 8.2.0 (2021-09-06)

### New features

Add support for walking ES2022 class static blocks.

## 8.1.1 (2021-06-29)

### Bug fixes

Include `base` in the type declarations.

>>>>>>> a8a80be5
## 8.1.0 (2021-04-24)

### New features

Support node types for class fields and private methods.

## 8.0.2 (2021-01-25)

### Bug fixes

Adjust package.json to work with Node 12.16.0 and 13.0-13.6.

## 8.0.0 (2021-01-05)

### Bug fixes

Fix a bug where `full` and `fullAncestor` would skip nodes with overridden types.

## 8.0.0 (2020-08-12)

### New features

The package can now be loaded directly as an ECMAScript module in node 13+.

## 7.2.0 (2020-06-17)

### New features

Support optional chaining and nullish coalescing.

Support `import.meta`.

Add support for `export * as ns from "source"`.

## 7.1.1 (2020-02-13)

### Bug fixes

Clean up the type definitions to actually work well with the main parser.

## 7.1.0 (2020-02-11)

### New features

Add a TypeScript definition file for the library.

## 7.0.0 (2017-08-12)

### New features

Support walking `ImportExpression` nodes.

## 6.2.0 (2017-07-04)

### New features

Add support for `Import` nodes.

## 6.1.0 (2018-09-28)

### New features

The walker now walks `TemplateElement` nodes.

## 6.0.1 (2018-09-14)

### Bug fixes

Fix bad "main" field in package.json.

## 6.0.0 (2018-09-14)

### Breaking changes

This is now a separate package, `acorn-walk`, rather than part of the main `acorn` package.

The `ScopeBody` and `ScopeExpression` meta-node-types are no longer supported.

## 5.7.1 (2018-06-15)

### Bug fixes

Make sure the walker and bin files are rebuilt on release (the previous release didn't get the up-to-date versions).

## 5.7.0 (2018-06-15)

### Bug fixes

Fix crash in walker when walking a binding-less catch node.

## 5.6.2 (2018-06-05)

### Bug fixes

In the walker, go back to allowing the `baseVisitor` argument to be null to default to the default base everywhere.

## 5.6.1 (2018-06-01)

### Bug fixes

Fix regression when passing `null` as fourth argument to `walk.recursive`.

## 5.6.0 (2018-05-31)

### Bug fixes

Fix a bug in the walker that caused a crash when walking an object pattern spread.

## 5.5.1 (2018-03-06)

### Bug fixes

Fix regression in walker causing property values in object patterns to be walked as expressions.

## 5.5.0 (2018-02-27)

### Bug fixes

Support object spread in the AST walker.

## 5.4.1 (2018-02-02)

### Bug fixes

5.4.0 somehow accidentally included an old version of walk.js.

## 5.2.0 (2017-10-30)

### Bug fixes

The `full` and `fullAncestor` walkers no longer visit nodes multiple times.

## 5.1.0 (2017-07-05)

### New features

New walker functions `full` and `fullAncestor`.

## 3.2.0 (2016-06-07)

### New features

Make it possible to use `visit.ancestor` with a walk state.

## 3.1.0 (2016-04-18)

### New features

The walker now allows defining handlers for `CatchClause` nodes.

## 2.5.2 (2015-10-27)

### Fixes

Fix bug where the walker walked an exported `let` statement as an expression.<|MERGE_RESOLUTION|>--- conflicted
+++ resolved
@@ -1,5 +1,3 @@
-<<<<<<< HEAD
-=======
 ## 8.2.0 (2021-09-06)
 
 ### New features
@@ -12,7 +10,6 @@
 
 Include `base` in the type declarations.
 
->>>>>>> a8a80be5
 ## 8.1.0 (2021-04-24)
 
 ### New features
