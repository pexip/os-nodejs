{
  "name": "acorn-walk",
  "description": "ECMAScript (ESTree) AST walker",
  "homepage": "https://github.com/acornjs/acorn",
  "main": "dist/walk.js",
  "types": "dist/walk.d.ts",
  "module": "dist/walk.mjs",
  "exports": {
    ".": [
      {
        "import": "./dist/walk.mjs",
        "require": "./dist/walk.js",
        "default": "./dist/walk.js"
      },
      "./dist/walk.js"
    ],
    "./package.json": "./package.json"
  },
<<<<<<< HEAD
  "version": "8.1.0",
=======
  "version": "8.2.0",
>>>>>>> a8a80be5
  "engines": {"node": ">=0.4.0"},
  "maintainers": [
    {
      "name": "Marijn Haverbeke",
      "email": "marijnh@gmail.com",
      "web": "https://marijnhaverbeke.nl"
    },
    {
      "name": "Ingvar Stepanyan",
      "email": "me@rreverser.com",
      "web": "https://rreverser.com/"
    },
    {
      "name": "Adrian Heine",
      "web": "http://adrianheine.de"
    }
  ],
  "repository": {
    "type": "git",
    "url": "https://github.com/acornjs/acorn.git"
  },
  "scripts": {
    "prepare": "cd ..; npm run build:walk"
  },
  "license": "MIT"
}<|MERGE_RESOLUTION|>--- conflicted
+++ resolved
@@ -16,11 +16,7 @@
     ],
     "./package.json": "./package.json"
   },
-<<<<<<< HEAD
-  "version": "8.1.0",
-=======
   "version": "8.2.0",
->>>>>>> a8a80be5
   "engines": {"node": ">=0.4.0"},
   "maintainers": [
     {
