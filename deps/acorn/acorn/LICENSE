--- conflicted
+++ resolved
@@ -1,10 +1,6 @@
 MIT License
 
-<<<<<<< HEAD
-Copyright (C) 2012-2020 by various contributors (see AUTHORS)
-=======
 Copyright (C) 2012-2022 by various contributors (see AUTHORS)
->>>>>>> a8a80be5
 
 Permission is hereby granted, free of charge, to any person obtaining a copy
 of this software and associated documentation files (the "Software"), to deal
