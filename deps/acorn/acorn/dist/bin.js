'use strict';

var path = require('path');
var fs = require('fs');
var acorn = require('./acorn.js');

function _interopNamespaceDefault(e) {
  var n = Object.create(null);
  if (e) {
    Object.keys(e).forEach(function (k) {
      if (k !== 'default') {
        var d = Object.getOwnPropertyDescriptor(e, k);
        Object.defineProperty(n, k, d.get ? d : {
          enumerable: true,
          get: function () { return e[k]; }
        });
      }
    });
  }
  n.default = e;
  return Object.freeze(n);
}

var acorn__namespace = /*#__PURE__*/_interopNamespaceDefault(acorn);

var inputFilePaths = [], forceFileName = false, fileMode = false, silent = false, compact = false, tokenize = false;
var options = {};

function help(status) {
  var print = (status === 0) ? console.log : console.error;
  print("usage: " + path.basename(process.argv[1]) + " [--ecma3|--ecma5|--ecma6|--ecma7|--ecma8|--ecma9|...|--ecma2015|--ecma2016|--ecma2017|--ecma2018|...]");
<<<<<<< HEAD
  print("        [--tokenize] [--locations] [---allow-hash-bang] [--allow-await-outside-function] [--compact] [--silent] [--module] [--help] [--] [infile]");
=======
  print("        [--tokenize] [--locations] [--allow-hash-bang] [--allow-await-outside-function] [--compact] [--silent] [--module] [--help] [--] [<infile>...]");
>>>>>>> a8a80be5
  process.exit(status);
}

for (var i = 2; i < process.argv.length; ++i) {
  var arg = process.argv[i];
  if (arg[0] !== "-" || arg === "-") { inputFilePaths.push(arg); }
  else if (arg === "--") {
    inputFilePaths.push.apply(inputFilePaths, process.argv.slice(i + 1));
    forceFileName = true;
    break
  } else if (arg === "--locations") { options.locations = true; }
  else if (arg === "--allow-hash-bang") { options.allowHashBang = true; }
  else if (arg === "--allow-await-outside-function") { options.allowAwaitOutsideFunction = true; }
  else if (arg === "--silent") { silent = true; }
  else if (arg === "--compact") { compact = true; }
  else if (arg === "--help") { help(0); }
  else if (arg === "--tokenize") { tokenize = true; }
  else if (arg === "--module") { options.sourceType = "module"; }
  else {
    var match = arg.match(/^--ecma(\d+)$/);
    if (match)
      { options.ecmaVersion = +match[1]; }
    else
      { help(1); }
  }
}

function run(codeList) {
  var result = [], fileIdx = 0;
  try {
    codeList.forEach(function (code, idx) {
      fileIdx = idx;
      if (!tokenize) {
        result = acorn__namespace.parse(code, options);
        options.program = result;
      } else {
        var tokenizer = acorn__namespace.tokenizer(code, options), token;
        do {
          token = tokenizer.getToken();
          result.push(token);
        } while (token.type !== acorn__namespace.tokTypes.eof)
      }
    });
  } catch (e) {
    console.error(fileMode ? e.message.replace(/\(\d+:\d+\)$/, function (m) { return m.slice(0, 1) + inputFilePaths[fileIdx] + " " + m.slice(1); }) : e.message);
    process.exit(1);
  }
  if (!silent) { console.log(JSON.stringify(result, null, compact ? null : 2)); }
}

if (fileMode = inputFilePaths.length && (forceFileName || !inputFilePaths.includes("-") || inputFilePaths.length !== 1)) {
  run(inputFilePaths.map(function (path) { return fs.readFileSync(path, "utf8"); }));
} else {
  var code = "";
  process.stdin.resume();
  process.stdin.on("data", function (chunk) { return code += chunk; });
  process.stdin.on("end", function () { return run([code]); });
}<|MERGE_RESOLUTION|>--- conflicted
+++ resolved
@@ -29,11 +29,7 @@
 function help(status) {
   var print = (status === 0) ? console.log : console.error;
   print("usage: " + path.basename(process.argv[1]) + " [--ecma3|--ecma5|--ecma6|--ecma7|--ecma8|--ecma9|...|--ecma2015|--ecma2016|--ecma2017|--ecma2018|...]");
-<<<<<<< HEAD
-  print("        [--tokenize] [--locations] [---allow-hash-bang] [--allow-await-outside-function] [--compact] [--silent] [--module] [--help] [--] [infile]");
-=======
   print("        [--tokenize] [--locations] [--allow-hash-bang] [--allow-await-outside-function] [--compact] [--silent] [--module] [--help] [--] [<infile>...]");
->>>>>>> a8a80be5
   process.exit(status);
 }
 
