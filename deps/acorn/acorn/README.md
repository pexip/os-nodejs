# Acorn

A tiny, fast JavaScript parser written in JavaScript.

## Community

Acorn is open source software released under an
[MIT license](https://github.com/acornjs/acorn/blob/master/acorn/LICENSE).

You are welcome to
[report bugs](https://github.com/acornjs/acorn/issues) or create pull
requests on [github](https://github.com/acornjs/acorn). For questions
and discussion, please use the
[Tern discussion forum](https://discuss.ternjs.net).

## Installation

The easiest way to install acorn is from [`npm`](https://www.npmjs.com/):

```sh
npm install acorn
```

Alternately, you can download the source and build acorn yourself:

```sh
git clone https://github.com/acornjs/acorn.git
cd acorn
npm install
```

## Interface

**parse**`(input, options)` is the main interface to the library. The
`input` parameter is a string, `options` must be an object setting
some of the options listed below. The return value will be an abstract
syntax tree object as specified by the [ESTree
spec](https://github.com/estree/estree).

```javascript
let acorn = require("acorn");
console.log(acorn.parse("1 + 1", {ecmaVersion: 2020}));
```

When encountering a syntax error, the parser will raise a
`SyntaxError` object with a meaningful message. The error object will
have a `pos` property that indicates the string offset at which the
error occurred, and a `loc` object that contains a `{line, column}`
object referring to that same position.

Options are provided by in a second argument, which should be an
object containing any of these fields (only `ecmaVersion` is
required):

- **ecmaVersion**: Indicates the ECMAScript version to parse. Must be
  either 3, 5, 6 (or 2015), 7 (2016), 8 (2017), 9 (2018), 10 (2019),
<<<<<<< HEAD
  11 (2020), 12 (2021, partial support), 13 (2022, partial support)
  or `"latest"` (the latest the library supports). This influences
  support for strict mode, the set of reserved words, and support
  for new syntax features.
=======
  11 (2020), 12 (2021), 13 (2022), 14 (2023), or `"latest"` (the
  latest the library supports). This influences support for strict
  mode, the set of reserved words, and support for new syntax
  features.
>>>>>>> a8a80be5

  **NOTE**: Only 'stage 4' (finalized) ECMAScript features are being
  implemented by Acorn. Other proposed new features must be
  implemented through plugins.

- **sourceType**: Indicate the mode the code should be parsed in. Can be
  either `"script"` or `"module"`. This influences global strict mode
  and parsing of `import` and `export` declarations.

  **NOTE**: If set to `"module"`, then static `import` / `export` syntax
  will be valid, even if `ecmaVersion` is less than 6.

- **onInsertedSemicolon**: If given a callback, that callback will be
  called whenever a missing semicolon is inserted by the parser. The
  callback will be given the character offset of the point where the
  semicolon is inserted as argument, and if `locations` is on, also a
  `{line, column}` object representing this position.

- **onTrailingComma**: Like `onInsertedSemicolon`, but for trailing
  commas.

- **allowReserved**: If `false`, using a reserved word will generate
  an error. Defaults to `true` for `ecmaVersion` 3, `false` for higher
  versions. When given the value `"never"`, reserved words and
  keywords can also not be used as property names (as in Internet
  Explorer's old parser).

- **allowReturnOutsideFunction**: By default, a return statement at
  the top level raises an error. Set this to `true` to accept such
  code.

- **allowImportExportEverywhere**: By default, `import` and `export`
  declarations can only appear at a program's top level. Setting this
  option to `true` allows them anywhere where a statement is allowed,
  and also allows `import.meta` expressions to appear in scripts
  (when `sourceType` is not `"module"`).

- **allowAwaitOutsideFunction**: If `false`, `await` expressions can
  only appear inside `async` functions. Defaults to `true` for
  `ecmaVersion` 2022 and later, `false` for lower versions. Setting this option to
  `true` allows to have top-level `await` expressions. They are
  still not allowed in non-`async` functions, though.

- **allowSuperOutsideMethod**: By default, `super` outside a method
  raises an error. Set this to `true` to accept such code.

<<<<<<< HEAD
- **allowHashBang**: When this is enabled (off by default), if the
  code starts with the characters `#!` (as in a shellscript), the
  first line will be treated as a comment.
=======
- **allowHashBang**: When this is enabled, if the code starts with the
  characters `#!` (as in a shellscript), the first line will be
  treated as a comment. Defaults to true when `ecmaVersion` >= 2023.
>>>>>>> a8a80be5

- **locations**: When `true`, each node has a `loc` object attached
  with `start` and `end` subobjects, each of which contains the
  one-based line and zero-based column numbers in `{line, column}`
  form. Default is `false`.

- **onToken**: If a function is passed for this option, each found
  token will be passed in same format as tokens returned from
  `tokenizer().getToken()`.

  If array is passed, each found token is pushed to it.

  Note that you are not allowed to call the parser from the
  callback—that will corrupt its internal state.

- **onComment**: If a function is passed for this option, whenever a
  comment is encountered the function will be called with the
  following parameters:

  - `block`: `true` if the comment is a block comment, false if it
    is a line comment.
  - `text`: The content of the comment.
  - `start`: Character offset of the start of the comment.
  - `end`: Character offset of the end of the comment.

  When the `locations` options is on, the `{line, column}` locations
  of the comment’s start and end are passed as two additional
  parameters.

  If array is passed for this option, each found comment is pushed
  to it as object in Esprima format:

  ```javascript
  {
    "type": "Line" | "Block",
    "value": "comment text",
    "start": Number,
    "end": Number,
    // If `locations` option is on:
    "loc": {
      "start": {line: Number, column: Number}
      "end": {line: Number, column: Number}
    },
    // If `ranges` option is on:
    "range": [Number, Number]
  }
  ```

  Note that you are not allowed to call the parser from the
  callback—that will corrupt its internal state.

- **ranges**: Nodes have their start and end characters offsets
  recorded in `start` and `end` properties (directly on the node,
  rather than the `loc` object, which holds line/column data. To also
  add a
  [semi-standardized](https://bugzilla.mozilla.org/show_bug.cgi?id=745678)
  `range` property holding a `[start, end]` array with the same
  numbers, set the `ranges` option to `true`.

- **program**: It is possible to parse multiple files into a single
  AST by passing the tree produced by parsing the first file as the
  `program` option in subsequent parses. This will add the toplevel
  forms of the parsed file to the "Program" (top) node of an existing
  parse tree.

- **sourceFile**: When the `locations` option is `true`, you can pass
  this option to add a `source` attribute in every node’s `loc`
  object. Note that the contents of this option are not examined or
  processed in any way; you are free to use whatever format you
  choose.

- **directSourceFile**: Like `sourceFile`, but a `sourceFile` property
  will be added (regardless of the `location` option) directly to the
  nodes, rather than the `loc` object.

- **preserveParens**: If this option is `true`, parenthesized expressions
  are represented by (non-standard) `ParenthesizedExpression` nodes
  that have a single `expression` property containing the expression
  inside parentheses.

**parseExpressionAt**`(input, offset, options)` will parse a single
expression in a string, and return its AST. It will not complain if
there is more of the string left after the expression.

**tokenizer**`(input, options)` returns an object with a `getToken`
method that can be called repeatedly to get the next token, a `{start,
end, type, value}` object (with added `loc` property when the
`locations` option is enabled and `range` property when the `ranges`
option is enabled). When the token's type is `tokTypes.eof`, you
should stop calling the method, since it will keep returning that same
token forever.

In ES6 environment, returned result can be used as any other
protocol-compliant iterable:

```javascript
for (let token of acorn.tokenizer(str)) {
  // iterate over the tokens
}

// transform code to array of tokens:
var tokens = [...acorn.tokenizer(str)];
```

**tokTypes** holds an object mapping names to the token type objects
that end up in the `type` properties of tokens.

**getLineInfo**`(input, offset)` can be used to get a `{line,
column}` object for a given program string and offset.

### The `Parser` class

Instances of the **`Parser`** class contain all the state and logic
that drives a parse. It has static methods `parse`,
`parseExpressionAt`, and `tokenizer` that match the top-level
functions by the same name.

When extending the parser with plugins, you need to call these methods
on the extended version of the class. To extend a parser with plugins,
you can use its static `extend` method.

```javascript
var acorn = require("acorn");
var jsx = require("acorn-jsx");
var JSXParser = acorn.Parser.extend(jsx());
JSXParser.parse("foo(<bar/>)", {ecmaVersion: 2020});
```

The `extend` method takes any number of plugin values, and returns a
new `Parser` class that includes the extra parser logic provided by
the plugins.

## Command line interface

The `bin/acorn` utility can be used to parse a file from the command
line. It accepts as arguments its input file and the following
options:

- `--ecma3|--ecma5|--ecma6|--ecma7|--ecma8|--ecma9|--ecma10`: Sets the ECMAScript version
  to parse. Default is version 9.

- `--module`: Sets the parsing mode to `"module"`. Is set to `"script"` otherwise.

- `--locations`: Attaches a "loc" object to each node with "start" and
  "end" subobjects, each of which contains the one-based line and
  zero-based column numbers in `{line, column}` form.

- `--allow-hash-bang`: If the code starts with the characters #! (as
  in a shellscript), the first line will be treated as a comment.

- `--allow-await-outside-function`: Allows top-level `await` expressions.
  See the `allowAwaitOutsideFunction` option for more information.

- `--compact`: No whitespace is used in the AST output.

- `--silent`: Do not output the AST, just return the exit status.

- `--help`: Print the usage information and quit.

The utility spits out the syntax tree as JSON data.

## Existing plugins

 - [`acorn-jsx`](https://github.com/RReverser/acorn-jsx): Parse [Facebook JSX syntax extensions](https://github.com/facebook/jsx)<|MERGE_RESOLUTION|>--- conflicted
+++ resolved
@@ -54,17 +54,10 @@
 
 - **ecmaVersion**: Indicates the ECMAScript version to parse. Must be
   either 3, 5, 6 (or 2015), 7 (2016), 8 (2017), 9 (2018), 10 (2019),
-<<<<<<< HEAD
-  11 (2020), 12 (2021, partial support), 13 (2022, partial support)
-  or `"latest"` (the latest the library supports). This influences
-  support for strict mode, the set of reserved words, and support
-  for new syntax features.
-=======
   11 (2020), 12 (2021), 13 (2022), 14 (2023), or `"latest"` (the
   latest the library supports). This influences support for strict
   mode, the set of reserved words, and support for new syntax
   features.
->>>>>>> a8a80be5
 
   **NOTE**: Only 'stage 4' (finalized) ECMAScript features are being
   implemented by Acorn. Other proposed new features must be
@@ -111,15 +104,9 @@
 - **allowSuperOutsideMethod**: By default, `super` outside a method
   raises an error. Set this to `true` to accept such code.
 
-<<<<<<< HEAD
-- **allowHashBang**: When this is enabled (off by default), if the
-  code starts with the characters `#!` (as in a shellscript), the
-  first line will be treated as a comment.
-=======
 - **allowHashBang**: When this is enabled, if the code starts with the
   characters `#!` (as in a shellscript), the first line will be
   treated as a comment. Defaults to true when `ecmaVersion` >= 2023.
->>>>>>> a8a80be5
 
 - **locations**: When `true`, each node has a `loc` object attached
   with `start` and `end` subobjects, each of which contains the
