/**
 * hdr_histogram.c
 * Written by Michael Barker and released to the public domain,
 * as explained at http://creativecommons.org/publicdomain/zero/1.0/
 */

#include <stdlib.h>
#include <stdbool.h>
#include <math.h>
#include <stdio.h>
#include <string.h>
#include <stdint.h>
#include <errno.h>
#include <inttypes.h>

#include <hdr/hdr_histogram.h>
#include "hdr_tests.h"
#include "hdr_atomic.h"
<<<<<<< HEAD
=======

#ifndef HDR_MALLOC_INCLUDE
#define HDR_MALLOC_INCLUDE "hdr_malloc.h"
#endif

#include HDR_MALLOC_INCLUDE
>>>>>>> a8a80be5

/*  ######   #######  ##     ## ##    ## ########  ######  */
/* ##    ## ##     ## ##     ## ###   ##    ##    ##    ## */
/* ##       ##     ## ##     ## ####  ##    ##    ##       */
/* ##       ##     ## ##     ## ## ## ##    ##     ######  */
/* ##       ##     ## ##     ## ##  ####    ##          ## */
/* ##    ## ##     ## ##     ## ##   ###    ##    ##    ## */
/*  ######   #######   #######  ##    ##    ##     ######  */

static int32_t normalize_index(const struct hdr_histogram* h, int32_t index)
{
    int32_t normalized_index;
    int32_t adjustment = 0;
    if (h->normalizing_index_offset == 0)
    {
        return index;
    }

    normalized_index = index - h->normalizing_index_offset;

    if (normalized_index < 0)
    {
        adjustment = h->counts_len;
    }
    else if (normalized_index >= h->counts_len)
    {
        adjustment = -h->counts_len;
    }

    return normalized_index + adjustment;
}

static int64_t counts_get_direct(const struct hdr_histogram* h, int32_t index)
{
    return h->counts[index];
}

static int64_t counts_get_normalised(const struct hdr_histogram* h, int32_t index)
{
    return counts_get_direct(h, normalize_index(h, index));
}

static void counts_inc_normalised(
    struct hdr_histogram* h, int32_t index, int64_t value)
{
    int32_t normalised_index = normalize_index(h, index);
    h->counts[normalised_index] += value;
    h->total_count += value;
}

static void counts_inc_normalised_atomic(
    struct hdr_histogram* h, int32_t index, int64_t value)
{
    int32_t normalised_index = normalize_index(h, index);

    hdr_atomic_add_fetch_64(&h->counts[normalised_index], value);
    hdr_atomic_add_fetch_64(&h->total_count, value);
}

static void update_min_max(struct hdr_histogram* h, int64_t value)
{
    h->min_value = (value < h->min_value && value != 0) ? value : h->min_value;
    h->max_value = (value > h->max_value) ? value : h->max_value;
}

static void update_min_max_atomic(struct hdr_histogram* h, int64_t value)
{
    int64_t current_min_value;
    int64_t current_max_value;
    do
    {
        current_min_value = hdr_atomic_load_64(&h->min_value);

        if (0 == value || current_min_value <= value)
        {
            break;
        }
    }
    while (!hdr_atomic_compare_exchange_64(&h->min_value, &current_min_value, value));

    do
    {
        current_max_value = hdr_atomic_load_64(&h->max_value);

        if (value <= current_max_value)
        {
            break;
        }
    }
    while (!hdr_atomic_compare_exchange_64(&h->max_value, &current_max_value, value));
}


/* ##     ## ######## #### ##       #### ######## ##    ## */
/* ##     ##    ##     ##  ##        ##     ##     ##  ##  */
/* ##     ##    ##     ##  ##        ##     ##      ####   */
/* ##     ##    ##     ##  ##        ##     ##       ##    */
/* ##     ##    ##     ##  ##        ##     ##       ##    */
/* ##     ##    ##     ##  ##        ##     ##       ##    */
/*  #######     ##    #### ######## ####    ##       ##    */

static int64_t power(int64_t base, int64_t exp)
{
    int64_t result = 1;
    while(exp)
    {
        result *= base; exp--;
    }
    return result;
}

<<<<<<< HEAD
#if defined(_MSC_VER)
=======
#if defined(_MSC_VER) && !(defined(__clang__) && (defined(_M_ARM) || defined(_M_ARM64)))
>>>>>>> a8a80be5
#   if defined(_WIN64)
#       pragma intrinsic(_BitScanReverse64)
#   else
#       pragma intrinsic(_BitScanReverse)
#   endif
#endif

static int32_t count_leading_zeros_64(int64_t value)
{
#if defined(_MSC_VER) && !(defined(__clang__) && (defined(_M_ARM) || defined(_M_ARM64)))
    uint32_t leading_zero = 0;
#if defined(_WIN64)
    _BitScanReverse64(&leading_zero, value);
#else
    uint32_t high = value >> 32;
    if  (_BitScanReverse(&leading_zero, high))
    {
        leading_zero += 32;
    }
    else
    {
        uint32_t low = value & 0x00000000FFFFFFFF;
        _BitScanReverse(&leading_zero, low);
    }
#endif
    return 63 - leading_zero; /* smallest power of 2 containing value */
#else
    return __builtin_clzll(value); /* smallest power of 2 containing value */
#endif
}

static int32_t get_bucket_index(const struct hdr_histogram* h, int64_t value)
{
    int32_t pow2ceiling = 64 - count_leading_zeros_64(value | h->sub_bucket_mask); /* smallest power of 2 containing value */
    return pow2ceiling - h->unit_magnitude - (h->sub_bucket_half_count_magnitude + 1);
}

static int32_t get_sub_bucket_index(int64_t value, int32_t bucket_index, int32_t unit_magnitude)
{
    return (int32_t)(value >> (bucket_index + unit_magnitude));
}

static int32_t counts_index(const struct hdr_histogram* h, int32_t bucket_index, int32_t sub_bucket_index)
{
    /* Calculate the index for the first entry in the bucket: */
    /* (The following is the equivalent of ((bucket_index + 1) * subBucketHalfCount) ): */
    int32_t bucket_base_index = (bucket_index + 1) << h->sub_bucket_half_count_magnitude;
    /* Calculate the offset in the bucket: */
    int32_t offset_in_bucket = sub_bucket_index - h->sub_bucket_half_count;
    /* The following is the equivalent of ((sub_bucket_index  - subBucketHalfCount) + bucketBaseIndex; */
    return bucket_base_index + offset_in_bucket;
}

static int64_t value_from_index(int32_t bucket_index, int32_t sub_bucket_index, int32_t unit_magnitude)
{
    return ((int64_t) sub_bucket_index) << (bucket_index + unit_magnitude);
}

int32_t counts_index_for(const struct hdr_histogram* h, int64_t value)
{
    int32_t bucket_index     = get_bucket_index(h, value);
    int32_t sub_bucket_index = get_sub_bucket_index(value, bucket_index, h->unit_magnitude);

    return counts_index(h, bucket_index, sub_bucket_index);
}

int64_t hdr_value_at_index(const struct hdr_histogram *h, int32_t index)
{
    int32_t bucket_index = (index >> h->sub_bucket_half_count_magnitude) - 1;
    int32_t sub_bucket_index = (index & (h->sub_bucket_half_count - 1)) + h->sub_bucket_half_count;

    if (bucket_index < 0)
    {
        sub_bucket_index -= h->sub_bucket_half_count;
        bucket_index = 0;
    }

    return value_from_index(bucket_index, sub_bucket_index, h->unit_magnitude);
}

int64_t hdr_size_of_equivalent_value_range(const struct hdr_histogram* h, int64_t value)
{
    int32_t bucket_index     = get_bucket_index(h, value);
    int32_t sub_bucket_index = get_sub_bucket_index(value, bucket_index, h->unit_magnitude);
    int32_t adjusted_bucket  = (sub_bucket_index >= h->sub_bucket_count) ? (bucket_index + 1) : bucket_index;
    return INT64_C(1) << (h->unit_magnitude + adjusted_bucket);
}

static int64_t size_of_equivalent_value_range_given_bucket_indices(
    const struct hdr_histogram *h,
    int32_t bucket_index,
    int32_t sub_bucket_index)
{
    const int32_t adjusted_bucket  = (sub_bucket_index >= h->sub_bucket_count) ? (bucket_index + 1) : bucket_index;
    return INT64_C(1) << (h->unit_magnitude + adjusted_bucket);
}

static int64_t lowest_equivalent_value(const struct hdr_histogram* h, int64_t value)
{
    int32_t bucket_index     = get_bucket_index(h, value);
    int32_t sub_bucket_index = get_sub_bucket_index(value, bucket_index, h->unit_magnitude);
    return value_from_index(bucket_index, sub_bucket_index, h->unit_magnitude);
}

static int64_t lowest_equivalent_value_given_bucket_indices(
    const struct hdr_histogram *h,
    int32_t bucket_index,
    int32_t sub_bucket_index)
{
    return value_from_index(bucket_index, sub_bucket_index, h->unit_magnitude);
}

int64_t hdr_next_non_equivalent_value(const struct hdr_histogram *h, int64_t value)
{
    return lowest_equivalent_value(h, value) + hdr_size_of_equivalent_value_range(h, value);
}

static int64_t highest_equivalent_value(const struct hdr_histogram* h, int64_t value)
{
    return hdr_next_non_equivalent_value(h, value) - 1;
}

int64_t hdr_median_equivalent_value(const struct hdr_histogram *h, int64_t value)
{
    return lowest_equivalent_value(h, value) + (hdr_size_of_equivalent_value_range(h, value) >> 1);
}

static int64_t non_zero_min(const struct hdr_histogram* h)
{
    if (INT64_MAX == h->min_value)
    {
        return INT64_MAX;
    }

    return lowest_equivalent_value(h, h->min_value);
}

void hdr_reset_internal_counters(struct hdr_histogram* h)
{
    int min_non_zero_index = -1;
    int max_index = -1;
    int64_t observed_total_count = 0;
    int i;

    for (i = 0; i < h->counts_len; i++)
    {
        int64_t count_at_index;

        if ((count_at_index = counts_get_direct(h, i)) > 0)
        {
            observed_total_count += count_at_index;
            max_index = i;
            if (min_non_zero_index == -1 && i != 0)
            {
                min_non_zero_index = i;
            }
        }
    }

    if (max_index == -1)
    {
        h->max_value = 0;
    }
    else
    {
        int64_t max_value = hdr_value_at_index(h, max_index);
        h->max_value = highest_equivalent_value(h, max_value);
    }

    if (min_non_zero_index == -1)
    {
        h->min_value = INT64_MAX;
    }
    else
    {
        h->min_value = hdr_value_at_index(h, min_non_zero_index);
    }

    h->total_count = observed_total_count;
}

static int32_t buckets_needed_to_cover_value(int64_t value, int32_t sub_bucket_count, int32_t unit_magnitude)
{
    int64_t smallest_untrackable_value = ((int64_t) sub_bucket_count) << unit_magnitude;
    int32_t buckets_needed = 1;
    while (smallest_untrackable_value <= value)
    {
        if (smallest_untrackable_value > INT64_MAX / 2)
        {
            return buckets_needed + 1;
        }
        smallest_untrackable_value <<= 1;
        buckets_needed++;
    }

    return buckets_needed;
}

/* ##     ## ######## ##     ##  #######  ########  ##    ## */
/* ###   ### ##       ###   ### ##     ## ##     ##  ##  ##  */
/* #### #### ##       #### #### ##     ## ##     ##   ####   */
/* ## ### ## ######   ## ### ## ##     ## ########     ##    */
/* ##     ## ##       ##     ## ##     ## ##   ##      ##    */
/* ##     ## ##       ##     ## ##     ## ##    ##     ##    */
/* ##     ## ######## ##     ##  #######  ##     ##    ##    */

int hdr_calculate_bucket_config(
        int64_t lowest_discernible_value,
        int64_t highest_trackable_value,
        int significant_figures,
        struct hdr_histogram_bucket_config* cfg)
{
    int32_t sub_bucket_count_magnitude;
    int64_t largest_value_with_single_unit_resolution;

<<<<<<< HEAD
    if (lowest_trackable_value < 1 ||
            significant_figures < 1 || 5 < significant_figures ||
            lowest_trackable_value * 2 > highest_trackable_value)
=======
    if (lowest_discernible_value < 1 ||
            significant_figures < 1 || 5 < significant_figures ||
            lowest_discernible_value * 2 > highest_trackable_value)
>>>>>>> a8a80be5
    {
        return EINVAL;
    }

    cfg->lowest_discernible_value = lowest_discernible_value;
    cfg->significant_figures = significant_figures;
    cfg->highest_trackable_value = highest_trackable_value;

    largest_value_with_single_unit_resolution = 2 * power(10, significant_figures);
    sub_bucket_count_magnitude = (int32_t) ceil(log((double)largest_value_with_single_unit_resolution) / log(2));
    cfg->sub_bucket_half_count_magnitude = ((sub_bucket_count_magnitude > 1) ? sub_bucket_count_magnitude : 1) - 1;

<<<<<<< HEAD
    double unit_magnitude = log((double)lowest_trackable_value) / log(2);
=======
    double unit_magnitude = log((double)lowest_discernible_value) / log(2);
>>>>>>> a8a80be5
    if (INT32_MAX < unit_magnitude)
    {
        return EINVAL;
    }

    cfg->unit_magnitude = (int32_t) unit_magnitude;
    cfg->sub_bucket_count      = (int32_t) pow(2, (cfg->sub_bucket_half_count_magnitude + 1));
    cfg->sub_bucket_half_count = cfg->sub_bucket_count / 2;
    cfg->sub_bucket_mask       = ((int64_t) cfg->sub_bucket_count - 1) << cfg->unit_magnitude;

    if (cfg->unit_magnitude + cfg->sub_bucket_half_count_magnitude > 61)
    {
        return EINVAL;
    }

    cfg->bucket_count = buckets_needed_to_cover_value(highest_trackable_value, cfg->sub_bucket_count, (int32_t)cfg->unit_magnitude);
    cfg->counts_len = (cfg->bucket_count + 1) * (cfg->sub_bucket_count / 2);

    return 0;
}

void hdr_init_preallocated(struct hdr_histogram* h, struct hdr_histogram_bucket_config* cfg)
{
    h->lowest_discernible_value        = cfg->lowest_discernible_value;
    h->highest_trackable_value         = cfg->highest_trackable_value;
    h->unit_magnitude                  = (int32_t)cfg->unit_magnitude;
    h->significant_figures             = (int32_t)cfg->significant_figures;
    h->sub_bucket_half_count_magnitude = cfg->sub_bucket_half_count_magnitude;
    h->sub_bucket_half_count           = cfg->sub_bucket_half_count;
    h->sub_bucket_mask                 = cfg->sub_bucket_mask;
    h->sub_bucket_count                = cfg->sub_bucket_count;
    h->min_value                       = INT64_MAX;
    h->max_value                       = 0;
    h->normalizing_index_offset        = 0;
    h->conversion_ratio                = 1.0;
    h->bucket_count                    = cfg->bucket_count;
    h->counts_len                      = cfg->counts_len;
    h->total_count                     = 0;
}

int hdr_init(
        int64_t lowest_discernible_value,
        int64_t highest_trackable_value,
        int significant_figures,
        struct hdr_histogram** result)
{
    int64_t* counts;
    struct hdr_histogram_bucket_config cfg;
    struct hdr_histogram* histogram;

    int r = hdr_calculate_bucket_config(lowest_discernible_value, highest_trackable_value, significant_figures, &cfg);
    if (r)
    {
        return r;
    }

<<<<<<< HEAD
    counts = (int64_t*) calloc((size_t) cfg.counts_len, sizeof(int64_t));
=======
    counts = (int64_t*) hdr_calloc((size_t) cfg.counts_len, sizeof(int64_t));
>>>>>>> a8a80be5
    if (!counts)
    {
        return ENOMEM;
    }

<<<<<<< HEAD
    histogram = (struct hdr_histogram*) calloc(1, sizeof(struct hdr_histogram));
    if (!histogram)
    {
        free(counts);
=======
    histogram = (struct hdr_histogram*) hdr_calloc(1, sizeof(struct hdr_histogram));
    if (!histogram)
    {
        hdr_free(counts);
>>>>>>> a8a80be5
        return ENOMEM;
    }

    histogram->counts = counts;

    hdr_init_preallocated(histogram, &cfg);
    *result = histogram;

    return 0;
}

void hdr_close(struct hdr_histogram* h)
{
    if (h) {
<<<<<<< HEAD
	free(h->counts);
	free(h);
=======
	hdr_free(h->counts);
	hdr_free(h);
>>>>>>> a8a80be5
    }
}

int hdr_alloc(int64_t highest_trackable_value, int significant_figures, struct hdr_histogram** result)
{
    return hdr_init(1, highest_trackable_value, significant_figures, result);
}

/* reset a histogram to zero. */
void hdr_reset(struct hdr_histogram *h)
{
     h->total_count=0;
     h->min_value = INT64_MAX;
     h->max_value = 0;
     memset(h->counts, 0, (sizeof(int64_t) * h->counts_len));
}

size_t hdr_get_memory_size(struct hdr_histogram *h)
{
    return sizeof(struct hdr_histogram) + h->counts_len * sizeof(int64_t);
}

/* ##     ## ########  ########     ###    ######## ########  ######  */
/* ##     ## ##     ## ##     ##   ## ##      ##    ##       ##    ## */
/* ##     ## ##     ## ##     ##  ##   ##     ##    ##       ##       */
/* ##     ## ########  ##     ## ##     ##    ##    ######    ######  */
/* ##     ## ##        ##     ## #########    ##    ##             ## */
/* ##     ## ##        ##     ## ##     ##    ##    ##       ##    ## */
/*  #######  ##        ########  ##     ##    ##    ########  ######  */


bool hdr_record_value(struct hdr_histogram* h, int64_t value)
{
    return hdr_record_values(h, value, 1);
}

bool hdr_record_value_atomic(struct hdr_histogram* h, int64_t value)
{
    return hdr_record_values_atomic(h, value, 1);
}

bool hdr_record_values(struct hdr_histogram* h, int64_t value, int64_t count)
{
    int32_t counts_index;

    if (value < 0)
    {
        return false;
    }

    counts_index = counts_index_for(h, value);

    if (counts_index < 0 || h->counts_len <= counts_index)
    {
        return false;
    }

    counts_inc_normalised(h, counts_index, count);
    update_min_max(h, value);

    return true;
}

bool hdr_record_values_atomic(struct hdr_histogram* h, int64_t value, int64_t count)
{
    int32_t counts_index;

    if (value < 0)
    {
        return false;
    }

    counts_index = counts_index_for(h, value);

    if (counts_index < 0 || h->counts_len <= counts_index)
    {
        return false;
    }

    counts_inc_normalised_atomic(h, counts_index, count);
    update_min_max_atomic(h, value);

    return true;
}

bool hdr_record_corrected_value(struct hdr_histogram* h, int64_t value, int64_t expected_interval)
{
    return hdr_record_corrected_values(h, value, 1, expected_interval);
}

bool hdr_record_corrected_value_atomic(struct hdr_histogram* h, int64_t value, int64_t expected_interval)
{
    return hdr_record_corrected_values_atomic(h, value, 1, expected_interval);
}

bool hdr_record_corrected_values(struct hdr_histogram* h, int64_t value, int64_t count, int64_t expected_interval)
{
    int64_t missing_value;

    if (!hdr_record_values(h, value, count))
    {
        return false;
    }

    if (expected_interval <= 0 || value <= expected_interval)
    {
        return true;
    }

    missing_value = value - expected_interval;
    for (; missing_value >= expected_interval; missing_value -= expected_interval)
    {
        if (!hdr_record_values(h, missing_value, count))
        {
            return false;
        }
    }

    return true;
}

bool hdr_record_corrected_values_atomic(struct hdr_histogram* h, int64_t value, int64_t count, int64_t expected_interval)
{
    int64_t missing_value;

    if (!hdr_record_values_atomic(h, value, count))
    {
        return false;
    }

    if (expected_interval <= 0 || value <= expected_interval)
    {
        return true;
    }

    missing_value = value - expected_interval;
    for (; missing_value >= expected_interval; missing_value -= expected_interval)
    {
        if (!hdr_record_values_atomic(h, missing_value, count))
        {
            return false;
        }
    }

    return true;
}

int64_t hdr_add(struct hdr_histogram* h, const struct hdr_histogram* from)
{
    struct hdr_iter iter;
    int64_t dropped = 0;
    hdr_iter_recorded_init(&iter, from);

    while (hdr_iter_next(&iter))
    {
        int64_t value = iter.value;
        int64_t count = iter.count;

        if (!hdr_record_values(h, value, count))
        {
            dropped += count;
        }
    }

    return dropped;
}

int64_t hdr_add_while_correcting_for_coordinated_omission(
        struct hdr_histogram* h, struct hdr_histogram* from, int64_t expected_interval)
{
    struct hdr_iter iter;
    int64_t dropped = 0;
    hdr_iter_recorded_init(&iter, from);

    while (hdr_iter_next(&iter))
    {
        int64_t value = iter.value;
        int64_t count = iter.count;

        if (!hdr_record_corrected_values(h, value, count, expected_interval))
        {
            dropped += count;
        }
    }

    return dropped;
}



/* ##     ##    ###    ##       ##     ## ########  ######  */
/* ##     ##   ## ##   ##       ##     ## ##       ##    ## */
/* ##     ##  ##   ##  ##       ##     ## ##       ##       */
/* ##     ## ##     ## ##       ##     ## ######    ######  */
/*  ##   ##  ######### ##       ##     ## ##             ## */
/*   ## ##   ##     ## ##       ##     ## ##       ##    ## */
/*    ###    ##     ## ########  #######  ########  ######  */


int64_t hdr_max(const struct hdr_histogram* h)
{
    if (0 == h->max_value)
    {
        return 0;
    }

    return highest_equivalent_value(h, h->max_value);
}

int64_t hdr_min(const struct hdr_histogram* h)
{
    if (0 < hdr_count_at_index(h, 0))
    {
        return 0;
    }

    return non_zero_min(h);
}

static int64_t get_value_from_idx_up_to_count(const struct hdr_histogram* h, int64_t count_at_percentile)
{
    int64_t count_to_idx = 0;

    count_at_percentile = 0 < count_at_percentile ? count_at_percentile : 1;
    for (int32_t idx = 0; idx < h->counts_len; idx++)
    {
        count_to_idx += h->counts[idx];
        if (count_to_idx >= count_at_percentile)
        {
            return hdr_value_at_index(h, idx);
        }
    }

    return 0;
}


int64_t hdr_value_at_percentile(const struct hdr_histogram* h, double percentile)
{
    double requested_percentile = percentile < 100.0 ? percentile : 100.0;
    int64_t count_at_percentile =
        (int64_t) (((requested_percentile / 100) * h->total_count) + 0.5);
    int64_t value_from_idx = get_value_from_idx_up_to_count(h, count_at_percentile);
    if (percentile == 0.0)
    {
        return lowest_equivalent_value(h, value_from_idx);
    }
    return highest_equivalent_value(h, value_from_idx);
}

int hdr_value_at_percentiles(const struct hdr_histogram *h, const double *percentiles, int64_t *values, size_t length)
{
    if (NULL == percentiles || NULL == values)
    {
        return EINVAL;
    }

    struct hdr_iter iter;
    const int64_t total_count = h->total_count;
    // to avoid allocations we use the values array for intermediate computation
    // i.e. to store the expected cumulative count at each percentile
    for (size_t i = 0; i < length; i++)
    {
        const double requested_percentile = percentiles[i] < 100.0 ? percentiles[i] : 100.0;
        const int64_t count_at_percentile =
        (int64_t) (((requested_percentile / 100) * total_count) + 0.5);
        values[i] = count_at_percentile > 1 ? count_at_percentile : 1;
    }

    hdr_iter_init(&iter, h);
    int64_t total = 0;
    size_t at_pos = 0;
    while (hdr_iter_next(&iter) && at_pos < length)
    {
        total += iter.count;
        while (at_pos < length && total >= values[at_pos])
        {
            values[at_pos] = highest_equivalent_value(h, iter.value);
            at_pos++;
        }
    }
    return 0;
}

double hdr_mean(const struct hdr_histogram* h)
{
    struct hdr_iter iter;
    int64_t total = 0, count = 0;
    int64_t total_count = h->total_count;

    hdr_iter_init(&iter, h);

    while (hdr_iter_next(&iter) && count < total_count)
    {
        if (0 != iter.count)
        {
            count += iter.count;
            total += iter.count * hdr_median_equivalent_value(h, iter.value);
        }
    }

    return (total * 1.0) / total_count;
}

double hdr_stddev(const struct hdr_histogram* h)
{
    double mean = hdr_mean(h);
    double geometric_dev_total = 0.0;

    struct hdr_iter iter;
    hdr_iter_init(&iter, h);

    while (hdr_iter_next(&iter))
    {
        if (0 != iter.count)
        {
            double dev = (hdr_median_equivalent_value(h, iter.value) * 1.0) - mean;
            geometric_dev_total += (dev * dev) * iter.count;
        }
    }

    return sqrt(geometric_dev_total / h->total_count);
}

bool hdr_values_are_equivalent(const struct hdr_histogram* h, int64_t a, int64_t b)
{
    return lowest_equivalent_value(h, a) == lowest_equivalent_value(h, b);
}

int64_t hdr_lowest_equivalent_value(const struct hdr_histogram* h, int64_t value)
{
    return lowest_equivalent_value(h, value);
}

int64_t hdr_count_at_value(const struct hdr_histogram* h, int64_t value)
{
    return counts_get_normalised(h, counts_index_for(h, value));
}

int64_t hdr_count_at_index(const struct hdr_histogram* h, int32_t index)
{
    return counts_get_normalised(h, index);
}


/* #### ######## ######## ########     ###    ########  #######  ########   ######  */
/*  ##     ##    ##       ##     ##   ## ##      ##    ##     ## ##     ## ##    ## */
/*  ##     ##    ##       ##     ##  ##   ##     ##    ##     ## ##     ## ##       */
/*  ##     ##    ######   ########  ##     ##    ##    ##     ## ########   ######  */
/*  ##     ##    ##       ##   ##   #########    ##    ##     ## ##   ##         ## */
/*  ##     ##    ##       ##    ##  ##     ##    ##    ##     ## ##    ##  ##    ## */
/* ####    ##    ######## ##     ## ##     ##    ##     #######  ##     ##  ######  */


static bool has_buckets(struct hdr_iter* iter)
{
    return iter->counts_index < iter->h->counts_len;
}

static bool has_next(struct hdr_iter* iter)
{
    return iter->cumulative_count < iter->total_count;
}

static bool move_next(struct hdr_iter* iter)
{
    iter->counts_index++;

    if (!has_buckets(iter))
    {
        return false;
    }

    iter->count = counts_get_normalised(iter->h, iter->counts_index);
    iter->cumulative_count += iter->count;
    const int64_t value = hdr_value_at_index(iter->h, iter->counts_index);
    const int32_t bucket_index = get_bucket_index(iter->h, value);
    const int32_t sub_bucket_index = get_sub_bucket_index(value, bucket_index, iter->h->unit_magnitude);
    const int64_t leq = lowest_equivalent_value_given_bucket_indices(iter->h, bucket_index, sub_bucket_index);
    const int64_t size_of_equivalent_value_range = size_of_equivalent_value_range_given_bucket_indices(
        iter->h, bucket_index, sub_bucket_index);
    iter->lowest_equivalent_value = leq;
    iter->value = value;
    iter->highest_equivalent_value = leq + size_of_equivalent_value_range - 1;
    iter->median_equivalent_value = leq + (size_of_equivalent_value_range >> 1);

    return true;
}

static int64_t peek_next_value_from_index(struct hdr_iter* iter)
{
    return hdr_value_at_index(iter->h, iter->counts_index + 1);
}

static bool next_value_greater_than_reporting_level_upper_bound(
    struct hdr_iter *iter, int64_t reporting_level_upper_bound)
{
    if (iter->counts_index >= iter->h->counts_len)
    {
        return false;
    }

    return peek_next_value_from_index(iter) > reporting_level_upper_bound;
}

static bool basic_iter_next(struct hdr_iter *iter)
{
    if (!has_next(iter) || iter->counts_index >= iter->h->counts_len)
    {
        return false;
    }

    move_next(iter);

    return true;
}

static void update_iterated_values(struct hdr_iter* iter, int64_t new_value_iterated_to)
{
    iter->value_iterated_from = iter->value_iterated_to;
    iter->value_iterated_to = new_value_iterated_to;
}

static bool all_values_iter_next(struct hdr_iter* iter)
{
    bool result = move_next(iter);

    if (result)
    {
        update_iterated_values(iter, iter->value);
    }

    return result;
}

void hdr_iter_init(struct hdr_iter* iter, const struct hdr_histogram* h)
{
    iter->h = h;

    iter->counts_index = -1;
    iter->total_count = h->total_count;
    iter->count = 0;
    iter->cumulative_count = 0;
    iter->value = 0;
    iter->highest_equivalent_value = 0;
    iter->value_iterated_from = 0;
    iter->value_iterated_to = 0;

    iter->_next_fp = all_values_iter_next;
}

bool hdr_iter_next(struct hdr_iter* iter)
{
    return iter->_next_fp(iter);
}

/* ########  ######## ########   ######  ######## ##    ## ######## #### ##       ########  ######  */
/* ##     ## ##       ##     ## ##    ## ##       ###   ##    ##     ##  ##       ##       ##    ## */
/* ##     ## ##       ##     ## ##       ##       ####  ##    ##     ##  ##       ##       ##       */
/* ########  ######   ########  ##       ######   ## ## ##    ##     ##  ##       ######    ######  */
/* ##        ##       ##   ##   ##       ##       ##  ####    ##     ##  ##       ##             ## */
/* ##        ##       ##    ##  ##    ## ##       ##   ###    ##     ##  ##       ##       ##    ## */
/* ##        ######## ##     ##  ######  ######## ##    ##    ##    #### ######## ########  ######  */

static bool percentile_iter_next(struct hdr_iter* iter)
{
    int64_t temp, half_distance, percentile_reporting_ticks;

    struct hdr_iter_percentiles* percentiles = &iter->specifics.percentiles;

    if (!has_next(iter))
    {
        if (percentiles->seen_last_value)
        {
            return false;
        }

        percentiles->seen_last_value = true;
        percentiles->percentile = 100.0;

        return true;
    }

    if (iter->counts_index == -1 && !basic_iter_next(iter))
    {
        return false;
    }

    do
    {
        double current_percentile = (100.0 * (double) iter->cumulative_count) / iter->h->total_count;
        if (iter->count != 0 &&
                percentiles->percentile_to_iterate_to <= current_percentile)
        {
            update_iterated_values(iter, highest_equivalent_value(iter->h, iter->value));

            percentiles->percentile = percentiles->percentile_to_iterate_to;
            temp = (int64_t)(log(100 / (100.0 - (percentiles->percentile_to_iterate_to))) / log(2)) + 1;
            half_distance = (int64_t) pow(2, (double) temp);
            percentile_reporting_ticks = percentiles->ticks_per_half_distance * half_distance;
            percentiles->percentile_to_iterate_to += 100.0 / percentile_reporting_ticks;

            return true;
        }
    }
    while (basic_iter_next(iter));

    return true;
}

void hdr_iter_percentile_init(struct hdr_iter* iter, const struct hdr_histogram* h, int32_t ticks_per_half_distance)
{
    iter->h = h;

    hdr_iter_init(iter, h);

    iter->specifics.percentiles.seen_last_value          = false;
    iter->specifics.percentiles.ticks_per_half_distance  = ticks_per_half_distance;
    iter->specifics.percentiles.percentile_to_iterate_to = 0.0;
    iter->specifics.percentiles.percentile               = 0.0;

    iter->_next_fp = percentile_iter_next;
}

static void format_line_string(char* str, size_t len, int significant_figures, format_type format)
{
#if defined(_MSC_VER)
#define snprintf _snprintf
#pragma warning(push)
#pragma warning(disable: 4996)
#endif
    const char* format_str = "%s%d%s";

    switch (format)
    {
        case CSV:
            snprintf(str, len, format_str, "%.", significant_figures, "f,%f,%d,%.2f\n");
            break;
        case CLASSIC:
            snprintf(str, len, format_str, "%12.", significant_figures, "f %12f %12d %12.2f\n");
            break;
        default:
            snprintf(str, len, format_str, "%12.", significant_figures, "f %12f %12d %12.2f\n");
    }
#if defined(_MSC_VER)
#undef snprintf
#pragma warning(pop)
#endif
}


/* ########  ########  ######   #######  ########  ########  ######## ########   */
/* ##     ## ##       ##    ## ##     ## ##     ## ##     ## ##       ##     ##  */
/* ##     ## ##       ##       ##     ## ##     ## ##     ## ##       ##     ##  */
/* ########  ######   ##       ##     ## ########  ##     ## ######   ##     ##  */
/* ##   ##   ##       ##       ##     ## ##   ##   ##     ## ##       ##     ##  */
/* ##    ##  ##       ##    ## ##     ## ##    ##  ##     ## ##       ##     ##  */
/* ##     ## ########  ######   #######  ##     ## ########  ######## ########   */


static bool recorded_iter_next(struct hdr_iter* iter)
{
    while (basic_iter_next(iter))
    {
        if (iter->count != 0)
        {
            update_iterated_values(iter, iter->value);

            iter->specifics.recorded.count_added_in_this_iteration_step = iter->count;
            return true;
        }
    }

    return false;
}

void hdr_iter_recorded_init(struct hdr_iter* iter, const struct hdr_histogram* h)
{
    hdr_iter_init(iter, h);

    iter->specifics.recorded.count_added_in_this_iteration_step = 0;

    iter->_next_fp = recorded_iter_next;
}

/* ##       #### ##    ## ########    ###    ########  */
/* ##        ##  ###   ## ##         ## ##   ##     ## */
/* ##        ##  ####  ## ##        ##   ##  ##     ## */
/* ##        ##  ## ## ## ######   ##     ## ########  */
/* ##        ##  ##  #### ##       ######### ##   ##   */
/* ##        ##  ##   ### ##       ##     ## ##    ##  */
/* ######## #### ##    ## ######## ##     ## ##     ## */


static bool iter_linear_next(struct hdr_iter* iter)
{
    struct hdr_iter_linear* linear = &iter->specifics.linear;

    linear->count_added_in_this_iteration_step = 0;

    if (has_next(iter) ||
        next_value_greater_than_reporting_level_upper_bound(
            iter, linear->next_value_reporting_level_lowest_equivalent))
    {
        do
        {
            if (iter->value >= linear->next_value_reporting_level_lowest_equivalent)
            {
                update_iterated_values(iter, linear->next_value_reporting_level);

                linear->next_value_reporting_level += linear->value_units_per_bucket;
                linear->next_value_reporting_level_lowest_equivalent =
                    lowest_equivalent_value(iter->h, linear->next_value_reporting_level);

                return true;
            }

            if (!move_next(iter))
            {
                return true;
            }

            linear->count_added_in_this_iteration_step += iter->count;
        }
        while (true);
    }

    return false;
}


void hdr_iter_linear_init(struct hdr_iter* iter, const struct hdr_histogram* h, int64_t value_units_per_bucket)
{
    hdr_iter_init(iter, h);

    iter->specifics.linear.count_added_in_this_iteration_step = 0;
    iter->specifics.linear.value_units_per_bucket = value_units_per_bucket;
    iter->specifics.linear.next_value_reporting_level = value_units_per_bucket;
    iter->specifics.linear.next_value_reporting_level_lowest_equivalent = lowest_equivalent_value(h, value_units_per_bucket);

    iter->_next_fp = iter_linear_next;
}

/* ##        #######   ######      ###    ########  #### ######## ##     ## ##     ## ####  ######  */
/* ##       ##     ## ##    ##    ## ##   ##     ##  ##     ##    ##     ## ###   ###  ##  ##    ## */
/* ##       ##     ## ##         ##   ##  ##     ##  ##     ##    ##     ## #### ####  ##  ##       */
/* ##       ##     ## ##   #### ##     ## ########   ##     ##    ######### ## ### ##  ##  ##       */
/* ##       ##     ## ##    ##  ######### ##   ##    ##     ##    ##     ## ##     ##  ##  ##       */
/* ##       ##     ## ##    ##  ##     ## ##    ##   ##     ##    ##     ## ##     ##  ##  ##    ## */
/* ########  #######   ######   ##     ## ##     ## ####    ##    ##     ## ##     ## ####  ######  */

static bool log_iter_next(struct hdr_iter *iter)
{
    struct hdr_iter_log* logarithmic = &iter->specifics.log;

    logarithmic->count_added_in_this_iteration_step = 0;

    if (has_next(iter) ||
        next_value_greater_than_reporting_level_upper_bound(
            iter, logarithmic->next_value_reporting_level_lowest_equivalent))
    {
        do
        {
            if (iter->value >= logarithmic->next_value_reporting_level_lowest_equivalent)
            {
                update_iterated_values(iter, logarithmic->next_value_reporting_level);

                logarithmic->next_value_reporting_level *= (int64_t)logarithmic->log_base;
                logarithmic->next_value_reporting_level_lowest_equivalent = lowest_equivalent_value(iter->h, logarithmic->next_value_reporting_level);

                return true;
            }

            if (!move_next(iter))
            {
                return true;
            }

            logarithmic->count_added_in_this_iteration_step += iter->count;
        }
        while (true);
    }

    return false;
}

void hdr_iter_log_init(
        struct hdr_iter* iter,
        const struct hdr_histogram* h,
        int64_t value_units_first_bucket,
        double log_base)
{
    hdr_iter_init(iter, h);
    iter->specifics.log.count_added_in_this_iteration_step = 0;
    iter->specifics.log.log_base = log_base;
    iter->specifics.log.next_value_reporting_level = value_units_first_bucket;
    iter->specifics.log.next_value_reporting_level_lowest_equivalent = lowest_equivalent_value(h, value_units_first_bucket);

    iter->_next_fp = log_iter_next;
}

/* Printing. */

static const char* format_head_string(format_type format)
{
    switch (format)
    {
        case CSV:
            return "%s,%s,%s,%s\n";
        case CLASSIC:
        default:
            return "%12s %12s %12s %12s\n\n";
    }
}

static const char CLASSIC_FOOTER[] =
    "#[Mean    = %12.3f, StdDeviation   = %12.3f]\n"
    "#[Max     = %12.3f, Total count    = %12" PRIu64 "]\n"
    "#[Buckets = %12d, SubBuckets     = %12d]\n";

int hdr_percentiles_print(
        struct hdr_histogram* h, FILE* stream, int32_t ticks_per_half_distance,
        double value_scale, format_type format)
{
    char line_format[25];
    const char* head_format;
    int rc = 0;
    struct hdr_iter iter;
    struct hdr_iter_percentiles * percentiles;

    format_line_string(line_format, 25, h->significant_figures, format);
    head_format = format_head_string(format);

    hdr_iter_percentile_init(&iter, h, ticks_per_half_distance);

    if (fprintf(
            stream, head_format,
            "Value", "Percentile", "TotalCount", "1/(1-Percentile)") < 0)
    {
        rc = EIO;
        goto cleanup;
    }

    percentiles = &iter.specifics.percentiles;
    while (hdr_iter_next(&iter))
    {
        double  value               = iter.highest_equivalent_value / value_scale;
        double  percentile          = percentiles->percentile / 100.0;
        int64_t total_count         = iter.cumulative_count;
        double  inverted_percentile = (1.0 / (1.0 - percentile));

        if (fprintf(
                stream, line_format, value, percentile, total_count, inverted_percentile) < 0)
        {
            rc = EIO;
            goto cleanup;
        }
    }

    if (CLASSIC == format)
    {
        double mean   = hdr_mean(h)   / value_scale;
        double stddev = hdr_stddev(h) / value_scale;
        double max    = hdr_max(h)    / value_scale;

        if (fprintf(
                stream, CLASSIC_FOOTER,  mean, stddev, max,
                h->total_count, h->bucket_count, h->sub_bucket_count) < 0)
        {
            rc = EIO;
            goto cleanup;
        }
    }

    cleanup:
    return rc;
}<|MERGE_RESOLUTION|>--- conflicted
+++ resolved
@@ -16,15 +16,12 @@
 #include <hdr/hdr_histogram.h>
 #include "hdr_tests.h"
 #include "hdr_atomic.h"
-<<<<<<< HEAD
-=======
 
 #ifndef HDR_MALLOC_INCLUDE
 #define HDR_MALLOC_INCLUDE "hdr_malloc.h"
 #endif
 
 #include HDR_MALLOC_INCLUDE
->>>>>>> a8a80be5
 
 /*  ######   #######  ##     ## ##    ## ########  ######  */
 /* ##    ## ##     ## ##     ## ###   ##    ##    ##    ## */
@@ -136,11 +133,7 @@
     return result;
 }
 
-<<<<<<< HEAD
-#if defined(_MSC_VER)
-=======
 #if defined(_MSC_VER) && !(defined(__clang__) && (defined(_M_ARM) || defined(_M_ARM64)))
->>>>>>> a8a80be5
 #   if defined(_WIN64)
 #       pragma intrinsic(_BitScanReverse64)
 #   else
@@ -356,15 +349,9 @@
     int32_t sub_bucket_count_magnitude;
     int64_t largest_value_with_single_unit_resolution;
 
-<<<<<<< HEAD
-    if (lowest_trackable_value < 1 ||
-            significant_figures < 1 || 5 < significant_figures ||
-            lowest_trackable_value * 2 > highest_trackable_value)
-=======
     if (lowest_discernible_value < 1 ||
             significant_figures < 1 || 5 < significant_figures ||
             lowest_discernible_value * 2 > highest_trackable_value)
->>>>>>> a8a80be5
     {
         return EINVAL;
     }
@@ -377,11 +364,7 @@
     sub_bucket_count_magnitude = (int32_t) ceil(log((double)largest_value_with_single_unit_resolution) / log(2));
     cfg->sub_bucket_half_count_magnitude = ((sub_bucket_count_magnitude > 1) ? sub_bucket_count_magnitude : 1) - 1;
 
-<<<<<<< HEAD
-    double unit_magnitude = log((double)lowest_trackable_value) / log(2);
-=======
     double unit_magnitude = log((double)lowest_discernible_value) / log(2);
->>>>>>> a8a80be5
     if (INT32_MAX < unit_magnitude)
     {
         return EINVAL;
@@ -438,27 +421,16 @@
         return r;
     }
 
-<<<<<<< HEAD
-    counts = (int64_t*) calloc((size_t) cfg.counts_len, sizeof(int64_t));
-=======
     counts = (int64_t*) hdr_calloc((size_t) cfg.counts_len, sizeof(int64_t));
->>>>>>> a8a80be5
     if (!counts)
     {
         return ENOMEM;
     }
 
-<<<<<<< HEAD
-    histogram = (struct hdr_histogram*) calloc(1, sizeof(struct hdr_histogram));
-    if (!histogram)
-    {
-        free(counts);
-=======
     histogram = (struct hdr_histogram*) hdr_calloc(1, sizeof(struct hdr_histogram));
     if (!histogram)
     {
         hdr_free(counts);
->>>>>>> a8a80be5
         return ENOMEM;
     }
 
@@ -473,13 +445,8 @@
 void hdr_close(struct hdr_histogram* h)
 {
     if (h) {
-<<<<<<< HEAD
-	free(h->counts);
-	free(h);
-=======
 	hdr_free(h->counts);
 	hdr_free(h);
->>>>>>> a8a80be5
     }
 }
 
