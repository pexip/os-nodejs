--- conflicted
+++ resolved
@@ -3,11 +3,7 @@
 
 #define LLHTTP_VERSION_MAJOR 6
 #define LLHTTP_VERSION_MINOR 0
-<<<<<<< HEAD
-#define LLHTTP_VERSION_PATCH 10
-=======
 #define LLHTTP_VERSION_PATCH 11
->>>>>>> 8a2d13a7
 
 #ifndef LLHTTP_STRICT_MODE
 # define LLHTTP_STRICT_MODE 0
