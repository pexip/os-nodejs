# llhttp
[![CI](https://github.com/nodejs/llhttp/workflows/CI/badge.svg)](https://github.com/nodejs/llhttp/actions?query=workflow%3ACI)

Port of [http_parser][0] to [llparse][1].

## Why?

Let's face it, [http_parser][0] is practically unmaintainable. Even
introduction of a single new method results in a significant code churn.

This project aims to:

* Make it maintainable
* Verifiable
* Improving benchmarks where possible

More details in [Fedor Indutny's talk at JSConf EU 2019](https://youtu.be/x3k_5Mi66sY)

## How?

Over time, different approaches for improving [http_parser][0]'s code base
were tried. However, all of them failed due to resulting significant performance
degradation.

This project is a port of [http_parser][0] to TypeScript. [llparse][1] is used
to generate the output C and/or bitcode artifacts, which could be compiled and
linked with the embedder's program (like [Node.js][7]).

## Performance

So far llhttp outperforms http_parser:

|                 | input size |  bandwidth   |  reqs/sec  |   time  |
|:----------------|-----------:|-------------:|-----------:|--------:|
<<<<<<< HEAD
| **llhttp** _(C)_ | 8192.00 mb | 1777.24 mb/s | 3583799.39 ops/sec | 4.61 s |
=======
| **llhttp**      | 8192.00 mb | 1777.24 mb/s | 3583799.39 req/sec | 4.61 s |
>>>>>>> a8a80be5
| **http_parser** | 8192.00 mb | 694.66 mb/s | 1406180.33 req/sec | 11.79 s |

llhttp is faster by approximately **156%**.

## Maintenance

llhttp project has about 1400 lines of TypeScript code describing the parser
itself and around 450 lines of C code and headers providing the helper methods.
The whole [http_parser][0] is implemented in approximately 2500 lines of C, and
436 lines of headers.

All optimizations and multi-character matching in llhttp are generated
automatically, and thus doesn't add any extra maintenance cost. On the contrary,
most of http_parser's code is hand-optimized and unrolled. Instead describing
"how" it should parse the HTTP requests/responses, a maintainer should
implement the new features in [http_parser][0] cautiously, considering
possible performance degradation and manually optimizing the new code.

## Verification

The state machine graph is encoded explicitly in llhttp. The [llparse][1]
automatically checks the graph for absence of loops and correct reporting of the
input ranges (spans) like header names and values. In the future, additional
checks could be performed to get even stricter verification of the llhttp.

## Usage

```C
#include "llhttp.h"

llhttp_t parser;
llhttp_settings_t settings;

/* Initialize user callbacks and settings */
llhttp_settings_init(&settings);

/* Set user callback */
settings.on_message_complete = handle_on_message_complete;

/* Initialize the parser in HTTP_BOTH mode, meaning that it will select between
 * HTTP_REQUEST and HTTP_RESPONSE parsing automatically while reading the first
 * input.
 */
llhttp_init(&parser, HTTP_BOTH, &settings);

/* Parse request! */
const char* request = "GET / HTTP/1.1\r\n\r\n";
int request_len = strlen(request);

enum llhttp_errno err = llhttp_execute(&parser, request, request_len);
if (err == HPE_OK) {
  /* Successfully parsed! */
} else {
  fprintf(stderr, "Parse error: %s %s\n", llhttp_errno_name(err),
          parser.reason);
}
```
For more information on API usage, please refer to [src/native/api.h](https://github.com/nodejs/llhttp/blob/main/src/native/api.h).

## Build Instructions

Make sure you have [Node.js](https://nodejs.org/), npm and npx installed. Then under project directory run:

```sh
npm install
make
```

---

### Bindings to other languages

* Python: [pallas/pyllhttp][8]
* Ruby: [metabahn/llhttp][9]
* Rust: [JackLiar/rust-llhttp][10]

### Using with CMake

If you want to use this library in a CMake project you can use the snippet below.

```
FetchContent_Declare(llhttp
  URL "https://github.com/nodejs/llhttp/archive/refs/tags/v6.0.5.tar.gz")  # Using version 6.0.5

FetchContent_MakeAvailable(llhttp)

target_link_libraries(${EXAMPLE_PROJECT_NAME} ${PROJECT_LIBRARIES} llhttp ${PROJECT_NAME})
```

## Building on Windows

### Installation

* `choco install git`
* `choco install node`
* `choco install llvm` (or install the `C++ Clang tools for Windows` optional package from the Visual Studio 2019 installer)
* `choco install make` (or if you have MinGW, it comes bundled)

1. Ensure that `Clang` and `make` are in your system path.
2. Using Git Bash, clone the repo to your preferred location.
3. Cd into the cloned directory and run `npm install`
5. Run `make`
6. Your `repo/build` directory should now have `libllhttp.a` and `libllhttp.so` static and dynamic libraries.
7. When building your executable, you can link to these libraries. Make sure to set the build folder as an include path when building so you can reference the declarations in `repo/build/llhttp.h`.

### A simple example on linking with the library:

Assuming you have an executable `main.cpp` in your current working directory, you would run: `clang++ -Os -g3 -Wall -Wextra -Wno-unused-parameter -I/path/to/llhttp/build main.cpp /path/to/llhttp/build/libllhttp.a -o main.exe`.

If you are getting `unresolved external symbol` linker errors you are likely attempting to build `llhttp.c` without linking it with object files from `api.c` and `http.c`.

#### LICENSE

This software is licensed under the MIT License.

Copyright Fedor Indutny, 2018.

Permission is hereby granted, free of charge, to any person obtaining a
copy of this software and associated documentation files (the
"Software"), to deal in the Software without restriction, including
without limitation the rights to use, copy, modify, merge, publish,
distribute, sublicense, and/or sell copies of the Software, and to permit
persons to whom the Software is furnished to do so, subject to the
following conditions:

The above copyright notice and this permission notice shall be included
in all copies or substantial portions of the Software.

THE SOFTWARE IS PROVIDED "AS IS", WITHOUT WARRANTY OF ANY KIND, EXPRESS
OR IMPLIED, INCLUDING BUT NOT LIMITED TO THE WARRANTIES OF
MERCHANTABILITY, FITNESS FOR A PARTICULAR PURPOSE AND NONINFRINGEMENT. IN
NO EVENT SHALL THE AUTHORS OR COPYRIGHT HOLDERS BE LIABLE FOR ANY CLAIM,
DAMAGES OR OTHER LIABILITY, WHETHER IN AN ACTION OF CONTRACT, TORT OR
OTHERWISE, ARISING FROM, OUT OF OR IN CONNECTION WITH THE SOFTWARE OR THE
USE OR OTHER DEALINGS IN THE SOFTWARE.

[0]: https://github.com/nodejs/http-parser
[1]: https://github.com/nodejs/llparse
[2]: https://en.wikipedia.org/wiki/Register_allocation#Spilling
[3]: https://en.wikipedia.org/wiki/Tail_call
[4]: https://llvm.org/docs/LangRef.html
[5]: https://llvm.org/docs/LangRef.html#call-instruction
[6]: https://clang.llvm.org/
[7]: https://github.com/nodejs/node
[8]: https://github.com/pallas/pyllhttp
[9]: https://github.com/metabahn/llhttp
[10]: https://github.com/JackLiar/rust-llhttp<|MERGE_RESOLUTION|>--- conflicted
+++ resolved
@@ -23,7 +23,7 @@
 degradation.
 
 This project is a port of [http_parser][0] to TypeScript. [llparse][1] is used
-to generate the output C and/or bitcode artifacts, which could be compiled and
+to generate the output C source file, which could be compiled and
 linked with the embedder's program (like [Node.js][7]).
 
 ## Performance
@@ -32,11 +32,7 @@
 
 |                 | input size |  bandwidth   |  reqs/sec  |   time  |
 |:----------------|-----------:|-------------:|-----------:|--------:|
-<<<<<<< HEAD
-| **llhttp** _(C)_ | 8192.00 mb | 1777.24 mb/s | 3583799.39 ops/sec | 4.61 s |
-=======
 | **llhttp**      | 8192.00 mb | 1777.24 mb/s | 3583799.39 req/sec | 4.61 s |
->>>>>>> a8a80be5
 | **http_parser** | 8192.00 mb | 694.66 mb/s | 1406180.33 req/sec | 11.79 s |
 
 llhttp is faster by approximately **156%**.
