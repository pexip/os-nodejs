<<<<<<< HEAD
.TH "REGISTRY" "7" "August 2021" "" ""
=======
.TH "REGISTRY" "7" "May 2023" "" ""
>>>>>>> a8a80be5
.SH "NAME"
\fBregistry\fR - The JavaScript Package Registry
.SS "Description"
.P
To resolve packages by name and version, npm talks to a registry website that implements the CommonJS Package Registry specification for reading package info.
.P
npm is configured to use the \fBnpm public registry\fR at \fI\(lahttps://registry.npmjs.org\(ra\fR by default. Use of the npm public registry is subject to terms of use available at \fI\(lahttps://docs.npmjs.com/policies/terms\(ra\fR.
.P
You can configure npm to use any compatible registry you like, and even run your own registry. Use of someone else's registry may be governed by their terms of use.
.P
npm's package registry implementation supports several write APIs as well, to allow for publishing packages and managing user account information.
.P
The npm public registry is powered by a CouchDB database, of which there is a public mirror at \fI\(lahttps://skimdb.npmjs.com/registry\(ra\fR.
.P
The registry URL used is determined by the scope of the package (see npm help scope. If no scope is specified, the default registry is used, which is supplied by the \fB\fBregistry\fR config\fR \fI\(la/using-npm/config#registry\(ra\fR parameter. See npm help config, npm help npmrc, and npm help config for more on managing npm's configuration. Authentication configuration such as auth tokens and certificates are configured specifically scoped to an individual registry. See \fBAuth Related Configuration\fR \fI\(la/configuring-npm/npmrc#auth-related-configuration\(ra\fR
.P
When the default registry is used in a package-lock or shrinkwrap it has the special meaning of "the currently configured registry". If you create a lock file while using the default registry you can switch to another registry and npm will install packages from the new registry, but if you create a lock file while using a custom registry packages will be installed from that registry even after you change to another registry.
.SS "Does npm send any information about me back to the registry?"
.P
Yes.
.P
When making requests of the registry npm adds two headers with information about your environment:
.RS 0
.IP \(bu 4
\fBNpm-Scope\fR \[en] If your project is scoped, this header will contain its scope. In the future npm hopes to build registry features that use this information to allow you to customize your experience for your organization.
.IP \(bu 4
\fBNpm-In-CI\fR \[en] Set to "true" if npm believes this install is running in a continuous integration environment, "false" otherwise. This is detected by looking for the following environment variables: \fBCI\fR, \fBTDDIUM\fR, \fBJENKINS_URL\fR, \fBbamboo.buildKey\fR. If you'd like to learn more you may find the \fBoriginal PR\fR \fI\(lahttps://github.com/npm/npm-registry-client/pull/129\(ra\fR interesting. This is used to gather better metrics on how npm is used by humans, versus build farms.
.RE 0

.P
The npm registry does not try to correlate the information in these headers with any authenticated accounts that may be used in the same requests.
.SS "How can I prevent my package from being published in the official registry?"
.P
Set \fB"private": true\fR in your \fBpackage.json\fR to prevent it from being published at all, or \fB"publishConfig":{"registry":"http://my-internal-registry.local"}\fR to force it to be published only to your internal/private registry.
.P
See \fB\fBpackage.json\fR\fR \fI\(la/configuring-npm/package-json\(ra\fR for more info on what goes in the package.json file.
.SS "Where can I find my (and others') published packages?"
.P
\fI\(lahttps://www.npmjs.com/\(ra\fR
.SS "See also"
.RS 0
.IP \(bu 4
npm help config
.IP \(bu 4
npm help config
.IP \(bu 4
npm help npmrc
.IP \(bu 4
npm help developers
.RE 0<|MERGE_RESOLUTION|>--- conflicted
+++ resolved
@@ -1,8 +1,4 @@
-<<<<<<< HEAD
-.TH "REGISTRY" "7" "August 2021" "" ""
-=======
 .TH "REGISTRY" "7" "May 2023" "" ""
->>>>>>> a8a80be5
 .SH "NAME"
 \fBregistry\fR - The JavaScript Package Registry
 .SS "Description"
