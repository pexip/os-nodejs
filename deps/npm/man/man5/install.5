--- conflicted
+++ resolved
@@ -1,8 +1,4 @@
-<<<<<<< HEAD
-.TH "INSTALL" "5" "August 2021" "" ""
-=======
 .TH "INSTALL" "5" "May 2023" "" ""
->>>>>>> a8a80be5
 .SH "NAME"
 \fBinstall\fR - Download and install node and npm
 .SS "Description"
