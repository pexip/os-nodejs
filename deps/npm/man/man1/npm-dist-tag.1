--- conflicted
+++ resolved
@@ -1,14 +1,4 @@
-<<<<<<< HEAD
-.HR
-.P
-section: cli\-commands 
-title: npm\-dist\-tag
-description: Modify package distribution tags
-.HR
-.TH "NPM\-DIST\-TAG" "1" "August 2021" "" ""
-=======
 .TH "NPM-DIST-TAG" "1" "May 2023" "" ""
->>>>>>> a8a80be5
 .SH "NAME"
 \fBnpm-dist-tag\fR - Modify package distribution tags
 .SS "Synopsis"
