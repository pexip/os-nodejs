--- conflicted
+++ resolved
@@ -1,8 +1,4 @@
-<<<<<<< HEAD
-.TH "NPM\-LS" "1" "August 2021" "" ""
-=======
 .TH "NPM-LS" "1" "May 2023" "" ""
->>>>>>> a8a80be5
 .SH "NAME"
 \fBnpm-ls\fR - List installed packages
 .SS "Synopsis"
@@ -24,15 +20,9 @@
 .P
 .RS 2
 .nf
-<<<<<<< HEAD
-    npm@6\.14\.15 /path/to/npm
-    └─┬ init\-package\-json@0\.0\.4
-      └── promzard@0\.1\.5
-=======
 npm@9.6.7 /path/to/npm
 └─┬ init-package-json@0.0.4
   └── promzard@0.1.5
->>>>>>> a8a80be5
 .fi
 .RE
 .P
