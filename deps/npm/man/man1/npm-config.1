<<<<<<< HEAD
.TH "NPM\-CONFIG" "1" "August 2021" "" ""
=======
.TH "NPM-CONFIG" "1" "May 2023" "" ""
>>>>>>> a8a80be5
.SH "NAME"
\fBnpm-config\fR - Manage the npm configuration files
.SS "Synopsis"
.P
.RS 2
.nf
npm config set <key>=<value> \[lB]<key>=<value> ...\[rB]
npm config get \[lB]<key> \[lB]<key> ...\[rB]\[rB]
npm config delete <key> \[lB]<key> ...\[rB]
npm config list \[lB]--json\[rB]
npm config edit
npm config fix

alias: c
.fi
.RE
.P
Note: This command is unaware of workspaces.
.SS "Description"
.P
npm gets its config settings from the command line, environment variables, \fBnpmrc\fR files, and in some cases, the \fBpackage.json\fR file.
.P
See npm help npmrc for more information about the npmrc files.
.P
See npm help config for a more thorough explanation of the mechanisms involved, and a full list of config options available.
.P
The \fBnpm config\fR command can be used to update and edit the contents of the user and global npmrc files.
.SS "Sub-commands"
.P
Config supports the following sub-commands:
.SS "set"
.P
.RS 2
.nf
npm config set key=value \[lB]key=value...\[rB]
npm set key=value \[lB]key=value...\[rB]
.fi
.RE
.P
Sets each of the config keys to the value provided.
.P
If value is omitted, the key will be removed from your config file entirely.
.P
Note: for backwards compatibility, \fBnpm config set key value\fR is supported as an alias for \fBnpm config set key=value\fR.
.SS "get"
.P
.RS 2
.nf
npm config get \[lB]key ...\[rB]
npm get \[lB]key ...\[rB]
.fi
.RE
.P
Echo the config value(s) to stdout.
.P
If multiple keys are provided, then the values will be prefixed with the key names.
.P
If no keys are provided, then this command behaves the same as \fBnpm config
list\fR.
.SS "list"
.P
.RS 2
.nf
npm config list
.fi
.RE
.P
Show all the config settings. Use \fB-l\fR to also show defaults. Use \fB--json\fR to show the settings in json format.
.SS "delete"
.P
.RS 2
.nf
npm config delete key \[lB]key ...\[rB]
.fi
.RE
.P
Deletes the specified keys from all configuration files.
.SS "edit"
.P
.RS 2
.nf
npm config edit
.fi
.RE
.P
Opens the config file in an editor. Use the \fB--global\fR flag to edit the global config.
.SS "fix"
.P
.RS 2
.nf
npm config fix
.fi
.RE
.P
Attempts to repair invalid configuration items. Usually this means attaching authentication config (i.e. \fB_auth\fR, \fB_authToken\fR) to the configured \fBregistry\fR.
.SS "Configuration"
.SS "\fBjson\fR"
.RS 0
.IP \(bu 4
Default: false
.IP \(bu 4
Type: Boolean
.RE 0

.P
Whether or not to output JSON data, rather than the normal output.
.RS 0
.IP \(bu 4
In \fBnpm pkg set\fR it enables parsing set values with JSON.parse() before saving them to your \fBpackage.json\fR.
.RE 0

.P
Not supported by all npm commands.
.SS "\fBglobal\fR"
.RS 0
.IP \(bu 4
Default: false
.IP \(bu 4
Type: Boolean
.RE 0

.P
Operates in "global" mode, so that packages are installed into the \fBprefix\fR folder instead of the current working directory. See npm help folders for more on the differences in behavior.
.RS 0
.IP \(bu 4
packages are installed into the \fB{prefix}/lib/node_modules\fR folder, instead of the current working directory.
.IP \(bu 4
bin files are linked to \fB{prefix}/bin\fR
.IP \(bu 4
man pages are linked to \fB{prefix}/share/man\fR
.RE 0

.SS "\fBeditor\fR"
.RS 0
.IP \(bu 4
Default: The EDITOR or VISUAL environment variables, or '%SYSTEMROOT%\[rs]notepad.exe' on Windows, or 'vi' on Unix systems
.IP \(bu 4
Type: String
.RE 0

.P
The command to run for \fBnpm edit\fR and \fBnpm config edit\fR.
.SS "\fBlocation\fR"
.RS 0
.IP \(bu 4
Default: "user" unless \fB--global\fR is passed, which will also set this value to "global"
.IP \(bu 4
Type: "global", "user", or "project"
.RE 0

.P
When passed to \fBnpm config\fR this refers to which config file to use.
.P
When set to "global" mode, packages are installed into the \fBprefix\fR folder instead of the current working directory. See npm help folders for more on the differences in behavior.
.RS 0
.IP \(bu 4
packages are installed into the \fB{prefix}/lib/node_modules\fR folder, instead of the current working directory.
.IP \(bu 4
bin files are linked to \fB{prefix}/bin\fR
.IP \(bu 4
man pages are linked to \fB{prefix}/share/man\fR
.RE 0

.SS "\fBlong\fR"
.RS 0
.IP \(bu 4
Default: false
.IP \(bu 4
Type: Boolean
.RE 0

.P
Show extended information in \fBls\fR, \fBsearch\fR, and \fBhelp-search\fR.
.SS "See Also"
.RS 0
.IP \(bu 4
npm help folders
.IP \(bu 4
npm help config
.IP \(bu 4
\fBpackage.json\fR \fI\(la/configuring-npm/package-json\(ra\fR
.IP \(bu 4
npm help npmrc
.IP \(bu 4
npm help npm
.RE 0<|MERGE_RESOLUTION|>--- conflicted
+++ resolved
@@ -1,8 +1,4 @@
-<<<<<<< HEAD
-.TH "NPM\-CONFIG" "1" "August 2021" "" ""
-=======
 .TH "NPM-CONFIG" "1" "May 2023" "" ""
->>>>>>> a8a80be5
 .SH "NAME"
 \fBnpm-config\fR - Manage the npm configuration files
 .SS "Synopsis"
