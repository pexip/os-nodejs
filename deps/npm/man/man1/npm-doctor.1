<<<<<<< HEAD
.TH "NPM\-DOCTOR" "1" "August 2021" "" ""
=======
.TH "NPM-DOCTOR" "1" "May 2023" "" ""
>>>>>>> a8a80be5
.SH "NAME"
\fBnpm-doctor\fR - Check your npm environment
.SS "Synopsis"
.P
.RS 2
.nf
npm doctor \[lB]ping\[rB] \[lB]registry\[rB] \[lB]versions\[rB] \[lB]environment\[rB] \[lB]permissions\[rB] \[lB]cache\[rB]
.fi
.RE
.P
Note: This command is unaware of workspaces.
.SS "Description"
.P
\fBnpm doctor\fR runs a set of checks to ensure that your npm installation has what it needs to manage your JavaScript packages. npm is mostly a standalone tool, but it does have some basic requirements that must be met:
.RS 0
.IP \(bu 4
Node.js and git must be executable by npm.
.IP \(bu 4
The primary npm registry, \fBregistry.npmjs.com\fR, or another service that uses the registry API, is available.
.IP \(bu 4
The directories that npm uses, \fBnode_modules\fR (both locally and globally), exist and can be written by the current user.
.IP \(bu 4
The npm cache exists, and the package tarballs within it aren't corrupt.
.RE 0

.P
Without all of these working properly, npm may not work properly. Many issues are often attributable to things that are outside npm's code base, so \fBnpm doctor\fR confirms that the npm installation is in a good state.
.P
Also, in addition to this, there are also very many issue reports due to using old versions of npm. Since npm is constantly improving, running \fBnpm@latest\fR is better than an old version.
.P
\fBnpm doctor\fR verifies the following items in your environment, and if there are any recommended changes, it will display them. By default npm runs all of these checks. You can limit what checks are ran by specifying them as extra arguments.
.SS "\fBnpm ping\fR"
.P
By default, npm installs from the primary npm registry, \fBregistry.npmjs.org\fR. \fBnpm doctor\fR hits a special ping endpoint within the registry. This can also be checked with \fBnpm ping\fR. If this check fails, you may be using a proxy that needs to be configured, or may need to talk to your IT staff to get access over HTTPS to \fBregistry.npmjs.org\fR.
.P
This check is done against whichever registry you've configured (you can see what that is by running \fBnpm config get registry\fR), and if you're using a private registry that doesn't support the \fB/whoami\fR endpoint supported by the primary registry, this check may fail.
.SS "\fBnpm -v\fR"
.P
While Node.js may come bundled with a particular version of npm, it's the policy of the CLI team that we recommend all users run \fBnpm@latest\fR if they can. As the CLI is maintained by a small team of contributors, there are only resources for a single line of development, so npm's own long-term support releases typically only receive critical security and regression fixes. The team believes that the latest tested version of npm is almost always likely to be the most functional and defect-free version of npm.
.SS "\fBnode -v\fR"
.P
For most users, in most circumstances, the best version of Node will be the latest long-term support (LTS) release. Those of you who want access to new ECMAscript features or bleeding-edge changes to Node's standard library may be running a newer version, and some may be required to run an older version of Node because of enterprise change control policies. That's OK! But in general, the npm team recommends that most users run Node.js LTS.
.SS "\fBnpm config get registry\fR"
.P
You may be installing from private package registries for your project or company. That's great! Others may be following tutorials or StackOverflow questions in an effort to troubleshoot problems you may be having. Sometimes, this may entail changing the registry you're pointing at. This part of \fBnpm doctor\fR just lets you, and maybe whoever's helping you with support, know that you're not using the default registry.
.SS "\fBwhich git\fR"
.P
While it's documented in the README, it may not be obvious that npm needs Git installed to do many of the things that it does. Also, in some cases \[en] especially on Windows \[en] you may have Git set up in such a way that it's not accessible via your \fBPATH\fR so that npm can find it. This check ensures that Git is available.
.SS "Permissions checks"
.RS 0
.IP \(bu 4
Your cache must be readable and writable by the user running npm.
.IP \(bu 4
Global package binaries must be writable by the user running npm.
.IP \(bu 4
Your local \fBnode_modules\fR path, if you're running \fBnpm doctor\fR with a project directory, must be readable and writable by the user running npm.
.RE 0

.SS "Validate the checksums of cached packages"
.P
When an npm package is published, the publishing process generates a checksum that npm uses at install time to verify that the package didn't get corrupted in transit. \fBnpm doctor\fR uses these checksums to validate the package tarballs in your local cache (you can see where that cache is located with \fBnpm config get cache\fR). In the event that there are corrupt packages in your cache, you should probably run \fBnpm cache clean -f\fR and reset the cache.
.SS "Configuration"
.SS "\fBregistry\fR"
.RS 0
.IP \(bu 4
Default: "https://registry.npmjs.org/"
.IP \(bu 4
Type: URL
.RE 0

.P
The base URL of the npm registry.
.SS "See Also"
.RS 0
.IP \(bu 4
npm help bugs
.IP \(bu 4
npm help help
.IP \(bu 4
npm help ping
.RE 0<|MERGE_RESOLUTION|>--- conflicted
+++ resolved
@@ -1,8 +1,4 @@
-<<<<<<< HEAD
-.TH "NPM\-DOCTOR" "1" "August 2021" "" ""
-=======
 .TH "NPM-DOCTOR" "1" "May 2023" "" ""
->>>>>>> a8a80be5
 .SH "NAME"
 \fBnpm-doctor\fR - Check your npm environment
 .SS "Synopsis"
