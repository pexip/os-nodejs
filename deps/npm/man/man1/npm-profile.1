--- conflicted
+++ resolved
@@ -1,8 +1,4 @@
-<<<<<<< HEAD
-.TH "NPM\-PROFILE" "1" "August 2021" "" ""
-=======
 .TH "NPM-PROFILE" "1" "May 2023" "" ""
->>>>>>> a8a80be5
 .SH "NAME"
 \fBnpm-profile\fR - Change settings on your registry profile
 .SS "Synopsis"
