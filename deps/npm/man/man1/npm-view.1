--- conflicted
+++ resolved
@@ -1,8 +1,4 @@
-<<<<<<< HEAD
-.TH "NPM\-VIEW" "1" "August 2021" "" ""
-=======
 .TH "NPM-VIEW" "1" "May 2023" "" ""
->>>>>>> a8a80be5
 .SH "NAME"
 \fBnpm-view\fR - View registry info
 .SS "Synopsis"
