<<<<<<< HEAD
.TH "NPM\-INIT" "1" "August 2021" "" ""
=======
.TH "NPM-INIT" "1" "May 2023" "" ""
>>>>>>> a8a80be5
.SH "NAME"
\fBnpm-init\fR - Create a package.json file
.SS "Synopsis"
.P
.RS 2
.nf
npm init <package-spec> (same as `npx <package-spec>`)
npm init <@scope> (same as `npx <@scope>/create`)

aliases: create, innit
.fi
.RE
.SS "Description"
.P
\fBnpm init <initializer>\fR can be used to set up a new or existing npm package.
.P
\fBinitializer\fR in this case is an npm package named \fBcreate-<initializer>\fR, which will be installed by npm help npm-exec, and then have its main bin executed -- presumably creating or updating \fBpackage.json\fR and running any other initialization-related operations.
.P
The init command is transformed to a corresponding \fBnpm exec\fR operation as follows:
.RS 0
.IP \(bu 4
\fBnpm init foo\fR -> \fBnpm exec create-foo\fR
.IP \(bu 4
\fBnpm init @usr/foo\fR -> \fBnpm exec @usr/create-foo\fR
.IP \(bu 4
\fBnpm init @usr\fR -> \fBnpm exec @usr/create\fR
.IP \(bu 4
\fBnpm init @usr@2.0.0\fR -> \fBnpm exec @usr/create@2.0.0\fR
.IP \(bu 4
\fBnpm init @usr/foo@2.0.0\fR -> \fBnpm exec @usr/create-foo@2.0.0\fR
.RE 0

.P
If the initializer is omitted (by just calling \fBnpm init\fR), init will fall back to legacy init behavior. It will ask you a bunch of questions, and then write a package.json for you. It will attempt to make reasonable guesses based on existing fields, dependencies, and options selected. It is strictly additive, so it will keep any fields and values that were already set. You can also use \fB-y\fR/\fB--yes\fR to skip the questionnaire altogether. If you pass \fB--scope\fR, it will create a scoped package.
.P
\fINote:\fR if a user already has the \fBcreate-<initializer>\fR package globally installed, that will be what \fBnpm init\fR uses. If you want npm to use the latest version, or another specific version you must specify it:
.RS 0
.IP \(bu 4
\fBnpm init foo@latest\fR # fetches and runs the latest \fBcreate-foo\fR from the registry
.IP \(bu 4
\fBnpm init foo@1.2.3\fR # runs \fBcreate-foo@1.2.3\fR specifically
.RE 0

.SS "Forwarding additional options"
.P
Any additional options will be passed directly to the command, so \fBnpm init
foo -- --hello\fR will map to \fBnpm exec -- create-foo --hello\fR.
.P
To better illustrate how options are forwarded, here's a more evolved example showing options passed to both the \fBnpm cli\fR and a create package, both following commands are equivalent:
.RS 0
.IP \(bu 4
\fBnpm init foo -y --registry=<url> -- --hello -a\fR
.IP \(bu 4
\fBnpm exec -y --registry=<url> -- create-foo --hello -a\fR
.RE 0

.SS "Examples"
.P
Create a new React-based project using \fB\fBcreate-react-app\fR\fR \fI\(lahttps://npm.im/create-react-app\(ra\fR:
.P
.RS 2
.nf
$ npm init react-app ./my-react-app
.fi
.RE
.P
Create a new \fBesm\fR-compatible package using \fB\fBcreate-esm\fR\fR \fI\(lahttps://npm.im/create-esm\(ra\fR:
.P
.RS 2
.nf
$ mkdir my-esm-lib && cd my-esm-lib
$ npm init esm --yes
.fi
.RE
.P
Generate a plain old package.json using legacy init:
.P
.RS 2
.nf
$ mkdir my-npm-pkg && cd my-npm-pkg
$ git init
$ npm init
.fi
.RE
.P
Generate it without having it ask any questions:
.P
.RS 2
.nf
$ npm init -y
.fi
.RE
.SS "Workspaces support"
.P
It's possible to create a new workspace within your project by using the \fBworkspace\fR config option. When using \fBnpm init -w <dir>\fR the cli will create the folders and boilerplate expected while also adding a reference to your project \fBpackage.json\fR \fB"workspaces": \[lB]\[rB]\fR property in order to make sure that new generated \fBworkspace\fR is properly set up as such.
.P
Given a project with no workspaces, e.g:
.P
.RS 2
.nf
.
+-- package.json
.fi
.RE
.P
You may generate a new workspace using the legacy init:
.P
.RS 2
.nf
$ npm init -w packages/a
.fi
.RE
.P
That will generate a new folder and \fBpackage.json\fR file, while also updating your top-level \fBpackage.json\fR to add the reference to this new workspace:
.P
.RS 2
.nf
.
+-- package.json
`-- packages
   `-- a
       `-- package.json
.fi
.RE
.P
The workspaces init also supports the \fBnpm init <initializer> -w <dir>\fR syntax, following the same set of rules explained earlier in the initial \fBDescription\fR section of this page. Similar to the previous example of creating a new React-based project using \fB\fBcreate-react-app\fR\fR \fI\(lahttps://npm.im/create-react-app\(ra\fR, the following syntax will make sure to create the new react app as a nested \fBworkspace\fR within your project and configure your \fBpackage.json\fR to recognize it as such:
.P
.RS 2
.nf
npm init -w packages/my-react-app react-app .
.fi
.RE
.P
This will make sure to generate your react app as expected, one important consideration to have in mind is that \fBnpm exec\fR is going to be run in the context of the newly created folder for that workspace, and that's the reason why in this example the initializer uses the initializer name followed with a dot to represent the current directory in that context, e.g: \fBreact-app .\fR:
.P
.RS 2
.nf
.
+-- package.json
`-- packages
   +-- a
   |   `-- package.json
   `-- my-react-app
       +-- README
       +-- package.json
       `-- ...
.fi
.RE
.SS "Configuration"
.SS "\fByes\fR"
.RS 0
.IP \(bu 4
Default: null
.IP \(bu 4
Type: null or Boolean
.RE 0

.P
Automatically answer "yes" to any prompts that npm might print on the command line.
.SS "\fBforce\fR"
.RS 0
.IP \(bu 4
Default: false
.IP \(bu 4
Type: Boolean
.RE 0

.P
Removes various protections against unfortunate side effects, common mistakes, unnecessary performance degradation, and malicious input.
.RS 0
.IP \(bu 4
Allow clobbering non-npm files in global installs.
.IP \(bu 4
Allow the \fBnpm version\fR command to work on an unclean git repository.
.IP \(bu 4
Allow deleting the cache folder with \fBnpm cache clean\fR.
.IP \(bu 4
Allow installing packages that have an \fBengines\fR declaration requiring a different version of npm.
.IP \(bu 4
Allow installing packages that have an \fBengines\fR declaration requiring a different version of \fBnode\fR, even if \fB--engine-strict\fR is enabled.
.IP \(bu 4
Allow \fBnpm audit fix\fR to install modules outside your stated dependency range (including SemVer-major changes).
.IP \(bu 4
Allow unpublishing all versions of a published package.
.IP \(bu 4
Allow conflicting peerDependencies to be installed in the root project.
.IP \(bu 4
Implicitly set \fB--yes\fR during \fBnpm init\fR.
.IP \(bu 4
Allow clobbering existing values in \fBnpm pkg\fR
.IP \(bu 4
Allow unpublishing of entire packages (not just a single version).
.RE 0

.P
If you don't have a clear idea of what you want to do, it is strongly recommended that you do not use this option!
.SS "\fBscope\fR"
.RS 0
.IP \(bu 4
Default: the scope of the current project, if any, or ""
.IP \(bu 4
Type: String
.RE 0

.P
Associate an operation with a scope for a scoped registry.
.P
Useful when logging in to or out of a private registry:
.P
.RS 2
.nf
# log in, linking the scope to the custom registry
npm login --scope=@mycorp --registry=https://registry.mycorp.com

# log out, removing the link and the auth token
npm logout --scope=@mycorp
.fi
.RE
.P
This will cause \fB@mycorp\fR to be mapped to the registry for future installation of packages specified according to the pattern \fB@mycorp/package\fR.
.P
This will also cause \fBnpm init\fR to create a scoped package.
.P
.RS 2
.nf
# accept all defaults, and create a package named "@foo/whatever",
# instead of just named "whatever"
npm init --scope=@foo --yes
.fi
.RE
.SS "\fBworkspace\fR"
.RS 0
.IP \(bu 4
Default:
.IP \(bu 4
Type: String (can be set multiple times)
.RE 0

.P
Enable running a command in the context of the configured workspaces of the current project while filtering by running only the workspaces defined by this configuration option.
.P
Valid values for the \fBworkspace\fR config are either:
.RS 0
.IP \(bu 4
Workspace names
.IP \(bu 4
Path to a workspace directory
.IP \(bu 4
Path to a parent workspace directory (will result in selecting all workspaces within that folder)
.RE 0

.P
When set for the \fBnpm init\fR command, this may be set to the folder of a workspace which does not yet exist, to create the folder and set it up as a brand new workspace within the project.
.P
This value is not exported to the environment for child processes.
.SS "\fBworkspaces\fR"
.RS 0
.IP \(bu 4
Default: null
.IP \(bu 4
Type: null or Boolean
.RE 0

.P
Set to true to run the command in the context of \fBall\fR configured workspaces.
.P
Explicitly setting this to false will cause commands like \fBinstall\fR to ignore workspaces altogether. When not set explicitly:
.RS 0
.IP \(bu 4
Commands that operate on the \fBnode_modules\fR tree (install, update, etc.) will link workspaces into the \fBnode_modules\fR folder. - Commands that do other things (test, exec, publish, etc.) will operate on the root project, \fIunless\fR one or more workspaces are specified in the \fBworkspace\fR config.
.RE 0

.P
This value is not exported to the environment for child processes.
.SS "\fBworkspaces-update\fR"
.RS 0
.IP \(bu 4
Default: true
.IP \(bu 4
Type: Boolean
.RE 0

.P
If set to true, the npm cli will run an update after operations that may possibly change the workspaces installed to the \fBnode_modules\fR folder.
.SS "\fBinclude-workspace-root\fR"
.RS 0
.IP \(bu 4
Default: false
.IP \(bu 4
Type: Boolean
.RE 0

.P
Include the workspace root when workspaces are enabled for a command.
.P
When false, specifying individual workspaces via the \fBworkspace\fR config, or all workspaces via the \fBworkspaces\fR flag, will cause npm to operate only on the specified workspaces, and not on the root project.
.P
This value is not exported to the environment for child processes.
.SS "See Also"
.RS 0
.IP \(bu 4
npm help "package spec"
.IP \(bu 4
\fBinit-package-json module\fR \fI\(lahttp://npm.im/init-package-json\(ra\fR
.IP \(bu 4
\fBpackage.json\fR \fI\(la/configuring-npm/package-json\(ra\fR
.IP \(bu 4
npm help version
.IP \(bu 4
npm help scope
.IP \(bu 4
npm help exec
.IP \(bu 4
npm help workspaces
.RE 0<|MERGE_RESOLUTION|>--- conflicted
+++ resolved
@@ -1,8 +1,4 @@
-<<<<<<< HEAD
-.TH "NPM\-INIT" "1" "August 2021" "" ""
-=======
 .TH "NPM-INIT" "1" "May 2023" "" ""
->>>>>>> a8a80be5
 .SH "NAME"
 \fBnpm-init\fR - Create a package.json file
 .SS "Synopsis"
