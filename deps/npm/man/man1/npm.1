<<<<<<< HEAD
.TH "NPM" "1" "August 2021" "" ""
=======
.TH "NPM" "1" "May 2023" "" ""
>>>>>>> a8a80be5
.SH "NAME"
\fBnpm\fR - javascript package manager
.SS "Synopsis"
.P
.RS 2
.nf
npm
.fi
.RE
.P
<<<<<<< HEAD
6\.14\.15
.SS Description
=======
Note: This command is unaware of workspaces.
.SS "Version"
>>>>>>> a8a80be5
.P
9.6.7
.SS "Description"
.P
npm is the package manager for the Node JavaScript platform. It puts modules in place so that node can find them, and manages dependency conflicts intelligently.
.P
It is extremely configurable to support a variety of use cases. Most commonly, you use it to publish, discover, install, and develop node programs.
.P
Run \fBnpm help\fR to get a list of available commands.
.SS "Important"
.P
npm comes preconfigured to use npm's public registry at https://registry.npmjs.org by default. Use of the npm public registry is subject to terms of use available at https://docs.npmjs.com/policies/terms.
.P
You can configure npm to use any compatible registry you like, and even run your own registry. Use of someone else's registry is governed by their terms of use.
.SS "Introduction"
.P
You probably got npm because you want to install stuff.
.P
The very first thing you will most likely want to run in any node program is \fBnpm install\fR to install its dependencies.
.P
You can also run \fBnpm install blerg\fR to install the latest version of "blerg". Check out npm help install for more info. It can do a lot of stuff.
.P
Use the \fBnpm search\fR command to show everything that's available in the public registry. Use \fBnpm ls\fR to show everything you've installed.
.SS "Dependencies"
.P
If a package lists a dependency using a git URL, npm will install that dependency using the \fB\fBgit\fR\fR \fI\(lahttps://github.com/git-guides/install-git\(ra\fR command and will generate an error if it is not installed.
.P
If one of the packages npm tries to install is a native node module and requires compiling of C++ Code, npm will use \fBnode-gyp\fR \fI\(lahttps://github.com/nodejs/node-gyp\(ra\fR for that task. For a Unix system, \fBnode-gyp\fR \fI\(lahttps://github.com/nodejs/node-gyp\(ra\fR needs Python, make and a buildchain like GCC. On Windows, Python and Microsoft Visual Studio C++ are needed. For more information visit \fBthe node-gyp repository\fR \fI\(lahttps://github.com/nodejs/node-gyp\(ra\fR and the \fBnode-gyp Wiki\fR \fI\(lahttps://github.com/nodejs/node-gyp/wiki\(ra\fR.
.SS "Directories"
.P
See npm help folders to learn about where npm puts stuff.
.P
In particular, npm has two modes of operation:
.RS 0
.IP \(bu 4
local mode: npm installs packages into the current project directory, which defaults to the current working directory. Packages install to \fB./node_modules\fR, and bins to \fB./node_modules/.bin\fR.
.IP \(bu 4
global mode: npm installs packages into the install prefix at \fB$npm_config_prefix/lib/node_modules\fR and bins to \fB$npm_config_prefix/bin\fR.
.RE 0

.P
Local mode is the default. Use \fB-g\fR or \fB--global\fR on any command to run in global mode instead.
.SS "Developer Usage"
.P
If you're using npm to develop and publish your code, check out the following help topics:
.RS 0
.IP \(bu 4
json: Make a package.json file. See \fB\fBpackage.json\fR\fR \fI\(la/configuring-npm/package-json\(ra\fR.
.IP \(bu 4
link: Links your current working code into Node's path, so that you don't have to reinstall every time you make a change. Use npm help link to do this.
.IP \(bu 4
install: It's a good idea to install things if you don't need the symbolic link. Especially, installing other peoples code from the registry is done via npm help install
.IP \(bu 4
adduser: Create an account or log in. When you do this, npm will store credentials in the user config file.
.IP \(bu 4
publish: Use the npm help publish command to upload your code to the registry.
.RE 0

.SS "Configuration"
.P
npm is extremely configurable. It reads its configuration options from 5 places.
.RS 0
.IP \(bu 4
Command line switches: Set a config with \fB--key val\fR. All keys take a value, even if they are booleans (the config parser doesn't know what the options are at the time of parsing). If you do not provide a value (\fB--key\fR) then the option is set to boolean \fBtrue\fR.
.IP \(bu 4
Environment Variables: Set any config by prefixing the name in an environment variable with \fBnpm_config_\fR. For example, \fBexport npm_config_key=val\fR.
.IP \(bu 4
User Configs: The file at \fB$HOME/.npmrc\fR is an ini-formatted list of configs. If present, it is parsed. If the \fBuserconfig\fR option is set in the cli or env, that file will be used instead.
.IP \(bu 4
Global Configs: The file found at \fB./etc/npmrc\fR (relative to the global prefix will be parsed if it is found. See npm help prefix for more info on the global prefix. If the \fBglobalconfig\fR option is set in the cli, env, or user config, then that file is parsed instead.
.IP \(bu 4
Defaults: npm's default configuration options are defined in \fBlib/utils/config/definitions.js\fR. These must not be changed.
.RE 0

.P
See npm help config for much much more information.
.SS "Contributions"
.P
Patches welcome!
.P
If you would like to help, but don't know what to work on, read the \fBcontributing guidelines\fR \fI\(lahttps://github.com/npm/cli/blob/latest/CONTRIBUTING.md\(ra\fR and check the issues list.
.SS "Bugs"
.P
When you find issues, please report them: \fI\(lahttps://github.com/npm/cli/issues\(ra\fR
.P
Please be sure to follow the template and bug reporting guidelines.
.SS "Feature Requests"
.P
Discuss new feature ideas on our discussion forum:
.RS 0
.IP \(bu 4
\fI\(lahttps://github.com/npm/feedback\(ra\fR
.RE 0

.P
Or suggest formal RFC proposals:
.RS 0
.IP \(bu 4
\fI\(lahttps://github.com/npm/rfcs\(ra\fR
.RE 0

.SS "See Also"
.RS 0
.IP \(bu 4
npm help help
.IP \(bu 4
\fBpackage.json\fR \fI\(la/configuring-npm/package-json\(ra\fR
.IP \(bu 4
npm help npmrc
.IP \(bu 4
npm help config
.IP \(bu 4
npm help install
.IP \(bu 4
npm help prefix
.IP \(bu 4
npm help publish
.RE 0<|MERGE_RESOLUTION|>--- conflicted
+++ resolved
@@ -1,8 +1,4 @@
-<<<<<<< HEAD
-.TH "NPM" "1" "August 2021" "" ""
-=======
 .TH "NPM" "1" "May 2023" "" ""
->>>>>>> a8a80be5
 .SH "NAME"
 \fBnpm\fR - javascript package manager
 .SS "Synopsis"
@@ -13,13 +9,8 @@
 .fi
 .RE
 .P
-<<<<<<< HEAD
-6\.14\.15
-.SS Description
-=======
 Note: This command is unaware of workspaces.
 .SS "Version"
->>>>>>> a8a80be5
 .P
 9.6.7
 .SS "Description"
