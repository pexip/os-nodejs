--- conflicted
+++ resolved
@@ -1,8 +1,4 @@
-<<<<<<< HEAD
-.TH "NPM\-DEPRECATE" "1" "August 2021" "" ""
-=======
 .TH "NPM-DEPRECATE" "1" "May 2023" "" ""
->>>>>>> a8a80be5
 .SH "NAME"
 \fBnpm-deprecate\fR - Deprecate a version of a package
 .SS "Synopsis"
