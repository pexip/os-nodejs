--- conflicted
+++ resolved
@@ -1,14 +1,4 @@
-<<<<<<< HEAD
-.HR
-.P
-section: cli\-commands
-title: npm\-adduser
-description: Set access level on published packages
-.HR
-.TH "NPM\-ADDUSER" "1" "August 2021" "" ""
-=======
 .TH "NPM-ADDUSER" "1" "May 2023" "" ""
->>>>>>> a8a80be5
 .SH "NAME"
 \fBnpm-adduser\fR - Add a registry user account
 .SS "Synopsis"
