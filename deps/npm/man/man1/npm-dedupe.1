--- conflicted
+++ resolved
@@ -1,8 +1,4 @@
-<<<<<<< HEAD
-.TH "NPM\-DEDUPE" "1" "August 2021" "" ""
-=======
 .TH "NPM-DEDUPE" "1" "May 2023" "" ""
->>>>>>> a8a80be5
 .SH "NAME"
 \fBnpm-dedupe\fR - Reduce duplication in the package tree
 .SS "Synopsis"
