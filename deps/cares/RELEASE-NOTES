<<<<<<< HEAD
c-ares version 1.18.1

This is an urgent bugfix release for a regression made in 1.18.0.

Bug fixes:
 o ares_getaddrinfo() would return ai_addrlen of 16 for ipv6
   adddresses rather than the sizeof(struct sockaddr_in6)



c-ares version 1.18.0

This is a feature and bugfix release.  It addresses a couple of new feature
requests as well as a couple of bug fixes.

Changes:
 o Add support for URI(Uniform Resource Identifier) records via
   ares_parse_uri_reply() [1]
 o Provide ares_nameser.h as a public interface as needed by NodeJS [5]
 o Update URLs from c-ares.haxx.se to c-ares.org [9]
 o During a domain search, treat ARES_ENODATA as ARES_NXDOMAIN so that the
   search process will continue to the next domain in the search.  [11]
 o Turn ares_gethostbyname() into a wrapper for ares_getaddrinfo() as they
   followed very similar code paths and ares_gethostbyaddr() has some more
   desirable features such as priority sorting and parallel queries for
   AF_UNSPEC. [12]
 o ares_getaddrinfo() now contains a name element in the address info
   structure as the last element.  This is not an API or ABI break due to
   the structure always being internally allocated and it being the last
   element. [12]
 o ares_parse_a_reply() and ares_parse_aaaa_reply() were nearly identical, those
   now use the same helper functions for parsing rather than having their own
   code. [12]
 o RFC6761 Section 6.3 says "localhost" lookups need to be special cased to
   return loopback addresses, and not forward queries to recursive dns servers.
   On Windows this now returns all loopback addresses, on other systems it
   returns 127.0.0.1 or ::1 always, and will never forward a request for
   "localhost" to outside DNS servers. [13]
 o Haiki: port [14]

Bug fixes:
 o add build to .gitignore [2]
 o z/OS minor update, add missing semicolon in ares_init.c [3]
 o Fix building when latest ax_code_coverage.m4 is imported [4]
 o Work around autotools 'error: too many loops' and other newer autotools
   import related bugs.
 o MinGW cross builds need advapi32 link as lower case [6]
 o Cygwin build fix due to containing both socket.h and winsock2.h [7]
 o ares_expand_name should allow underscores (_) as SRV records legitimately use
   them [8]
 o Allow '/' as a valid character for a returned name for CNAME in-addr.arpa
   delegation [10]
 o ares_getaddrinfo() was not honoring HOSTALIASES [12]
 o ares_getaddrinfo() had some test cases disabled due to a bug in the test
   framework itself which has now been resolved [12]
 o Due to Travis-CI becoming unfriendly to open-source, Cirrus-CI has now been
   brought online for automated unit testing.

Thanks go to these friendly people for their efforts and contributions:
  Biswapriyo Nath (@Biswa96)
  Brad House (@bradh352)
  Daniel Bevenius (@danbev)
  Daniel Stenberg (@bagder)
  Dhrumil Rana (@dhrumilrana)
  Felix Yan (@felixonmars)
  Jérôme Duval (@korli)
  Martin Holeš (@martin-256)
  Sinan Kaya
(9 contributors)

References to bug reports and discussions on issues:
 [1] = https://github.com/c-ares/c-ares/pull/411
 [2] = https://github.com/c-ares/c-ares/pull/410
 [3] = https://github.com/c-ares/c-ares/pull/414
 [4] = https://github.com/c-ares/c-ares/pull/418
 [5] = https://github.com/c-ares/c-ares/pull/417
 [6] = https://github.com/c-ares/c-ares/pull/420
 [7] = https://github.com/c-ares/c-ares/pull/422
 [8] = https://github.com/c-ares/c-ares/issues/424
 [9] = https://github.com/c-ares/c-ares/issues/423
 [10] = https://github.com/c-ares/c-ares/issues/427
 [11] = https://github.com/c-ares/c-ares/issues/426
 [12] = https://github.com/c-ares/c-ares/pull/428
 [13] = https://github.com/c-ares/c-ares/pull/430
 [14] = https://github.com/c-ares/c-ares/pull/431
=======
c-ares version 1.20.1

This release resolves a significant issue in the 1.20.0 release.

Bug fixes:
 o Resolve use-after-free issue when TCP connection is terminated before a
   response is returned [17]
 o Reduce number of queries for a load test case to prevent overloading some
   build systems
 o Fix fuzz test build target [18]


c-ares 1.20.0 notes below:

This is a feature and bugfix release with some significant internal changes.

Changes:
 o Update from 1989 MIT license text to modern MIT license text [1]
 o Remove acountry from built tools as nerd.dk is gone [3]
 o Add new ARES_OPT_UDP_MAX_QUERIES configuration option to limit the number of
   queries that can be made from a single ephemeral port [7]
 o Default per-query timeout has been reduced to 2s with a 3x retry count [8]
 o Modernization: start implementing some common data structures that are easy
   to use and hard to misuse.  This will make code refactoring easier and remove
   some varied implementations in use.  This change also makes ares_timeout()
   more efficient [9]
 o Use SPDX identifiers and a REUSE CI job to verify [12]
 o rand: add support for getrandom() [14]

Bug fixes:
 o TCP back to back queries were broken [2]
 o Ensure queries for ares_getaddrinfo() are not requeued during destruction [4]
 o ares_getaddrinfo() should not retry other address classes if one address
   class has already been returned [5]
 o Avoid production ill-formed result when qualifying a name with the root
   domain [6]
 o Fix missing prefix for CMake generated libcares.pc [10]
 o DNS server ports will now be read from system configuration instead of
   defaulting to port 53 [11]
 o Remove some unreachable code [13]
 o Replace usages of sprintf with snprintf [15]
 o Fix Watcom instructions and update Windows URLs [16]

Thanks go to these friendly people for their efforts and contributions:
  Alexey A Tikhonov (@alexey-tikhonov)
  Ben Noordhuis (@bnoordhuis)
  Brad House (@bradh352)
  @Chilledheart
  Daniel Stenberg (@bagder)
  Douglas R. Reno (@renodr)
  Jérôme Duval (@korli)
  Sam Morris (@yrro)
  Tim Wojtulewicz (@timwoj)
(9 contributors)

References to bug reports and discussions on issues:
 [1] = https://github.com/c-ares/c-ares/pull/556
 [2] = https://github.com/c-ares/c-ares/pull/552
 [3] = https://github.com/c-ares/c-ares/pull/554
 [4] = https://github.com/c-ares/c-ares/pull/553
 [5] = https://github.com/c-ares/c-ares/pull/551
 [6] = https://github.com/c-ares/c-ares/pull/546
 [7] = https://github.com/c-ares/c-ares/pull/549
 [8] = https://github.com/c-ares/c-ares/pull/542
 [9] = https://github.com/c-ares/c-ares/pull/540
 [10] = https://github.com/c-ares/c-ares/pull/530
 [11] = https://github.com/c-ares/c-ares/pull/534
 [12] = https://github.com/c-ares/c-ares/commit/c1b00c41
 [13] = https://github.com/c-ares/c-ares/pull/527
 [14] = https://github.com/c-ares/c-ares/pull/526
 [15] = https://github.com/c-ares/c-ares/pull/525
 [16] = https://github.com/c-ares/c-ares/pull/524
 [17] = https://github.com/c-ares/c-ares/pull/562
 [18] = https://github.com/c-ares/c-ares/pull/559
>>>>>>> 8a2d13a7
<|MERGE_RESOLUTION|>--- conflicted
+++ resolved
@@ -1,90 +1,3 @@
-<<<<<<< HEAD
-c-ares version 1.18.1
-
-This is an urgent bugfix release for a regression made in 1.18.0.
-
-Bug fixes:
- o ares_getaddrinfo() would return ai_addrlen of 16 for ipv6
-   adddresses rather than the sizeof(struct sockaddr_in6)
-
-
-
-c-ares version 1.18.0
-
-This is a feature and bugfix release.  It addresses a couple of new feature
-requests as well as a couple of bug fixes.
-
-Changes:
- o Add support for URI(Uniform Resource Identifier) records via
-   ares_parse_uri_reply() [1]
- o Provide ares_nameser.h as a public interface as needed by NodeJS [5]
- o Update URLs from c-ares.haxx.se to c-ares.org [9]
- o During a domain search, treat ARES_ENODATA as ARES_NXDOMAIN so that the
-   search process will continue to the next domain in the search.  [11]
- o Turn ares_gethostbyname() into a wrapper for ares_getaddrinfo() as they
-   followed very similar code paths and ares_gethostbyaddr() has some more
-   desirable features such as priority sorting and parallel queries for
-   AF_UNSPEC. [12]
- o ares_getaddrinfo() now contains a name element in the address info
-   structure as the last element.  This is not an API or ABI break due to
-   the structure always being internally allocated and it being the last
-   element. [12]
- o ares_parse_a_reply() and ares_parse_aaaa_reply() were nearly identical, those
-   now use the same helper functions for parsing rather than having their own
-   code. [12]
- o RFC6761 Section 6.3 says "localhost" lookups need to be special cased to
-   return loopback addresses, and not forward queries to recursive dns servers.
-   On Windows this now returns all loopback addresses, on other systems it
-   returns 127.0.0.1 or ::1 always, and will never forward a request for
-   "localhost" to outside DNS servers. [13]
- o Haiki: port [14]
-
-Bug fixes:
- o add build to .gitignore [2]
- o z/OS minor update, add missing semicolon in ares_init.c [3]
- o Fix building when latest ax_code_coverage.m4 is imported [4]
- o Work around autotools 'error: too many loops' and other newer autotools
-   import related bugs.
- o MinGW cross builds need advapi32 link as lower case [6]
- o Cygwin build fix due to containing both socket.h and winsock2.h [7]
- o ares_expand_name should allow underscores (_) as SRV records legitimately use
-   them [8]
- o Allow '/' as a valid character for a returned name for CNAME in-addr.arpa
-   delegation [10]
- o ares_getaddrinfo() was not honoring HOSTALIASES [12]
- o ares_getaddrinfo() had some test cases disabled due to a bug in the test
-   framework itself which has now been resolved [12]
- o Due to Travis-CI becoming unfriendly to open-source, Cirrus-CI has now been
-   brought online for automated unit testing.
-
-Thanks go to these friendly people for their efforts and contributions:
-  Biswapriyo Nath (@Biswa96)
-  Brad House (@bradh352)
-  Daniel Bevenius (@danbev)
-  Daniel Stenberg (@bagder)
-  Dhrumil Rana (@dhrumilrana)
-  Felix Yan (@felixonmars)
-  Jérôme Duval (@korli)
-  Martin Holeš (@martin-256)
-  Sinan Kaya
-(9 contributors)
-
-References to bug reports and discussions on issues:
- [1] = https://github.com/c-ares/c-ares/pull/411
- [2] = https://github.com/c-ares/c-ares/pull/410
- [3] = https://github.com/c-ares/c-ares/pull/414
- [4] = https://github.com/c-ares/c-ares/pull/418
- [5] = https://github.com/c-ares/c-ares/pull/417
- [6] = https://github.com/c-ares/c-ares/pull/420
- [7] = https://github.com/c-ares/c-ares/pull/422
- [8] = https://github.com/c-ares/c-ares/issues/424
- [9] = https://github.com/c-ares/c-ares/issues/423
- [10] = https://github.com/c-ares/c-ares/issues/427
- [11] = https://github.com/c-ares/c-ares/issues/426
- [12] = https://github.com/c-ares/c-ares/pull/428
- [13] = https://github.com/c-ares/c-ares/pull/430
- [14] = https://github.com/c-ares/c-ares/pull/431
-=======
 c-ares version 1.20.1
 
 This release resolves a significant issue in the 1.20.0 release.
@@ -158,5 +71,4 @@
  [15] = https://github.com/c-ares/c-ares/pull/525
  [16] = https://github.com/c-ares/c-ares/pull/524
  [17] = https://github.com/c-ares/c-ares/pull/562
- [18] = https://github.com/c-ares/c-ares/pull/559
->>>>>>> 8a2d13a7
+ [18] = https://github.com/c-ares/c-ares/pull/559