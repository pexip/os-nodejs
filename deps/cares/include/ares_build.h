--- conflicted
+++ resolved
@@ -27,22 +27,6 @@
 #define __CARES_BUILD_H
 
 
-<<<<<<< HEAD
-/* Copyright (C) 2009 - 2021 by Daniel Stenberg et al
- *
- * Permission to use, copy, modify, and distribute this software and its
- * documentation for any purpose and without fee is hereby granted, provided
- * that the above copyright notice appear in all copies and that both that
- * copyright notice and this permission notice appear in supporting
- * documentation, and that the name of M.I.T. not be used in advertising or
- * publicity pertaining to distribution of the software without specific,
- * written prior permission.  M.I.T. makes no representations about the
- * suitability of this software for any purpose.  It is provided "as is"
- * without express or implied warranty.
- */
-
-=======
->>>>>>> 8a2d13a7
 /* ================================================================ */
 /*               NOTES FOR CONFIGURE CAPABLE SYSTEMS                */
 /* ================================================================ */
