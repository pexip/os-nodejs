/* trees.c -- output deflated data using Huffman coding
 * Copyright (C) 1995-2021 Jean-loup Gailly
 * detect_data_type() function provided freely by Cosmin Truta, 2006
 * For conditions of distribution and use, see copyright notice in zlib.h
 */

/*
 *  ALGORITHM
 *
 *      The "deflation" process uses several Huffman trees. The more
 *      common source values are represented by shorter bit sequences.
 *
 *      Each code tree is stored in a compressed form which is itself
 * a Huffman encoding of the lengths of all the code strings (in
 * ascending order by source values).  The actual code strings are
 * reconstructed from the lengths in the inflate process, as described
 * in the deflate specification.
 *
 *  REFERENCES
 *
 *      Deutsch, L.P.,"'Deflate' Compressed Data Format Specification".
 *      Available in ftp.uu.net:/pub/archiving/zip/doc/deflate-1.1.doc
 *
 *      Storer, James A.
 *          Data Compression:  Methods and Theory, pp. 49-50.
 *          Computer Science Press, 1988.  ISBN 0-7167-8156-5.
 *
 *      Sedgewick, R.
 *          Algorithms, p290.
 *          Addison-Wesley, 1983. ISBN 0-201-06672-6.
 */

/* @(#) $Id$ */

/* #define GEN_TREES_H */

#include "deflate.h"

#ifdef ZLIB_DEBUG
#  include <ctype.h>
#endif

/* ===========================================================================
 * Constants
 */

#define MAX_BL_BITS 7
/* Bit length codes must not exceed MAX_BL_BITS bits */

#define END_BLOCK 256
/* end of block literal code */

#define REP_3_6      16
/* repeat previous bit length 3-6 times (2 bits of repeat count) */

#define REPZ_3_10    17
/* repeat a zero length 3-10 times  (3 bits of repeat count) */

#define REPZ_11_138  18
/* repeat a zero length 11-138 times  (7 bits of repeat count) */

local const int extra_lbits[LENGTH_CODES] /* extra bits for each length code */
   = {0,0,0,0,0,0,0,0,1,1,1,1,2,2,2,2,3,3,3,3,4,4,4,4,5,5,5,5,0};

local const int extra_dbits[D_CODES] /* extra bits for each distance code */
   = {0,0,0,0,1,1,2,2,3,3,4,4,5,5,6,6,7,7,8,8,9,9,10,10,11,11,12,12,13,13};

local const int extra_blbits[BL_CODES]/* extra bits for each bit length code */
   = {0,0,0,0,0,0,0,0,0,0,0,0,0,0,0,0,2,3,7};

local const uch bl_order[BL_CODES]
   = {16,17,18,0,8,7,9,6,10,5,11,4,12,3,13,2,14,1,15};
/* The lengths of the bit length codes are sent in order of decreasing
 * probability, to avoid transmitting the lengths for unused bit length codes.
 */

/* ===========================================================================
 * Local data. These are initialized only once.
 */

#define DIST_CODE_LEN  512 /* see definition of array dist_code below */

#if defined(GEN_TREES_H) || !defined(STDC)
/* non ANSI compilers may not accept trees.h */

local ct_data static_ltree[L_CODES+2];
/* The static literal tree. Since the bit lengths are imposed, there is no
 * need for the L_CODES extra codes used during heap construction. However
 * The codes 286 and 287 are needed to build a canonical tree (see _tr_init
 * below).
 */

local ct_data static_dtree[D_CODES];
/* The static distance tree. (Actually a trivial tree since all codes use
 * 5 bits.)
 */

uch _dist_code[DIST_CODE_LEN];
/* Distance codes. The first 256 values correspond to the distances
 * 3 .. 258, the last 256 values correspond to the top 8 bits of
 * the 15 bit distances.
 */

uch _length_code[MAX_MATCH-MIN_MATCH+1];
/* length code for each normalized match length (0 == MIN_MATCH) */

local int base_length[LENGTH_CODES];
/* First normalized length for each code (0 = MIN_MATCH) */

local int base_dist[D_CODES];
/* First normalized distance for each code (0 = distance of 1) */

#else
#  include "trees.h"
#endif /* GEN_TREES_H */

struct static_tree_desc_s {
    const ct_data *static_tree;  /* static tree or NULL */
    const intf *extra_bits;      /* extra bits for each code or NULL */
    int     extra_base;          /* base index for extra_bits */
    int     elems;               /* max number of elements in the tree */
    int     max_length;          /* max bit length for the codes */
};

#ifdef NO_INIT_GLOBAL_POINTERS
#  define TCONST
#else
#  define TCONST const
#endif

local TCONST static_tree_desc static_l_desc =
{static_ltree, extra_lbits, LITERALS+1, L_CODES, MAX_BITS};

local TCONST static_tree_desc static_d_desc =
{static_dtree, extra_dbits, 0,          D_CODES, MAX_BITS};

local TCONST static_tree_desc static_bl_desc =
{(const ct_data *)0, extra_blbits, 0,   BL_CODES, MAX_BL_BITS};

/* ===========================================================================
 * Output a short LSB first on the stream.
 * IN assertion: there is enough room in pendingBuf.
 */
#define put_short(s, w) { \
    put_byte(s, (uch)((w) & 0xff)); \
    put_byte(s, (uch)((ush)(w) >> 8)); \
}

<<<<<<< HEAD
local void tr_static_init OF((void));
local void init_block     OF((deflate_state *s));
local void pqdownheap     OF((deflate_state *s, ct_data *tree, int k));
local void gen_bitlen     OF((deflate_state *s, tree_desc *desc));
local void gen_codes      OF((ct_data *tree, int max_code, ushf *bl_count));
local void build_tree     OF((deflate_state *s, tree_desc *desc));
local void scan_tree      OF((deflate_state *s, ct_data *tree, int max_code));
local void send_tree      OF((deflate_state *s, ct_data *tree, int max_code));
local int  build_bl_tree  OF((deflate_state *s));
local void send_all_trees OF((deflate_state *s, int lcodes, int dcodes,
                              int blcodes));
local void compress_block OF((deflate_state *s, const ct_data *ltree,
                              const ct_data *dtree));
local int  detect_data_type OF((deflate_state *s));
local unsigned bi_reverse OF((unsigned code, int len));
local void bi_windup      OF((deflate_state *s));
local void bi_flush       OF((deflate_state *s));
=======
/* ===========================================================================
 * Reverse the first len bits of a code, using straightforward code (a faster
 * method would use a table)
 * IN assertion: 1 <= len <= 15
 */
local unsigned bi_reverse(unsigned code, int len) {
    register unsigned res = 0;
    do {
        res |= code & 1;
        code >>= 1, res <<= 1;
    } while (--len > 0);
    return res >> 1;
}

/* ===========================================================================
 * Flush the bit buffer, keeping at most 7 bits in it.
 */
local void bi_flush(deflate_state *s) {
    if (s->bi_valid == 16) {
        put_short(s, s->bi_buf);
        s->bi_buf = 0;
        s->bi_valid = 0;
    } else if (s->bi_valid >= 8) {
        put_byte(s, (Byte)s->bi_buf);
        s->bi_buf >>= 8;
        s->bi_valid -= 8;
    }
}

/* ===========================================================================
 * Flush the bit buffer and align the output on a byte boundary
 */
local void bi_windup(deflate_state *s) {
    if (s->bi_valid > 8) {
        put_short(s, s->bi_buf);
    } else if (s->bi_valid > 0) {
        put_byte(s, (Byte)s->bi_buf);
    }
    s->bi_buf = 0;
    s->bi_valid = 0;
#ifdef ZLIB_DEBUG
    s->bits_sent = (s->bits_sent + 7) & ~7;
#endif
}

/* ===========================================================================
 * Generate the codes for a given tree and bit counts (which need not be
 * optimal).
 * IN assertion: the array bl_count contains the bit length statistics for
 * the given tree and the field len is set for all tree elements.
 * OUT assertion: the field code is set for all tree elements of non
 *     zero code length.
 */
local void gen_codes(ct_data *tree, int max_code, ushf *bl_count) {
    ush next_code[MAX_BITS+1]; /* next code value for each bit length */
    unsigned code = 0;         /* running code value */
    int bits;                  /* bit index */
    int n;                     /* code index */

    /* The distribution counts are first used to generate the code values
     * without bit reversal.
     */
    for (bits = 1; bits <= MAX_BITS; bits++) {
        code = (code + bl_count[bits - 1]) << 1;
        next_code[bits] = (ush)code;
    }
    /* Check that the bit counts in bl_count are consistent. The last code
     * must be all ones.
     */
    Assert (code + bl_count[MAX_BITS] - 1 == (1 << MAX_BITS) - 1,
            "inconsistent bit counts");
    Tracev((stderr,"\ngen_codes: max_code %d ", max_code));

    for (n = 0;  n <= max_code; n++) {
        int len = tree[n].Len;
        if (len == 0) continue;
        /* Now reverse the bits */
        tree[n].Code = (ush)bi_reverse(next_code[len]++, len);

        Tracecv(tree != static_ltree, (stderr,"\nn %3d %c l %2d c %4x (%x) ",
            n, (isgraph(n) ? n : ' '), len, tree[n].Code, next_code[len] - 1));
    }
}
>>>>>>> 8a2d13a7

#ifdef GEN_TREES_H
local void gen_trees_header(void);
#endif

#ifndef ZLIB_DEBUG
#  define send_code(s, c, tree) send_bits(s, tree[c].Code, tree[c].Len)
   /* Send a code of the given tree. c and tree must not have side effects */

#else /* !ZLIB_DEBUG */
#  define send_code(s, c, tree) \
     { if (z_verbose>2) fprintf(stderr,"\ncd %3d ",(c)); \
       send_bits(s, tree[c].Code, tree[c].Len); }
#endif

/* ===========================================================================
 * Send a value on a given number of bits.
 * IN assertion: length <= 16 and value fits in length bits.
 */
#ifdef ZLIB_DEBUG
local void send_bits(deflate_state *s, int value, int length) {
    Tracevv((stderr," l %2d v %4x ", length, value));
    Assert(length > 0 && length <= 15, "invalid length");
    s->bits_sent += (ulg)length;

    /* If not enough room in bi_buf, use (valid) bits from bi_buf and
     * (16 - bi_valid) bits from value, leaving (width - (16 - bi_valid))
     * unused bits in value.
     */
    if (s->bi_valid > (int)Buf_size - length) {
        s->bi_buf |= (ush)value << s->bi_valid;
        put_short(s, s->bi_buf);
        s->bi_buf = (ush)value >> (Buf_size - s->bi_valid);
        s->bi_valid += length - Buf_size;
    } else {
        s->bi_buf |= (ush)value << s->bi_valid;
        s->bi_valid += length;
    }
}
#else /* !ZLIB_DEBUG */

#define send_bits(s, value, length) \
{ int len = length;\
  if (s->bi_valid > (int)Buf_size - len) {\
    int val = (int)value;\
    s->bi_buf |= (ush)val << s->bi_valid;\
    put_short(s, s->bi_buf);\
    s->bi_buf = (ush)val >> (Buf_size - s->bi_valid);\
    s->bi_valid += len - Buf_size;\
  } else {\
    s->bi_buf |= (ush)(value) << s->bi_valid;\
    s->bi_valid += len;\
  }\
}
#endif /* ZLIB_DEBUG */


/* the arguments must not have side effects */

/* ===========================================================================
 * Initialize the various 'constant' tables.
 */
local void tr_static_init(void) {
#if defined(GEN_TREES_H) || !defined(STDC)
    static int static_init_done = 0;
    int n;        /* iterates over tree elements */
    int bits;     /* bit counter */
    int length;   /* length value */
    int code;     /* code value */
    int dist;     /* distance index */
    ush bl_count[MAX_BITS+1];
    /* number of codes at each bit length for an optimal tree */

    if (static_init_done) return;

    /* For some embedded targets, global variables are not initialized: */
#ifdef NO_INIT_GLOBAL_POINTERS
    static_l_desc.static_tree = static_ltree;
    static_l_desc.extra_bits = extra_lbits;
    static_d_desc.static_tree = static_dtree;
    static_d_desc.extra_bits = extra_dbits;
    static_bl_desc.extra_bits = extra_blbits;
#endif

    /* Initialize the mapping length (0..255) -> length code (0..28) */
    length = 0;
    for (code = 0; code < LENGTH_CODES-1; code++) {
        base_length[code] = length;
        for (n = 0; n < (1 << extra_lbits[code]); n++) {
            _length_code[length++] = (uch)code;
        }
    }
    Assert (length == 256, "tr_static_init: length != 256");
    /* Note that the length 255 (match length 258) can be represented
     * in two different ways: code 284 + 5 bits or code 285, so we
     * overwrite length_code[255] to use the best encoding:
     */
    _length_code[length - 1] = (uch)code;

    /* Initialize the mapping dist (0..32K) -> dist code (0..29) */
    dist = 0;
    for (code = 0 ; code < 16; code++) {
        base_dist[code] = dist;
        for (n = 0; n < (1 << extra_dbits[code]); n++) {
            _dist_code[dist++] = (uch)code;
        }
    }
    Assert (dist == 256, "tr_static_init: dist != 256");
    dist >>= 7; /* from now on, all distances are divided by 128 */
    for ( ; code < D_CODES; code++) {
        base_dist[code] = dist << 7;
        for (n = 0; n < (1 << (extra_dbits[code] - 7)); n++) {
            _dist_code[256 + dist++] = (uch)code;
        }
    }
    Assert (dist == 256, "tr_static_init: 256 + dist != 512");

    /* Construct the codes of the static literal tree */
    for (bits = 0; bits <= MAX_BITS; bits++) bl_count[bits] = 0;
    n = 0;
    while (n <= 143) static_ltree[n++].Len = 8, bl_count[8]++;
    while (n <= 255) static_ltree[n++].Len = 9, bl_count[9]++;
    while (n <= 279) static_ltree[n++].Len = 7, bl_count[7]++;
    while (n <= 287) static_ltree[n++].Len = 8, bl_count[8]++;
    /* Codes 286 and 287 do not exist, but we must include them in the
     * tree construction to get a canonical Huffman tree (longest code
     * all ones)
     */
    gen_codes((ct_data *)static_ltree, L_CODES+1, bl_count);

    /* The static distance tree is trivial: */
    for (n = 0; n < D_CODES; n++) {
        static_dtree[n].Len = 5;
        static_dtree[n].Code = bi_reverse((unsigned)n, 5);
    }
    static_init_done = 1;

#  ifdef GEN_TREES_H
    gen_trees_header();
#  endif
#endif /* defined(GEN_TREES_H) || !defined(STDC) */
}

/* ===========================================================================
 * Generate the file trees.h describing the static trees.
 */
#ifdef GEN_TREES_H
#  ifndef ZLIB_DEBUG
#    include <stdio.h>
#  endif

#  define SEPARATOR(i, last, width) \
      ((i) == (last)? "\n};\n\n" :    \
       ((i) % (width) == (width) - 1 ? ",\n" : ", "))

void gen_trees_header(void) {
    FILE *header = fopen("trees.h", "w");
    int i;

    Assert (header != NULL, "Can't open trees.h");
    fprintf(header,
            "/* header created automatically with -DGEN_TREES_H */\n\n");

    fprintf(header, "local const ct_data static_ltree[L_CODES+2] = {\n");
    for (i = 0; i < L_CODES+2; i++) {
        fprintf(header, "{{%3u},{%3u}}%s", static_ltree[i].Code,
                static_ltree[i].Len, SEPARATOR(i, L_CODES+1, 5));
    }

    fprintf(header, "local const ct_data static_dtree[D_CODES] = {\n");
    for (i = 0; i < D_CODES; i++) {
        fprintf(header, "{{%2u},{%2u}}%s", static_dtree[i].Code,
                static_dtree[i].Len, SEPARATOR(i, D_CODES-1, 5));
    }

    fprintf(header, "const uch ZLIB_INTERNAL _dist_code[DIST_CODE_LEN] = {\n");
    for (i = 0; i < DIST_CODE_LEN; i++) {
        fprintf(header, "%2u%s", _dist_code[i],
                SEPARATOR(i, DIST_CODE_LEN-1, 20));
    }

    fprintf(header,
        "const uch ZLIB_INTERNAL _length_code[MAX_MATCH-MIN_MATCH+1]= {\n");
    for (i = 0; i < MAX_MATCH-MIN_MATCH+1; i++) {
        fprintf(header, "%2u%s", _length_code[i],
                SEPARATOR(i, MAX_MATCH-MIN_MATCH, 20));
    }

    fprintf(header, "local const int base_length[LENGTH_CODES] = {\n");
    for (i = 0; i < LENGTH_CODES; i++) {
        fprintf(header, "%1u%s", base_length[i],
                SEPARATOR(i, LENGTH_CODES-1, 20));
    }

    fprintf(header, "local const int base_dist[D_CODES] = {\n");
    for (i = 0; i < D_CODES; i++) {
        fprintf(header, "%5u%s", base_dist[i],
                SEPARATOR(i, D_CODES-1, 10));
    }

    fclose(header);
}
#endif /* GEN_TREES_H */

/* ===========================================================================
 * Initialize a new block.
 */
local void init_block(deflate_state *s) {
    int n; /* iterates over tree elements */

    /* Initialize the trees. */
    for (n = 0; n < L_CODES;  n++) s->dyn_ltree[n].Freq = 0;
    for (n = 0; n < D_CODES;  n++) s->dyn_dtree[n].Freq = 0;
    for (n = 0; n < BL_CODES; n++) s->bl_tree[n].Freq = 0;

    s->dyn_ltree[END_BLOCK].Freq = 1;
    s->opt_len = s->static_len = 0L;
    s->sym_next = s->matches = 0;
}

/* ===========================================================================
 * Initialize the tree data structures for a new zlib stream.
 */
void ZLIB_INTERNAL _tr_init(deflate_state *s) {
    tr_static_init();

    s->l_desc.dyn_tree = s->dyn_ltree;
    s->l_desc.stat_desc = &static_l_desc;

    s->d_desc.dyn_tree = s->dyn_dtree;
    s->d_desc.stat_desc = &static_d_desc;

    s->bl_desc.dyn_tree = s->bl_tree;
    s->bl_desc.stat_desc = &static_bl_desc;

    s->bi_buf = 0;
    s->bi_valid = 0;
#ifdef ZLIB_DEBUG
    s->compressed_len = 0L;
    s->bits_sent = 0L;
#endif

    /* Initialize the first block of the first file: */
    init_block(s);
}

#define SMALLEST 1
/* Index within the heap array of least frequent node in the Huffman tree */


/* ===========================================================================
 * Remove the smallest element from the heap and recreate the heap with
 * one less element. Updates heap and heap_len.
 */
#define pqremove(s, tree, top) \
{\
    top = s->heap[SMALLEST]; \
    s->heap[SMALLEST] = s->heap[s->heap_len--]; \
    pqdownheap(s, tree, SMALLEST); \
}

/* ===========================================================================
 * Compares to subtrees, using the tree depth as tie breaker when
 * the subtrees have equal frequency. This minimizes the worst case length.
 */
#define smaller(tree, n, m, depth) \
   (tree[n].Freq < tree[m].Freq || \
   (tree[n].Freq == tree[m].Freq && depth[n] <= depth[m]))

/* ===========================================================================
 * Restore the heap property by moving down the tree starting at node k,
 * exchanging a node with the smallest of its two sons if necessary, stopping
 * when the heap property is re-established (each father smaller than its
 * two sons).
 */
local void pqdownheap(deflate_state *s, ct_data *tree, int k) {
    int v = s->heap[k];
    int j = k << 1;  /* left son of k */
    while (j <= s->heap_len) {
        /* Set j to the smallest of the two sons: */
        if (j < s->heap_len &&
            smaller(tree, s->heap[j + 1], s->heap[j], s->depth)) {
            j++;
        }
        /* Exit if v is smaller than both sons */
        if (smaller(tree, v, s->heap[j], s->depth)) break;

        /* Exchange v with the smallest son */
        s->heap[k] = s->heap[j];  k = j;

        /* And continue down the tree, setting j to the left son of k */
        j <<= 1;
    }
    s->heap[k] = v;
}

/* ===========================================================================
 * Compute the optimal bit lengths for a tree and update the total bit length
 * for the current block.
 * IN assertion: the fields freq and dad are set, heap[heap_max] and
 *    above are the tree nodes sorted by increasing frequency.
 * OUT assertions: the field len is set to the optimal bit length, the
 *     array bl_count contains the frequencies for each bit length.
 *     The length opt_len is updated; static_len is also updated if stree is
 *     not null.
 */
local void gen_bitlen(deflate_state *s, tree_desc *desc) {
    ct_data *tree        = desc->dyn_tree;
    int max_code         = desc->max_code;
    const ct_data *stree = desc->stat_desc->static_tree;
    const intf *extra    = desc->stat_desc->extra_bits;
    int base             = desc->stat_desc->extra_base;
    int max_length       = desc->stat_desc->max_length;
    int h;              /* heap index */
    int n, m;           /* iterate over the tree elements */
    int bits;           /* bit length */
    int xbits;          /* extra bits */
    ush f;              /* frequency */
    int overflow = 0;   /* number of elements with bit length too large */

    for (bits = 0; bits <= MAX_BITS; bits++) s->bl_count[bits] = 0;

    /* In a first pass, compute the optimal bit lengths (which may
     * overflow in the case of the bit length tree).
     */
    tree[s->heap[s->heap_max]].Len = 0; /* root of the heap */

    for (h = s->heap_max + 1; h < HEAP_SIZE; h++) {
        n = s->heap[h];
        bits = tree[tree[n].Dad].Len + 1;
        if (bits > max_length) bits = max_length, overflow++;
        tree[n].Len = (ush)bits;
        /* We overwrite tree[n].Dad which is no longer needed */

        if (n > max_code) continue; /* not a leaf node */

        s->bl_count[bits]++;
        xbits = 0;
        if (n >= base) xbits = extra[n - base];
        f = tree[n].Freq;
        s->opt_len += (ulg)f * (unsigned)(bits + xbits);
        if (stree) s->static_len += (ulg)f * (unsigned)(stree[n].Len + xbits);
    }
    if (overflow == 0) return;

    Tracev((stderr,"\nbit length overflow\n"));
    /* This happens for example on obj2 and pic of the Calgary corpus */

    /* Find the first bit length which could increase: */
    do {
        bits = max_length - 1;
        while (s->bl_count[bits] == 0) bits--;
        s->bl_count[bits]--;        /* move one leaf down the tree */
        s->bl_count[bits + 1] += 2; /* move one overflow item as its brother */
        s->bl_count[max_length]--;
        /* The brother of the overflow item also moves one step up,
         * but this does not affect bl_count[max_length]
         */
        overflow -= 2;
    } while (overflow > 0);

    /* Now recompute all bit lengths, scanning in increasing frequency.
     * h is still equal to HEAP_SIZE. (It is simpler to reconstruct all
     * lengths instead of fixing only the wrong ones. This idea is taken
     * from 'ar' written by Haruhiko Okumura.)
     */
    for (bits = max_length; bits != 0; bits--) {
        n = s->bl_count[bits];
        while (n != 0) {
            m = s->heap[--h];
            if (m > max_code) continue;
            if ((unsigned) tree[m].Len != (unsigned) bits) {
                Tracev((stderr,"code %d bits %d->%d\n", m, tree[m].Len, bits));
                s->opt_len += ((ulg)bits - tree[m].Len) * tree[m].Freq;
                tree[m].Len = (ush)bits;
            }
            n--;
        }
    }
}

<<<<<<< HEAD
/* ===========================================================================
 * Generate the codes for a given tree and bit counts (which need not be
 * optimal).
 * IN assertion: the array bl_count contains the bit length statistics for
 * the given tree and the field len is set for all tree elements.
 * OUT assertion: the field code is set for all tree elements of non
 *     zero code length.
 */
local void gen_codes(tree, max_code, bl_count)
    ct_data *tree;             /* the tree to decorate */
    int max_code;              /* largest code with non zero frequency */
    ushf *bl_count;            /* number of codes at each bit length */
{
    ush next_code[MAX_BITS+1]; /* next code value for each bit length */
    unsigned code = 0;         /* running code value */
    int bits;                  /* bit index */
    int n;                     /* code index */

    /* The distribution counts are first used to generate the code values
     * without bit reversal.
     */
    for (bits = 1; bits <= MAX_BITS; bits++) {
        code = (code + bl_count[bits - 1]) << 1;
        next_code[bits] = (ush)code;
    }
    /* Check that the bit counts in bl_count are consistent. The last code
     * must be all ones.
     */
    Assert (code + bl_count[MAX_BITS] - 1 == (1 << MAX_BITS) - 1,
            "inconsistent bit counts");
    Tracev((stderr,"\ngen_codes: max_code %d ", max_code));

    for (n = 0;  n <= max_code; n++) {
        int len = tree[n].Len;
        if (len == 0) continue;
        /* Now reverse the bits */
        tree[n].Code = (ush)bi_reverse(next_code[len]++, len);

        Tracecv(tree != static_ltree, (stderr,"\nn %3d %c l %2d c %4x (%x) ",
            n, (isgraph(n) ? n : ' '), len, tree[n].Code, next_code[len] - 1));
    }
}
=======
#ifdef DUMP_BL_TREE
#  include <stdio.h>
#endif
>>>>>>> 8a2d13a7

/* ===========================================================================
 * Construct one Huffman tree and assigns the code bit strings and lengths.
 * Update the total bit length for the current block.
 * IN assertion: the field freq is set for all tree elements.
 * OUT assertions: the fields len and code are set to the optimal bit length
 *     and corresponding code. The length opt_len is updated; static_len is
 *     also updated if stree is not null. The field max_code is set.
 */
local void build_tree(deflate_state *s, tree_desc *desc) {
    ct_data *tree         = desc->dyn_tree;
    const ct_data *stree  = desc->stat_desc->static_tree;
    int elems             = desc->stat_desc->elems;
    int n, m;          /* iterate over heap elements */
    int max_code = -1; /* largest code with non zero frequency */
    int node;          /* new node being created */

    /* Construct the initial heap, with least frequent element in
     * heap[SMALLEST]. The sons of heap[n] are heap[2*n] and heap[2*n + 1].
     * heap[0] is not used.
     */
    s->heap_len = 0, s->heap_max = HEAP_SIZE;

    for (n = 0; n < elems; n++) {
        if (tree[n].Freq != 0) {
            s->heap[++(s->heap_len)] = max_code = n;
            s->depth[n] = 0;
        } else {
            tree[n].Len = 0;
        }
    }

    /* The pkzip format requires that at least one distance code exists,
     * and that at least one bit should be sent even if there is only one
     * possible code. So to avoid special checks later on we force at least
     * two codes of non zero frequency.
     */
    while (s->heap_len < 2) {
        node = s->heap[++(s->heap_len)] = (max_code < 2 ? ++max_code : 0);
        tree[node].Freq = 1;
        s->depth[node] = 0;
        s->opt_len--; if (stree) s->static_len -= stree[node].Len;
        /* node is 0 or 1 so it does not have extra bits */
    }
    desc->max_code = max_code;

    /* The elements heap[heap_len/2 + 1 .. heap_len] are leaves of the tree,
     * establish sub-heaps of increasing lengths:
     */
    for (n = s->heap_len/2; n >= 1; n--) pqdownheap(s, tree, n);

    /* Construct the Huffman tree by repeatedly combining the least two
     * frequent nodes.
     */
    node = elems;              /* next internal node of the tree */
    do {
        pqremove(s, tree, n);  /* n = node of least frequency */
        m = s->heap[SMALLEST]; /* m = node of next least frequency */

        s->heap[--(s->heap_max)] = n; /* keep the nodes sorted by frequency */
        s->heap[--(s->heap_max)] = m;

        /* Create a new node father of n and m */
        tree[node].Freq = tree[n].Freq + tree[m].Freq;
        s->depth[node] = (uch)((s->depth[n] >= s->depth[m] ?
                                s->depth[n] : s->depth[m]) + 1);
        tree[n].Dad = tree[m].Dad = (ush)node;
#ifdef DUMP_BL_TREE
        if (tree == s->bl_tree) {
            fprintf(stderr,"\nnode %d(%d), sons %d(%d) %d(%d)",
                    node, tree[node].Freq, n, tree[n].Freq, m, tree[m].Freq);
        }
#endif
        /* and insert the new node in the heap */
        s->heap[SMALLEST] = node++;
        pqdownheap(s, tree, SMALLEST);

    } while (s->heap_len >= 2);

    s->heap[--(s->heap_max)] = s->heap[SMALLEST];

    /* At this point, the fields freq and dad are set. We can now
     * generate the bit lengths.
     */
    gen_bitlen(s, (tree_desc *)desc);

    /* The field len is now set, we can generate the bit codes */
    gen_codes ((ct_data *)tree, max_code, s->bl_count);
}

/* ===========================================================================
 * Scan a literal or distance tree to determine the frequencies of the codes
 * in the bit length tree.
 */
<<<<<<< HEAD
local void scan_tree(s, tree, max_code)
    deflate_state *s;
    ct_data *tree;   /* the tree to be scanned */
    int max_code;    /* and its largest code of non zero frequency */
{
=======
local void scan_tree(deflate_state *s, ct_data *tree, int max_code) {
>>>>>>> 8a2d13a7
    int n;                     /* iterates over all tree elements */
    int prevlen = -1;          /* last emitted length */
    int curlen;                /* length of current code */
    int nextlen = tree[0].Len; /* length of next code */
    int count = 0;             /* repeat count of the current code */
    int max_count = 7;         /* max repeat count */
    int min_count = 4;         /* min repeat count */

    if (nextlen == 0) max_count = 138, min_count = 3;
    tree[max_code + 1].Len = (ush)0xffff; /* guard */

    for (n = 0; n <= max_code; n++) {
        curlen = nextlen; nextlen = tree[n + 1].Len;
        if (++count < max_count && curlen == nextlen) {
            continue;
        } else if (count < min_count) {
            s->bl_tree[curlen].Freq += count;
        } else if (curlen != 0) {
            if (curlen != prevlen) s->bl_tree[curlen].Freq++;
            s->bl_tree[REP_3_6].Freq++;
        } else if (count <= 10) {
            s->bl_tree[REPZ_3_10].Freq++;
        } else {
            s->bl_tree[REPZ_11_138].Freq++;
        }
        count = 0; prevlen = curlen;
        if (nextlen == 0) {
            max_count = 138, min_count = 3;
        } else if (curlen == nextlen) {
            max_count = 6, min_count = 3;
        } else {
            max_count = 7, min_count = 4;
        }
    }
}

/* ===========================================================================
 * Send a literal or distance tree in compressed form, using the codes in
 * bl_tree.
 */
<<<<<<< HEAD
local void send_tree(s, tree, max_code)
    deflate_state *s;
    ct_data *tree; /* the tree to be scanned */
    int max_code;       /* and its largest code of non zero frequency */
{
=======
local void send_tree(deflate_state *s, ct_data *tree, int max_code) {
>>>>>>> 8a2d13a7
    int n;                     /* iterates over all tree elements */
    int prevlen = -1;          /* last emitted length */
    int curlen;                /* length of current code */
    int nextlen = tree[0].Len; /* length of next code */
    int count = 0;             /* repeat count of the current code */
    int max_count = 7;         /* max repeat count */
    int min_count = 4;         /* min repeat count */

    /* tree[max_code + 1].Len = -1; */  /* guard already set */
    if (nextlen == 0) max_count = 138, min_count = 3;

    for (n = 0; n <= max_code; n++) {
        curlen = nextlen; nextlen = tree[n + 1].Len;
        if (++count < max_count && curlen == nextlen) {
            continue;
        } else if (count < min_count) {
            do { send_code(s, curlen, s->bl_tree); } while (--count != 0);

        } else if (curlen != 0) {
            if (curlen != prevlen) {
                send_code(s, curlen, s->bl_tree); count--;
            }
            Assert(count >= 3 && count <= 6, " 3_6?");
            send_code(s, REP_3_6, s->bl_tree); send_bits(s, count - 3, 2);

        } else if (count <= 10) {
            send_code(s, REPZ_3_10, s->bl_tree); send_bits(s, count - 3, 3);

        } else {
            send_code(s, REPZ_11_138, s->bl_tree); send_bits(s, count - 11, 7);
        }
        count = 0; prevlen = curlen;
        if (nextlen == 0) {
            max_count = 138, min_count = 3;
        } else if (curlen == nextlen) {
            max_count = 6, min_count = 3;
        } else {
            max_count = 7, min_count = 4;
        }
    }
}

/* ===========================================================================
 * Construct the Huffman tree for the bit lengths and return the index in
 * bl_order of the last bit length code to send.
 */
local int build_bl_tree(deflate_state *s) {
    int max_blindex;  /* index of last bit length code of non zero freq */

    /* Determine the bit length frequencies for literal and distance trees */
    scan_tree(s, (ct_data *)s->dyn_ltree, s->l_desc.max_code);
    scan_tree(s, (ct_data *)s->dyn_dtree, s->d_desc.max_code);

    /* Build the bit length tree: */
    build_tree(s, (tree_desc *)(&(s->bl_desc)));
    /* opt_len now includes the length of the tree representations, except the
     * lengths of the bit lengths codes and the 5 + 5 + 4 bits for the counts.
     */

    /* Determine the number of bit length codes to send. The pkzip format
     * requires that at least 4 bit length codes be sent. (appnote.txt says
     * 3 but the actual value used is 4.)
     */
    for (max_blindex = BL_CODES-1; max_blindex >= 3; max_blindex--) {
        if (s->bl_tree[bl_order[max_blindex]].Len != 0) break;
    }
    /* Update opt_len to include the bit length tree and counts */
    s->opt_len += 3*((ulg)max_blindex + 1) + 5 + 5 + 4;
    Tracev((stderr, "\ndyn trees: dyn %ld, stat %ld",
            s->opt_len, s->static_len));

    return max_blindex;
}

/* ===========================================================================
 * Send the header for a block using dynamic Huffman trees: the counts, the
 * lengths of the bit length codes, the literal tree and the distance tree.
 * IN assertion: lcodes >= 257, dcodes >= 1, blcodes >= 4.
 */
local void send_all_trees(deflate_state *s, int lcodes, int dcodes,
                          int blcodes) {
    int rank;                    /* index in bl_order */

    Assert (lcodes >= 257 && dcodes >= 1 && blcodes >= 4, "not enough codes");
    Assert (lcodes <= L_CODES && dcodes <= D_CODES && blcodes <= BL_CODES,
            "too many codes");
    Tracev((stderr, "\nbl counts: "));
    send_bits(s, lcodes - 257, 5);  /* not +255 as stated in appnote.txt */
    send_bits(s, dcodes - 1,   5);
    send_bits(s, blcodes - 4,  4);  /* not -3 as stated in appnote.txt */
    for (rank = 0; rank < blcodes; rank++) {
        Tracev((stderr, "\nbl code %2d ", bl_order[rank]));
        send_bits(s, s->bl_tree[bl_order[rank]].Len, 3);
    }
    Tracev((stderr, "\nbl tree: sent %ld", s->bits_sent));

    send_tree(s, (ct_data *)s->dyn_ltree, lcodes - 1);  /* literal tree */
    Tracev((stderr, "\nlit tree: sent %ld", s->bits_sent));

    send_tree(s, (ct_data *)s->dyn_dtree, dcodes - 1);  /* distance tree */
    Tracev((stderr, "\ndist tree: sent %ld", s->bits_sent));
}

/* ===========================================================================
 * Send a stored block
 */
<<<<<<< HEAD
void ZLIB_INTERNAL _tr_stored_block(s, buf, stored_len, last)
    deflate_state *s;
    charf *buf;       /* input block */
    ulg stored_len;   /* length of input block */
    int last;         /* one if this is the last block for a file */
{
=======
void ZLIB_INTERNAL _tr_stored_block(deflate_state *s, charf *buf,
                                    ulg stored_len, int last) {
>>>>>>> 8a2d13a7
    send_bits(s, (STORED_BLOCK<<1) + last, 3);  /* send block type */
    bi_windup(s);        /* align on byte boundary */
    put_short(s, (ush)stored_len);
    put_short(s, (ush)~stored_len);
    if (stored_len)
        zmemcpy(s->pending_buf + s->pending, (Bytef *)buf, stored_len);
    s->pending += stored_len;
#ifdef ZLIB_DEBUG
    s->compressed_len = (s->compressed_len + 3 + 7) & (ulg)~7L;
    s->compressed_len += (stored_len + 4) << 3;
    s->bits_sent += 2*16;
    s->bits_sent += stored_len << 3;
#endif
}

/* ===========================================================================
 * Flush the bits in the bit buffer to pending output (leaves at most 7 bits)
 */
void ZLIB_INTERNAL _tr_flush_bits(deflate_state *s) {
    bi_flush(s);
}

/* ===========================================================================
 * Send one empty static block to give enough lookahead for inflate.
 * This takes 10 bits, of which 7 may remain in the bit buffer.
 */
void ZLIB_INTERNAL _tr_align(deflate_state *s) {
    send_bits(s, STATIC_TREES<<1, 3);
    send_code(s, END_BLOCK, static_ltree);
#ifdef ZLIB_DEBUG
    s->compressed_len += 10L; /* 3 for block type, 7 for EOB */
#endif
    bi_flush(s);
}

/* ===========================================================================
 * Send the block data compressed using the given Huffman trees
 */
local void compress_block(deflate_state *s, const ct_data *ltree,
                          const ct_data *dtree) {
    unsigned dist;      /* distance of matched string */
    int lc;             /* match length or unmatched char (if dist == 0) */
    unsigned sx = 0;    /* running index in sym_buf */
    unsigned code;      /* the code to send */
    int extra;          /* number of extra bits to send */

    if (s->sym_next != 0) do {
        dist = s->sym_buf[sx++] & 0xff;
        dist += (unsigned)(s->sym_buf[sx++] & 0xff) << 8;
        lc = s->sym_buf[sx++];
        if (dist == 0) {
            send_code(s, lc, ltree); /* send a literal byte */
            Tracecv(isgraph(lc), (stderr," '%c' ", lc));
        } else {
            /* Here, lc is the match length - MIN_MATCH */
            code = _length_code[lc];
            send_code(s, code + LITERALS + 1, ltree);   /* send length code */
            extra = extra_lbits[code];
            if (extra != 0) {
                lc -= base_length[code];
                send_bits(s, lc, extra);       /* send the extra length bits */
            }
            dist--; /* dist is now the match distance - 1 */
            code = d_code(dist);
            Assert (code < D_CODES, "bad d_code");

            send_code(s, code, dtree);       /* send the distance code */
            extra = extra_dbits[code];
            if (extra != 0) {
                dist -= (unsigned)base_dist[code];
                send_bits(s, dist, extra);   /* send the extra distance bits */
            }
        } /* literal or match pair ? */

        /* Check that the overlay between pending_buf and sym_buf is ok: */
        Assert(s->pending < s->lit_bufsize + sx, "pendingBuf overflow");

    } while (sx < s->sym_next);

    send_code(s, END_BLOCK, ltree);
}

/* ===========================================================================
 * Check if the data type is TEXT or BINARY, using the following algorithm:
 * - TEXT if the two conditions below are satisfied:
 *    a) There are no non-portable control characters belonging to the
 *       "block list" (0..6, 14..25, 28..31).
 *    b) There is at least one printable character belonging to the
 *       "allow list" (9 {TAB}, 10 {LF}, 13 {CR}, 32..255).
 * - BINARY otherwise.
 * - The following partially-portable control characters form a
 *   "gray list" that is ignored in this detection algorithm:
 *   (7 {BEL}, 8 {BS}, 11 {VT}, 12 {FF}, 26 {SUB}, 27 {ESC}).
 * IN assertion: the fields Freq of dyn_ltree are set.
 */
local int detect_data_type(deflate_state *s) {
    /* block_mask is the bit mask of block-listed bytes
     * set bits 0..6, 14..25, and 28..31
     * 0xf3ffc07f = binary 11110011111111111100000001111111
     */
    unsigned long block_mask = 0xf3ffc07fUL;
    int n;

    /* Check for non-textual ("block-listed") bytes. */
    for (n = 0; n <= 31; n++, block_mask >>= 1)
        if ((block_mask & 1) && (s->dyn_ltree[n].Freq != 0))
            return Z_BINARY;

    /* Check for textual ("allow-listed") bytes. */
    if (s->dyn_ltree[9].Freq != 0 || s->dyn_ltree[10].Freq != 0
            || s->dyn_ltree[13].Freq != 0)
        return Z_TEXT;
    for (n = 32; n < LITERALS; n++)
        if (s->dyn_ltree[n].Freq != 0)
            return Z_TEXT;

    /* There are no "block-listed" or "allow-listed" bytes:
     * this stream either is empty or has tolerated ("gray-listed") bytes only.
     */
    return Z_BINARY;
}

/* ===========================================================================
 * Determine the best encoding for the current block: dynamic trees, static
 * trees or store, and write out the encoded block.
 */
void ZLIB_INTERNAL _tr_flush_block(deflate_state *s, charf *buf,
                                   ulg stored_len, int last) {
    ulg opt_lenb, static_lenb; /* opt_len and static_len in bytes */
    int max_blindex = 0;  /* index of last bit length code of non zero freq */

    /* Build the Huffman trees unless a stored block is forced */
    if (s->level > 0) {

        /* Check if the file is binary or text */
        if (s->strm->data_type == Z_UNKNOWN)
            s->strm->data_type = detect_data_type(s);

        /* Construct the literal and distance trees */
        build_tree(s, (tree_desc *)(&(s->l_desc)));
        Tracev((stderr, "\nlit data: dyn %ld, stat %ld", s->opt_len,
                s->static_len));

        build_tree(s, (tree_desc *)(&(s->d_desc)));
        Tracev((stderr, "\ndist data: dyn %ld, stat %ld", s->opt_len,
                s->static_len));
        /* At this point, opt_len and static_len are the total bit lengths of
         * the compressed block data, excluding the tree representations.
         */

        /* Build the bit length tree for the above two trees, and get the index
         * in bl_order of the last bit length code to send.
         */
        max_blindex = build_bl_tree(s);

        /* Determine the best encoding. Compute the block lengths in bytes. */
        opt_lenb = (s->opt_len + 3 + 7) >> 3;
        static_lenb = (s->static_len + 3 + 7) >> 3;

        Tracev((stderr, "\nopt %lu(%lu) stat %lu(%lu) stored %lu lit %u ",
                opt_lenb, s->opt_len, static_lenb, s->static_len, stored_len,
                s->sym_next / 3));

#ifndef FORCE_STATIC
        if (static_lenb <= opt_lenb || s->strategy == Z_FIXED)
#endif
            opt_lenb = static_lenb;

    } else {
        Assert(buf != (char*)0, "lost buf");
        opt_lenb = static_lenb = stored_len + 5; /* force a stored block */
    }

#ifdef FORCE_STORED
    if (buf != (char*)0) { /* force stored block */
#else
    if (stored_len + 4 <= opt_lenb && buf != (char*)0) {
                       /* 4: two words for the lengths */
#endif
        /* The test buf != NULL is only necessary if LIT_BUFSIZE > WSIZE.
         * Otherwise we can't have processed more than WSIZE input bytes since
         * the last block flush, because compression would have been
         * successful. If LIT_BUFSIZE <= WSIZE, it is never too late to
         * transform a block into a stored block.
         */
        _tr_stored_block(s, buf, stored_len, last);

    } else if (static_lenb == opt_lenb) {
        send_bits(s, (STATIC_TREES<<1) + last, 3);
        compress_block(s, (const ct_data *)static_ltree,
                       (const ct_data *)static_dtree);
#ifdef ZLIB_DEBUG
        s->compressed_len += 3 + s->static_len;
#endif
    } else {
        send_bits(s, (DYN_TREES<<1) + last, 3);
        send_all_trees(s, s->l_desc.max_code + 1, s->d_desc.max_code + 1,
                       max_blindex + 1);
        compress_block(s, (const ct_data *)s->dyn_ltree,
                       (const ct_data *)s->dyn_dtree);
#ifdef ZLIB_DEBUG
        s->compressed_len += 3 + s->opt_len;
#endif
    }
    Assert (s->compressed_len == s->bits_sent, "bad compressed size");
    /* The above check is made mod 2^32, for files larger than 512 MB
     * and uLong implemented on 32 bits.
     */
    init_block(s);

    if (last) {
        bi_windup(s);
#ifdef ZLIB_DEBUG
        s->compressed_len += 7;  /* align on byte boundary */
#endif
    }
    Tracev((stderr,"\ncomprlen %lu(%lu) ", s->compressed_len >> 3,
           s->compressed_len - 7*last));
}

/* ===========================================================================
 * Save the match info and tally the frequency counts. Return true if
 * the current block must be flushed.
 */
<<<<<<< HEAD
int ZLIB_INTERNAL _tr_tally(s, dist, lc)
    deflate_state *s;
    unsigned dist;  /* distance of matched string */
    unsigned lc;    /* match length - MIN_MATCH or unmatched char (dist==0) */
{
=======
int ZLIB_INTERNAL _tr_tally(deflate_state *s, unsigned dist, unsigned lc) {
>>>>>>> 8a2d13a7
    s->sym_buf[s->sym_next++] = (uch)dist;
    s->sym_buf[s->sym_next++] = (uch)(dist >> 8);
    s->sym_buf[s->sym_next++] = (uch)lc;
    if (dist == 0) {
        /* lc is the unmatched char */
        s->dyn_ltree[lc].Freq++;
    } else {
        s->matches++;
        /* Here, lc is the match length - MIN_MATCH */
        dist--;             /* dist = match distance - 1 */
        Assert((ush)dist < (ush)MAX_DIST(s) &&
               (ush)lc <= (ush)(MAX_MATCH-MIN_MATCH) &&
               (ush)d_code(dist) < (ush)D_CODES,  "_tr_tally: bad match");

        s->dyn_ltree[_length_code[lc] + LITERALS + 1].Freq++;
        s->dyn_dtree[d_code(dist)].Freq++;
    }
    return (s->sym_next == s->sym_end);
<<<<<<< HEAD
}

/* ===========================================================================
 * Send the block data compressed using the given Huffman trees
 */
local void compress_block(s, ltree, dtree)
    deflate_state *s;
    const ct_data *ltree; /* literal tree */
    const ct_data *dtree; /* distance tree */
{
    unsigned dist;      /* distance of matched string */
    int lc;             /* match length or unmatched char (if dist == 0) */
    unsigned sx = 0;    /* running index in sym_buf */
    unsigned code;      /* the code to send */
    int extra;          /* number of extra bits to send */

    if (s->sym_next != 0) do {
        dist = s->sym_buf[sx++] & 0xff;
        dist += (unsigned)(s->sym_buf[sx++] & 0xff) << 8;
        lc = s->sym_buf[sx++];
        if (dist == 0) {
            send_code(s, lc, ltree); /* send a literal byte */
            Tracecv(isgraph(lc), (stderr," '%c' ", lc));
        } else {
            /* Here, lc is the match length - MIN_MATCH */
            code = _length_code[lc];
            send_code(s, code + LITERALS + 1, ltree);   /* send length code */
            extra = extra_lbits[code];
            if (extra != 0) {
                lc -= base_length[code];
                send_bits(s, lc, extra);       /* send the extra length bits */
            }
            dist--; /* dist is now the match distance - 1 */
            code = d_code(dist);
            Assert (code < D_CODES, "bad d_code");

            send_code(s, code, dtree);       /* send the distance code */
            extra = extra_dbits[code];
            if (extra != 0) {
                dist -= (unsigned)base_dist[code];
                send_bits(s, dist, extra);   /* send the extra distance bits */
            }
        } /* literal or match pair ? */

        /* Check that the overlay between pending_buf and sym_buf is ok: */
        Assert(s->pending < s->lit_bufsize + sx, "pendingBuf overflow");

    } while (sx < s->sym_next);

    send_code(s, END_BLOCK, ltree);
}

/* ===========================================================================
 * Check if the data type is TEXT or BINARY, using the following algorithm:
 * - TEXT if the two conditions below are satisfied:
 *    a) There are no non-portable control characters belonging to the
 *       "block list" (0..6, 14..25, 28..31).
 *    b) There is at least one printable character belonging to the
 *       "allow list" (9 {TAB}, 10 {LF}, 13 {CR}, 32..255).
 * - BINARY otherwise.
 * - The following partially-portable control characters form a
 *   "gray list" that is ignored in this detection algorithm:
 *   (7 {BEL}, 8 {BS}, 11 {VT}, 12 {FF}, 26 {SUB}, 27 {ESC}).
 * IN assertion: the fields Freq of dyn_ltree are set.
 */
local int detect_data_type(s)
    deflate_state *s;
{
    /* block_mask is the bit mask of block-listed bytes
     * set bits 0..6, 14..25, and 28..31
     * 0xf3ffc07f = binary 11110011111111111100000001111111
     */
    unsigned long block_mask = 0xf3ffc07fUL;
    int n;

    /* Check for non-textual ("block-listed") bytes. */
    for (n = 0; n <= 31; n++, block_mask >>= 1)
        if ((block_mask & 1) && (s->dyn_ltree[n].Freq != 0))
            return Z_BINARY;

    /* Check for textual ("allow-listed") bytes. */
    if (s->dyn_ltree[9].Freq != 0 || s->dyn_ltree[10].Freq != 0
            || s->dyn_ltree[13].Freq != 0)
        return Z_TEXT;
    for (n = 32; n < LITERALS; n++)
        if (s->dyn_ltree[n].Freq != 0)
            return Z_TEXT;

    /* There are no "block-listed" or "allow-listed" bytes:
     * this stream either is empty or has tolerated ("gray-listed") bytes only.
     */
    return Z_BINARY;
}

/* ===========================================================================
 * Reverse the first len bits of a code, using straightforward code (a faster
 * method would use a table)
 * IN assertion: 1 <= len <= 15
 */
local unsigned bi_reverse(code, len)
    unsigned code; /* the value to invert */
    int len;       /* its bit length */
{
    register unsigned res = 0;
    do {
        res |= code & 1;
        code >>= 1, res <<= 1;
    } while (--len > 0);
    return res >> 1;
}

/* ===========================================================================
 * Flush the bit buffer, keeping at most 7 bits in it.
 */
local void bi_flush(s)
    deflate_state *s;
{
    if (s->bi_valid == 16) {
        put_short(s, s->bi_buf);
        s->bi_buf = 0;
        s->bi_valid = 0;
    } else if (s->bi_valid >= 8) {
        put_byte(s, (Byte)s->bi_buf);
        s->bi_buf >>= 8;
        s->bi_valid -= 8;
    }
}

/* ===========================================================================
 * Flush the bit buffer and align the output on a byte boundary
 */
local void bi_windup(s)
    deflate_state *s;
{
    if (s->bi_valid > 8) {
        put_short(s, s->bi_buf);
    } else if (s->bi_valid > 0) {
        put_byte(s, (Byte)s->bi_buf);
    }
    s->bi_buf = 0;
    s->bi_valid = 0;
#ifdef ZLIB_DEBUG
    s->bits_sent = (s->bits_sent + 7) & ~7;
#endif
=======
>>>>>>> 8a2d13a7
}<|MERGE_RESOLUTION|>--- conflicted
+++ resolved
@@ -146,25 +146,6 @@
     put_byte(s, (uch)((ush)(w) >> 8)); \
 }
 
-<<<<<<< HEAD
-local void tr_static_init OF((void));
-local void init_block     OF((deflate_state *s));
-local void pqdownheap     OF((deflate_state *s, ct_data *tree, int k));
-local void gen_bitlen     OF((deflate_state *s, tree_desc *desc));
-local void gen_codes      OF((ct_data *tree, int max_code, ushf *bl_count));
-local void build_tree     OF((deflate_state *s, tree_desc *desc));
-local void scan_tree      OF((deflate_state *s, ct_data *tree, int max_code));
-local void send_tree      OF((deflate_state *s, ct_data *tree, int max_code));
-local int  build_bl_tree  OF((deflate_state *s));
-local void send_all_trees OF((deflate_state *s, int lcodes, int dcodes,
-                              int blcodes));
-local void compress_block OF((deflate_state *s, const ct_data *ltree,
-                              const ct_data *dtree));
-local int  detect_data_type OF((deflate_state *s));
-local unsigned bi_reverse OF((unsigned code, int len));
-local void bi_windup      OF((deflate_state *s));
-local void bi_flush       OF((deflate_state *s));
-=======
 /* ===========================================================================
  * Reverse the first len bits of a code, using straightforward code (a faster
  * method would use a table)
@@ -248,7 +229,6 @@
             n, (isgraph(n) ? n : ' '), len, tree[n].Code, next_code[len] - 1));
     }
 }
->>>>>>> 8a2d13a7
 
 #ifdef GEN_TREES_H
 local void gen_trees_header(void);
@@ -630,54 +610,9 @@
     }
 }
 
-<<<<<<< HEAD
-/* ===========================================================================
- * Generate the codes for a given tree and bit counts (which need not be
- * optimal).
- * IN assertion: the array bl_count contains the bit length statistics for
- * the given tree and the field len is set for all tree elements.
- * OUT assertion: the field code is set for all tree elements of non
- *     zero code length.
- */
-local void gen_codes(tree, max_code, bl_count)
-    ct_data *tree;             /* the tree to decorate */
-    int max_code;              /* largest code with non zero frequency */
-    ushf *bl_count;            /* number of codes at each bit length */
-{
-    ush next_code[MAX_BITS+1]; /* next code value for each bit length */
-    unsigned code = 0;         /* running code value */
-    int bits;                  /* bit index */
-    int n;                     /* code index */
-
-    /* The distribution counts are first used to generate the code values
-     * without bit reversal.
-     */
-    for (bits = 1; bits <= MAX_BITS; bits++) {
-        code = (code + bl_count[bits - 1]) << 1;
-        next_code[bits] = (ush)code;
-    }
-    /* Check that the bit counts in bl_count are consistent. The last code
-     * must be all ones.
-     */
-    Assert (code + bl_count[MAX_BITS] - 1 == (1 << MAX_BITS) - 1,
-            "inconsistent bit counts");
-    Tracev((stderr,"\ngen_codes: max_code %d ", max_code));
-
-    for (n = 0;  n <= max_code; n++) {
-        int len = tree[n].Len;
-        if (len == 0) continue;
-        /* Now reverse the bits */
-        tree[n].Code = (ush)bi_reverse(next_code[len]++, len);
-
-        Tracecv(tree != static_ltree, (stderr,"\nn %3d %c l %2d c %4x (%x) ",
-            n, (isgraph(n) ? n : ' '), len, tree[n].Code, next_code[len] - 1));
-    }
-}
-=======
 #ifdef DUMP_BL_TREE
 #  include <stdio.h>
 #endif
->>>>>>> 8a2d13a7
 
 /* ===========================================================================
  * Construct one Huffman tree and assigns the code bit strings and lengths.
@@ -772,15 +707,7 @@
  * Scan a literal or distance tree to determine the frequencies of the codes
  * in the bit length tree.
  */
-<<<<<<< HEAD
-local void scan_tree(s, tree, max_code)
-    deflate_state *s;
-    ct_data *tree;   /* the tree to be scanned */
-    int max_code;    /* and its largest code of non zero frequency */
-{
-=======
 local void scan_tree(deflate_state *s, ct_data *tree, int max_code) {
->>>>>>> 8a2d13a7
     int n;                     /* iterates over all tree elements */
     int prevlen = -1;          /* last emitted length */
     int curlen;                /* length of current code */
@@ -821,15 +748,7 @@
  * Send a literal or distance tree in compressed form, using the codes in
  * bl_tree.
  */
-<<<<<<< HEAD
-local void send_tree(s, tree, max_code)
-    deflate_state *s;
-    ct_data *tree; /* the tree to be scanned */
-    int max_code;       /* and its largest code of non zero frequency */
-{
-=======
 local void send_tree(deflate_state *s, ct_data *tree, int max_code) {
->>>>>>> 8a2d13a7
     int n;                     /* iterates over all tree elements */
     int prevlen = -1;          /* last emitted length */
     int curlen;                /* length of current code */
@@ -936,17 +855,8 @@
 /* ===========================================================================
  * Send a stored block
  */
-<<<<<<< HEAD
-void ZLIB_INTERNAL _tr_stored_block(s, buf, stored_len, last)
-    deflate_state *s;
-    charf *buf;       /* input block */
-    ulg stored_len;   /* length of input block */
-    int last;         /* one if this is the last block for a file */
-{
-=======
 void ZLIB_INTERNAL _tr_stored_block(deflate_state *s, charf *buf,
                                     ulg stored_len, int last) {
->>>>>>> 8a2d13a7
     send_bits(s, (STORED_BLOCK<<1) + last, 3);  /* send block type */
     bi_windup(s);        /* align on byte boundary */
     put_short(s, (ush)stored_len);
@@ -1171,15 +1081,7 @@
  * Save the match info and tally the frequency counts. Return true if
  * the current block must be flushed.
  */
-<<<<<<< HEAD
-int ZLIB_INTERNAL _tr_tally(s, dist, lc)
-    deflate_state *s;
-    unsigned dist;  /* distance of matched string */
-    unsigned lc;    /* match length - MIN_MATCH or unmatched char (dist==0) */
-{
-=======
 int ZLIB_INTERNAL _tr_tally(deflate_state *s, unsigned dist, unsigned lc) {
->>>>>>> 8a2d13a7
     s->sym_buf[s->sym_next++] = (uch)dist;
     s->sym_buf[s->sym_next++] = (uch)(dist >> 8);
     s->sym_buf[s->sym_next++] = (uch)lc;
@@ -1198,151 +1100,4 @@
         s->dyn_dtree[d_code(dist)].Freq++;
     }
     return (s->sym_next == s->sym_end);
-<<<<<<< HEAD
-}
-
-/* ===========================================================================
- * Send the block data compressed using the given Huffman trees
- */
-local void compress_block(s, ltree, dtree)
-    deflate_state *s;
-    const ct_data *ltree; /* literal tree */
-    const ct_data *dtree; /* distance tree */
-{
-    unsigned dist;      /* distance of matched string */
-    int lc;             /* match length or unmatched char (if dist == 0) */
-    unsigned sx = 0;    /* running index in sym_buf */
-    unsigned code;      /* the code to send */
-    int extra;          /* number of extra bits to send */
-
-    if (s->sym_next != 0) do {
-        dist = s->sym_buf[sx++] & 0xff;
-        dist += (unsigned)(s->sym_buf[sx++] & 0xff) << 8;
-        lc = s->sym_buf[sx++];
-        if (dist == 0) {
-            send_code(s, lc, ltree); /* send a literal byte */
-            Tracecv(isgraph(lc), (stderr," '%c' ", lc));
-        } else {
-            /* Here, lc is the match length - MIN_MATCH */
-            code = _length_code[lc];
-            send_code(s, code + LITERALS + 1, ltree);   /* send length code */
-            extra = extra_lbits[code];
-            if (extra != 0) {
-                lc -= base_length[code];
-                send_bits(s, lc, extra);       /* send the extra length bits */
-            }
-            dist--; /* dist is now the match distance - 1 */
-            code = d_code(dist);
-            Assert (code < D_CODES, "bad d_code");
-
-            send_code(s, code, dtree);       /* send the distance code */
-            extra = extra_dbits[code];
-            if (extra != 0) {
-                dist -= (unsigned)base_dist[code];
-                send_bits(s, dist, extra);   /* send the extra distance bits */
-            }
-        } /* literal or match pair ? */
-
-        /* Check that the overlay between pending_buf and sym_buf is ok: */
-        Assert(s->pending < s->lit_bufsize + sx, "pendingBuf overflow");
-
-    } while (sx < s->sym_next);
-
-    send_code(s, END_BLOCK, ltree);
-}
-
-/* ===========================================================================
- * Check if the data type is TEXT or BINARY, using the following algorithm:
- * - TEXT if the two conditions below are satisfied:
- *    a) There are no non-portable control characters belonging to the
- *       "block list" (0..6, 14..25, 28..31).
- *    b) There is at least one printable character belonging to the
- *       "allow list" (9 {TAB}, 10 {LF}, 13 {CR}, 32..255).
- * - BINARY otherwise.
- * - The following partially-portable control characters form a
- *   "gray list" that is ignored in this detection algorithm:
- *   (7 {BEL}, 8 {BS}, 11 {VT}, 12 {FF}, 26 {SUB}, 27 {ESC}).
- * IN assertion: the fields Freq of dyn_ltree are set.
- */
-local int detect_data_type(s)
-    deflate_state *s;
-{
-    /* block_mask is the bit mask of block-listed bytes
-     * set bits 0..6, 14..25, and 28..31
-     * 0xf3ffc07f = binary 11110011111111111100000001111111
-     */
-    unsigned long block_mask = 0xf3ffc07fUL;
-    int n;
-
-    /* Check for non-textual ("block-listed") bytes. */
-    for (n = 0; n <= 31; n++, block_mask >>= 1)
-        if ((block_mask & 1) && (s->dyn_ltree[n].Freq != 0))
-            return Z_BINARY;
-
-    /* Check for textual ("allow-listed") bytes. */
-    if (s->dyn_ltree[9].Freq != 0 || s->dyn_ltree[10].Freq != 0
-            || s->dyn_ltree[13].Freq != 0)
-        return Z_TEXT;
-    for (n = 32; n < LITERALS; n++)
-        if (s->dyn_ltree[n].Freq != 0)
-            return Z_TEXT;
-
-    /* There are no "block-listed" or "allow-listed" bytes:
-     * this stream either is empty or has tolerated ("gray-listed") bytes only.
-     */
-    return Z_BINARY;
-}
-
-/* ===========================================================================
- * Reverse the first len bits of a code, using straightforward code (a faster
- * method would use a table)
- * IN assertion: 1 <= len <= 15
- */
-local unsigned bi_reverse(code, len)
-    unsigned code; /* the value to invert */
-    int len;       /* its bit length */
-{
-    register unsigned res = 0;
-    do {
-        res |= code & 1;
-        code >>= 1, res <<= 1;
-    } while (--len > 0);
-    return res >> 1;
-}
-
-/* ===========================================================================
- * Flush the bit buffer, keeping at most 7 bits in it.
- */
-local void bi_flush(s)
-    deflate_state *s;
-{
-    if (s->bi_valid == 16) {
-        put_short(s, s->bi_buf);
-        s->bi_buf = 0;
-        s->bi_valid = 0;
-    } else if (s->bi_valid >= 8) {
-        put_byte(s, (Byte)s->bi_buf);
-        s->bi_buf >>= 8;
-        s->bi_valid -= 8;
-    }
-}
-
-/* ===========================================================================
- * Flush the bit buffer and align the output on a byte boundary
- */
-local void bi_windup(s)
-    deflate_state *s;
-{
-    if (s->bi_valid > 8) {
-        put_short(s, s->bi_buf);
-    } else if (s->bi_valid > 0) {
-        put_byte(s, (Byte)s->bi_buf);
-    }
-    s->bi_buf = 0;
-    s->bi_valid = 0;
-#ifdef ZLIB_DEBUG
-    s->bits_sent = (s->bits_sent + 7) & ~7;
-#endif
-=======
->>>>>>> 8a2d13a7
 }