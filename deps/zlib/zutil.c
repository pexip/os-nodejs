/* zutil.c -- target dependent utility functions for the compression library
 * Copyright (C) 1995-2017 Jean-loup Gailly
 * For conditions of distribution and use, see copyright notice in zlib.h
 */

/* @(#) $Id$ */

#include "zutil.h"
#ifndef Z_SOLO
#  include "gzguts.h"
#endif

z_const char * const z_errmsg[10] = {
    (z_const char *)"need dictionary",     /* Z_NEED_DICT       2  */
    (z_const char *)"stream end",          /* Z_STREAM_END      1  */
    (z_const char *)"",                    /* Z_OK              0  */
    (z_const char *)"file error",          /* Z_ERRNO         (-1) */
    (z_const char *)"stream error",        /* Z_STREAM_ERROR  (-2) */
    (z_const char *)"data error",          /* Z_DATA_ERROR    (-3) */
    (z_const char *)"insufficient memory", /* Z_MEM_ERROR     (-4) */
    (z_const char *)"buffer error",        /* Z_BUF_ERROR     (-5) */
    (z_const char *)"incompatible version",/* Z_VERSION_ERROR (-6) */
    (z_const char *)""
};


const char * ZEXPORT zlibVersion(void) {
    return ZLIB_VERSION;
}

uLong ZEXPORT zlibCompileFlags(void) {
    uLong flags;

    flags = 0;
    switch ((int)(sizeof(uInt))) {
    case 2:     break;
    case 4:     flags += 1;     break;
    case 8:     flags += 2;     break;
    default:    flags += 3;
    }
    switch ((int)(sizeof(uLong))) {
    case 2:     break;
    case 4:     flags += 1 << 2;        break;
    case 8:     flags += 2 << 2;        break;
    default:    flags += 3 << 2;
    }
    switch ((int)(sizeof(voidpf))) {
    case 2:     break;
    case 4:     flags += 1 << 4;        break;
    case 8:     flags += 2 << 4;        break;
    default:    flags += 3 << 4;
    }
    switch ((int)(sizeof(z_off_t))) {
    case 2:     break;
    case 4:     flags += 1 << 6;        break;
    case 8:     flags += 2 << 6;        break;
    default:    flags += 3 << 6;
    }
#ifdef ZLIB_DEBUG
    flags += 1 << 8;
#endif
    /*
#if defined(ASMV) || defined(ASMINF)
    flags += 1 << 9;
#endif
     */
#ifdef ZLIB_WINAPI
    flags += 1 << 10;
#endif
#ifdef BUILDFIXED
    flags += 1 << 12;
#endif
#ifdef DYNAMIC_CRC_TABLE
    flags += 1 << 13;
#endif
#ifdef NO_GZCOMPRESS
    flags += 1L << 16;
#endif
#ifdef NO_GZIP
    flags += 1L << 17;
#endif
#ifdef PKZIP_BUG_WORKAROUND
    flags += 1L << 20;
#endif
#ifdef FASTEST
    flags += 1L << 21;
#endif
#if defined(STDC) || defined(Z_HAVE_STDARG_H)
#  ifdef NO_vsnprintf
    flags += 1L << 25;
#    ifdef HAS_vsprintf_void
    flags += 1L << 26;
#    endif
#  else
#    ifdef HAS_vsnprintf_void
    flags += 1L << 26;
#    endif
#  endif
#else
    flags += 1L << 24;
#  ifdef NO_snprintf
    flags += 1L << 25;
#    ifdef HAS_sprintf_void
    flags += 1L << 26;
#    endif
#  else
#    ifdef HAS_snprintf_void
    flags += 1L << 26;
#    endif
#  endif
#endif
    return flags;
}

#ifdef ZLIB_DEBUG
#include <stdlib.h>
#  ifndef verbose
#    define verbose 0
#  endif
int ZLIB_INTERNAL z_verbose = verbose;

<<<<<<< HEAD
void ZLIB_INTERNAL z_error(m)
    char *m;
{
=======
void ZLIB_INTERNAL z_error(char *m) {
>>>>>>> 8a2d13a7
    fprintf(stderr, "%s\n", m);
    exit(1);
}
#endif

/* exported to allow conversion of error code to string for compress() and
 * uncompress()
 */
const char * ZEXPORT zError(int err) {
    return ERR_MSG(err);
}

#if defined(_WIN32_WCE) && _WIN32_WCE < 0x800
    /* The older Microsoft C Run-Time Library for Windows CE doesn't have
     * errno.  We define it as a global variable to simplify porting.
     * Its value is always 0 and should not be used.
     */
    int errno = 0;
#endif

#ifndef HAVE_MEMCPY

void ZLIB_INTERNAL zmemcpy(Bytef* dest, const Bytef* source, uInt len) {
    if (len == 0) return;
    do {
        *dest++ = *source++; /* ??? to be unrolled */
    } while (--len != 0);
}

int ZLIB_INTERNAL zmemcmp(const Bytef* s1, const Bytef* s2, uInt len) {
    uInt j;

    for (j = 0; j < len; j++) {
        if (s1[j] != s2[j]) return 2*(s1[j] > s2[j])-1;
    }
    return 0;
}

void ZLIB_INTERNAL zmemzero(Bytef* dest, uInt len) {
    if (len == 0) return;
    do {
        *dest++ = 0;  /* ??? to be unrolled */
    } while (--len != 0);
}
#endif

#ifndef Z_SOLO

#ifdef SYS16BIT

#ifdef __TURBOC__
/* Turbo C in 16-bit mode */

#  define MY_ZCALLOC

/* Turbo C malloc() does not allow dynamic allocation of 64K bytes
 * and farmalloc(64K) returns a pointer with an offset of 8, so we
 * must fix the pointer. Warning: the pointer must be put back to its
 * original form in order to free it, use zcfree().
 */

#define MAX_PTR 10
/* 10*64K = 640K */

local int next_ptr = 0;

typedef struct ptr_table_s {
    voidpf org_ptr;
    voidpf new_ptr;
} ptr_table;

local ptr_table table[MAX_PTR];
/* This table is used to remember the original form of pointers
 * to large buffers (64K). Such pointers are normalized with a zero offset.
 * Since MSDOS is not a preemptive multitasking OS, this table is not
 * protected from concurrent access. This hack doesn't work anyway on
 * a protected system like OS/2. Use Microsoft C instead.
 */

<<<<<<< HEAD
voidpf ZLIB_INTERNAL zcalloc(voidpf opaque, unsigned items, unsigned size)
{
=======
voidpf ZLIB_INTERNAL zcalloc(voidpf opaque, unsigned items, unsigned size) {
>>>>>>> 8a2d13a7
    voidpf buf;
    ulg bsize = (ulg)items*size;

    (void)opaque;

    /* If we allocate less than 65520 bytes, we assume that farmalloc
     * will return a usable pointer which doesn't have to be normalized.
     */
    if (bsize < 65520L) {
        buf = farmalloc(bsize);
        if (*(ush*)&buf != 0) return buf;
    } else {
        buf = farmalloc(bsize + 16L);
    }
    if (buf == NULL || next_ptr >= MAX_PTR) return NULL;
    table[next_ptr].org_ptr = buf;

    /* Normalize the pointer to seg:0 */
    *((ush*)&buf+1) += ((ush)((uch*)buf-0) + 15) >> 4;
    *(ush*)&buf = 0;
    table[next_ptr++].new_ptr = buf;
    return buf;
}

<<<<<<< HEAD
void ZLIB_INTERNAL zcfree(voidpf opaque, voidpf ptr)
{
=======
void ZLIB_INTERNAL zcfree(voidpf opaque, voidpf ptr) {
>>>>>>> 8a2d13a7
    int n;

    (void)opaque;

    if (*(ush*)&ptr != 0) { /* object < 64K */
        farfree(ptr);
        return;
    }
    /* Find the original pointer */
    for (n = 0; n < next_ptr; n++) {
        if (ptr != table[n].new_ptr) continue;

        farfree(table[n].org_ptr);
        while (++n < next_ptr) {
            table[n-1] = table[n];
        }
        next_ptr--;
        return;
    }
    Assert(0, "zcfree: ptr not found");
}

#endif /* __TURBOC__ */


#ifdef M_I86
/* Microsoft C in 16-bit mode */

#  define MY_ZCALLOC

#if (!defined(_MSC_VER) || (_MSC_VER <= 600))
#  define _halloc  halloc
#  define _hfree   hfree
#endif

<<<<<<< HEAD
voidpf ZLIB_INTERNAL zcalloc(voidpf opaque, uInt items, uInt size)
{
=======
voidpf ZLIB_INTERNAL zcalloc(voidpf opaque, uInt items, uInt size) {
>>>>>>> 8a2d13a7
    (void)opaque;
    return _halloc((long)items, size);
}

<<<<<<< HEAD
void ZLIB_INTERNAL zcfree(voidpf opaque, voidpf ptr)
{
=======
void ZLIB_INTERNAL zcfree(voidpf opaque, voidpf ptr) {
>>>>>>> 8a2d13a7
    (void)opaque;
    _hfree(ptr);
}

#endif /* M_I86 */

#endif /* SYS16BIT */


#ifndef MY_ZCALLOC /* Any system without a special alloc function */

#ifndef STDC
extern voidp malloc(uInt size);
extern voidp calloc(uInt items, uInt size);
extern void free(voidpf ptr);
#endif

<<<<<<< HEAD
voidpf ZLIB_INTERNAL zcalloc(opaque, items, size)
    voidpf opaque;
    unsigned items;
    unsigned size;
{
=======
voidpf ZLIB_INTERNAL zcalloc(voidpf opaque, unsigned items, unsigned size) {
>>>>>>> 8a2d13a7
    (void)opaque;
    return sizeof(uInt) > 2 ? (voidpf)malloc(items * size) :
                              (voidpf)calloc(items, size);
}

<<<<<<< HEAD
void ZLIB_INTERNAL zcfree(opaque, ptr)
    voidpf opaque;
    voidpf ptr;
{
=======
void ZLIB_INTERNAL zcfree(voidpf opaque, voidpf ptr) {
>>>>>>> 8a2d13a7
    (void)opaque;
    free(ptr);
}

#endif /* MY_ZCALLOC */

#endif /* !Z_SOLO */<|MERGE_RESOLUTION|>--- conflicted
+++ resolved
@@ -119,13 +119,7 @@
 #  endif
 int ZLIB_INTERNAL z_verbose = verbose;
 
-<<<<<<< HEAD
-void ZLIB_INTERNAL z_error(m)
-    char *m;
-{
-=======
 void ZLIB_INTERNAL z_error(char *m) {
->>>>>>> 8a2d13a7
     fprintf(stderr, "%s\n", m);
     exit(1);
 }
@@ -205,12 +199,7 @@
  * a protected system like OS/2. Use Microsoft C instead.
  */
 
-<<<<<<< HEAD
-voidpf ZLIB_INTERNAL zcalloc(voidpf opaque, unsigned items, unsigned size)
-{
-=======
 voidpf ZLIB_INTERNAL zcalloc(voidpf opaque, unsigned items, unsigned size) {
->>>>>>> 8a2d13a7
     voidpf buf;
     ulg bsize = (ulg)items*size;
 
@@ -235,12 +224,7 @@
     return buf;
 }
 
-<<<<<<< HEAD
-void ZLIB_INTERNAL zcfree(voidpf opaque, voidpf ptr)
-{
-=======
 void ZLIB_INTERNAL zcfree(voidpf opaque, voidpf ptr) {
->>>>>>> 8a2d13a7
     int n;
 
     (void)opaque;
@@ -276,22 +260,12 @@
 #  define _hfree   hfree
 #endif
 
-<<<<<<< HEAD
-voidpf ZLIB_INTERNAL zcalloc(voidpf opaque, uInt items, uInt size)
-{
-=======
 voidpf ZLIB_INTERNAL zcalloc(voidpf opaque, uInt items, uInt size) {
->>>>>>> 8a2d13a7
     (void)opaque;
     return _halloc((long)items, size);
 }
 
-<<<<<<< HEAD
-void ZLIB_INTERNAL zcfree(voidpf opaque, voidpf ptr)
-{
-=======
 void ZLIB_INTERNAL zcfree(voidpf opaque, voidpf ptr) {
->>>>>>> 8a2d13a7
     (void)opaque;
     _hfree(ptr);
 }
@@ -309,28 +283,13 @@
 extern void free(voidpf ptr);
 #endif
 
-<<<<<<< HEAD
-voidpf ZLIB_INTERNAL zcalloc(opaque, items, size)
-    voidpf opaque;
-    unsigned items;
-    unsigned size;
-{
-=======
 voidpf ZLIB_INTERNAL zcalloc(voidpf opaque, unsigned items, unsigned size) {
->>>>>>> 8a2d13a7
     (void)opaque;
     return sizeof(uInt) > 2 ? (voidpf)malloc(items * size) :
                               (voidpf)calloc(items, size);
 }
 
-<<<<<<< HEAD
-void ZLIB_INTERNAL zcfree(opaque, ptr)
-    voidpf opaque;
-    voidpf ptr;
-{
-=======
 void ZLIB_INTERNAL zcfree(voidpf opaque, voidpf ptr) {
->>>>>>> 8a2d13a7
     (void)opaque;
     free(ptr);
 }
