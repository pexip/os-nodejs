--- conflicted
+++ resolved
@@ -29,13 +29,7 @@
 
    The gz_strwinerror function does not change the current setting of
    GetLastError. */
-<<<<<<< HEAD
-char ZLIB_INTERNAL *gz_strwinerror(error)
-     DWORD error;
-{
-=======
 char ZLIB_INTERNAL *gz_strwinerror(DWORD error) {
->>>>>>> 8a2d13a7
     static char buf[1024];
 
     wchar_t *msgbuf;
