--- conflicted
+++ resolved
@@ -206,15 +206,9 @@
 /* provide prototypes for these when building zlib without LFS */
 #if !defined(_WIN32) && \
     (!defined(_LARGEFILE64_SOURCE) || _LFS64_LARGEFILE-0 == 0)
-<<<<<<< HEAD
-    ZEXTERN uLong ZEXPORT adler32_combine64 OF((uLong, uLong, z_off_t));
-    ZEXTERN uLong ZEXPORT crc32_combine64 OF((uLong, uLong, z_off_t));
-    ZEXTERN uLong ZEXPORT crc32_combine_gen64 OF((z_off_t));
-=======
     ZEXTERN uLong ZEXPORT adler32_combine64(uLong, uLong, z_off_t);
     ZEXTERN uLong ZEXPORT crc32_combine64(uLong, uLong, z_off_t);
     ZEXTERN uLong ZEXPORT crc32_combine_gen64(z_off_t);
->>>>>>> 8a2d13a7
 #endif
 
         /* common defaults */
