/* compress.c -- compress a memory buffer
 * Copyright (C) 1995-2005, 2014, 2016 Jean-loup Gailly, Mark Adler
 * For conditions of distribution and use, see copyright notice in zlib.h
 */

/* @(#) $Id$ */

#define ZLIB_INTERNAL
#include "zlib.h"

/* ===========================================================================
     Compresses the source buffer into the destination buffer. The level
   parameter has the same meaning as in deflateInit.  sourceLen is the byte
   length of the source buffer. Upon entry, destLen is the total size of the
   destination buffer, which must be at least 0.1% larger than sourceLen plus
   12 bytes. Upon exit, destLen is the actual size of the compressed buffer.

     compress2 returns Z_OK if success, Z_MEM_ERROR if there was not enough
   memory, Z_BUF_ERROR if there was not enough room in the output buffer,
   Z_STREAM_ERROR if the level parameter is invalid.
*/
<<<<<<< HEAD
int ZEXPORT compress2(dest, destLen, source, sourceLen, level)
    Bytef *dest;
    uLongf *destLen;
    const Bytef *source;
    uLong sourceLen;
    int level;
{
=======
int ZEXPORT compress2(Bytef *dest, uLongf *destLen, const Bytef *source,
                      uLong sourceLen, int level) {
>>>>>>> 8a2d13a7
    z_stream stream;
    int err;
    const uInt max = (uInt)-1;
    uLong left;

    left = *destLen;
    *destLen = 0;

    stream.zalloc = (alloc_func)0;
    stream.zfree = (free_func)0;
    stream.opaque = (voidpf)0;

    err = deflateInit(&stream, level);
    if (err != Z_OK) return err;

    stream.next_out = dest;
    stream.avail_out = 0;
    stream.next_in = (z_const Bytef *)source;
    stream.avail_in = 0;

    do {
        if (stream.avail_out == 0) {
            stream.avail_out = left > (uLong)max ? max : (uInt)left;
            left -= stream.avail_out;
        }
        if (stream.avail_in == 0) {
            stream.avail_in = sourceLen > (uLong)max ? max : (uInt)sourceLen;
            sourceLen -= stream.avail_in;
        }
        err = deflate(&stream, sourceLen ? Z_NO_FLUSH : Z_FINISH);
    } while (err == Z_OK);

    *destLen = stream.total_out;
    deflateEnd(&stream);
    return err == Z_STREAM_END ? Z_OK : err;
}

/* ===========================================================================
 */
<<<<<<< HEAD
int ZEXPORT compress(dest, destLen, source, sourceLen)
    Bytef *dest;
    uLongf *destLen;
    const Bytef *source;
    uLong sourceLen;
{
=======
int ZEXPORT compress(Bytef *dest, uLongf *destLen, const Bytef *source,
                     uLong sourceLen) {
>>>>>>> 8a2d13a7
    return compress2(dest, destLen, source, sourceLen, Z_DEFAULT_COMPRESSION);
}

/* ===========================================================================
     If the default memLevel or windowBits for deflateInit() is changed, then
   this function needs to be updated.
 */
<<<<<<< HEAD
uLong ZEXPORT compressBound(sourceLen)
    uLong sourceLen;
{
=======
uLong ZEXPORT compressBound(uLong sourceLen) {
>>>>>>> 8a2d13a7
    sourceLen = sourceLen + (sourceLen >> 12) + (sourceLen >> 14) +
                (sourceLen >> 25) + 13;
    /* FIXME(cavalcantii): usage of CRC32 Castagnoli as a hash function
     * for the hash table of symbols used for compression has a side effect
     * where for compression level [4, 5] it will increase the output buffer size
     * by 0.1% (i.e. less than 1%) for a high entropy input (i.e. random data).
     * To avoid a scenario where client code would fail, for safety we increase
     * the expected output size by 0.8% (i.e. 8x more than the worst scenario).
     * See: http://crbug.com/990489
     */
    sourceLen += sourceLen >> 7; // Equivalent to 1.0078125
    return sourceLen;
}<|MERGE_RESOLUTION|>--- conflicted
+++ resolved
@@ -19,18 +19,8 @@
    memory, Z_BUF_ERROR if there was not enough room in the output buffer,
    Z_STREAM_ERROR if the level parameter is invalid.
 */
-<<<<<<< HEAD
-int ZEXPORT compress2(dest, destLen, source, sourceLen, level)
-    Bytef *dest;
-    uLongf *destLen;
-    const Bytef *source;
-    uLong sourceLen;
-    int level;
-{
-=======
 int ZEXPORT compress2(Bytef *dest, uLongf *destLen, const Bytef *source,
                       uLong sourceLen, int level) {
->>>>>>> 8a2d13a7
     z_stream stream;
     int err;
     const uInt max = (uInt)-1;
@@ -70,17 +60,8 @@
 
 /* ===========================================================================
  */
-<<<<<<< HEAD
-int ZEXPORT compress(dest, destLen, source, sourceLen)
-    Bytef *dest;
-    uLongf *destLen;
-    const Bytef *source;
-    uLong sourceLen;
-{
-=======
 int ZEXPORT compress(Bytef *dest, uLongf *destLen, const Bytef *source,
                      uLong sourceLen) {
->>>>>>> 8a2d13a7
     return compress2(dest, destLen, source, sourceLen, Z_DEFAULT_COMPRESSION);
 }
 
@@ -88,13 +69,7 @@
      If the default memLevel or windowBits for deflateInit() is changed, then
    this function needs to be updated.
  */
-<<<<<<< HEAD
-uLong ZEXPORT compressBound(sourceLen)
-    uLong sourceLen;
-{
-=======
 uLong ZEXPORT compressBound(uLong sourceLen) {
->>>>>>> 8a2d13a7
     sourceLen = sourceLen + (sourceLen >> 12) + (sourceLen >> 14) +
                 (sourceLen >> 25) + 13;
     /* FIXME(cavalcantii): usage of CRC32 Castagnoli as a hash function
