--- conflicted
+++ resolved
@@ -123,7 +123,6 @@
                 ],
               },
             }]
-<<<<<<< HEAD
           ],
           'defines': [ 'CRC32_SIMD_SSE42_PCLMUL' ],
           'include_dirs': [ '<(ZLIB_ROOT)' ],
@@ -158,42 +157,6 @@
           ],
           'include_dirs': [ '<(ZLIB_ROOT)' ],
           'direct_dependent_settings': {
-=======
-          ],
-          'defines': [ 'CRC32_SIMD_SSE42_PCLMUL' ],
-          'include_dirs': [ '<(ZLIB_ROOT)' ],
-          'direct_dependent_settings': {
-            'defines': [ 'CRC32_SIMD_SSE42_PCLMUL' ],
-            'include_dirs': [ '<(ZLIB_ROOT)' ],
-          },
-          'sources': [
-            '<!@pymod_do_main(GN-scraper "<(ZLIB_ROOT)/BUILD.gn" "\\"zlib_crc32_simd\\".*?sources = ")',
-          ],
-        }, # zlib_crc32_simd
-        {
-          'target_name': 'zlib_inflate_chunk_simd',
-          'type': 'static_library',
-          'conditions': [
-            ['target_arch in "ia32 x64" and OS!="ios"', {
-              'defines': [ 'INFLATE_CHUNK_SIMD_SSE2' ],
-              'conditions': [
-                ['target_arch=="x64"', {
-                  'defines': [ 'INFLATE_CHUNK_READ_64LE' ],
-                }],
-              ],
-            }],
-            ['arm_fpu=="neon"', {
-              'defines': [ 'INFLATE_CHUNK_SIMD_NEON' ],
-              'conditions': [
-                ['target_arch=="arm64"', {
-                  'defines': [ 'INFLATE_CHUNK_READ_64LE' ],
-                }],
-              ],
-            }],
-          ],
-          'include_dirs': [ '<(ZLIB_ROOT)' ],
-          'direct_dependent_settings': {
->>>>>>> 8a2d13a7
             'conditions': [
               ['target_arch in "ia32 x64" and OS!="ios"', {
                 'defines': [ 'INFLATE_CHUNK_SIMD_SSE2' ],
