// Copyright 2012 The Chromium Authors
// Use of this source code is governed by a BSD-style license that can be
// found in the LICENSE file.

#include "third_party/zlib/google/zip_reader.h"

#include <algorithm>
#include <utility>

<<<<<<< HEAD
#include "base/bind.h"
#include "base/check.h"
#include "base/files/file.h"
#include "base/files/file_util.h"
=======
#include "base/check.h"
#include "base/files/file.h"
#include "base/files/file_util.h"
#include "base/functional/bind.h"
>>>>>>> 8a2d13a7
#include "base/i18n/icu_string_conversions.h"
#include "base/logging.h"
#include "base/numerics/safe_conversions.h"
#include "base/strings/strcat.h"
#include "base/strings/string_piece.h"
#include "base/strings/string_util.h"
#include "base/strings/utf_string_conversions.h"
<<<<<<< HEAD
#include "base/threading/sequenced_task_runner_handle.h"
=======
#include "base/task/sequenced_task_runner.h"
>>>>>>> 8a2d13a7
#include "build/build_config.h"
#include "third_party/zlib/google/redact.h"
#include "third_party/zlib/google/zip_internal.h"

#if defined(USE_SYSTEM_MINIZIP)
#include <minizip/unzip.h>
#else
#include "third_party/zlib/contrib/minizip/unzip.h"
#if defined(OS_WIN)
#include "third_party/zlib/contrib/minizip/iowin32.h"
#endif  // defined(OS_WIN)
#endif  // defined(USE_SYSTEM_MINIZIP)

#if defined(OS_POSIX)
#include <sys/stat.h>
#endif

namespace zip {
namespace {

enum UnzipError : int;

std::ostream& operator<<(std::ostream& out, UnzipError error) {
#define SWITCH_ERR(X) \
  case X:             \
    return out << #X;
  switch (error) {
    SWITCH_ERR(UNZ_OK);
    SWITCH_ERR(UNZ_END_OF_LIST_OF_FILE);
    SWITCH_ERR(UNZ_ERRNO);
    SWITCH_ERR(UNZ_PARAMERROR);
    SWITCH_ERR(UNZ_BADZIPFILE);
    SWITCH_ERR(UNZ_INTERNALERROR);
    SWITCH_ERR(UNZ_CRCERROR);
    default:
      return out << "UNZ" << static_cast<int>(error);
  }
#undef SWITCH_ERR
}

bool IsValidFileNameCharacterOnWindows(char16_t c) {
  if (c < 32)
    return false;

  switch (c) {
    case '<':   // Less than
    case '>':   // Greater than
    case ':':   // Colon
    case '"':   // Double quote
    case '|':   // Vertical bar or pipe
    case '?':   // Question mark
    case '*':   // Asterisk
    case '/':   // Forward slash
    case '\\':  // Backslash
      return false;
  }

  return true;
}

// A writer delegate that writes to a given string.
class StringWriterDelegate : public WriterDelegate {
 public:
  explicit StringWriterDelegate(std::string* output) : output_(output) {}

  // WriterDelegate methods:
  bool WriteBytes(const char* data, int num_bytes) override {
    output_->append(data, num_bytes);
    return true;
  }

 private:
  std::string* const output_;
};

#if defined(OS_POSIX)
void SetPosixFilePermissions(int fd, int mode) {
  base::stat_wrapper_t sb;
  if (base::File::Fstat(fd, &sb)) {
    return;
  }
  mode_t new_mode = sb.st_mode;
  // Transfer the executable bit only if the file is readable.
  if ((sb.st_mode & S_IRUSR) == S_IRUSR && (mode & S_IXUSR) == S_IXUSR) {
    new_mode |= S_IXUSR;
  }
  if ((sb.st_mode & S_IRGRP) == S_IRGRP && (mode & S_IXGRP) == S_IXGRP) {
    new_mode |= S_IXGRP;
  }
  if ((sb.st_mode & S_IROTH) == S_IROTH && (mode & S_IXOTH) == S_IXOTH) {
    new_mode |= S_IXOTH;
  }
  if (new_mode != sb.st_mode) {
    fchmod(fd, new_mode);
  }
}
#endif

}  // namespace

ZipReader::ZipReader() {
  Reset();
}

ZipReader::~ZipReader() {
  Close();
}

bool ZipReader::Open(const base::FilePath& zip_path) {
  DCHECK(!zip_file_);

  // Use of "Unsafe" function does not look good, but there is no way to do
  // this safely on Linux. See file_util.h for details.
  zip_file_ = internal::OpenForUnzipping(zip_path.AsUTF8Unsafe());
  if (!zip_file_) {
    LOG(ERROR) << "Cannot open ZIP archive " << Redact(zip_path);
    return false;
  }

  return OpenInternal();
}

bool ZipReader::OpenFromPlatformFile(base::PlatformFile zip_fd) {
  DCHECK(!zip_file_);

#if defined(OS_POSIX) || defined(OS_FUCHSIA)
  zip_file_ = internal::OpenFdForUnzipping(zip_fd);
#elif defined(OS_WIN)
  zip_file_ = internal::OpenHandleForUnzipping(zip_fd);
#endif
  if (!zip_file_) {
    LOG(ERROR) << "Cannot open ZIP from file handle " << zip_fd;
    return false;
  }

  return OpenInternal();
}

bool ZipReader::OpenFromString(const std::string& data) {
  zip_file_ = internal::PrepareMemoryForUnzipping(data);
  if (!zip_file_)
    return false;
  return OpenInternal();
}

void ZipReader::Close() {
  if (zip_file_) {
    if (const UnzipError err{unzClose(zip_file_)}; err != UNZ_OK) {
      LOG(ERROR) << "Error while closing ZIP archive: " << err;
    }
  }
  Reset();
}

const ZipReader::Entry* ZipReader::Next() {
  DCHECK(zip_file_);

  if (reached_end_)
    return nullptr;

  DCHECK(ok_);

  // Move to the next entry if we're not trying to open the first entry.
  if (next_index_ > 0) {
    if (const UnzipError err{unzGoToNextFile(zip_file_)}; err != UNZ_OK) {
      reached_end_ = true;
      if (err != UNZ_END_OF_LIST_OF_FILE) {
        LOG(ERROR) << "Cannot go to next entry in ZIP: " << err;
        ok_ = false;
      }
      return nullptr;
    }
  }

  next_index_++;

  if (!OpenEntry()) {
    reached_end_ = true;
    ok_ = false;
    return nullptr;
  }

  return &entry_;
}

bool ZipReader::OpenEntry() {
  DCHECK(zip_file_);

  // Get entry info.
  unz_file_info64 info = {};
  char path_in_zip[internal::kZipMaxPath] = {};
  if (const UnzipError err{unzGetCurrentFileInfo64(
          zip_file_, &info, path_in_zip, sizeof(path_in_zip) - 1, nullptr, 0,
          nullptr, 0)};
      err != UNZ_OK) {
    LOG(ERROR) << "Cannot get entry from ZIP: " << err;
    return false;
  }

  entry_.path_in_original_encoding = path_in_zip;

  // Convert path from original encoding to Unicode.
  std::u16string path_in_utf16;
  const char* const encoding = encoding_.empty() ? "UTF-8" : encoding_.c_str();
  if (!base::CodepageToUTF16(entry_.path_in_original_encoding, encoding,
                             base::OnStringConversionError::SUBSTITUTE,
                             &path_in_utf16)) {
    LOG(ERROR) << "Cannot convert path from encoding " << encoding;
    return false;
  }

  // Normalize path.
  Normalize(path_in_utf16);

  entry_.original_size = info.uncompressed_size;

  // The file content of this entry is encrypted if flag bit 0 is set.
  entry_.is_encrypted = info.flag & 1;
  if (entry_.is_encrypted) {
    // Is the entry AES encrypted.
    entry_.uses_aes_encryption = info.compression_method == 99;
  } else {
    entry_.uses_aes_encryption = false;
  }

  // Construct the last modified time. The timezone info is not present in ZIP
  // archives, so we construct the time as UTC.
<<<<<<< HEAD
  base::Time::Exploded exploded_time = {};
  exploded_time.year = info.tmu_date.tm_year;
  exploded_time.month = info.tmu_date.tm_mon + 1;  // 0-based vs 1-based
  exploded_time.day_of_month = info.tmu_date.tm_mday;
  exploded_time.hour = info.tmu_date.tm_hour;
  exploded_time.minute = info.tmu_date.tm_min;
  exploded_time.second = info.tmu_date.tm_sec;
  exploded_time.millisecond = 0;
=======
  const base::Time::Exploded exploded_time = {
      .year = static_cast<int>(info.tmu_date.tm_year),
      .month =
          static_cast<int>(info.tmu_date.tm_mon + 1),  // 0-based vs 1-based
      .day_of_month = static_cast<int>(info.tmu_date.tm_mday),
      .hour = static_cast<int>(info.tmu_date.tm_hour),
      .minute = static_cast<int>(info.tmu_date.tm_min),
      .second = static_cast<int>(info.tmu_date.tm_sec)};
>>>>>>> 8a2d13a7

  if (!base::Time::FromUTCExploded(exploded_time, &entry_.last_modified))
    entry_.last_modified = base::Time::UnixEpoch();

#if defined(OS_POSIX)
  entry_.posix_mode = (info.external_fa >> 16L) & (S_IRWXU | S_IRWXG | S_IRWXO);
#else
  entry_.posix_mode = 0;
#endif

  return true;
}

void ZipReader::Normalize(base::StringPiece16 in) {
  entry_.is_unsafe = true;

  // Directory entries in ZIP have a path ending with "/".
  entry_.is_directory = base::EndsWith(in, u"/");

  std::u16string normalized_path;
  if (base::StartsWith(in, u"/")) {
    normalized_path = u"ROOT";
    entry_.is_unsafe = false;
  }

  for (;;) {
    // Consume initial path separators.
    const base::StringPiece16::size_type i = in.find_first_not_of(u'/');
    if (i == base::StringPiece16::npos)
      break;

    in.remove_prefix(i);
    DCHECK(!in.empty());

    // Isolate next path component.
    const base::StringPiece16 part = in.substr(0, in.find_first_of(u'/'));
    DCHECK(!part.empty());

    in.remove_prefix(part.size());

    if (!normalized_path.empty())
      normalized_path += u'/';

    if (part == u".") {
      normalized_path += u"DOT";
      entry_.is_unsafe = true;
      continue;
    }

    if (part == u"..") {
      normalized_path += u"UP";
      entry_.is_unsafe = true;
      continue;
    }

    // Windows has more restrictions than other systems when it comes to valid
    // file paths. Replace Windows-invalid characters on all systems for
    // consistency. In particular, this prevents a path component containing
    // colon and backslash from being misinterpreted as an absolute path on
    // Windows.
    for (const char16_t c : part) {
      normalized_path += IsValidFileNameCharacterOnWindows(c) ? c : 0xFFFD;
    }

    entry_.is_unsafe = false;
  }

  // If the entry is a directory, add the final path separator to the entry
  // path.
  if (entry_.is_directory && !normalized_path.empty()) {
    normalized_path += u'/';
    entry_.is_unsafe = false;
  }

  entry_.path = base::FilePath::FromUTF16Unsafe(normalized_path);

  // By construction, we should always get a relative path.
  DCHECK(!entry_.path.IsAbsolute()) << entry_.path;
}

void ZipReader::ReportProgress(ListenerCallback listener_callback,
                               uint64_t bytes) const {
  delta_bytes_read_ += bytes;

  const base::TimeTicks now = base::TimeTicks::Now();
  if (next_progress_report_time_ > now)
    return;

  next_progress_report_time_ = now + progress_period_;
  listener_callback.Run(delta_bytes_read_);
  delta_bytes_read_ = 0;
}

bool ZipReader::ExtractCurrentEntry(WriterDelegate* delegate,
                                    ListenerCallback listener_callback,
                                    uint64_t num_bytes_to_extract) const {
  DCHECK(zip_file_);
  DCHECK_LT(0, next_index_);
  DCHECK(ok_);
  DCHECK(!reached_end_);

  // Use password only for encrypted files. For non-encrypted files, no password
  // is needed, and must be nullptr.
  const char* const password =
      entry_.is_encrypted ? password_.c_str() : nullptr;
  if (const UnzipError err{unzOpenCurrentFilePassword(zip_file_, password)};
      err != UNZ_OK) {
    LOG(ERROR) << "Cannot open file " << Redact(entry_.path)
               << " from ZIP: " << err;
    return false;
  }

  DCHECK(delegate);
  if (!delegate->PrepareOutput())
    return false;

  uint64_t remaining_capacity = num_bytes_to_extract;
  bool entire_file_extracted = false;

  while (remaining_capacity > 0) {
    char buf[internal::kZipBufSize];
    const int num_bytes_read =
        unzReadCurrentFile(zip_file_, buf, internal::kZipBufSize);

    if (num_bytes_read == 0) {
      entire_file_extracted = true;
      break;
    }

    if (num_bytes_read < 0) {
      LOG(ERROR) << "Cannot read file " << Redact(entry_.path)
                 << " from ZIP: " << UnzipError(num_bytes_read);
      break;
    }

    if (listener_callback) {
      ReportProgress(listener_callback, num_bytes_read);
    }

    DCHECK_LT(0, num_bytes_read);
    CHECK_LE(num_bytes_read, internal::kZipBufSize);

    uint64_t num_bytes_to_write = std::min<uint64_t>(
        remaining_capacity, base::checked_cast<uint64_t>(num_bytes_read));
    if (!delegate->WriteBytes(buf, num_bytes_to_write))
      break;

    if (remaining_capacity == base::checked_cast<uint64_t>(num_bytes_read)) {
      // Ensures function returns true if the entire file has been read.
      const int n = unzReadCurrentFile(zip_file_, buf, 1);
      entire_file_extracted = (n == 0);
      LOG_IF(ERROR, n < 0) << "Cannot read file " << Redact(entry_.path)
                           << " from ZIP: " << UnzipError(n);
    }

    CHECK_GE(remaining_capacity, num_bytes_to_write);
    remaining_capacity -= num_bytes_to_write;
<<<<<<< HEAD
  }

  if (const UnzipError err{unzCloseCurrentFile(zip_file_)}; err != UNZ_OK) {
    LOG(ERROR) << "Cannot extract file " << Redact(entry_.path)
               << " from ZIP: " << err;
    entire_file_extracted = false;
  }

=======
  }

  if (const UnzipError err{unzCloseCurrentFile(zip_file_)}; err != UNZ_OK) {
    LOG(ERROR) << "Cannot extract file " << Redact(entry_.path)
               << " from ZIP: " << err;
    entire_file_extracted = false;
  }

>>>>>>> 8a2d13a7
  if (entire_file_extracted) {
    delegate->SetPosixFilePermissions(entry_.posix_mode);
    if (entry_.last_modified != base::Time::UnixEpoch()) {
      delegate->SetTimeModified(entry_.last_modified);
    }
  } else {
    delegate->OnError();
  }

  if (listener_callback) {
    listener_callback.Run(delta_bytes_read_);
    delta_bytes_read_ = 0;
  }

  return entire_file_extracted;
}

bool ZipReader::ExtractCurrentEntry(WriterDelegate* delegate,
                                    uint64_t num_bytes_to_extract) const {
  return ExtractCurrentEntry(delegate, ListenerCallback(),
                             num_bytes_to_extract);
}

bool ZipReader::ExtractCurrentEntryWithListener(
    WriterDelegate* delegate,
    ListenerCallback listener_callback) const {
  return ExtractCurrentEntry(delegate, listener_callback);
}

void ZipReader::ExtractCurrentEntryToFilePathAsync(
    const base::FilePath& output_file_path,
    SuccessCallback success_callback,
    FailureCallback failure_callback,
    ProgressCallback progress_callback) {
  DCHECK(zip_file_);
  DCHECK_LT(0, next_index_);
  DCHECK(ok_);
  DCHECK(!reached_end_);

  // If this is a directory, just create it and return.
  if (entry_.is_directory) {
    if (base::CreateDirectory(output_file_path)) {
<<<<<<< HEAD
      base::SequencedTaskRunnerHandle::Get()->PostTask(
          FROM_HERE, std::move(success_callback));
    } else {
      LOG(ERROR) << "Cannot create directory " << Redact(output_file_path);
      base::SequencedTaskRunnerHandle::Get()->PostTask(
=======
      base::SequencedTaskRunner::GetCurrentDefault()->PostTask(
          FROM_HERE, std::move(success_callback));
    } else {
      LOG(ERROR) << "Cannot create directory " << Redact(output_file_path);
      base::SequencedTaskRunner::GetCurrentDefault()->PostTask(
>>>>>>> 8a2d13a7
          FROM_HERE, std::move(failure_callback));
    }
    return;
  }

  // Use password only for encrypted files. For non-encrypted files, no password
  // is needed, and must be nullptr.
  const char* const password =
      entry_.is_encrypted ? password_.c_str() : nullptr;
  if (const UnzipError err{unzOpenCurrentFilePassword(zip_file_, password)};
      err != UNZ_OK) {
    LOG(ERROR) << "Cannot open file " << Redact(entry_.path)
               << " from ZIP: " << err;
<<<<<<< HEAD
    base::SequencedTaskRunnerHandle::Get()->PostTask(
=======
    base::SequencedTaskRunner::GetCurrentDefault()->PostTask(
>>>>>>> 8a2d13a7
        FROM_HERE, std::move(failure_callback));
    return;
  }

  base::FilePath output_dir_path = output_file_path.DirName();
  if (!base::CreateDirectory(output_dir_path)) {
    LOG(ERROR) << "Cannot create directory " << Redact(output_dir_path);
<<<<<<< HEAD
    base::SequencedTaskRunnerHandle::Get()->PostTask(
=======
    base::SequencedTaskRunner::GetCurrentDefault()->PostTask(
>>>>>>> 8a2d13a7
        FROM_HERE, std::move(failure_callback));
    return;
  }

  const int flags = base::File::FLAG_CREATE_ALWAYS | base::File::FLAG_WRITE;
  base::File output_file(output_file_path, flags);

  if (!output_file.IsValid()) {
    LOG(ERROR) << "Cannot create file " << Redact(output_file_path);
<<<<<<< HEAD
    base::SequencedTaskRunnerHandle::Get()->PostTask(
=======
    base::SequencedTaskRunner::GetCurrentDefault()->PostTask(
>>>>>>> 8a2d13a7
        FROM_HERE, std::move(failure_callback));
    return;
  }

<<<<<<< HEAD
  base::SequencedTaskRunnerHandle::Get()->PostTask(
=======
  base::SequencedTaskRunner::GetCurrentDefault()->PostTask(
>>>>>>> 8a2d13a7
      FROM_HERE,
      base::BindOnce(&ZipReader::ExtractChunk, weak_ptr_factory_.GetWeakPtr(),
                     std::move(output_file), std::move(success_callback),
                     std::move(failure_callback), std::move(progress_callback),
                     0 /* initial offset */));
}

bool ZipReader::ExtractCurrentEntryToString(uint64_t max_read_bytes,
                                            std::string* output) const {
  DCHECK(output);
  DCHECK(zip_file_);
  DCHECK_LT(0, next_index_);
  DCHECK(ok_);
  DCHECK(!reached_end_);

  output->clear();

  if (max_read_bytes == 0)
    return true;

  if (entry_.is_directory)
    return true;

  // The original_size is the best hint for the real size, so it saves doing
  // reallocations for the common case when the uncompressed size is correct.
  // However, we need to assume that the uncompressed size could be incorrect
  // therefore this function needs to read as much data as possible.
  output->reserve(base::checked_cast<size_t>(std::min<uint64_t>(
      max_read_bytes, base::checked_cast<uint64_t>(entry_.original_size))));

  StringWriterDelegate writer(output);
  return ExtractCurrentEntry(&writer, max_read_bytes);
}

bool ZipReader::OpenInternal() {
  DCHECK(zip_file_);

  unz_global_info zip_info = {};  // Zero-clear.
  if (const UnzipError err{unzGetGlobalInfo(zip_file_, &zip_info)};
      err != UNZ_OK) {
    LOG(ERROR) << "Cannot get ZIP info: " << err;
    return false;
  }

  num_entries_ = zip_info.number_entry;
  reached_end_ = (num_entries_ <= 0);
  ok_ = true;
  return true;
}

void ZipReader::Reset() {
  zip_file_ = nullptr;
  num_entries_ = 0;
  next_index_ = 0;
  reached_end_ = true;
  ok_ = false;
  delta_bytes_read_ = 0;
  entry_ = {};
}

void ZipReader::ExtractChunk(base::File output_file,
                             SuccessCallback success_callback,
                             FailureCallback failure_callback,
                             ProgressCallback progress_callback,
                             int64_t offset) {
  char buffer[internal::kZipBufSize];

  const int num_bytes_read =
      unzReadCurrentFile(zip_file_, buffer, internal::kZipBufSize);

  if (num_bytes_read == 0) {
    if (const UnzipError err{unzCloseCurrentFile(zip_file_)}; err != UNZ_OK) {
      LOG(ERROR) << "Cannot extract file " << Redact(entry_.path)
                 << " from ZIP: " << err;
      std::move(failure_callback).Run();
      return;
    }

    std::move(success_callback).Run();
    return;
  }

  if (num_bytes_read < 0) {
    LOG(ERROR) << "Cannot read file " << Redact(entry_.path)
               << " from ZIP: " << UnzipError(num_bytes_read);
    std::move(failure_callback).Run();
    return;
  }

  if (num_bytes_read != output_file.Write(offset, buffer, num_bytes_read)) {
    LOG(ERROR) << "Cannot write " << num_bytes_read
               << " bytes to file at offset " << offset;
    std::move(failure_callback).Run();
    return;
  }

  offset += num_bytes_read;
  progress_callback.Run(offset);

<<<<<<< HEAD
  base::SequencedTaskRunnerHandle::Get()->PostTask(
=======
  base::SequencedTaskRunner::GetCurrentDefault()->PostTask(
>>>>>>> 8a2d13a7
      FROM_HERE,
      base::BindOnce(&ZipReader::ExtractChunk, weak_ptr_factory_.GetWeakPtr(),
                     std::move(output_file), std::move(success_callback),
                     std::move(failure_callback), std::move(progress_callback),
                     offset));
}

// FileWriterDelegate ----------------------------------------------------------

FileWriterDelegate::FileWriterDelegate(base::File* file) : file_(file) {
  DCHECK(file_);
}

FileWriterDelegate::FileWriterDelegate(base::File owned_file)
    : owned_file_(std::move(owned_file)) {
  DCHECK_EQ(file_, &owned_file_);
}

FileWriterDelegate::~FileWriterDelegate() {}

bool FileWriterDelegate::PrepareOutput() {
  DCHECK(file_);

  if (!file_->IsValid()) {
    LOG(ERROR) << "File is not valid";
    return false;
  }

  const int64_t length = file_->GetLength();
  if (length < 0) {
    PLOG(ERROR) << "Cannot get length of file handle "
                << file_->GetPlatformFile();
    return false;
  }

  // Just log a warning if the file is not empty.
  // See crbug.com/1309879 and crbug.com/774762.
  LOG_IF(WARNING, length > 0)
      << "File handle " << file_->GetPlatformFile()
      << " is not empty: Its length is " << length << " bytes";

  return true;
}

bool FileWriterDelegate::WriteBytes(const char* data, int num_bytes) {
  int bytes_written = file_->WriteAtCurrentPos(data, num_bytes);
  if (bytes_written > 0)
    file_length_ += bytes_written;
  return bytes_written == num_bytes;
}

void FileWriterDelegate::SetTimeModified(const base::Time& time) {
  file_->SetTimes(base::Time::Now(), time);
}

void FileWriterDelegate::SetPosixFilePermissions(int mode) {
#if defined(OS_POSIX)
  zip::SetPosixFilePermissions(file_->GetPlatformFile(), mode);
#endif
}

void FileWriterDelegate::OnError() {
  file_length_ = 0;
  file_->SetLength(0);
}

// FilePathWriterDelegate ------------------------------------------------------

FilePathWriterDelegate::FilePathWriterDelegate(base::FilePath output_file_path)
    : FileWriterDelegate(base::File()),
      output_file_path_(std::move(output_file_path)) {}

FilePathWriterDelegate::~FilePathWriterDelegate() {}

bool FilePathWriterDelegate::PrepareOutput() {
  // We can't rely on parent directory entries being specified in the
  // zip, so we make sure they are created.
  if (const base::FilePath dir = output_file_path_.DirName();
      !base::CreateDirectory(dir)) {
    PLOG(ERROR) << "Cannot create directory " << Redact(dir);
    return false;
  }

  owned_file_.Initialize(output_file_path_,
                         base::File::FLAG_CREATE | base::File::FLAG_WRITE);
  if (!owned_file_.IsValid()) {
    PLOG(ERROR) << "Cannot create file " << Redact(output_file_path_) << ": "
                << base::File::ErrorToString(owned_file_.error_details());
    return false;
  }

  const int64_t length = owned_file_.GetLength();
  if (length < 0) {
    PLOG(ERROR) << "Cannot get length of file " << Redact(output_file_path_);
    return false;
  }

  if (length > 0) {
    LOG(ERROR) << "File " << Redact(output_file_path_)
               << " is not empty: Its length is " << length << " bytes";
    return false;
  }

  return true;
}

void FilePathWriterDelegate::OnError() {
  FileWriterDelegate::OnError();
  owned_file_.Close();

  if (!base::DeleteFile(output_file_path_)) {
    LOG(ERROR) << "Cannot delete partially extracted file "
               << Redact(output_file_path_);
  }
}

}  // namespace zip<|MERGE_RESOLUTION|>--- conflicted
+++ resolved
@@ -7,17 +7,10 @@
 #include <algorithm>
 #include <utility>
 
-<<<<<<< HEAD
-#include "base/bind.h"
-#include "base/check.h"
-#include "base/files/file.h"
-#include "base/files/file_util.h"
-=======
 #include "base/check.h"
 #include "base/files/file.h"
 #include "base/files/file_util.h"
 #include "base/functional/bind.h"
->>>>>>> 8a2d13a7
 #include "base/i18n/icu_string_conversions.h"
 #include "base/logging.h"
 #include "base/numerics/safe_conversions.h"
@@ -25,11 +18,7 @@
 #include "base/strings/string_piece.h"
 #include "base/strings/string_util.h"
 #include "base/strings/utf_string_conversions.h"
-<<<<<<< HEAD
-#include "base/threading/sequenced_task_runner_handle.h"
-=======
 #include "base/task/sequenced_task_runner.h"
->>>>>>> 8a2d13a7
 #include "build/build_config.h"
 #include "third_party/zlib/google/redact.h"
 #include "third_party/zlib/google/zip_internal.h"
@@ -257,16 +246,6 @@
 
   // Construct the last modified time. The timezone info is not present in ZIP
   // archives, so we construct the time as UTC.
-<<<<<<< HEAD
-  base::Time::Exploded exploded_time = {};
-  exploded_time.year = info.tmu_date.tm_year;
-  exploded_time.month = info.tmu_date.tm_mon + 1;  // 0-based vs 1-based
-  exploded_time.day_of_month = info.tmu_date.tm_mday;
-  exploded_time.hour = info.tmu_date.tm_hour;
-  exploded_time.minute = info.tmu_date.tm_min;
-  exploded_time.second = info.tmu_date.tm_sec;
-  exploded_time.millisecond = 0;
-=======
   const base::Time::Exploded exploded_time = {
       .year = static_cast<int>(info.tmu_date.tm_year),
       .month =
@@ -275,7 +254,6 @@
       .hour = static_cast<int>(info.tmu_date.tm_hour),
       .minute = static_cast<int>(info.tmu_date.tm_min),
       .second = static_cast<int>(info.tmu_date.tm_sec)};
->>>>>>> 8a2d13a7
 
   if (!base::Time::FromUTCExploded(exploded_time, &entry_.last_modified))
     entry_.last_modified = base::Time::UnixEpoch();
@@ -433,7 +411,6 @@
 
     CHECK_GE(remaining_capacity, num_bytes_to_write);
     remaining_capacity -= num_bytes_to_write;
-<<<<<<< HEAD
   }
 
   if (const UnzipError err{unzCloseCurrentFile(zip_file_)}; err != UNZ_OK) {
@@ -442,16 +419,6 @@
     entire_file_extracted = false;
   }
 
-=======
-  }
-
-  if (const UnzipError err{unzCloseCurrentFile(zip_file_)}; err != UNZ_OK) {
-    LOG(ERROR) << "Cannot extract file " << Redact(entry_.path)
-               << " from ZIP: " << err;
-    entire_file_extracted = false;
-  }
-
->>>>>>> 8a2d13a7
   if (entire_file_extracted) {
     delegate->SetPosixFilePermissions(entry_.posix_mode);
     if (entry_.last_modified != base::Time::UnixEpoch()) {
@@ -494,19 +461,11 @@
   // If this is a directory, just create it and return.
   if (entry_.is_directory) {
     if (base::CreateDirectory(output_file_path)) {
-<<<<<<< HEAD
-      base::SequencedTaskRunnerHandle::Get()->PostTask(
-          FROM_HERE, std::move(success_callback));
-    } else {
-      LOG(ERROR) << "Cannot create directory " << Redact(output_file_path);
-      base::SequencedTaskRunnerHandle::Get()->PostTask(
-=======
       base::SequencedTaskRunner::GetCurrentDefault()->PostTask(
           FROM_HERE, std::move(success_callback));
     } else {
       LOG(ERROR) << "Cannot create directory " << Redact(output_file_path);
       base::SequencedTaskRunner::GetCurrentDefault()->PostTask(
->>>>>>> 8a2d13a7
           FROM_HERE, std::move(failure_callback));
     }
     return;
@@ -520,11 +479,7 @@
       err != UNZ_OK) {
     LOG(ERROR) << "Cannot open file " << Redact(entry_.path)
                << " from ZIP: " << err;
-<<<<<<< HEAD
-    base::SequencedTaskRunnerHandle::Get()->PostTask(
-=======
     base::SequencedTaskRunner::GetCurrentDefault()->PostTask(
->>>>>>> 8a2d13a7
         FROM_HERE, std::move(failure_callback));
     return;
   }
@@ -532,11 +487,7 @@
   base::FilePath output_dir_path = output_file_path.DirName();
   if (!base::CreateDirectory(output_dir_path)) {
     LOG(ERROR) << "Cannot create directory " << Redact(output_dir_path);
-<<<<<<< HEAD
-    base::SequencedTaskRunnerHandle::Get()->PostTask(
-=======
     base::SequencedTaskRunner::GetCurrentDefault()->PostTask(
->>>>>>> 8a2d13a7
         FROM_HERE, std::move(failure_callback));
     return;
   }
@@ -546,20 +497,12 @@
 
   if (!output_file.IsValid()) {
     LOG(ERROR) << "Cannot create file " << Redact(output_file_path);
-<<<<<<< HEAD
-    base::SequencedTaskRunnerHandle::Get()->PostTask(
-=======
     base::SequencedTaskRunner::GetCurrentDefault()->PostTask(
->>>>>>> 8a2d13a7
         FROM_HERE, std::move(failure_callback));
     return;
   }
 
-<<<<<<< HEAD
-  base::SequencedTaskRunnerHandle::Get()->PostTask(
-=======
   base::SequencedTaskRunner::GetCurrentDefault()->PostTask(
->>>>>>> 8a2d13a7
       FROM_HERE,
       base::BindOnce(&ZipReader::ExtractChunk, weak_ptr_factory_.GetWeakPtr(),
                      std::move(output_file), std::move(success_callback),
@@ -659,11 +602,7 @@
   offset += num_bytes_read;
   progress_callback.Run(offset);
 
-<<<<<<< HEAD
-  base::SequencedTaskRunnerHandle::Get()->PostTask(
-=======
   base::SequencedTaskRunner::GetCurrentDefault()->PostTask(
->>>>>>> 8a2d13a7
       FROM_HERE,
       base::BindOnce(&ZipReader::ExtractChunk, weak_ptr_factory_.GetWeakPtr(),
                      std::move(output_file), std::move(success_callback),
