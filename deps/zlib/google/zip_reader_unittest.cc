// Copyright 2011 The Chromium Authors
// Use of this source code is governed by a BSD-style license that can be
// found in the LICENSE file.

#include "third_party/zlib/google/zip_reader.h"

#include <stddef.h>
#include <stdint.h>
#include <string.h>

#include <iterator>
#include <string>
#include <vector>

<<<<<<< HEAD
#include "base/bind.h"
=======
>>>>>>> 8a2d13a7
#include "base/check.h"
#include "base/files/file.h"
#include "base/files/file_path.h"
#include "base/files/file_util.h"
#include "base/files/scoped_temp_dir.h"
#include "base/functional/bind.h"
#include "base/hash/md5.h"
<<<<<<< HEAD
=======
#include "base/i18n/time_formatting.h"
>>>>>>> 8a2d13a7
#include "base/path_service.h"
#include "base/run_loop.h"
#include "base/strings/string_piece.h"
#include "base/strings/stringprintf.h"
#include "base/strings/utf_string_conversions.h"
#include "base/test/bind.h"
#include "base/test/task_environment.h"
#include "base/time/time.h"
#include "build/build_config.h"
#include "testing/gmock/include/gmock/gmock.h"
#include "testing/gtest/include/gtest/gtest.h"
#include "testing/platform_test.h"
#include "third_party/icu/source/i18n/unicode/timezone.h"
#include "third_party/zlib/google/zip_internal.h"

using ::testing::_;
using ::testing::ElementsAre;
using ::testing::ElementsAreArray;
using ::testing::Return;
using ::testing::SizeIs;

namespace {

const static std::string kQuuxExpectedMD5 = "d1ae4ac8a17a0e09317113ab284b57a6";

class FileWrapper {
 public:
  typedef enum { READ_ONLY, READ_WRITE } AccessMode;

  FileWrapper(const base::FilePath& path, AccessMode mode) {
    int flags = base::File::FLAG_READ;
    if (mode == READ_ONLY)
      flags |= base::File::FLAG_OPEN;
    else
      flags |= base::File::FLAG_WRITE | base::File::FLAG_CREATE_ALWAYS;

    file_.Initialize(path, flags);
  }

  ~FileWrapper() {}

  base::PlatformFile platform_file() { return file_.GetPlatformFile(); }

  base::File* file() { return &file_; }

 private:
  base::File file_;
};

// A mock that provides methods that can be used as callbacks in asynchronous
// unzip functions.  Tracks the number of calls and number of bytes reported.
// Assumes that progress callbacks will be executed in-order.
class MockUnzipListener : public base::SupportsWeakPtr<MockUnzipListener> {
 public:
  MockUnzipListener()
      : success_calls_(0),
        failure_calls_(0),
        progress_calls_(0),
        current_progress_(0) {}

  // Success callback for async functions.
  void OnUnzipSuccess() { success_calls_++; }

  // Failure callback for async functions.
  void OnUnzipFailure() { failure_calls_++; }

  // Progress callback for async functions.
  void OnUnzipProgress(int64_t progress) {
    DCHECK(progress > current_progress_);
    progress_calls_++;
    current_progress_ = progress;
  }

  int success_calls() { return success_calls_; }
  int failure_calls() { return failure_calls_; }
  int progress_calls() { return progress_calls_; }
  int current_progress() { return current_progress_; }

 private:
  int success_calls_;
  int failure_calls_;
  int progress_calls_;

  int64_t current_progress_;
};

class MockWriterDelegate : public zip::WriterDelegate {
 public:
  MOCK_METHOD0(PrepareOutput, bool());
  MOCK_METHOD2(WriteBytes, bool(const char*, int));
  MOCK_METHOD1(SetTimeModified, void(const base::Time&));
  MOCK_METHOD1(SetPosixFilePermissions, void(int));
  MOCK_METHOD0(OnError, void());
};

bool ExtractCurrentEntryToFilePath(zip::ZipReader* reader,
                                   base::FilePath path) {
  zip::FilePathWriterDelegate writer(path);
  return reader->ExtractCurrentEntry(&writer);
}

const zip::ZipReader::Entry* LocateAndOpenEntry(
    zip::ZipReader* const reader,
    const base::FilePath& path_in_zip) {
  DCHECK(reader);
  EXPECT_TRUE(reader->ok());

  // The underlying library can do O(1) access, but ZipReader does not expose
  // that. O(N) access is acceptable for these tests.
  while (const zip::ZipReader::Entry* const entry = reader->Next()) {
    EXPECT_TRUE(reader->ok());
    if (entry->path == path_in_zip)
      return entry;
  }

  EXPECT_TRUE(reader->ok());
  return nullptr;
}

using Paths = std::vector<base::FilePath>;

}  // namespace

namespace zip {

// Make the test a PlatformTest to setup autorelease pools properly on Mac.
class ZipReaderTest : public PlatformTest {
 protected:
  void SetUp() override {
    PlatformTest::SetUp();

    ASSERT_TRUE(temp_dir_.CreateUniqueTempDir());
    test_dir_ = temp_dir_.GetPath();
  }

  static base::FilePath GetTestDataDirectory() {
    base::FilePath path;
    CHECK(base::PathService::Get(base::DIR_SOURCE_ROOT, &path));
    return path.AppendASCII("third_party")
        .AppendASCII("zlib")
        .AppendASCII("google")
        .AppendASCII("test")
        .AppendASCII("data");
  }

  static Paths GetPaths(const base::FilePath& zip_path,
                        base::StringPiece encoding = {}) {
    Paths paths;

    if (ZipReader reader; reader.Open(zip_path)) {
      if (!encoding.empty())
        reader.SetEncoding(std::string(encoding));

      while (const ZipReader::Entry* const entry = reader.Next()) {
        EXPECT_TRUE(reader.ok());
        paths.push_back(entry->path);
      }

      EXPECT_TRUE(reader.ok());
    }

    return paths;
  }

  // The path to temporary directory used to contain the test operations.
  base::FilePath test_dir_;
  // The path to the test data directory where test.zip etc. are located.
  const base::FilePath data_dir_ = GetTestDataDirectory();
  // The path to test.zip in the test data directory.
  const base::FilePath test_zip_file_ = data_dir_.AppendASCII("test.zip");
  const Paths test_zip_contents_ = {
      base::FilePath(FILE_PATH_LITERAL("foo/")),
      base::FilePath(FILE_PATH_LITERAL("foo/bar/")),
      base::FilePath(FILE_PATH_LITERAL("foo/bar/baz.txt")),
      base::FilePath(FILE_PATH_LITERAL("foo/bar/quux.txt")),
      base::FilePath(FILE_PATH_LITERAL("foo/bar.txt")),
      base::FilePath(FILE_PATH_LITERAL("foo.txt")),
      base::FilePath(FILE_PATH_LITERAL("foo/bar/.hidden")),
  };
  base::ScopedTempDir temp_dir_;
  base::test::TaskEnvironment task_environment_;
};

TEST_F(ZipReaderTest, Open_ValidZipFile) {
  ZipReader reader;
  EXPECT_TRUE(reader.Open(test_zip_file_));
  EXPECT_TRUE(reader.ok());
}

TEST_F(ZipReaderTest, Open_ValidZipPlatformFile) {
  ZipReader reader;
  EXPECT_FALSE(reader.ok());
  FileWrapper zip_fd_wrapper(test_zip_file_, FileWrapper::READ_ONLY);
  EXPECT_TRUE(reader.OpenFromPlatformFile(zip_fd_wrapper.platform_file()));
  EXPECT_TRUE(reader.ok());
}

TEST_F(ZipReaderTest, Open_NonExistentFile) {
  ZipReader reader;
  EXPECT_FALSE(reader.ok());
  EXPECT_FALSE(reader.Open(data_dir_.AppendASCII("nonexistent.zip")));
  EXPECT_FALSE(reader.ok());
}

TEST_F(ZipReaderTest, Open_ExistentButNonZipFile) {
  ZipReader reader;
  EXPECT_FALSE(reader.ok());
  EXPECT_FALSE(reader.Open(data_dir_.AppendASCII("create_test_zip.sh")));
  EXPECT_FALSE(reader.ok());
}

TEST_F(ZipReaderTest, Open_EmptyFile) {
  ZipReader reader;
  EXPECT_FALSE(reader.ok());
  EXPECT_FALSE(reader.Open(data_dir_.AppendASCII("empty.zip")));
  EXPECT_FALSE(reader.ok());
}

// Iterate through the contents in the test ZIP archive, and compare that the
// contents collected from the ZipReader matches the expected contents.
TEST_F(ZipReaderTest, Iteration) {
  Paths actual_contents;
  ZipReader reader;
  EXPECT_FALSE(reader.ok());
  EXPECT_TRUE(reader.Open(test_zip_file_));
  EXPECT_TRUE(reader.ok());
  while (const ZipReader::Entry* const entry = reader.Next()) {
    EXPECT_TRUE(reader.ok());
    actual_contents.push_back(entry->path);
  }

  EXPECT_TRUE(reader.ok());
  EXPECT_FALSE(reader.Next());  // Shouldn't go further.
  EXPECT_TRUE(reader.ok());

  EXPECT_THAT(actual_contents, SizeIs(reader.num_entries()));
  EXPECT_THAT(actual_contents, ElementsAreArray(test_zip_contents_));
}

// Open the test ZIP archive from a file descriptor, iterate through its
// contents, and compare that they match the expected contents.
TEST_F(ZipReaderTest, PlatformFileIteration) {
  Paths actual_contents;
  ZipReader reader;
  FileWrapper zip_fd_wrapper(test_zip_file_, FileWrapper::READ_ONLY);
  EXPECT_TRUE(reader.OpenFromPlatformFile(zip_fd_wrapper.platform_file()));
  EXPECT_TRUE(reader.ok());
  while (const ZipReader::Entry* const entry = reader.Next()) {
    EXPECT_TRUE(reader.ok());
    actual_contents.push_back(entry->path);
  }

  EXPECT_TRUE(reader.ok());
  EXPECT_FALSE(reader.Next());  // Shouldn't go further.
  EXPECT_TRUE(reader.ok());

  EXPECT_THAT(actual_contents, SizeIs(reader.num_entries()));
  EXPECT_THAT(actual_contents, ElementsAreArray(test_zip_contents_));
}

TEST_F(ZipReaderTest, RegularFile) {
  ZipReader reader;
  ASSERT_TRUE(reader.Open(test_zip_file_));
  base::FilePath target_path(FILE_PATH_LITERAL("foo/bar/quux.txt"));
<<<<<<< HEAD

  const ZipReader::Entry* entry = LocateAndOpenEntry(&reader, target_path);
  ASSERT_TRUE(entry);

  EXPECT_EQ(target_path, entry->path);
  EXPECT_EQ(13527, entry->original_size);

  // The expected time stamp: 2009-05-29 06:22:20
  base::Time::Exploded exploded = {};  // Zero-clear.
  entry->last_modified.UTCExplode(&exploded);
  EXPECT_EQ(2009, exploded.year);
  EXPECT_EQ(5, exploded.month);
  EXPECT_EQ(29, exploded.day_of_month);
  EXPECT_EQ(6, exploded.hour);
  EXPECT_EQ(22, exploded.minute);
  EXPECT_EQ(20, exploded.second);
  EXPECT_EQ(0, exploded.millisecond);

=======

  const ZipReader::Entry* entry = LocateAndOpenEntry(&reader, target_path);
  ASSERT_TRUE(entry);

  EXPECT_EQ(target_path, entry->path);
  EXPECT_EQ(13527, entry->original_size);
  EXPECT_EQ("2009-05-29 06:22:20.000",
            base::UnlocalizedTimeFormatWithPattern(entry->last_modified,
                                                   "y-MM-dd HH:mm:ss.SSS",
                                                   icu::TimeZone::getGMT()));
>>>>>>> 8a2d13a7
  EXPECT_FALSE(entry->is_unsafe);
  EXPECT_FALSE(entry->is_directory);
}

TEST_F(ZipReaderTest, DotDotFile) {
  ZipReader reader;
  ASSERT_TRUE(reader.Open(data_dir_.AppendASCII("evil.zip")));
  base::FilePath target_path(FILE_PATH_LITERAL(
      "UP/levilevilevilevilevilevilevilevilevilevilevilevil"));
  const ZipReader::Entry* entry = LocateAndOpenEntry(&reader, target_path);
  ASSERT_TRUE(entry);
  EXPECT_EQ(target_path, entry->path);
  EXPECT_FALSE(entry->is_unsafe);
  EXPECT_FALSE(entry->is_directory);
}

TEST_F(ZipReaderTest, InvalidUTF8File) {
  ZipReader reader;
  ASSERT_TRUE(reader.Open(data_dir_.AppendASCII("evil_via_invalid_utf8.zip")));
  base::FilePath target_path = base::FilePath::FromUTF8Unsafe(".�.�evil.txt");
  const ZipReader::Entry* entry = LocateAndOpenEntry(&reader, target_path);
  ASSERT_TRUE(entry);
  EXPECT_EQ(target_path, entry->path);
  EXPECT_FALSE(entry->is_unsafe);
  EXPECT_FALSE(entry->is_directory);
}

// By default, file paths in ZIPs are interpreted as UTF-8. But in this test,
// the ZIP archive contains file paths that are actually encoded in Shift JIS.
// The SJIS-encoded paths are thus wrongly interpreted as UTF-8, resulting in
// garbled paths. Invalid UTF-8 sequences are safely converted to the
// replacement character �.
TEST_F(ZipReaderTest, EncodingSjisAsUtf8) {
  EXPECT_THAT(
      GetPaths(data_dir_.AppendASCII("SJIS Bug 846195.zip")),
      ElementsAre(
          base::FilePath::FromUTF8Unsafe("�V�����t�H���_/SJIS_835C_��.txt"),
          base::FilePath::FromUTF8Unsafe(
              "�V�����t�H���_/�V�����e�L�X�g �h�L�������g.txt")));
}

// In this test, SJIS-encoded paths are interpreted as Code Page 1252. This
// results in garbled paths. Note the presence of C1 control codes U+0090 and
// U+0081 in the garbled paths.
TEST_F(ZipReaderTest, EncodingSjisAs1252) {
  EXPECT_THAT(
      GetPaths(data_dir_.AppendASCII("SJIS Bug 846195.zip"), "windows-1252"),
      ElementsAre(base::FilePath::FromUTF8Unsafe(
                      "\u0090V‚µ‚¢ƒtƒHƒ‹ƒ_/SJIS_835C_ƒ�.txt"),
                  base::FilePath::FromUTF8Unsafe(
                      "\u0090V‚µ‚¢ƒtƒHƒ‹ƒ_/\u0090V‚µ‚¢ƒeƒLƒXƒg "
                      "ƒhƒLƒ…ƒ\u0081ƒ“ƒg.txt")));
}

// In this test, SJIS-encoded paths are interpreted as Code Page 866. This
// results in garbled paths.
TEST_F(ZipReaderTest, EncodingSjisAsIbm866) {
  EXPECT_THAT(
      GetPaths(data_dir_.AppendASCII("SJIS Bug 846195.zip"), "IBM866"),
      ElementsAre(
          base::FilePath::FromUTF8Unsafe("РVВ╡ВвГtГHГЛГ_/SJIS_835C_Г�.txt"),
          base::FilePath::FromUTF8Unsafe(
              "РVВ╡ВвГtГHГЛГ_/РVВ╡ВвГeГLГXГg ГhГLГЕГБГУГg.txt")));
}
<<<<<<< HEAD

// Tests that SJIS-encoded paths are correctly converted to Unicode.
TEST_F(ZipReaderTest, EncodingSjis) {
  EXPECT_THAT(
      GetPaths(data_dir_.AppendASCII("SJIS Bug 846195.zip"), "Shift_JIS"),
      ElementsAre(
          base::FilePath::FromUTF8Unsafe("新しいフォルダ/SJIS_835C_ソ.txt"),
          base::FilePath::FromUTF8Unsafe(
              "新しいフォルダ/新しいテキスト ドキュメント.txt")));
}

TEST_F(ZipReaderTest, AbsoluteFile) {
  ZipReader reader;
  ASSERT_TRUE(
      reader.Open(data_dir_.AppendASCII("evil_via_absolute_file_name.zip")));
  base::FilePath target_path(FILE_PATH_LITERAL("ROOT/evil.txt"));
  const ZipReader::Entry* entry = LocateAndOpenEntry(&reader, target_path);
  ASSERT_TRUE(entry);
  EXPECT_EQ(target_path, entry->path);
  EXPECT_FALSE(entry->is_unsafe);
  EXPECT_FALSE(entry->is_directory);
}

=======

// Tests that SJIS-encoded paths are correctly converted to Unicode.
TEST_F(ZipReaderTest, EncodingSjis) {
  EXPECT_THAT(
      GetPaths(data_dir_.AppendASCII("SJIS Bug 846195.zip"), "Shift_JIS"),
      ElementsAre(
          base::FilePath::FromUTF8Unsafe("新しいフォルダ/SJIS_835C_ソ.txt"),
          base::FilePath::FromUTF8Unsafe(
              "新しいフォルダ/新しいテキスト ドキュメント.txt")));
}

TEST_F(ZipReaderTest, AbsoluteFile) {
  ZipReader reader;
  ASSERT_TRUE(
      reader.Open(data_dir_.AppendASCII("evil_via_absolute_file_name.zip")));
  base::FilePath target_path(FILE_PATH_LITERAL("ROOT/evil.txt"));
  const ZipReader::Entry* entry = LocateAndOpenEntry(&reader, target_path);
  ASSERT_TRUE(entry);
  EXPECT_EQ(target_path, entry->path);
  EXPECT_FALSE(entry->is_unsafe);
  EXPECT_FALSE(entry->is_directory);
}

>>>>>>> 8a2d13a7
TEST_F(ZipReaderTest, Directory) {
  ZipReader reader;
  ASSERT_TRUE(reader.Open(test_zip_file_));
  base::FilePath target_path(FILE_PATH_LITERAL("foo/bar/"));
  const ZipReader::Entry* entry = LocateAndOpenEntry(&reader, target_path);
  ASSERT_TRUE(entry);
  EXPECT_EQ(target_path, entry->path);
  // The directory size should be zero.
  EXPECT_EQ(0, entry->original_size);
<<<<<<< HEAD

  // The expected time stamp: 2009-05-31 15:49:52
  base::Time::Exploded exploded = {};  // Zero-clear.
  entry->last_modified.UTCExplode(&exploded);
  EXPECT_EQ(2009, exploded.year);
  EXPECT_EQ(5, exploded.month);
  EXPECT_EQ(31, exploded.day_of_month);
  EXPECT_EQ(15, exploded.hour);
  EXPECT_EQ(49, exploded.minute);
  EXPECT_EQ(52, exploded.second);
  EXPECT_EQ(0, exploded.millisecond);

  EXPECT_FALSE(entry->is_unsafe);
  EXPECT_TRUE(entry->is_directory);
}

TEST_F(ZipReaderTest, EncryptedFile_WrongPassword) {
  ZipReader reader;
  ASSERT_TRUE(reader.Open(data_dir_.AppendASCII("Different Encryptions.zip")));
  reader.SetPassword("wrong password");
=======
  EXPECT_EQ("2009-05-31 15:49:52.000",
            base::UnlocalizedTimeFormatWithPattern(entry->last_modified,
                                                   "y-MM-dd HH:mm:ss.SSS",
                                                   icu::TimeZone::getGMT()));
  EXPECT_FALSE(entry->is_unsafe);
  EXPECT_TRUE(entry->is_directory);
}

TEST_F(ZipReaderTest, EncryptedFile_WrongPassword) {
  ZipReader reader;
  ASSERT_TRUE(reader.Open(data_dir_.AppendASCII("Different Encryptions.zip")));
  reader.SetPassword("wrong password");

  {
    const ZipReader::Entry* entry = reader.Next();
    ASSERT_TRUE(entry);
    EXPECT_EQ(base::FilePath::FromASCII("ClearText.txt"), entry->path);
    EXPECT_FALSE(entry->is_directory);
    EXPECT_FALSE(entry->is_encrypted);
    std::string contents = "dummy";
    EXPECT_TRUE(reader.ExtractCurrentEntryToString(&contents));
    EXPECT_EQ("This is not encrypted.\n", contents);
  }

  for (const base::StringPiece path : {
           "Encrypted AES-128.txt",
           "Encrypted AES-192.txt",
           "Encrypted AES-256.txt",
           "Encrypted ZipCrypto.txt",
       }) {
    const ZipReader::Entry* entry = reader.Next();
    ASSERT_TRUE(entry);
    EXPECT_EQ(base::FilePath::FromASCII(path), entry->path);
    EXPECT_FALSE(entry->is_directory);
    EXPECT_TRUE(entry->is_encrypted);
    std::string contents = "dummy";
    EXPECT_FALSE(reader.ExtractCurrentEntryToString(&contents));
  }

  EXPECT_FALSE(reader.Next());
  EXPECT_TRUE(reader.ok());
}

TEST_F(ZipReaderTest, EncryptedFile_RightPassword) {
  ZipReader reader;
  ASSERT_TRUE(reader.Open(data_dir_.AppendASCII("Different Encryptions.zip")));
  reader.SetPassword("password");
>>>>>>> 8a2d13a7

  {
    const ZipReader::Entry* entry = reader.Next();
    ASSERT_TRUE(entry);
    EXPECT_EQ(base::FilePath::FromASCII("ClearText.txt"), entry->path);
    EXPECT_FALSE(entry->is_directory);
    EXPECT_FALSE(entry->is_encrypted);
    std::string contents = "dummy";
    EXPECT_TRUE(reader.ExtractCurrentEntryToString(&contents));
    EXPECT_EQ("This is not encrypted.\n", contents);
  }

<<<<<<< HEAD
  for (const base::StringPiece path : {
           "Encrypted AES-128.txt",
           "Encrypted AES-192.txt",
           "Encrypted AES-256.txt",
           "Encrypted ZipCrypto.txt",
       }) {
    const ZipReader::Entry* entry = reader.Next();
    ASSERT_TRUE(entry);
    EXPECT_EQ(base::FilePath::FromASCII(path), entry->path);
    EXPECT_FALSE(entry->is_directory);
    EXPECT_TRUE(entry->is_encrypted);
    std::string contents = "dummy";
    EXPECT_FALSE(reader.ExtractCurrentEntryToString(&contents));
  }

  EXPECT_FALSE(reader.Next());
  EXPECT_TRUE(reader.ok());
}

TEST_F(ZipReaderTest, EncryptedFile_RightPassword) {
  ZipReader reader;
  ASSERT_TRUE(reader.Open(data_dir_.AppendASCII("Different Encryptions.zip")));
  reader.SetPassword("password");

  {
    const ZipReader::Entry* entry = reader.Next();
    ASSERT_TRUE(entry);
    EXPECT_EQ(base::FilePath::FromASCII("ClearText.txt"), entry->path);
    EXPECT_FALSE(entry->is_directory);
    EXPECT_FALSE(entry->is_encrypted);
    std::string contents = "dummy";
    EXPECT_TRUE(reader.ExtractCurrentEntryToString(&contents));
    EXPECT_EQ("This is not encrypted.\n", contents);
  }

=======
>>>>>>> 8a2d13a7
  // TODO(crbug.com/1296838) Support AES encryption.
  for (const base::StringPiece path : {
           "Encrypted AES-128.txt",
           "Encrypted AES-192.txt",
           "Encrypted AES-256.txt",
       }) {
    const ZipReader::Entry* entry = reader.Next();
    ASSERT_TRUE(entry);
    EXPECT_EQ(base::FilePath::FromASCII(path), entry->path);
    EXPECT_FALSE(entry->is_directory);
    EXPECT_TRUE(entry->is_encrypted);
    std::string contents = "dummy";
    EXPECT_FALSE(reader.ExtractCurrentEntryToString(&contents));
    EXPECT_EQ("", contents);
  }

  {
    const ZipReader::Entry* entry = reader.Next();
    ASSERT_TRUE(entry);
    EXPECT_EQ(base::FilePath::FromASCII("Encrypted ZipCrypto.txt"),
              entry->path);
    EXPECT_FALSE(entry->is_directory);
    EXPECT_TRUE(entry->is_encrypted);
    std::string contents = "dummy";
    EXPECT_TRUE(reader.ExtractCurrentEntryToString(&contents));
    EXPECT_EQ("This is encrypted with ZipCrypto.\n", contents);
  }

  EXPECT_FALSE(reader.Next());
  EXPECT_TRUE(reader.ok());
}

// Verifies that the ZipReader class can extract a file from a zip archive
// stored in memory. This test opens a zip archive in a std::string object,
// extracts its content, and verifies the content is the same as the expected
// text.
TEST_F(ZipReaderTest, OpenFromString) {
  // A zip archive consisting of one file "test.txt", which is a 16-byte text
  // file that contains "This is a test.\n".
  const char kTestData[] =
      "\x50\x4b\x03\x04\x0a\x00\x00\x00\x00\x00\xa4\x66\x24\x41\x13\xe8"
      "\xcb\x27\x10\x00\x00\x00\x10\x00\x00\x00\x08\x00\x1c\x00\x74\x65"
      "\x73\x74\x2e\x74\x78\x74\x55\x54\x09\x00\x03\x34\x89\x45\x50\x34"
      "\x89\x45\x50\x75\x78\x0b\x00\x01\x04\x8e\xf0\x00\x00\x04\x88\x13"
      "\x00\x00\x54\x68\x69\x73\x20\x69\x73\x20\x61\x20\x74\x65\x73\x74"
      "\x2e\x0a\x50\x4b\x01\x02\x1e\x03\x0a\x00\x00\x00\x00\x00\xa4\x66"
      "\x24\x41\x13\xe8\xcb\x27\x10\x00\x00\x00\x10\x00\x00\x00\x08\x00"
      "\x18\x00\x00\x00\x00\x00\x01\x00\x00\x00\xa4\x81\x00\x00\x00\x00"
      "\x74\x65\x73\x74\x2e\x74\x78\x74\x55\x54\x05\x00\x03\x34\x89\x45"
      "\x50\x75\x78\x0b\x00\x01\x04\x8e\xf0\x00\x00\x04\x88\x13\x00\x00"
      "\x50\x4b\x05\x06\x00\x00\x00\x00\x01\x00\x01\x00\x4e\x00\x00\x00"
      "\x52\x00\x00\x00\x00\x00";
  std::string data(kTestData, std::size(kTestData));
  ZipReader reader;
  ASSERT_TRUE(reader.OpenFromString(data));
  base::FilePath target_path(FILE_PATH_LITERAL("test.txt"));
  ASSERT_TRUE(LocateAndOpenEntry(&reader, target_path));
  ASSERT_TRUE(ExtractCurrentEntryToFilePath(&reader,
                                            test_dir_.AppendASCII("test.txt")));

  std::string actual;
  ASSERT_TRUE(
      base::ReadFileToString(test_dir_.AppendASCII("test.txt"), &actual));
  EXPECT_EQ(std::string("This is a test.\n"), actual);
}

// Verifies that the asynchronous extraction to a file works.
TEST_F(ZipReaderTest, ExtractToFileAsync_RegularFile) {
  MockUnzipListener listener;

  ZipReader reader;
  base::FilePath target_file = test_dir_.AppendASCII("quux.txt");
  base::FilePath target_path(FILE_PATH_LITERAL("foo/bar/quux.txt"));
  ASSERT_TRUE(reader.Open(test_zip_file_));
  ASSERT_TRUE(LocateAndOpenEntry(&reader, target_path));
  reader.ExtractCurrentEntryToFilePathAsync(
      target_file,
      base::BindOnce(&MockUnzipListener::OnUnzipSuccess, listener.AsWeakPtr()),
      base::BindOnce(&MockUnzipListener::OnUnzipFailure, listener.AsWeakPtr()),
      base::BindRepeating(&MockUnzipListener::OnUnzipProgress,
                          listener.AsWeakPtr()));

  EXPECT_EQ(0, listener.success_calls());
  EXPECT_EQ(0, listener.failure_calls());
  EXPECT_EQ(0, listener.progress_calls());

  base::RunLoop().RunUntilIdle();

  EXPECT_EQ(1, listener.success_calls());
  EXPECT_EQ(0, listener.failure_calls());
  EXPECT_LE(1, listener.progress_calls());

  std::string output;
  ASSERT_TRUE(
      base::ReadFileToString(test_dir_.AppendASCII("quux.txt"), &output));
  const std::string md5 = base::MD5String(output);
  EXPECT_EQ(kQuuxExpectedMD5, md5);

  int64_t file_size = 0;
  ASSERT_TRUE(base::GetFileSize(target_file, &file_size));

  EXPECT_EQ(file_size, listener.current_progress());
}

TEST_F(ZipReaderTest, ExtractToFileAsync_Encrypted_NoPassword) {
  MockUnzipListener listener;

  ZipReader reader;
  ASSERT_TRUE(reader.Open(data_dir_.AppendASCII("Different Encryptions.zip")));
  ASSERT_TRUE(LocateAndOpenEntry(
      &reader, base::FilePath::FromASCII("Encrypted ZipCrypto.txt")));
  const base::FilePath target_path = test_dir_.AppendASCII("extracted");
  reader.ExtractCurrentEntryToFilePathAsync(
      target_path,
      base::BindOnce(&MockUnzipListener::OnUnzipSuccess, listener.AsWeakPtr()),
      base::BindOnce(&MockUnzipListener::OnUnzipFailure, listener.AsWeakPtr()),
      base::BindRepeating(&MockUnzipListener::OnUnzipProgress,
                          listener.AsWeakPtr()));

  EXPECT_EQ(0, listener.success_calls());
  EXPECT_EQ(0, listener.failure_calls());
  EXPECT_EQ(0, listener.progress_calls());

  base::RunLoop().RunUntilIdle();

  EXPECT_EQ(0, listener.success_calls());
  EXPECT_EQ(1, listener.failure_calls());
  EXPECT_LE(1, listener.progress_calls());

  // The extracted file contains rubbish data.
  // We probably shouldn't even look at it.
  std::string contents;
  ASSERT_TRUE(base::ReadFileToString(target_path, &contents));
  EXPECT_NE("", contents);
  EXPECT_EQ(contents.size(), listener.current_progress());
}

TEST_F(ZipReaderTest, ExtractToFileAsync_Encrypted_RightPassword) {
  MockUnzipListener listener;

  ZipReader reader;
  reader.SetPassword("password");
  ASSERT_TRUE(reader.Open(data_dir_.AppendASCII("Different Encryptions.zip")));
  ASSERT_TRUE(LocateAndOpenEntry(
      &reader, base::FilePath::FromASCII("Encrypted ZipCrypto.txt")));
  const base::FilePath target_path = test_dir_.AppendASCII("extracted");
  reader.ExtractCurrentEntryToFilePathAsync(
      target_path,
      base::BindOnce(&MockUnzipListener::OnUnzipSuccess, listener.AsWeakPtr()),
      base::BindOnce(&MockUnzipListener::OnUnzipFailure, listener.AsWeakPtr()),
      base::BindRepeating(&MockUnzipListener::OnUnzipProgress,
                          listener.AsWeakPtr()));

  EXPECT_EQ(0, listener.success_calls());
  EXPECT_EQ(0, listener.failure_calls());
  EXPECT_EQ(0, listener.progress_calls());

  base::RunLoop().RunUntilIdle();

  EXPECT_EQ(1, listener.success_calls());
  EXPECT_EQ(0, listener.failure_calls());
  EXPECT_LE(1, listener.progress_calls());

  std::string contents;
  ASSERT_TRUE(base::ReadFileToString(target_path, &contents));
  EXPECT_EQ("This is encrypted with ZipCrypto.\n", contents);
  EXPECT_EQ(contents.size(), listener.current_progress());
}

TEST_F(ZipReaderTest, ExtractToFileAsync_WrongCrc) {
  MockUnzipListener listener;

  ZipReader reader;
  ASSERT_TRUE(reader.Open(data_dir_.AppendASCII("Wrong CRC.zip")));
  ASSERT_TRUE(
      LocateAndOpenEntry(&reader, base::FilePath::FromASCII("Corrupted.txt")));
  const base::FilePath target_path = test_dir_.AppendASCII("extracted");
  reader.ExtractCurrentEntryToFilePathAsync(
      target_path,
      base::BindOnce(&MockUnzipListener::OnUnzipSuccess, listener.AsWeakPtr()),
      base::BindOnce(&MockUnzipListener::OnUnzipFailure, listener.AsWeakPtr()),
      base::BindRepeating(&MockUnzipListener::OnUnzipProgress,
                          listener.AsWeakPtr()));

  EXPECT_EQ(0, listener.success_calls());
  EXPECT_EQ(0, listener.failure_calls());
  EXPECT_EQ(0, listener.progress_calls());

  base::RunLoop().RunUntilIdle();

  EXPECT_EQ(0, listener.success_calls());
  EXPECT_EQ(1, listener.failure_calls());
  EXPECT_LE(1, listener.progress_calls());

  std::string contents;
  ASSERT_TRUE(base::ReadFileToString(target_path, &contents));
  EXPECT_EQ("This file has been changed after its CRC was computed.\n",
            contents);
  EXPECT_EQ(contents.size(), listener.current_progress());
}

// Verifies that the asynchronous extraction to a file works.
TEST_F(ZipReaderTest, ExtractToFileAsync_Directory) {
  MockUnzipListener listener;

  ZipReader reader;
  base::FilePath target_file = test_dir_.AppendASCII("foo");
  base::FilePath target_path(FILE_PATH_LITERAL("foo/"));
  ASSERT_TRUE(reader.Open(test_zip_file_));
  ASSERT_TRUE(LocateAndOpenEntry(&reader, target_path));
  reader.ExtractCurrentEntryToFilePathAsync(
      target_file,
      base::BindOnce(&MockUnzipListener::OnUnzipSuccess, listener.AsWeakPtr()),
      base::BindOnce(&MockUnzipListener::OnUnzipFailure, listener.AsWeakPtr()),
      base::BindRepeating(&MockUnzipListener::OnUnzipProgress,
                          listener.AsWeakPtr()));

  EXPECT_EQ(0, listener.success_calls());
  EXPECT_EQ(0, listener.failure_calls());
  EXPECT_EQ(0, listener.progress_calls());

  base::RunLoop().RunUntilIdle();

  EXPECT_EQ(1, listener.success_calls());
  EXPECT_EQ(0, listener.failure_calls());
  EXPECT_GE(0, listener.progress_calls());

  ASSERT_TRUE(base::DirectoryExists(target_file));
}

TEST_F(ZipReaderTest, ExtractCurrentEntryToString) {
  // test_mismatch_size.zip contains files with names from 0.txt to 7.txt with
  // sizes from 0 to 7 bytes respectively, being the contents of each file a
  // substring of "0123456" starting at '0'.
  base::FilePath test_zip_file =
      data_dir_.AppendASCII("test_mismatch_size.zip");

  ZipReader reader;
  std::string contents;
  ASSERT_TRUE(reader.Open(test_zip_file));

  for (size_t i = 0; i < 8; i++) {
    SCOPED_TRACE(base::StringPrintf("Processing %d.txt", static_cast<int>(i)));

    base::FilePath file_name = base::FilePath::FromUTF8Unsafe(
        base::StringPrintf("%d.txt", static_cast<int>(i)));
    ASSERT_TRUE(LocateAndOpenEntry(&reader, file_name));

    if (i > 1) {
      // Off by one byte read limit: must fail.
      EXPECT_FALSE(reader.ExtractCurrentEntryToString(i - 1, &contents));
    }

    if (i > 0) {
      // Exact byte read limit: must pass.
      EXPECT_TRUE(reader.ExtractCurrentEntryToString(i, &contents));
      EXPECT_EQ(std::string(base::StringPiece("0123456", i)), contents);
    }

    // More than necessary byte read limit: must pass.
    EXPECT_TRUE(reader.ExtractCurrentEntryToString(&contents));
    EXPECT_EQ(std::string(base::StringPiece("0123456", i)), contents);
  }
  reader.Close();
}

TEST_F(ZipReaderTest, ExtractPartOfCurrentEntry) {
  // test_mismatch_size.zip contains files with names from 0.txt to 7.txt with
  // sizes from 0 to 7 bytes respectively, being the contents of each file a
  // substring of "0123456" starting at '0'.
  base::FilePath test_zip_file =
      data_dir_.AppendASCII("test_mismatch_size.zip");

  ZipReader reader;
  std::string contents;
  ASSERT_TRUE(reader.Open(test_zip_file));

  base::FilePath file_name0 = base::FilePath::FromUTF8Unsafe("0.txt");
  ASSERT_TRUE(LocateAndOpenEntry(&reader, file_name0));
  EXPECT_TRUE(reader.ExtractCurrentEntryToString(0, &contents));
  EXPECT_EQ("", contents);
  EXPECT_TRUE(reader.ExtractCurrentEntryToString(1, &contents));
  EXPECT_EQ("", contents);

  base::FilePath file_name1 = base::FilePath::FromUTF8Unsafe("1.txt");
  ASSERT_TRUE(LocateAndOpenEntry(&reader, file_name1));
  EXPECT_TRUE(reader.ExtractCurrentEntryToString(0, &contents));
  EXPECT_EQ("", contents);
  EXPECT_TRUE(reader.ExtractCurrentEntryToString(1, &contents));
  EXPECT_EQ("0", contents);
  EXPECT_TRUE(reader.ExtractCurrentEntryToString(2, &contents));
  EXPECT_EQ("0", contents);

  base::FilePath file_name4 = base::FilePath::FromUTF8Unsafe("4.txt");
  ASSERT_TRUE(LocateAndOpenEntry(&reader, file_name4));
  EXPECT_TRUE(reader.ExtractCurrentEntryToString(0, &contents));
  EXPECT_EQ("", contents);
  EXPECT_FALSE(reader.ExtractCurrentEntryToString(2, &contents));
  EXPECT_EQ("01", contents);
  EXPECT_TRUE(reader.ExtractCurrentEntryToString(4, &contents));
  EXPECT_EQ("0123", contents);
  // Checks that entire file is extracted and function returns true when
  // |max_read_bytes| is larger than file size.
  EXPECT_TRUE(reader.ExtractCurrentEntryToString(5, &contents));
  EXPECT_EQ("0123", contents);

  reader.Close();
}

TEST_F(ZipReaderTest, ExtractPosixPermissions) {
  base::ScopedTempDir temp_dir;
  ASSERT_TRUE(temp_dir.CreateUniqueTempDir());

  ZipReader reader;
  ASSERT_TRUE(reader.Open(data_dir_.AppendASCII("test_posix_permissions.zip")));
  for (auto entry : {"0.txt", "1.txt", "2.txt", "3.txt"}) {
    ASSERT_TRUE(LocateAndOpenEntry(&reader, base::FilePath::FromASCII(entry)));
    FilePathWriterDelegate delegate(temp_dir.GetPath().AppendASCII(entry));
    ASSERT_TRUE(reader.ExtractCurrentEntry(&delegate));
  }
  reader.Close();

#if defined(OS_POSIX)
  // This assumes a umask of at least 0400.
  int mode = 0;
  EXPECT_TRUE(base::GetPosixFilePermissions(
      temp_dir.GetPath().AppendASCII("0.txt"), &mode));
  EXPECT_EQ(mode & 0700, 0700);
  EXPECT_TRUE(base::GetPosixFilePermissions(
      temp_dir.GetPath().AppendASCII("1.txt"), &mode));
  EXPECT_EQ(mode & 0700, 0600);
  EXPECT_TRUE(base::GetPosixFilePermissions(
      temp_dir.GetPath().AppendASCII("2.txt"), &mode));
  EXPECT_EQ(mode & 0700, 0700);
  EXPECT_TRUE(base::GetPosixFilePermissions(
      temp_dir.GetPath().AppendASCII("3.txt"), &mode));
  EXPECT_EQ(mode & 0700, 0600);
#endif
}

// This test exposes http://crbug.com/430959, at least on OS X
TEST_F(ZipReaderTest, DISABLED_LeakDetectionTest) {
  for (int i = 0; i < 100000; ++i) {
    FileWrapper zip_fd_wrapper(test_zip_file_, FileWrapper::READ_ONLY);
    ZipReader reader;
    ASSERT_TRUE(reader.OpenFromPlatformFile(zip_fd_wrapper.platform_file()));
  }
}

// Test that when WriterDelegate::PrepareMock returns false, no other methods on
// the delegate are called and the extraction fails.
TEST_F(ZipReaderTest, ExtractCurrentEntryPrepareFailure) {
  testing::StrictMock<MockWriterDelegate> mock_writer;

  EXPECT_CALL(mock_writer, PrepareOutput()).WillOnce(Return(false));

  base::FilePath target_path(FILE_PATH_LITERAL("foo/bar/quux.txt"));
  ZipReader reader;

  ASSERT_TRUE(reader.Open(test_zip_file_));
  ASSERT_TRUE(LocateAndOpenEntry(&reader, target_path));
  ASSERT_FALSE(reader.ExtractCurrentEntry(&mock_writer));
}

// Test that when WriterDelegate::WriteBytes returns false, only the OnError
// method on the delegate is called and the extraction fails.
TEST_F(ZipReaderTest, ExtractCurrentEntryWriteBytesFailure) {
  testing::StrictMock<MockWriterDelegate> mock_writer;

  EXPECT_CALL(mock_writer, PrepareOutput()).WillOnce(Return(true));
  EXPECT_CALL(mock_writer, WriteBytes(_, _)).WillOnce(Return(false));
  EXPECT_CALL(mock_writer, OnError());

  base::FilePath target_path(FILE_PATH_LITERAL("foo/bar/quux.txt"));
  ZipReader reader;

  ASSERT_TRUE(reader.Open(test_zip_file_));
  ASSERT_TRUE(LocateAndOpenEntry(&reader, target_path));
  ASSERT_FALSE(reader.ExtractCurrentEntry(&mock_writer));
}

// Test that extraction succeeds when the writer delegate reports all is well.
TEST_F(ZipReaderTest, ExtractCurrentEntrySuccess) {
  testing::StrictMock<MockWriterDelegate> mock_writer;

  EXPECT_CALL(mock_writer, PrepareOutput()).WillOnce(Return(true));
  EXPECT_CALL(mock_writer, WriteBytes(_, _)).WillRepeatedly(Return(true));
  EXPECT_CALL(mock_writer, SetPosixFilePermissions(_));
  EXPECT_CALL(mock_writer, SetTimeModified(_));

  base::FilePath target_path(FILE_PATH_LITERAL("foo/bar/quux.txt"));
  ZipReader reader;

  ASSERT_TRUE(reader.Open(test_zip_file_));
  ASSERT_TRUE(LocateAndOpenEntry(&reader, target_path));
  ASSERT_TRUE(reader.ExtractCurrentEntry(&mock_writer));
}

TEST_F(ZipReaderTest, WrongCrc) {
  ZipReader reader;
  ASSERT_TRUE(reader.Open(data_dir_.AppendASCII("Wrong CRC.zip")));

  const ZipReader::Entry* const entry =
      LocateAndOpenEntry(&reader, base::FilePath::FromASCII("Corrupted.txt"));
  ASSERT_TRUE(entry);

  std::string contents = "dummy";
  EXPECT_FALSE(reader.ExtractCurrentEntryToString(&contents));
  EXPECT_EQ("This file has been changed after its CRC was computed.\n",
            contents);

  contents = "dummy";
  EXPECT_FALSE(
      reader.ExtractCurrentEntryToString(entry->original_size + 1, &contents));
  EXPECT_EQ("This file has been changed after its CRC was computed.\n",
            contents);

  contents = "dummy";
  EXPECT_FALSE(
      reader.ExtractCurrentEntryToString(entry->original_size, &contents));
  EXPECT_EQ("This file has been changed after its CRC was computed.\n",
            contents);

  contents = "dummy";
  EXPECT_FALSE(
      reader.ExtractCurrentEntryToString(entry->original_size - 1, &contents));
  EXPECT_EQ("This file has been changed after its CRC was computed.", contents);
}

class FileWriterDelegateTest : public ::testing::Test {
 protected:
  void SetUp() override {
    ASSERT_TRUE(base::CreateTemporaryFile(&temp_file_path_));
    file_.Initialize(temp_file_path_,
                     (base::File::FLAG_CREATE_ALWAYS | base::File::FLAG_READ |
                      base::File::FLAG_WRITE | base::File::FLAG_WIN_TEMPORARY |
                      base::File::FLAG_DELETE_ON_CLOSE));
    ASSERT_TRUE(file_.IsValid());
  }

  base::FilePath temp_file_path_;
  base::File file_;
};

TEST_F(FileWriterDelegateTest, WriteToEnd) {
  const std::string payload = "This is the actualy payload data.\n";

  {
    FileWriterDelegate writer(&file_);
    EXPECT_EQ(0, writer.file_length());
    ASSERT_TRUE(writer.PrepareOutput());
    ASSERT_TRUE(writer.WriteBytes(payload.data(), payload.size()));
    EXPECT_EQ(payload.size(), writer.file_length());
  }

  EXPECT_EQ(payload.size(), file_.GetLength());
}

TEST_F(FileWriterDelegateTest, EmptyOnError) {
  const std::string payload = "This is the actualy payload data.\n";

  {
    FileWriterDelegate writer(&file_);
    EXPECT_EQ(0, writer.file_length());
    ASSERT_TRUE(writer.PrepareOutput());
    ASSERT_TRUE(writer.WriteBytes(payload.data(), payload.size()));
    EXPECT_EQ(payload.size(), writer.file_length());
    EXPECT_EQ(payload.size(), file_.GetLength());
    writer.OnError();
    EXPECT_EQ(0, writer.file_length());
  }

  EXPECT_EQ(0, file_.GetLength());
}

}  // namespace zip<|MERGE_RESOLUTION|>--- conflicted
+++ resolved
@@ -12,10 +12,6 @@
 #include <string>
 #include <vector>
 
-<<<<<<< HEAD
-#include "base/bind.h"
-=======
->>>>>>> 8a2d13a7
 #include "base/check.h"
 #include "base/files/file.h"
 #include "base/files/file_path.h"
@@ -23,10 +19,7 @@
 #include "base/files/scoped_temp_dir.h"
 #include "base/functional/bind.h"
 #include "base/hash/md5.h"
-<<<<<<< HEAD
-=======
 #include "base/i18n/time_formatting.h"
->>>>>>> 8a2d13a7
 #include "base/path_service.h"
 #include "base/run_loop.h"
 #include "base/strings/string_piece.h"
@@ -291,26 +284,6 @@
   ZipReader reader;
   ASSERT_TRUE(reader.Open(test_zip_file_));
   base::FilePath target_path(FILE_PATH_LITERAL("foo/bar/quux.txt"));
-<<<<<<< HEAD
-
-  const ZipReader::Entry* entry = LocateAndOpenEntry(&reader, target_path);
-  ASSERT_TRUE(entry);
-
-  EXPECT_EQ(target_path, entry->path);
-  EXPECT_EQ(13527, entry->original_size);
-
-  // The expected time stamp: 2009-05-29 06:22:20
-  base::Time::Exploded exploded = {};  // Zero-clear.
-  entry->last_modified.UTCExplode(&exploded);
-  EXPECT_EQ(2009, exploded.year);
-  EXPECT_EQ(5, exploded.month);
-  EXPECT_EQ(29, exploded.day_of_month);
-  EXPECT_EQ(6, exploded.hour);
-  EXPECT_EQ(22, exploded.minute);
-  EXPECT_EQ(20, exploded.second);
-  EXPECT_EQ(0, exploded.millisecond);
-
-=======
 
   const ZipReader::Entry* entry = LocateAndOpenEntry(&reader, target_path);
   ASSERT_TRUE(entry);
@@ -321,7 +294,6 @@
             base::UnlocalizedTimeFormatWithPattern(entry->last_modified,
                                                    "y-MM-dd HH:mm:ss.SSS",
                                                    icu::TimeZone::getGMT()));
->>>>>>> 8a2d13a7
   EXPECT_FALSE(entry->is_unsafe);
   EXPECT_FALSE(entry->is_directory);
 }
@@ -386,7 +358,6 @@
           base::FilePath::FromUTF8Unsafe(
               "РVВ╡ВвГtГHГЛГ_/РVВ╡ВвГeГLГXГg ГhГLГЕГБГУГg.txt")));
 }
-<<<<<<< HEAD
 
 // Tests that SJIS-encoded paths are correctly converted to Unicode.
 TEST_F(ZipReaderTest, EncodingSjis) {
@@ -410,31 +381,6 @@
   EXPECT_FALSE(entry->is_directory);
 }
 
-=======
-
-// Tests that SJIS-encoded paths are correctly converted to Unicode.
-TEST_F(ZipReaderTest, EncodingSjis) {
-  EXPECT_THAT(
-      GetPaths(data_dir_.AppendASCII("SJIS Bug 846195.zip"), "Shift_JIS"),
-      ElementsAre(
-          base::FilePath::FromUTF8Unsafe("新しいフォルダ/SJIS_835C_ソ.txt"),
-          base::FilePath::FromUTF8Unsafe(
-              "新しいフォルダ/新しいテキスト ドキュメント.txt")));
-}
-
-TEST_F(ZipReaderTest, AbsoluteFile) {
-  ZipReader reader;
-  ASSERT_TRUE(
-      reader.Open(data_dir_.AppendASCII("evil_via_absolute_file_name.zip")));
-  base::FilePath target_path(FILE_PATH_LITERAL("ROOT/evil.txt"));
-  const ZipReader::Entry* entry = LocateAndOpenEntry(&reader, target_path);
-  ASSERT_TRUE(entry);
-  EXPECT_EQ(target_path, entry->path);
-  EXPECT_FALSE(entry->is_unsafe);
-  EXPECT_FALSE(entry->is_directory);
-}
-
->>>>>>> 8a2d13a7
 TEST_F(ZipReaderTest, Directory) {
   ZipReader reader;
   ASSERT_TRUE(reader.Open(test_zip_file_));
@@ -444,28 +390,6 @@
   EXPECT_EQ(target_path, entry->path);
   // The directory size should be zero.
   EXPECT_EQ(0, entry->original_size);
-<<<<<<< HEAD
-
-  // The expected time stamp: 2009-05-31 15:49:52
-  base::Time::Exploded exploded = {};  // Zero-clear.
-  entry->last_modified.UTCExplode(&exploded);
-  EXPECT_EQ(2009, exploded.year);
-  EXPECT_EQ(5, exploded.month);
-  EXPECT_EQ(31, exploded.day_of_month);
-  EXPECT_EQ(15, exploded.hour);
-  EXPECT_EQ(49, exploded.minute);
-  EXPECT_EQ(52, exploded.second);
-  EXPECT_EQ(0, exploded.millisecond);
-
-  EXPECT_FALSE(entry->is_unsafe);
-  EXPECT_TRUE(entry->is_directory);
-}
-
-TEST_F(ZipReaderTest, EncryptedFile_WrongPassword) {
-  ZipReader reader;
-  ASSERT_TRUE(reader.Open(data_dir_.AppendASCII("Different Encryptions.zip")));
-  reader.SetPassword("wrong password");
-=======
   EXPECT_EQ("2009-05-31 15:49:52.000",
             base::UnlocalizedTimeFormatWithPattern(entry->last_modified,
                                                    "y-MM-dd HH:mm:ss.SSS",
@@ -513,7 +437,6 @@
   ZipReader reader;
   ASSERT_TRUE(reader.Open(data_dir_.AppendASCII("Different Encryptions.zip")));
   reader.SetPassword("password");
->>>>>>> 8a2d13a7
 
   {
     const ZipReader::Entry* entry = reader.Next();
@@ -526,44 +449,6 @@
     EXPECT_EQ("This is not encrypted.\n", contents);
   }
 
-<<<<<<< HEAD
-  for (const base::StringPiece path : {
-           "Encrypted AES-128.txt",
-           "Encrypted AES-192.txt",
-           "Encrypted AES-256.txt",
-           "Encrypted ZipCrypto.txt",
-       }) {
-    const ZipReader::Entry* entry = reader.Next();
-    ASSERT_TRUE(entry);
-    EXPECT_EQ(base::FilePath::FromASCII(path), entry->path);
-    EXPECT_FALSE(entry->is_directory);
-    EXPECT_TRUE(entry->is_encrypted);
-    std::string contents = "dummy";
-    EXPECT_FALSE(reader.ExtractCurrentEntryToString(&contents));
-  }
-
-  EXPECT_FALSE(reader.Next());
-  EXPECT_TRUE(reader.ok());
-}
-
-TEST_F(ZipReaderTest, EncryptedFile_RightPassword) {
-  ZipReader reader;
-  ASSERT_TRUE(reader.Open(data_dir_.AppendASCII("Different Encryptions.zip")));
-  reader.SetPassword("password");
-
-  {
-    const ZipReader::Entry* entry = reader.Next();
-    ASSERT_TRUE(entry);
-    EXPECT_EQ(base::FilePath::FromASCII("ClearText.txt"), entry->path);
-    EXPECT_FALSE(entry->is_directory);
-    EXPECT_FALSE(entry->is_encrypted);
-    std::string contents = "dummy";
-    EXPECT_TRUE(reader.ExtractCurrentEntryToString(&contents));
-    EXPECT_EQ("This is not encrypted.\n", contents);
-  }
-
-=======
->>>>>>> 8a2d13a7
   // TODO(crbug.com/1296838) Support AES encryption.
   for (const base::StringPiece path : {
            "Encrypted AES-128.txt",
