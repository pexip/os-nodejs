// Copyright 2011 The Chromium Authors
// Use of this source code is governed by a BSD-style license that can be
// found in the LICENSE file.

#include <stddef.h>
#include <stdint.h>

#include <iomanip>
#include <limits>
#include <string>
#include <unordered_map>
#include <unordered_set>
#include <vector>

#include "base/files/file.h"
#include "base/files/file_enumerator.h"
#include "base/files/file_path.h"
#include "base/files/file_util.h"
#include "base/files/scoped_temp_dir.h"
<<<<<<< HEAD
=======
#include "base/functional/bind.h"
>>>>>>> 8a2d13a7
#include "base/logging.h"
#include "base/path_service.h"
#include "base/strings/strcat.h"
#include "base/strings/string_util.h"
#include "base/strings/stringprintf.h"
#include "base/test/bind.h"
#include "base/time/time.h"
#include "build/build_config.h"
#include "testing/gmock/include/gmock/gmock.h"
#include "testing/gtest/include/gtest/gtest.h"
#include "testing/platform_test.h"
#include "third_party/zlib/google/zip.h"
#include "third_party/zlib/google/zip_internal.h"
#include "third_party/zlib/google/zip_reader.h"

// Convenience macro to create a file path from a string literal.
#define FP(path) base::FilePath(FILE_PATH_LITERAL(path))

namespace {

using testing::UnorderedElementsAre;
using testing::UnorderedElementsAreArray;

std::vector<std::string> GetRelativePaths(const base::FilePath& dir,
                                          base::FileEnumerator::FileType type) {
  std::vector<std::string> got_paths;
  base::FileEnumerator files(dir, true, type);
  for (base::FilePath path = files.Next(); !path.empty(); path = files.Next()) {
    base::FilePath relative;
    EXPECT_TRUE(dir.AppendRelativePath(path, &relative));
    got_paths.push_back(relative.NormalizePathSeparatorsTo('/').AsUTF8Unsafe());
  }

  EXPECT_EQ(base::File::FILE_OK, files.GetError());
  return got_paths;
}

bool CreateFile(const std::string& content,
                base::FilePath* file_path,
                base::File* file) {
  if (!base::CreateTemporaryFile(file_path))
    return false;

  if (base::WriteFile(*file_path, content.data(), content.size()) == -1)
    return false;

  *file = base::File(
      *file_path, base::File::Flags::FLAG_OPEN | base::File::Flags::FLAG_READ);
  return file->IsValid();
}

// A WriterDelegate that logs progress once per second.
class ProgressWriterDelegate : public zip::WriterDelegate {
 public:
  explicit ProgressWriterDelegate(int64_t expected_size)
      : expected_size_(expected_size) {
    CHECK_GT(expected_size_, 0);
  }

  bool WriteBytes(const char* data, int num_bytes) override {
    received_bytes_ += num_bytes;
    LogProgressIfNecessary();
    return true;
  }

  void SetTimeModified(const base::Time& time) override { LogProgress(); }

  int64_t received_bytes() const { return received_bytes_; }

 private:
  void LogProgressIfNecessary() {
    const base::TimeTicks now = base::TimeTicks::Now();
    if (next_progress_report_time_ > now)
      return;

    next_progress_report_time_ = now + progress_period_;
    LogProgress();
  }

  void LogProgress() const {
    LOG(INFO) << "Unzipping... " << std::setw(3)
              << (100 * received_bytes_ / expected_size_) << "%";
  }

  const base::TimeDelta progress_period_ = base::Seconds(1);
  base::TimeTicks next_progress_report_time_ =
      base::TimeTicks::Now() + progress_period_;
  const uint64_t expected_size_;
  int64_t received_bytes_ = 0;
};

// A virtual file system containing:
// /test
// /test/foo.txt
// /test/bar/bar1.txt
// /test/bar/bar2.txt
// Used to test providing a custom zip::FileAccessor when unzipping.
class VirtualFileSystem : public zip::FileAccessor {
 public:
  static constexpr char kFooContent[] = "This is foo.";
  static constexpr char kBar1Content[] = "This is bar.";
  static constexpr char kBar2Content[] = "This is bar too.";

  VirtualFileSystem() {
    base::FilePath test_dir;
    base::FilePath foo_txt_path = test_dir.AppendASCII("foo.txt");

    base::FilePath file_path;
    base::File file;
    bool success = CreateFile(kFooContent, &file_path, &file);
    DCHECK(success);
    files_[foo_txt_path] = std::move(file);

    base::FilePath bar_dir = test_dir.AppendASCII("bar");
    base::FilePath bar1_txt_path = bar_dir.AppendASCII("bar1.txt");
    success = CreateFile(kBar1Content, &file_path, &file);
    DCHECK(success);
    files_[bar1_txt_path] = std::move(file);

    base::FilePath bar2_txt_path = bar_dir.AppendASCII("bar2.txt");
    success = CreateFile(kBar2Content, &file_path, &file);
    DCHECK(success);
    files_[bar2_txt_path] = std::move(file);

    file_tree_[base::FilePath()] = {{foo_txt_path}, {bar_dir}};
    file_tree_[bar_dir] = {{bar1_txt_path, bar2_txt_path}};
    file_tree_[foo_txt_path] = {};
    file_tree_[bar1_txt_path] = {};
    file_tree_[bar2_txt_path] = {};
  }

  VirtualFileSystem(const VirtualFileSystem&) = delete;
  VirtualFileSystem& operator=(const VirtualFileSystem&) = delete;

  ~VirtualFileSystem() override = default;

 private:
  bool Open(const zip::Paths paths,
            std::vector<base::File>* const files) override {
    DCHECK(files);
    files->reserve(files->size() + paths.size());

    for (const base::FilePath& path : paths) {
      const auto it = files_.find(path);
      if (it == files_.end()) {
        files->emplace_back();
      } else {
        EXPECT_TRUE(it->second.IsValid());
        files->push_back(std::move(it->second));
      }
    }

    return true;
  }

  bool List(const base::FilePath& path,
            std::vector<base::FilePath>* const files,
            std::vector<base::FilePath>* const subdirs) override {
    DCHECK(!path.IsAbsolute());
    DCHECK(files);
    DCHECK(subdirs);

    const auto it = file_tree_.find(path);
    if (it == file_tree_.end())
      return false;

    for (const base::FilePath& file : it->second.files) {
      DCHECK(!file.empty());
      files->push_back(file);
    }

    for (const base::FilePath& subdir : it->second.subdirs) {
      DCHECK(!subdir.empty());
      subdirs->push_back(subdir);
    }

    return true;
  }

  bool GetInfo(const base::FilePath& path, Info* const info) override {
    DCHECK(!path.IsAbsolute());
    DCHECK(info);

    if (!file_tree_.count(path))
      return false;

    info->is_directory = !files_.count(path);
    info->last_modified =
        base::Time::FromDoubleT(172097977);  // Some random date.

    return true;
  }

  struct DirContents {
    std::vector<base::FilePath> files, subdirs;
  };

  std::unordered_map<base::FilePath, DirContents> file_tree_;
  std::unordered_map<base::FilePath, base::File> files_;
};

// static
constexpr char VirtualFileSystem::kFooContent[];
constexpr char VirtualFileSystem::kBar1Content[];
constexpr char VirtualFileSystem::kBar2Content[];

// Make the test a PlatformTest to setup autorelease pools properly on Mac.
class ZipTest : public PlatformTest {
 protected:
  enum ValidYearType { VALID_YEAR, INVALID_YEAR };

  virtual void SetUp() {
    PlatformTest::SetUp();

    ASSERT_TRUE(temp_dir_.CreateUniqueTempDir());
    test_dir_ = temp_dir_.GetPath();

    base::FilePath zip_path(test_dir_);
    zip_contents_.insert(zip_path.AppendASCII("foo.txt"));
    zip_path = zip_path.AppendASCII("foo");
    zip_contents_.insert(zip_path);
    zip_contents_.insert(zip_path.AppendASCII("bar.txt"));
    zip_path = zip_path.AppendASCII("bar");
    zip_contents_.insert(zip_path);
    zip_contents_.insert(zip_path.AppendASCII("baz.txt"));
    zip_contents_.insert(zip_path.AppendASCII("quux.txt"));
    zip_contents_.insert(zip_path.AppendASCII(".hidden"));

    // Include a subset of files in |zip_file_list_| to test ZipFiles().
    zip_file_list_.push_back(FP("foo.txt"));
    zip_file_list_.push_back(FP("foo/bar/quux.txt"));
    zip_file_list_.push_back(FP("foo/bar/.hidden"));
  }

  virtual void TearDown() { PlatformTest::TearDown(); }

  static base::FilePath GetDataDirectory() {
    base::FilePath path;
    bool success = base::PathService::Get(base::DIR_SOURCE_ROOT, &path);
    EXPECT_TRUE(success);
    return std::move(path)
        .AppendASCII("third_party")
        .AppendASCII("zlib")
        .AppendASCII("google")
        .AppendASCII("test")
        .AppendASCII("data");
  }

  void TestUnzipFile(const base::FilePath::StringType& filename,
                     bool expect_hidden_files) {
    TestUnzipFile(GetDataDirectory().Append(filename), expect_hidden_files);
  }

  void TestUnzipFile(const base::FilePath& path, bool expect_hidden_files) {
    ASSERT_TRUE(base::PathExists(path)) << "no file " << path;
    ASSERT_TRUE(zip::Unzip(path, test_dir_));

    base::FilePath original_dir = GetDataDirectory().AppendASCII("test");

    base::FileEnumerator files(
        test_dir_, true,
        base::FileEnumerator::FILES | base::FileEnumerator::DIRECTORIES);

    size_t count = 0;
    for (base::FilePath unzipped_entry_path = files.Next();
         !unzipped_entry_path.empty(); unzipped_entry_path = files.Next()) {
      EXPECT_EQ(zip_contents_.count(unzipped_entry_path), 1U)
          << "Couldn't find " << unzipped_entry_path;
      count++;

      if (base::PathExists(unzipped_entry_path) &&
          !base::DirectoryExists(unzipped_entry_path)) {
        // It's a file, check its contents are what we zipped.
        base::FilePath relative_path;
        ASSERT_TRUE(
            test_dir_.AppendRelativePath(unzipped_entry_path, &relative_path))
            << "Cannot append relative path failed, params: '" << test_dir_
            << "' and '" << unzipped_entry_path << "'";
        base::FilePath original_path = original_dir.Append(relative_path);
        EXPECT_TRUE(base::ContentsEqual(original_path, unzipped_entry_path))
            << "Original file '" << original_path << "' and unzipped file '"
            << unzipped_entry_path << "' have different contents";
      }
    }
    EXPECT_EQ(base::File::FILE_OK, files.GetError());

    size_t expected_count = 0;
    for (const base::FilePath& path : zip_contents_) {
      if (expect_hidden_files || path.BaseName().value()[0] != '.')
        ++expected_count;
    }

    EXPECT_EQ(expected_count, count);
  }

  // This function does the following:
  // 1) Creates a test.txt file with the given last modification timestamp
  // 2) Zips test.txt and extracts it back into a different location.
  // 3) Confirms that test.txt in the output directory has the specified
  //    last modification timestamp if it is valid (|valid_year| is true).
  //    If the timestamp is not supported by the zip format, the last
  //    modification defaults to the current time.
  void TestTimeStamp(const char* date_time, ValidYearType valid_year) {
    SCOPED_TRACE(std::string("TestTimeStamp(") + date_time + ")");
    base::ScopedTempDir temp_dir;
    ASSERT_TRUE(temp_dir.CreateUniqueTempDir());

    base::FilePath zip_file = temp_dir.GetPath().AppendASCII("out.zip");
    base::FilePath src_dir = temp_dir.GetPath().AppendASCII("input");
    base::FilePath out_dir = temp_dir.GetPath().AppendASCII("output");

    base::FilePath src_file = src_dir.AppendASCII("test.txt");
    base::FilePath out_file = out_dir.AppendASCII("test.txt");

    EXPECT_TRUE(base::CreateDirectory(src_dir));
    EXPECT_TRUE(base::CreateDirectory(out_dir));

    base::Time test_mtime;
    ASSERT_TRUE(base::Time::FromString(date_time, &test_mtime));

    // Adjusting the current timestamp to the resolution that the zip file
    // supports, which is 2 seconds. Note that between this call to Time::Now()
    // and zip::Zip() the clock can advance a bit, hence the use of EXPECT_GE.
    base::Time::Exploded now_parts;
    base::Time::Now().UTCExplode(&now_parts);
    now_parts.second = now_parts.second & ~1;
    now_parts.millisecond = 0;
    base::Time now_time;
    EXPECT_TRUE(base::Time::FromUTCExploded(now_parts, &now_time));

    EXPECT_EQ(1, base::WriteFile(src_file, "1", 1));
    EXPECT_TRUE(base::TouchFile(src_file, base::Time::Now(), test_mtime));

    EXPECT_TRUE(zip::Zip(src_dir, zip_file, true));
    ASSERT_TRUE(zip::Unzip(zip_file, out_dir));

    base::File::Info file_info;
    EXPECT_TRUE(base::GetFileInfo(out_file, &file_info));
    EXPECT_EQ(file_info.size, 1);

    if (valid_year == VALID_YEAR) {
      EXPECT_EQ(file_info.last_modified, test_mtime);
    } else {
      // Invalid date means the modification time will default to 'now'.
      EXPECT_GE(file_info.last_modified, now_time);
    }
  }

  // The path to temporary directory used to contain the test operations.
  base::FilePath test_dir_;

  base::ScopedTempDir temp_dir_;

  // Hard-coded contents of a known zip file.
  std::unordered_set<base::FilePath> zip_contents_;

  // Hard-coded list of relative paths for a zip file created with ZipFiles.
  std::vector<base::FilePath> zip_file_list_;
};

TEST_F(ZipTest, UnzipNoSuchFile) {
  EXPECT_FALSE(zip::Unzip(GetDataDirectory().AppendASCII("No Such File.zip"),
                          test_dir_));
  EXPECT_THAT(
      GetRelativePaths(test_dir_, base::FileEnumerator::FileType::FILES),
      UnorderedElementsAre());
  EXPECT_THAT(
      GetRelativePaths(test_dir_, base::FileEnumerator::FileType::DIRECTORIES),
      UnorderedElementsAre());
}

TEST_F(ZipTest, Unzip) {
  TestUnzipFile(FILE_PATH_LITERAL("test.zip"), true);
}

TEST_F(ZipTest, UnzipUncompressed) {
  TestUnzipFile(FILE_PATH_LITERAL("test_nocompress.zip"), true);
}

TEST_F(ZipTest, UnzipEvil) {
  base::FilePath path = GetDataDirectory().AppendASCII("evil.zip");
  // Unzip the zip file into a sub directory of test_dir_ so evil.zip
  // won't create a persistent file outside test_dir_ in case of a
  // failure.
  base::FilePath output_dir = test_dir_.AppendASCII("out");
  EXPECT_TRUE(zip::Unzip(path, output_dir));
  EXPECT_TRUE(base::PathExists(output_dir.AppendASCII(
      "UP/levilevilevilevilevilevilevilevilevilevilevilevil")));
}

TEST_F(ZipTest, UnzipEvil2) {
  // The ZIP file contains a file with invalid UTF-8 in its file name.
  base::FilePath path =
      GetDataDirectory().AppendASCII("evil_via_invalid_utf8.zip");
  // See the comment at UnzipEvil() for why we do this.
  base::FilePath output_dir = test_dir_.AppendASCII("out");
  ASSERT_TRUE(zip::Unzip(path, output_dir));
  ASSERT_TRUE(base::PathExists(
      output_dir.Append(base::FilePath::FromUTF8Unsafe(".�.�evil.txt"))));
  ASSERT_FALSE(base::PathExists(output_dir.AppendASCII("../evil.txt")));
}

TEST_F(ZipTest, UnzipWithFilter) {
  auto filter = base::BindRepeating([](const base::FilePath& path) {
    return path.BaseName().MaybeAsASCII() == "foo.txt";
  });
  ASSERT_TRUE(zip::Unzip(GetDataDirectory().AppendASCII("test.zip"), test_dir_,
                         {.filter = std::move(filter)}));
  // Only foo.txt should have been extracted.
  EXPECT_THAT(
      GetRelativePaths(test_dir_, base::FileEnumerator::FileType::FILES),
      UnorderedElementsAre("foo.txt"));
  EXPECT_THAT(
      GetRelativePaths(test_dir_, base::FileEnumerator::FileType::DIRECTORIES),
      UnorderedElementsAre());
}

TEST_F(ZipTest, UnzipEncryptedWithRightPassword) {
  // TODO(crbug.com/1296838) Also check the AES-encrypted files.
  auto filter = base::BindRepeating([](const base::FilePath& path) {
    return !base::StartsWith(path.MaybeAsASCII(), "Encrypted AES");
  });

  ASSERT_TRUE(zip::Unzip(
      GetDataDirectory().AppendASCII("Different Encryptions.zip"), test_dir_,
      {.filter = std::move(filter), .password = "password"}));

  std::string contents;
  ASSERT_TRUE(base::ReadFileToString(test_dir_.AppendASCII("ClearText.txt"),
                                     &contents));
  EXPECT_EQ("This is not encrypted.\n", contents);

  ASSERT_TRUE(base::ReadFileToString(
      test_dir_.AppendASCII("Encrypted ZipCrypto.txt"), &contents));
  EXPECT_EQ("This is encrypted with ZipCrypto.\n", contents);
}

TEST_F(ZipTest, UnzipEncryptedWithWrongPassword) {
  // TODO(crbug.com/1296838) Also check the AES-encrypted files.
  auto filter = base::BindRepeating([](const base::FilePath& path) {
    return !base::StartsWith(path.MaybeAsASCII(), "Encrypted AES");
  });

  ASSERT_FALSE(zip::Unzip(
      GetDataDirectory().AppendASCII("Different Encryptions.zip"), test_dir_,
      {.filter = std::move(filter), .password = "wrong"}));

  std::string contents;
  ASSERT_TRUE(base::ReadFileToString(test_dir_.AppendASCII("ClearText.txt"),
                                     &contents));
  EXPECT_EQ("This is not encrypted.\n", contents);

  // No rubbish file should be left behind.
  EXPECT_THAT(
      GetRelativePaths(test_dir_, base::FileEnumerator::FileType::FILES),
      UnorderedElementsAre("ClearText.txt"));
}

TEST_F(ZipTest, UnzipEncryptedWithNoPassword) {
  // TODO(crbug.com/1296838) Also check the AES-encrypted files.
  auto filter = base::BindRepeating([](const base::FilePath& path) {
    return !base::StartsWith(path.MaybeAsASCII(), "Encrypted AES");
  });

  ASSERT_FALSE(
      zip::Unzip(GetDataDirectory().AppendASCII("Different Encryptions.zip"),
                 test_dir_, {.filter = std::move(filter)}));

  std::string contents;
  ASSERT_TRUE(base::ReadFileToString(test_dir_.AppendASCII("ClearText.txt"),
                                     &contents));
  EXPECT_EQ("This is not encrypted.\n", contents);

  // No rubbish file should be left behind.
  EXPECT_THAT(
      GetRelativePaths(test_dir_, base::FileEnumerator::FileType::FILES),
      UnorderedElementsAre("ClearText.txt"));
}

TEST_F(ZipTest, UnzipEncryptedContinueOnError) {
  EXPECT_TRUE(
      zip::Unzip(GetDataDirectory().AppendASCII("Different Encryptions.zip"),
                 test_dir_, {.continue_on_error = true}));

  std::string contents;
  EXPECT_TRUE(base::ReadFileToString(test_dir_.AppendASCII("ClearText.txt"),
                                     &contents));
  EXPECT_EQ("This is not encrypted.\n", contents);

  // No rubbish file should be left behind.
  EXPECT_THAT(
      GetRelativePaths(test_dir_, base::FileEnumerator::FileType::FILES),
      UnorderedElementsAre("ClearText.txt"));
}

TEST_F(ZipTest, UnzipWrongCrc) {
  ASSERT_FALSE(
      zip::Unzip(GetDataDirectory().AppendASCII("Wrong CRC.zip"), test_dir_));

  // No rubbish file should be left behind.
  EXPECT_THAT(
      GetRelativePaths(test_dir_, base::FileEnumerator::FileType::FILES),
      UnorderedElementsAre());
}

TEST_F(ZipTest, UnzipRepeatedDirName) {
  EXPECT_TRUE(zip::Unzip(
      GetDataDirectory().AppendASCII("Repeated Dir Name.zip"), test_dir_));

  EXPECT_THAT(
      GetRelativePaths(test_dir_, base::FileEnumerator::FileType::FILES),
      UnorderedElementsAre());

  EXPECT_THAT(
      GetRelativePaths(test_dir_, base::FileEnumerator::FileType::DIRECTORIES),
      UnorderedElementsAre("repeated"));
}

TEST_F(ZipTest, UnzipRepeatedFileName) {
  EXPECT_FALSE(zip::Unzip(
      GetDataDirectory().AppendASCII("Repeated File Name.zip"), test_dir_));

  EXPECT_THAT(
      GetRelativePaths(test_dir_, base::FileEnumerator::FileType::FILES),
      UnorderedElementsAre("repeated"));

  std::string contents;
  EXPECT_TRUE(
      base::ReadFileToString(test_dir_.AppendASCII("repeated"), &contents));
  EXPECT_EQ("First file", contents);
}

TEST_F(ZipTest, UnzipCannotCreateEmptyDir) {
  EXPECT_FALSE(zip::Unzip(
      GetDataDirectory().AppendASCII("Empty Dir Same Name As File.zip"),
      test_dir_));

  EXPECT_THAT(
      GetRelativePaths(test_dir_, base::FileEnumerator::FileType::FILES),
      UnorderedElementsAre("repeated"));

  EXPECT_THAT(
      GetRelativePaths(test_dir_, base::FileEnumerator::FileType::DIRECTORIES),
      UnorderedElementsAre());

  std::string contents;
  EXPECT_TRUE(
      base::ReadFileToString(test_dir_.AppendASCII("repeated"), &contents));
  EXPECT_EQ("First file", contents);
}

TEST_F(ZipTest, UnzipCannotCreateParentDir) {
  EXPECT_FALSE(zip::Unzip(
      GetDataDirectory().AppendASCII("Parent Dir Same Name As File.zip"),
      test_dir_));

  EXPECT_THAT(
      GetRelativePaths(test_dir_, base::FileEnumerator::FileType::FILES),
      UnorderedElementsAre("repeated"));

  EXPECT_THAT(
      GetRelativePaths(test_dir_, base::FileEnumerator::FileType::DIRECTORIES),
      UnorderedElementsAre());

  std::string contents;
  EXPECT_TRUE(
      base::ReadFileToString(test_dir_.AppendASCII("repeated"), &contents));
  EXPECT_EQ("First file", contents);
}

// TODO(crbug.com/1311140) Detect and rename reserved file names on Windows.
TEST_F(ZipTest, UnzipWindowsSpecialNames) {
  EXPECT_TRUE(
      zip::Unzip(GetDataDirectory().AppendASCII("Windows Special Names.zip"),
                 test_dir_, {.continue_on_error = true}));

  std::unordered_set<std::string> want_paths = {
      "First",
      "Last",
      "CLOCK$",
      " NUL.txt",
#ifndef OS_WIN
      "NUL",
      "NUL ",
      "NUL.",
      "NUL .",
      "NUL.txt",
      "NUL.tar.gz",
      "NUL..txt",
      "NUL...txt",
      "NUL .txt",
      "NUL  .txt",
      "NUL  ..txt",
<<<<<<< HEAD
#ifndef OS_MAC
=======
#ifndef OS_APPLE
>>>>>>> 8a2d13a7
      "Nul.txt",
#endif
      "nul.very long extension",
      "a/NUL",
      "CON",
      "PRN",
      "AUX",
      "COM1",
      "COM2",
      "COM3",
      "COM4",
      "COM5",
      "COM6",
      "COM7",
      "COM8",
      "COM9",
      "LPT1",
      "LPT2",
      "LPT3",
      "LPT4",
      "LPT5",
      "LPT6",
      "LPT7",
      "LPT8",
      "LPT9",
#endif
  };

  const std::vector<std::string> got_paths =
      GetRelativePaths(test_dir_, base::FileEnumerator::FileType::FILES);

  for (const std::string& path : got_paths) {
    const bool ok = want_paths.erase(path);

#ifdef OS_WIN
    if (!ok) {
      // See crbug.com/1313991: Different versions of Windows treat these
      // filenames differently. No hard error here if there is an unexpected
      // file.
      LOG(WARNING) << "Found unexpected file: " << std::quoted(path);
      continue;
    }
#else
    EXPECT_TRUE(ok) << "Found unexpected file: " << std::quoted(path);
#endif

    std::string contents;
    EXPECT_TRUE(base::ReadFileToString(test_dir_.AppendASCII(path), &contents));
    EXPECT_EQ(base::StrCat({"This is: ", path}), contents);
  }

  for (const std::string& path : want_paths) {
    EXPECT_TRUE(false) << "Cannot find expected file: " << std::quoted(path);
  }
}

TEST_F(ZipTest, UnzipDifferentCases) {
<<<<<<< HEAD
#if defined(OS_WIN) || defined(OS_MAC)
=======
#if defined(OS_WIN) || defined(OS_APPLE)
>>>>>>> 8a2d13a7
  // Only the first file (with mixed case) is extracted.
  EXPECT_FALSE(zip::Unzip(GetDataDirectory().AppendASCII(
                              "Repeated File Name With Different Cases.zip"),
                          test_dir_));

  EXPECT_THAT(
      GetRelativePaths(test_dir_, base::FileEnumerator::FileType::FILES),
      UnorderedElementsAre("Case"));

  std::string contents;
  EXPECT_TRUE(base::ReadFileToString(test_dir_.AppendASCII("Case"), &contents));
  EXPECT_EQ("Mixed case 111", contents);
#else
  // All the files are extracted.
  EXPECT_TRUE(zip::Unzip(GetDataDirectory().AppendASCII(
                             "Repeated File Name With Different Cases.zip"),
                         test_dir_));

  EXPECT_THAT(
      GetRelativePaths(test_dir_, base::FileEnumerator::FileType::FILES),
      UnorderedElementsAre("Case", "case", "CASE"));

  std::string contents;
  EXPECT_TRUE(base::ReadFileToString(test_dir_.AppendASCII("Case"), &contents));
  EXPECT_EQ("Mixed case 111", contents);

  EXPECT_TRUE(base::ReadFileToString(test_dir_.AppendASCII("case"), &contents));
  EXPECT_EQ("Lower case 22", contents);

  EXPECT_TRUE(base::ReadFileToString(test_dir_.AppendASCII("CASE"), &contents));
  EXPECT_EQ("Upper case 3", contents);
#endif
}

TEST_F(ZipTest, UnzipDifferentCasesContinueOnError) {
  EXPECT_TRUE(zip::Unzip(GetDataDirectory().AppendASCII(
                             "Repeated File Name With Different Cases.zip"),
                         test_dir_, {.continue_on_error = true}));

  std::string contents;

<<<<<<< HEAD
#if defined(OS_WIN) || defined(OS_MAC)
=======
#if defined(OS_WIN) || defined(OS_APPLE)
>>>>>>> 8a2d13a7
  // Only the first file (with mixed case) has been extracted.
  EXPECT_THAT(
      GetRelativePaths(test_dir_, base::FileEnumerator::FileType::FILES),
      UnorderedElementsAre("Case"));

  EXPECT_TRUE(base::ReadFileToString(test_dir_.AppendASCII("Case"), &contents));
  EXPECT_EQ("Mixed case 111", contents);
#else
  // All the files have been extracted.
  EXPECT_THAT(
      GetRelativePaths(test_dir_, base::FileEnumerator::FileType::FILES),
      UnorderedElementsAre("Case", "case", "CASE"));

  EXPECT_TRUE(base::ReadFileToString(test_dir_.AppendASCII("Case"), &contents));
  EXPECT_EQ("Mixed case 111", contents);

  EXPECT_TRUE(base::ReadFileToString(test_dir_.AppendASCII("case"), &contents));
  EXPECT_EQ("Lower case 22", contents);

  EXPECT_TRUE(base::ReadFileToString(test_dir_.AppendASCII("CASE"), &contents));
  EXPECT_EQ("Upper case 3", contents);
#endif
}

TEST_F(ZipTest, UnzipMixedPaths) {
  EXPECT_TRUE(zip::Unzip(GetDataDirectory().AppendASCII("Mixed Paths.zip"),
                         test_dir_, {.continue_on_error = true}));

  std::unordered_set<std::string> want_paths = {
#ifdef OS_WIN
      "Dot",     //
      "Space→",  //
#else
      " ",                        //
      "AUX",                      // Disappears on Windows
      "COM1",                     // Disappears on Windows
      "COM2",                     // Disappears on Windows
      "COM3",                     // Disappears on Windows
      "COM4",                     // Disappears on Windows
      "COM5",                     // Disappears on Windows
      "COM6",                     // Disappears on Windows
      "COM7",                     // Disappears on Windows
      "COM8",                     // Disappears on Windows
      "COM9",                     // Disappears on Windows
      "CON",                      // Disappears on Windows
      "Dot .",                    //
      "LPT1",                     // Disappears on Windows
      "LPT2",                     // Disappears on Windows
      "LPT3",                     // Disappears on Windows
      "LPT4",                     // Disappears on Windows
      "LPT5",                     // Disappears on Windows
      "LPT6",                     // Disappears on Windows
      "LPT7",                     // Disappears on Windows
      "LPT8",                     // Disappears on Windows
      "LPT9",                     // Disappears on Windows
      "NUL  ..txt",               // Disappears on Windows
      "NUL  .txt",                // Disappears on Windows
      "NUL ",                     // Disappears on Windows
      "NUL .",                    // Disappears on Windows
      "NUL .txt",                 // Disappears on Windows
      "NUL",                      // Disappears on Windows
      "NUL.",                     // Disappears on Windows
      "NUL...txt",                // Disappears on Windows
      "NUL..txt",                 // Disappears on Windows
      "NUL.tar.gz",               // Disappears on Windows
      "NUL.txt",                  // Disappears on Windows
      "PRN",                      // Disappears on Windows
      "Space→ ",                  //
      "c/NUL",                    // Disappears on Windows
      "nul.very long extension",  // Disappears on Windows
<<<<<<< HEAD
#ifndef OS_MAC
=======
#ifndef OS_APPLE
>>>>>>> 8a2d13a7
      "CASE",                     // Conflicts with "Case"
      "case",                     // Conflicts with "Case"
#endif
#endif
      " NUL.txt",                  //
      " ←Space",                   //
      "$HOME",                     //
      "%TMP",                      //
      "-",                         //
      "...Three",                  //
      "..Two",                     //
      ".One",                      //
      "Ampersand &",               //
      "Angle ��",                  //
      "At @",                      //
      "Backslash1→�",              //
      "Backslash3→�←Backslash4",   //
      "Backspace �",               //
      "Backtick `",                //
      "Bell �",                    //
      "CLOCK$",                    //
      "Caret ^",                   //
      "Carriage Return �",         //
      "Case",                      //
      "Colon �",                   //
      "Comma ,",                   //
      "Curly {}",                  //
      "C�",                        //
      "C��",                       //
      "C��Temp",                   //
      "C��Temp�",                  //
      "C��Temp�File",              //
      "Dash -",                    //
      "Delete \x7F",               //
      "Dollar $",                  //
      "Double quote �",            //
      "Equal =",                   //
      "Escape �",                  //
      "Euro €",                    //
      "Exclamation !",             //
      "FileOrDir",                 //
      "First",                     //
      "Hash #",                    //
      "Last",                      //
      "Line Feed �",               //
      "Percent %",                 //
      "Pipe �",                    //
      "Plus +",                    //
      "Question �",                //
      "Quote '",                   //
      "ROOT/At The Top",           //
      "ROOT/UP/Over The Top",      //
      "ROOT/dev/null",             //
      "Round ()",                  //
      "Semicolon ;",               //
      "Smile \U0001F642",          //
      "Square []",                 //
      "Star �",                    //
      "String Terminator \u009C",  //
      "Tab �",                     //
      "Tilde ~",                   //
      "UP/One Level Up",           //
      "UP/UP/Two Levels Up",       //
      "Underscore _",              //
      "a/DOT/b",                   //
      "a/UP/b",                    //
      "u/v/w/x/y/z",               //
      "~",                         //
      "�←Backslash2",              //
      "��server�share�file",       //
  };

  const std::vector<std::string> got_paths =
      GetRelativePaths(test_dir_, base::FileEnumerator::FileType::FILES);

  for (const std::string& path : got_paths) {
    const bool ok = want_paths.erase(path);
#ifdef OS_WIN
    // See crbug.com/1313991: Different versions of Windows treat reserved
    // Windows filenames differently. No hard error here if there is an
    // unexpected file.
    LOG_IF(WARNING, !ok) << "Found unexpected file: " << std::quoted(path);
#else
    EXPECT_TRUE(ok) << "Found unexpected file: " << std::quoted(path);
#endif
  }

  for (const std::string& path : want_paths) {
    EXPECT_TRUE(false) << "Cannot find expected file: " << std::quoted(path);
  }

  EXPECT_THAT(
      GetRelativePaths(test_dir_, base::FileEnumerator::FileType::DIRECTORIES),
      UnorderedElementsAreArray({
          "Empty",
          "ROOT",
          "ROOT/Empty",
          "ROOT/UP",
          "ROOT/dev",
          "UP",
          "UP/UP",
          "a",
          "a/DOT",
          "a/UP",
          "c",
          "u",
          "u/v",
          "u/v/w",
          "u/v/w/x",
          "u/v/w/x/y",
      }));
}

TEST_F(ZipTest, UnzipWithDelegates) {
  auto dir_creator =
      base::BindLambdaForTesting([this](const base::FilePath& entry_path) {
        return base::CreateDirectory(test_dir_.Append(entry_path));
      });
  auto writer =
      base::BindLambdaForTesting([this](const base::FilePath& entry_path)
                                     -> std::unique_ptr<zip::WriterDelegate> {
        return std::make_unique<zip::FilePathWriterDelegate>(
            test_dir_.Append(entry_path));
      });

  base::File file(GetDataDirectory().AppendASCII("test.zip"),
                  base::File::Flags::FLAG_OPEN | base::File::Flags::FLAG_READ);
  EXPECT_TRUE(zip::Unzip(file.GetPlatformFile(), writer, dir_creator));
  base::FilePath dir = test_dir_;
  base::FilePath dir_foo = dir.AppendASCII("foo");
  base::FilePath dir_foo_bar = dir_foo.AppendASCII("bar");
  EXPECT_TRUE(base::PathExists(dir.AppendASCII("foo.txt")));
  EXPECT_TRUE(base::DirectoryExists(dir_foo));
  EXPECT_TRUE(base::PathExists(dir_foo.AppendASCII("bar.txt")));
  EXPECT_TRUE(base::DirectoryExists(dir_foo_bar));
  EXPECT_TRUE(base::PathExists(dir_foo_bar.AppendASCII(".hidden")));
  EXPECT_TRUE(base::PathExists(dir_foo_bar.AppendASCII("baz.txt")));
  EXPECT_TRUE(base::PathExists(dir_foo_bar.AppendASCII("quux.txt")));
}

TEST_F(ZipTest, UnzipOnlyDirectories) {
  auto dir_creator =
      base::BindLambdaForTesting([this](const base::FilePath& entry_path) {
        return base::CreateDirectory(test_dir_.Append(entry_path));
      });

  // Always return a null WriterDelegate.
  auto writer =
      base::BindLambdaForTesting([](const base::FilePath& entry_path) {
        return std::unique_ptr<zip::WriterDelegate>();
      });

  base::File file(GetDataDirectory().AppendASCII("test.zip"),
                  base::File::Flags::FLAG_OPEN | base::File::Flags::FLAG_READ);
  EXPECT_TRUE(zip::Unzip(file.GetPlatformFile(), writer, dir_creator,
                         {.continue_on_error = true}));
  base::FilePath dir = test_dir_;
  base::FilePath dir_foo = dir.AppendASCII("foo");
  base::FilePath dir_foo_bar = dir_foo.AppendASCII("bar");
  EXPECT_FALSE(base::PathExists(dir.AppendASCII("foo.txt")));
  EXPECT_TRUE(base::DirectoryExists(dir_foo));
  EXPECT_FALSE(base::PathExists(dir_foo.AppendASCII("bar.txt")));
  EXPECT_TRUE(base::DirectoryExists(dir_foo_bar));
  EXPECT_FALSE(base::PathExists(dir_foo_bar.AppendASCII(".hidden")));
  EXPECT_FALSE(base::PathExists(dir_foo_bar.AppendASCII("baz.txt")));
  EXPECT_FALSE(base::PathExists(dir_foo_bar.AppendASCII("quux.txt")));
}

// Tests that a ZIP archive containing SJIS-encoded file names can be correctly
// extracted if the encoding is specified.
TEST_F(ZipTest, UnzipSjis) {
  ASSERT_TRUE(zip::Unzip(GetDataDirectory().AppendASCII("SJIS Bug 846195.zip"),
                         test_dir_, {.encoding = "Shift_JIS"}));

  const base::FilePath dir =
      test_dir_.Append(base::FilePath::FromUTF8Unsafe("新しいフォルダ"));
  EXPECT_TRUE(base::DirectoryExists(dir));

  std::string contents;
  ASSERT_TRUE(base::ReadFileToString(
      dir.Append(base::FilePath::FromUTF8Unsafe("SJIS_835C_ソ.txt")),
      &contents));
  EXPECT_EQ(
      "This file's name contains 0x5c (backslash) as the 2nd byte of Japanese "
      "characater \"\x83\x5c\" when encoded in Shift JIS.",
      contents);

  ASSERT_TRUE(base::ReadFileToString(dir.Append(base::FilePath::FromUTF8Unsafe(
                                         "新しいテキスト ドキュメント.txt")),
                                     &contents));
  EXPECT_EQ("This file name is coded in Shift JIS in the archive.", contents);
}

// Tests that a ZIP archive containing SJIS-encoded file names can be extracted
// even if the encoding is not specified. In this case, file names are
// interpreted as UTF-8, which leads to garbled names where invalid UTF-8
// sequences are replaced with the character �. Nevertheless, the files are
// safely extracted and readable.
TEST_F(ZipTest, UnzipSjisAsUtf8) {
  ASSERT_TRUE(zip::Unzip(GetDataDirectory().AppendASCII("SJIS Bug 846195.zip"),
                         test_dir_));

  EXPECT_FALSE(base::DirectoryExists(
      test_dir_.Append(base::FilePath::FromUTF8Unsafe("新しいフォルダ"))));

  const base::FilePath dir =
      test_dir_.Append(base::FilePath::FromUTF8Unsafe("�V�����t�H���_"));
  EXPECT_TRUE(base::DirectoryExists(dir));

  std::string contents;
  ASSERT_TRUE(base::ReadFileToString(
      dir.Append(base::FilePath::FromUTF8Unsafe("SJIS_835C_��.txt")),
      &contents));
  EXPECT_EQ(
      "This file's name contains 0x5c (backslash) as the 2nd byte of Japanese "
      "characater \"\x83\x5c\" when encoded in Shift JIS.",
      contents);

  ASSERT_TRUE(base::ReadFileToString(dir.Append(base::FilePath::FromUTF8Unsafe(
                                         "�V�����e�L�X�g �h�L�������g.txt")),
                                     &contents));
  EXPECT_EQ("This file name is coded in Shift JIS in the archive.", contents);
}

TEST_F(ZipTest, Zip) {
  base::FilePath src_dir = GetDataDirectory().AppendASCII("test");

  base::ScopedTempDir temp_dir;
  ASSERT_TRUE(temp_dir.CreateUniqueTempDir());
  base::FilePath zip_file = temp_dir.GetPath().AppendASCII("out.zip");

  EXPECT_TRUE(zip::Zip(src_dir, zip_file, /*include_hidden_files=*/true));
  TestUnzipFile(zip_file, true);
}

TEST_F(ZipTest, ZipIgnoreHidden) {
  base::FilePath src_dir = GetDataDirectory().AppendASCII("test");

  base::ScopedTempDir temp_dir;
  ASSERT_TRUE(temp_dir.CreateUniqueTempDir());
  base::FilePath zip_file = temp_dir.GetPath().AppendASCII("out.zip");

  EXPECT_TRUE(zip::Zip(src_dir, zip_file, /*include_hidden_files=*/false));
  TestUnzipFile(zip_file, false);
}

TEST_F(ZipTest, ZipNonASCIIDir) {
  base::FilePath src_dir = GetDataDirectory().AppendASCII("test");

  base::ScopedTempDir temp_dir;
  ASSERT_TRUE(temp_dir.CreateUniqueTempDir());
  // Append 'Тест' (in cyrillic).
  base::FilePath src_dir_russian = temp_dir.GetPath().Append(
      base::FilePath::FromUTF8Unsafe("\xD0\xA2\xD0\xB5\xD1\x81\xD1\x82"));
  base::CopyDirectory(src_dir, src_dir_russian, true);
  base::FilePath zip_file = temp_dir.GetPath().AppendASCII("out_russian.zip");

  EXPECT_TRUE(zip::Zip(src_dir_russian, zip_file, true));
  TestUnzipFile(zip_file, true);
}

TEST_F(ZipTest, ZipTimeStamp) {
  // The dates tested are arbitrary, with some constraints. The zip format can
  // only store years from 1980 to 2107 and an even number of seconds, due to it
  // using the ms dos date format.

  // Valid arbitrary date.
  TestTimeStamp("23 Oct 1997 23:22:20", VALID_YEAR);

  // Date before 1980, zip format limitation, must default to unix epoch.
  TestTimeStamp("29 Dec 1979 21:00:10", INVALID_YEAR);

  // Despite the minizip headers telling the maximum year should be 2044, it
  // can actually go up to 2107. Beyond that, the dos date format cannot store
  // the year (2107-1980=127). To test that limit, the input file needs to be
  // touched, but the code that modifies the file access and modification times
  // relies on time_t which is defined as long, therefore being in many
  // platforms just a 4-byte integer, like 32-bit Mac OSX or linux. As such, it
  // suffers from the year-2038 bug. Therefore 2038 is the highest we can test
  // in all platforms reliably.
  TestTimeStamp("02 Jan 2038 23:59:58", VALID_YEAR);
}

#if defined(OS_POSIX) || defined(OS_FUCHSIA)
TEST_F(ZipTest, ZipFiles) {
  base::FilePath src_dir = GetDataDirectory().AppendASCII("test");

  base::ScopedTempDir temp_dir;
  ASSERT_TRUE(temp_dir.CreateUniqueTempDir());
  base::FilePath zip_name = temp_dir.GetPath().AppendASCII("out.zip");

  base::File zip_file(zip_name,
                      base::File::FLAG_CREATE | base::File::FLAG_WRITE);
  ASSERT_TRUE(zip_file.IsValid());
  EXPECT_TRUE(
      zip::ZipFiles(src_dir, zip_file_list_, zip_file.GetPlatformFile()));
  zip_file.Close();

  zip::ZipReader reader;
  EXPECT_TRUE(reader.Open(zip_name));
  EXPECT_EQ(zip_file_list_.size(), static_cast<size_t>(reader.num_entries()));
  for (size_t i = 0; i < zip_file_list_.size(); ++i) {
    const zip::ZipReader::Entry* const entry = reader.Next();
    ASSERT_TRUE(entry);
    EXPECT_EQ(entry->path, zip_file_list_[i]);
  }
}
#endif  // defined(OS_POSIX) || defined(OS_FUCHSIA)

TEST_F(ZipTest, UnzipFilesWithIncorrectSize) {
  // test_mismatch_size.zip contains files with names from 0.txt to 7.txt with
  // sizes from 0 to 7 bytes respectively, but the metadata in the zip file says
  // the uncompressed size is 3 bytes. The ZipReader and minizip code needs to
  // be clever enough to get all the data out.
  base::FilePath test_zip_file =
      GetDataDirectory().AppendASCII("test_mismatch_size.zip");

  base::ScopedTempDir scoped_temp_dir;
  ASSERT_TRUE(scoped_temp_dir.CreateUniqueTempDir());
  const base::FilePath& temp_dir = scoped_temp_dir.GetPath();

  ASSERT_TRUE(zip::Unzip(test_zip_file, temp_dir));
  EXPECT_TRUE(base::DirectoryExists(temp_dir.AppendASCII("d")));

  for (int i = 0; i < 8; i++) {
    SCOPED_TRACE(base::StringPrintf("Processing %d.txt", i));
    base::FilePath file_path =
        temp_dir.AppendASCII(base::StringPrintf("%d.txt", i));
    int64_t file_size = -1;
    EXPECT_TRUE(base::GetFileSize(file_path, &file_size));
    EXPECT_EQ(static_cast<int64_t>(i), file_size);
  }
}

TEST_F(ZipTest, ZipWithFileAccessor) {
  base::FilePath zip_file;
  ASSERT_TRUE(base::CreateTemporaryFile(&zip_file));
  VirtualFileSystem file_accessor;
  const zip::ZipParams params{.file_accessor = &file_accessor,
                              .dest_file = zip_file};
  ASSERT_TRUE(zip::Zip(params));

  base::ScopedTempDir scoped_temp_dir;
  ASSERT_TRUE(scoped_temp_dir.CreateUniqueTempDir());
  const base::FilePath& temp_dir = scoped_temp_dir.GetPath();
  ASSERT_TRUE(zip::Unzip(zip_file, temp_dir));
  base::FilePath bar_dir = temp_dir.AppendASCII("bar");
  EXPECT_TRUE(base::DirectoryExists(bar_dir));
  std::string file_content;
  EXPECT_TRUE(
      base::ReadFileToString(temp_dir.AppendASCII("foo.txt"), &file_content));
  EXPECT_EQ(VirtualFileSystem::kFooContent, file_content);
  EXPECT_TRUE(
      base::ReadFileToString(bar_dir.AppendASCII("bar1.txt"), &file_content));
  EXPECT_EQ(VirtualFileSystem::kBar1Content, file_content);
  EXPECT_TRUE(
      base::ReadFileToString(bar_dir.AppendASCII("bar2.txt"), &file_content));
  EXPECT_EQ(VirtualFileSystem::kBar2Content, file_content);
}

// Tests progress reporting while zipping files.
TEST_F(ZipTest, ZipProgress) {
  base::FilePath src_dir = GetDataDirectory().AppendASCII("test");

  base::ScopedTempDir temp_dir;
  ASSERT_TRUE(temp_dir.CreateUniqueTempDir());
  base::FilePath zip_file = temp_dir.GetPath().AppendASCII("out.zip");

  int progress_count = 0;
  zip::Progress last_progress;

  zip::ProgressCallback progress_callback =
      base::BindLambdaForTesting([&](const zip::Progress& progress) {
        progress_count++;
        LOG(INFO) << "Progress #" << progress_count << ": " << progress;

        // Progress should only go forwards.
        EXPECT_GE(progress.bytes, last_progress.bytes);
        EXPECT_GE(progress.files, last_progress.files);
        EXPECT_GE(progress.directories, last_progress.directories);

        last_progress = progress;
        return true;
      });

  EXPECT_TRUE(zip::Zip({.src_dir = src_dir,
                        .dest_file = zip_file,
                        .progress_callback = std::move(progress_callback)}));

  EXPECT_EQ(progress_count, 14);
  EXPECT_EQ(last_progress.bytes, 13546);
  EXPECT_EQ(last_progress.files, 5);
  EXPECT_EQ(last_progress.directories, 2);

  TestUnzipFile(zip_file, true);
}

// Tests throttling of progress reporting while zipping files.
TEST_F(ZipTest, ZipProgressPeriod) {
  base::FilePath src_dir = GetDataDirectory().AppendASCII("test");

  base::ScopedTempDir temp_dir;
  ASSERT_TRUE(temp_dir.CreateUniqueTempDir());
  base::FilePath zip_file = temp_dir.GetPath().AppendASCII("out.zip");

  int progress_count = 0;
  zip::Progress last_progress;

  zip::ProgressCallback progress_callback =
      base::BindLambdaForTesting([&](const zip::Progress& progress) {
        progress_count++;
        LOG(INFO) << "Progress #" << progress_count << ": " << progress;

        // Progress should only go forwards.
        EXPECT_GE(progress.bytes, last_progress.bytes);
        EXPECT_GE(progress.files, last_progress.files);
        EXPECT_GE(progress.directories, last_progress.directories);

        last_progress = progress;
        return true;
      });

  EXPECT_TRUE(zip::Zip({.src_dir = src_dir,
                        .dest_file = zip_file,
                        .progress_callback = std::move(progress_callback),
                        .progress_period = base::Hours(1)}));

  // We expect only 2 progress reports: the first one, and the last one.
  EXPECT_EQ(progress_count, 2);
  EXPECT_EQ(last_progress.bytes, 13546);
  EXPECT_EQ(last_progress.files, 5);
  EXPECT_EQ(last_progress.directories, 2);

  TestUnzipFile(zip_file, true);
}

// Tests cancellation while zipping files.
TEST_F(ZipTest, ZipCancel) {
  base::FilePath src_dir = GetDataDirectory().AppendASCII("test");

  base::ScopedTempDir temp_dir;
  ASSERT_TRUE(temp_dir.CreateUniqueTempDir());
  base::FilePath zip_file = temp_dir.GetPath().AppendASCII("out.zip");

  // First: establish the number of possible interruption points.
  int progress_count = 0;

  EXPECT_TRUE(zip::Zip({.src_dir = src_dir,
                        .dest_file = zip_file,
                        .progress_callback = base::BindLambdaForTesting(
                            [&progress_count](const zip::Progress&) {
                              progress_count++;
                              return true;
                            })}));

  EXPECT_EQ(progress_count, 14);

  // Second: exercise each and every interruption point.
  for (int i = progress_count; i > 0; i--) {
    int j = 0;
    EXPECT_FALSE(zip::Zip({.src_dir = src_dir,
                           .dest_file = zip_file,
                           .progress_callback = base::BindLambdaForTesting(
                               [i, &j](const zip::Progress&) {
                                 j++;
                                 // Callback shouldn't be called again after
                                 // having returned false once.
                                 EXPECT_LE(j, i);
                                 return j < i;
                               })}));

    EXPECT_EQ(j, i);
  }
}

// Tests zip::internal::GetCompressionMethod()
TEST_F(ZipTest, GetCompressionMethod) {
  using zip::internal::GetCompressionMethod;
  using zip::internal::kDeflated;
  using zip::internal::kStored;

  EXPECT_EQ(GetCompressionMethod(FP("")), kDeflated);
  EXPECT_EQ(GetCompressionMethod(FP("NoExtension")), kDeflated);
  EXPECT_EQ(GetCompressionMethod(FP("Folder.zip").Append(FP("NoExtension"))),
            kDeflated);
  EXPECT_EQ(GetCompressionMethod(FP("Name.txt")), kDeflated);
  EXPECT_EQ(GetCompressionMethod(FP("Name.zip")), kStored);
  EXPECT_EQ(GetCompressionMethod(FP("Name....zip")), kStored);
  EXPECT_EQ(GetCompressionMethod(FP("Name.zip")), kStored);
  EXPECT_EQ(GetCompressionMethod(FP("NAME.ZIP")), kStored);
  EXPECT_EQ(GetCompressionMethod(FP("Name.gz")), kStored);
  EXPECT_EQ(GetCompressionMethod(FP("Name.tar.gz")), kStored);
  EXPECT_EQ(GetCompressionMethod(FP("Name.tar")), kDeflated);

  // This one is controversial.
  EXPECT_EQ(GetCompressionMethod(FP(".zip")), kStored);
}

// Tests that files put inside a ZIP are effectively compressed.
TEST_F(ZipTest, Compressed) {
  base::ScopedTempDir temp_dir;
  ASSERT_TRUE(temp_dir.CreateUniqueTempDir());

  const base::FilePath src_dir = temp_dir.GetPath().AppendASCII("input");
  EXPECT_TRUE(base::CreateDirectory(src_dir));

  // Create some dummy source files.
  for (const base::StringPiece s : {"foo", "bar.txt", ".hidden"}) {
    base::File f(src_dir.AppendASCII(s),
                 base::File::FLAG_CREATE | base::File::FLAG_WRITE);
    ASSERT_TRUE(f.SetLength(5000));
  }

  // Zip the source files.
  const base::FilePath dest_file = temp_dir.GetPath().AppendASCII("dest.zip");
  EXPECT_TRUE(zip::Zip({.src_dir = src_dir,
                        .dest_file = dest_file,
                        .include_hidden_files = true}));

  // Since the source files compress well, the destination ZIP file should be
  // smaller than the source files.
  int64_t dest_file_size;
  ASSERT_TRUE(base::GetFileSize(dest_file, &dest_file_size));
  EXPECT_GT(dest_file_size, 300);
  EXPECT_LT(dest_file_size, 1000);
}

// Tests that a ZIP put inside a ZIP is simply stored instead of being
// compressed.
TEST_F(ZipTest, NestedZip) {
  base::ScopedTempDir temp_dir;
  ASSERT_TRUE(temp_dir.CreateUniqueTempDir());

  const base::FilePath src_dir = temp_dir.GetPath().AppendASCII("input");
  EXPECT_TRUE(base::CreateDirectory(src_dir));

  // Create a dummy ZIP file. This is not a valid ZIP file, but for the purpose
  // of this test, it doesn't really matter.
  const int64_t src_size = 5000;

  {
    base::File f(src_dir.AppendASCII("src.zip"),
                 base::File::FLAG_CREATE | base::File::FLAG_WRITE);
    ASSERT_TRUE(f.SetLength(src_size));
  }

  // Zip the dummy ZIP file.
  const base::FilePath dest_file = temp_dir.GetPath().AppendASCII("dest.zip");
  EXPECT_TRUE(zip::Zip({.src_dir = src_dir, .dest_file = dest_file}));

  // Since the dummy source (inner) ZIP file should simply be stored in the
  // destination (outer) ZIP file, the destination file should be bigger than
  // the source file, but not much bigger.
  int64_t dest_file_size;
  ASSERT_TRUE(base::GetFileSize(dest_file, &dest_file_size));
  EXPECT_GT(dest_file_size, src_size + 100);
  EXPECT_LT(dest_file_size, src_size + 300);
}

// Tests that there is no 2GB or 4GB limits. Tests that big files can be zipped
// (crbug.com/1207737) and that big ZIP files can be created
// (crbug.com/1221447). Tests that the big ZIP can be opened, that its entries
// are correctly enumerated (crbug.com/1298347), and that the big file can be
// extracted.
//
// Because this test is dealing with big files, it tends to take a lot of disk
// space and time (crbug.com/1299736). Therefore, it only gets run on a few bots
// (ChromeOS and Windows).
//
// This test is too slow with TSAN.
// OS Fuchsia does not seem to support large files.
// Some 32-bit Android waterfall and CQ try bots are running out of space when
// performing this test (android-asan, android-11-x86-rel,
// android-marshmallow-x86-rel-non-cq).
// Some Mac, Linux and Debug (dbg) bots tend to time out when performing this
// test (crbug.com/1299736, crbug.com/1300448, crbug.com/1369958).
#if defined(THREAD_SANITIZER) || BUILDFLAG(IS_FUCHSIA) ||                \
    BUILDFLAG(IS_ANDROID) || BUILDFLAG(IS_MAC) || BUILDFLAG(IS_LINUX) || \
    BUILDFLAG(IS_CHROMEOS) || !defined(NDEBUG)
TEST_F(ZipTest, DISABLED_BigFile) {
#else
TEST_F(ZipTest, BigFile) {
#endif
  base::ScopedTempDir temp_dir;
  ASSERT_TRUE(temp_dir.CreateUniqueTempDir());

  const base::FilePath src_dir = temp_dir.GetPath().AppendASCII("input");
  EXPECT_TRUE(base::CreateDirectory(src_dir));

  // Create a big dummy ZIP file. This is not a valid ZIP file, but for the
  // purpose of this test, it doesn't really matter.
  const int64_t src_size = 5'000'000'000;

  const base::FilePath src_file = src_dir.AppendASCII("src.zip");
  LOG(INFO) << "Creating big file " << src_file;
  {
    base::File f(src_file, base::File::FLAG_CREATE | base::File::FLAG_WRITE);
    ASSERT_TRUE(f.SetLength(src_size));
  }

  // Zip the dummy ZIP file.
  const base::FilePath dest_file = temp_dir.GetPath().AppendASCII("dest.zip");
  LOG(INFO) << "Zipping big file into " << dest_file;
  zip::ProgressCallback progress_callback =
      base::BindLambdaForTesting([&](const zip::Progress& progress) {
        LOG(INFO) << "Zipping... " << std::setw(3)
                  << (100 * progress.bytes / src_size) << "%";
        return true;
      });
  EXPECT_TRUE(zip::Zip({.src_dir = src_dir,
                        .dest_file = dest_file,
                        .progress_callback = std::move(progress_callback),
                        .progress_period = base::Seconds(1)}));

  // Since the dummy source (inner) ZIP file should simply be stored in the
  // destination (outer) ZIP file, the destination file should be bigger than
  // the source file, but not much bigger.
  int64_t dest_file_size;
  ASSERT_TRUE(base::GetFileSize(dest_file, &dest_file_size));
  EXPECT_GT(dest_file_size, src_size + 100);
  EXPECT_LT(dest_file_size, src_size + 300);

  LOG(INFO) << "Reading big ZIP " << dest_file;
  zip::ZipReader reader;
  ASSERT_TRUE(reader.Open(dest_file));

  const zip::ZipReader::Entry* const entry = reader.Next();
  ASSERT_TRUE(entry);
  EXPECT_EQ(FP("src.zip"), entry->path);
  EXPECT_EQ(src_size, entry->original_size);
  EXPECT_FALSE(entry->is_directory);
  EXPECT_FALSE(entry->is_encrypted);

  ProgressWriterDelegate writer(src_size);
  EXPECT_TRUE(reader.ExtractCurrentEntry(&writer,
                                         std::numeric_limits<uint64_t>::max()));
  EXPECT_EQ(src_size, writer.received_bytes());

  EXPECT_FALSE(reader.Next());
  EXPECT_TRUE(reader.ok());
}

}  // namespace<|MERGE_RESOLUTION|>--- conflicted
+++ resolved
@@ -17,10 +17,7 @@
 #include "base/files/file_path.h"
 #include "base/files/file_util.h"
 #include "base/files/scoped_temp_dir.h"
-<<<<<<< HEAD
-=======
 #include "base/functional/bind.h"
->>>>>>> 8a2d13a7
 #include "base/logging.h"
 #include "base/path_service.h"
 #include "base/strings/strcat.h"
@@ -614,11 +611,7 @@
       "NUL .txt",
       "NUL  .txt",
       "NUL  ..txt",
-<<<<<<< HEAD
-#ifndef OS_MAC
-=======
 #ifndef OS_APPLE
->>>>>>> 8a2d13a7
       "Nul.txt",
 #endif
       "nul.very long extension",
@@ -676,11 +669,7 @@
 }
 
 TEST_F(ZipTest, UnzipDifferentCases) {
-<<<<<<< HEAD
-#if defined(OS_WIN) || defined(OS_MAC)
-=======
 #if defined(OS_WIN) || defined(OS_APPLE)
->>>>>>> 8a2d13a7
   // Only the first file (with mixed case) is extracted.
   EXPECT_FALSE(zip::Unzip(GetDataDirectory().AppendASCII(
                               "Repeated File Name With Different Cases.zip"),
@@ -722,11 +711,7 @@
 
   std::string contents;
 
-<<<<<<< HEAD
-#if defined(OS_WIN) || defined(OS_MAC)
-=======
 #if defined(OS_WIN) || defined(OS_APPLE)
->>>>>>> 8a2d13a7
   // Only the first file (with mixed case) has been extracted.
   EXPECT_THAT(
       GetRelativePaths(test_dir_, base::FileEnumerator::FileType::FILES),
@@ -797,11 +782,7 @@
       "Space→ ",                  //
       "c/NUL",                    // Disappears on Windows
       "nul.very long extension",  // Disappears on Windows
-<<<<<<< HEAD
-#ifndef OS_MAC
-=======
 #ifndef OS_APPLE
->>>>>>> 8a2d13a7
       "CASE",                     // Conflicts with "Case"
       "case",                     // Conflicts with "Case"
 #endif
