--- conflicted
+++ resolved
@@ -8,20 +8,12 @@
 #include <string.h>
 
 #include <algorithm>
-#include <unordered_set>
-
-<<<<<<< HEAD
-#include "base/files/file_path.h"
-#include "base/logging.h"
-#include "base/no_destructor.h"
-#include "base/notreached.h"
-=======
+
 #include "base/containers/fixed_flat_set.h"
 #include "base/files/file_path.h"
 #include "base/logging.h"
 #include "base/notreached.h"
 #include "base/strings/string_piece.h"
->>>>>>> 8a2d13a7
 #include "base/strings/string_util.h"
 #include "base/strings/utf_string_conversions.h"
 
@@ -416,62 +408,6 @@
 
   // Well known filename extensions of files that a likely to be already
   // compressed. The extensions are in lower case without the leading dot.
-<<<<<<< HEAD
-  static const base::NoDestructor<
-      std::unordered_set<StringPiece, base::StringPieceHashImpl<StringPiece>>>
-      exts(std::initializer_list<StringPiece>{
-          FILE_PATH_LITERAL("3g2"),   //
-          FILE_PATH_LITERAL("3gp"),   //
-          FILE_PATH_LITERAL("7z"),    //
-          FILE_PATH_LITERAL("7zip"),  //
-          FILE_PATH_LITERAL("aac"),   //
-          FILE_PATH_LITERAL("avi"),   //
-          FILE_PATH_LITERAL("bz"),    //
-          FILE_PATH_LITERAL("bz2"),   //
-          FILE_PATH_LITERAL("crx"),   //
-          FILE_PATH_LITERAL("gif"),   //
-          FILE_PATH_LITERAL("gz"),    //
-          FILE_PATH_LITERAL("jar"),   //
-          FILE_PATH_LITERAL("jpeg"),  //
-          FILE_PATH_LITERAL("jpg"),   //
-          FILE_PATH_LITERAL("lz"),    //
-          FILE_PATH_LITERAL("m2v"),   //
-          FILE_PATH_LITERAL("m4p"),   //
-          FILE_PATH_LITERAL("m4v"),   //
-          FILE_PATH_LITERAL("mng"),   //
-          FILE_PATH_LITERAL("mov"),   //
-          FILE_PATH_LITERAL("mp2"),   //
-          FILE_PATH_LITERAL("mp3"),   //
-          FILE_PATH_LITERAL("mp4"),   //
-          FILE_PATH_LITERAL("mpe"),   //
-          FILE_PATH_LITERAL("mpeg"),  //
-          FILE_PATH_LITERAL("mpg"),   //
-          FILE_PATH_LITERAL("mpv"),   //
-          FILE_PATH_LITERAL("ogg"),   //
-          FILE_PATH_LITERAL("ogv"),   //
-          FILE_PATH_LITERAL("png"),   //
-          FILE_PATH_LITERAL("qt"),    //
-          FILE_PATH_LITERAL("rar"),   //
-          FILE_PATH_LITERAL("taz"),   //
-          FILE_PATH_LITERAL("tb2"),   //
-          FILE_PATH_LITERAL("tbz"),   //
-          FILE_PATH_LITERAL("tbz2"),  //
-          FILE_PATH_LITERAL("tgz"),   //
-          FILE_PATH_LITERAL("tlz"),   //
-          FILE_PATH_LITERAL("tz"),    //
-          FILE_PATH_LITERAL("tz2"),   //
-          FILE_PATH_LITERAL("vob"),   //
-          FILE_PATH_LITERAL("webm"),  //
-          FILE_PATH_LITERAL("wma"),   //
-          FILE_PATH_LITERAL("wmv"),   //
-          FILE_PATH_LITERAL("xz"),    //
-          FILE_PATH_LITERAL("z"),     //
-          FILE_PATH_LITERAL("zip"),   //
-      });
-
-  if (exts->count(ext_without_dot))
-    return kStored;
-=======
   static constexpr auto kExts = base::MakeFixedFlatSet<StringPiece>({
       FILE_PATH_LITERAL("3g2"),   //
       FILE_PATH_LITERAL("3gp"),   //
@@ -525,7 +461,6 @@
   if (kExts.count(ext_without_dot)) {
     return kStored;
   }
->>>>>>> 8a2d13a7
 
   return kDeflated;
 }
