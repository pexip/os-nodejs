--- conflicted
+++ resolved
@@ -165,11 +165,7 @@
                 here = lcode + (hold & lmask);
             }
         }
-<<<<<<< HEAD
-        here = lcode + (hold & lmask);
-=======
-#endif
->>>>>>> 8a2d13a7
+#endif
       dolen:
         op = (unsigned)(here->bits);
         hold >>= op;
@@ -203,10 +199,7 @@
                 hold += (unsigned long)(*in++) << bits;
                 bits += 8;
             }
-<<<<<<< HEAD
-=======
-#endif
->>>>>>> 8a2d13a7
+#endif
             here = dcode + (hold & dmask);
           dodist:
             op = (unsigned)(here->bits);
