/* Copyright Joyent, Inc. and other Node contributors. All rights reserved.
 *
 * Permission is hereby granted, free of charge, to any person obtaining a copy
 * of this software and associated documentation files (the "Software"), to
 * deal in the Software without restriction, including without limitation the
 * rights to use, copy, modify, merge, publish, distribute, sublicense, and/or
 * sell copies of the Software, and to permit persons to whom the Software is
 * furnished to do so, subject to the following conditions:
 *
 * The above copyright notice and this permission notice shall be included in
 * all copies or substantial portions of the Software.
 *
 * THE SOFTWARE IS PROVIDED "AS IS", WITHOUT WARRANTY OF ANY KIND, EXPRESS OR
 * IMPLIED, INCLUDING BUT NOT LIMITED TO THE WARRANTIES OF MERCHANTABILITY,
 * FITNESS FOR A PARTICULAR PURPOSE AND NONINFRINGEMENT. IN NO EVENT SHALL THE
 * AUTHORS OR COPYRIGHT HOLDERS BE LIABLE FOR ANY CLAIM, DAMAGES OR OTHER
 * LIABILITY, WHETHER IN AN ACTION OF CONTRACT, TORT OR OTHERWISE, ARISING
 * FROM, OUT OF OR IN CONNECTION WITH THE SOFTWARE OR THE USE OR OTHER DEALINGS
 * IN THE SOFTWARE.
 */

#include "uv.h"
#include "internal.h"

#include <stdio.h>
#include <stdlib.h>
#include <string.h>
#include <assert.h>
#include <errno.h>

#include <sys/types.h>
#include <sys/socket.h>
#include <sys/uio.h>
#include <sys/un.h>
#include <unistd.h>
#include <limits.h> /* IOV_MAX */

#if defined(__APPLE__)
# include <sys/event.h>
# include <sys/time.h>
# include <sys/select.h>

/* Forward declaration */
typedef struct uv__stream_select_s uv__stream_select_t;

struct uv__stream_select_s {
  uv_stream_t* stream;
  uv_thread_t thread;
  uv_sem_t close_sem;
  uv_sem_t async_sem;
  uv_async_t async;
  int events;
  int fake_fd;
  int int_fd;
  int fd;
  fd_set* sread;
  size_t sread_sz;
  fd_set* swrite;
  size_t swrite_sz;
};
#endif /* defined(__APPLE__) */

static void uv__stream_connect(uv_stream_t*);
static void uv__write(uv_stream_t* stream);
static void uv__read(uv_stream_t* stream);
static void uv__stream_io(uv_loop_t* loop, uv__io_t* w, unsigned int events);
static void uv__write_callbacks(uv_stream_t* stream);
static size_t uv__write_req_size(uv_write_t* req);
static void uv__drain(uv_stream_t* stream);


void uv__stream_init(uv_loop_t* loop,
                     uv_stream_t* stream,
                     uv_handle_type type) {
  int err;

  uv__handle_init(loop, (uv_handle_t*)stream, type);
  stream->read_cb = NULL;
  stream->alloc_cb = NULL;
  stream->close_cb = NULL;
  stream->connection_cb = NULL;
  stream->connect_req = NULL;
  stream->shutdown_req = NULL;
  stream->accepted_fd = -1;
  stream->queued_fds = NULL;
  stream->delayed_error = 0;
  QUEUE_INIT(&stream->write_queue);
  QUEUE_INIT(&stream->write_completed_queue);
  stream->write_queue_size = 0;

  if (loop->emfile_fd == -1) {
    err = uv__open_cloexec("/dev/null", O_RDONLY);
    if (err < 0)
        /* In the rare case that "/dev/null" isn't mounted open "/"
         * instead.
         */
        err = uv__open_cloexec("/", O_RDONLY);
    if (err >= 0)
      loop->emfile_fd = err;
  }

#if defined(__APPLE__)
  stream->select = NULL;
#endif /* defined(__APPLE_) */

  uv__io_init(&stream->io_watcher, uv__stream_io, -1);
}


static void uv__stream_osx_interrupt_select(uv_stream_t* stream) {
#if defined(__APPLE__)
  /* Notify select() thread about state change */
  uv__stream_select_t* s;
  int r;

  s = stream->select;
  if (s == NULL)
    return;

  /* Interrupt select() loop
   * NOTE: fake_fd and int_fd are socketpair(), thus writing to one will
   * emit read event on other side
   */
  do
    r = write(s->fake_fd, "x", 1);
  while (r == -1 && errno == EINTR);

  assert(r == 1);
#else  /* !defined(__APPLE__) */
  /* No-op on any other platform */
#endif  /* !defined(__APPLE__) */
}


#if defined(__APPLE__)
static void uv__stream_osx_select(void* arg) {
  uv_stream_t* stream;
  uv__stream_select_t* s;
  char buf[1024];
  int events;
  int fd;
  int r;
  int max_fd;

  stream = arg;
  s = stream->select;
  fd = s->fd;

  if (fd > s->int_fd)
    max_fd = fd;
  else
    max_fd = s->int_fd;

  for (;;) {
    /* Terminate on semaphore */
    if (uv_sem_trywait(&s->close_sem) == 0)
      break;

    /* Watch fd using select(2) */
    memset(s->sread, 0, s->sread_sz);
    memset(s->swrite, 0, s->swrite_sz);

    if (uv__io_active(&stream->io_watcher, POLLIN))
      FD_SET(fd, s->sread);
    if (uv__io_active(&stream->io_watcher, POLLOUT))
      FD_SET(fd, s->swrite);
    FD_SET(s->int_fd, s->sread);

    /* Wait indefinitely for fd events */
    r = select(max_fd + 1, s->sread, s->swrite, NULL, NULL);
    if (r == -1) {
      if (errno == EINTR)
        continue;

      /* XXX: Possible?! */
      abort();
    }

    /* Ignore timeouts */
    if (r == 0)
      continue;

    /* Empty socketpair's buffer in case of interruption */
    if (FD_ISSET(s->int_fd, s->sread))
      for (;;) {
        r = read(s->int_fd, buf, sizeof(buf));

        if (r == sizeof(buf))
          continue;

        if (r != -1)
          break;

        if (errno == EAGAIN || errno == EWOULDBLOCK)
          break;

        if (errno == EINTR)
          continue;

        abort();
      }

    /* Handle events */
    events = 0;
    if (FD_ISSET(fd, s->sread))
      events |= POLLIN;
    if (FD_ISSET(fd, s->swrite))
      events |= POLLOUT;

    assert(events != 0 || FD_ISSET(s->int_fd, s->sread));
    if (events != 0) {
      ACCESS_ONCE(int, s->events) = events;

      uv_async_send(&s->async);
      uv_sem_wait(&s->async_sem);

      /* Should be processed at this stage */
      assert((s->events == 0) || (stream->flags & UV_HANDLE_CLOSING));
    }
  }
}


static void uv__stream_osx_select_cb(uv_async_t* handle) {
  uv__stream_select_t* s;
  uv_stream_t* stream;
  int events;

  s = container_of(handle, uv__stream_select_t, async);
  stream = s->stream;

  /* Get and reset stream's events */
  events = s->events;
  ACCESS_ONCE(int, s->events) = 0;

  assert(events != 0);
  assert(events == (events & (POLLIN | POLLOUT)));

  /* Invoke callback on event-loop */
  if ((events & POLLIN) && uv__io_active(&stream->io_watcher, POLLIN))
    uv__stream_io(stream->loop, &stream->io_watcher, POLLIN);

  if ((events & POLLOUT) && uv__io_active(&stream->io_watcher, POLLOUT))
    uv__stream_io(stream->loop, &stream->io_watcher, POLLOUT);

  if (stream->flags & UV_HANDLE_CLOSING)
    return;

  /* NOTE: It is important to do it here, otherwise `select()` might be called
   * before the actual `uv__read()`, leading to the blocking syscall
   */
  uv_sem_post(&s->async_sem);
}


static void uv__stream_osx_cb_close(uv_handle_t* async) {
  uv__stream_select_t* s;

  s = container_of(async, uv__stream_select_t, async);
  uv__free(s);
}


int uv__stream_try_select(uv_stream_t* stream, int* fd) {
  /*
   * kqueue doesn't work with some files from /dev mount on osx.
   * select(2) in separate thread for those fds
   */

  struct kevent filter[1];
  struct kevent events[1];
  struct timespec timeout;
  uv__stream_select_t* s;
  int fds[2];
  int err;
  int ret;
  int kq;
  int old_fd;
  int max_fd;
  size_t sread_sz;
  size_t swrite_sz;

  kq = kqueue();
  if (kq == -1) {
    perror("(libuv) kqueue()");
    return UV__ERR(errno);
  }

  EV_SET(&filter[0], *fd, EVFILT_READ, EV_ADD | EV_ENABLE, 0, 0, 0);

  /* Use small timeout, because we only want to capture EINVALs */
  timeout.tv_sec = 0;
  timeout.tv_nsec = 1;

  do
    ret = kevent(kq, filter, 1, events, 1, &timeout);
  while (ret == -1 && errno == EINTR);

  uv__close(kq);

  if (ret == -1)
    return UV__ERR(errno);

  if (ret == 0 || (events[0].flags & EV_ERROR) == 0 || events[0].data != EINVAL)
    return 0;

  /* At this point we definitely know that this fd won't work with kqueue */

  /*
   * Create fds for io watcher and to interrupt the select() loop.
   * NOTE: do it ahead of malloc below to allocate enough space for fd_sets
   */
  if (socketpair(AF_UNIX, SOCK_STREAM, 0, fds))
    return UV__ERR(errno);

  max_fd = *fd;
  if (fds[1] > max_fd)
    max_fd = fds[1];

  sread_sz = ROUND_UP(max_fd + 1, sizeof(uint32_t) * NBBY) / NBBY;
  swrite_sz = sread_sz;

  s = uv__malloc(sizeof(*s) + sread_sz + swrite_sz);
  if (s == NULL) {
    err = UV_ENOMEM;
    goto failed_malloc;
  }

  s->events = 0;
  s->fd = *fd;
  s->sread = (fd_set*) ((char*) s + sizeof(*s));
  s->sread_sz = sread_sz;
  s->swrite = (fd_set*) ((char*) s->sread + sread_sz);
  s->swrite_sz = swrite_sz;

  err = uv_async_init(stream->loop, &s->async, uv__stream_osx_select_cb);
  if (err)
    goto failed_async_init;

  s->async.flags |= UV_HANDLE_INTERNAL;
  uv__handle_unref(&s->async);

  err = uv_sem_init(&s->close_sem, 0);
  if (err != 0)
    goto failed_close_sem_init;

  err = uv_sem_init(&s->async_sem, 0);
  if (err != 0)
    goto failed_async_sem_init;

  s->fake_fd = fds[0];
  s->int_fd = fds[1];

  old_fd = *fd;
  s->stream = stream;
  stream->select = s;
  *fd = s->fake_fd;

  err = uv_thread_create(&s->thread, uv__stream_osx_select, stream);
  if (err != 0)
    goto failed_thread_create;

  return 0;

failed_thread_create:
  s->stream = NULL;
  stream->select = NULL;
  *fd = old_fd;

  uv_sem_destroy(&s->async_sem);

failed_async_sem_init:
  uv_sem_destroy(&s->close_sem);

failed_close_sem_init:
  uv__close(fds[0]);
  uv__close(fds[1]);
  uv_close((uv_handle_t*) &s->async, uv__stream_osx_cb_close);
  return err;

failed_async_init:
  uv__free(s);

failed_malloc:
  uv__close(fds[0]);
  uv__close(fds[1]);

  return err;
}
#endif /* defined(__APPLE__) */


int uv__stream_open(uv_stream_t* stream, int fd, int flags) {
#if defined(__APPLE__)
  int enable;
#endif

  if (!(stream->io_watcher.fd == -1 || stream->io_watcher.fd == fd))
    return UV_EBUSY;

  assert(fd >= 0);
  stream->flags |= flags;

  if (stream->type == UV_TCP) {
    if ((stream->flags & UV_HANDLE_TCP_NODELAY) && uv__tcp_nodelay(fd, 1))
      return UV__ERR(errno);

    /* TODO Use delay the user passed in. */
    if ((stream->flags & UV_HANDLE_TCP_KEEPALIVE) &&
        uv__tcp_keepalive(fd, 1, 60)) {
      return UV__ERR(errno);
    }
  }

#if defined(__APPLE__)
  enable = 1;
  if (setsockopt(fd, SOL_SOCKET, SO_OOBINLINE, &enable, sizeof(enable)) &&
      errno != ENOTSOCK &&
      errno != EINVAL) {
    return UV__ERR(errno);
  }
#endif

  stream->io_watcher.fd = fd;

  return 0;
}


void uv__stream_flush_write_queue(uv_stream_t* stream, int error) {
  uv_write_t* req;
  QUEUE* q;
  while (!QUEUE_EMPTY(&stream->write_queue)) {
    q = QUEUE_HEAD(&stream->write_queue);
    QUEUE_REMOVE(q);

    req = QUEUE_DATA(q, uv_write_t, queue);
    req->error = error;

    QUEUE_INSERT_TAIL(&stream->write_completed_queue, &req->queue);
  }
}


void uv__stream_destroy(uv_stream_t* stream) {
  assert(!uv__io_active(&stream->io_watcher, POLLIN | POLLOUT));
  assert(stream->flags & UV_HANDLE_CLOSED);

  if (stream->connect_req) {
    uv__req_unregister(stream->loop, stream->connect_req);
    stream->connect_req->cb(stream->connect_req, UV_ECANCELED);
    stream->connect_req = NULL;
  }

  uv__stream_flush_write_queue(stream, UV_ECANCELED);
  uv__write_callbacks(stream);
  uv__drain(stream);

  assert(stream->write_queue_size == 0);
}


/* Implements a best effort approach to mitigating accept() EMFILE errors.
 * We have a spare file descriptor stashed away that we close to get below
 * the EMFILE limit. Next, we accept all pending connections and close them
 * immediately to signal the clients that we're overloaded - and we are, but
 * we still keep on trucking.
 *
 * There is one caveat: it's not reliable in a multi-threaded environment.
 * The file descriptor limit is per process. Our party trick fails if another
 * thread opens a file or creates a socket in the time window between us
 * calling close() and accept().
 */
static int uv__emfile_trick(uv_loop_t* loop, int accept_fd) {
  int err;
  int emfile_fd;

  if (loop->emfile_fd == -1)
    return UV_EMFILE;

  uv__close(loop->emfile_fd);
  loop->emfile_fd = -1;

  do {
    err = uv__accept(accept_fd);
    if (err >= 0)
      uv__close(err);
  } while (err >= 0 || err == UV_EINTR);

  emfile_fd = uv__open_cloexec("/", O_RDONLY);
  if (emfile_fd >= 0)
    loop->emfile_fd = emfile_fd;

  return err;
}


#if defined(UV_HAVE_KQUEUE)
# define UV_DEC_BACKLOG(w) w->rcount--;
#else
# define UV_DEC_BACKLOG(w) /* no-op */
#endif /* defined(UV_HAVE_KQUEUE) */


void uv__server_io(uv_loop_t* loop, uv__io_t* w, unsigned int events) {
  uv_stream_t* stream;
  int err;

  stream = container_of(w, uv_stream_t, io_watcher);
  assert(events & POLLIN);
  assert(stream->accepted_fd == -1);
  assert(!(stream->flags & UV_HANDLE_CLOSING));

  uv__io_start(stream->loop, &stream->io_watcher, POLLIN);

  /* connection_cb can close the server socket while we're
   * in the loop so check it on each iteration.
   */
  while (uv__stream_fd(stream) != -1) {
    assert(stream->accepted_fd == -1);

#if defined(UV_HAVE_KQUEUE)
    if (w->rcount <= 0)
      return;
#endif /* defined(UV_HAVE_KQUEUE) */

    err = uv__accept(uv__stream_fd(stream));
    if (err < 0) {
      if (err == UV_EAGAIN || err == UV__ERR(EWOULDBLOCK))
        return;  /* Not an error. */

      if (err == UV_ECONNABORTED)
        continue;  /* Ignore. Nothing we can do about that. */

      if (err == UV_EMFILE || err == UV_ENFILE) {
        err = uv__emfile_trick(loop, uv__stream_fd(stream));
        if (err == UV_EAGAIN || err == UV__ERR(EWOULDBLOCK))
          break;
      }

      stream->connection_cb(stream, err);
      continue;
    }

    UV_DEC_BACKLOG(w)
    stream->accepted_fd = err;
    stream->connection_cb(stream, 0);

    if (stream->accepted_fd != -1) {
      /* The user hasn't yet accepted called uv_accept() */
      uv__io_stop(loop, &stream->io_watcher, POLLIN);
      return;
    }

    if (stream->type == UV_TCP &&
        (stream->flags & UV_HANDLE_TCP_SINGLE_ACCEPT)) {
      /* Give other processes a chance to accept connections. */
      struct timespec timeout = { 0, 1 };
      nanosleep(&timeout, NULL);
    }
  }
}


#undef UV_DEC_BACKLOG


int uv_accept(uv_stream_t* server, uv_stream_t* client) {
  int err;

  assert(server->loop == client->loop);

  if (server->accepted_fd == -1)
    return UV_EAGAIN;

  switch (client->type) {
    case UV_NAMED_PIPE:
    case UV_TCP:
      err = uv__stream_open(client,
                            server->accepted_fd,
                            UV_HANDLE_READABLE | UV_HANDLE_WRITABLE);
      if (err) {
        /* TODO handle error */
        uv__close(server->accepted_fd);
        goto done;
      }
      break;

    case UV_UDP:
      err = uv_udp_open((uv_udp_t*) client, server->accepted_fd);
      if (err) {
        uv__close(server->accepted_fd);
        goto done;
      }
      break;

    default:
      return UV_EINVAL;
  }

  client->flags |= UV_HANDLE_BOUND;

done:
  /* Process queued fds */
  if (server->queued_fds != NULL) {
    uv__stream_queued_fds_t* queued_fds;

    queued_fds = server->queued_fds;

    /* Read first */
    server->accepted_fd = queued_fds->fds[0];

    /* All read, free */
    assert(queued_fds->offset > 0);
    if (--queued_fds->offset == 0) {
      uv__free(queued_fds);
      server->queued_fds = NULL;
    } else {
      /* Shift rest */
      memmove(queued_fds->fds,
              queued_fds->fds + 1,
              queued_fds->offset * sizeof(*queued_fds->fds));
    }
  } else {
    server->accepted_fd = -1;
    if (err == 0)
      uv__io_start(server->loop, &server->io_watcher, POLLIN);
  }
  return err;
}


int uv_listen(uv_stream_t* stream, int backlog, uv_connection_cb cb) {
  int err;
  if (uv__is_closing(stream)) {
    return UV_EINVAL;
  }
  switch (stream->type) {
  case UV_TCP:
    err = uv__tcp_listen((uv_tcp_t*)stream, backlog, cb);
    break;

  case UV_NAMED_PIPE:
    err = uv__pipe_listen((uv_pipe_t*)stream, backlog, cb);
    break;

  default:
    err = UV_EINVAL;
  }

  if (err == 0)
    uv__handle_start(stream);

  return err;
}


static void uv__drain(uv_stream_t* stream) {
  uv_shutdown_t* req;
  int err;

  assert(QUEUE_EMPTY(&stream->write_queue));
  if (!(stream->flags & UV_HANDLE_CLOSING)) {
    uv__io_stop(stream->loop, &stream->io_watcher, POLLOUT);
    uv__stream_osx_interrupt_select(stream);
  }

  if (!(stream->flags & UV_HANDLE_SHUTTING))
    return;

  req = stream->shutdown_req;
  assert(req);

  if ((stream->flags & UV_HANDLE_CLOSING) ||
      !(stream->flags & UV_HANDLE_SHUT)) {
    stream->shutdown_req = NULL;
    stream->flags &= ~UV_HANDLE_SHUTTING;
    uv__req_unregister(stream->loop, req);

    err = 0;
    if (stream->flags & UV_HANDLE_CLOSING)
      /* The user destroyed the stream before we got to do the shutdown. */
      err = UV_ECANCELED;
    else if (shutdown(uv__stream_fd(stream), SHUT_WR))
      err = UV__ERR(errno);
    else /* Success. */
      stream->flags |= UV_HANDLE_SHUT;

    if (req->cb != NULL)
      req->cb(req, err);
  }
}


static ssize_t uv__writev(int fd, struct iovec* vec, size_t n) {
  if (n == 1)
    return write(fd, vec->iov_base, vec->iov_len);
  else
    return writev(fd, vec, n);
}


static size_t uv__write_req_size(uv_write_t* req) {
  size_t size;

  assert(req->bufs != NULL);
  size = uv__count_bufs(req->bufs + req->write_index,
                        req->nbufs - req->write_index);
  assert(req->handle->write_queue_size >= size);

  return size;
}


/* Returns 1 if all write request data has been written, or 0 if there is still
 * more data to write.
 *
 * Note: the return value only says something about the *current* request.
 * There may still be other write requests sitting in the queue.
 */
static int uv__write_req_update(uv_stream_t* stream,
                                uv_write_t* req,
                                size_t n) {
  uv_buf_t* buf;
  size_t len;

  assert(n <= stream->write_queue_size);
  stream->write_queue_size -= n;

  buf = req->bufs + req->write_index;

  do {
    len = n < buf->len ? n : buf->len;
    buf->base += len;
    buf->len -= len;
    buf += (buf->len == 0);  /* Advance to next buffer if this one is empty. */
    n -= len;
  } while (n > 0);

  req->write_index = buf - req->bufs;

  return req->write_index == req->nbufs;
}


static void uv__write_req_finish(uv_write_t* req) {
  uv_stream_t* stream = req->handle;

  /* Pop the req off tcp->write_queue. */
  QUEUE_REMOVE(&req->queue);

  /* Only free when there was no error. On error, we touch up write_queue_size
   * right before making the callback. The reason we don't do that right away
   * is that a write_queue_size > 0 is our only way to signal to the user that
   * they should stop writing - which they should if we got an error. Something
   * to revisit in future revisions of the libuv API.
   */
  if (req->error == 0) {
    if (req->bufs != req->bufsml)
      uv__free(req->bufs);
    req->bufs = NULL;
  }

  /* Add it to the write_completed_queue where it will have its
   * callback called in the near future.
   */
  QUEUE_INSERT_TAIL(&stream->write_completed_queue, &req->queue);
  uv__io_feed(stream->loop, &stream->io_watcher);
}


static int uv__handle_fd(uv_handle_t* handle) {
  switch (handle->type) {
    case UV_NAMED_PIPE:
    case UV_TCP:
      return ((uv_stream_t*) handle)->io_watcher.fd;

    case UV_UDP:
      return ((uv_udp_t*) handle)->io_watcher.fd;

    default:
      return -1;
  }
}

static int uv__try_write(uv_stream_t* stream,
                         const uv_buf_t bufs[],
                         unsigned int nbufs,
                         uv_stream_t* send_handle) {
  struct iovec* iov;
  int iovmax;
  int iovcnt;
  ssize_t n;

  /*
   * Cast to iovec. We had to have our own uv_buf_t instead of iovec
   * because Windows's WSABUF is not an iovec.
   */
  iov = (struct iovec*) bufs;
  iovcnt = nbufs;

  iovmax = uv__getiovmax();

  /* Limit iov count to avoid EINVALs from writev() */
  if (iovcnt > iovmax)
    iovcnt = iovmax;

  /*
   * Now do the actual writev. Note that we've been updating the pointers
   * inside the iov each time we write. So there is no need to offset it.
   */
  if (send_handle != NULL) {
    int fd_to_send;
    struct msghdr msg;
    struct cmsghdr *cmsg;
    union {
      char data[64];
      struct cmsghdr alias;
    } scratch;

    if (uv__is_closing(send_handle))
      return UV_EBADF;

    fd_to_send = uv__handle_fd((uv_handle_t*) send_handle);

    memset(&scratch, 0, sizeof(scratch));

    assert(fd_to_send >= 0);

    msg.msg_name = NULL;
    msg.msg_namelen = 0;
    msg.msg_iov = iov;
    msg.msg_iovlen = iovcnt;
    msg.msg_flags = 0;

    msg.msg_control = &scratch.alias;
    msg.msg_controllen = CMSG_SPACE(sizeof(fd_to_send));

    cmsg = CMSG_FIRSTHDR(&msg);
    cmsg->cmsg_level = SOL_SOCKET;
    cmsg->cmsg_type = SCM_RIGHTS;
    cmsg->cmsg_len = CMSG_LEN(sizeof(fd_to_send));

    /* silence aliasing warning */
    {
      void* pv = CMSG_DATA(cmsg);
      int* pi = pv;
      *pi = fd_to_send;
    }

    do
      n = sendmsg(uv__stream_fd(stream), &msg, 0);
<<<<<<< HEAD
    while (n == -1 && RETRY_ON_WRITE_ERROR(errno));
=======
    while (n == -1 && errno == EINTR);
>>>>>>> a8a80be5
  } else {
    do
      n = uv__writev(uv__stream_fd(stream), iov, iovcnt);
    while (n == -1 && errno == EINTR);
  }

  if (n >= 0)
    return n;

<<<<<<< HEAD
  if (IS_TRANSIENT_WRITE_ERROR(errno, send_handle))
    return UV_EAGAIN;

  return UV__ERR(errno);
}

static void uv__write(uv_stream_t* stream) {
  QUEUE* q;
  uv_write_t* req;
  ssize_t n;

  assert(uv__stream_fd(stream) >= 0);

  for (;;) {
    if (QUEUE_EMPTY(&stream->write_queue))
      return;

    q = QUEUE_HEAD(&stream->write_queue);
    req = QUEUE_DATA(q, uv_write_t, queue);
    assert(req->handle == stream);

    n = uv__try_write(stream,
                      &(req->bufs[req->write_index]),
                      req->nbufs - req->write_index,
                      req->send_handle);

    /* Ensure the handle isn't sent again in case this is a partial write. */
    if (n >= 0) {
      req->send_handle = NULL;
      if (uv__write_req_update(stream, req, n)) {
        uv__write_req_finish(req);
        return;  /* TODO(bnoordhuis) Start trying to write the next request. */
      }
    } else if (n != UV_EAGAIN)
      break;

    /* If this is a blocking stream, try again. */
    if (stream->flags & UV_HANDLE_BLOCKING_WRITES)
      continue;

    /* We're not done. */
    uv__io_start(stream->loop, &stream->io_watcher, POLLOUT);

    /* Notify select() thread about state change */
    uv__stream_osx_interrupt_select(stream);

    return;
  }

  req->error = n;
  // XXX(jwn): this must call uv__stream_flush_write_queue(stream, n) here, since we won't generate any more events
=======
  if (errno == EAGAIN || errno == EWOULDBLOCK || errno == ENOBUFS)
    return UV_EAGAIN;

#ifdef __APPLE__
  /* macOS versions 10.10 and 10.15 - and presumbaly 10.11 to 10.14, too -
   * have a bug where a race condition causes the kernel to return EPROTOTYPE
   * because the socket isn't fully constructed. It's probably the result of
   * the peer closing the connection and that is why libuv translates it to
   * ECONNRESET. Previously, libuv retried until the EPROTOTYPE error went
   * away but some VPN software causes the same behavior except the error is
   * permanent, not transient, turning the retry mechanism into an infinite
   * loop. See https://github.com/libuv/libuv/pull/482.
   */
  if (errno == EPROTOTYPE)
    return UV_ECONNRESET;
#endif  /* __APPLE__ */

  return UV__ERR(errno);
}

static void uv__write(uv_stream_t* stream) {
  QUEUE* q;
  uv_write_t* req;
  ssize_t n;

  assert(uv__stream_fd(stream) >= 0);

  for (;;) {
    if (QUEUE_EMPTY(&stream->write_queue))
      return;

    q = QUEUE_HEAD(&stream->write_queue);
    req = QUEUE_DATA(q, uv_write_t, queue);
    assert(req->handle == stream);

    n = uv__try_write(stream,
                      &(req->bufs[req->write_index]),
                      req->nbufs - req->write_index,
                      req->send_handle);

    /* Ensure the handle isn't sent again in case this is a partial write. */
    if (n >= 0) {
      req->send_handle = NULL;
      if (uv__write_req_update(stream, req, n)) {
        uv__write_req_finish(req);
        return;  /* TODO(bnoordhuis) Start trying to write the next request. */
      }
    } else if (n != UV_EAGAIN)
      break;

    /* If this is a blocking stream, try again. */
    if (stream->flags & UV_HANDLE_BLOCKING_WRITES)
      continue;

    /* We're not done. */
    uv__io_start(stream->loop, &stream->io_watcher, POLLOUT);

    /* Notify select() thread about state change */
    uv__stream_osx_interrupt_select(stream);

    return;
  }

  req->error = n;
>>>>>>> a8a80be5
  uv__write_req_finish(req);
  uv__io_stop(stream->loop, &stream->io_watcher, POLLOUT);
  uv__stream_osx_interrupt_select(stream);
}


static void uv__write_callbacks(uv_stream_t* stream) {
  uv_write_t* req;
  QUEUE* q;
  QUEUE pq;

  if (QUEUE_EMPTY(&stream->write_completed_queue))
    return;

  QUEUE_MOVE(&stream->write_completed_queue, &pq);

  while (!QUEUE_EMPTY(&pq)) {
    /* Pop a req off write_completed_queue. */
    q = QUEUE_HEAD(&pq);
    req = QUEUE_DATA(q, uv_write_t, queue);
    QUEUE_REMOVE(q);
    uv__req_unregister(stream->loop, req);

    if (req->bufs != NULL) {
      stream->write_queue_size -= uv__write_req_size(req);
      if (req->bufs != req->bufsml)
        uv__free(req->bufs);
      req->bufs = NULL;
    }

    /* NOTE: call callback AFTER freeing the request data. */
    if (req->cb)
      req->cb(req, req->error);
  }
}


static void uv__stream_eof(uv_stream_t* stream, const uv_buf_t* buf) {
  stream->flags |= UV_HANDLE_READ_EOF;
  stream->flags &= ~UV_HANDLE_READING;
  stream->flags &= ~UV_HANDLE_READABLE;
  uv__io_stop(stream->loop, &stream->io_watcher, POLLIN);
  uv__handle_stop(stream);
  uv__stream_osx_interrupt_select(stream);
  stream->read_cb(stream, UV_EOF, buf);
}


static int uv__stream_queue_fd(uv_stream_t* stream, int fd) {
  uv__stream_queued_fds_t* queued_fds;
  unsigned int queue_size;

  queued_fds = stream->queued_fds;
  if (queued_fds == NULL) {
    queue_size = 8;
    queued_fds = uv__malloc((queue_size - 1) * sizeof(*queued_fds->fds) +
                            sizeof(*queued_fds));
    if (queued_fds == NULL)
      return UV_ENOMEM;
    queued_fds->size = queue_size;
    queued_fds->offset = 0;
    stream->queued_fds = queued_fds;

    /* Grow */
  } else if (queued_fds->size == queued_fds->offset) {
    queue_size = queued_fds->size + 8;
    queued_fds = uv__realloc(queued_fds,
                             (queue_size - 1) * sizeof(*queued_fds->fds) +
                              sizeof(*queued_fds));

    /*
     * Allocation failure, report back.
     * NOTE: if it is fatal - sockets will be closed in uv__stream_close
     */
    if (queued_fds == NULL)
      return UV_ENOMEM;
    queued_fds->size = queue_size;
    stream->queued_fds = queued_fds;
  }

  /* Put fd in a queue */
  queued_fds->fds[queued_fds->offset++] = fd;

  return 0;
}


#if defined(__PASE__)
/* on IBMi PASE the control message length can not exceed 256. */
# define UV__CMSG_FD_COUNT 60
#else
# define UV__CMSG_FD_COUNT 64
#endif
#define UV__CMSG_FD_SIZE (UV__CMSG_FD_COUNT * sizeof(int))


static int uv__stream_recv_cmsg(uv_stream_t* stream, struct msghdr* msg) {
  struct cmsghdr* cmsg;

  for (cmsg = CMSG_FIRSTHDR(msg); cmsg != NULL; cmsg = CMSG_NXTHDR(msg, cmsg)) {
    char* start;
    char* end;
    int err;
    void* pv;
    int* pi;
    unsigned int i;
    unsigned int count;

    if (cmsg->cmsg_type != SCM_RIGHTS) {
      fprintf(stderr, "ignoring non-SCM_RIGHTS ancillary data: %d\n",
          cmsg->cmsg_type);
      continue;
    }

    /* silence aliasing warning */
    pv = CMSG_DATA(cmsg);
    pi = pv;

    /* Count available fds */
    start = (char*) cmsg;
    end = (char*) cmsg + cmsg->cmsg_len;
    count = 0;
    while (start + CMSG_LEN(count * sizeof(*pi)) < end)
      count++;
    assert(start + CMSG_LEN(count * sizeof(*pi)) == end);

    for (i = 0; i < count; i++) {
      /* Already has accepted fd, queue now */
      if (stream->accepted_fd != -1) {
        err = uv__stream_queue_fd(stream, pi[i]);
        if (err != 0) {
          /* Close rest */
          for (; i < count; i++)
            uv__close(pi[i]);
          return err;
        }
      } else {
        stream->accepted_fd = pi[i];
      }
    }
  }

  return 0;
}


#ifdef __clang__
# pragma clang diagnostic push
# pragma clang diagnostic ignored "-Wgnu-folding-constant"
# pragma clang diagnostic ignored "-Wvla-extension"
#endif

static void uv__read(uv_stream_t* stream) {
  uv_buf_t buf;
  ssize_t nread;
  struct msghdr msg;
  char cmsg_space[CMSG_SPACE(UV__CMSG_FD_SIZE)];
  int count;
  int err;
  int is_ipc;

  stream->flags &= ~UV_HANDLE_READ_PARTIAL;

  /* Prevent loop starvation when the data comes in as fast as (or faster than)
   * we can read it. XXX Need to rearm fd if we switch to edge-triggered I/O.
   */
  count = 32;

  is_ipc = stream->type == UV_NAMED_PIPE && ((uv_pipe_t*) stream)->ipc;

  /* XXX: Maybe instead of having UV_HANDLE_READING we just test if
   * tcp->read_cb is NULL or not?
   */
  while (stream->read_cb
      && (stream->flags & UV_HANDLE_READING)
      && (count-- > 0)) {
    assert(stream->alloc_cb != NULL);

    buf = uv_buf_init(NULL, 0);
    stream->alloc_cb((uv_handle_t*)stream, 64 * 1024, &buf);
    if (buf.base == NULL || buf.len == 0) {
      /* User indicates it can't or won't handle the read. */
      stream->read_cb(stream, UV_ENOBUFS, &buf);
      return;
    }

    assert(buf.base != NULL);
    assert(uv__stream_fd(stream) >= 0);

    if (!is_ipc) {
      do {
        nread = read(uv__stream_fd(stream), buf.base, buf.len);
      }
      while (nread < 0 && errno == EINTR);
    } else {
      /* ipc uses recvmsg */
      msg.msg_flags = 0;
      msg.msg_iov = (struct iovec*) &buf;
      msg.msg_iovlen = 1;
      msg.msg_name = NULL;
      msg.msg_namelen = 0;
      /* Set up to receive a descriptor even if one isn't in the message */
      msg.msg_controllen = sizeof(cmsg_space);
      msg.msg_control = cmsg_space;

      do {
        nread = uv__recvmsg(uv__stream_fd(stream), &msg, 0);
      }
      while (nread < 0 && errno == EINTR);
    }

    if (nread < 0) {
      /* Error */
      if (errno == EAGAIN || errno == EWOULDBLOCK) {
        /* Wait for the next one. */
        if (stream->flags & UV_HANDLE_READING) {
          uv__io_start(stream->loop, &stream->io_watcher, POLLIN);
          uv__stream_osx_interrupt_select(stream);
        }
        stream->read_cb(stream, 0, &buf);
#if defined(__CYGWIN__) || defined(__MSYS__)
      } else if (errno == ECONNRESET && stream->type == UV_NAMED_PIPE) {
        uv__stream_eof(stream, &buf);
        return;
#endif
      } else {
        /* Error. User should call uv_close(). */
        stream->flags &= ~(UV_HANDLE_READABLE | UV_HANDLE_WRITABLE);
        stream->read_cb(stream, UV__ERR(errno), &buf);
        if (stream->flags & UV_HANDLE_READING) {
          stream->flags &= ~UV_HANDLE_READING;
          uv__io_stop(stream->loop, &stream->io_watcher, POLLIN);
          uv__handle_stop(stream);
          uv__stream_osx_interrupt_select(stream);
        }
      }
      return;
    } else if (nread == 0) {
      uv__stream_eof(stream, &buf);
      return;
    } else {
      /* Successful read */
      ssize_t buflen = buf.len;

      if (is_ipc) {
        err = uv__stream_recv_cmsg(stream, &msg);
        if (err != 0) {
          stream->read_cb(stream, err, &buf);
          return;
        }
      }

#if defined(__MVS__)
      if (is_ipc && msg.msg_controllen > 0) {
        uv_buf_t blankbuf;
        int nread;
        struct iovec *old;

        blankbuf.base = 0;
        blankbuf.len = 0;
        old = msg.msg_iov;
        msg.msg_iov = (struct iovec*) &blankbuf;
        nread = 0;
        do {
          nread = uv__recvmsg(uv__stream_fd(stream), &msg, 0);
          err = uv__stream_recv_cmsg(stream, &msg);
          if (err != 0) {
            stream->read_cb(stream, err, &buf);
            msg.msg_iov = old;
            return;
          }
        } while (nread == 0 && msg.msg_controllen > 0);
        msg.msg_iov = old;
      }
#endif
      stream->read_cb(stream, nread, &buf);

      /* Return if we didn't fill the buffer, there is no more data to read. */
      if (nread < buflen) {
        stream->flags |= UV_HANDLE_READ_PARTIAL;
        return;
      }
    }
  }
}


#ifdef __clang__
# pragma clang diagnostic pop
#endif

#undef UV__CMSG_FD_COUNT
#undef UV__CMSG_FD_SIZE


int uv_shutdown(uv_shutdown_t* req, uv_stream_t* stream, uv_shutdown_cb cb) {
  assert(stream->type == UV_TCP ||
         stream->type == UV_TTY ||
         stream->type == UV_NAMED_PIPE);

  if (!(stream->flags & UV_HANDLE_WRITABLE) ||
      stream->flags & UV_HANDLE_SHUT ||
      stream->flags & UV_HANDLE_SHUTTING ||
      uv__is_closing(stream)) {
    return UV_ENOTCONN;
  }

  assert(uv__stream_fd(stream) >= 0);

  /* Initialize request. The `shutdown(2)` call will always be deferred until
   * `uv__drain`, just before the callback is run. */
  uv__req_init(stream->loop, req, UV_SHUTDOWN);
  req->handle = stream;
  req->cb = cb;
  stream->shutdown_req = req;
  stream->flags |= UV_HANDLE_SHUTTING;
  stream->flags &= ~UV_HANDLE_WRITABLE;

  if (QUEUE_EMPTY(&stream->write_queue))
    uv__io_feed(stream->loop, &stream->io_watcher);

  return 0;
}


static void uv__stream_io(uv_loop_t* loop, uv__io_t* w, unsigned int events) {
  uv_stream_t* stream;

  stream = container_of(w, uv_stream_t, io_watcher);

  assert(stream->type == UV_TCP ||
         stream->type == UV_NAMED_PIPE ||
         stream->type == UV_TTY);
  assert(!(stream->flags & UV_HANDLE_CLOSING));

  if (stream->connect_req) {
    uv__stream_connect(stream);
    return;
  }

  assert(uv__stream_fd(stream) >= 0);

  /* Ignore POLLHUP here. Even if it's set, there may still be data to read. */
  if (events & (POLLIN | POLLERR | POLLHUP))
    uv__read(stream);

  if (uv__stream_fd(stream) == -1)
    return;  /* read_cb closed stream. */

  /* Short-circuit iff POLLHUP is set, the user is still interested in read
   * events and uv__read() reported a partial read but not EOF. If the EOF
   * flag is set, uv__read() called read_cb with err=UV_EOF and we don't
   * have to do anything. If the partial read flag is not set, we can't
   * report the EOF yet because there is still data to read.
   */
  if ((events & POLLHUP) &&
      (stream->flags & UV_HANDLE_READING) &&
      (stream->flags & UV_HANDLE_READ_PARTIAL) &&
      !(stream->flags & UV_HANDLE_READ_EOF)) {
    uv_buf_t buf = { NULL, 0 };
    uv__stream_eof(stream, &buf);
  }

  if (uv__stream_fd(stream) == -1)
    return;  /* read_cb closed stream. */

  if (events & (POLLOUT | POLLERR | POLLHUP)) {
    uv__write(stream);
    uv__write_callbacks(stream);

    /* Write queue drained. */
    if (QUEUE_EMPTY(&stream->write_queue))
      uv__drain(stream);
  }
}


/**
 * We get called here from directly following a call to connect(2).
 * In order to determine if we've errored out or succeeded must call
 * getsockopt.
 */
static void uv__stream_connect(uv_stream_t* stream) {
  int error;
  uv_connect_t* req = stream->connect_req;
  socklen_t errorsize = sizeof(int);

  assert(stream->type == UV_TCP || stream->type == UV_NAMED_PIPE);
  assert(req);

  if (stream->delayed_error) {
    /* To smooth over the differences between unixes errors that
     * were reported synchronously on the first connect can be delayed
     * until the next tick--which is now.
     */
    error = stream->delayed_error;
    stream->delayed_error = 0;
  } else {
    /* Normal situation: we need to get the socket error from the kernel. */
    assert(uv__stream_fd(stream) >= 0);
    getsockopt(uv__stream_fd(stream),
               SOL_SOCKET,
               SO_ERROR,
               &error,
               &errorsize);
    error = UV__ERR(error);
  }

  if (error == UV__ERR(EINPROGRESS))
    return;

  stream->connect_req = NULL;
  uv__req_unregister(stream->loop, req);

  if (error < 0 || QUEUE_EMPTY(&stream->write_queue)) {
    uv__io_stop(stream->loop, &stream->io_watcher, POLLOUT);
  }

  if (req->cb)
    req->cb(req, error);

  if (uv__stream_fd(stream) == -1)
    return;

  if (error < 0) {
    uv__stream_flush_write_queue(stream, UV_ECANCELED);
    uv__write_callbacks(stream);
  }
}


static int uv__check_before_write(uv_stream_t* stream,
                                  unsigned int nbufs,
                                  uv_stream_t* send_handle) {
  assert(nbufs > 0);
  assert((stream->type == UV_TCP ||
          stream->type == UV_NAMED_PIPE ||
          stream->type == UV_TTY) &&
         "uv_write (unix) does not yet support other types of streams");

  if (uv__stream_fd(stream) < 0)
    return UV_EBADF;

  if (!(stream->flags & UV_HANDLE_WRITABLE))
    return UV_EPIPE;

  if (send_handle != NULL) {
    if (stream->type != UV_NAMED_PIPE || !((uv_pipe_t*)stream)->ipc)
      return UV_EINVAL;

    /* XXX We abuse uv_write2() to send over UDP handles to child processes.
     * Don't call uv__stream_fd() on those handles, it's a macro that on OS X
     * evaluates to a function that operates on a uv_stream_t with a couple of
     * OS X specific fields. On other Unices it does (handle)->io_watcher.fd,
     * which works but only by accident.
     */
    if (uv__handle_fd((uv_handle_t*) send_handle) < 0)
      return UV_EBADF;

#if defined(__CYGWIN__) || defined(__MSYS__)
    /* Cygwin recvmsg always sets msg_controllen to zero, so we cannot send it.
       See https://github.com/mirror/newlib-cygwin/blob/86fc4bf0/winsup/cygwin/fhandler_socket.cc#L1736-L1743 */
    return UV_ENOSYS;
#endif
  }

  return 0;
}

int uv_write2(uv_write_t* req,
              uv_stream_t* stream,
              const uv_buf_t bufs[],
              unsigned int nbufs,
              uv_stream_t* send_handle,
              uv_write_cb cb) {
  int empty_queue;
  int err;

  err = uv__check_before_write(stream, nbufs, send_handle);
  if (err < 0)
    return err;

  /* It's legal for write_queue_size > 0 even when the write_queue is empty;
   * it means there are error-state requests in the write_completed_queue that
   * will touch up write_queue_size later, see also uv__write_req_finish().
   * We could check that write_queue is empty instead but that implies making
   * a write() syscall when we know that the handle is in error mode.
   */
  empty_queue = (stream->write_queue_size == 0);

  /* Initialize the req */
  uv__req_init(stream->loop, req, UV_WRITE);
  req->cb = cb;
  req->handle = stream;
  req->error = 0;
  req->send_handle = send_handle;
  QUEUE_INIT(&req->queue);

  req->bufs = req->bufsml;
  if (nbufs > ARRAY_SIZE(req->bufsml))
    req->bufs = uv__malloc(nbufs * sizeof(bufs[0]));

  if (req->bufs == NULL)
    return UV_ENOMEM;

  memcpy(req->bufs, bufs, nbufs * sizeof(bufs[0]));
  req->nbufs = nbufs;
  req->write_index = 0;
  stream->write_queue_size += uv__count_bufs(bufs, nbufs);

  /* Append the request to write_queue. */
  QUEUE_INSERT_TAIL(&stream->write_queue, &req->queue);

  /* If the queue was empty when this function began, we should attempt to
   * do the write immediately. Otherwise start the write_watcher and wait
   * for the fd to become writable.
   */
  if (stream->connect_req) {
    /* Still connecting, do nothing. */
  }
  else if (empty_queue) {
    uv__write(stream);
  }
  else {
    /*
     * blocking streams should never have anything in the queue.
     * if this assert fires then somehow the blocking stream isn't being
     * sufficiently flushed in uv__write.
     */
    assert(!(stream->flags & UV_HANDLE_BLOCKING_WRITES));
    uv__io_start(stream->loop, &stream->io_watcher, POLLOUT);
    uv__stream_osx_interrupt_select(stream);
  }

  return 0;
}


/* The buffers to be written must remain valid until the callback is called.
 * This is not required for the uv_buf_t array.
 */
int uv_write(uv_write_t* req,
             uv_stream_t* handle,
             const uv_buf_t bufs[],
             unsigned int nbufs,
             uv_write_cb cb) {
  return uv_write2(req, handle, bufs, nbufs, NULL, cb);
}


int uv_try_write(uv_stream_t* stream,
                 const uv_buf_t bufs[],
                 unsigned int nbufs) {
  return uv_try_write2(stream, bufs, nbufs, NULL);
}


int uv_try_write2(uv_stream_t* stream,
                  const uv_buf_t bufs[],
                  unsigned int nbufs,
                  uv_stream_t* send_handle) {
  int err;

  /* Connecting or already writing some data */
  if (stream->connect_req != NULL || stream->write_queue_size != 0)
    return UV_EAGAIN;

  err = uv__check_before_write(stream, nbufs, NULL);
  if (err < 0)
    return err;

  return uv__try_write(stream, bufs, nbufs, send_handle);
}


int uv__read_start(uv_stream_t* stream,
                   uv_alloc_cb alloc_cb,
                   uv_read_cb read_cb) {
  assert(stream->type == UV_TCP || stream->type == UV_NAMED_PIPE ||
      stream->type == UV_TTY);

<<<<<<< HEAD
  /* The UV_HANDLE_READING flag is irrelevant of the state of the tcp - it just
   * expresses the desired state of the user.
   */
=======
  /* The UV_HANDLE_READING flag is irrelevant of the state of the stream - it
   * just expresses the desired state of the user. */
>>>>>>> a8a80be5
  stream->flags |= UV_HANDLE_READING;
  stream->flags &= ~UV_HANDLE_READ_EOF;

  /* TODO: try to do the read inline? */
  assert(uv__stream_fd(stream) >= 0);
  assert(alloc_cb);

  stream->read_cb = read_cb;
  stream->alloc_cb = alloc_cb;

  uv__io_start(stream->loop, &stream->io_watcher, POLLIN);
  uv__handle_start(stream);
  uv__stream_osx_interrupt_select(stream);

  return 0;
}


int uv_read_stop(uv_stream_t* stream) {
  if (!(stream->flags & UV_HANDLE_READING))
    return 0;

  stream->flags &= ~UV_HANDLE_READING;
  uv__io_stop(stream->loop, &stream->io_watcher, POLLIN);
  uv__handle_stop(stream);
  uv__stream_osx_interrupt_select(stream);

  stream->read_cb = NULL;
  stream->alloc_cb = NULL;
  return 0;
}


int uv_is_readable(const uv_stream_t* stream) {
  return !!(stream->flags & UV_HANDLE_READABLE);
}


int uv_is_writable(const uv_stream_t* stream) {
  return !!(stream->flags & UV_HANDLE_WRITABLE);
}


#if defined(__APPLE__)
int uv___stream_fd(const uv_stream_t* handle) {
  const uv__stream_select_t* s;

  assert(handle->type == UV_TCP ||
         handle->type == UV_TTY ||
         handle->type == UV_NAMED_PIPE);

  s = handle->select;
  if (s != NULL)
    return s->fd;

  return handle->io_watcher.fd;
}
#endif /* defined(__APPLE__) */


void uv__stream_close(uv_stream_t* handle) {
  unsigned int i;
  uv__stream_queued_fds_t* queued_fds;

#if defined(__APPLE__)
  /* Terminate select loop first */
  if (handle->select != NULL) {
    uv__stream_select_t* s;

    s = handle->select;

    uv_sem_post(&s->close_sem);
    uv_sem_post(&s->async_sem);
    uv__stream_osx_interrupt_select(handle);
    uv_thread_join(&s->thread);
    uv_sem_destroy(&s->close_sem);
    uv_sem_destroy(&s->async_sem);
    uv__close(s->fake_fd);
    uv__close(s->int_fd);
    uv_close((uv_handle_t*) &s->async, uv__stream_osx_cb_close);

    handle->select = NULL;
  }
#endif /* defined(__APPLE__) */

  uv__io_close(handle->loop, &handle->io_watcher);
  uv_read_stop(handle);
  uv__handle_stop(handle);
  handle->flags &= ~(UV_HANDLE_READABLE | UV_HANDLE_WRITABLE);

  if (handle->io_watcher.fd != -1) {
    /* Don't close stdio file descriptors.  Nothing good comes from it. */
    if (handle->io_watcher.fd > STDERR_FILENO)
      uv__close(handle->io_watcher.fd);
    handle->io_watcher.fd = -1;
  }

  if (handle->accepted_fd != -1) {
    uv__close(handle->accepted_fd);
    handle->accepted_fd = -1;
  }

  /* Close all queued fds */
  if (handle->queued_fds != NULL) {
    queued_fds = handle->queued_fds;
    for (i = 0; i < queued_fds->offset; i++)
      uv__close(queued_fds->fds[i]);
    uv__free(handle->queued_fds);
    handle->queued_fds = NULL;
  }

  assert(!uv__io_active(&handle->io_watcher, POLLIN | POLLOUT));
}


int uv_stream_set_blocking(uv_stream_t* handle, int blocking) {
  /* Don't need to check the file descriptor, uv__nonblock()
   * will fail with EBADF if it's not valid.
   */
  return uv__nonblock(uv__stream_fd(handle), !blocking);
}<|MERGE_RESOLUTION|>--- conflicted
+++ resolved
@@ -850,11 +850,7 @@
 
     do
       n = sendmsg(uv__stream_fd(stream), &msg, 0);
-<<<<<<< HEAD
-    while (n == -1 && RETRY_ON_WRITE_ERROR(errno));
-=======
     while (n == -1 && errno == EINTR);
->>>>>>> a8a80be5
   } else {
     do
       n = uv__writev(uv__stream_fd(stream), iov, iovcnt);
@@ -864,59 +860,6 @@
   if (n >= 0)
     return n;
 
-<<<<<<< HEAD
-  if (IS_TRANSIENT_WRITE_ERROR(errno, send_handle))
-    return UV_EAGAIN;
-
-  return UV__ERR(errno);
-}
-
-static void uv__write(uv_stream_t* stream) {
-  QUEUE* q;
-  uv_write_t* req;
-  ssize_t n;
-
-  assert(uv__stream_fd(stream) >= 0);
-
-  for (;;) {
-    if (QUEUE_EMPTY(&stream->write_queue))
-      return;
-
-    q = QUEUE_HEAD(&stream->write_queue);
-    req = QUEUE_DATA(q, uv_write_t, queue);
-    assert(req->handle == stream);
-
-    n = uv__try_write(stream,
-                      &(req->bufs[req->write_index]),
-                      req->nbufs - req->write_index,
-                      req->send_handle);
-
-    /* Ensure the handle isn't sent again in case this is a partial write. */
-    if (n >= 0) {
-      req->send_handle = NULL;
-      if (uv__write_req_update(stream, req, n)) {
-        uv__write_req_finish(req);
-        return;  /* TODO(bnoordhuis) Start trying to write the next request. */
-      }
-    } else if (n != UV_EAGAIN)
-      break;
-
-    /* If this is a blocking stream, try again. */
-    if (stream->flags & UV_HANDLE_BLOCKING_WRITES)
-      continue;
-
-    /* We're not done. */
-    uv__io_start(stream->loop, &stream->io_watcher, POLLOUT);
-
-    /* Notify select() thread about state change */
-    uv__stream_osx_interrupt_select(stream);
-
-    return;
-  }
-
-  req->error = n;
-  // XXX(jwn): this must call uv__stream_flush_write_queue(stream, n) here, since we won't generate any more events
-=======
   if (errno == EAGAIN || errno == EWOULDBLOCK || errno == ENOBUFS)
     return UV_EAGAIN;
 
@@ -981,7 +924,6 @@
   }
 
   req->error = n;
->>>>>>> a8a80be5
   uv__write_req_finish(req);
   uv__io_stop(stream->loop, &stream->io_watcher, POLLOUT);
   uv__stream_osx_interrupt_select(stream);
@@ -1022,7 +964,6 @@
 static void uv__stream_eof(uv_stream_t* stream, const uv_buf_t* buf) {
   stream->flags |= UV_HANDLE_READ_EOF;
   stream->flags &= ~UV_HANDLE_READING;
-  stream->flags &= ~UV_HANDLE_READABLE;
   uv__io_stop(stream->loop, &stream->io_watcher, POLLIN);
   uv__handle_stop(stream);
   uv__stream_osx_interrupt_select(stream);
@@ -1563,14 +1504,8 @@
   assert(stream->type == UV_TCP || stream->type == UV_NAMED_PIPE ||
       stream->type == UV_TTY);
 
-<<<<<<< HEAD
-  /* The UV_HANDLE_READING flag is irrelevant of the state of the tcp - it just
-   * expresses the desired state of the user.
-   */
-=======
   /* The UV_HANDLE_READING flag is irrelevant of the state of the stream - it
    * just expresses the desired state of the user. */
->>>>>>> a8a80be5
   stream->flags |= UV_HANDLE_READING;
   stream->flags &= ~UV_HANDLE_READ_EOF;
 
