--- conflicted
+++ resolved
@@ -188,8 +188,6 @@
 /* On Linux, threads created by musl have a much smaller stack than threads
  * created by glibc (80 vs. 2048 or 4096 kB.)  Follow glibc for consistency.
  */
-<<<<<<< HEAD
-=======
 static size_t uv__default_stack_size(void) {
 #if !defined(__linux__)
   return 0;
@@ -204,7 +202,6 @@
 /* On MacOS, threads other than the main thread are created with a reduced
  * stack size by default.  Adjust to RLIMIT_STACK aligned to the page size.
  */
->>>>>>> a8a80be5
 size_t uv__thread_stack_size(void) {
 #if defined(__APPLE__) || defined(__linux__)
   struct rlimit lim;
