/* Copyright Joyent, Inc. and other Node contributors. All rights reserved.
 * Permission is hereby granted, free of charge, to any person obtaining a copy
 * of this software and associated documentation files (the "Software"), to
 * deal in the Software without restriction, including without limitation the
 * rights to use, copy, modify, merge, publish, distribute, sublicense, and/or
 * sell copies of the Software, and to permit persons to whom the Software is
 * furnished to do so, subject to the following conditions:
 *
 * The above copyright notice and this permission notice shall be included in
 * all copies or substantial portions of the Software.
 *
 * THE SOFTWARE IS PROVIDED "AS IS", WITHOUT WARRANTY OF ANY KIND, EXPRESS OR
 * IMPLIED, INCLUDING BUT NOT LIMITED TO THE WARRANTIES OF MERCHANTABILITY,
 * FITNESS FOR A PARTICULAR PURPOSE AND NONINFRINGEMENT. IN NO EVENT SHALL THE
 * AUTHORS OR COPYRIGHT HOLDERS BE LIABLE FOR ANY CLAIM, DAMAGES OR OTHER
 * LIABILITY, WHETHER IN AN ACTION OF CONTRACT, TORT OR OTHERWISE, ARISING
 * FROM, OUT OF OR IN CONNECTION WITH THE SOFTWARE OR THE USE OR OTHER DEALINGS
 * IN THE SOFTWARE.
 */

#include "uv.h"
#include "internal.h"
#include "strtok.h"

#include <stddef.h> /* NULL */
#include <stdio.h> /* printf */
#include <stdlib.h>
#include <string.h> /* strerror */
#include <errno.h>
#include <assert.h>
#include <unistd.h>
#include <sys/types.h>
#include <sys/stat.h>
#include <fcntl.h>  /* O_CLOEXEC */
#include <sys/ioctl.h>
#include <sys/socket.h>
#include <sys/un.h>
#include <netinet/in.h>
#include <arpa/inet.h>
#include <limits.h> /* INT_MAX, PATH_MAX, IOV_MAX */
#include <sys/uio.h> /* writev */
#include <sys/resource.h> /* getrusage */
#include <pwd.h>
#include <sys/utsname.h>
#include <sys/time.h>

#ifdef __sun
# include <sys/filio.h>
# include <sys/types.h>
# include <sys/wait.h>
#endif

#if defined(__APPLE__)
# include <sys/filio.h>
# endif /* defined(__APPLE__) */


#if defined(__APPLE__) && !TARGET_OS_IPHONE
# include <crt_externs.h>
# include <mach-o/dyld.h> /* _NSGetExecutablePath */
# define environ (*_NSGetEnviron())
#else /* defined(__APPLE__) && !TARGET_OS_IPHONE */
extern char** environ;
#endif /* !(defined(__APPLE__) && !TARGET_OS_IPHONE) */


#if defined(__DragonFly__)      || \
    defined(__FreeBSD__)        || \
    defined(__FreeBSD_kernel__) || \
    defined(__NetBSD__)         || \
    defined(__OpenBSD__)
# include <sys/sysctl.h>
# include <sys/filio.h>
# include <sys/wait.h>
# if defined(__FreeBSD__)
#  define uv__accept4 accept4
# endif
# if defined(__NetBSD__)
#  define uv__accept4(a, b, c, d) paccept((a), (b), (c), NULL, (d))
# endif
#endif

#if defined(__MVS__)
# include <sys/ioctl.h>
# include "zos-sys-info.h"
#endif

#if defined(__linux__)
# include <sched.h>
# include <sys/syscall.h>
# define uv__accept4 accept4
#endif

#if defined(__linux__) && defined(__SANITIZE_THREAD__) && defined(__clang__)
# include <sanitizer/linux_syscall_hooks.h>
#endif

<<<<<<< HEAD
static int uv__run_pending(uv_loop_t* loop);
=======
static void uv__run_pending(uv_loop_t* loop);
>>>>>>> a8a80be5

/* Verify that uv_buf_t is ABI-compatible with struct iovec. */
STATIC_ASSERT(sizeof(uv_buf_t) == sizeof(struct iovec));
STATIC_ASSERT(sizeof(((uv_buf_t*) 0)->base) ==
              sizeof(((struct iovec*) 0)->iov_base));
STATIC_ASSERT(sizeof(((uv_buf_t*) 0)->len) ==
              sizeof(((struct iovec*) 0)->iov_len));
STATIC_ASSERT(offsetof(uv_buf_t, base) == offsetof(struct iovec, iov_base));
STATIC_ASSERT(offsetof(uv_buf_t, len) == offsetof(struct iovec, iov_len));


uint64_t uv_hrtime(void) {
  return uv__hrtime(UV_CLOCK_PRECISE);
}


void uv_close(uv_handle_t* handle, uv_close_cb close_cb) {
  assert(!uv__is_closing(handle));

  handle->flags |= UV_HANDLE_CLOSING;
  handle->close_cb = close_cb;

  switch (handle->type) {
  case UV_NAMED_PIPE:
    uv__pipe_close((uv_pipe_t*)handle);
    break;

  case UV_TTY:
    uv__stream_close((uv_stream_t*)handle);
    break;

  case UV_TCP:
    uv__tcp_close((uv_tcp_t*)handle);
    break;

  case UV_UDP:
    uv__udp_close((uv_udp_t*)handle);
    break;

  case UV_PREPARE:
    uv__prepare_close((uv_prepare_t*)handle);
    break;

  case UV_CHECK:
    uv__check_close((uv_check_t*)handle);
    break;

  case UV_IDLE:
    uv__idle_close((uv_idle_t*)handle);
    break;

  case UV_ASYNC:
    uv__async_close((uv_async_t*)handle);
    break;

  case UV_TIMER:
    uv__timer_close((uv_timer_t*)handle);
    break;

  case UV_PROCESS:
    uv__process_close((uv_process_t*)handle);
    break;

  case UV_FS_EVENT:
    uv__fs_event_close((uv_fs_event_t*)handle);
#if defined(__sun) || defined(__MVS__)
    /*
     * On Solaris, illumos, and z/OS we will not be able to dissociate the
     * watcher for an event which is pending delivery, so we cannot always call
     * uv__make_close_pending() straight away. The backend will call the
     * function once the event has cleared.
     */
    return;
#endif
    break;

  case UV_POLL:
    uv__poll_close((uv_poll_t*)handle);
    break;

  case UV_FS_POLL:
    uv__fs_poll_close((uv_fs_poll_t*)handle);
    /* Poll handles use file system requests, and one of them may still be
     * running. The poll code will call uv__make_close_pending() for us. */
    return;

  case UV_SIGNAL:
    uv__signal_close((uv_signal_t*) handle);
    break;

  default:
    assert(0);
  }

  uv__make_close_pending(handle);
}

int uv__socket_sockopt(uv_handle_t* handle, int optname, int* value) {
  int r;
  int fd;
  socklen_t len;

  if (handle == NULL || value == NULL)
    return UV_EINVAL;

  if (handle->type == UV_TCP || handle->type == UV_NAMED_PIPE)
    fd = uv__stream_fd((uv_stream_t*) handle);
  else if (handle->type == UV_UDP)
    fd = ((uv_udp_t *) handle)->io_watcher.fd;
  else
    return UV_ENOTSUP;

  len = sizeof(*value);

  if (*value == 0)
    r = getsockopt(fd, SOL_SOCKET, optname, value, &len);
  else
    r = setsockopt(fd, SOL_SOCKET, optname, (const void*) value, len);

  if (r < 0)
    return UV__ERR(errno);

  return 0;
}

void uv__make_close_pending(uv_handle_t* handle) {
  assert(handle->flags & UV_HANDLE_CLOSING);
  assert(!(handle->flags & UV_HANDLE_CLOSED));
  handle->next_closing = handle->loop->closing_handles;
  handle->loop->closing_handles = handle;
}

int uv__getiovmax(void) {
#if defined(IOV_MAX)
  return IOV_MAX;
#elif defined(_SC_IOV_MAX)
  static int iovmax_cached = -1;
  int iovmax;

  iovmax = uv__load_relaxed(&iovmax_cached);
  if (iovmax != -1)
    return iovmax;

  /* On some embedded devices (arm-linux-uclibc based ip camera),
   * sysconf(_SC_IOV_MAX) can not get the correct value. The return
   * value is -1 and the errno is EINPROGRESS. Degrade the value to 1.
   */
  iovmax = sysconf(_SC_IOV_MAX);
  if (iovmax == -1)
    iovmax = 1;

  uv__store_relaxed(&iovmax_cached, iovmax);

  return iovmax;
#else
  return 1024;
#endif
}


static void uv__finish_close(uv_handle_t* handle) {
  uv_signal_t* sh;

  /* Note: while the handle is in the UV_HANDLE_CLOSING state now, it's still
   * possible for it to be active in the sense that uv__is_active() returns
   * true.
   *
   * A good example is when the user calls uv_shutdown(), immediately followed
   * by uv_close(). The handle is considered active at this point because the
   * completion of the shutdown req is still pending.
   */
  assert(handle->flags & UV_HANDLE_CLOSING);
  assert(!(handle->flags & UV_HANDLE_CLOSED));
  handle->flags |= UV_HANDLE_CLOSED;

  switch (handle->type) {
    case UV_PREPARE:
    case UV_CHECK:
    case UV_IDLE:
    case UV_ASYNC:
    case UV_TIMER:
    case UV_PROCESS:
    case UV_FS_EVENT:
    case UV_FS_POLL:
    case UV_POLL:
      break;

    case UV_SIGNAL:
      /* If there are any caught signals "trapped" in the signal pipe,
       * we can't call the close callback yet. Reinserting the handle
       * into the closing queue makes the event loop spin but that's
       * okay because we only need to deliver the pending events.
       */
      sh = (uv_signal_t*) handle;
      if (sh->caught_signals > sh->dispatched_signals) {
        handle->flags ^= UV_HANDLE_CLOSED;
        uv__make_close_pending(handle);  /* Back into the queue. */
        return;
      }
      break;

    case UV_NAMED_PIPE:
    case UV_TCP:
    case UV_TTY:
      uv__stream_destroy((uv_stream_t*)handle);
      break;

    case UV_UDP:
      uv__udp_finish_close((uv_udp_t*)handle);
      break;

    default:
      assert(0);
      break;
  }

  uv__handle_unref(handle);
  QUEUE_REMOVE(&handle->handle_queue);

  if (handle->close_cb) {
    handle->close_cb(handle);
  }
}


static void uv__run_closing_handles(uv_loop_t* loop) {
  uv_handle_t* p;
  uv_handle_t* q;

  p = loop->closing_handles;
  loop->closing_handles = NULL;

  while (p) {
    q = p->next_closing;
    uv__finish_close(p);
    p = q;
  }
}


int uv_is_closing(const uv_handle_t* handle) {
  return uv__is_closing(handle);
}


int uv_backend_fd(const uv_loop_t* loop) {
  return loop->backend_fd;
}


static int uv__loop_alive(const uv_loop_t* loop) {
  return uv__has_active_handles(loop) ||
         uv__has_active_reqs(loop) ||
         !QUEUE_EMPTY(&loop->pending_queue) ||
         loop->closing_handles != NULL;
}


static int uv__backend_timeout(const uv_loop_t* loop) {
  if (loop->stop_flag == 0 &&
      /* uv__loop_alive(loop) && */
      (uv__has_active_handles(loop) || uv__has_active_reqs(loop)) &&
      QUEUE_EMPTY(&loop->pending_queue) &&
      QUEUE_EMPTY(&loop->idle_handles) &&
      loop->closing_handles == NULL)
    return uv__next_timeout(loop);
  return 0;
}


int uv_backend_timeout(const uv_loop_t* loop) {
  if (QUEUE_EMPTY(&loop->watcher_queue))
    return uv__backend_timeout(loop);
  /* Need to call uv_run to update the backend fd state. */
  return 0;
}


int uv_loop_alive(const uv_loop_t* loop) {
  return uv__loop_alive(loop);
}


int uv_run(uv_loop_t* loop, uv_run_mode mode) {
  int timeout;
  int r;
  int can_sleep;

  r = uv__loop_alive(loop);
  if (!r)
    uv__update_time(loop);

  while (r != 0 && loop->stop_flag == 0) {
    uv__update_time(loop);
    uv__run_timers(loop);

    can_sleep =
        QUEUE_EMPTY(&loop->pending_queue) && QUEUE_EMPTY(&loop->idle_handles);

    uv__run_pending(loop);
    uv__run_idle(loop);
    uv__run_prepare(loop);

    timeout = 0;
    if ((mode == UV_RUN_ONCE && can_sleep) || mode == UV_RUN_DEFAULT)
      timeout = uv__backend_timeout(loop);

    uv__io_poll(loop, timeout);

    /* Process immediate callbacks (e.g. write_cb) a small fixed number of
     * times to avoid loop starvation.*/
    for (r = 0; r < 8 && !QUEUE_EMPTY(&loop->pending_queue); r++)
      uv__run_pending(loop);

    /* Run one final update on the provider_idle_time in case uv__io_poll
     * returned because the timeout expired, but no events were received. This
     * call will be ignored if the provider_entry_time was either never set (if
     * the timeout == 0) or was already updated b/c an event was received.
     */
    uv__metrics_update_idle_time(loop);

    uv__run_check(loop);
    uv__run_closing_handles(loop);

    if (mode == UV_RUN_ONCE) {
      /* UV_RUN_ONCE implies forward progress: at least one callback must have
       * been invoked when it returns. uv__io_poll() can return without doing
       * I/O (meaning: no callbacks) when its timeout expires - which means we
       * have pending timers that satisfy the forward progress constraint.
       *
       * UV_RUN_NOWAIT makes no guarantees about progress so it's omitted from
       * the check.
       */
      uv__update_time(loop);
      uv__run_timers(loop);
    }

    r = uv__loop_alive(loop);
    if (mode == UV_RUN_ONCE || mode == UV_RUN_NOWAIT)
      break;
  }

  /* The if statement lets gcc compile it to a conditional store. Avoids
   * dirtying a cache line.
   */
  if (loop->stop_flag != 0)
    loop->stop_flag = 0;

  return r;
}


void uv_update_time(uv_loop_t* loop) {
  uv__update_time(loop);
}


int uv_is_active(const uv_handle_t* handle) {
  return uv__is_active(handle);
}


/* Open a socket in non-blocking close-on-exec mode, atomically if possible. */
int uv__socket(int domain, int type, int protocol) {
  int sockfd;
  int err;

#if defined(SOCK_NONBLOCK) && defined(SOCK_CLOEXEC)
  sockfd = socket(domain, type | SOCK_NONBLOCK | SOCK_CLOEXEC, protocol);
  if (sockfd != -1)
    return sockfd;

  if (errno != EINVAL)
    return UV__ERR(errno);
#endif

  sockfd = socket(domain, type, protocol);
  if (sockfd == -1)
    return UV__ERR(errno);

  err = uv__nonblock(sockfd, 1);
  if (err == 0)
    err = uv__cloexec(sockfd, 1);

  if (err) {
    uv__close(sockfd);
    return err;
  }

#if defined(SO_NOSIGPIPE)
  {
    int on = 1;
    setsockopt(sockfd, SOL_SOCKET, SO_NOSIGPIPE, &on, sizeof(on));
  }
#endif

  return sockfd;
}

/* get a file pointer to a file in read-only and close-on-exec mode */
FILE* uv__open_file(const char* path) {
  int fd;
  FILE* fp;

  fd = uv__open_cloexec(path, O_RDONLY);
  if (fd < 0)
    return NULL;

   fp = fdopen(fd, "r");
   if (fp == NULL)
     uv__close(fd);

   return fp;
}


int uv__accept(int sockfd) {
  int peerfd;
  int err;

  (void) &err;
  assert(sockfd >= 0);

  do
#ifdef uv__accept4
    peerfd = uv__accept4(sockfd, NULL, NULL, SOCK_NONBLOCK|SOCK_CLOEXEC);
#else
    peerfd = accept(sockfd, NULL, NULL);
#endif
  while (peerfd == -1 && errno == EINTR);

  if (peerfd == -1)
    return UV__ERR(errno);

#ifndef uv__accept4
  err = uv__cloexec(peerfd, 1);
  if (err == 0)
    err = uv__nonblock(peerfd, 1);

  if (err != 0) {
    uv__close(peerfd);
    return err;
  }
#endif

  return peerfd;
}


/* close() on macos has the "interesting" quirk that it fails with EINTR
 * without closing the file descriptor when a thread is in the cancel state.
 * That's why libuv calls close$NOCANCEL() instead.
 *
 * glibc on linux has a similar issue: close() is a cancellation point and
 * will unwind the thread when it's in the cancel state. Work around that
 * by making the system call directly. Musl libc is unaffected.
 */
int uv__close_nocancel(int fd) {
#if defined(__APPLE__)
#pragma GCC diagnostic push
#pragma GCC diagnostic ignored "-Wdollar-in-identifier-extension"
#if defined(__LP64__) || TARGET_OS_IPHONE
  extern int close$NOCANCEL(int);
  return close$NOCANCEL(fd);
#else
  extern int close$NOCANCEL$UNIX2003(int);
  return close$NOCANCEL$UNIX2003(fd);
#endif
#pragma GCC diagnostic pop
#elif defined(__linux__) && defined(__SANITIZE_THREAD__) && defined(__clang__)
  long rc;
  __sanitizer_syscall_pre_close(fd);
  rc = syscall(SYS_close, fd);
  __sanitizer_syscall_post_close(rc, fd);
  return rc;
#elif defined(__linux__) && !defined(__SANITIZE_THREAD__)
  return syscall(SYS_close, fd);
#else
  return close(fd);
#endif
}


int uv__close_nocheckstdio(int fd) {
  int saved_errno;
  int rc;

  assert(fd > -1);  /* Catch uninitialized io_watcher.fd bugs. */

  saved_errno = errno;
  rc = uv__close_nocancel(fd);
  if (rc == -1) {
    rc = UV__ERR(errno);
    if (rc == UV_EINTR || rc == UV__ERR(EINPROGRESS))
      rc = 0;    /* The close is in progress, not an error. */
    errno = saved_errno;
  }

  return rc;
}


int uv__close(int fd) {
  assert(fd > STDERR_FILENO);  /* Catch stdio close bugs. */
#if defined(__MVS__)
  SAVE_ERRNO(epoll_file_close(fd));
#endif
  return uv__close_nocheckstdio(fd);
}

#if UV__NONBLOCK_IS_IOCTL
int uv__nonblock_ioctl(int fd, int set) {
  int r;

  do
    r = ioctl(fd, FIONBIO, &set);
  while (r == -1 && errno == EINTR);

  if (r)
    return UV__ERR(errno);

  return 0;
}
<<<<<<< HEAD


int uv__cloexec_ioctl(int fd, int set) {
  int r;

  do
    r = ioctl(fd, set ? FIOCLEX : FIONCLEX);
  while (r == -1 && errno == EINTR);

  if (r)
    return UV__ERR(errno);

  return 0;
}
=======
>>>>>>> a8a80be5
#endif


int uv__nonblock_fcntl(int fd, int set) {
  int flags;
  int r;

  do
    r = fcntl(fd, F_GETFL);
  while (r == -1 && errno == EINTR);

  if (r == -1)
    return UV__ERR(errno);

  /* Bail out now if already set/clear. */
  if (!!(r & O_NONBLOCK) == !!set)
    return 0;

  if (set)
    flags = r | O_NONBLOCK;
  else
    flags = r & ~O_NONBLOCK;

  do
    r = fcntl(fd, F_SETFL, flags);
  while (r == -1 && errno == EINTR);

  if (r)
    return UV__ERR(errno);

  return 0;
}


int uv__cloexec(int fd, int set) {
  int flags;
  int r;

  flags = 0;
  if (set)
    flags = FD_CLOEXEC;

  do
    r = fcntl(fd, F_SETFD, flags);
  while (r == -1 && errno == EINTR);

  if (r)
    return UV__ERR(errno);

  return 0;
}


ssize_t uv__recvmsg(int fd, struct msghdr* msg, int flags) {
#if defined(__ANDROID__)   || \
    defined(__DragonFly__) || \
    defined(__FreeBSD__)   || \
    defined(__NetBSD__)    || \
    defined(__OpenBSD__)   || \
    defined(__linux__)
  ssize_t rc;
  rc = recvmsg(fd, msg, flags | MSG_CMSG_CLOEXEC);
  if (rc == -1)
    return UV__ERR(errno);
  return rc;
#else
  struct cmsghdr* cmsg;
  int* pfd;
  int* end;
  ssize_t rc;
  rc = recvmsg(fd, msg, flags);
  if (rc == -1)
    return UV__ERR(errno);
  if (msg->msg_controllen == 0)
    return rc;
  for (cmsg = CMSG_FIRSTHDR(msg); cmsg != NULL; cmsg = CMSG_NXTHDR(msg, cmsg))
    if (cmsg->cmsg_type == SCM_RIGHTS)
      for (pfd = (int*) CMSG_DATA(cmsg),
           end = (int*) ((char*) cmsg + cmsg->cmsg_len);
           pfd < end;
           pfd += 1)
        uv__cloexec(*pfd, 1);
  return rc;
#endif
}


int uv_cwd(char* buffer, size_t* size) {
  char scratch[1 + UV__PATH_MAX];

  if (buffer == NULL || size == NULL)
    return UV_EINVAL;

  /* Try to read directly into the user's buffer first... */
  if (getcwd(buffer, *size) != NULL)
    goto fixup;

  if (errno != ERANGE)
    return UV__ERR(errno);

  /* ...or into scratch space if the user's buffer is too small
   * so we can report how much space to provide on the next try.
   */
  if (getcwd(scratch, sizeof(scratch)) == NULL)
    return UV__ERR(errno);

  buffer = scratch;

fixup:

  *size = strlen(buffer);

  if (*size > 1 && buffer[*size - 1] == '/') {
    *size -= 1;
    buffer[*size] = '\0';
  }

  if (buffer == scratch) {
    *size += 1;
    return UV_ENOBUFS;
  }

  return 0;
}


int uv_chdir(const char* dir) {
  if (chdir(dir))
    return UV__ERR(errno);

  return 0;
}


void uv_disable_stdio_inheritance(void) {
  int fd;

  /* Set the CLOEXEC flag on all open descriptors. Unconditionally try the
   * first 16 file descriptors. After that, bail out after the first error.
   */
  for (fd = 0; ; fd++)
    if (uv__cloexec(fd, 1) && fd > 15)
      break;
}


int uv_fileno(const uv_handle_t* handle, uv_os_fd_t* fd) {
  int fd_out;

  switch (handle->type) {
  case UV_TCP:
  case UV_NAMED_PIPE:
  case UV_TTY:
    fd_out = uv__stream_fd((uv_stream_t*) handle);
    break;

  case UV_UDP:
    fd_out = ((uv_udp_t *) handle)->io_watcher.fd;
    break;

  case UV_POLL:
    fd_out = ((uv_poll_t *) handle)->io_watcher.fd;
    break;

  default:
    return UV_EINVAL;
  }

  if (uv__is_closing(handle) || fd_out == -1)
    return UV_EBADF;

  *fd = fd_out;
  return 0;
}


static void uv__run_pending(uv_loop_t* loop) {
  QUEUE* q;
  QUEUE pq;
  uv__io_t* w;

  QUEUE_MOVE(&loop->pending_queue, &pq);

  while (!QUEUE_EMPTY(&pq)) {
    q = QUEUE_HEAD(&pq);
    QUEUE_REMOVE(q);
    QUEUE_INIT(q);
    w = QUEUE_DATA(q, uv__io_t, pending_queue);
    w->cb(loop, w, POLLOUT);
  }
}


static unsigned int next_power_of_two(unsigned int val) {
  val -= 1;
  val |= val >> 1;
  val |= val >> 2;
  val |= val >> 4;
  val |= val >> 8;
  val |= val >> 16;
  val += 1;
  return val;
}

static void maybe_resize(uv_loop_t* loop, unsigned int len) {
  uv__io_t** watchers;
  void* fake_watcher_list;
  void* fake_watcher_count;
  unsigned int nwatchers;
  unsigned int i;

  if (len <= loop->nwatchers)
    return;

  /* Preserve fake watcher list and count at the end of the watchers */
  if (loop->watchers != NULL) {
    fake_watcher_list = loop->watchers[loop->nwatchers];
    fake_watcher_count = loop->watchers[loop->nwatchers + 1];
  } else {
    fake_watcher_list = NULL;
    fake_watcher_count = NULL;
  }

  nwatchers = next_power_of_two(len + 2) - 2;
  watchers = uv__reallocf(loop->watchers,
                          (nwatchers + 2) * sizeof(loop->watchers[0]));

  if (watchers == NULL)
    abort();
  for (i = loop->nwatchers; i < nwatchers; i++)
    watchers[i] = NULL;
  watchers[nwatchers] = fake_watcher_list;
  watchers[nwatchers + 1] = fake_watcher_count;

  loop->watchers = watchers;
  loop->nwatchers = nwatchers;
}


void uv__io_init(uv__io_t* w, uv__io_cb cb, int fd) {
  assert(cb != NULL);
  assert(fd >= -1);
  QUEUE_INIT(&w->pending_queue);
  QUEUE_INIT(&w->watcher_queue);
  w->cb = cb;
  w->fd = fd;
  w->events = 0;
  w->pevents = 0;

#if defined(UV_HAVE_KQUEUE)
  w->rcount = 0;
  w->wcount = 0;
#endif /* defined(UV_HAVE_KQUEUE) */
}


void uv__io_start(uv_loop_t* loop, uv__io_t* w, unsigned int events) {
  assert(0 == (events & ~(POLLIN | POLLOUT | UV__POLLRDHUP | UV__POLLPRI)));
  assert(0 != events);
  assert(w->fd >= 0);
  assert(w->fd < INT_MAX);

  w->pevents |= events;
  maybe_resize(loop, w->fd + 1);

#if !defined(__sun)
  /* The event ports backend needs to rearm all file descriptors on each and
   * every tick of the event loop but the other backends allow us to
   * short-circuit here if the event mask is unchanged.
   */
  if (w->events == w->pevents)
    return;
#endif

  if (QUEUE_EMPTY(&w->watcher_queue))
    QUEUE_INSERT_TAIL(&loop->watcher_queue, &w->watcher_queue);

  if (loop->watchers[w->fd] == NULL) {
    loop->watchers[w->fd] = w;
    loop->nfds++;
  }
}


void uv__io_stop(uv_loop_t* loop, uv__io_t* w, unsigned int events) {
  assert(0 == (events & ~(POLLIN | POLLOUT | UV__POLLRDHUP | UV__POLLPRI)));
  assert(0 != events);

  if (w->fd == -1)
    return;

  assert(w->fd >= 0);

  /* Happens when uv__io_stop() is called on a handle that was never started. */
  if ((unsigned) w->fd >= loop->nwatchers)
    return;

  w->pevents &= ~events;

  if (w->pevents == 0) {
    QUEUE_REMOVE(&w->watcher_queue);
    QUEUE_INIT(&w->watcher_queue);
    w->events = 0;

    if (w == loop->watchers[w->fd]) {
      assert(loop->nfds > 0);
      loop->watchers[w->fd] = NULL;
      loop->nfds--;
    }
  }
  else if (QUEUE_EMPTY(&w->watcher_queue))
    QUEUE_INSERT_TAIL(&loop->watcher_queue, &w->watcher_queue);
}


void uv__io_close(uv_loop_t* loop, uv__io_t* w) {
  uv__io_stop(loop, w, POLLIN | POLLOUT | UV__POLLRDHUP | UV__POLLPRI);
  QUEUE_REMOVE(&w->pending_queue);

  /* Remove stale events for this file descriptor */
  if (w->fd != -1)
    uv__platform_invalidate_fd(loop, w->fd);
}


void uv__io_feed(uv_loop_t* loop, uv__io_t* w) {
  if (QUEUE_EMPTY(&w->pending_queue))
    QUEUE_INSERT_TAIL(&loop->pending_queue, &w->pending_queue);
}


int uv__io_active(const uv__io_t* w, unsigned int events) {
  assert(0 == (events & ~(POLLIN | POLLOUT | UV__POLLRDHUP | UV__POLLPRI)));
  assert(0 != events);
  return 0 != (w->pevents & events);
}


int uv__fd_exists(uv_loop_t* loop, int fd) {
  return (unsigned) fd < loop->nwatchers && loop->watchers[fd] != NULL;
}


int uv_getrusage(uv_rusage_t* rusage) {
  struct rusage usage;

  if (getrusage(RUSAGE_SELF, &usage))
    return UV__ERR(errno);

  rusage->ru_utime.tv_sec = usage.ru_utime.tv_sec;
  rusage->ru_utime.tv_usec = usage.ru_utime.tv_usec;

  rusage->ru_stime.tv_sec = usage.ru_stime.tv_sec;
  rusage->ru_stime.tv_usec = usage.ru_stime.tv_usec;

#if !defined(__MVS__) && !defined(__HAIKU__)
  rusage->ru_maxrss = usage.ru_maxrss;
  rusage->ru_ixrss = usage.ru_ixrss;
  rusage->ru_idrss = usage.ru_idrss;
  rusage->ru_isrss = usage.ru_isrss;
  rusage->ru_minflt = usage.ru_minflt;
  rusage->ru_majflt = usage.ru_majflt;
  rusage->ru_nswap = usage.ru_nswap;
  rusage->ru_inblock = usage.ru_inblock;
  rusage->ru_oublock = usage.ru_oublock;
  rusage->ru_msgsnd = usage.ru_msgsnd;
  rusage->ru_msgrcv = usage.ru_msgrcv;
  rusage->ru_nsignals = usage.ru_nsignals;
  rusage->ru_nvcsw = usage.ru_nvcsw;
  rusage->ru_nivcsw = usage.ru_nivcsw;
#endif

  return 0;
}


int uv__open_cloexec(const char* path, int flags) {
#if defined(O_CLOEXEC)
  int fd;

  fd = open(path, flags | O_CLOEXEC);
  if (fd == -1)
    return UV__ERR(errno);

  return fd;
#else  /* O_CLOEXEC */
  int err;
  int fd;

  fd = open(path, flags);
  if (fd == -1)
    return UV__ERR(errno);

  err = uv__cloexec(fd, 1);
  if (err) {
    uv__close(fd);
    return err;
  }

  return fd;
#endif  /* O_CLOEXEC */
}


int uv__slurp(const char* filename, char* buf, size_t len) {
  ssize_t n;
  int fd;

  assert(len > 0);

  fd = uv__open_cloexec(filename, O_RDONLY);
  if (fd < 0)
    return fd;

  do
    n = read(fd, buf, len - 1);
  while (n == -1 && errno == EINTR);

  if (uv__close_nocheckstdio(fd))
    abort();

  if (n < 0)
    return UV__ERR(errno);

  buf[n] = '\0';

  return 0;
}


int uv__dup2_cloexec(int oldfd, int newfd) {
#if defined(__FreeBSD__) || defined(__NetBSD__) || defined(__linux__)
  int r;

  r = dup3(oldfd, newfd, O_CLOEXEC);
  if (r == -1)
    return UV__ERR(errno);

  return r;
#else
  int err;
  int r;

  r = dup2(oldfd, newfd);  /* Never retry. */
  if (r == -1)
    return UV__ERR(errno);

  err = uv__cloexec(newfd, 1);
  if (err != 0) {
    uv__close(newfd);
    return err;
  }

  return r;
#endif
}


int uv_os_homedir(char* buffer, size_t* size) {
  uv_passwd_t pwd;
  size_t len;
  int r;

  /* Check if the HOME environment variable is set first. The task of
     performing input validation on buffer and size is taken care of by
     uv_os_getenv(). */
  r = uv_os_getenv("HOME", buffer, size);

  if (r != UV_ENOENT)
    return r;

  /* HOME is not set, so call uv__getpwuid_r() */
  r = uv__getpwuid_r(&pwd);

  if (r != 0) {
    return r;
  }

  len = strlen(pwd.homedir);

  if (len >= *size) {
    *size = len + 1;
    uv_os_free_passwd(&pwd);
    return UV_ENOBUFS;
  }

  memcpy(buffer, pwd.homedir, len + 1);
  *size = len;
  uv_os_free_passwd(&pwd);

  return 0;
}


int uv_os_tmpdir(char* buffer, size_t* size) {
  const char* buf;
  size_t len;

  if (buffer == NULL || size == NULL || *size == 0)
    return UV_EINVAL;

#define CHECK_ENV_VAR(name)                                                   \
  do {                                                                        \
    buf = getenv(name);                                                       \
    if (buf != NULL)                                                          \
      goto return_buffer;                                                     \
  }                                                                           \
  while (0)

  /* Check the TMPDIR, TMP, TEMP, and TEMPDIR environment variables in order */
  CHECK_ENV_VAR("TMPDIR");
  CHECK_ENV_VAR("TMP");
  CHECK_ENV_VAR("TEMP");
  CHECK_ENV_VAR("TEMPDIR");

#undef CHECK_ENV_VAR

  /* No temp environment variables defined */
  #if defined(__ANDROID__)
    buf = "/data/local/tmp";
  #else
    buf = "/tmp";
  #endif

return_buffer:
  len = strlen(buf);

  if (len >= *size) {
    *size = len + 1;
    return UV_ENOBUFS;
  }

  /* The returned directory should not have a trailing slash. */
  if (len > 1 && buf[len - 1] == '/') {
    len--;
  }

  memcpy(buffer, buf, len + 1);
  buffer[len] = '\0';
  *size = len;

  return 0;
}


int uv__getpwuid_r(uv_passwd_t* pwd) {
  struct passwd pw;
  struct passwd* result;
  char* buf;
  uid_t uid;
  size_t bufsize;
  size_t name_size;
  size_t homedir_size;
  size_t shell_size;
  int r;

  if (pwd == NULL)
    return UV_EINVAL;

  uid = geteuid();

  /* Calling sysconf(_SC_GETPW_R_SIZE_MAX) would get the suggested size, but it
   * is frequently 1024 or 4096, so we can just use that directly. The pwent
   * will not usually be large. */
  for (bufsize = 2000;; bufsize *= 2) {
    buf = uv__malloc(bufsize);

    if (buf == NULL)
      return UV_ENOMEM;

    do
      r = getpwuid_r(uid, &pw, buf, bufsize, &result);
    while (r == EINTR);
<<<<<<< HEAD
=======

    if (r != 0 || result == NULL)
      uv__free(buf);
>>>>>>> a8a80be5

    if (r != ERANGE)
      break;
  }

<<<<<<< HEAD
  if (r != 0) {
    uv__free(buf);
    return UV__ERR(r);
  }
=======
  if (r != 0)
    return UV__ERR(r);
>>>>>>> a8a80be5

  if (result == NULL)
    return UV_ENOENT;

  /* Allocate memory for the username, shell, and home directory */
  name_size = strlen(pw.pw_name) + 1;
  homedir_size = strlen(pw.pw_dir) + 1;
  shell_size = strlen(pw.pw_shell) + 1;
  pwd->username = uv__malloc(name_size + homedir_size + shell_size);

  if (pwd->username == NULL) {
    uv__free(buf);
    return UV_ENOMEM;
  }

  /* Copy the username */
  memcpy(pwd->username, pw.pw_name, name_size);

  /* Copy the home directory */
  pwd->homedir = pwd->username + name_size;
  memcpy(pwd->homedir, pw.pw_dir, homedir_size);

  /* Copy the shell */
  pwd->shell = pwd->homedir + homedir_size;
  memcpy(pwd->shell, pw.pw_shell, shell_size);

  /* Copy the uid and gid */
  pwd->uid = pw.pw_uid;
  pwd->gid = pw.pw_gid;

  uv__free(buf);

  return 0;
}


void uv_os_free_passwd(uv_passwd_t* pwd) {
  if (pwd == NULL)
    return;

  /*
    The memory for name, shell, and homedir are allocated in a single
    uv__malloc() call. The base of the pointer is stored in pwd->username, so
    that is the field that needs to be freed.
  */
  uv__free(pwd->username);
  pwd->username = NULL;
  pwd->shell = NULL;
  pwd->homedir = NULL;
}


int uv_os_get_passwd(uv_passwd_t* pwd) {
  return uv__getpwuid_r(pwd);
}


int uv_translate_sys_error(int sys_errno) {
  /* If < 0 then it's already a libuv error. */
  return sys_errno <= 0 ? sys_errno : -sys_errno;
}


int uv_os_environ(uv_env_item_t** envitems, int* count) {
  int i, j, cnt;
  uv_env_item_t* envitem;

  *envitems = NULL;
  *count = 0;

  for (i = 0; environ[i] != NULL; i++);

  *envitems = uv__calloc(i, sizeof(**envitems));

  if (*envitems == NULL)
    return UV_ENOMEM;

  for (j = 0, cnt = 0; j < i; j++) {
    char* buf;
    char* ptr;

    if (environ[j] == NULL)
      break;

    buf = uv__strdup(environ[j]);
    if (buf == NULL)
      goto fail;

    ptr = strchr(buf, '=');
    if (ptr == NULL) {
      uv__free(buf);
      continue;
    }

    *ptr = '\0';

    envitem = &(*envitems)[cnt];
    envitem->name = buf;
    envitem->value = ptr + 1;

    cnt++;
  }

  *count = cnt;
  return 0;

fail:
  for (i = 0; i < cnt; i++) {
    envitem = &(*envitems)[cnt];
    uv__free(envitem->name);
  }
  uv__free(*envitems);

  *envitems = NULL;
  *count = 0;
  return UV_ENOMEM;
}


int uv_os_getenv(const char* name, char* buffer, size_t* size) {
  char* var;
  size_t len;

  if (name == NULL || buffer == NULL || size == NULL || *size == 0)
    return UV_EINVAL;

  var = getenv(name);

  if (var == NULL)
    return UV_ENOENT;

  len = strlen(var);

  if (len >= *size) {
    *size = len + 1;
    return UV_ENOBUFS;
  }

  memcpy(buffer, var, len + 1);
  *size = len;

  return 0;
}


int uv_os_setenv(const char* name, const char* value) {
  if (name == NULL || value == NULL)
    return UV_EINVAL;

  if (setenv(name, value, 1) != 0)
    return UV__ERR(errno);

  return 0;
}


int uv_os_unsetenv(const char* name) {
  if (name == NULL)
    return UV_EINVAL;

  if (unsetenv(name) != 0)
    return UV__ERR(errno);

  return 0;
}


int uv_os_gethostname(char* buffer, size_t* size) {
  /*
    On some platforms, if the input buffer is not large enough, gethostname()
    succeeds, but truncates the result. libuv can detect this and return ENOBUFS
    instead by creating a large enough buffer and comparing the hostname length
    to the size input.
  */
  char buf[UV_MAXHOSTNAMESIZE];
  size_t len;

  if (buffer == NULL || size == NULL || *size == 0)
    return UV_EINVAL;

  if (gethostname(buf, sizeof(buf)) != 0)
    return UV__ERR(errno);

  buf[sizeof(buf) - 1] = '\0'; /* Null terminate, just to be safe. */
  len = strlen(buf);

  if (len >= *size) {
    *size = len + 1;
    return UV_ENOBUFS;
  }

  memcpy(buffer, buf, len + 1);
  *size = len;
  return 0;
}


uv_os_fd_t uv_get_osfhandle(int fd) {
  return fd;
}

int uv_open_osfhandle(uv_os_fd_t os_fd) {
  return os_fd;
}

uv_pid_t uv_os_getpid(void) {
  return getpid();
}


uv_pid_t uv_os_getppid(void) {
  return getppid();
}


int uv_os_getpriority(uv_pid_t pid, int* priority) {
  int r;

  if (priority == NULL)
    return UV_EINVAL;

  errno = 0;
  r = getpriority(PRIO_PROCESS, (int) pid);

  if (r == -1 && errno != 0)
    return UV__ERR(errno);

  *priority = r;
  return 0;
}


int uv_os_setpriority(uv_pid_t pid, int priority) {
  if (priority < UV_PRIORITY_HIGHEST || priority > UV_PRIORITY_LOW)
    return UV_EINVAL;

  if (setpriority(PRIO_PROCESS, (int) pid, priority) != 0)
    return UV__ERR(errno);

  return 0;
}


int uv_os_uname(uv_utsname_t* buffer) {
  struct utsname buf;
  int r;

  if (buffer == NULL)
    return UV_EINVAL;

  if (uname(&buf) == -1) {
    r = UV__ERR(errno);
    goto error;
  }

  r = uv__strscpy(buffer->sysname, buf.sysname, sizeof(buffer->sysname));
  if (r == UV_E2BIG)
    goto error;

#ifdef _AIX
  r = snprintf(buffer->release,
               sizeof(buffer->release),
               "%s.%s",
               buf.version,
               buf.release);
  if (r >= sizeof(buffer->release)) {
    r = UV_E2BIG;
    goto error;
  }
#else
  r = uv__strscpy(buffer->release, buf.release, sizeof(buffer->release));
  if (r == UV_E2BIG)
    goto error;
#endif

  r = uv__strscpy(buffer->version, buf.version, sizeof(buffer->version));
  if (r == UV_E2BIG)
    goto error;

#if defined(_AIX) || defined(__PASE__)
  r = uv__strscpy(buffer->machine, "ppc64", sizeof(buffer->machine));
#else
  r = uv__strscpy(buffer->machine, buf.machine, sizeof(buffer->machine));
#endif

  if (r == UV_E2BIG)
    goto error;

  return 0;

error:
  buffer->sysname[0] = '\0';
  buffer->release[0] = '\0';
  buffer->version[0] = '\0';
  buffer->machine[0] = '\0';
  return r;
}

int uv__getsockpeername(const uv_handle_t* handle,
                        uv__peersockfunc func,
                        struct sockaddr* name,
                        int* namelen) {
  socklen_t socklen;
  uv_os_fd_t fd;
  int r;

  r = uv_fileno(handle, &fd);
  if (r < 0)
    return r;

  /* sizeof(socklen_t) != sizeof(int) on some systems. */
  socklen = (socklen_t) *namelen;

  if (func(fd, name, &socklen))
    return UV__ERR(errno);

  *namelen = (int) socklen;
  return 0;
}

int uv_gettimeofday(uv_timeval64_t* tv) {
  struct timeval time;

  if (tv == NULL)
    return UV_EINVAL;

  if (gettimeofday(&time, NULL) != 0)
    return UV__ERR(errno);

  tv->tv_sec = (int64_t) time.tv_sec;
  tv->tv_usec = (int32_t) time.tv_usec;
  return 0;
}

void uv_sleep(unsigned int msec) {
  struct timespec timeout;
  int rc;

  timeout.tv_sec = msec / 1000;
  timeout.tv_nsec = (msec % 1000) * 1000 * 1000;

  do
    rc = nanosleep(&timeout, &timeout);
  while (rc == -1 && errno == EINTR);

  assert(rc == 0);
}

int uv__search_path(const char* prog, char* buf, size_t* buflen) {
  char abspath[UV__PATH_MAX];
  size_t abspath_size;
  char trypath[UV__PATH_MAX];
  char* cloned_path;
  char* path_env;
  char* token;
  char* itr;

  if (buf == NULL || buflen == NULL || *buflen == 0)
    return UV_EINVAL;

  /*
   * Possibilities for prog:
   * i) an absolute path such as: /home/user/myprojects/nodejs/node
   * ii) a relative path such as: ./node or ../myprojects/nodejs/node
   * iii) a bare filename such as "node", after exporting PATH variable
   *     to its location.
   */

  /* Case i) and ii) absolute or relative paths */
  if (strchr(prog, '/') != NULL) {
    if (realpath(prog, abspath) != abspath)
      return UV__ERR(errno);

    abspath_size = strlen(abspath);

    *buflen -= 1;
    if (*buflen > abspath_size)
      *buflen = abspath_size;

    memcpy(buf, abspath, *buflen);
    buf[*buflen] = '\0';

    return 0;
  }

  /* Case iii). Search PATH environment variable */
  cloned_path = NULL;
  token = NULL;
  path_env = getenv("PATH");

  if (path_env == NULL)
    return UV_EINVAL;

  cloned_path = uv__strdup(path_env);
  if (cloned_path == NULL)
    return UV_ENOMEM;

  token = uv__strtok(cloned_path, ":", &itr);
  while (token != NULL) {
    snprintf(trypath, sizeof(trypath) - 1, "%s/%s", token, prog);
    if (realpath(trypath, abspath) == abspath) {
      /* Check the match is executable */
      if (access(abspath, X_OK) == 0) {
        abspath_size = strlen(abspath);

        *buflen -= 1;
        if (*buflen > abspath_size)
          *buflen = abspath_size;

        memcpy(buf, abspath, *buflen);
        buf[*buflen] = '\0';

        uv__free(cloned_path);
        return 0;
      }
    }
    token = uv__strtok(NULL, ":", &itr);
  }
  uv__free(cloned_path);

  /* Out of tokens (path entries), and no match found */
  return UV_EINVAL;
}


unsigned int uv_available_parallelism(void) {
#ifdef __linux__
  cpu_set_t set;
  long rc;

  memset(&set, 0, sizeof(set));

  /* sysconf(_SC_NPROCESSORS_ONLN) in musl calls sched_getaffinity() but in
   * glibc it's... complicated... so for consistency try sched_getaffinity()
   * before falling back to sysconf(_SC_NPROCESSORS_ONLN).
   */
  if (0 == sched_getaffinity(0, sizeof(set), &set))
    rc = CPU_COUNT(&set);
  else
    rc = sysconf(_SC_NPROCESSORS_ONLN);

  if (rc < 1)
    rc = 1;

  return (unsigned) rc;
#elif defined(__MVS__)
  int rc;

  rc = __get_num_online_cpus();
  if (rc < 1)
    rc = 1;

  return (unsigned) rc;
#else  /* __linux__ */
  long rc;

  rc = sysconf(_SC_NPROCESSORS_ONLN);
  if (rc < 1)
    rc = 1;

  return (unsigned) rc;
#endif  /* __linux__ */
}<|MERGE_RESOLUTION|>--- conflicted
+++ resolved
@@ -95,11 +95,7 @@
 # include <sanitizer/linux_syscall_hooks.h>
 #endif
 
-<<<<<<< HEAD
-static int uv__run_pending(uv_loop_t* loop);
-=======
 static void uv__run_pending(uv_loop_t* loop);
->>>>>>> a8a80be5
 
 /* Verify that uv_buf_t is ABI-compatible with struct iovec. */
 STATIC_ASSERT(sizeof(uv_buf_t) == sizeof(struct iovec));
@@ -623,23 +619,6 @@
 
   return 0;
 }
-<<<<<<< HEAD
-
-
-int uv__cloexec_ioctl(int fd, int set) {
-  int r;
-
-  do
-    r = ioctl(fd, set ? FIOCLEX : FIONCLEX);
-  while (r == -1 && errno == EINTR);
-
-  if (r)
-    return UV__ERR(errno);
-
-  return 0;
-}
-=======
->>>>>>> a8a80be5
 #endif
 
 
@@ -1213,26 +1192,16 @@
     do
       r = getpwuid_r(uid, &pw, buf, bufsize, &result);
     while (r == EINTR);
-<<<<<<< HEAD
-=======
 
     if (r != 0 || result == NULL)
       uv__free(buf);
->>>>>>> a8a80be5
 
     if (r != ERANGE)
       break;
   }
 
-<<<<<<< HEAD
-  if (r != 0) {
-    uv__free(buf);
-    return UV__ERR(r);
-  }
-=======
   if (r != 0)
     return UV__ERR(r);
->>>>>>> a8a80be5
 
   if (result == NULL)
     return UV_ENOENT;
