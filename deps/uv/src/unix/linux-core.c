/* Copyright Joyent, Inc. and other Node contributors. All rights reserved.
 * Permission is hereby granted, free of charge, to any person obtaining a copy
 * of this software and associated documentation files (the "Software"), to
 * deal in the Software without restriction, including without limitation the
 * rights to use, copy, modify, merge, publish, distribute, sublicense, and/or
 * sell copies of the Software, and to permit persons to whom the Software is
 * furnished to do so, subject to the following conditions:
 *
 * The above copyright notice and this permission notice shall be included in
 * all copies or substantial portions of the Software.
 *
 * THE SOFTWARE IS PROVIDED "AS IS", WITHOUT WARRANTY OF ANY KIND, EXPRESS OR
 * IMPLIED, INCLUDING BUT NOT LIMITED TO THE WARRANTIES OF MERCHANTABILITY,
 * FITNESS FOR A PARTICULAR PURPOSE AND NONINFRINGEMENT. IN NO EVENT SHALL THE
 * AUTHORS OR COPYRIGHT HOLDERS BE LIABLE FOR ANY CLAIM, DAMAGES OR OTHER
 * LIABILITY, WHETHER IN AN ACTION OF CONTRACT, TORT OR OTHERWISE, ARISING
 * FROM, OUT OF OR IN CONNECTION WITH THE SOFTWARE OR THE USE OR OTHER DEALINGS
 * IN THE SOFTWARE.
 */

/* We lean on the fact that POLL{IN,OUT,ERR,HUP} correspond with their
 * EPOLL* counterparts.  We use the POLL* variants in this file because that
 * is what libuv uses elsewhere.
 */

#include "uv.h"
#include "internal.h"

#include <inttypes.h>
#include <stdint.h>
#include <stdio.h>
#include <stdlib.h>
#include <string.h>
#include <assert.h>
#include <errno.h>

#include <net/if.h>
#include <sys/epoll.h>
#include <sys/param.h>
#include <sys/prctl.h>
#include <sys/sysinfo.h>
#include <unistd.h>
#include <fcntl.h>
#include <time.h>

#define HAVE_IFADDRS_H 1

# if defined(__ANDROID_API__) && __ANDROID_API__ < 24
# undef HAVE_IFADDRS_H
#endif

#ifdef __UCLIBC__
# if __UCLIBC_MAJOR__ < 0 && __UCLIBC_MINOR__ < 9 && __UCLIBC_SUBLEVEL__ < 32
#  undef HAVE_IFADDRS_H
# endif
#endif

#ifdef HAVE_IFADDRS_H
# include <ifaddrs.h>
# include <sys/socket.h>
# include <net/ethernet.h>
# include <netpacket/packet.h>
#endif /* HAVE_IFADDRS_H */

/* Available from 2.6.32 onwards. */
#ifndef CLOCK_MONOTONIC_COARSE
# define CLOCK_MONOTONIC_COARSE 6
#endif

/* This is rather annoying: CLOCK_BOOTTIME lives in <linux/time.h> but we can't
 * include that file because it conflicts with <time.h>. We'll just have to
 * define it ourselves.
 */
#ifndef CLOCK_BOOTTIME
# define CLOCK_BOOTTIME 7
#endif

static int read_models(unsigned int numcpus, uv_cpu_info_t* ci);
static int read_times(FILE* statfile_fp,
                      unsigned int numcpus,
                      uv_cpu_info_t* ci);
static void read_speeds(unsigned int numcpus, uv_cpu_info_t* ci);
static uint64_t read_cpufreq(unsigned int cpunum);

int uv__platform_loop_init(uv_loop_t* loop) {
  
  loop->inotify_fd = -1;
  loop->inotify_watchers = NULL;

  return uv__epoll_init(loop);
}


int uv__io_fork(uv_loop_t* loop) {
  int err;
  void* old_watchers;

  old_watchers = loop->inotify_watchers;

  uv__close(loop->backend_fd);
  loop->backend_fd = -1;
  uv__platform_loop_delete(loop);

  err = uv__platform_loop_init(loop);
  if (err)
    return err;

  return uv__inotify_fork(loop, old_watchers);
}


void uv__platform_loop_delete(uv_loop_t* loop) {
  if (loop->inotify_fd == -1) return;
  uv__io_stop(loop, &loop->inotify_read_watcher, POLLIN);
  uv__close(loop->inotify_fd);
  loop->inotify_fd = -1;
}



uint64_t uv__hrtime(uv_clocktype_t type) {
  static clock_t fast_clock_id = -1;
  struct timespec t;
  clock_t clock_id;

  /* Prefer CLOCK_MONOTONIC_COARSE if available but only when it has
   * millisecond granularity or better.  CLOCK_MONOTONIC_COARSE is
   * serviced entirely from the vDSO, whereas CLOCK_MONOTONIC may
   * decide to make a costly system call.
   */
  /* TODO(bnoordhuis) Use CLOCK_MONOTONIC_COARSE for UV_CLOCK_PRECISE
   * when it has microsecond granularity or better (unlikely).
   */
  clock_id = CLOCK_MONOTONIC;
  if (type != UV_CLOCK_FAST)
    goto done;

  clock_id = uv__load_relaxed(&fast_clock_id);
  if (clock_id != -1)
    goto done;

  clock_id = CLOCK_MONOTONIC;
  if (0 == clock_getres(CLOCK_MONOTONIC_COARSE, &t))
    if (t.tv_nsec <= 1 * 1000 * 1000)
      clock_id = CLOCK_MONOTONIC_COARSE;

  uv__store_relaxed(&fast_clock_id, clock_id);

done:

  if (clock_gettime(clock_id, &t))
    return 0;  /* Not really possible. */

  return t.tv_sec * (uint64_t) 1e9 + t.tv_nsec;
}


int uv_resident_set_memory(size_t* rss) {
  char buf[1024];
  const char* s;
  ssize_t n;
  long val;
  int fd;
  int i;

  do
    fd = open("/proc/self/stat", O_RDONLY);
  while (fd == -1 && errno == EINTR);

  if (fd == -1)
    return UV__ERR(errno);

  do
    n = read(fd, buf, sizeof(buf) - 1);
  while (n == -1 && errno == EINTR);

  uv__close(fd);
  if (n == -1)
    return UV__ERR(errno);
  buf[n] = '\0';

  s = strchr(buf, ' ');
  if (s == NULL)
    goto err;

  s += 1;
  if (*s != '(')
    goto err;

  s = strchr(s, ')');
  if (s == NULL)
    goto err;

  for (i = 1; i <= 22; i++) {
    s = strchr(s + 1, ' ');
    if (s == NULL)
      goto err;
  }

  errno = 0;
  val = strtol(s, NULL, 10);
  if (errno != 0)
    goto err;
  if (val < 0)
    goto err;

  *rss = val * getpagesize();
  return 0;

err:
  return UV_EINVAL;
}

<<<<<<< HEAD
static int uv__slurp(const char* filename, char* buf, size_t len) {
  ssize_t n;
  int fd;

  assert(len > 0);

  fd = uv__open_cloexec(filename, O_RDONLY);
  if (fd < 0)
    return fd;

  do
    n = read(fd, buf, len - 1);
  while (n == -1 && errno == EINTR);

  if (uv__close_nocheckstdio(fd))
    abort();

  if (n < 0)
    return UV__ERR(errno);

  buf[n] = '\0';

  return 0;
}

=======
>>>>>>> a8a80be5
int uv_uptime(double* uptime) {
  static volatile int no_clock_boottime;
  char buf[128];
  struct timespec now;
  int r;

  /* Try /proc/uptime first, then fallback to clock_gettime(). */
<<<<<<< HEAD
  
=======

>>>>>>> a8a80be5
  if (0 == uv__slurp("/proc/uptime", buf, sizeof(buf)))
    if (1 == sscanf(buf, "%lf", uptime))
      return 0;

  /* Try CLOCK_BOOTTIME first, fall back to CLOCK_MONOTONIC if not available
   * (pre-2.6.39 kernels). CLOCK_MONOTONIC doesn't increase when the system
   * is suspended.
   */
  if (no_clock_boottime) {
    retry_clock_gettime: r = clock_gettime(CLOCK_MONOTONIC, &now);
  }
  else if ((r = clock_gettime(CLOCK_BOOTTIME, &now)) && errno == EINVAL) {
    no_clock_boottime = 1;
    goto retry_clock_gettime;
  }

  if (r)
    return UV__ERR(errno);

  *uptime = now.tv_sec;
  return 0;
}


static int uv__cpu_num(FILE* statfile_fp, unsigned int* numcpus) {
  unsigned int num;
  char buf[1024];

  if (!fgets(buf, sizeof(buf), statfile_fp))
    return UV_EIO;

  num = 0;
  while (fgets(buf, sizeof(buf), statfile_fp)) {
    if (strncmp(buf, "cpu", 3))
      break;
    num++;
  }

  if (num == 0)
    return UV_EIO;

  *numcpus = num;
  return 0;
}


int uv_cpu_info(uv_cpu_info_t** cpu_infos, int* count) {
  unsigned int numcpus;
  uv_cpu_info_t* ci;
  int err;
  FILE* statfile_fp;

  *cpu_infos = NULL;
  *count = 0;

  statfile_fp = uv__open_file("/proc/stat");
  if (statfile_fp == NULL)
    return UV__ERR(errno);

  err = uv__cpu_num(statfile_fp, &numcpus);
  if (err < 0)
    goto out;

  err = UV_ENOMEM;
  ci = uv__calloc(numcpus, sizeof(*ci));
  if (ci == NULL)
    goto out;

  err = read_models(numcpus, ci);
  if (err == 0)
    err = read_times(statfile_fp, numcpus, ci);

  if (err) {
    uv_free_cpu_info(ci, numcpus);
    goto out;
  }

  /* read_models() on x86 also reads the CPU speed from /proc/cpuinfo.
   * We don't check for errors here. Worst case, the field is left zero.
   */
  if (ci[0].speed == 0)
    read_speeds(numcpus, ci);

  *cpu_infos = ci;
  *count = numcpus;
  err = 0;

out:

  if (fclose(statfile_fp))
    if (errno != EINTR && errno != EINPROGRESS)
      abort();

  return err;
}


static void read_speeds(unsigned int numcpus, uv_cpu_info_t* ci) {
  unsigned int num;

  for (num = 0; num < numcpus; num++)
    ci[num].speed = read_cpufreq(num) / 1000;
}


/* Also reads the CPU frequency on ppc and x86. The other architectures only
 * have a BogoMIPS field, which may not be very accurate.
 *
 * Note: Simply returns on error, uv_cpu_info() takes care of the cleanup.
 */
static int read_models(unsigned int numcpus, uv_cpu_info_t* ci) {
#if defined(__PPC__)
  static const char model_marker[] = "cpu\t\t: ";
  static const char speed_marker[] = "clock\t\t: ";
#else
  static const char model_marker[] = "model name\t: ";
  static const char speed_marker[] = "cpu MHz\t\t: ";
#endif
  const char* inferred_model;
  unsigned int model_idx;
  unsigned int speed_idx;
  unsigned int part_idx;
  char buf[1024];
  char* model;
  FILE* fp;
  int model_id;

  /* Most are unused on non-ARM, non-MIPS and non-x86 architectures. */
  (void) &model_marker;
  (void) &speed_marker;
  (void) &speed_idx;
  (void) &part_idx;
  (void) &model;
  (void) &buf;
  (void) &fp;
  (void) &model_id;

  model_idx = 0;
  speed_idx = 0;
  part_idx = 0;

#if defined(__arm__) || \
    defined(__i386__) || \
    defined(__mips__) || \
<<<<<<< HEAD
=======
    defined(__aarch64__) || \
>>>>>>> a8a80be5
    defined(__PPC__) || \
    defined(__x86_64__)
  fp = uv__open_file("/proc/cpuinfo");
  if (fp == NULL)
    return UV__ERR(errno);

  while (fgets(buf, sizeof(buf), fp)) {
    if (model_idx < numcpus) {
      if (strncmp(buf, model_marker, sizeof(model_marker) - 1) == 0) {
        model = buf + sizeof(model_marker) - 1;
        model = uv__strndup(model, strlen(model) - 1);  /* Strip newline. */
        if (model == NULL) {
          fclose(fp);
          return UV_ENOMEM;
        }
        ci[model_idx++].model = model;
        continue;
      }
    }
#if defined(__arm__) || defined(__mips__) || defined(__aarch64__)
    if (model_idx < numcpus) {
#if defined(__arm__)
      /* Fallback for pre-3.8 kernels. */
      static const char model_marker[] = "Processor\t: ";
#elif defined(__aarch64__)
      static const char part_marker[] = "CPU part\t: ";

      /* Adapted from: https://github.com/karelzak/util-linux */
      struct vendor_part {
        const int id;
        const char* name;
      };

      static const struct vendor_part arm_chips[] = {
        { 0x811, "ARM810" },
        { 0x920, "ARM920" },
        { 0x922, "ARM922" },
        { 0x926, "ARM926" },
        { 0x940, "ARM940" },
        { 0x946, "ARM946" },
        { 0x966, "ARM966" },
        { 0xa20, "ARM1020" },
        { 0xa22, "ARM1022" },
        { 0xa26, "ARM1026" },
        { 0xb02, "ARM11 MPCore" },
        { 0xb36, "ARM1136" },
        { 0xb56, "ARM1156" },
        { 0xb76, "ARM1176" },
        { 0xc05, "Cortex-A5" },
        { 0xc07, "Cortex-A7" },
        { 0xc08, "Cortex-A8" },
        { 0xc09, "Cortex-A9" },
        { 0xc0d, "Cortex-A17" },  /* Originally A12 */
        { 0xc0f, "Cortex-A15" },
        { 0xc0e, "Cortex-A17" },
        { 0xc14, "Cortex-R4" },
        { 0xc15, "Cortex-R5" },
        { 0xc17, "Cortex-R7" },
        { 0xc18, "Cortex-R8" },
        { 0xc20, "Cortex-M0" },
        { 0xc21, "Cortex-M1" },
        { 0xc23, "Cortex-M3" },
        { 0xc24, "Cortex-M4" },
        { 0xc27, "Cortex-M7" },
        { 0xc60, "Cortex-M0+" },
        { 0xd01, "Cortex-A32" },
        { 0xd03, "Cortex-A53" },
        { 0xd04, "Cortex-A35" },
        { 0xd05, "Cortex-A55" },
        { 0xd06, "Cortex-A65" },
        { 0xd07, "Cortex-A57" },
        { 0xd08, "Cortex-A72" },
        { 0xd09, "Cortex-A73" },
        { 0xd0a, "Cortex-A75" },
        { 0xd0b, "Cortex-A76" },
        { 0xd0c, "Neoverse-N1" },
        { 0xd0d, "Cortex-A77" },
        { 0xd0e, "Cortex-A76AE" },
        { 0xd13, "Cortex-R52" },
        { 0xd20, "Cortex-M23" },
        { 0xd21, "Cortex-M33" },
        { 0xd41, "Cortex-A78" },
        { 0xd42, "Cortex-A78AE" },
        { 0xd4a, "Neoverse-E1" },
        { 0xd4b, "Cortex-A78C" },
      };

      if (strncmp(buf, part_marker, sizeof(part_marker) - 1) == 0) {
        model = buf + sizeof(part_marker) - 1;

        errno = 0;
        model_id = strtol(model, NULL, 16);
        if ((errno != 0) || model_id < 0) {
          fclose(fp);
          return UV_EINVAL;
        }

        for (part_idx = 0; part_idx < ARRAY_SIZE(arm_chips); part_idx++) {
          if (model_id == arm_chips[part_idx].id) {
            model = uv__strdup(arm_chips[part_idx].name);
            if (model == NULL) {
              fclose(fp);
              return UV_ENOMEM;
            }
            ci[model_idx++].model = model;
            break;
          }
        }
      }
#else	/* defined(__mips__) */
      static const char model_marker[] = "cpu model\t\t: ";
#endif
      if (strncmp(buf, model_marker, sizeof(model_marker) - 1) == 0) {
        model = buf + sizeof(model_marker) - 1;
        model = uv__strndup(model, strlen(model) - 1);  /* Strip newline. */
        if (model == NULL) {
          fclose(fp);
          return UV_ENOMEM;
        }
        ci[model_idx++].model = model;
        continue;
      }
    }
#else  /* !__arm__ && !__mips__ && !__aarch64__ */
    if (speed_idx < numcpus) {
      if (strncmp(buf, speed_marker, sizeof(speed_marker) - 1) == 0) {
        ci[speed_idx++].speed = atoi(buf + sizeof(speed_marker) - 1);
        continue;
      }
    }
#endif  /* __arm__ || __mips__ || __aarch64__ */
  }

  fclose(fp);
<<<<<<< HEAD
#endif  /* __arm__ || __i386__ || __mips__ || __PPC__ || __x86_64__ */
=======
#endif  /* __arm__ || __i386__ || __mips__ || __PPC__ || __x86_64__ || __aarch__ */
>>>>>>> a8a80be5

  /* Now we want to make sure that all the models contain *something* because
   * it's not safe to leave them as null. Copy the last entry unless there
   * isn't one, in that case we simply put "unknown" into everything.
   */
  inferred_model = "unknown";
  if (model_idx > 0)
    inferred_model = ci[model_idx - 1].model;

  while (model_idx < numcpus) {
    model = uv__strndup(inferred_model, strlen(inferred_model));
    if (model == NULL)
      return UV_ENOMEM;
    ci[model_idx++].model = model;
  }

  return 0;
}


static int read_times(FILE* statfile_fp,
                      unsigned int numcpus,
                      uv_cpu_info_t* ci) {
  struct uv_cpu_times_s ts;
  unsigned int ticks;
  unsigned int multiplier;
  uint64_t user;
  uint64_t nice;
  uint64_t sys;
  uint64_t idle;
  uint64_t dummy;
  uint64_t irq;
  uint64_t num;
  uint64_t len;
  char buf[1024];

  ticks = (unsigned int)sysconf(_SC_CLK_TCK);
  assert(ticks != (unsigned int) -1);
  assert(ticks != 0);
  multiplier = ((uint64_t)1000L / ticks);

  rewind(statfile_fp);

  if (!fgets(buf, sizeof(buf), statfile_fp))
    abort();

  num = 0;

  while (fgets(buf, sizeof(buf), statfile_fp)) {
    if (num >= numcpus)
      break;

    if (strncmp(buf, "cpu", 3))
      break;

    /* skip "cpu<num> " marker */
    {
      unsigned int n;
      int r = sscanf(buf, "cpu%u ", &n);
      assert(r == 1);
      (void) r;  /* silence build warning */
      for (len = sizeof("cpu0"); n /= 10; len++);
    }

    /* Line contains user, nice, system, idle, iowait, irq, softirq, steal,
     * guest, guest_nice but we're only interested in the first four + irq.
     *
     * Don't use %*s to skip fields or %ll to read straight into the uint64_t
     * fields, they're not allowed in C89 mode.
     */
    if (6 != sscanf(buf + len,
                    "%" PRIu64 " %" PRIu64 " %" PRIu64
                    "%" PRIu64 " %" PRIu64 " %" PRIu64,
                    &user,
                    &nice,
                    &sys,
                    &idle,
                    &dummy,
                    &irq))
      abort();

    ts.user = user * multiplier;
    ts.nice = nice * multiplier;
    ts.sys  = sys * multiplier;
    ts.idle = idle * multiplier;
    ts.irq  = irq * multiplier;
    ci[num++].cpu_times = ts;
  }
  assert(num == numcpus);

  return 0;
}


static uint64_t read_cpufreq(unsigned int cpunum) {
  uint64_t val;
  char buf[1024];
  FILE* fp;

  snprintf(buf,
           sizeof(buf),
           "/sys/devices/system/cpu/cpu%u/cpufreq/scaling_cur_freq",
           cpunum);

  fp = uv__open_file(buf);
  if (fp == NULL)
    return 0;

  if (fscanf(fp, "%" PRIu64, &val) != 1)
    val = 0;

  fclose(fp);

  return val;
}


#ifdef HAVE_IFADDRS_H
static int uv__ifaddr_exclude(struct ifaddrs *ent, int exclude_type) {
  if (!((ent->ifa_flags & IFF_UP) && (ent->ifa_flags & IFF_RUNNING)))
    return 1;
  if (ent->ifa_addr == NULL)
    return 1;
  /*
   * On Linux getifaddrs returns information related to the raw underlying
   * devices. We're not interested in this information yet.
   */
  if (ent->ifa_addr->sa_family == PF_PACKET)
    return exclude_type;
  return !exclude_type;
}
#endif

int uv_interface_addresses(uv_interface_address_t** addresses, int* count) {
#ifndef HAVE_IFADDRS_H
  *count = 0;
  *addresses = NULL;
  return UV_ENOSYS;
#else
  struct ifaddrs *addrs, *ent;
  uv_interface_address_t* address;
  int i;
  struct sockaddr_ll *sll;

  *count = 0;
  *addresses = NULL;

  if (getifaddrs(&addrs))
    return UV__ERR(errno);

  /* Count the number of interfaces */
  for (ent = addrs; ent != NULL; ent = ent->ifa_next) {
    if (uv__ifaddr_exclude(ent, UV__EXCLUDE_IFADDR))
      continue;

    (*count)++;
  }

  if (*count == 0) {
    freeifaddrs(addrs);
    return 0;
  }

  /* Make sure the memory is initiallized to zero using calloc() */
  *addresses = uv__calloc(*count, sizeof(**addresses));
  if (!(*addresses)) {
    freeifaddrs(addrs);
    return UV_ENOMEM;
  }

  address = *addresses;

  for (ent = addrs; ent != NULL; ent = ent->ifa_next) {
    if (uv__ifaddr_exclude(ent, UV__EXCLUDE_IFADDR))
      continue;

    address->name = uv__strdup(ent->ifa_name);

    if (ent->ifa_addr->sa_family == AF_INET6) {
      address->address.address6 = *((struct sockaddr_in6*) ent->ifa_addr);
    } else {
      address->address.address4 = *((struct sockaddr_in*) ent->ifa_addr);
    }

    if (ent->ifa_netmask->sa_family == AF_INET6) {
      address->netmask.netmask6 = *((struct sockaddr_in6*) ent->ifa_netmask);
    } else {
      address->netmask.netmask4 = *((struct sockaddr_in*) ent->ifa_netmask);
    }

    address->is_internal = !!(ent->ifa_flags & IFF_LOOPBACK);

    address++;
  }

  /* Fill in physical addresses for each interface */
  for (ent = addrs; ent != NULL; ent = ent->ifa_next) {
    if (uv__ifaddr_exclude(ent, UV__EXCLUDE_IFPHYS))
      continue;

    address = *addresses;

    for (i = 0; i < (*count); i++) {
      size_t namelen = strlen(ent->ifa_name);
      /* Alias interface share the same physical address */
      if (strncmp(address->name, ent->ifa_name, namelen) == 0 &&
          (address->name[namelen] == 0 || address->name[namelen] == ':')) {
        sll = (struct sockaddr_ll*)ent->ifa_addr;
        memcpy(address->phys_addr, sll->sll_addr, sizeof(address->phys_addr));
      }
      address++;
    }
  }

  freeifaddrs(addrs);

  return 0;
#endif
}


void uv_free_interface_addresses(uv_interface_address_t* addresses,
  int count) {
  int i;

  for (i = 0; i < count; i++) {
    uv__free(addresses[i].name);
  }

  uv__free(addresses);
}


void uv__set_process_title(const char* title) {
#if defined(PR_SET_NAME)
  prctl(PR_SET_NAME, title);  /* Only copies first 16 characters. */
#endif
}


static uint64_t uv__read_proc_meminfo(const char* what) {
  uint64_t rc;
  char* p;
  char buf[4096];  /* Large enough to hold all of /proc/meminfo. */

  if (uv__slurp("/proc/meminfo", buf, sizeof(buf)))
    return 0;

  p = strstr(buf, what);

  if (p == NULL)
    return 0;

  p += strlen(what);

  rc = 0;
  sscanf(p, "%" PRIu64 " kB", &rc);

  return rc * 1024;
}


uint64_t uv_get_free_memory(void) {
  struct sysinfo info;
  uint64_t rc;

  rc = uv__read_proc_meminfo("MemAvailable:");

  if (rc != 0)
    return rc;

  if (0 == sysinfo(&info))
    return (uint64_t) info.freeram * info.mem_unit;

  return 0;
}


uint64_t uv_get_total_memory(void) {
  struct sysinfo info;
  uint64_t rc;

  rc = uv__read_proc_meminfo("MemTotal:");

  if (rc != 0)
    return rc;

  if (0 == sysinfo(&info))
    return (uint64_t) info.totalram * info.mem_unit;

  return 0;
}


static uint64_t uv__read_cgroups_uint64(const char* cgroup, const char* param) {
  char filename[256];
  char buf[32];  /* Large enough to hold an encoded uint64_t. */
  uint64_t rc;

  rc = 0;
  snprintf(filename, sizeof(filename), "/sys/fs/cgroup/%s/%s", cgroup, param);
  if (0 == uv__slurp(filename, buf, sizeof(buf)))
    sscanf(buf, "%" PRIu64, &rc);

  return rc;
}


uint64_t uv_get_constrained_memory(void) {
  /*
   * This might return 0 if there was a problem getting the memory limit from
   * cgroups. This is OK because a return value of 0 signifies that the memory
   * limit is unknown.
   */
  return uv__read_cgroups_uint64("memory", "memory.limit_in_bytes");
}


void uv_loadavg(double avg[3]) {
  struct sysinfo info;
  char buf[128];  /* Large enough to hold all of /proc/loadavg. */

  if (0 == uv__slurp("/proc/loadavg", buf, sizeof(buf)))
    if (3 == sscanf(buf, "%lf %lf %lf", &avg[0], &avg[1], &avg[2]))
      return;

  if (sysinfo(&info) < 0)
    return;

  avg[0] = (double) info.loads[0] / 65536.0;
  avg[1] = (double) info.loads[1] / 65536.0;
  avg[2] = (double) info.loads[2] / 65536.0;
}<|MERGE_RESOLUTION|>--- conflicted
+++ resolved
@@ -211,34 +211,6 @@
   return UV_EINVAL;
 }
 
-<<<<<<< HEAD
-static int uv__slurp(const char* filename, char* buf, size_t len) {
-  ssize_t n;
-  int fd;
-
-  assert(len > 0);
-
-  fd = uv__open_cloexec(filename, O_RDONLY);
-  if (fd < 0)
-    return fd;
-
-  do
-    n = read(fd, buf, len - 1);
-  while (n == -1 && errno == EINTR);
-
-  if (uv__close_nocheckstdio(fd))
-    abort();
-
-  if (n < 0)
-    return UV__ERR(errno);
-
-  buf[n] = '\0';
-
-  return 0;
-}
-
-=======
->>>>>>> a8a80be5
 int uv_uptime(double* uptime) {
   static volatile int no_clock_boottime;
   char buf[128];
@@ -246,11 +218,7 @@
   int r;
 
   /* Try /proc/uptime first, then fallback to clock_gettime(). */
-<<<<<<< HEAD
-  
-=======
-
->>>>>>> a8a80be5
+
   if (0 == uv__slurp("/proc/uptime", buf, sizeof(buf)))
     if (1 == sscanf(buf, "%lf", uptime))
       return 0;
@@ -395,10 +363,7 @@
 #if defined(__arm__) || \
     defined(__i386__) || \
     defined(__mips__) || \
-<<<<<<< HEAD
-=======
     defined(__aarch64__) || \
->>>>>>> a8a80be5
     defined(__PPC__) || \
     defined(__x86_64__)
   fp = uv__open_file("/proc/cpuinfo");
@@ -533,11 +498,7 @@
   }
 
   fclose(fp);
-<<<<<<< HEAD
-#endif  /* __arm__ || __i386__ || __mips__ || __PPC__ || __x86_64__ */
-=======
 #endif  /* __arm__ || __i386__ || __mips__ || __PPC__ || __x86_64__ || __aarch__ */
->>>>>>> a8a80be5
 
   /* Now we want to make sure that all the models contain *something* because
    * it's not safe to leave them as null. Copy the last entry unless there
