--- conflicted
+++ resolved
@@ -130,11 +130,7 @@
   while (s < se) {
     c = uv__utf8_decode1(&s, se);
 
-<<<<<<< HEAD
-    if (c == -1u)
-=======
     if (c == UINT_MAX)
->>>>>>> a8a80be5
       return UV_EINVAL;
 
     if (c < 128)
@@ -156,11 +152,7 @@
   s = ss;
   while (s < se) {
     c = uv__utf8_decode1(&s, se);
-<<<<<<< HEAD
-    assert(c != -1u);
-=======
     assert(c != UINT_MAX);
->>>>>>> a8a80be5
 
     if (c > 127)
       continue;
@@ -191,11 +183,7 @@
 
     while (s < se) {
       c = uv__utf8_decode1(&s, se);
-<<<<<<< HEAD
-      assert(c != -1u);
-=======
       assert(c != UINT_MAX);
->>>>>>> a8a80be5
 
       if (c >= n)
         if (c < m)
@@ -214,11 +202,7 @@
     s = ss;
     while (s < se) {
       c = uv__utf8_decode1(&s, se);
-<<<<<<< HEAD
-      assert(c != -1u);
-=======
       assert(c != UINT_MAX);
->>>>>>> a8a80be5
 
       if (c < n)
         if (++delta == 0)
@@ -297,11 +281,7 @@
     st = si;
     c = uv__utf8_decode1(&si, se);
 
-<<<<<<< HEAD
-    if (c == -1u)
-=======
     if (c == UINT_MAX)
->>>>>>> a8a80be5
       return UV_EINVAL;
 
     if (c != '.')
