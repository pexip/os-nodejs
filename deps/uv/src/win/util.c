/* Copyright Joyent, Inc. and other Node contributors. All rights reserved.
 *
 * Permission is hereby granted, free of charge, to any person obtaining a copy
 * of this software and associated documentation files (the "Software"), to
 * deal in the Software without restriction, including without limitation the
 * rights to use, copy, modify, merge, publish, distribute, sublicense, and/or
 * sell copies of the Software, and to permit persons to whom the Software is
 * furnished to do so, subject to the following conditions:
 *
 * The above copyright notice and this permission notice shall be included in
 * all copies or substantial portions of the Software.
 *
 * THE SOFTWARE IS PROVIDED "AS IS", WITHOUT WARRANTY OF ANY KIND, EXPRESS OR
 * IMPLIED, INCLUDING BUT NOT LIMITED TO THE WARRANTIES OF MERCHANTABILITY,
 * FITNESS FOR A PARTICULAR PURPOSE AND NONINFRINGEMENT. IN NO EVENT SHALL THE
 * AUTHORS OR COPYRIGHT HOLDERS BE LIABLE FOR ANY CLAIM, DAMAGES OR OTHER
 * LIABILITY, WHETHER IN AN ACTION OF CONTRACT, TORT OR OTHERWISE, ARISING
 * FROM, OUT OF OR IN CONNECTION WITH THE SOFTWARE OR THE USE OR OTHER DEALINGS
 * IN THE SOFTWARE.
 */

#include <assert.h>
#include <direct.h>
#include <limits.h>
#include <stdio.h>
#include <string.h>
#include <time.h>
#include <wchar.h>

#include "uv.h"
#include "internal.h"

/* clang-format off */
#include <winsock2.h>
#include <winperf.h>
#include <iphlpapi.h>
#include <psapi.h>
#include <tlhelp32.h>
#include <windows.h>
/* clang-format on */
#include <userenv.h>
#include <math.h>

/*
 * Max title length; the only thing MSDN tells us about the maximum length
 * of the console title is that it is smaller than 64K. However in practice
 * it is much smaller, and there is no way to figure out what the exact length
 * of the title is or can be, at least not on XP. To make it even more
 * annoying, GetConsoleTitle fails when the buffer to be read into is bigger
 * than the actual maximum length. So we make a conservative guess here;
 * just don't put the novel you're writing in the title, unless the plot
 * survives truncation.
 */
#define MAX_TITLE_LENGTH 8192

/* The number of nanoseconds in one second. */
#define UV__NANOSEC 1000000000

/* Max user name length, from iphlpapi.h */
#ifndef UNLEN
# define UNLEN 256
#endif


/* A RtlGenRandom() by any other name... */
extern BOOLEAN NTAPI SystemFunction036(PVOID Buffer, ULONG BufferLength);

/* Cached copy of the process title, plus a mutex guarding it. */
static char *process_title;
static CRITICAL_SECTION process_title_lock;

/* Frequency of the high-resolution clock. */
static uint64_t hrtime_frequency_ = 0;


/*
 * One-time initialization code for functionality defined in util.c.
 */
void uv__util_init(void) {
  LARGE_INTEGER perf_frequency;

  /* Initialize process title access mutex. */
  InitializeCriticalSection(&process_title_lock);

  /* Retrieve high-resolution timer frequency
   * and precompute its reciprocal.
   */
  if (QueryPerformanceFrequency(&perf_frequency)) {
    hrtime_frequency_ = perf_frequency.QuadPart;
  } else {
    uv_fatal_error(GetLastError(), "QueryPerformanceFrequency");
  }
}


int uv_exepath(char* buffer, size_t* size_ptr) {
  int utf8_len, utf16_buffer_len, utf16_len;
  WCHAR* utf16_buffer;
  int err;

  if (buffer == NULL || size_ptr == NULL || *size_ptr == 0) {
    return UV_EINVAL;
  }

  if (*size_ptr > 32768) {
    /* Windows paths can never be longer than this. */
    utf16_buffer_len = 32768;
  } else {
    utf16_buffer_len = (int) *size_ptr;
  }

  utf16_buffer = (WCHAR*) uv__malloc(sizeof(WCHAR) * utf16_buffer_len);
  if (!utf16_buffer) {
    return UV_ENOMEM;
  }

  /* Get the path as UTF-16. */
  utf16_len = GetModuleFileNameW(NULL, utf16_buffer, utf16_buffer_len);
  if (utf16_len <= 0) {
    err = GetLastError();
    goto error;
  }

  /* utf16_len contains the length, *not* including the terminating null. */
  utf16_buffer[utf16_len] = L'\0';

  /* Convert to UTF-8 */
  utf8_len = WideCharToMultiByte(CP_UTF8,
                                 0,
                                 utf16_buffer,
                                 -1,
                                 buffer,
                                 (int) *size_ptr,
                                 NULL,
                                 NULL);
  if (utf8_len == 0) {
    err = GetLastError();
    goto error;
  }

  uv__free(utf16_buffer);

  /* utf8_len *does* include the terminating null at this point, but the
   * returned size shouldn't. */
  *size_ptr = utf8_len - 1;
  return 0;

 error:
  uv__free(utf16_buffer);
  return uv_translate_sys_error(err);
}


int uv_cwd(char* buffer, size_t* size) {
  DWORD utf16_len;
  WCHAR *utf16_buffer;
  int r;

  if (buffer == NULL || size == NULL) {
    return UV_EINVAL;
  }

  utf16_len = GetCurrentDirectoryW(0, NULL);
  if (utf16_len == 0) {
    return uv_translate_sys_error(GetLastError());
  }
  utf16_buffer = uv__malloc(utf16_len * sizeof(WCHAR));
  if (utf16_buffer == NULL) {
    return UV_ENOMEM;
  }

  utf16_len = GetCurrentDirectoryW(utf16_len, utf16_buffer);
  if (utf16_len == 0) {
    uv__free(utf16_buffer);
    return uv_translate_sys_error(GetLastError());
  }

  /* utf16_len contains the length, *not* including the terminating null. */
  utf16_buffer[utf16_len] = L'\0';

  /* The returned directory should not have a trailing slash, unless it points
   * at a drive root, like c:\. Remove it if needed. */
  if (utf16_buffer[utf16_len - 1] == L'\\' &&
      !(utf16_len == 3 && utf16_buffer[1] == L':')) {
    utf16_len--;
    utf16_buffer[utf16_len] = L'\0';
  }

  /* Check how much space we need */
  r = WideCharToMultiByte(CP_UTF8,
                          0,
                          utf16_buffer,
                          -1,
                          NULL,
                          0,
                          NULL,
                          NULL);
  if (r == 0) {
    uv__free(utf16_buffer);
    return uv_translate_sys_error(GetLastError());
  } else if (r > (int) *size) {
    uv__free(utf16_buffer);
    *size = r;
    return UV_ENOBUFS;
  }

  /* Convert to UTF-8 */
  r = WideCharToMultiByte(CP_UTF8,
                          0,
                          utf16_buffer,
                          -1,
                          buffer,
                          *size > INT_MAX ? INT_MAX : (int) *size,
                          NULL,
                          NULL);
  uv__free(utf16_buffer);

  if (r == 0) {
    return uv_translate_sys_error(GetLastError());
  }

  *size = r - 1;
  return 0;
}


int uv_chdir(const char* dir) {
  WCHAR *utf16_buffer;
  size_t utf16_len, new_utf16_len;
  WCHAR drive_letter, env_var[4];

  if (dir == NULL) {
    return UV_EINVAL;
  }

  utf16_len = MultiByteToWideChar(CP_UTF8,
                                  0,
                                  dir,
                                  -1,
                                  NULL,
                                  0);
  if (utf16_len == 0) {
    return uv_translate_sys_error(GetLastError());
  }
  utf16_buffer = uv__malloc(utf16_len * sizeof(WCHAR));
  if (utf16_buffer == NULL) {
    return UV_ENOMEM;
  }

  if (MultiByteToWideChar(CP_UTF8,
                          0,
                          dir,
                          -1,
                          utf16_buffer,
                          utf16_len) == 0) {
    uv__free(utf16_buffer);
    return uv_translate_sys_error(GetLastError());
  }

  if (!SetCurrentDirectoryW(utf16_buffer)) {
    uv__free(utf16_buffer);
    return uv_translate_sys_error(GetLastError());
  }

  /* Windows stores the drive-local path in an "hidden" environment variable,
   * which has the form "=C:=C:\Windows". SetCurrentDirectory does not update
   * this, so we'll have to do it. */
  new_utf16_len = GetCurrentDirectoryW(utf16_len, utf16_buffer);
  if (new_utf16_len > utf16_len ) {
    uv__free(utf16_buffer);
    utf16_buffer = uv__malloc(new_utf16_len * sizeof(WCHAR));
    if (utf16_buffer == NULL) {
      /* When updating the environment variable fails, return UV_OK anyway.
       * We did successfully change current working directory, only updating
       * hidden env variable failed. */
      return 0;
    }
    new_utf16_len = GetCurrentDirectoryW(new_utf16_len, utf16_buffer);
  }
  if (utf16_len == 0) {
    uv__free(utf16_buffer);
    return 0;
  }

  /* The returned directory should not have a trailing slash, unless it points
   * at a drive root, like c:\. Remove it if needed. */
  if (utf16_buffer[utf16_len - 1] == L'\\' &&
      !(utf16_len == 3 && utf16_buffer[1] == L':')) {
    utf16_len--;
    utf16_buffer[utf16_len] = L'\0';
  }

  if (utf16_len < 2 || utf16_buffer[1] != L':') {
    /* Doesn't look like a drive letter could be there - probably an UNC path.
     * TODO: Need to handle win32 namespaces like \\?\C:\ ? */
    drive_letter = 0;
  } else if (utf16_buffer[0] >= L'A' && utf16_buffer[0] <= L'Z') {
    drive_letter = utf16_buffer[0];
  } else if (utf16_buffer[0] >= L'a' && utf16_buffer[0] <= L'z') {
    /* Convert to uppercase. */
    drive_letter = utf16_buffer[0] - L'a' + L'A';
  } else {
    /* Not valid. */
    drive_letter = 0;
  }

  if (drive_letter != 0) {
    /* Construct the environment variable name and set it. */
    env_var[0] = L'=';
    env_var[1] = drive_letter;
    env_var[2] = L':';
    env_var[3] = L'\0';

    SetEnvironmentVariableW(env_var, utf16_buffer);
  }

  uv__free(utf16_buffer);
  return 0;
}


void uv_loadavg(double avg[3]) {
  /* Can't be implemented */
  avg[0] = avg[1] = avg[2] = 0;
}


uint64_t uv_get_free_memory(void) {
  MEMORYSTATUSEX memory_status;
  memory_status.dwLength = sizeof(memory_status);

  if (!GlobalMemoryStatusEx(&memory_status)) {
     return -1;
  }

  return (uint64_t)memory_status.ullAvailPhys;
}


uint64_t uv_get_total_memory(void) {
  MEMORYSTATUSEX memory_status;
  memory_status.dwLength = sizeof(memory_status);

  if (!GlobalMemoryStatusEx(&memory_status)) {
    return -1;
  }

  return (uint64_t)memory_status.ullTotalPhys;
}


uint64_t uv_get_constrained_memory(void) {
  return 0;  /* Memory constraints are unknown. */
}


uv_pid_t uv_os_getpid(void) {
  return GetCurrentProcessId();
}


uv_pid_t uv_os_getppid(void) {
  int parent_pid = -1;
  HANDLE handle;
  PROCESSENTRY32 pe;
  DWORD current_pid = GetCurrentProcessId();

  pe.dwSize = sizeof(PROCESSENTRY32);
  handle = CreateToolhelp32Snapshot(TH32CS_SNAPPROCESS, 0);

  if (Process32First(handle, &pe)) {
    do {
      if (pe.th32ProcessID == current_pid) {
        parent_pid = pe.th32ParentProcessID;
        break;
      }
    } while( Process32Next(handle, &pe));
  }

  CloseHandle(handle);
  return parent_pid;
}


char** uv_setup_args(int argc, char** argv) {
  return argv;
}


void uv__process_title_cleanup(void) {
}


int uv_set_process_title(const char* title) {
  int err;
  int length;
  WCHAR* title_w = NULL;

  uv__once_init();

  /* Find out how big the buffer for the wide-char title must be */
  length = MultiByteToWideChar(CP_UTF8, 0, title, -1, NULL, 0);
  if (!length) {
    err = GetLastError();
    goto done;
  }

  /* Convert to wide-char string */
  title_w = (WCHAR*)uv__malloc(sizeof(WCHAR) * length);
  if (!title_w) {
    uv_fatal_error(ERROR_OUTOFMEMORY, "uv__malloc");
  }

  length = MultiByteToWideChar(CP_UTF8, 0, title, -1, title_w, length);
  if (!length) {
    err = GetLastError();
    goto done;
  }

  /* If the title must be truncated insert a \0 terminator there */
  if (length > MAX_TITLE_LENGTH) {
    title_w[MAX_TITLE_LENGTH - 1] = L'\0';
  }

  if (!SetConsoleTitleW(title_w)) {
    err = GetLastError();
    goto done;
  }

  EnterCriticalSection(&process_title_lock);
  uv__free(process_title);
  process_title = uv__strdup(title);
  LeaveCriticalSection(&process_title_lock);

  err = 0;

done:
  uv__free(title_w);
  return uv_translate_sys_error(err);
}


static int uv__get_process_title(void) {
  WCHAR title_w[MAX_TITLE_LENGTH];

  if (!GetConsoleTitleW(title_w, sizeof(title_w) / sizeof(WCHAR))) {
    return -1;
  }

  if (uv__convert_utf16_to_utf8(title_w, -1, &process_title) != 0)
    return -1;

  return 0;
}


int uv_get_process_title(char* buffer, size_t size) {
  size_t len;

  if (buffer == NULL || size == 0)
    return UV_EINVAL;

  uv__once_init();

  EnterCriticalSection(&process_title_lock);
  /*
   * If the process_title was never read before nor explicitly set,
   * we must query it with getConsoleTitleW
   */
  if (!process_title && uv__get_process_title() == -1) {
    LeaveCriticalSection(&process_title_lock);
    return uv_translate_sys_error(GetLastError());
  }

  assert(process_title);
  len = strlen(process_title) + 1;

  if (size < len) {
    LeaveCriticalSection(&process_title_lock);
    return UV_ENOBUFS;
  }

  memcpy(buffer, process_title, len);
  LeaveCriticalSection(&process_title_lock);

  return 0;
}


uint64_t uv_hrtime(void) {
  uv__once_init();
  return uv__hrtime(UV__NANOSEC);
}

uint64_t uv__hrtime(unsigned int scale) {
  LARGE_INTEGER counter;
  double scaled_freq;
  double result;

  assert(hrtime_frequency_ != 0);
  assert(scale != 0);
  if (!QueryPerformanceCounter(&counter)) {
    uv_fatal_error(GetLastError(), "QueryPerformanceCounter");
  }
  assert(counter.QuadPart != 0);

  /* Because we have no guarantee about the order of magnitude of the
   * performance counter interval, integer math could cause this computation
   * to overflow. Therefore we resort to floating point math.
   */
  scaled_freq = (double) hrtime_frequency_ / scale;
  result = (double) counter.QuadPart / scaled_freq;
  return (uint64_t) result;
}


int uv_resident_set_memory(size_t* rss) {
  HANDLE current_process;
  PROCESS_MEMORY_COUNTERS pmc;

  current_process = GetCurrentProcess();

  if (!GetProcessMemoryInfo(current_process, &pmc, sizeof(pmc))) {
    return uv_translate_sys_error(GetLastError());
  }

  *rss = pmc.WorkingSetSize;

  return 0;
}


int uv_uptime(double* uptime) {
  *uptime = GetTickCount64() / 1000.0;
  return 0;
}


unsigned int uv_available_parallelism(void) {
  SYSTEM_INFO info;
  unsigned rc;

  /* TODO(bnoordhuis) Use GetLogicalProcessorInformationEx() to support systems
   * with > 64 CPUs? See https://github.com/libuv/libuv/pull/3458
   */
  GetSystemInfo(&info);

  rc = info.dwNumberOfProcessors;
  if (rc < 1)
    rc = 1;

  return rc;
}


int uv_cpu_info(uv_cpu_info_t** cpu_infos_ptr, int* cpu_count_ptr) {
  uv_cpu_info_t* cpu_infos;
  SYSTEM_PROCESSOR_PERFORMANCE_INFORMATION* sppi;
  DWORD sppi_size;
  SYSTEM_INFO system_info;
  DWORD cpu_count, i;
  NTSTATUS status;
  ULONG result_size;
  int err;
  uv_cpu_info_t* cpu_info;

  cpu_infos = NULL;
  cpu_count = 0;
  sppi = NULL;

  uv__once_init();

  GetSystemInfo(&system_info);
  cpu_count = system_info.dwNumberOfProcessors;

  cpu_infos = uv__calloc(cpu_count, sizeof *cpu_infos);
  if (cpu_infos == NULL) {
    err = ERROR_OUTOFMEMORY;
    goto error;
  }

  sppi_size = cpu_count * sizeof(*sppi);
  sppi = uv__malloc(sppi_size);
  if (sppi == NULL) {
    err = ERROR_OUTOFMEMORY;
    goto error;
  }

  status = pNtQuerySystemInformation(SystemProcessorPerformanceInformation,
                                     sppi,
                                     sppi_size,
                                     &result_size);
  if (!NT_SUCCESS(status)) {
    err = pRtlNtStatusToDosError(status);
    goto error;
  }

  assert(result_size == sppi_size);

  for (i = 0; i < cpu_count; i++) {
    WCHAR key_name[128];
    HKEY processor_key;
    DWORD cpu_speed;
    DWORD cpu_speed_size = sizeof(cpu_speed);
    WCHAR cpu_brand[256];
    DWORD cpu_brand_size = sizeof(cpu_brand);
    size_t len;

    len = _snwprintf(key_name,
                     ARRAY_SIZE(key_name),
                     L"HARDWARE\\DESCRIPTION\\System\\CentralProcessor\\%d",
                     i);

    assert(len > 0 && len < ARRAY_SIZE(key_name));

    err = RegOpenKeyExW(HKEY_LOCAL_MACHINE,
                        key_name,
                        0,
                        KEY_QUERY_VALUE,
                        &processor_key);
    if (err != ERROR_SUCCESS) {
      goto error;
    }

    err = RegQueryValueExW(processor_key,
                           L"~MHz",
                           NULL,
                           NULL,
                           (BYTE*)&cpu_speed,
                           &cpu_speed_size);
    if (err != ERROR_SUCCESS) {
      RegCloseKey(processor_key);
      goto error;
    }

    err = RegQueryValueExW(processor_key,
                           L"ProcessorNameString",
                           NULL,
                           NULL,
                           (BYTE*)&cpu_brand,
                           &cpu_brand_size);
    RegCloseKey(processor_key);
    if (err != ERROR_SUCCESS)
      goto error;

    cpu_info = &cpu_infos[i];
    cpu_info->speed = cpu_speed;
    cpu_info->cpu_times.user = sppi[i].UserTime.QuadPart / 10000;
    cpu_info->cpu_times.sys = (sppi[i].KernelTime.QuadPart -
        sppi[i].IdleTime.QuadPart) / 10000;
    cpu_info->cpu_times.idle = sppi[i].IdleTime.QuadPart / 10000;
    cpu_info->cpu_times.irq = sppi[i].InterruptTime.QuadPart / 10000;
    cpu_info->cpu_times.nice = 0;

    uv__convert_utf16_to_utf8(cpu_brand,
                              cpu_brand_size / sizeof(WCHAR),
                              &(cpu_info->model));
  }

  uv__free(sppi);

  *cpu_count_ptr = cpu_count;
  *cpu_infos_ptr = cpu_infos;

  return 0;

 error:
  if (cpu_infos != NULL) {
    /* This is safe because the cpu_infos array is zeroed on allocation. */
    for (i = 0; i < cpu_count; i++)
      uv__free(cpu_infos[i].model);
  }

  uv__free(cpu_infos);
  uv__free(sppi);

  return uv_translate_sys_error(err);
}


static int is_windows_version_or_greater(DWORD os_major,
                                         DWORD os_minor,
                                         WORD service_pack_major,
                                         WORD service_pack_minor) {
  OSVERSIONINFOEX osvi;
  DWORDLONG condition_mask = 0;
  int op = VER_GREATER_EQUAL;

  /* Initialize the OSVERSIONINFOEX structure. */
  ZeroMemory(&osvi, sizeof(OSVERSIONINFOEX));
  osvi.dwOSVersionInfoSize = sizeof(OSVERSIONINFOEX);
  osvi.dwMajorVersion = os_major;
  osvi.dwMinorVersion = os_minor;
  osvi.wServicePackMajor = service_pack_major;
  osvi.wServicePackMinor = service_pack_minor;

  /* Initialize the condition mask. */
  VER_SET_CONDITION(condition_mask, VER_MAJORVERSION, op);
  VER_SET_CONDITION(condition_mask, VER_MINORVERSION, op);
  VER_SET_CONDITION(condition_mask, VER_SERVICEPACKMAJOR, op);
  VER_SET_CONDITION(condition_mask, VER_SERVICEPACKMINOR, op);

  /* Perform the test. */
  return (int) VerifyVersionInfo(
    &osvi,
    VER_MAJORVERSION | VER_MINORVERSION |
    VER_SERVICEPACKMAJOR | VER_SERVICEPACKMINOR,
    condition_mask);
}


static int address_prefix_match(int family,
                                struct sockaddr* address,
                                struct sockaddr* prefix_address,
                                int prefix_len) {
  uint8_t* address_data;
  uint8_t* prefix_address_data;
  int i;

  assert(address->sa_family == family);
  assert(prefix_address->sa_family == family);

  if (family == AF_INET6) {
    address_data = (uint8_t*) &(((struct sockaddr_in6 *) address)->sin6_addr);
    prefix_address_data =
      (uint8_t*) &(((struct sockaddr_in6 *) prefix_address)->sin6_addr);
  } else {
    address_data = (uint8_t*) &(((struct sockaddr_in *) address)->sin_addr);
    prefix_address_data =
      (uint8_t*) &(((struct sockaddr_in *) prefix_address)->sin_addr);
  }

  for (i = 0; i < prefix_len >> 3; i++) {
    if (address_data[i] != prefix_address_data[i])
      return 0;
  }

  if (prefix_len % 8)
    return prefix_address_data[i] ==
      (address_data[i] & (0xff << (8 - prefix_len % 8)));

  return 1;
}


int uv_interface_addresses(uv_interface_address_t** addresses_ptr,
    int* count_ptr) {
  IP_ADAPTER_ADDRESSES* win_address_buf;
  ULONG win_address_buf_size;
  IP_ADAPTER_ADDRESSES* adapter;

  uv_interface_address_t* uv_address_buf;
  char* name_buf;
  size_t uv_address_buf_size;
  uv_interface_address_t* uv_address;

  int count;

  int is_vista_or_greater;
  ULONG flags;

  *addresses_ptr = NULL;
  *count_ptr = 0;

  is_vista_or_greater = is_windows_version_or_greater(6, 0, 0, 0);
  if (is_vista_or_greater) {
    flags = GAA_FLAG_SKIP_ANYCAST | GAA_FLAG_SKIP_MULTICAST |
      GAA_FLAG_SKIP_DNS_SERVER;
  } else {
    /* We need at least XP SP1. */
    if (!is_windows_version_or_greater(5, 1, 1, 0))
      return UV_ENOTSUP;

    flags = GAA_FLAG_SKIP_ANYCAST | GAA_FLAG_SKIP_MULTICAST |
      GAA_FLAG_SKIP_DNS_SERVER | GAA_FLAG_INCLUDE_PREFIX;
  }


  /* Fetch the size of the adapters reported by windows, and then get the list
   * itself. */
  win_address_buf_size = 0;
  win_address_buf = NULL;

  for (;;) {
    ULONG r;

    /* If win_address_buf is 0, then GetAdaptersAddresses will fail with.
     * ERROR_BUFFER_OVERFLOW, and the required buffer size will be stored in
     * win_address_buf_size. */
    r = GetAdaptersAddresses(AF_UNSPEC,
                             flags,
                             NULL,
                             win_address_buf,
                             &win_address_buf_size);

    if (r == ERROR_SUCCESS)
      break;

    uv__free(win_address_buf);

    switch (r) {
      case ERROR_BUFFER_OVERFLOW:
        /* This happens when win_address_buf is NULL or too small to hold all
         * adapters. */
        win_address_buf = uv__malloc(win_address_buf_size);
        if (win_address_buf == NULL)
          return UV_ENOMEM;

        continue;

      case ERROR_NO_DATA: {
        /* No adapters were found. */
        uv_address_buf = uv__malloc(1);
        if (uv_address_buf == NULL)
          return UV_ENOMEM;

        *count_ptr = 0;
        *addresses_ptr = uv_address_buf;

        return 0;
      }

      case ERROR_ADDRESS_NOT_ASSOCIATED:
        return UV_EAGAIN;

      case ERROR_INVALID_PARAMETER:
        /* MSDN says:
         *   "This error is returned for any of the following conditions: the
         *   SizePointer parameter is NULL, the Address parameter is not
         *   AF_INET, AF_INET6, or AF_UNSPEC, or the address information for
         *   the parameters requested is greater than ULONG_MAX."
         * Since the first two conditions are not met, it must be that the
         * adapter data is too big.
         */
        return UV_ENOBUFS;

      default:
        /* Other (unspecified) errors can happen, but we don't have any special
         * meaning for them. */
        assert(r != ERROR_SUCCESS);
        return uv_translate_sys_error(r);
    }
  }

  /* Count the number of enabled interfaces and compute how much space is
   * needed to store their info. */
  count = 0;
  uv_address_buf_size = 0;

  for (adapter = win_address_buf;
       adapter != NULL;
       adapter = adapter->Next) {
    IP_ADAPTER_UNICAST_ADDRESS* unicast_address;
    int name_size;

    /* Interfaces that are not 'up' should not be reported. Also skip
     * interfaces that have no associated unicast address, as to avoid
     * allocating space for the name for this interface. */
    if (adapter->OperStatus != IfOperStatusUp ||
        adapter->FirstUnicastAddress == NULL)
      continue;

    /* Compute the size of the interface name. */
    name_size = WideCharToMultiByte(CP_UTF8,
                                    0,
                                    adapter->FriendlyName,
                                    -1,
                                    NULL,
                                    0,
                                    NULL,
                                    FALSE);
    if (name_size <= 0) {
      uv__free(win_address_buf);
      return uv_translate_sys_error(GetLastError());
    }
    uv_address_buf_size += name_size;

    /* Count the number of addresses associated with this interface, and
     * compute the size. */
    for (unicast_address = (IP_ADAPTER_UNICAST_ADDRESS*)
                           adapter->FirstUnicastAddress;
         unicast_address != NULL;
         unicast_address = unicast_address->Next) {
      count++;
      uv_address_buf_size += sizeof(uv_interface_address_t);
    }
  }

  /* Allocate space to store interface data plus adapter names. */
  uv_address_buf = uv__malloc(uv_address_buf_size);
  if (uv_address_buf == NULL) {
    uv__free(win_address_buf);
    return UV_ENOMEM;
  }

  /* Compute the start of the uv_interface_address_t array, and the place in
   * the buffer where the interface names will be stored. */
  uv_address = uv_address_buf;
  name_buf = (char*) (uv_address_buf + count);

  /* Fill out the output buffer. */
  for (adapter = win_address_buf;
       adapter != NULL;
       adapter = adapter->Next) {
    IP_ADAPTER_UNICAST_ADDRESS* unicast_address;
    int name_size;
    size_t max_name_size;

    if (adapter->OperStatus != IfOperStatusUp ||
        adapter->FirstUnicastAddress == NULL)
      continue;

    /* Convert the interface name to UTF8. */
    max_name_size = (char*) uv_address_buf + uv_address_buf_size - name_buf;
    if (max_name_size > (size_t) INT_MAX)
      max_name_size = INT_MAX;
    name_size = WideCharToMultiByte(CP_UTF8,
                                    0,
                                    adapter->FriendlyName,
                                    -1,
                                    name_buf,
                                    (int) max_name_size,
                                    NULL,
                                    FALSE);
    if (name_size <= 0) {
      uv__free(win_address_buf);
      uv__free(uv_address_buf);
      return uv_translate_sys_error(GetLastError());
    }

    /* Add an uv_interface_address_t element for every unicast address. */
    for (unicast_address = (IP_ADAPTER_UNICAST_ADDRESS*)
                           adapter->FirstUnicastAddress;
         unicast_address != NULL;
         unicast_address = unicast_address->Next) {
      struct sockaddr* sa;
      ULONG prefix_len;

      sa = unicast_address->Address.lpSockaddr;

      /* XP has no OnLinkPrefixLength field. */
      if (is_vista_or_greater) {
        prefix_len =
          ((IP_ADAPTER_UNICAST_ADDRESS_LH*) unicast_address)->OnLinkPrefixLength;
      } else {
        /* Prior to Windows Vista the FirstPrefix pointed to the list with
         * single prefix for each IP address assigned to the adapter.
         * Order of FirstPrefix does not match order of FirstUnicastAddress,
         * so we need to find corresponding prefix.
         */
        IP_ADAPTER_PREFIX* prefix;
        prefix_len = 0;

        for (prefix = adapter->FirstPrefix; prefix; prefix = prefix->Next) {
          /* We want the longest matching prefix. */
          if (prefix->Address.lpSockaddr->sa_family != sa->sa_family ||
              prefix->PrefixLength <= prefix_len)
            continue;

          if (address_prefix_match(sa->sa_family, sa,
              prefix->Address.lpSockaddr, prefix->PrefixLength)) {
            prefix_len = prefix->PrefixLength;
          }
        }

        /* If there is no matching prefix information, return a single-host
         * subnet mask (e.g. 255.255.255.255 for IPv4).
         */
        if (!prefix_len)
          prefix_len = (sa->sa_family == AF_INET6) ? 128 : 32;
      }

      memset(uv_address, 0, sizeof *uv_address);

      uv_address->name = name_buf;

      if (adapter->PhysicalAddressLength == sizeof(uv_address->phys_addr)) {
        memcpy(uv_address->phys_addr,
               adapter->PhysicalAddress,
               sizeof(uv_address->phys_addr));
      }

      uv_address->is_internal =
          (adapter->IfType == IF_TYPE_SOFTWARE_LOOPBACK);

      if (sa->sa_family == AF_INET6) {
        uv_address->address.address6 = *((struct sockaddr_in6 *) sa);

        uv_address->netmask.netmask6.sin6_family = AF_INET6;
        memset(uv_address->netmask.netmask6.sin6_addr.s6_addr, 0xff, prefix_len >> 3);
        /* This check ensures that we don't write past the size of the data. */
        if (prefix_len % 8) {
          uv_address->netmask.netmask6.sin6_addr.s6_addr[prefix_len >> 3] =
              0xff << (8 - prefix_len % 8);
        }

      } else {
        uv_address->address.address4 = *((struct sockaddr_in *) sa);

        uv_address->netmask.netmask4.sin_family = AF_INET;
        uv_address->netmask.netmask4.sin_addr.s_addr = (prefix_len > 0) ?
            htonl(0xffffffff << (32 - prefix_len)) : 0;
      }

      uv_address++;
    }

    name_buf += name_size;
  }

  uv__free(win_address_buf);

  *addresses_ptr = uv_address_buf;
  *count_ptr = count;

  return 0;
}


void uv_free_interface_addresses(uv_interface_address_t* addresses,
    int count) {
  uv__free(addresses);
}


int uv_getrusage(uv_rusage_t *uv_rusage) {
  FILETIME createTime, exitTime, kernelTime, userTime;
  SYSTEMTIME kernelSystemTime, userSystemTime;
  PROCESS_MEMORY_COUNTERS memCounters;
  IO_COUNTERS ioCounters;
  int ret;

  ret = GetProcessTimes(GetCurrentProcess(), &createTime, &exitTime, &kernelTime, &userTime);
  if (ret == 0) {
    return uv_translate_sys_error(GetLastError());
  }

  ret = FileTimeToSystemTime(&kernelTime, &kernelSystemTime);
  if (ret == 0) {
    return uv_translate_sys_error(GetLastError());
  }

  ret = FileTimeToSystemTime(&userTime, &userSystemTime);
  if (ret == 0) {
    return uv_translate_sys_error(GetLastError());
  }

  ret = GetProcessMemoryInfo(GetCurrentProcess(),
                             &memCounters,
                             sizeof(memCounters));
  if (ret == 0) {
    return uv_translate_sys_error(GetLastError());
  }

  ret = GetProcessIoCounters(GetCurrentProcess(), &ioCounters);
  if (ret == 0) {
    return uv_translate_sys_error(GetLastError());
  }

  memset(uv_rusage, 0, sizeof(*uv_rusage));

  uv_rusage->ru_utime.tv_sec = userSystemTime.wHour * 3600 +
                               userSystemTime.wMinute * 60 +
                               userSystemTime.wSecond;
  uv_rusage->ru_utime.tv_usec = userSystemTime.wMilliseconds * 1000;

  uv_rusage->ru_stime.tv_sec = kernelSystemTime.wHour * 3600 +
                               kernelSystemTime.wMinute * 60 +
                               kernelSystemTime.wSecond;
  uv_rusage->ru_stime.tv_usec = kernelSystemTime.wMilliseconds * 1000;

  uv_rusage->ru_majflt = (uint64_t) memCounters.PageFaultCount;
  uv_rusage->ru_maxrss = (uint64_t) memCounters.PeakWorkingSetSize / 1024;

  uv_rusage->ru_oublock = (uint64_t) ioCounters.WriteOperationCount;
  uv_rusage->ru_inblock = (uint64_t) ioCounters.ReadOperationCount;

  return 0;
}


int uv_os_homedir(char* buffer, size_t* size) {
  uv_passwd_t pwd;
  size_t len;
  int r;

  /* Check if the USERPROFILE environment variable is set first. The task of
     performing input validation on buffer and size is taken care of by
     uv_os_getenv(). */
  r = uv_os_getenv("USERPROFILE", buffer, size);

  /* Don't return an error if USERPROFILE was not found. */
  if (r != UV_ENOENT)
    return r;

  /* USERPROFILE is not set, so call uv__getpwuid_r() */
  r = uv__getpwuid_r(&pwd);

  if (r != 0) {
    return r;
  }

  len = strlen(pwd.homedir);

  if (len >= *size) {
    *size = len + 1;
    uv_os_free_passwd(&pwd);
    return UV_ENOBUFS;
  }

  memcpy(buffer, pwd.homedir, len + 1);
  *size = len;
  uv_os_free_passwd(&pwd);

  return 0;
}


int uv_os_tmpdir(char* buffer, size_t* size) {
  wchar_t *path;
  DWORD bufsize;
  size_t len;

  if (buffer == NULL || size == NULL || *size == 0)
    return UV_EINVAL;

  len = 0;
  len = GetTempPathW(0, NULL);
  if (len == 0) {
    return uv_translate_sys_error(GetLastError());
  }
  /* Include space for terminating null char. */
  len += 1;
  path = uv__malloc(len * sizeof(wchar_t));
  if (path == NULL) {
    return UV_ENOMEM;
  }
  len  = GetTempPathW(len, path);

  if (len == 0) {
    uv__free(path);
    return uv_translate_sys_error(GetLastError());
  }

  /* The returned directory should not have a trailing slash, unless it points
   * at a drive root, like c:\. Remove it if needed. */
  if (path[len - 1] == L'\\' &&
      !(len == 3 && path[1] == L':')) {
    len--;
    path[len] = L'\0';
  }

  /* Check how much space we need */
  bufsize = WideCharToMultiByte(CP_UTF8, 0, path, -1, NULL, 0, NULL, NULL);

  if (bufsize == 0) {
    uv__free(path);
    return uv_translate_sys_error(GetLastError());
  } else if (bufsize > *size) {
    uv__free(path);
    *size = bufsize;
    return UV_ENOBUFS;
  }

  /* Convert to UTF-8 */
  bufsize = WideCharToMultiByte(CP_UTF8,
                                0,
                                path,
                                -1,
                                buffer,
                                *size,
                                NULL,
                                NULL);
  uv__free(path);

  if (bufsize == 0)
    return uv_translate_sys_error(GetLastError());

  *size = bufsize - 1;
  return 0;
}


void uv_os_free_passwd(uv_passwd_t* pwd) {
  if (pwd == NULL)
    return;

  uv__free(pwd->username);
  uv__free(pwd->homedir);
  pwd->username = NULL;
  pwd->homedir = NULL;
}


/*
 * Converts a UTF-16 string into a UTF-8 one. The resulting string is
 * null-terminated.
 *
 * If utf16 is null terminated, utf16len can be set to -1, otherwise it must
 * be specified.
 */
int uv__convert_utf16_to_utf8(const WCHAR* utf16, int utf16len, char** utf8) {
  DWORD bufsize;

  if (utf16 == NULL)
    return UV_EINVAL;

  /* Check how much space we need */
  bufsize = WideCharToMultiByte(CP_UTF8,
                                0,
                                utf16,
                                utf16len,
                                NULL,
                                0,
                                NULL,
                                NULL);

  if (bufsize == 0)
    return uv_translate_sys_error(GetLastError());

  /* Allocate the destination buffer adding an extra byte for the terminating
   * NULL. If utf16len is not -1 WideCharToMultiByte will not add it, so
   * we do it ourselves always, just in case. */
  *utf8 = uv__malloc(bufsize + 1);

  if (*utf8 == NULL)
    return UV_ENOMEM;

  /* Convert to UTF-8 */
  bufsize = WideCharToMultiByte(CP_UTF8,
                                0,
                                utf16,
                                utf16len,
                                *utf8,
                                bufsize,
                                NULL,
                                NULL);

  if (bufsize == 0) {
    uv__free(*utf8);
    *utf8 = NULL;
    return uv_translate_sys_error(GetLastError());
  }

  (*utf8)[bufsize] = '\0';
  return 0;
}


/*
 * Converts a UTF-8 string into a UTF-16 one. The resulting string is
 * null-terminated.
 *
 * If utf8 is null terminated, utf8len can be set to -1, otherwise it must
 * be specified.
 */
int uv__convert_utf8_to_utf16(const char* utf8, int utf8len, WCHAR** utf16) {
  int bufsize;

  if (utf8 == NULL)
    return UV_EINVAL;

  /* Check how much space we need */
  bufsize = MultiByteToWideChar(CP_UTF8, 0, utf8, utf8len, NULL, 0);

  if (bufsize == 0)
    return uv_translate_sys_error(GetLastError());

  /* Allocate the destination buffer adding an extra byte for the terminating
   * NULL. If utf8len is not -1 MultiByteToWideChar will not add it, so
   * we do it ourselves always, just in case. */
  *utf16 = uv__malloc(sizeof(WCHAR) * (bufsize + 1));

  if (*utf16 == NULL)
    return UV_ENOMEM;

  /* Convert to UTF-16 */
  bufsize = MultiByteToWideChar(CP_UTF8, 0, utf8, utf8len, *utf16, bufsize);

  if (bufsize == 0) {
    uv__free(*utf16);
    *utf16 = NULL;
    return uv_translate_sys_error(GetLastError());
  }

  (*utf16)[bufsize] = L'\0';
  return 0;
}


int uv__getpwuid_r(uv_passwd_t* pwd) {
  HANDLE token;
  wchar_t username[UNLEN + 1];
  wchar_t *path;
  DWORD bufsize;
  int r;

  if (pwd == NULL)
    return UV_EINVAL;

  /* Get the home directory using GetUserProfileDirectoryW() */
  if (OpenProcessToken(GetCurrentProcess(), TOKEN_READ, &token) == 0)
    return uv_translate_sys_error(GetLastError());

  bufsize = 0;
  GetUserProfileDirectoryW(token, NULL, &bufsize);
  if (GetLastError() != ERROR_INSUFFICIENT_BUFFER) {
    r = GetLastError();
    CloseHandle(token);
    return uv_translate_sys_error(r);
  }

  path = uv__malloc(bufsize * sizeof(wchar_t));
  if (path == NULL) {
    CloseHandle(token);
    return UV_ENOMEM;
  }

  if (!GetUserProfileDirectoryW(token, path, &bufsize)) {
    r = GetLastError();
    CloseHandle(token);
    uv__free(path);
    return uv_translate_sys_error(r);
  }

  CloseHandle(token);

  /* Get the username using GetUserNameW() */
  bufsize = ARRAY_SIZE(username);
  if (!GetUserNameW(username, &bufsize)) {
    r = GetLastError();
    uv__free(path);

    /* This should not be possible */
    if (r == ERROR_INSUFFICIENT_BUFFER)
      return UV_ENOMEM;

    return uv_translate_sys_error(r);
  }

  pwd->homedir = NULL;
  r = uv__convert_utf16_to_utf8(path, -1, &pwd->homedir);
  uv__free(path);

  if (r != 0)
    return r;

  pwd->username = NULL;
  r = uv__convert_utf16_to_utf8(username, -1, &pwd->username);

  if (r != 0) {
    uv__free(pwd->homedir);
    return r;
  }

  pwd->shell = NULL;
  pwd->uid = -1;
  pwd->gid = -1;

  return 0;
}


int uv_os_get_passwd(uv_passwd_t* pwd) {
  return uv__getpwuid_r(pwd);
}


int uv_os_environ(uv_env_item_t** envitems, int* count) {
  wchar_t* env;
  wchar_t* penv;
  int i, cnt;
  uv_env_item_t* envitem;

  *envitems = NULL;
  *count = 0;

  env = GetEnvironmentStringsW();
  if (env == NULL)
    return 0;

  for (penv = env, i = 0; *penv != L'\0'; penv += wcslen(penv) + 1, i++);

  *envitems = uv__calloc(i, sizeof(**envitems));
  if (*envitems == NULL) {
    FreeEnvironmentStringsW(env);
    return UV_ENOMEM;
  }

  penv = env;
  cnt = 0;

  while (*penv != L'\0' && cnt < i) {
    char* buf;
    char* ptr;

    if (uv__convert_utf16_to_utf8(penv, -1, &buf) != 0)
      goto fail;

    /* Using buf + 1 here because we know that `buf` has length at least 1,
     * and some special environment variables on Windows start with a = sign. */
    ptr = strchr(buf + 1, '=');
    if (ptr == NULL) {
      uv__free(buf);
      goto do_continue;
    }

    *ptr = '\0';

    envitem = &(*envitems)[cnt];
    envitem->name = buf;
    envitem->value = ptr + 1;

    cnt++;

  do_continue:
    penv += wcslen(penv) + 1;
  }

  FreeEnvironmentStringsW(env);

  *count = cnt;
  return 0;

fail:
  FreeEnvironmentStringsW(env);

  for (i = 0; i < cnt; i++) {
    envitem = &(*envitems)[cnt];
    uv__free(envitem->name);
  }
  uv__free(*envitems);

  *envitems = NULL;
  *count = 0;
  return UV_ENOMEM;
}


int uv_os_getenv(const char* name, char* buffer, size_t* size) {
  wchar_t fastvar[512];
  wchar_t* var;
  DWORD varlen;
  wchar_t* name_w;
  DWORD bufsize;
  size_t len;
  int r;

  if (name == NULL || buffer == NULL || size == NULL || *size == 0)
    return UV_EINVAL;

  r = uv__convert_utf8_to_utf16(name, -1, &name_w);

  if (r != 0)
    return r;

  var = fastvar;
  varlen = ARRAY_SIZE(fastvar);

  for (;;) {
    SetLastError(ERROR_SUCCESS);
    len = GetEnvironmentVariableW(name_w, var, varlen);

    if (len < varlen)
      break;

    /* Try repeatedly because we might have been preempted by another thread
     * modifying the environment variable just as we're trying to read it.
     */
    if (var != fastvar)
      uv__free(var);

    varlen = 1 + len;
    var = uv__malloc(varlen * sizeof(*var));

    if (var == NULL) {
      r = UV_ENOMEM;
      goto fail;
    }
  }

  uv__free(name_w);
  name_w = NULL;

  if (len == 0) {
    r = GetLastError();
    if (r != ERROR_SUCCESS) {
      r = uv_translate_sys_error(r);
      goto fail;
    }
  }

  /* Check how much space we need */
  bufsize = WideCharToMultiByte(CP_UTF8, 0, var, -1, NULL, 0, NULL, NULL);

  if (bufsize == 0) {
    r = uv_translate_sys_error(GetLastError());
    goto fail;
  } else if (bufsize > *size) {
    *size = bufsize;
    r = UV_ENOBUFS;
    goto fail;
  }

  /* Convert to UTF-8 */
  bufsize = WideCharToMultiByte(CP_UTF8,
                                0,
                                var,
                                -1,
                                buffer,
                                *size,
                                NULL,
                                NULL);

  if (bufsize == 0) {
    r = uv_translate_sys_error(GetLastError());
    goto fail;
  }

  *size = bufsize - 1;
  r = 0;

fail:

  if (name_w != NULL)
    uv__free(name_w);

  if (var != fastvar)
    uv__free(var);

  return r;
}


int uv_os_setenv(const char* name, const char* value) {
  wchar_t* name_w;
  wchar_t* value_w;
  int r;

  if (name == NULL || value == NULL)
    return UV_EINVAL;

  r = uv__convert_utf8_to_utf16(name, -1, &name_w);

  if (r != 0)
    return r;

  r = uv__convert_utf8_to_utf16(value, -1, &value_w);

  if (r != 0) {
    uv__free(name_w);
    return r;
  }

  r = SetEnvironmentVariableW(name_w, value_w);
  uv__free(name_w);
  uv__free(value_w);

  if (r == 0)
    return uv_translate_sys_error(GetLastError());

  return 0;
}


int uv_os_unsetenv(const char* name) {
  wchar_t* name_w;
  int r;

  if (name == NULL)
    return UV_EINVAL;

  r = uv__convert_utf8_to_utf16(name, -1, &name_w);

  if (r != 0)
    return r;

  r = SetEnvironmentVariableW(name_w, NULL);
  uv__free(name_w);

  if (r == 0)
    return uv_translate_sys_error(GetLastError());

  return 0;
}


int uv_os_gethostname(char* buffer, size_t* size) {
  WCHAR buf[UV_MAXHOSTNAMESIZE];
  size_t len;
  char* utf8_str;
  int convert_result;

  if (buffer == NULL || size == NULL || *size == 0)
    return UV_EINVAL;

  uv__once_init(); /* Initialize winsock */

<<<<<<< HEAD
  if (GetHostNameW(buf, UV_MAXHOSTNAMESIZE) != 0)
    return uv_translate_sys_error(WSAGetLastError());

  convert_result = uv__convert_utf16_to_utf8(buf, -1, &utf8_str);

  if (convert_result != 0)
    return convert_result;

=======
  if (pGetHostNameW == NULL)
    return UV_ENOSYS;

  if (pGetHostNameW(buf, UV_MAXHOSTNAMESIZE) != 0)
    return uv_translate_sys_error(WSAGetLastError());

  convert_result = uv__convert_utf16_to_utf8(buf, -1, &utf8_str);

  if (convert_result != 0)
    return convert_result;

>>>>>>> a8a80be5
  len = strlen(utf8_str);
  if (len >= *size) {
    *size = len + 1;
    uv__free(utf8_str);
    return UV_ENOBUFS;
  }

  memcpy(buffer, utf8_str, len + 1);
  uv__free(utf8_str);
  *size = len;
  return 0;
}


static int uv__get_handle(uv_pid_t pid, int access, HANDLE* handle) {
  int r;

  if (pid == 0)
    *handle = GetCurrentProcess();
  else
    *handle = OpenProcess(access, FALSE, pid);

  if (*handle == NULL) {
    r = GetLastError();

    if (r == ERROR_INVALID_PARAMETER)
      return UV_ESRCH;
    else
      return uv_translate_sys_error(r);
  }

  return 0;
}


int uv_os_getpriority(uv_pid_t pid, int* priority) {
  HANDLE handle;
  int r;

  if (priority == NULL)
    return UV_EINVAL;

  r = uv__get_handle(pid, PROCESS_QUERY_LIMITED_INFORMATION, &handle);

  if (r != 0)
    return r;

  r = GetPriorityClass(handle);

  if (r == 0) {
    r = uv_translate_sys_error(GetLastError());
  } else {
    /* Map Windows priority classes to Unix nice values. */
    if (r == REALTIME_PRIORITY_CLASS)
      *priority = UV_PRIORITY_HIGHEST;
    else if (r == HIGH_PRIORITY_CLASS)
      *priority = UV_PRIORITY_HIGH;
    else if (r == ABOVE_NORMAL_PRIORITY_CLASS)
      *priority = UV_PRIORITY_ABOVE_NORMAL;
    else if (r == NORMAL_PRIORITY_CLASS)
      *priority = UV_PRIORITY_NORMAL;
    else if (r == BELOW_NORMAL_PRIORITY_CLASS)
      *priority = UV_PRIORITY_BELOW_NORMAL;
    else  /* IDLE_PRIORITY_CLASS */
      *priority = UV_PRIORITY_LOW;

    r = 0;
  }

  CloseHandle(handle);
  return r;
}


int uv_os_setpriority(uv_pid_t pid, int priority) {
  HANDLE handle;
  int priority_class;
  int r;

  /* Map Unix nice values to Windows priority classes. */
  if (priority < UV_PRIORITY_HIGHEST || priority > UV_PRIORITY_LOW)
    return UV_EINVAL;
  else if (priority < UV_PRIORITY_HIGH)
    priority_class = REALTIME_PRIORITY_CLASS;
  else if (priority < UV_PRIORITY_ABOVE_NORMAL)
    priority_class = HIGH_PRIORITY_CLASS;
  else if (priority < UV_PRIORITY_NORMAL)
    priority_class = ABOVE_NORMAL_PRIORITY_CLASS;
  else if (priority < UV_PRIORITY_BELOW_NORMAL)
    priority_class = NORMAL_PRIORITY_CLASS;
  else if (priority < UV_PRIORITY_LOW)
    priority_class = BELOW_NORMAL_PRIORITY_CLASS;
  else
    priority_class = IDLE_PRIORITY_CLASS;

  r = uv__get_handle(pid, PROCESS_SET_INFORMATION, &handle);

  if (r != 0)
    return r;

  if (SetPriorityClass(handle, priority_class) == 0)
    r = uv_translate_sys_error(GetLastError());

  CloseHandle(handle);
  return r;
}


int uv_os_uname(uv_utsname_t* buffer) {
  /* Implementation loosely based on
     https://github.com/gagern/gnulib/blob/master/lib/uname.c */
  OSVERSIONINFOW os_info;
  SYSTEM_INFO system_info;
  HKEY registry_key;
  WCHAR product_name_w[256];
  DWORD product_name_w_size;
  int version_size;
  int processor_level;
  int r;

  if (buffer == NULL)
    return UV_EINVAL;

  uv__once_init();
  os_info.dwOSVersionInfoSize = sizeof(os_info);
  os_info.szCSDVersion[0] = L'\0';

  /* Try calling RtlGetVersion(), and fall back to the deprecated GetVersionEx()
     if RtlGetVersion() is not available. */
  if (pRtlGetVersion) {
    pRtlGetVersion(&os_info);
  } else {
    /* Silence GetVersionEx() deprecation warning. */
    #ifdef _MSC_VER
    #pragma warning(suppress : 4996)
    #endif
    if (GetVersionExW(&os_info) == 0) {
      r = uv_translate_sys_error(GetLastError());
      goto error;
    }
  }

  /* Populate the version field. */
  version_size = 0;
  r = RegOpenKeyExW(HKEY_LOCAL_MACHINE,
                    L"SOFTWARE\\Microsoft\\Windows NT\\CurrentVersion",
                    0,
                    KEY_QUERY_VALUE,
                    &registry_key);

  if (r == ERROR_SUCCESS) {
    product_name_w_size = sizeof(product_name_w);
    r = RegGetValueW(registry_key,
                     NULL,
                     L"ProductName",
                     RRF_RT_REG_SZ,
                     NULL,
                     (PVOID) product_name_w,
                     &product_name_w_size);
    RegCloseKey(registry_key);

    if (r == ERROR_SUCCESS) {
      version_size = WideCharToMultiByte(CP_UTF8,
                                         0,
                                         product_name_w,
                                         -1,
                                         buffer->version,
                                         sizeof(buffer->version),
                                         NULL,
                                         NULL);
      if (version_size == 0) {
        r = uv_translate_sys_error(GetLastError());
        goto error;
      }
    }
  }

  /* Append service pack information to the version if present. */
  if (os_info.szCSDVersion[0] != L'\0') {
    if (version_size > 0)
      buffer->version[version_size - 1] = ' ';

    if (WideCharToMultiByte(CP_UTF8,
                            0,
                            os_info.szCSDVersion,
                            -1,
                            buffer->version + version_size,
                            sizeof(buffer->version) - version_size,
                            NULL,
                            NULL) == 0) {
      r = uv_translate_sys_error(GetLastError());
      goto error;
    }
  }

  /* Populate the sysname field. */
#ifdef __MINGW32__
  r = snprintf(buffer->sysname,
               sizeof(buffer->sysname),
               "MINGW32_NT-%u.%u",
               (unsigned int) os_info.dwMajorVersion,
               (unsigned int) os_info.dwMinorVersion);
  assert((size_t)r < sizeof(buffer->sysname));
#else
  uv__strscpy(buffer->sysname, "Windows_NT", sizeof(buffer->sysname));
#endif

  /* Populate the release field. */
  r = snprintf(buffer->release,
               sizeof(buffer->release),
               "%d.%d.%d",
               (unsigned int) os_info.dwMajorVersion,
               (unsigned int) os_info.dwMinorVersion,
               (unsigned int) os_info.dwBuildNumber);
  assert((size_t)r < sizeof(buffer->release));

  /* Populate the machine field. */
  GetSystemInfo(&system_info);

  switch (system_info.wProcessorArchitecture) {
    case PROCESSOR_ARCHITECTURE_AMD64:
      uv__strscpy(buffer->machine, "x86_64", sizeof(buffer->machine));
      break;
    case PROCESSOR_ARCHITECTURE_IA64:
      uv__strscpy(buffer->machine, "ia64", sizeof(buffer->machine));
      break;
    case PROCESSOR_ARCHITECTURE_INTEL:
      uv__strscpy(buffer->machine, "i386", sizeof(buffer->machine));

      if (system_info.wProcessorLevel > 3) {
        processor_level = system_info.wProcessorLevel < 6 ?
                          system_info.wProcessorLevel : 6;
        buffer->machine[1] = '0' + processor_level;
      }

      break;
    case PROCESSOR_ARCHITECTURE_IA32_ON_WIN64:
      uv__strscpy(buffer->machine, "i686", sizeof(buffer->machine));
      break;
    case PROCESSOR_ARCHITECTURE_MIPS:
      uv__strscpy(buffer->machine, "mips", sizeof(buffer->machine));
      break;
    case PROCESSOR_ARCHITECTURE_ALPHA:
    case PROCESSOR_ARCHITECTURE_ALPHA64:
      uv__strscpy(buffer->machine, "alpha", sizeof(buffer->machine));
      break;
    case PROCESSOR_ARCHITECTURE_PPC:
      uv__strscpy(buffer->machine, "powerpc", sizeof(buffer->machine));
      break;
    case PROCESSOR_ARCHITECTURE_SHX:
      uv__strscpy(buffer->machine, "sh", sizeof(buffer->machine));
      break;
    case PROCESSOR_ARCHITECTURE_ARM:
      uv__strscpy(buffer->machine, "arm", sizeof(buffer->machine));
      break;
    default:
      uv__strscpy(buffer->machine, "unknown", sizeof(buffer->machine));
      break;
  }

  return 0;

error:
  buffer->sysname[0] = '\0';
  buffer->release[0] = '\0';
  buffer->version[0] = '\0';
  buffer->machine[0] = '\0';
  return r;
}

int uv_gettimeofday(uv_timeval64_t* tv) {
  /* Based on https://doxygen.postgresql.org/gettimeofday_8c_source.html */
  const uint64_t epoch = (uint64_t) 116444736000000000ULL;
  FILETIME file_time;
  ULARGE_INTEGER ularge;

  if (tv == NULL)
    return UV_EINVAL;

  GetSystemTimeAsFileTime(&file_time);
  ularge.LowPart = file_time.dwLowDateTime;
  ularge.HighPart = file_time.dwHighDateTime;
  tv->tv_sec = (int64_t) ((ularge.QuadPart - epoch) / 10000000L);
  tv->tv_usec = (int32_t) (((ularge.QuadPart - epoch) % 10000000L) / 10);
  return 0;
}

int uv__random_rtlgenrandom(void* buf, size_t buflen) {
  if (buflen == 0)
    return 0;

  if (SystemFunction036(buf, buflen) == FALSE)
    return UV_EIO;

  return 0;
}

void uv_sleep(unsigned int msec) {
  Sleep(msec);
}<|MERGE_RESOLUTION|>--- conflicted
+++ resolved
@@ -1596,8 +1596,10 @@
 
   uv__once_init(); /* Initialize winsock */
 
-<<<<<<< HEAD
-  if (GetHostNameW(buf, UV_MAXHOSTNAMESIZE) != 0)
+  if (pGetHostNameW == NULL)
+    return UV_ENOSYS;
+
+  if (pGetHostNameW(buf, UV_MAXHOSTNAMESIZE) != 0)
     return uv_translate_sys_error(WSAGetLastError());
 
   convert_result = uv__convert_utf16_to_utf8(buf, -1, &utf8_str);
@@ -1605,19 +1607,6 @@
   if (convert_result != 0)
     return convert_result;
 
-=======
-  if (pGetHostNameW == NULL)
-    return UV_ENOSYS;
-
-  if (pGetHostNameW(buf, UV_MAXHOSTNAMESIZE) != 0)
-    return uv_translate_sys_error(WSAGetLastError());
-
-  convert_result = uv__convert_utf16_to_utf8(buf, -1, &utf8_str);
-
-  if (convert_result != 0)
-    return convert_result;
-
->>>>>>> a8a80be5
   len = strlen(utf8_str);
   if (len >= *size) {
     *size = len + 1;
