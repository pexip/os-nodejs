/* Copyright Joyent, Inc. and other Node contributors. All rights reserved.
 *
 * Permission is hereby granted, free of charge, to any person obtaining a copy
 * of this software and associated documentation files (the "Software"), to
 * deal in the Software without restriction, including without limitation the
 * rights to use, copy, modify, merge, publish, distribute, sublicense, and/or
 * sell copies of the Software, and to permit persons to whom the Software is
 * furnished to do so, subject to the following conditions:
 *
 * The above copyright notice and this permission notice shall be included in
 * all copies or substantial portions of the Software.
 *
 * THE SOFTWARE IS PROVIDED "AS IS", WITHOUT WARRANTY OF ANY KIND, EXPRESS OR
 * IMPLIED, INCLUDING BUT NOT LIMITED TO THE WARRANTIES OF MERCHANTABILITY,
 * FITNESS FOR A PARTICULAR PURPOSE AND NONINFRINGEMENT. IN NO EVENT SHALL THE
 * AUTHORS OR COPYRIGHT HOLDERS BE LIABLE FOR ANY CLAIM, DAMAGES OR OTHER
 * LIABILITY, WHETHER IN AN ACTION OF CONTRACT, TORT OR OTHERWISE, ARISING
 * FROM, OUT OF OR IN CONNECTION WITH THE SOFTWARE OR THE USE OR OTHER DEALINGS
 * IN THE SOFTWARE.
 */

#include <assert.h>
#include <stdlib.h>

#include "uv.h"
#include "internal.h"
#include "handle-inl.h"
#include "stream-inl.h"
#include "req-inl.h"


/*
 * Threshold of active tcp streams for which to preallocate tcp read buffers.
 * (Due to node slab allocator performing poorly under this pattern,
 *  the optimization is temporarily disabled (threshold=0).  This will be
 *  revisited once node allocator is improved.)
 */
const unsigned int uv_active_tcp_streams_threshold = 0;

/*
 * Number of simultaneous pending AcceptEx calls.
 */
const unsigned int uv_simultaneous_server_accepts = 32;

/* A zero-size buffer for use by uv_tcp_read */
static char uv_zero_[] = "";

static int uv__tcp_nodelay(uv_tcp_t* handle, SOCKET socket, int enable) {
  if (setsockopt(socket,
                 IPPROTO_TCP,
                 TCP_NODELAY,
                 (const char*)&enable,
                 sizeof enable) == -1) {
    return WSAGetLastError();
  }
  return 0;
}


static int uv__tcp_keepalive(uv_tcp_t* handle, SOCKET socket, int enable, unsigned int delay) {
  if (setsockopt(socket,
                 SOL_SOCKET,
                 SO_KEEPALIVE,
                 (const char*)&enable,
                 sizeof enable) == -1) {
    return WSAGetLastError();
  }

  if (enable && setsockopt(socket,
                           IPPROTO_TCP,
                           TCP_KEEPALIVE,
                           (const char*)&delay,
                           sizeof delay) == -1) {
    return WSAGetLastError();
  }

  return 0;
}


static int uv__tcp_set_socket(uv_loop_t* loop,
                              uv_tcp_t* handle,
                              SOCKET socket,
                              int family,
                              int imported) {
  DWORD yes = 1;
  int non_ifs_lsp;
  int err;

  if (handle->socket != INVALID_SOCKET)
    return UV_EBUSY;

  /* Set the socket to nonblocking mode */
  if (ioctlsocket(socket, FIONBIO, &yes) == SOCKET_ERROR) {
    return WSAGetLastError();
  }

  /* Make the socket non-inheritable */
  if (!SetHandleInformation((HANDLE) socket, HANDLE_FLAG_INHERIT, 0))
    return GetLastError();

  /* Associate it with the I/O completion port. Use uv_handle_t pointer as
   * completion key. */
  if (CreateIoCompletionPort((HANDLE)socket,
                             loop->iocp,
                             (ULONG_PTR)socket,
                             0) == NULL) {
    if (imported) {
      handle->flags |= UV_HANDLE_EMULATE_IOCP;
    } else {
      return GetLastError();
    }
  }

  if (family == AF_INET6) {
    non_ifs_lsp = uv_tcp_non_ifs_lsp_ipv6;
  } else {
    non_ifs_lsp = uv_tcp_non_ifs_lsp_ipv4;
  }

  if (!(handle->flags & UV_HANDLE_EMULATE_IOCP) && !non_ifs_lsp) {
    UCHAR sfcnm_flags =
        FILE_SKIP_SET_EVENT_ON_HANDLE | FILE_SKIP_COMPLETION_PORT_ON_SUCCESS;
    if (!SetFileCompletionNotificationModes((HANDLE) socket, sfcnm_flags))
      return GetLastError();
    handle->flags |= UV_HANDLE_SYNC_BYPASS_IOCP;
  }

  if (handle->flags & UV_HANDLE_TCP_NODELAY) {
    err = uv__tcp_nodelay(handle, socket, 1);
    if (err)
      return err;
  }

  /* TODO: Use stored delay. */
  if (handle->flags & UV_HANDLE_TCP_KEEPALIVE) {
    err = uv__tcp_keepalive(handle, socket, 1, 60);
    if (err)
      return err;
  }

  handle->socket = socket;

  if (family == AF_INET6) {
    handle->flags |= UV_HANDLE_IPV6;
  } else {
    assert(!(handle->flags & UV_HANDLE_IPV6));
  }

  return 0;
}


int uv_tcp_init_ex(uv_loop_t* loop, uv_tcp_t* handle, unsigned int flags) {
  int domain;

  /* Use the lower 8 bits for the domain */
  domain = flags & 0xFF;
  if (domain != AF_INET && domain != AF_INET6 && domain != AF_UNSPEC)
    return UV_EINVAL;

  if (flags & ~0xFF)
    return UV_EINVAL;

  uv__stream_init(loop, (uv_stream_t*) handle, UV_TCP);
  handle->tcp.serv.accept_reqs = NULL;
  handle->tcp.serv.pending_accepts = NULL;
  handle->socket = INVALID_SOCKET;
  handle->reqs_pending = 0;
  handle->tcp.serv.func_acceptex = NULL;
  handle->tcp.conn.func_connectex = NULL;
  handle->tcp.serv.processed_accepts = 0;
  handle->delayed_error = 0;

  /* If anything fails beyond this point we need to remove the handle from
   * the handle queue, since it was added by uv__handle_init in uv__stream_init.
   */

  if (domain != AF_UNSPEC) {
    SOCKET sock;
    DWORD err;

    sock = socket(domain, SOCK_STREAM, 0);
    if (sock == INVALID_SOCKET) {
      err = WSAGetLastError();
      QUEUE_REMOVE(&handle->handle_queue);
      return uv_translate_sys_error(err);
    }

    err = uv__tcp_set_socket(handle->loop, handle, sock, domain, 0);
    if (err) {
      closesocket(sock);
      QUEUE_REMOVE(&handle->handle_queue);
      return uv_translate_sys_error(err);
    }

  }

  return 0;
}


int uv_tcp_init(uv_loop_t* loop, uv_tcp_t* handle) {
  return uv_tcp_init_ex(loop, handle, AF_UNSPEC);
}


void uv__process_tcp_shutdown_req(uv_loop_t* loop, uv_tcp_t* stream, uv_shutdown_t *req) {
  int err;

  assert(req);
  assert(stream->stream.conn.write_reqs_pending == 0);
  assert(!(stream->flags & UV_HANDLE_SHUT));
  assert(stream->flags & UV_HANDLE_CONNECTION);

  stream->stream.conn.shutdown_req = NULL;
  stream->flags &= ~UV_HANDLE_SHUTTING;
  UNREGISTER_HANDLE_REQ(loop, stream, req);

  err = 0;
  if (stream->flags & UV_HANDLE_CLOSING)
   /* The user destroyed the stream before we got to do the shutdown. */
    err = UV_ECANCELED;
  else if (shutdown(stream->socket, SD_SEND) == SOCKET_ERROR)
    err = uv_translate_sys_error(WSAGetLastError());
  else /* Success. */
    stream->flags |= UV_HANDLE_SHUT;

  if (req->cb)
    req->cb(req, err);

  DECREASE_PENDING_REQ_COUNT(stream);
}


<<<<<<< HEAD
  if (handle->flags & UV_HANDLE_CLOSING &&
      handle->reqs_pending == 0) {
    assert(!(handle->flags & UV_HANDLE_CLOSED));
    assert(handle->socket == INVALID_SOCKET);
=======
void uv__tcp_endgame(uv_loop_t* loop, uv_tcp_t* handle) {
  unsigned int i;
  uv_tcp_accept_t* req;

  assert(handle->flags & UV_HANDLE_CLOSING);
  assert(handle->reqs_pending == 0);
  assert(!(handle->flags & UV_HANDLE_CLOSED));
  assert(handle->socket == INVALID_SOCKET);
>>>>>>> a8a80be5

  if (!(handle->flags & UV_HANDLE_CONNECTION) && handle->tcp.serv.accept_reqs) {
    if (handle->flags & UV_HANDLE_EMULATE_IOCP) {
      for (i = 0; i < uv_simultaneous_server_accepts; i++) {
        req = &handle->tcp.serv.accept_reqs[i];
        if (req->wait_handle != INVALID_HANDLE_VALUE) {
          UnregisterWait(req->wait_handle);
          req->wait_handle = INVALID_HANDLE_VALUE;
        }
        if (req->event_handle != NULL) {
          CloseHandle(req->event_handle);
          req->event_handle = NULL;
        }
      }
    }

    uv__free(handle->tcp.serv.accept_reqs);
    handle->tcp.serv.accept_reqs = NULL;
  }

  if (handle->flags & UV_HANDLE_CONNECTION &&
      handle->flags & UV_HANDLE_EMULATE_IOCP) {
    if (handle->read_req.wait_handle != INVALID_HANDLE_VALUE) {
      UnregisterWait(handle->read_req.wait_handle);
      handle->read_req.wait_handle = INVALID_HANDLE_VALUE;
    }
    if (handle->read_req.event_handle != NULL) {
      CloseHandle(handle->read_req.event_handle);
      handle->read_req.event_handle = NULL;
    }
  }

  uv__handle_close(handle);
  loop->active_tcp_streams--;
}


/* Unlike on Unix, here we don't set SO_REUSEADDR, because it doesn't just
 * allow binding to addresses that are in use by sockets in TIME_WAIT, it
 * effectively allows 'stealing' a port which is in use by another application.
 *
 * SO_EXCLUSIVEADDRUSE is also not good here because it does check all sockets,
 * regardless of state, so we'd get an error even if the port is in use by a
 * socket in TIME_WAIT state.
 *
 * See issue #1360.
 *
 */
static int uv__tcp_try_bind(uv_tcp_t* handle,
                            const struct sockaddr* addr,
                            unsigned int addrlen,
                            unsigned int flags) {
  DWORD err;
  int r;

  if (handle->socket == INVALID_SOCKET) {
    SOCKET sock;

    /* Cannot set IPv6-only mode on non-IPv6 socket. */
    if ((flags & UV_TCP_IPV6ONLY) && addr->sa_family != AF_INET6)
      return ERROR_INVALID_PARAMETER;

    sock = socket(addr->sa_family, SOCK_STREAM, 0);
    if (sock == INVALID_SOCKET) {
      return WSAGetLastError();
    }

    err = uv__tcp_set_socket(handle->loop, handle, sock, addr->sa_family, 0);
    if (err) {
      closesocket(sock);
      return err;
    }
  }

#ifdef IPV6_V6ONLY
  if (addr->sa_family == AF_INET6) {
    int on;

    on = (flags & UV_TCP_IPV6ONLY) != 0;

    /* TODO: how to handle errors? This may fail if there is no ipv4 stack
     * available, or when run on XP/2003 which have no support for dualstack
     * sockets. For now we're silently ignoring the error. */
    setsockopt(handle->socket,
               IPPROTO_IPV6,
               IPV6_V6ONLY,
               (const char*)&on,
               sizeof on);
  }
#endif

  r = bind(handle->socket, addr, addrlen);

  if (r == SOCKET_ERROR) {
    err = WSAGetLastError();
    if (err == WSAEADDRINUSE) {
      /* Some errors are not to be reported until connect() or listen() */
      handle->delayed_error = err;
    } else {
      return err;
    }
  }

  handle->flags |= UV_HANDLE_BOUND;

  return 0;
}


static void CALLBACK post_completion(void* context, BOOLEAN timed_out) {
  uv_req_t* req;
  uv_tcp_t* handle;

  req = (uv_req_t*) context;
  assert(req != NULL);
  handle = (uv_tcp_t*)req->data;
  assert(handle != NULL);
  assert(!timed_out);

  if (!PostQueuedCompletionStatus(handle->loop->iocp,
                                  req->u.io.overlapped.InternalHigh,
                                  0,
                                  &req->u.io.overlapped)) {
    uv_fatal_error(GetLastError(), "PostQueuedCompletionStatus");
  }
}


static void CALLBACK post_write_completion(void* context, BOOLEAN timed_out) {
  uv_write_t* req;
  uv_tcp_t* handle;

  req = (uv_write_t*) context;
  assert(req != NULL);
  handle = (uv_tcp_t*)req->handle;
  assert(handle != NULL);
  assert(!timed_out);

  if (!PostQueuedCompletionStatus(handle->loop->iocp,
                                  req->u.io.overlapped.InternalHigh,
                                  0,
                                  &req->u.io.overlapped)) {
    uv_fatal_error(GetLastError(), "PostQueuedCompletionStatus");
  }
}


static void uv__tcp_queue_accept(uv_tcp_t* handle, uv_tcp_accept_t* req) {
  uv_loop_t* loop = handle->loop;
  BOOL success;
  DWORD bytes;
  SOCKET accept_socket;
  short family;

  assert(handle->flags & UV_HANDLE_LISTENING);
  assert(req->accept_socket == INVALID_SOCKET);

  /* choose family and extension function */
  if (handle->flags & UV_HANDLE_IPV6) {
    family = AF_INET6;
  } else {
    family = AF_INET;
  }

  /* Open a socket for the accepted connection. */
  accept_socket = socket(family, SOCK_STREAM, 0);
  if (accept_socket == INVALID_SOCKET) {
    SET_REQ_ERROR(req, WSAGetLastError());
    uv__insert_pending_req(loop, (uv_req_t*)req);
    handle->reqs_pending++;
    return;
  }

  /* Make the socket non-inheritable */
  if (!SetHandleInformation((HANDLE) accept_socket, HANDLE_FLAG_INHERIT, 0)) {
    SET_REQ_ERROR(req, GetLastError());
    uv__insert_pending_req(loop, (uv_req_t*)req);
    handle->reqs_pending++;
    closesocket(accept_socket);
    return;
  }

  /* Prepare the overlapped structure. */
  memset(&(req->u.io.overlapped), 0, sizeof(req->u.io.overlapped));
  if (handle->flags & UV_HANDLE_EMULATE_IOCP) {
    assert(req->event_handle != NULL);
    req->u.io.overlapped.hEvent = (HANDLE) ((ULONG_PTR) req->event_handle | 1);
  }

  success = handle->tcp.serv.func_acceptex(handle->socket,
                                          accept_socket,
                                          (void*)req->accept_buffer,
                                          0,
                                          sizeof(struct sockaddr_storage),
                                          sizeof(struct sockaddr_storage),
                                          &bytes,
                                          &req->u.io.overlapped);

  if (UV_SUCCEEDED_WITHOUT_IOCP(success)) {
    /* Process the req without IOCP. */
    req->accept_socket = accept_socket;
    handle->reqs_pending++;
    uv__insert_pending_req(loop, (uv_req_t*)req);
  } else if (UV_SUCCEEDED_WITH_IOCP(success)) {
    /* The req will be processed with IOCP. */
    req->accept_socket = accept_socket;
    handle->reqs_pending++;
    if (handle->flags & UV_HANDLE_EMULATE_IOCP &&
        req->wait_handle == INVALID_HANDLE_VALUE &&
        !RegisterWaitForSingleObject(&req->wait_handle,
          req->event_handle, post_completion, (void*) req,
          INFINITE, WT_EXECUTEINWAITTHREAD)) {
      SET_REQ_ERROR(req, GetLastError());
      uv__insert_pending_req(loop, (uv_req_t*)req);
    }
  } else {
    /* Make this req pending reporting an error. */
    SET_REQ_ERROR(req, WSAGetLastError());
    uv__insert_pending_req(loop, (uv_req_t*)req);
    handle->reqs_pending++;
    /* Destroy the preallocated client socket. */
    closesocket(accept_socket);
    /* Destroy the event handle */
    if (handle->flags & UV_HANDLE_EMULATE_IOCP) {
      CloseHandle(req->event_handle);
      req->event_handle = NULL;
    }
  }
}


static void uv__tcp_queue_read(uv_loop_t* loop, uv_tcp_t* handle) {
  uv_read_t* req;
  uv_buf_t buf;
  int result;
  DWORD bytes, flags;

  assert(handle->flags & UV_HANDLE_READING);
  assert(!(handle->flags & UV_HANDLE_READ_PENDING));

  req = &handle->read_req;
  memset(&req->u.io.overlapped, 0, sizeof(req->u.io.overlapped));

  /*
   * Preallocate a read buffer if the number of active streams is below
   * the threshold.
  */
  if (loop->active_tcp_streams < uv_active_tcp_streams_threshold) {
    handle->flags &= ~UV_HANDLE_ZERO_READ;
    handle->tcp.conn.read_buffer = uv_buf_init(NULL, 0);
    handle->alloc_cb((uv_handle_t*) handle, 65536, &handle->tcp.conn.read_buffer);
    if (handle->tcp.conn.read_buffer.base == NULL ||
        handle->tcp.conn.read_buffer.len == 0) {
      handle->read_cb((uv_stream_t*) handle, UV_ENOBUFS, &handle->tcp.conn.read_buffer);
      return;
    }
    assert(handle->tcp.conn.read_buffer.base != NULL);
    buf = handle->tcp.conn.read_buffer;
  } else {
    handle->flags |= UV_HANDLE_ZERO_READ;
    buf.base = (char*) &uv_zero_;
    buf.len = 0;
  }

  /* Prepare the overlapped structure. */
  memset(&(req->u.io.overlapped), 0, sizeof(req->u.io.overlapped));
  if (handle->flags & UV_HANDLE_EMULATE_IOCP) {
    assert(req->event_handle != NULL);
    req->u.io.overlapped.hEvent = (HANDLE) ((ULONG_PTR) req->event_handle | 1);
  }

  flags = 0;
  result = WSARecv(handle->socket,
                   (WSABUF*)&buf,
                   1,
                   &bytes,
                   &flags,
                   &req->u.io.overlapped,
                   NULL);

  handle->flags |= UV_HANDLE_READ_PENDING;
  handle->reqs_pending++;

  if (UV_SUCCEEDED_WITHOUT_IOCP(result == 0)) {
    /* Process the req without IOCP. */
    req->u.io.overlapped.InternalHigh = bytes;
    uv__insert_pending_req(loop, (uv_req_t*)req);
  } else if (UV_SUCCEEDED_WITH_IOCP(result == 0)) {
    /* The req will be processed with IOCP. */
    if (handle->flags & UV_HANDLE_EMULATE_IOCP &&
        req->wait_handle == INVALID_HANDLE_VALUE &&
        !RegisterWaitForSingleObject(&req->wait_handle,
          req->event_handle, post_completion, (void*) req,
          INFINITE, WT_EXECUTEINWAITTHREAD)) {
      SET_REQ_ERROR(req, GetLastError());
      uv__insert_pending_req(loop, (uv_req_t*)req);
    }
  } else {
    /* Make this req pending reporting an error. */
    SET_REQ_ERROR(req, WSAGetLastError());
    uv__insert_pending_req(loop, (uv_req_t*)req);
  }
}


int uv_tcp_close_reset(uv_tcp_t* handle, uv_close_cb close_cb) {
  struct linger l = { 1, 0 };

  /* Disallow setting SO_LINGER to zero due to some platform inconsistencies */
  if (handle->flags & UV_HANDLE_SHUTTING)
    return UV_EINVAL;

  if (0 != setsockopt(handle->socket, SOL_SOCKET, SO_LINGER, (const char*)&l, sizeof(l)))
    return uv_translate_sys_error(WSAGetLastError());

  uv_close((uv_handle_t*) handle, close_cb);
  return 0;
}


int uv__tcp_listen(uv_tcp_t* handle, int backlog, uv_connection_cb cb) {
  unsigned int i, simultaneous_accepts;
  uv_tcp_accept_t* req;
  int err;

  assert(backlog > 0);

  if (handle->flags & UV_HANDLE_LISTENING) {
    handle->stream.serv.connection_cb = cb;
  }

  if (handle->flags & UV_HANDLE_READING) {
    return WSAEISCONN;
  }

  if (handle->delayed_error) {
    return handle->delayed_error;
  }

  if (!(handle->flags & UV_HANDLE_BOUND)) {
    err = uv__tcp_try_bind(handle,
                           (const struct sockaddr*) &uv_addr_ip4_any_,
                           sizeof(uv_addr_ip4_any_),
                           0);
    if (err)
      return err;
    if (handle->delayed_error)
      return handle->delayed_error;
  }

  if (!handle->tcp.serv.func_acceptex) {
    if (!uv__get_acceptex_function(handle->socket, &handle->tcp.serv.func_acceptex)) {
      return WSAEAFNOSUPPORT;
    }
  }

  /* If this flag is set, we already made this listen call in xfer. */
  if (!(handle->flags & UV_HANDLE_SHARED_TCP_SOCKET) &&
      listen(handle->socket, backlog) == SOCKET_ERROR) {
    return WSAGetLastError();
  }

  handle->flags |= UV_HANDLE_LISTENING;
  handle->stream.serv.connection_cb = cb;
  INCREASE_ACTIVE_COUNT(loop, handle);

  simultaneous_accepts = handle->flags & UV_HANDLE_TCP_SINGLE_ACCEPT ? 1
    : uv_simultaneous_server_accepts;

  if (handle->tcp.serv.accept_reqs == NULL) {
    handle->tcp.serv.accept_reqs =
      uv__malloc(uv_simultaneous_server_accepts * sizeof(uv_tcp_accept_t));
    if (!handle->tcp.serv.accept_reqs) {
      uv_fatal_error(ERROR_OUTOFMEMORY, "uv__malloc");
    }

    for (i = 0; i < simultaneous_accepts; i++) {
      req = &handle->tcp.serv.accept_reqs[i];
      UV_REQ_INIT(req, UV_ACCEPT);
      req->accept_socket = INVALID_SOCKET;
      req->data = handle;

      req->wait_handle = INVALID_HANDLE_VALUE;
      if (handle->flags & UV_HANDLE_EMULATE_IOCP) {
        req->event_handle = CreateEvent(NULL, 0, 0, NULL);
        if (req->event_handle == NULL) {
          uv_fatal_error(GetLastError(), "CreateEvent");
        }
      } else {
        req->event_handle = NULL;
      }

      uv__tcp_queue_accept(handle, req);
    }

    /* Initialize other unused requests too, because uv_tcp_endgame doesn't
     * know how many requests were initialized, so it will try to clean up
     * {uv_simultaneous_server_accepts} requests. */
    for (i = simultaneous_accepts; i < uv_simultaneous_server_accepts; i++) {
      req = &handle->tcp.serv.accept_reqs[i];
      UV_REQ_INIT(req, UV_ACCEPT);
      req->accept_socket = INVALID_SOCKET;
      req->data = handle;
      req->wait_handle = INVALID_HANDLE_VALUE;
      req->event_handle = NULL;
    }
  }

  return 0;
}


int uv__tcp_accept(uv_tcp_t* server, uv_tcp_t* client) {
  uv_loop_t* loop = server->loop;
  int err = 0;
  int family;

  uv_tcp_accept_t* req = server->tcp.serv.pending_accepts;

  if (!req) {
    /* No valid connections found, so we error out. */
    return WSAEWOULDBLOCK;
  }

  if (req->accept_socket == INVALID_SOCKET) {
    return WSAENOTCONN;
  }

  if (server->flags & UV_HANDLE_IPV6) {
    family = AF_INET6;
  } else {
    family = AF_INET;
  }

  err = uv__tcp_set_socket(client->loop,
                          client,
                          req->accept_socket,
                          family,
                          0);
  if (err) {
    closesocket(req->accept_socket);
  } else {
    uv__connection_init((uv_stream_t*) client);
    /* AcceptEx() implicitly binds the accepted socket. */
    client->flags |= UV_HANDLE_BOUND | UV_HANDLE_READABLE | UV_HANDLE_WRITABLE;
  }

  /* Prepare the req to pick up a new connection */
  server->tcp.serv.pending_accepts = req->next_pending;
  req->next_pending = NULL;
  req->accept_socket = INVALID_SOCKET;

  if (!(server->flags & UV_HANDLE_CLOSING)) {
    /* Check if we're in a middle of changing the number of pending accepts. */
    if (!(server->flags & UV_HANDLE_TCP_ACCEPT_STATE_CHANGING)) {
      uv__tcp_queue_accept(server, req);
    } else {
      /* We better be switching to a single pending accept. */
      assert(server->flags & UV_HANDLE_TCP_SINGLE_ACCEPT);

      server->tcp.serv.processed_accepts++;

      if (server->tcp.serv.processed_accepts >= uv_simultaneous_server_accepts) {
        server->tcp.serv.processed_accepts = 0;
        /*
         * All previously queued accept requests are now processed.
         * We now switch to queueing just a single accept.
         */
        uv__tcp_queue_accept(server, &server->tcp.serv.accept_reqs[0]);
        server->flags &= ~UV_HANDLE_TCP_ACCEPT_STATE_CHANGING;
        server->flags |= UV_HANDLE_TCP_SINGLE_ACCEPT;
      }
    }
  }

  loop->active_tcp_streams++;

  return err;
}


int uv__tcp_read_start(uv_tcp_t* handle, uv_alloc_cb alloc_cb,
    uv_read_cb read_cb) {
  uv_loop_t* loop = handle->loop;

  handle->flags |= UV_HANDLE_READING;
  handle->read_cb = read_cb;
  handle->alloc_cb = alloc_cb;
  INCREASE_ACTIVE_COUNT(loop, handle);

  /* If reading was stopped and then started again, there could still be a read
   * request pending. */
  if (!(handle->flags & UV_HANDLE_READ_PENDING)) {
    if (handle->flags & UV_HANDLE_EMULATE_IOCP &&
        handle->read_req.event_handle == NULL) {
      handle->read_req.event_handle = CreateEvent(NULL, 0, 0, NULL);
      if (handle->read_req.event_handle == NULL) {
        uv_fatal_error(GetLastError(), "CreateEvent");
      }
    }
    uv__tcp_queue_read(loop, handle);
  }

  return 0;
}

static int uv__is_loopback(const struct sockaddr_storage* storage) {
  const struct sockaddr_in* in4;
  const struct sockaddr_in6* in6;
  int i;

  if (storage->ss_family == AF_INET) {
    in4 = (const struct sockaddr_in*) storage;
    return in4->sin_addr.S_un.S_un_b.s_b1 == 127;
  }
  if (storage->ss_family == AF_INET6) {
    in6 = (const struct sockaddr_in6*) storage;
    for (i = 0; i < 7; ++i) {
      if (in6->sin6_addr.u.Word[i] != 0)
        return 0;
    }
    return in6->sin6_addr.u.Word[7] == htons(1);
  }
  return 0;
}

// Check if Windows version is 10.0.16299 or later
static int uv__is_fast_loopback_fail_supported(void) {
  OSVERSIONINFOW os_info;
  if (!pRtlGetVersion)
    return 0;
  pRtlGetVersion(&os_info);
  if (os_info.dwMajorVersion < 10)
    return 0;
  if (os_info.dwMajorVersion > 10)
    return 1;
  if (os_info.dwMinorVersion > 0)
    return 1;
  return os_info.dwBuildNumber >= 16299;
}

static int uv__tcp_try_connect(uv_connect_t* req,
                              uv_tcp_t* handle,
                              const struct sockaddr* addr,
                              unsigned int addrlen,
                              uv_connect_cb cb) {
  uv_loop_t* loop = handle->loop;
  TCP_INITIAL_RTO_PARAMETERS retransmit_ioctl;
  const struct sockaddr* bind_addr;
  struct sockaddr_storage converted;
  BOOL success;
  DWORD bytes;
  int err;

  err = uv__convert_to_localhost_if_unspecified(addr, &converted);
  if (err)
    return err;

  if (handle->delayed_error != 0)
    goto out;

  if (!(handle->flags & UV_HANDLE_BOUND)) {
    if (addrlen == sizeof(uv_addr_ip4_any_)) {
      bind_addr = (const struct sockaddr*) &uv_addr_ip4_any_;
    } else if (addrlen == sizeof(uv_addr_ip6_any_)) {
      bind_addr = (const struct sockaddr*) &uv_addr_ip6_any_;
    } else {
      abort();
    }
    err = uv__tcp_try_bind(handle, bind_addr, addrlen, 0);
    if (err)
      return err;
    if (handle->delayed_error != 0)
      goto out;
  }

  if (!handle->tcp.conn.func_connectex) {
    if (!uv__get_connectex_function(handle->socket, &handle->tcp.conn.func_connectex)) {
      return WSAEAFNOSUPPORT;
    }
  }

  /* This makes connect() fail instantly if the target port on the localhost
   * is not reachable, instead of waiting for 2s. We do not care if this fails.
   * This only works on Windows version 10.0.16299 and later.
   */
  if (uv__is_fast_loopback_fail_supported() && uv__is_loopback(&converted)) {
    memset(&retransmit_ioctl, 0, sizeof(retransmit_ioctl));
    retransmit_ioctl.Rtt = TCP_INITIAL_RTO_NO_SYN_RETRANSMISSIONS;
    retransmit_ioctl.MaxSynRetransmissions = TCP_INITIAL_RTO_NO_SYN_RETRANSMISSIONS;
    WSAIoctl(handle->socket,
             SIO_TCP_INITIAL_RTO,
             &retransmit_ioctl,
             sizeof(retransmit_ioctl),
             NULL,
             0,
             &bytes,
             NULL,
             NULL);
  }

out:

  UV_REQ_INIT(req, UV_CONNECT);
  req->handle = (uv_stream_t*) handle;
  req->cb = cb;
  memset(&req->u.io.overlapped, 0, sizeof(req->u.io.overlapped));

  if (handle->delayed_error != 0) {
    /* Process the req without IOCP. */
    handle->reqs_pending++;
    REGISTER_HANDLE_REQ(loop, handle, req);
<<<<<<< HEAD
    uv_insert_pending_req(loop, (uv_req_t*)req);
=======
    uv__insert_pending_req(loop, (uv_req_t*)req);
>>>>>>> a8a80be5
    return 0;
  }

  success = handle->tcp.conn.func_connectex(handle->socket,
                                            (const struct sockaddr*) &converted,
                                            addrlen,
                                            NULL,
                                            0,
                                            &bytes,
                                            &req->u.io.overlapped);

  if (UV_SUCCEEDED_WITHOUT_IOCP(success)) {
    /* Process the req without IOCP. */
    handle->reqs_pending++;
    REGISTER_HANDLE_REQ(loop, handle, req);
    uv__insert_pending_req(loop, (uv_req_t*)req);
  } else if (UV_SUCCEEDED_WITH_IOCP(success)) {
    /* The req will be processed with IOCP. */
    handle->reqs_pending++;
    REGISTER_HANDLE_REQ(loop, handle, req);
  } else {
    return WSAGetLastError();
  }

  return 0;
}


int uv_tcp_getsockname(const uv_tcp_t* handle,
                       struct sockaddr* name,
                       int* namelen) {

  return uv__getsockpeername((const uv_handle_t*) handle,
                             getsockname,
                             name,
                             namelen,
                             handle->delayed_error);
}


int uv_tcp_getpeername(const uv_tcp_t* handle,
                       struct sockaddr* name,
                       int* namelen) {

  return uv__getsockpeername((const uv_handle_t*) handle,
                             getpeername,
                             name,
                             namelen,
                             handle->delayed_error);
}


int uv__tcp_write(uv_loop_t* loop,
                 uv_write_t* req,
                 uv_tcp_t* handle,
                 const uv_buf_t bufs[],
                 unsigned int nbufs,
                 uv_write_cb cb) {
  int result;
  DWORD bytes;

  UV_REQ_INIT(req, UV_WRITE);
  req->handle = (uv_stream_t*) handle;
  req->cb = cb;

  /* Prepare the overlapped structure. */
  memset(&(req->u.io.overlapped), 0, sizeof(req->u.io.overlapped));
  if (handle->flags & UV_HANDLE_EMULATE_IOCP) {
    req->event_handle = CreateEvent(NULL, 0, 0, NULL);
    if (req->event_handle == NULL) {
      uv_fatal_error(GetLastError(), "CreateEvent");
    }
    req->u.io.overlapped.hEvent = (HANDLE) ((ULONG_PTR) req->event_handle | 1);
    req->wait_handle = INVALID_HANDLE_VALUE;
  }

  result = WSASend(handle->socket,
                   (WSABUF*) bufs,
                   nbufs,
                   &bytes,
                   0,
                   &req->u.io.overlapped,
                   NULL);

  if (UV_SUCCEEDED_WITHOUT_IOCP(result == 0)) {
    /* Request completed immediately. */
    req->u.io.queued_bytes = 0;
    handle->reqs_pending++;
    handle->stream.conn.write_reqs_pending++;
    REGISTER_HANDLE_REQ(loop, handle, req);
    uv__insert_pending_req(loop, (uv_req_t*) req);
  } else if (UV_SUCCEEDED_WITH_IOCP(result == 0)) {
    /* Request queued by the kernel. */
    req->u.io.queued_bytes = uv__count_bufs(bufs, nbufs);
    handle->reqs_pending++;
    handle->stream.conn.write_reqs_pending++;
    REGISTER_HANDLE_REQ(loop, handle, req);
    handle->write_queue_size += req->u.io.queued_bytes;
    if (handle->flags & UV_HANDLE_EMULATE_IOCP &&
        !RegisterWaitForSingleObject(&req->wait_handle,
          req->event_handle, post_write_completion, (void*) req,
          INFINITE, WT_EXECUTEINWAITTHREAD | WT_EXECUTEONLYONCE)) {
      SET_REQ_ERROR(req, GetLastError());
      uv__insert_pending_req(loop, (uv_req_t*)req);
    }
  } else {
    /* Send failed due to an error, report it later */
    req->u.io.queued_bytes = 0;
    handle->reqs_pending++;
    handle->stream.conn.write_reqs_pending++;
    REGISTER_HANDLE_REQ(loop, handle, req);
    SET_REQ_ERROR(req, WSAGetLastError());
    uv__insert_pending_req(loop, (uv_req_t*) req);
  }

  return 0;
}


int uv__tcp_try_write(uv_tcp_t* handle,
                     const uv_buf_t bufs[],
                     unsigned int nbufs) {
  int result;
  DWORD bytes;

  if (handle->stream.conn.write_reqs_pending > 0)
    return UV_EAGAIN;

  result = WSASend(handle->socket,
                   (WSABUF*) bufs,
                   nbufs,
                   &bytes,
                   0,
                   NULL,
                   NULL);

  if (result == SOCKET_ERROR)
    return uv_translate_sys_error(WSAGetLastError());
  else
    return bytes;
}


void uv__process_tcp_read_req(uv_loop_t* loop, uv_tcp_t* handle,
    uv_req_t* req) {
  DWORD bytes, flags, err;
  uv_buf_t buf;
  int count;

  assert(handle->type == UV_TCP);

  handle->flags &= ~UV_HANDLE_READ_PENDING;

  if (!REQ_SUCCESS(req)) {
    /* An error occurred doing the read. */
    if ((handle->flags & UV_HANDLE_READING) ||
        !(handle->flags & UV_HANDLE_ZERO_READ)) {
      handle->flags &= ~UV_HANDLE_READING;
      DECREASE_ACTIVE_COUNT(loop, handle);
      buf = (handle->flags & UV_HANDLE_ZERO_READ) ?
            uv_buf_init(NULL, 0) : handle->tcp.conn.read_buffer;

      err = GET_REQ_SOCK_ERROR(req);

      if (err == WSAECONNABORTED) {
        /* Turn WSAECONNABORTED into UV_ECONNRESET to be consistent with Unix.
         */
        err = WSAECONNRESET;
      }
      handle->flags &= ~(UV_HANDLE_READABLE | UV_HANDLE_WRITABLE);

      handle->read_cb((uv_stream_t*)handle,
                      uv_translate_sys_error(err),
                      &buf);
    }
  } else {
    if (!(handle->flags & UV_HANDLE_ZERO_READ)) {
      /* The read was done with a non-zero buffer length. */
      if (req->u.io.overlapped.InternalHigh > 0) {
        /* Successful read */
        handle->read_cb((uv_stream_t*)handle,
                        req->u.io.overlapped.InternalHigh,
                        &handle->tcp.conn.read_buffer);
        /* Read again only if bytes == buf.len */
        if (req->u.io.overlapped.InternalHigh < handle->tcp.conn.read_buffer.len) {
          goto done;
        }
      } else {
        /* Connection closed */
        if (handle->flags & UV_HANDLE_READING) {
          handle->flags &= ~UV_HANDLE_READING;
          DECREASE_ACTIVE_COUNT(loop, handle);
        }

        buf.base = 0;
        buf.len = 0;
        handle->read_cb((uv_stream_t*)handle, UV_EOF, &handle->tcp.conn.read_buffer);
        goto done;
      }
    }

    /* Do nonblocking reads until the buffer is empty */
    count = 32;
    while ((handle->flags & UV_HANDLE_READING) && (count-- > 0)) {
      buf = uv_buf_init(NULL, 0);
      handle->alloc_cb((uv_handle_t*) handle, 65536, &buf);
      if (buf.base == NULL || buf.len == 0) {
        handle->read_cb((uv_stream_t*) handle, UV_ENOBUFS, &buf);
        break;
      }
      assert(buf.base != NULL);

      flags = 0;
      if (WSARecv(handle->socket,
                  (WSABUF*)&buf,
                  1,
                  &bytes,
                  &flags,
                  NULL,
                  NULL) != SOCKET_ERROR) {
        if (bytes > 0) {
          /* Successful read */
          handle->read_cb((uv_stream_t*)handle, bytes, &buf);
          /* Read again only if bytes == buf.len */
          if (bytes < buf.len) {
            break;
          }
        } else {
          /* Connection closed */
          handle->flags &= ~UV_HANDLE_READING;
          DECREASE_ACTIVE_COUNT(loop, handle);

          handle->read_cb((uv_stream_t*)handle, UV_EOF, &buf);
          break;
        }
      } else {
        err = WSAGetLastError();
        if (err == WSAEWOULDBLOCK) {
          /* Read buffer was completely empty, report a 0-byte read. */
          handle->read_cb((uv_stream_t*)handle, 0, &buf);
        } else {
          /* Ouch! serious error. */
          handle->flags &= ~UV_HANDLE_READING;
          DECREASE_ACTIVE_COUNT(loop, handle);

          if (err == WSAECONNABORTED) {
            /* Turn WSAECONNABORTED into UV_ECONNRESET to be consistent with
             * Unix. */
            err = WSAECONNRESET;
          }
          handle->flags &= ~(UV_HANDLE_READABLE | UV_HANDLE_WRITABLE);

          handle->read_cb((uv_stream_t*)handle,
                          uv_translate_sys_error(err),
                          &buf);
        }
        break;
      }
    }

done:
    /* Post another read if still reading and not closing. */
    if ((handle->flags & UV_HANDLE_READING) &&
        !(handle->flags & UV_HANDLE_READ_PENDING)) {
      uv__tcp_queue_read(loop, handle);
    }
  }

  DECREASE_PENDING_REQ_COUNT(handle);
}


void uv__process_tcp_write_req(uv_loop_t* loop, uv_tcp_t* handle,
    uv_write_t* req) {
  int err;

  assert(handle->type == UV_TCP);

  assert(handle->write_queue_size >= req->u.io.queued_bytes);
  handle->write_queue_size -= req->u.io.queued_bytes;

  UNREGISTER_HANDLE_REQ(loop, handle, req);

  if (handle->flags & UV_HANDLE_EMULATE_IOCP) {
    if (req->wait_handle != INVALID_HANDLE_VALUE) {
      UnregisterWait(req->wait_handle);
      req->wait_handle = INVALID_HANDLE_VALUE;
    }
    if (req->event_handle != NULL) {
      CloseHandle(req->event_handle);
      req->event_handle = NULL;
    }
  }

  if (req->cb) {
    err = uv_translate_sys_error(GET_REQ_SOCK_ERROR(req));
    if (err == UV_ECONNABORTED) {
      /* use UV_ECANCELED for consistency with Unix */
      err = UV_ECANCELED;
    }
    req->cb(req, err);
  }

  handle->stream.conn.write_reqs_pending--;
  if (handle->stream.conn.write_reqs_pending == 0) {
    if (handle->flags & UV_HANDLE_CLOSING) {
      closesocket(handle->socket);
      handle->socket = INVALID_SOCKET;
    }
<<<<<<< HEAD
    if (handle->stream.conn.shutdown_req != NULL) {
      uv_want_endgame(loop, (uv_handle_t*)handle);
    }
=======
    if (handle->flags & UV_HANDLE_SHUTTING)
      uv__process_tcp_shutdown_req(loop,
                                   handle,
                                   handle->stream.conn.shutdown_req);
>>>>>>> a8a80be5
  }

  DECREASE_PENDING_REQ_COUNT(handle);
}


void uv__process_tcp_accept_req(uv_loop_t* loop, uv_tcp_t* handle,
    uv_req_t* raw_req) {
  uv_tcp_accept_t* req = (uv_tcp_accept_t*) raw_req;
  int err;

  assert(handle->type == UV_TCP);

  /* If handle->accepted_socket is not a valid socket, then uv_queue_accept
   * must have failed. This is a serious error. We stop accepting connections
   * and report this error to the connection callback. */
  if (req->accept_socket == INVALID_SOCKET) {
    if (handle->flags & UV_HANDLE_LISTENING) {
      handle->flags &= ~UV_HANDLE_LISTENING;
      DECREASE_ACTIVE_COUNT(loop, handle);
      if (handle->stream.serv.connection_cb) {
        err = GET_REQ_SOCK_ERROR(req);
        handle->stream.serv.connection_cb((uv_stream_t*)handle,
                                      uv_translate_sys_error(err));
      }
    }
  } else if (REQ_SUCCESS(req) &&
      setsockopt(req->accept_socket,
                  SOL_SOCKET,
                  SO_UPDATE_ACCEPT_CONTEXT,
                  (char*)&handle->socket,
                  sizeof(handle->socket)) == 0) {
    req->next_pending = handle->tcp.serv.pending_accepts;
    handle->tcp.serv.pending_accepts = req;

    /* Accept and SO_UPDATE_ACCEPT_CONTEXT were successful. */
    if (handle->stream.serv.connection_cb) {
      handle->stream.serv.connection_cb((uv_stream_t*)handle, 0);
    }
  } else {
    /* Error related to accepted socket is ignored because the server socket
     * may still be healthy. If the server socket is broken uv_queue_accept
     * will detect it. */
    closesocket(req->accept_socket);
    req->accept_socket = INVALID_SOCKET;
    if (handle->flags & UV_HANDLE_LISTENING) {
      uv__tcp_queue_accept(handle, req);
    }
  }

  DECREASE_PENDING_REQ_COUNT(handle);
}


void uv__process_tcp_connect_req(uv_loop_t* loop, uv_tcp_t* handle,
    uv_connect_t* req) {
  int err;

  assert(handle->type == UV_TCP);

  UNREGISTER_HANDLE_REQ(loop, handle, req);

  err = 0;
  if (handle->delayed_error) {
    /* To smooth over the differences between unixes errors that
     * were reported synchronously on the first connect can be delayed
     * until the next tick--which is now.
     */
    err = handle->delayed_error;
    handle->delayed_error = 0;
  } else if (REQ_SUCCESS(req)) {
    if (handle->flags & UV_HANDLE_CLOSING) {
      /* use UV_ECANCELED for consistency with Unix */
      err = ERROR_OPERATION_ABORTED;
    } else if (setsockopt(handle->socket,
                          SOL_SOCKET,
                          SO_UPDATE_CONNECT_CONTEXT,
                          NULL,
                          0) == 0) {
      uv__connection_init((uv_stream_t*)handle);
      handle->flags |= UV_HANDLE_READABLE | UV_HANDLE_WRITABLE;
      loop->active_tcp_streams++;
    } else {
      err = WSAGetLastError();
    }
  } else {
    err = GET_REQ_SOCK_ERROR(req);
  }
  req->cb(req, uv_translate_sys_error(err));

  DECREASE_PENDING_REQ_COUNT(handle);
}


int uv__tcp_xfer_export(uv_tcp_t* handle,
                        int target_pid,
                        uv__ipc_socket_xfer_type_t* xfer_type,
                        uv__ipc_socket_xfer_info_t* xfer_info) {
  if (handle->flags & UV_HANDLE_CONNECTION) {
    *xfer_type = UV__IPC_SOCKET_XFER_TCP_CONNECTION;
  } else {
    *xfer_type = UV__IPC_SOCKET_XFER_TCP_SERVER;
    /* We're about to share the socket with another process. Because this is a
     * listening socket, we assume that the other process will be accepting
     * connections on it. Thus, before sharing the socket with another process,
     * we call listen here in the parent process. */
    if (!(handle->flags & UV_HANDLE_LISTENING)) {
      if (!(handle->flags & UV_HANDLE_BOUND)) {
        return ERROR_NOT_SUPPORTED;
      }
      if (handle->delayed_error == 0 &&
          listen(handle->socket, SOMAXCONN) == SOCKET_ERROR) {
        handle->delayed_error = WSAGetLastError();
      }
    }
  }

  if (WSADuplicateSocketW(handle->socket, target_pid, &xfer_info->socket_info))
    return WSAGetLastError();
  xfer_info->delayed_error = handle->delayed_error;

  /* Mark the local copy of the handle as 'shared' so we behave in a way that's
   * friendly to the process(es) that we share the socket with. */
  handle->flags |= UV_HANDLE_SHARED_TCP_SOCKET;

  return 0;
}


int uv__tcp_xfer_import(uv_tcp_t* tcp,
                        uv__ipc_socket_xfer_type_t xfer_type,
                        uv__ipc_socket_xfer_info_t* xfer_info) {
  int err;
  SOCKET socket;

  assert(xfer_type == UV__IPC_SOCKET_XFER_TCP_SERVER ||
         xfer_type == UV__IPC_SOCKET_XFER_TCP_CONNECTION);

  socket = WSASocketW(FROM_PROTOCOL_INFO,
                      FROM_PROTOCOL_INFO,
                      FROM_PROTOCOL_INFO,
                      &xfer_info->socket_info,
                      0,
                      WSA_FLAG_OVERLAPPED);

  if (socket == INVALID_SOCKET) {
    return WSAGetLastError();
  }

  err = uv__tcp_set_socket(
      tcp->loop, tcp, socket, xfer_info->socket_info.iAddressFamily, 1);
  if (err) {
    closesocket(socket);
    return err;
  }

  tcp->delayed_error = xfer_info->delayed_error;
  tcp->flags |= UV_HANDLE_BOUND | UV_HANDLE_SHARED_TCP_SOCKET;

  if (xfer_type == UV__IPC_SOCKET_XFER_TCP_CONNECTION) {
    uv__connection_init((uv_stream_t*)tcp);
    tcp->flags |= UV_HANDLE_READABLE | UV_HANDLE_WRITABLE;
  }

  tcp->loop->active_tcp_streams++;
  return 0;
}


int uv_tcp_nodelay(uv_tcp_t* handle, int enable) {
  int err;

  if (handle->socket != INVALID_SOCKET) {
    err = uv__tcp_nodelay(handle, handle->socket, enable);
    if (err)
      return uv_translate_sys_error(err);
  }

  if (enable) {
    handle->flags |= UV_HANDLE_TCP_NODELAY;
  } else {
    handle->flags &= ~UV_HANDLE_TCP_NODELAY;
  }

  return 0;
}


int uv_tcp_keepalive(uv_tcp_t* handle, int enable, unsigned int delay) {
  int err;

  if (handle->socket != INVALID_SOCKET) {
    err = uv__tcp_keepalive(handle, handle->socket, enable, delay);
    if (err)
      return uv_translate_sys_error(err);
  }

  if (enable) {
    handle->flags |= UV_HANDLE_TCP_KEEPALIVE;
  } else {
    handle->flags &= ~UV_HANDLE_TCP_KEEPALIVE;
  }

  /* TODO: Store delay if handle->socket isn't created yet. */

  return 0;
}


int uv_tcp_simultaneous_accepts(uv_tcp_t* handle, int enable) {
  if (handle->flags & UV_HANDLE_CONNECTION) {
    return UV_EINVAL;
  }

  /* Check if we're already in the desired mode. */
  if ((enable && !(handle->flags & UV_HANDLE_TCP_SINGLE_ACCEPT)) ||
      (!enable && handle->flags & UV_HANDLE_TCP_SINGLE_ACCEPT)) {
    return 0;
  }

  /* Don't allow switching from single pending accept to many. */
  if (enable) {
    return UV_ENOTSUP;
  }

  /* Check if we're in a middle of changing the number of pending accepts. */
  if (handle->flags & UV_HANDLE_TCP_ACCEPT_STATE_CHANGING) {
    return 0;
  }

  handle->flags |= UV_HANDLE_TCP_SINGLE_ACCEPT;

  /* Flip the changing flag if we have already queued multiple accepts. */
  if (handle->flags & UV_HANDLE_LISTENING) {
    handle->flags |= UV_HANDLE_TCP_ACCEPT_STATE_CHANGING;
  }

  return 0;
}


<<<<<<< HEAD
static void uv_tcp_try_cancel_reqs(uv_tcp_t* tcp) {
=======
static void uv__tcp_try_cancel_reqs(uv_tcp_t* tcp) {
>>>>>>> a8a80be5
  SOCKET socket;
  int non_ifs_lsp;
  int reading;
  int writing;

  socket = tcp->socket;
<<<<<<< HEAD
  reading = tcp->flags & UV_HANDLE_READING;
=======
  reading = tcp->flags & UV_HANDLE_READ_PENDING;
>>>>>>> a8a80be5
  writing = tcp->stream.conn.write_reqs_pending > 0;
  if (!reading && !writing)
    return;

  /* TODO: in libuv v2, keep explicit track of write_reqs, so we can cancel
   * them each explicitly with CancelIoEx (like unix). */
  if (reading)
    CancelIoEx((HANDLE) socket, &tcp->read_req.u.io.overlapped);
  if (writing)
    CancelIo((HANDLE) socket);

  /* Check if we have any non-IFS LSPs stacked on top of TCP */
  non_ifs_lsp = (tcp->flags & UV_HANDLE_IPV6) ? uv_tcp_non_ifs_lsp_ipv6 :
                                                uv_tcp_non_ifs_lsp_ipv4;

  /* If there are non-ifs LSPs then try to obtain a base handle for the socket.
   * This will always fail on Windows XP/3k. */
  if (non_ifs_lsp) {
    DWORD bytes;
    if (WSAIoctl(socket,
                 SIO_BASE_HANDLE,
                 NULL,
                 0,
                 &socket,
                 sizeof socket,
                 &bytes,
                 NULL,
                 NULL) != 0) {
      /* Failed. We can't do CancelIo. */
      return;
    }
  }

  assert(socket != 0 && socket != INVALID_SOCKET);

  if (socket != tcp->socket) {
    if (reading)
      CancelIoEx((HANDLE) socket, &tcp->read_req.u.io.overlapped);
    if (writing)
      CancelIo((HANDLE) socket);
  }
}


<<<<<<< HEAD
void uv_tcp_close(uv_loop_t* loop, uv_tcp_t* tcp) {
  if (tcp->flags & UV_HANDLE_CONNECTION) {
    uv_tcp_try_cancel_reqs(tcp);
    if (tcp->flags & UV_HANDLE_READING) {
      uv_read_stop((uv_stream_t*) tcp);
    }
=======
void uv__tcp_close(uv_loop_t* loop, uv_tcp_t* tcp) {
  if (tcp->flags & UV_HANDLE_CONNECTION) {
    if (tcp->flags & UV_HANDLE_READING) {
      uv_read_stop((uv_stream_t*) tcp);
    }
    uv__tcp_try_cancel_reqs(tcp);
>>>>>>> a8a80be5
  } else {
    if (tcp->tcp.serv.accept_reqs != NULL) {
      /* First close the incoming sockets to cancel the accept operations before
       * we free their resources. */
      unsigned int i;
      for (i = 0; i < uv_simultaneous_server_accepts; i++) {
        uv_tcp_accept_t* req = &tcp->tcp.serv.accept_reqs[i];
        if (req->accept_socket != INVALID_SOCKET) {
          closesocket(req->accept_socket);
          req->accept_socket = INVALID_SOCKET;
        }
      }
    }
    assert(!(tcp->flags & UV_HANDLE_READING));
  }

  if (tcp->flags & UV_HANDLE_LISTENING) {
    tcp->flags &= ~UV_HANDLE_LISTENING;
    DECREASE_ACTIVE_COUNT(loop, tcp);
  }

<<<<<<< HEAD
  /* If any overlapped req failed to cancel, calling `closesocket` now would
   * cause Win32 to send an RST packet. Try to avoid that for writes, if
   * possibly applicable, by waiting to process the completion notifications
   * first (which typically should be cancellations). There's not much we can
   * do about canceled reads, which also will generate an RST packet. */
  if (!(tcp->flags & UV_HANDLE_CONNECTION) ||
      tcp->stream.conn.write_reqs_pending == 0) {
    closesocket(tcp->socket);
    tcp->socket = INVALID_SOCKET;
  }

=======
>>>>>>> a8a80be5
  tcp->flags &= ~(UV_HANDLE_READABLE | UV_HANDLE_WRITABLE);
  uv__handle_closing(tcp);

  /* If any overlapped req failed to cancel, calling `closesocket` now would
   * cause Win32 to send an RST packet. Try to avoid that for writes, if
   * possibly applicable, by waiting to process the completion notifications
   * first (which typically should be cancellations). There's not much we can
   * do about canceled reads, which also will generate an RST packet. */
  if (!(tcp->flags & UV_HANDLE_CONNECTION) ||
      tcp->stream.conn.write_reqs_pending == 0) {
    closesocket(tcp->socket);
    tcp->socket = INVALID_SOCKET;
  }

  if (tcp->reqs_pending == 0)
    uv__want_endgame(loop, (uv_handle_t*) tcp);
}


int uv_tcp_open(uv_tcp_t* handle, uv_os_sock_t sock) {
  WSAPROTOCOL_INFOW protocol_info;
  int opt_len;
  int err;
  struct sockaddr_storage saddr;
  int saddr_len;

  /* Detect the address family of the socket. */
  opt_len = (int) sizeof protocol_info;
  if (getsockopt(sock,
                 SOL_SOCKET,
                 SO_PROTOCOL_INFOW,
                 (char*) &protocol_info,
                 &opt_len) == SOCKET_ERROR) {
    return uv_translate_sys_error(GetLastError());
  }

  err = uv__tcp_set_socket(handle->loop,
                          handle,
                          sock,
                          protocol_info.iAddressFamily,
                          1);
  if (err) {
    return uv_translate_sys_error(err);
  }

  /* Support already active socket. */
  saddr_len = sizeof(saddr);
  if (!uv_tcp_getsockname(handle, (struct sockaddr*) &saddr, &saddr_len)) {
    /* Socket is already bound. */
    handle->flags |= UV_HANDLE_BOUND;
    saddr_len = sizeof(saddr);
    if (!uv_tcp_getpeername(handle, (struct sockaddr*) &saddr, &saddr_len)) {
      /* Socket is already connected. */
      uv__connection_init((uv_stream_t*) handle);
      handle->flags |= UV_HANDLE_READABLE | UV_HANDLE_WRITABLE;
    }
  }

  return 0;
}


/* This function is an egress point, i.e. it returns libuv errors rather than
 * system errors.
 */
int uv__tcp_bind(uv_tcp_t* handle,
                 const struct sockaddr* addr,
                 unsigned int addrlen,
                 unsigned int flags) {
  int err;

  err = uv__tcp_try_bind(handle, addr, addrlen, flags);
  if (err)
    return uv_translate_sys_error(err);

  return 0;
}


/* This function is an egress point, i.e. it returns libuv errors rather than
 * system errors.
 */
int uv__tcp_connect(uv_connect_t* req,
                    uv_tcp_t* handle,
                    const struct sockaddr* addr,
                    unsigned int addrlen,
                    uv_connect_cb cb) {
  int err;

  err = uv__tcp_try_connect(req, handle, addr, addrlen, cb);
  if (err)
    return uv_translate_sys_error(err);

  return 0;
}

#ifndef WSA_FLAG_NO_HANDLE_INHERIT
/* Added in Windows 7 SP1. Specify this to avoid race conditions, */
/* but also manually clear the inherit flag in case this failed. */
#define WSA_FLAG_NO_HANDLE_INHERIT 0x80
#endif

int uv_socketpair(int type, int protocol, uv_os_sock_t fds[2], int flags0, int flags1) {
  SOCKET server = INVALID_SOCKET;
  SOCKET client0 = INVALID_SOCKET;
  SOCKET client1 = INVALID_SOCKET;
  SOCKADDR_IN name;
  LPFN_ACCEPTEX func_acceptex;
  WSAOVERLAPPED overlap;
  char accept_buffer[sizeof(struct sockaddr_storage) * 2 + 32];
  int namelen;
  int err;
  DWORD bytes;
  DWORD flags;
  DWORD client0_flags = WSA_FLAG_NO_HANDLE_INHERIT;
  DWORD client1_flags = WSA_FLAG_NO_HANDLE_INHERIT;

  if (flags0 & UV_NONBLOCK_PIPE)
      client0_flags |= WSA_FLAG_OVERLAPPED;
  if (flags1 & UV_NONBLOCK_PIPE)
      client1_flags |= WSA_FLAG_OVERLAPPED;

  server = WSASocketW(AF_INET, type, protocol, NULL, 0,
                      WSA_FLAG_OVERLAPPED | WSA_FLAG_NO_HANDLE_INHERIT);
  if (server == INVALID_SOCKET)
    goto wsaerror;
  if (!SetHandleInformation((HANDLE) server, HANDLE_FLAG_INHERIT, 0))
    goto error;
  name.sin_family = AF_INET;
  name.sin_addr.s_addr = htonl(INADDR_LOOPBACK);
  name.sin_port = 0;
  if (bind(server, (SOCKADDR*) &name, sizeof(name)) != 0)
    goto wsaerror;
  if (listen(server, 1) != 0)
    goto wsaerror;
  namelen = sizeof(name);
  if (getsockname(server, (SOCKADDR*) &name, &namelen) != 0)
    goto wsaerror;
  client0 = WSASocketW(AF_INET, type, protocol, NULL, 0, client0_flags);
  if (client0 == INVALID_SOCKET)
    goto wsaerror;
  if (!SetHandleInformation((HANDLE) client0, HANDLE_FLAG_INHERIT, 0))
    goto error;
  if (connect(client0, (SOCKADDR*) &name, sizeof(name)) != 0)
    goto wsaerror;
  client1 = WSASocketW(AF_INET, type, protocol, NULL, 0, client1_flags);
  if (client1 == INVALID_SOCKET)
    goto wsaerror;
  if (!SetHandleInformation((HANDLE) client1, HANDLE_FLAG_INHERIT, 0))
    goto error;
<<<<<<< HEAD
  if (!uv_get_acceptex_function(server, &func_acceptex)) {
=======
  if (!uv__get_acceptex_function(server, &func_acceptex)) {
>>>>>>> a8a80be5
    err = WSAEAFNOSUPPORT;
    goto cleanup;
  }
  memset(&overlap, 0, sizeof(overlap));
  if (!func_acceptex(server,
                     client1,
                     accept_buffer,
                     0,
                     sizeof(struct sockaddr_storage),
                     sizeof(struct sockaddr_storage),
                     &bytes,
                     &overlap)) {
    err = WSAGetLastError();
    if (err == ERROR_IO_PENDING) {
      /* Result should complete immediately, since we already called connect,
<<<<<<< HEAD
       * but emperically, we sometimes have to poll the kernel a couple times
=======
       * but empirically, we sometimes have to poll the kernel a couple times
>>>>>>> a8a80be5
       * until it notices that. */
      while (!WSAGetOverlappedResult(client1, &overlap, &bytes, FALSE, &flags)) {
        err = WSAGetLastError();
        if (err != WSA_IO_INCOMPLETE)
          goto cleanup;
        SwitchToThread();
      }
    }
    else {
      goto cleanup;
    }
  }
  if (setsockopt(client1, SOL_SOCKET, SO_UPDATE_ACCEPT_CONTEXT,
                  (char*) &server, sizeof(server)) != 0) {
    goto wsaerror;
  }

  closesocket(server);

  fds[0] = client0;
  fds[1] = client1;

  return 0;

 wsaerror:
    err = WSAGetLastError();
    goto cleanup;

 error:
    err = GetLastError();
    goto cleanup;

 cleanup:
    if (server != INVALID_SOCKET)
      closesocket(server);
    if (client0 != INVALID_SOCKET)
      closesocket(client0);
    if (client1 != INVALID_SOCKET)
      closesocket(client1);

    assert(err);
    return uv_translate_sys_error(err);
}<|MERGE_RESOLUTION|>--- conflicted
+++ resolved
@@ -233,12 +233,6 @@
 }
 
 
-<<<<<<< HEAD
-  if (handle->flags & UV_HANDLE_CLOSING &&
-      handle->reqs_pending == 0) {
-    assert(!(handle->flags & UV_HANDLE_CLOSED));
-    assert(handle->socket == INVALID_SOCKET);
-=======
 void uv__tcp_endgame(uv_loop_t* loop, uv_tcp_t* handle) {
   unsigned int i;
   uv_tcp_accept_t* req;
@@ -247,7 +241,6 @@
   assert(handle->reqs_pending == 0);
   assert(!(handle->flags & UV_HANDLE_CLOSED));
   assert(handle->socket == INVALID_SOCKET);
->>>>>>> a8a80be5
 
   if (!(handle->flags & UV_HANDLE_CONNECTION) && handle->tcp.serv.accept_reqs) {
     if (handle->flags & UV_HANDLE_EMULATE_IOCP) {
@@ -860,11 +853,7 @@
     /* Process the req without IOCP. */
     handle->reqs_pending++;
     REGISTER_HANDLE_REQ(loop, handle, req);
-<<<<<<< HEAD
-    uv_insert_pending_req(loop, (uv_req_t*)req);
-=======
     uv__insert_pending_req(loop, (uv_req_t*)req);
->>>>>>> a8a80be5
     return 0;
   }
 
@@ -1174,16 +1163,10 @@
       closesocket(handle->socket);
       handle->socket = INVALID_SOCKET;
     }
-<<<<<<< HEAD
-    if (handle->stream.conn.shutdown_req != NULL) {
-      uv_want_endgame(loop, (uv_handle_t*)handle);
-    }
-=======
     if (handle->flags & UV_HANDLE_SHUTTING)
       uv__process_tcp_shutdown_req(loop,
                                    handle,
                                    handle->stream.conn.shutdown_req);
->>>>>>> a8a80be5
   }
 
   DECREASE_PENDING_REQ_COUNT(handle);
@@ -1425,22 +1408,14 @@
 }
 
 
-<<<<<<< HEAD
-static void uv_tcp_try_cancel_reqs(uv_tcp_t* tcp) {
-=======
 static void uv__tcp_try_cancel_reqs(uv_tcp_t* tcp) {
->>>>>>> a8a80be5
   SOCKET socket;
   int non_ifs_lsp;
   int reading;
   int writing;
 
   socket = tcp->socket;
-<<<<<<< HEAD
-  reading = tcp->flags & UV_HANDLE_READING;
-=======
   reading = tcp->flags & UV_HANDLE_READ_PENDING;
->>>>>>> a8a80be5
   writing = tcp->stream.conn.write_reqs_pending > 0;
   if (!reading && !writing)
     return;
@@ -1485,21 +1460,12 @@
 }
 
 
-<<<<<<< HEAD
-void uv_tcp_close(uv_loop_t* loop, uv_tcp_t* tcp) {
-  if (tcp->flags & UV_HANDLE_CONNECTION) {
-    uv_tcp_try_cancel_reqs(tcp);
-    if (tcp->flags & UV_HANDLE_READING) {
-      uv_read_stop((uv_stream_t*) tcp);
-    }
-=======
 void uv__tcp_close(uv_loop_t* loop, uv_tcp_t* tcp) {
   if (tcp->flags & UV_HANDLE_CONNECTION) {
     if (tcp->flags & UV_HANDLE_READING) {
       uv_read_stop((uv_stream_t*) tcp);
     }
     uv__tcp_try_cancel_reqs(tcp);
->>>>>>> a8a80be5
   } else {
     if (tcp->tcp.serv.accept_reqs != NULL) {
       /* First close the incoming sockets to cancel the accept operations before
@@ -1521,20 +1487,6 @@
     DECREASE_ACTIVE_COUNT(loop, tcp);
   }
 
-<<<<<<< HEAD
-  /* If any overlapped req failed to cancel, calling `closesocket` now would
-   * cause Win32 to send an RST packet. Try to avoid that for writes, if
-   * possibly applicable, by waiting to process the completion notifications
-   * first (which typically should be cancellations). There's not much we can
-   * do about canceled reads, which also will generate an RST packet. */
-  if (!(tcp->flags & UV_HANDLE_CONNECTION) ||
-      tcp->stream.conn.write_reqs_pending == 0) {
-    closesocket(tcp->socket);
-    tcp->socket = INVALID_SOCKET;
-  }
-
-=======
->>>>>>> a8a80be5
   tcp->flags &= ~(UV_HANDLE_READABLE | UV_HANDLE_WRITABLE);
   uv__handle_closing(tcp);
 
@@ -1685,11 +1637,7 @@
     goto wsaerror;
   if (!SetHandleInformation((HANDLE) client1, HANDLE_FLAG_INHERIT, 0))
     goto error;
-<<<<<<< HEAD
-  if (!uv_get_acceptex_function(server, &func_acceptex)) {
-=======
   if (!uv__get_acceptex_function(server, &func_acceptex)) {
->>>>>>> a8a80be5
     err = WSAEAFNOSUPPORT;
     goto cleanup;
   }
@@ -1705,11 +1653,7 @@
     err = WSAGetLastError();
     if (err == ERROR_IO_PENDING) {
       /* Result should complete immediately, since we already called connect,
-<<<<<<< HEAD
-       * but emperically, we sometimes have to poll the kernel a couple times
-=======
        * but empirically, we sometimes have to poll the kernel a couple times
->>>>>>> a8a80be5
        * until it notices that. */
       while (!WSAGetOverlappedResult(client1, &overlap, &bytes, FALSE, &flags)) {
         err = WSAGetLastError();
