{
  'variables': {
    'v8_use_siphash%': 0,
    'v8_trace_maps%': 0,
    'v8_enable_pointer_compression%': 0,
    'v8_enable_31bit_smis_on_64bit_arch%': 0,
    'node_use_dtrace%': 'false',
    'node_use_etw%': 'false',
    'node_no_browser_globals%': 'false',
    'node_snapshot_main%': '',
    'node_use_node_snapshot%': 'false',
    'node_use_v8_platform%': 'true',
    'node_use_bundled_v8%': 'true',
    'node_shared%': 'false',
    'force_dynamic_crt%': 0,
    'ossfuzz' : 'false',
    'node_module_version%': '',
    'node_shared_brotli%': 'false',
    'node_shared_zlib%': 'false',
    'node_shared_http_parser%': 'false',
    'node_shared_cares%': 'false',
    'node_shared_libuv%': 'false',
    'node_shared_nghttp2%': 'false',
    'node_use_openssl%': 'true',
    'node_shared_openssl%': 'false',
    'node_v8_options%': '',
    'node_enable_v8_vtunejit%': 'false',
    'node_core_target_name%': 'node',
    'node_lib_target_name%': 'libnode',
    'node_intermediate_lib_type%': 'static_library',
    'node_builtin_modules_path%': '',
    # We list the deps/ files out instead of globbing them in js2c.py since we
    # only include a subset of all the files under these directories.
    # The lengths of their file names combined should not exceed the
    # Windows command length limit or there would be an error.
    # See https://docs.microsoft.com/en-us/troubleshoot/windows-client/shell-experience/command-line-string-limitation
    'library_files': [
      '<@(node_library_files)',
    ],
    'deps_files': [
<<<<<<< HEAD
      'deps/v8/tools/splaytree.js',
      'deps/v8/tools/codemap.js',
      'deps/v8/tools/consarray.js',
      'deps/v8/tools/csvparser.js',
      'deps/v8/tools/profile.js',
      'deps/v8/tools/profile_view.js',
      'deps/v8/tools/logreader.js',
      'deps/v8/tools/arguments.js',
      'deps/v8/tools/tickprocessor.js',
      'deps/v8/tools/SourceMap.js',
      'deps/v8/tools/tickprocessor-driver.js',
      'deps/acorn/acorn/dist/acorn.js',
      'deps/acorn/acorn-walk/dist/walk.js',
      'deps/cjs-module-lexer/lexer.js',
      'deps/cjs-module-lexer/dist/lexer.js',
=======
      'deps/v8/tools/splaytree.mjs',
      'deps/v8/tools/codemap.mjs',
      'deps/v8/tools/consarray.mjs',
      'deps/v8/tools/csvparser.mjs',
      'deps/v8/tools/profile.mjs',
      'deps/v8/tools/profile_view.mjs',
      'deps/v8/tools/logreader.mjs',
      'deps/v8/tools/arguments.mjs',
      'deps/v8/tools/tickprocessor.mjs',
      'deps/v8/tools/sourcemap.mjs',
      'deps/v8/tools/tickprocessor-driver.mjs',
      'deps/acorn/acorn/dist/acorn.js',
      'deps/acorn/acorn-walk/dist/walk.js',
      'deps/minimatch/index.js',
      '<@(node_builtin_shareable_builtins)',
>>>>>>> a8a80be5
    ],
    'node_mksnapshot_exec': '<(PRODUCT_DIR)/<(EXECUTABLE_PREFIX)node_mksnapshot<(EXECUTABLE_SUFFIX)',
    'conditions': [
      ['GENERATOR == "ninja"', {
        'node_text_start_object_path': 'src/large_pages/node_text_start.node_text_start.o'
      }, {
        'node_text_start_object_path': 'node_text_start/src/large_pages/node_text_start.o'
      }],
      [ 'node_shared=="true"', {
        'node_target_type%': 'shared_library',
        'conditions': [
          ['OS in "aix os400"', {
            # For AIX, always generate static library first,
            # It needs an extra step to generate exp and
            # then use both static lib and exp to create
            # shared lib.
            'node_intermediate_lib_type': 'static_library',
          }, {
            'node_intermediate_lib_type': 'shared_library',
          }],
        ],
      }, {
        'node_target_type%': 'executable',
      }],
      [ 'OS=="win" and '
        'node_use_openssl=="true" and '
        'node_shared_openssl=="false"', {
        'use_openssl_def%': 1,
      }, {
        'use_openssl_def%': 0,
      }],
    ],
  },

  'target_defaults': {
    # Putting these explicitly here so not to depend on `common.gypi`.
    # `common.gypi` need to be more general because it is used to build userland native addons.
    # Refs: https://github.com/nodejs/node-gyp/issues/1118
    'cflags': [ '-Wall', '-Wextra', '-Wno-unused-parameter', ],
    'xcode_settings': {
      'WARNING_CFLAGS': [
        '-Wall',
        '-Wendif-labels',
        '-W',
        '-Wno-unused-parameter',
        '-Werror=undefined-inline',
        '-Werror=extra-semi',
      ],
    },

    # Relevant only for x86.
    # Refs: https://github.com/nodejs/node/pull/25852
    # Refs: https://docs.microsoft.com/en-us/cpp/build/reference/safeseh-image-has-safe-exception-handlers
    'msvs_settings': {
      'VCLinkerTool': {
        'ImageHasSafeExceptionHandlers': 'false',
      },
    },

    'conditions': [
      ['OS in "aix os400"', {
        'ldflags': [
          '-Wl,-bnoerrmsg',
        ],
      }],
      ['OS == "linux" and llvm_version != "0.0"', {
        'libraries': ['-latomic'],
      }],
    ],
  },

  'targets': [
    {
      'target_name': 'node_text_start',
      'type': 'none',
      'conditions': [
        [ 'OS in "linux freebsd solaris" and '
          'target_arch=="x64"', {
          'type': 'static_library',
          'sources': [
            'src/large_pages/node_text_start.S'
          ]
        }],
      ]
    },
    {
      'target_name': '<(node_core_target_name)',
      'type': 'executable',

      'defines': [
        'NODE_ARCH="<(target_arch)"',
        'NODE_PLATFORM="<(OS)"',
        'NODE_WANT_INTERNALS=1',
      ],

      'includes': [
        'node.gypi'
      ],

      'include_dirs': [
        'src',
        'deps/v8/include',
        'deps/postject'
      ],

      'sources': [
        'src/node_main.cc'
      ],

      'dependencies': [
        'deps/histogram/histogram.gyp:histogram',
        'deps/uvwasi/uvwasi.gyp:uvwasi',
      ],

      'msvs_settings': {
        'VCLinkerTool': {
          'GenerateMapFile': 'true', # /MAP
          'MapExports': 'true', # /MAPINFO:EXPORTS
          'RandomizedBaseAddress': 2, # enable ASLR
          'DataExecutionPrevention': 2, # enable DEP
          'AllowIsolation': 'true',
          # By default, the MSVC linker only reserves 1 MiB of stack memory for
          # each thread, whereas other platforms typically allow much larger
          # stack memory sections. We raise the limit to make it more consistent
          # across platforms and to support the few use cases that require large
          # amounts of stack memory, without having to modify the node binary.
          'StackReserveSize': 0x800000,
        },
      },

      # - "C4244: conversion from 'type1' to 'type2', possible loss of data"
      #   Ususaly safe. Disable for `dep`, enable for `src`
      'msvs_disabled_warnings!': [4244],

      'conditions': [
        [ 'error_on_warn=="true"', {
          'cflags': ['-Werror'],
          'xcode_settings': {
            'WARNING_CFLAGS': [ '-Werror' ],
          },
        }],
        [ 'node_intermediate_lib_type=="static_library" and '
            'node_shared=="true" and OS in "aix os400"', {
          # For AIX, shared lib is linked by static lib and .exp. In the
          # case here, the executable needs to link to shared lib.
          # Therefore, use 'node_aix_shared' target to generate the
          # shared lib and then executable.
          'dependencies': [ 'node_aix_shared' ],
        }, {
          'dependencies': [ '<(node_lib_target_name)' ],
          'conditions': [
            ['OS=="win" and node_shared=="true"', {
              'dependencies': ['generate_node_def'],
              'msvs_settings': {
                'VCLinkerTool': {
                  'ModuleDefinitionFile': '<(PRODUCT_DIR)/<(node_core_target_name).def',
                },
              },
            }],
          ],
        }],
        [ 'node_intermediate_lib_type=="static_library" and node_shared=="false"', {
          'xcode_settings': {
            'OTHER_LDFLAGS': [
              '-Wl,-force_load,<(PRODUCT_DIR)/<(STATIC_LIB_PREFIX)<(node_core_target_name)<(STATIC_LIB_SUFFIX)',
              '-Wl,-force_load,<(PRODUCT_DIR)/<(STATIC_LIB_PREFIX)v8_base_without_compiler<(STATIC_LIB_SUFFIX)',
            ],
          },
          'msvs_settings': {
            'VCLinkerTool': {
              'AdditionalOptions': [
                '/WHOLEARCHIVE:<(node_lib_target_name)<(STATIC_LIB_SUFFIX)',
                '/WHOLEARCHIVE:<(STATIC_LIB_PREFIX)v8_base_without_compiler<(STATIC_LIB_SUFFIX)',
              ],
            },
          },
          'conditions': [
            ['OS != "aix" and OS != "os400" and OS != "mac" and OS != "ios"', {
              'ldflags': [
                '-Wl,--whole-archive',
                '<(obj_dir)/<(STATIC_LIB_PREFIX)<(node_core_target_name)<(STATIC_LIB_SUFFIX)',
                '<(obj_dir)/tools/v8_gypfiles/<(STATIC_LIB_PREFIX)v8_base_without_compiler<(STATIC_LIB_SUFFIX)',
                '-Wl,--no-whole-archive',
              ],
            }],
            [ 'OS=="win"', {
              'sources': [ 'src/res/node.rc' ],
              'conditions': [
                [ 'node_use_etw=="true"', {
                  'sources': [
                    'tools/msvs/genfiles/node_etw_provider.rc'
                  ],
                }],
              ],
            }],
          ],
        }],
        [ 'node_shared=="true"', {
          'xcode_settings': {
            'OTHER_LDFLAGS': [ '-Wl,-rpath,@loader_path', '-Wl,-rpath,@loader_path/../lib'],
          },
          'conditions': [
            ['OS=="linux"', {
               'ldflags': [
                 '-Wl,-rpath,\\$$ORIGIN/../lib'
               ],
            }],
          ],
        }],
        [ 'enable_lto=="true"', {
          'xcode_settings': {
            'OTHER_LDFLAGS': [
              # man ld -export_dynamic:
              # Preserves all global symbols in main executables during LTO.
              # Without this option, Link Time Optimization is allowed to
              # inline and remove global functions. This option is used when
              # a main executable may load a plug-in which requires certain
              # symbols from the main executable.
              '-Wl,-export_dynamic',
            ],
          },
        }],
        ['OS=="win"', {
          'libraries': [
            'Dbghelp.lib',
            'winmm.lib',
            'Ws2_32.lib',
          ],
        }],
        ['node_with_ltcg=="true"', {
          'msvs_settings': {
            'VCCLCompilerTool': {
              'WholeProgramOptimization': 'true'   # /GL, whole program optimization, needed for LTCG
            },
            'VCLibrarianTool': {
              'AdditionalOptions': [
                '/LTCG:INCREMENTAL',               # link time code generation
              ],
            },
            'VCLinkerTool': {
              'OptimizeReferences': 2,             # /OPT:REF
              'EnableCOMDATFolding': 2,            # /OPT:ICF
              'LinkIncremental': 1,                # disable incremental linking
              'AdditionalOptions': [
                '/LTCG:INCREMENTAL',               # incremental link-time code generation
              ],
            }
          }
        }, {
          'msvs_settings': {
            'VCCLCompilerTool': {
              'WholeProgramOptimization': 'false'
            },
            'VCLinkerTool': {
              'LinkIncremental': 2                 # enable incremental linking
            },
          },
         }],
         ['node_use_node_snapshot=="true"', {
          'dependencies': [
            'node_mksnapshot',
          ],
          'conditions': [
            ['node_snapshot_main!=""', {
              'actions': [
                {
                  'action_name': 'node_mksnapshot',
                  'process_outputs_as_sources': 1,
                  'inputs': [
                    '<(node_mksnapshot_exec)',
                    '<(node_snapshot_main)',
                  ],
                  'outputs': [
                    '<(SHARED_INTERMEDIATE_DIR)/node_snapshot.cc',
                  ],
                  'action': [
                    '<(node_mksnapshot_exec)',
                    '--build-snapshot',
                    '<(node_snapshot_main)',
                    '<@(_outputs)',
                  ],
                },
              ],
            }, {
              'actions': [
                {
                  'action_name': 'node_mksnapshot',
                  'process_outputs_as_sources': 1,
                  'inputs': [
                    '<(node_mksnapshot_exec)',
                  ],
                  'outputs': [
                    '<(SHARED_INTERMEDIATE_DIR)/node_snapshot.cc',
                  ],
                  'action': [
                    '<@(_inputs)',
                    '<@(_outputs)',
                  ],
                },
              ],
            }],
          ],
          }, {
          'sources': [
            'src/node_snapshot_stub.cc'
          ],
        }],
        [ 'OS in "linux freebsd" and '
          'target_arch=="x64"', {
          'dependencies': [ 'node_text_start' ],
          'ldflags+': [
            '<(obj_dir)/<(node_text_start_object_path)'
          ]
        }],

        ['node_fipsinstall=="true"', {
          'variables': {
            'openssl-cli': '<(PRODUCT_DIR)/<(EXECUTABLE_PREFIX)openssl-cli<(EXECUTABLE_SUFFIX)',
            'provider_name': 'libopenssl-fipsmodule',
            'opensslconfig': './deps/openssl/nodejs-openssl.cnf',
            'conditions': [
              ['GENERATOR == "ninja"', {
	        'fipsmodule_internal': '<(PRODUCT_DIR)/lib/<(provider_name).so',
                'fipsmodule': '<(PRODUCT_DIR)/obj/lib/openssl-modules/fips.so',
                'fipsconfig': '<(PRODUCT_DIR)/obj/lib/fipsmodule.cnf',
                'opensslconfig_internal': '<(PRODUCT_DIR)/obj/lib/openssl.cnf',
             }, {
	        'fipsmodule_internal': '<(PRODUCT_DIR)/obj.target/deps/openssl/<(provider_name).so',
                'fipsmodule': '<(PRODUCT_DIR)/obj.target/deps/openssl/lib/openssl-modules/fips.so',
                'fipsconfig': '<(PRODUCT_DIR)/obj.target/deps/openssl/fipsmodule.cnf',
                'opensslconfig_internal': '<(PRODUCT_DIR)/obj.target/deps/openssl/openssl.cnf',
             }],
            ],
          },
          'actions': [
            {
              'action_name': 'fipsinstall',
              'process_outputs_as_sources': 1,
              'inputs': [
                '<(fipsmodule_internal)',
              ],
              'outputs': [
                '<(fipsconfig)',
              ],
              'action': [
                '<(openssl-cli)', 'fipsinstall',
                '-provider_name', '<(provider_name)',
                '-module', '<(fipsmodule_internal)',
                '-out', '<(fipsconfig)',
                #'-quiet',
              ],
            },
            {
              'action_name': 'copy_fips_module',
              'inputs': [
                '<(fipsmodule_internal)',
              ],
              'outputs': [
                '<(fipsmodule)',
              ],
              'action': [
                'python', 'tools/copyfile.py',
                '<(fipsmodule_internal)',
                '<(fipsmodule)',
              ],
            },
            {
              'action_name': 'copy_openssl_cnf_and_include_fips_cnf',
              'inputs': [ '<(opensslconfig)', ],
              'outputs': [ '<(opensslconfig_internal)', ],
              'action': [
                'python', 'tools/enable_fips_include.py',
                '<(opensslconfig)',
                '<(opensslconfig_internal)',
                '<(fipsconfig)',
              ],
            },
          ],
         }, {
           'variables': {
              'opensslconfig_internal': '<(obj_dir)/deps/openssl/openssl.cnf',
              'opensslconfig': './deps/openssl/nodejs-openssl.cnf',
           },
           'actions': [
             {
               'action_name': 'reset_openssl_cnf',
               'inputs': [ '<(opensslconfig)', ],
               'outputs': [ '<(opensslconfig_internal)', ],
               'action': [
                 '<(python)', 'tools/copyfile.py',
                 '<(opensslconfig)',
                 '<(opensslconfig_internal)',
               ],
             },
           ],
         }],
      ],
    }, # node_core_target_name
    {
      'target_name': '<(node_lib_target_name)',
      'type': '<(node_intermediate_lib_type)',
      'includes': [
        'node.gypi',
      ],

      'include_dirs': [
        'src',
        'deps/postject',
        '<(SHARED_INTERMEDIATE_DIR)' # for node_natives.h
      ],
      'dependencies': [
<<<<<<< HEAD
=======
        'deps/base64/base64.gyp:base64',
>>>>>>> a8a80be5
        'deps/googletest/googletest.gyp:gtest_prod',
        'deps/histogram/histogram.gyp:histogram',
        'deps/uvwasi/uvwasi.gyp:uvwasi',
        'deps/simdutf/simdutf.gyp:simdutf',
        'deps/ada/ada.gyp:ada',
      ],

      'sources': [
        'src/api/async_resource.cc',
        'src/api/callback.cc',
        'src/api/embed_helpers.cc',
        'src/api/encoding.cc',
        'src/api/environment.cc',
        'src/api/exceptions.cc',
        'src/api/hooks.cc',
        'src/api/utils.cc',
        'src/async_wrap.cc',
        'src/base_object.cc',
        'src/cares_wrap.cc',
        'src/cleanup_queue.cc',
        'src/connect_wrap.cc',
        'src/connection_wrap.cc',
        'src/debug_utils.cc',
        'src/env.cc',
        'src/fs_event_wrap.cc',
        'src/handle_wrap.cc',
        'src/heap_utils.cc',
        'src/histogram.cc',
        'src/js_native_api.h',
        'src/js_native_api_types.h',
        'src/js_native_api_v8.cc',
        'src/js_native_api_v8.h',
        'src/js_native_api_v8_internals.h',
        'src/js_stream.cc',
        'src/json_utils.cc',
        'src/js_udp_wrap.cc',
        'src/module_wrap.cc',
        'src/node.cc',
        'src/node_api.cc',
        'src/node_binding.cc',
        'src/node_blob.cc',
        'src/node_buffer.cc',
        'src/node_builtins.cc',
        'src/node_config.cc',
        'src/node_constants.cc',
        'src/node_contextify.cc',
        'src/node_credentials.cc',
        'src/node_dir.cc',
        'src/node_env_var.cc',
        'src/node_errors.cc',
        'src/node_external_reference.cc',
        'src/node_file.cc',
        'src/node_http_parser.cc',
        'src/node_http2.cc',
        'src/node_i18n.cc',
        'src/node_main_instance.cc',
        'src/node_messaging.cc',
        'src/node_metadata.cc',
        'src/node_options.cc',
        'src/node_os.cc',
        'src/node_perf.cc',
        'src/node_platform.cc',
        'src/node_postmortem_metadata.cc',
        'src/node_process_events.cc',
        'src/node_process_methods.cc',
        'src/node_process_object.cc',
        'src/node_realm.cc',
        'src/node_report.cc',
        'src/node_report_module.cc',
        'src/node_report_utils.cc',
        'src/node_sea.cc',
        'src/node_serdes.cc',
        'src/node_shadow_realm.cc',
        'src/node_snapshotable.cc',
        'src/node_sockaddr.cc',
        'src/node_stat_watcher.cc',
        'src/node_symbols.cc',
        'src/node_task_queue.cc',
        'src/node_trace_events.cc',
        'src/node_types.cc',
        'src/node_url.cc',
        'src/node_url_tables.cc',
        'src/node_util.cc',
        'src/node_v8.cc',
        'src/node_wasi.cc',
        'src/node_wasm_web_api.cc',
        'src/node_watchdog.cc',
        'src/node_worker.cc',
        'src/node_zlib.cc',
        'src/pipe_wrap.cc',
        'src/process_wrap.cc',
        'src/signal_wrap.cc',
        'src/spawn_sync.cc',
        'src/stream_base.cc',
        'src/stream_pipe.cc',
        'src/stream_wrap.cc',
        'src/string_bytes.cc',
        'src/string_decoder.cc',
        'src/tcp_wrap.cc',
        'src/timers.cc',
        'src/timer_wrap.cc',
        'src/tracing/agent.cc',
        'src/tracing/node_trace_buffer.cc',
        'src/tracing/node_trace_writer.cc',
        'src/tracing/trace_event.cc',
        'src/tracing/traced_value.cc',
        'src/tty_wrap.cc',
        'src/udp_wrap.cc',
        'src/util.cc',
        'src/uv.cc',
        # headers to make for a more pleasant IDE experience
        'src/aliased_buffer.h',
        'src/aliased_struct.h',
        'src/aliased_struct-inl.h',
        'src/async_wrap.h',
        'src/async_wrap-inl.h',
        'src/base_object.h',
        'src/base_object-inl.h',
        'src/base64.h',
        'src/base64-inl.h',
        'src/callback_queue.h',
        'src/callback_queue-inl.h',
        'src/cleanup_queue.h',
        'src/cleanup_queue-inl.h',
        'src/connect_wrap.h',
        'src/connection_wrap.h',
        'src/debug_utils.h',
        'src/debug_utils-inl.h',
        'src/env_properties.h',
        'src/env.h',
        'src/env-inl.h',
        'src/handle_wrap.h',
        'src/histogram.h',
        'src/histogram-inl.h',
        'src/js_stream.h',
        'src/json_utils.h',
        'src/large_pages/node_large_page.cc',
        'src/large_pages/node_large_page.h',
        'src/memory_tracker.h',
        'src/memory_tracker-inl.h',
        'src/module_wrap.h',
        'src/node.h',
        'src/node_api.h',
        'src/node_api_types.h',
        'src/node_binding.h',
        'src/node_blob.h',
        'src/node_buffer.h',
        'src/node_builtins.h',
        'src/node_constants.h',
        'src/node_context_data.h',
        'src/node_contextify.h',
        'src/node_dir.h',
        'src/node_errors.h',
        'src/node_external_reference.h',
        'src/node_file.h',
        'src/node_file-inl.h',
        'src/node_http_common.h',
        'src/node_http_common-inl.h',
        'src/node_http2.h',
        'src/node_http2_state.h',
        'src/node_i18n.h',
        'src/node_internals.h',
        'src/node_main_instance.h',
        'src/node_mem.h',
        'src/node_mem-inl.h',
        'src/node_messaging.h',
        'src/node_metadata.h',
        'src/node_mutex.h',
        'src/node_object_wrap.h',
        'src/node_options.h',
        'src/node_options-inl.h',
        'src/node_perf.h',
        'src/node_perf_common.h',
        'src/node_platform.h',
        'src/node_process.h',
        'src/node_process-inl.h',
<<<<<<< HEAD
=======
        'src/node_realm.h',
        'src/node_realm-inl.h',
>>>>>>> a8a80be5
        'src/node_report.h',
        'src/node_revert.h',
        'src/node_root_certs.h',
        'src/node_sea.h',
        'src/node_shadow_realm.h',
        'src/node_snapshotable.h',
        'src/node_snapshot_builder.h',
        'src/node_sockaddr.h',
        'src/node_sockaddr-inl.h',
        'src/node_stat_watcher.h',
        'src/node_union_bytes.h',
        'src/node_url.h',
        'src/node_util.h',
        'src/node_version.h',
        'src/node_v8.h',
        'src/node_v8_platform-inl.h',
        'src/node_wasi.h',
        'src/node_watchdog.h',
        'src/node_worker.h',
        'src/pipe_wrap.h',
        'src/req_wrap.h',
        'src/req_wrap-inl.h',
        'src/spawn_sync.h',
        'src/stream_base.h',
        'src/stream_base-inl.h',
        'src/stream_pipe.h',
        'src/stream_wrap.h',
        'src/string_bytes.h',
        'src/string_decoder.h',
        'src/string_decoder-inl.h',
        'src/string_search.h',
        'src/tcp_wrap.h',
        'src/tracing/agent.h',
        'src/tracing/node_trace_buffer.h',
        'src/tracing/node_trace_writer.h',
        'src/tracing/trace_event.h',
        'src/tracing/trace_event_common.h',
        'src/tracing/traced_value.h',
        'src/timer_wrap.h',
<<<<<<< HEAD
=======
        'src/timer_wrap-inl.h',
>>>>>>> a8a80be5
        'src/tty_wrap.h',
        'src/udp_wrap.h',
        'src/util.h',
        'src/util-inl.h',
        # Dependency headers
        'deps/v8/include/v8.h',
        'deps/postject/postject-api.h'
        # javascript files to make for an even more pleasant IDE experience
        '<@(library_files)',
        '<@(deps_files)',
        # node.gyp is added by default, common.gypi is added for change detection
        'common.gypi',
      ],

      'variables': {
        'openssl_system_ca_path%': '',
        'openssl_default_cipher_list%': '',
      },

      'cflags': ['-Werror=unused-result'],

      'defines': [
        'NODE_ARCH="<(target_arch)"',
        'NODE_PLATFORM="<(OS)"',
        'NODE_WANT_INTERNALS=1',
        # Warn when using deprecated V8 APIs.
        'V8_DEPRECATION_WARNINGS=1',
        'NODE_OPENSSL_SYSTEM_CERT_PATH="<(openssl_system_ca_path)"',
      ],

      # - "C4244: conversion from 'type1' to 'type2', possible loss of data"
      #   Ususaly safe. Disable for `dep`, enable for `src`
      'msvs_disabled_warnings!': [4244],

      'conditions': [
        [ 'openssl_default_cipher_list!=""', {
          'defines': [
            'NODE_OPENSSL_DEFAULT_CIPHER_LIST="<(openssl_default_cipher_list)"'
           ]
        }],
        [ 'error_on_warn=="true"', {
          'cflags': ['-Werror'],
          'xcode_settings': {
            'WARNING_CFLAGS': [ '-Werror' ],
          },
        }],
        [ 'node_builtin_modules_path!=""', {
          'defines': [ 'NODE_BUILTIN_MODULES_PATH="<(node_builtin_modules_path)"' ]
        }],
        [ 'node_shared=="true"', {
          'sources': [
            'src/node_snapshot_stub.cc',
          ]
        }],
        [ 'node_shared=="true" and node_module_version!="" and OS!="win"', {
          'product_extension': '<(shlib_suffix)',
          'xcode_settings': {
            'LD_DYLIB_INSTALL_NAME':
              '@rpath/lib<(node_core_target_name).<(shlib_suffix)'
          },
        }],
        [ 'node_use_node_code_cache=="true"', {
          'defines': [
            'NODE_USE_NODE_CODE_CACHE=1',
          ],
        }],
        ['node_shared=="true" and OS in "aix os400"', {
          'product_name': 'node_base',
        }],
        [ 'v8_enable_inspector==1', {
          'includes' : [ 'src/inspector/node_inspector.gypi' ],
        }, {
          'defines': [ 'HAVE_INSPECTOR=0' ]
        }],
        [ 'OS=="win"', {
          'conditions': [
            [ 'node_intermediate_lib_type!="static_library"', {
              'sources': [
                'src/res/node.rc',
              ],
            }],
          ],
          'libraries': [
            'Dbghelp',
            'Psapi',
            'Winmm',
            'Ws2_32',
          ],
        }],
        [ 'node_use_etw=="true"', {
          'defines': [ 'HAVE_ETW=1' ],
          'dependencies': [ 'node_etw' ],
          'include_dirs': [
            'src',
            'tools/msvs/genfiles',
            '<(SHARED_INTERMEDIATE_DIR)' # for node_natives.h
          ],
          'sources': [
            'src/node_win32_etw_provider.h',
            'src/node_win32_etw_provider-inl.h',
            'src/node_win32_etw_provider.cc',
            'src/node_dtrace.h',
            'src/node_dtrace.cc',
            'tools/msvs/genfiles/node_etw_provider.h',
          ],
          'conditions': [
            ['node_intermediate_lib_type != "static_library"', {
              'sources': [
                'tools/msvs/genfiles/node_etw_provider.rc',
              ],
            }],
          ],
        }],
        [ 'node_use_dtrace=="true"', {
          'defines': [ 'HAVE_DTRACE=1' ],
          'dependencies': [
            'node_dtrace_header',
            'specialize_node_d',
          ],
          'include_dirs': [ '<(SHARED_INTERMEDIATE_DIR)' ],
          #
          # DTrace is supported on linux, solaris, mac, and bsd.  There are
          # three object files associated with DTrace support, but they're
          # not all used all the time:
          #
          #   node_dtrace.o           all configurations
          #   node_dtrace_ustack.o    not supported on mac and linux
          #   node_dtrace_provider.o  All except OS X.  "dtrace -G" is not
          #                           used on OS X.
          #
          # Note that node_dtrace_provider.cc and node_dtrace_ustack.cc do not
          # actually exist.  They're listed here to trick GYP into linking the
          # corresponding object files into the final "node" executable.  These
          # object files are generated by "dtrace -G" using custom actions
          # below, and the GYP-generated Makefiles will properly build them when
          # needed.
          #
          'sources': [
            'src/node_dtrace.h',
            'src/node_dtrace.cc',
          ],
          'conditions': [
            [ 'OS=="linux"', {
              'sources': [
                '<(SHARED_INTERMEDIATE_DIR)/node_dtrace_provider.o'
              ],
            }],
            [ 'OS!="mac" and OS!="linux"', {
              'sources': [
                'src/node_dtrace_ustack.cc',
                'src/node_dtrace_provider.cc',
              ]
            }
          ] ]
        } ],
        [ 'node_use_openssl=="true"', {
          'sources': [
            'src/crypto/crypto_aes.cc',
            'src/crypto/crypto_bio.cc',
            'src/crypto/crypto_common.cc',
            'src/crypto/crypto_dsa.cc',
            'src/crypto/crypto_hkdf.cc',
            'src/crypto/crypto_pbkdf2.cc',
            'src/crypto/crypto_sig.cc',
            'src/crypto/crypto_timing.cc',
            'src/crypto/crypto_cipher.cc',
            'src/crypto/crypto_context.cc',
            'src/crypto/crypto_ec.cc',
            'src/crypto/crypto_hmac.cc',
            'src/crypto/crypto_random.cc',
            'src/crypto/crypto_rsa.cc',
            'src/crypto/crypto_spkac.cc',
            'src/crypto/crypto_util.cc',
            'src/crypto/crypto_clienthello.cc',
            'src/crypto/crypto_dh.cc',
            'src/crypto/crypto_hash.cc',
            'src/crypto/crypto_keys.cc',
            'src/crypto/crypto_keygen.cc',
            'src/crypto/crypto_scrypt.cc',
            'src/crypto/crypto_tls.cc',
            'src/crypto/crypto_aes.cc',
            'src/crypto/crypto_x509.cc',
            'src/crypto/crypto_bio.h',
            'src/crypto/crypto_clienthello-inl.h',
            'src/crypto/crypto_dh.h',
            'src/crypto/crypto_hmac.h',
            'src/crypto/crypto_rsa.h',
            'src/crypto/crypto_spkac.h',
            'src/crypto/crypto_util.h',
            'src/crypto/crypto_cipher.h',
            'src/crypto/crypto_common.h',
            'src/crypto/crypto_dsa.h',
            'src/crypto/crypto_hash.h',
            'src/crypto/crypto_keys.h',
            'src/crypto/crypto_keygen.h',
            'src/crypto/crypto_scrypt.h',
            'src/crypto/crypto_tls.h',
            'src/crypto/crypto_clienthello.h',
            'src/crypto/crypto_context.h',
            'src/crypto/crypto_ec.h',
            'src/crypto/crypto_hkdf.h',
            'src/crypto/crypto_pbkdf2.h',
            'src/crypto/crypto_sig.h',
            'src/crypto/crypto_random.h',
            'src/crypto/crypto_timing.h',
            'src/crypto/crypto_x509.h',
            'src/node_crypto.cc',
            'src/node_crypto.h'
          ],
        }],
        [ 'OS in "linux freebsd mac solaris" and '
          'target_arch=="x64" and '
          'node_target_type=="executable"', {
          'defines': [ 'NODE_ENABLE_LARGE_CODE_PAGES=1' ],
        }],
        [ 'use_openssl_def==1', {
          # TODO(bnoordhuis) Make all platforms export the same list of symbols.
          # Teach mkssldef.py to generate linker maps that UNIX linkers understand.
          'variables': {
            'mkssldef_flags': [
              # Categories to export.
              '-CAES,BF,BIO,DES,DH,DSA,EC,ECDH,ECDSA,ENGINE,EVP,HMAC,MD4,MD5,'
              'PSK,RC2,RC4,RSA,SHA,SHA0,SHA1,SHA256,SHA512,SOCK,STDIO,TLSEXT,'
              'UI,FP_API,TLS1_METHOD,TLS1_1_METHOD,TLS1_2_METHOD,SCRYPT,OCSP,'
              'NEXTPROTONEG,RMD160,CAST,DEPRECATEDIN_1_1_0,DEPRECATEDIN_1_2_0,'
              'DEPRECATEDIN_3_0',
              # Defines.
              '-DWIN32',
              # Symbols to filter from the export list.
              '-X^DSO',
              '-X^_',
              '-X^private_',
              # Base generated DEF on zlib.def
              '-Bdeps/zlib/win32/zlib.def'
            ],
          },
          'conditions': [
            ['openssl_is_fips!=""', {
              'variables': { 'mkssldef_flags': ['-DOPENSSL_FIPS'] },
            }],
          ],
          'actions': [
            {
              'action_name': 'mkssldef',
              'inputs': [
                'deps/openssl/openssl/util/libcrypto.num',
                'deps/openssl/openssl/util/libssl.num',
              ],
              'outputs': ['<(SHARED_INTERMEDIATE_DIR)/openssl.def'],
              'process_outputs_as_sources': 1,
              'action': [
                '<(python)',
                'tools/mkssldef.py',
                '<@(mkssldef_flags)',
                '-o',
                '<@(_outputs)',
                '<@(_inputs)',
              ],
            },
          ],
        }],
        [ 'debug_nghttp2==1', {
          'defines': [ 'NODE_DEBUG_NGHTTP2=1' ]
        }],
      ],
      'actions': [
        {
          'action_name': 'node_js2c',
          'process_outputs_as_sources': 1,
          'inputs': [
            # Put the code first so it's a dependency and can be used for invocation.
            'tools/js2c.py',
            '<@(library_files)',
            '<@(deps_files)',
            'config.gypi'
          ],
          'outputs': [
            '<(SHARED_INTERMEDIATE_DIR)/node_javascript.cc',
          ],
          'action': [
            '<(python)',
            'tools/js2c.py',
            '--directory',
            'lib',
            '--target',
            '<@(_outputs)',
            'config.gypi',
            '<@(deps_files)',
          ],
        },
      ],
    }, # node_lib_target_name
    {
       # generate ETW header and resource files
      'target_name': 'node_etw',
      'type': 'none',
      'conditions': [
        [ 'node_use_etw=="true"', {
          'actions': [
            {
              'action_name': 'node_etw',
              'inputs': [ 'src/res/node_etw_provider.man' ],
              'outputs': [
                'tools/msvs/genfiles/node_etw_provider.rc',
                'tools/msvs/genfiles/node_etw_provider.h',
                'tools/msvs/genfiles/node_etw_providerTEMP.BIN',
              ],
              'action': [ 'mc <@(_inputs) -h tools/msvs/genfiles -r tools/msvs/genfiles' ]
            }
          ]
        } ]
      ]
    }, # node_etw
    {
      'target_name': 'node_dtrace_header',
      'type': 'none',
      'conditions': [
        [ 'node_use_dtrace=="true" and OS!="linux"', {
          'actions': [
            {
              'action_name': 'node_dtrace_header',
              'inputs': [ 'src/node_provider.d' ],
              'outputs': [ '<(SHARED_INTERMEDIATE_DIR)/node_provider.h' ],
              'action': [ 'dtrace', '-h', '-xnolibs', '-s', '<@(_inputs)',
                '-o', '<@(_outputs)' ]
            }
          ]
        } ],
        [ 'node_use_dtrace=="true" and OS=="linux"', {
          'actions': [
            {
              'action_name': 'node_dtrace_header',
              'inputs': [ 'src/node_provider.d' ],
              'outputs': [ '<(SHARED_INTERMEDIATE_DIR)/node_provider.h' ],
              'action': [ 'dtrace', '-h', '-s', '<@(_inputs)',
                '-o', '<@(_outputs)' ]
            }
          ]
        } ],
      ]
    }, # node_dtrace_header
    {
      'target_name': 'node_dtrace_provider',
      'type': 'none',
      'conditions': [
        [ 'node_use_dtrace=="true" and OS!="mac" and OS!="linux"', {
          'actions': [
            {
              'action_name': 'node_dtrace_provider_o',
              'inputs': [
                '<(obj_dir)/<(node_lib_target_name)/src/node_dtrace.o',
              ],
              'outputs': [
                '<(obj_dir)/<(node_lib_target_name)/src/node_dtrace_provider.o'
              ],
              'action': [ 'dtrace', '-G', '-xnolibs', '-s', 'src/node_provider.d',
                '<@(_inputs)', '-o', '<@(_outputs)' ]
            }
          ]
        }],
        [ 'node_use_dtrace=="true" and OS=="linux"', {
          'actions': [
            {
              'action_name': 'node_dtrace_provider_o',
              'inputs': [ 'src/node_provider.d' ],
              'outputs': [
                '<(SHARED_INTERMEDIATE_DIR)/node_dtrace_provider.o'
              ],
              'action': [
                'dtrace', '-C', '-G', '-s', '<@(_inputs)', '-o', '<@(_outputs)'
              ],
            }
          ],
        }],
      ]
    }, # node_dtrace_provider
    {
      'target_name': 'node_dtrace_ustack',
      'type': 'none',
      'conditions': [
        [ 'node_use_dtrace=="true" and OS!="mac" and OS!="linux"', {
          'actions': [
            {
              'action_name': 'node_dtrace_ustack_constants',
              'inputs': [
                '<(obj_dir)/tools/v8_gypfiles/<(STATIC_LIB_PREFIX)v8_base_without_compiler<(STATIC_LIB_SUFFIX)'
              ],
              'outputs': [
                '<(SHARED_INTERMEDIATE_DIR)/v8constants.h'
              ],
              'action': [
                'tools/genv8constants.py',
                '<@(_outputs)',
                '<@(_inputs)'
              ]
            },
            {
              'action_name': 'node_dtrace_ustack',
              'inputs': [
                'src/v8ustack.d',
                '<(SHARED_INTERMEDIATE_DIR)/v8constants.h'
              ],
              'outputs': [
                '<(obj_dir)/<(node_lib_target_name)/src/node_dtrace_ustack.o'
              ],
              'conditions': [
                [ 'target_arch=="ia32" or target_arch=="arm"', {
                  'action': [
                    'dtrace', '-32', '-I<(SHARED_INTERMEDIATE_DIR)', '-Isrc',
                    '-C', '-G', '-s', 'src/v8ustack.d', '-o', '<@(_outputs)',
                  ]
                } ],
                [ 'target_arch=="x64"', {
                  'action': [
                    'dtrace', '-64', '-I<(SHARED_INTERMEDIATE_DIR)', '-Isrc',
                    '-C', '-G', '-s', 'src/v8ustack.d', '-o', '<@(_outputs)',
                  ]
                } ],
              ]
            },
          ]
        } ],
      ]
    }, # node_dtrace_ustack
    {
      'target_name': 'specialize_node_d',
      'type': 'none',
      'conditions': [
        [ 'node_use_dtrace=="true"', {
          'actions': [
            {
              'action_name': 'specialize_node_d',
              'inputs': [
                'src/node.d'
              ],
              'outputs': [
                '<(PRODUCT_DIR)/node.d',
              ],
              'action': [
                'tools/specialize_node_d.py',
                '<@(_outputs)',
                '<@(_inputs)',
                '<@(OS)',
                '<@(target_arch)',
              ],
            },
          ],
        } ],
      ]
    }, # specialize_node_d
    { # fuzz_url
      'target_name': 'fuzz_url',
      'type': 'executable',
      'dependencies': [
        '<(node_lib_target_name)',
      ],
      'includes': [
        'node.gypi'
      ],
      'include_dirs': [
        'src',
      ],
      'defines': [
        'NODE_ARCH="<(target_arch)"',
        'NODE_PLATFORM="<(OS)"',
        'NODE_WANT_INTERNALS=1',
      ],
      'sources': [
        'src/node_snapshot_stub.cc',
        'test/fuzzers/fuzz_url.cc',
      ],
      'conditions': [
        ['OS=="linux"', {
          'ldflags': [ '-fsanitize=fuzzer' ]
        }],
        # Ensure that ossfuzz flag has been set and that we are on Linux
        [ 'OS!="linux" or ossfuzz!="true"', {
          'type': 'none',
        }],
      ],
    }, # fuzz_url
    { # fuzz_env
      'target_name': 'fuzz_env',
      'type': 'executable',
      'dependencies': [
        '<(node_lib_target_name)',
        'deps/histogram/histogram.gyp:histogram',
        'deps/uvwasi/uvwasi.gyp:uvwasi',
        'node_dtrace_header',
        'node_dtrace_ustack',
        'node_dtrace_provider',
      ],
      'includes': [
        'node.gypi'
      ],
      'include_dirs': [
        'src',
        'tools/msvs/genfiles',
        'deps/v8/include',
        'deps/cares/include',
        'deps/uv/include',
        'deps/uvwasi/include',
        'test/cctest',
      ],
      'defines': [
        'NODE_ARCH="<(target_arch)"',
        'NODE_PLATFORM="<(OS)"',
        'NODE_WANT_INTERNALS=1',
      ],
      'sources': [
        'src/node_snapshot_stub.cc',
        'test/fuzzers/fuzz_env.cc',
      ],
      'conditions': [
        ['OS=="linux"', {
          'ldflags': [ '-fsanitize=fuzzer' ]
        }],
        # Ensure that ossfuzz flag has been set and that we are on Linux
        [ 'OS!="linux" or ossfuzz!="true"', {
          'type': 'none',
        }],
        # Avoid excessive LTO
        ['enable_lto=="true"', {
          'ldflags': [ '-fno-lto' ],
        }],
      ],
    }, # fuzz_env
    {
      'target_name': 'cctest',
      'type': 'executable',

      'dependencies': [
        '<(node_lib_target_name)',
<<<<<<< HEAD
=======
        'deps/base64/base64.gyp:base64',
>>>>>>> a8a80be5
        'deps/googletest/googletest.gyp:gtest',
        'deps/googletest/googletest.gyp:gtest_main',
        'deps/histogram/histogram.gyp:histogram',
        'deps/uvwasi/uvwasi.gyp:uvwasi',
        'node_dtrace_header',
        'node_dtrace_ustack',
        'node_dtrace_provider',
        'deps/simdutf/simdutf.gyp:simdutf',
        'deps/ada/ada.gyp:ada',
      ],

      'includes': [
        'node.gypi'
      ],

      'include_dirs': [
        'src',
        'tools/msvs/genfiles',
        'deps/v8/include',
        'deps/cares/include',
        'deps/uv/include',
        'deps/uvwasi/include',
        'test/cctest',
      ],

      'defines': [
        'NODE_ARCH="<(target_arch)"',
        'NODE_PLATFORM="<(OS)"',
        'NODE_WANT_INTERNALS=1',
      ],

      'sources': [
        'src/node_snapshot_stub.cc',
<<<<<<< HEAD
        'src/node_code_cache_stub.cc',
=======
>>>>>>> a8a80be5
        'test/cctest/node_test_fixture.cc',
        'test/cctest/node_test_fixture.h',
        'test/cctest/test_aliased_buffer.cc',
        'test/cctest/test_base64.cc',
        'test/cctest/test_base_object_ptr.cc',
        'test/cctest/test_node_postmortem_metadata.cc',
        'test/cctest/test_environment.cc',
        'test/cctest/test_js_native_api_v8.cc',
        'test/cctest/test_linked_binding.cc',
        'test/cctest/test_node_api.cc',
        'test/cctest/test_per_process.cc',
        'test/cctest/test_platform.cc',
        'test/cctest/test_report.cc',
        'test/cctest/test_json_utils.cc',
        'test/cctest/test_sockaddr.cc',
        'test/cctest/test_traced_value.cc',
        'test/cctest/test_util.cc',
      ],

      'conditions': [
        [ 'node_use_openssl=="true"', {
          'defines': [
            'HAVE_OPENSSL=1',
          ],
          'sources': [
            'test/cctest/test_crypto_clienthello.cc',
            'test/cctest/test_node_crypto.cc',
            'test/cctest/test_node_crypto_env.cc',
          ]
        }],
        ['v8_enable_inspector==1', {
          'sources': [
            'test/cctest/test_inspector_socket.cc',
            'test/cctest/test_inspector_socket_server.cc'
          ],
          'defines': [
            'HAVE_INSPECTOR=1',
          ],
        }, {
           'defines': [
             'HAVE_INSPECTOR=0',
           ]
        }],
        ['OS=="solaris"', {
          'ldflags': [ '-I<(SHARED_INTERMEDIATE_DIR)' ]
        }],
        # Skip cctest while building shared lib node for Windows
        [ 'OS=="win" and node_shared=="true"', {
          'type': 'none',
        }],
        [ 'node_shared=="true"', {
          'xcode_settings': {
            'OTHER_LDFLAGS': [ '-Wl,-rpath,@loader_path', ],
          },
        }],
        ['OS=="win"', {
          'libraries': [
            'Dbghelp.lib',
            'winmm.lib',
            'Ws2_32.lib',
          ],
        }],
        # Avoid excessive LTO
        ['enable_lto=="true"', {
          'ldflags': [ '-fno-lto' ],
        }],
      ],
    }, # cctest

    {
      'target_name': 'embedtest',
      'type': 'executable',

      'dependencies': [
        '<(node_lib_target_name)',
        'deps/histogram/histogram.gyp:histogram',
        'deps/uvwasi/uvwasi.gyp:uvwasi',
        'node_dtrace_header',
        'node_dtrace_ustack',
        'node_dtrace_provider',
        'deps/ada/ada.gyp:ada',
      ],

      'includes': [
        'node.gypi'
      ],

      'include_dirs': [
        'src',
        'tools/msvs/genfiles',
        'deps/v8/include',
        'deps/cares/include',
        'deps/uv/include',
        'deps/uvwasi/include',
        'test/embedding',
      ],

      'sources': [
        'src/node_snapshot_stub.cc',
        'test/embedding/embedtest.cc',
      ],

      'conditions': [
        ['OS=="solaris"', {
          'ldflags': [ '-I<(SHARED_INTERMEDIATE_DIR)' ]
        }],
        # Skip cctest while building shared lib node for Windows
        [ 'OS=="win" and node_shared=="true"', {
          'type': 'none',
        }],
        [ 'node_shared=="true"', {
          'xcode_settings': {
            'OTHER_LDFLAGS': [ '-Wl,-rpath,@loader_path', ],
          },
        }],
        ['OS=="win"', {
          'libraries': [
            'Dbghelp.lib',
            'winmm.lib',
            'Ws2_32.lib',
          ],
        }],
        # Avoid excessive LTO
        ['enable_lto=="true"', {
          'ldflags': [ '-fno-lto' ],
        }],
      ],
    }, # embedtest

<<<<<<< HEAD
    {
      'target_name': 'overlapped-checker',
      'type': 'executable',

      'conditions': [
        ['OS=="win"', {
          'sources': [
            'test/overlapped-checker/main_win.c'
          ],
        }],
        ['OS!="win"', {
          'sources': [
            'test/overlapped-checker/main_unix.c'
          ],
        }],
      ]
    }, # overlapped-checker

    # TODO(joyeecheung): do not depend on node_lib,
    # instead create a smaller static library node_lib_base that does
    # just enough for node_native_module.cc and the cache builder to
    # compile without compiling the generated code cache C++ file.
    # So generate_code_cache -> mkcodecache -> node_lib_base,
    #    node_lib -> node_lib_base & generate_code_cache
=======
>>>>>>> a8a80be5
    {
      'target_name': 'overlapped-checker',
      'type': 'executable',

      'conditions': [
        ['OS=="win"', {
          'sources': [
            'test/overlapped-checker/main_win.c'
          ],
        }],
        ['OS!="win"', {
          'sources': [
            'test/overlapped-checker/main_unix.c'
          ],
        }],
        # Avoid excessive LTO
        ['enable_lto=="true"', {
          'ldflags': [ '-fno-lto' ],
        }],
      ]
    }, # overlapped-checker
    {
      'target_name': 'node_mksnapshot',
      'type': 'executable',

      'dependencies': [
        '<(node_lib_target_name)',
        'deps/histogram/histogram.gyp:histogram',
        'deps/uvwasi/uvwasi.gyp:uvwasi',
        'deps/ada/ada.gyp:ada',
      ],

      'includes': [
        'node.gypi'
      ],

      'include_dirs': [
        'src',
        'tools/msvs/genfiles',
        'deps/v8/include',
        'deps/cares/include',
        'deps/uv/include',
        'deps/uvwasi/include',
      ],

      'defines': [ 'NODE_WANT_INTERNALS=1' ],

      'sources': [
        'src/node_snapshot_stub.cc',
        'tools/snapshot/node_mksnapshot.cc',
      ],

      'conditions': [
        [ 'node_use_openssl=="true"', {
          'defines': [
            'HAVE_OPENSSL=1',
          ],
        }],
        [ 'node_use_node_code_cache=="true"', {
          'defines': [
            'NODE_USE_NODE_CODE_CACHE=1',
          ],
        }],
        ['v8_enable_inspector==1', {
          'defines': [
            'HAVE_INSPECTOR=1',
          ],
        }],
        ['OS=="win"', {
          'libraries': [
            'Dbghelp.lib',
            'winmm.lib',
            'Ws2_32.lib',
          ],
        }],
        # Avoid excessive LTO
        ['enable_lto=="true"', {
          'ldflags': [ '-fno-lto' ],
        }],
      ],
    }, # node_mksnapshot
  ], # end targets

  'conditions': [
    ['OS in "aix os400" and node_shared=="true"', {
      'targets': [
        {
          'target_name': 'node_aix_shared',
          'type': 'shared_library',
          'product_name': '<(node_core_target_name)',
          'ldflags': ['--shared'],
          'product_extension': '<(shlib_suffix)',
          'includes': [
            'node.gypi'
          ],
          'dependencies': ['<(node_lib_target_name)'],
          'include_dirs': [
            'src',
            'deps/v8/include',
          ],
          'sources': [
            '<@(library_files)',
            '<@(deps_files)',
            'common.gypi',
          ],
          'direct_dependent_settings': {
            'ldflags': [ '-Wl,-brtl' ],
          },
        },
      ]
    }], # end aix section
    ['OS=="win" and node_shared=="true"', {
     'targets': [
       {
         'target_name': 'gen_node_def',
         'type': 'executable',
         'sources': [
           'tools/gen_node_def.cc'
         ],
       },
       {
         'target_name': 'generate_node_def',
         'dependencies': [
           'gen_node_def',
           '<(node_lib_target_name)',
         ],
         'type': 'none',
         'actions': [
           {
             'action_name': 'generate_node_def_action',
             'inputs': [
               '<(PRODUCT_DIR)/<(node_lib_target_name).dll'
             ],
             'outputs': [
               '<(PRODUCT_DIR)/<(node_core_target_name).def',
             ],
             'action': [
               '<(PRODUCT_DIR)/gen_node_def.exe',
               '<@(_inputs)',
               '<@(_outputs)',
             ],
           },
         ],
       },
     ],
   }], # end win section
  ], # end conditions block
}<|MERGE_RESOLUTION|>--- conflicted
+++ resolved
@@ -38,23 +38,6 @@
       '<@(node_library_files)',
     ],
     'deps_files': [
-<<<<<<< HEAD
-      'deps/v8/tools/splaytree.js',
-      'deps/v8/tools/codemap.js',
-      'deps/v8/tools/consarray.js',
-      'deps/v8/tools/csvparser.js',
-      'deps/v8/tools/profile.js',
-      'deps/v8/tools/profile_view.js',
-      'deps/v8/tools/logreader.js',
-      'deps/v8/tools/arguments.js',
-      'deps/v8/tools/tickprocessor.js',
-      'deps/v8/tools/SourceMap.js',
-      'deps/v8/tools/tickprocessor-driver.js',
-      'deps/acorn/acorn/dist/acorn.js',
-      'deps/acorn/acorn-walk/dist/walk.js',
-      'deps/cjs-module-lexer/lexer.js',
-      'deps/cjs-module-lexer/dist/lexer.js',
-=======
       'deps/v8/tools/splaytree.mjs',
       'deps/v8/tools/codemap.mjs',
       'deps/v8/tools/consarray.mjs',
@@ -70,7 +53,6 @@
       'deps/acorn/acorn-walk/dist/walk.js',
       'deps/minimatch/index.js',
       '<@(node_builtin_shareable_builtins)',
->>>>>>> a8a80be5
     ],
     'node_mksnapshot_exec': '<(PRODUCT_DIR)/<(EXECUTABLE_PREFIX)node_mksnapshot<(EXECUTABLE_SUFFIX)',
     'conditions': [
@@ -482,10 +464,7 @@
         '<(SHARED_INTERMEDIATE_DIR)' # for node_natives.h
       ],
       'dependencies': [
-<<<<<<< HEAD
-=======
         'deps/base64/base64.gyp:base64',
->>>>>>> a8a80be5
         'deps/googletest/googletest.gyp:gtest_prod',
         'deps/histogram/histogram.gyp:histogram',
         'deps/uvwasi/uvwasi.gyp:uvwasi',
@@ -567,7 +546,6 @@
         'src/node_trace_events.cc',
         'src/node_types.cc',
         'src/node_url.cc',
-        'src/node_url_tables.cc',
         'src/node_util.cc',
         'src/node_v8.cc',
         'src/node_wasi.cc',
@@ -662,11 +640,8 @@
         'src/node_platform.h',
         'src/node_process.h',
         'src/node_process-inl.h',
-<<<<<<< HEAD
-=======
         'src/node_realm.h',
         'src/node_realm-inl.h',
->>>>>>> a8a80be5
         'src/node_report.h',
         'src/node_revert.h',
         'src/node_root_certs.h',
@@ -706,10 +681,7 @@
         'src/tracing/trace_event_common.h',
         'src/tracing/traced_value.h',
         'src/timer_wrap.h',
-<<<<<<< HEAD
-=======
         'src/timer_wrap-inl.h',
->>>>>>> a8a80be5
         'src/tty_wrap.h',
         'src/udp_wrap.h',
         'src/util.h',
@@ -1243,10 +1215,7 @@
 
       'dependencies': [
         '<(node_lib_target_name)',
-<<<<<<< HEAD
-=======
         'deps/base64/base64.gyp:base64',
->>>>>>> a8a80be5
         'deps/googletest/googletest.gyp:gtest',
         'deps/googletest/googletest.gyp:gtest_main',
         'deps/histogram/histogram.gyp:histogram',
@@ -1280,10 +1249,6 @@
 
       'sources': [
         'src/node_snapshot_stub.cc',
-<<<<<<< HEAD
-        'src/node_code_cache_stub.cc',
-=======
->>>>>>> a8a80be5
         'test/cctest/node_test_fixture.cc',
         'test/cctest/node_test_fixture.h',
         'test/cctest/test_aliased_buffer.cc',
@@ -1291,7 +1256,6 @@
         'test/cctest/test_base_object_ptr.cc',
         'test/cctest/test_node_postmortem_metadata.cc',
         'test/cctest/test_environment.cc',
-        'test/cctest/test_js_native_api_v8.cc',
         'test/cctest/test_linked_binding.cc',
         'test/cctest/test_node_api.cc',
         'test/cctest/test_per_process.cc',
@@ -1413,33 +1377,6 @@
       ],
     }, # embedtest
 
-<<<<<<< HEAD
-    {
-      'target_name': 'overlapped-checker',
-      'type': 'executable',
-
-      'conditions': [
-        ['OS=="win"', {
-          'sources': [
-            'test/overlapped-checker/main_win.c'
-          ],
-        }],
-        ['OS!="win"', {
-          'sources': [
-            'test/overlapped-checker/main_unix.c'
-          ],
-        }],
-      ]
-    }, # overlapped-checker
-
-    # TODO(joyeecheung): do not depend on node_lib,
-    # instead create a smaller static library node_lib_base that does
-    # just enough for node_native_module.cc and the cache builder to
-    # compile without compiling the generated code cache C++ file.
-    # So generate_code_cache -> mkcodecache -> node_lib_base,
-    #    node_lib -> node_lib_base & generate_code_cache
-=======
->>>>>>> a8a80be5
     {
       'target_name': 'overlapped-checker',
       'type': 'executable',
