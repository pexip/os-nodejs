{
  'variables': {
    'v8_use_siphash%': 0,
    'v8_trace_maps%': 0,
    'v8_enable_pointer_compression%': 0,
    'v8_enable_31bit_smis_on_64bit_arch%': 0,
    'node_use_dtrace%': 'false',
    'node_use_etw%': 'false',
    'node_no_browser_globals%': 'false',
    'node_snapshot_main%': '',
    'node_use_node_snapshot%': 'false',
    'node_use_v8_platform%': 'true',
    'node_use_bundled_v8%': 'true',
    'node_shared%': 'false',
    'force_dynamic_crt%': 0,
    'ossfuzz' : 'false',
    'node_module_version%': '',
    'node_shared_brotli%': 'false',
    'node_shared_zlib%': 'false',
    'node_shared_http_parser%': 'false',
    'node_shared_cares%': 'false',
    'node_shared_libuv%': 'false',
    'node_shared_nghttp2%': 'false',
    'node_use_openssl%': 'true',
    'node_shared_openssl%': 'false',
    'node_v8_options%': '',
    'node_enable_v8_vtunejit%': 'false',
    'node_core_target_name%': 'node',
    'node_lib_target_name%': 'libnode',
    'node_intermediate_lib_type%': 'static_library',
    'node_builtin_modules_path%': '',
    'linked_module_files': [
    ],
    # We list the deps/ files out instead of globbing them in js2c.py since we
    # only include a subset of all the files under these directories.
    # The lengths of their file names combined should not exceed the
    # Windows command length limit or there would be an error.
    # See https://docs.microsoft.com/en-us/troubleshoot/windows-client/shell-experience/command-line-string-limitation
    'library_files': [
      '<@(node_library_files)',
      '<@(linked_module_files)',
    ],
    'deps_files': [
      'deps/v8/tools/splaytree.mjs',
      'deps/v8/tools/codemap.mjs',
      'deps/v8/tools/consarray.mjs',
      'deps/v8/tools/csvparser.mjs',
      'deps/v8/tools/profile.mjs',
      'deps/v8/tools/profile_view.mjs',
      'deps/v8/tools/logreader.mjs',
      'deps/v8/tools/arguments.mjs',
      'deps/v8/tools/tickprocessor.mjs',
      'deps/v8/tools/sourcemap.mjs',
      'deps/v8/tools/tickprocessor-driver.mjs',
      'deps/acorn/acorn/dist/acorn.js',
      'deps/acorn/acorn-walk/dist/walk.js',
<<<<<<< HEAD
=======
      'deps/minimatch/index.js',
>>>>>>> 8a2d13a7
      '<@(node_builtin_shareable_builtins)',
    ],
    'node_mksnapshot_exec': '<(PRODUCT_DIR)/<(EXECUTABLE_PREFIX)node_mksnapshot<(EXECUTABLE_SUFFIX)',
    'conditions': [
      ['GENERATOR == "ninja"', {
        'node_text_start_object_path': 'src/large_pages/node_text_start.node_text_start.o'
      }, {
        'node_text_start_object_path': 'node_text_start/src/large_pages/node_text_start.o'
      }],
      [ 'node_shared=="true"', {
        'node_target_type%': 'shared_library',
        'conditions': [
          ['OS in "aix os400"', {
            # For AIX, always generate static library first,
            # It needs an extra step to generate exp and
            # then use both static lib and exp to create
            # shared lib.
            'node_intermediate_lib_type': 'static_library',
          }, {
            'node_intermediate_lib_type': 'shared_library',
          }],
        ],
      }, {
        'node_target_type%': 'executable',
      }],
      [ 'OS=="win" and '
        'node_use_openssl=="true" and '
        'node_shared_openssl=="false"', {
        'use_openssl_def%': 1,
      }, {
        'use_openssl_def%': 0,
      }],
    ],
  },

  'target_defaults': {
    # Putting these explicitly here so not to depend on `common.gypi`.
    # `common.gypi` need to be more general because it is used to build userland native addons.
    # Refs: https://github.com/nodejs/node-gyp/issues/1118
    'cflags': [ '-Wall', '-Wextra', '-Wno-unused-parameter', ],
    'xcode_settings': {
      'WARNING_CFLAGS': [
        '-Wall',
        '-Wendif-labels',
        '-W',
        '-Wno-unused-parameter',
        '-Werror=undefined-inline',
        '-Werror=extra-semi',
      ],
    },

    # Relevant only for x86.
    # Refs: https://github.com/nodejs/node/pull/25852
    # Refs: https://docs.microsoft.com/en-us/cpp/build/reference/safeseh-image-has-safe-exception-handlers
    'msvs_settings': {
      'VCLinkerTool': {
        'ImageHasSafeExceptionHandlers': 'false',
      },
    },

    'conditions': [
      ['OS in "aix os400"', {
        'ldflags': [
          '-Wl,-bnoerrmsg',
        ],
      }],
      ['OS == "linux" and llvm_version != "0.0"', {
        'libraries': ['-latomic'],
      }],
    ],
  },

  'targets': [
    {
      'target_name': 'node_text_start',
      'type': 'none',
      'conditions': [
        [ 'OS in "linux freebsd solaris" and '
          'target_arch=="x64"', {
          'type': 'static_library',
          'sources': [
            'src/large_pages/node_text_start.S'
          ]
        }],
      ]
    },
    {
      'target_name': '<(node_core_target_name)',
      'type': 'executable',

      'defines': [
        'NODE_ARCH="<(target_arch)"',
        'NODE_PLATFORM="<(OS)"',
        'NODE_WANT_INTERNALS=1',
      ],

      'includes': [
        'node.gypi'
      ],

      'include_dirs': [
        'src',
        'deps/v8/include',
        'deps/postject'
      ],

      'sources': [
        'src/node_main.cc'
      ],

      'dependencies': [
        'deps/histogram/histogram.gyp:histogram',
        'deps/uvwasi/uvwasi.gyp:uvwasi',
      ],

      'msvs_settings': {
        'VCLinkerTool': {
          'GenerateMapFile': 'true', # /MAP
          'MapExports': 'true', # /MAPINFO:EXPORTS
          'RandomizedBaseAddress': 2, # enable ASLR
          'DataExecutionPrevention': 2, # enable DEP
          'AllowIsolation': 'true',
          # By default, the MSVC linker only reserves 1 MiB of stack memory for
          # each thread, whereas other platforms typically allow much larger
          # stack memory sections. We raise the limit to make it more consistent
          # across platforms and to support the few use cases that require large
          # amounts of stack memory, without having to modify the node binary.
          'StackReserveSize': 0x800000,
        },
      },

      # - "C4244: conversion from 'type1' to 'type2', possible loss of data"
      #   Ususaly safe. Disable for `dep`, enable for `src`
      'msvs_disabled_warnings!': [4244],

      'conditions': [
        [ 'error_on_warn=="true"', {
          'cflags': ['-Werror'],
          'xcode_settings': {
            'WARNING_CFLAGS': [ '-Werror' ],
          },
        }],
        [ 'node_intermediate_lib_type=="static_library" and '
            'node_shared=="true" and OS in "aix os400"', {
          # For AIX, shared lib is linked by static lib and .exp. In the
          # case here, the executable needs to link to shared lib.
          # Therefore, use 'node_aix_shared' target to generate the
          # shared lib and then executable.
          'dependencies': [ 'node_aix_shared' ],
        }, {
          'dependencies': [ '<(node_lib_target_name)' ],
          'conditions': [
            ['OS=="win" and node_shared=="true"', {
              'dependencies': ['generate_node_def'],
              'msvs_settings': {
                'VCLinkerTool': {
                  'ModuleDefinitionFile': '<(PRODUCT_DIR)/<(node_core_target_name).def',
                },
              },
            }],
          ],
        }],
        [ 'node_intermediate_lib_type=="static_library" and node_shared=="false"', {
          'xcode_settings': {
            'OTHER_LDFLAGS': [
              '-Wl,-force_load,<(PRODUCT_DIR)/<(STATIC_LIB_PREFIX)<(node_core_target_name)<(STATIC_LIB_SUFFIX)',
              '-Wl,-force_load,<(PRODUCT_DIR)/<(STATIC_LIB_PREFIX)v8_base_without_compiler<(STATIC_LIB_SUFFIX)',
            ],
          },
          'msvs_settings': {
            'VCLinkerTool': {
              'AdditionalOptions': [
                '/WHOLEARCHIVE:<(node_lib_target_name)<(STATIC_LIB_SUFFIX)',
                '/WHOLEARCHIVE:<(STATIC_LIB_PREFIX)v8_base_without_compiler<(STATIC_LIB_SUFFIX)',
              ],
            },
          },
          'conditions': [
<<<<<<< HEAD
            ['OS != "aix" and OS != "mac" and OS != "ios"', {
=======
            ['OS != "aix" and OS != "os400" and OS != "mac" and OS != "ios"', {
>>>>>>> 8a2d13a7
              'ldflags': [
                '-Wl,--whole-archive',
                '<(obj_dir)/<(STATIC_LIB_PREFIX)<(node_core_target_name)<(STATIC_LIB_SUFFIX)',
                '<(obj_dir)/tools/v8_gypfiles/<(STATIC_LIB_PREFIX)v8_base_without_compiler<(STATIC_LIB_SUFFIX)',
                '-Wl,--no-whole-archive',
              ],
            }],
            [ 'OS=="win"', {
              'sources': [ 'src/res/node.rc' ],
              'conditions': [
                [ 'node_use_etw=="true"', {
                  'sources': [
                    'tools/msvs/genfiles/node_etw_provider.rc'
                  ],
                }],
              ],
            }],
          ],
        }],
        [ 'node_shared=="true"', {
          'xcode_settings': {
            'OTHER_LDFLAGS': [ '-Wl,-rpath,@loader_path', '-Wl,-rpath,@loader_path/../lib'],
          },
          'conditions': [
            ['OS=="linux"', {
               'ldflags': [
                 '-Wl,-rpath,\\$$ORIGIN/../lib'
               ],
            }],
          ],
        }],
        [ 'enable_lto=="true"', {
          'xcode_settings': {
            'OTHER_LDFLAGS': [
              # man ld -export_dynamic:
              # Preserves all global symbols in main executables during LTO.
              # Without this option, Link Time Optimization is allowed to
              # inline and remove global functions. This option is used when
              # a main executable may load a plug-in which requires certain
              # symbols from the main executable.
              '-Wl,-export_dynamic',
            ],
          },
        }],
        ['OS=="win"', {
          'libraries': [
            'Dbghelp.lib',
            'winmm.lib',
            'Ws2_32.lib',
          ],
        }],
        ['node_with_ltcg=="true"', {
          'msvs_settings': {
            'VCCLCompilerTool': {
              'WholeProgramOptimization': 'true'   # /GL, whole program optimization, needed for LTCG
            },
            'VCLibrarianTool': {
              'AdditionalOptions': [
                '/LTCG:INCREMENTAL',               # link time code generation
              ],
            },
            'VCLinkerTool': {
              'OptimizeReferences': 2,             # /OPT:REF
              'EnableCOMDATFolding': 2,            # /OPT:ICF
              'LinkIncremental': 1,                # disable incremental linking
              'AdditionalOptions': [
                '/LTCG:INCREMENTAL',               # incremental link-time code generation
              ],
            }
          }
        }, {
          'msvs_settings': {
            'VCCLCompilerTool': {
              'WholeProgramOptimization': 'false'
            },
            'VCLinkerTool': {
              'LinkIncremental': 2                 # enable incremental linking
            },
          },
         }],
         ['node_use_node_snapshot=="true"', {
          'dependencies': [
            'node_mksnapshot',
          ],
          'conditions': [
            ['node_snapshot_main!=""', {
              'actions': [
                {
                  'action_name': 'node_mksnapshot',
                  'process_outputs_as_sources': 1,
                  'inputs': [
                    '<(node_mksnapshot_exec)',
                    '<(node_snapshot_main)',
                  ],
                  'outputs': [
                    '<(SHARED_INTERMEDIATE_DIR)/node_snapshot.cc',
                  ],
                  'action': [
                    '<(node_mksnapshot_exec)',
                    '--build-snapshot',
                    '<(node_snapshot_main)',
                    '<@(_outputs)',
                  ],
                },
              ],
            }, {
              'actions': [
                {
                  'action_name': 'node_mksnapshot',
                  'process_outputs_as_sources': 1,
                  'inputs': [
                    '<(node_mksnapshot_exec)',
                  ],
                  'outputs': [
                    '<(SHARED_INTERMEDIATE_DIR)/node_snapshot.cc',
                  ],
                  'action': [
                    '<@(_inputs)',
                    '<@(_outputs)',
                  ],
                },
              ],
            }],
          ],
          }, {
          'sources': [
            'src/node_snapshot_stub.cc'
          ],
        }],
        [ 'OS in "linux freebsd" and '
          'target_arch=="x64"', {
          'dependencies': [ 'node_text_start' ],
          'ldflags+': [
            '<(obj_dir)/<(node_text_start_object_path)'
          ]
        }],

        ['node_fipsinstall=="true"', {
          'variables': {
            'openssl-cli': '<(PRODUCT_DIR)/<(EXECUTABLE_PREFIX)openssl-cli<(EXECUTABLE_SUFFIX)',
            'provider_name': 'libopenssl-fipsmodule',
            'opensslconfig': './deps/openssl/nodejs-openssl.cnf',
            'conditions': [
              ['GENERATOR == "ninja"', {
	        'fipsmodule_internal': '<(PRODUCT_DIR)/lib/<(provider_name).so',
                'fipsmodule': '<(PRODUCT_DIR)/obj/lib/openssl-modules/fips.so',
                'fipsconfig': '<(PRODUCT_DIR)/obj/lib/fipsmodule.cnf',
                'opensslconfig_internal': '<(PRODUCT_DIR)/obj/lib/openssl.cnf',
             }, {
	        'fipsmodule_internal': '<(PRODUCT_DIR)/obj.target/deps/openssl/<(provider_name).so',
                'fipsmodule': '<(PRODUCT_DIR)/obj.target/deps/openssl/lib/openssl-modules/fips.so',
                'fipsconfig': '<(PRODUCT_DIR)/obj.target/deps/openssl/fipsmodule.cnf',
                'opensslconfig_internal': '<(PRODUCT_DIR)/obj.target/deps/openssl/openssl.cnf',
             }],
            ],
          },
          'actions': [
            {
              'action_name': 'fipsinstall',
              'process_outputs_as_sources': 1,
              'inputs': [
                '<(fipsmodule_internal)',
              ],
              'outputs': [
                '<(fipsconfig)',
              ],
              'action': [
                '<(openssl-cli)', 'fipsinstall',
                '-provider_name', '<(provider_name)',
                '-module', '<(fipsmodule_internal)',
                '-out', '<(fipsconfig)',
                #'-quiet',
              ],
            },
            {
              'action_name': 'copy_fips_module',
              'inputs': [
                '<(fipsmodule_internal)',
              ],
              'outputs': [
                '<(fipsmodule)',
              ],
              'action': [
                'python', 'tools/copyfile.py',
                '<(fipsmodule_internal)',
                '<(fipsmodule)',
              ],
            },
            {
              'action_name': 'copy_openssl_cnf_and_include_fips_cnf',
              'inputs': [ '<(opensslconfig)', ],
              'outputs': [ '<(opensslconfig_internal)', ],
              'action': [
                'python', 'tools/enable_fips_include.py',
                '<(opensslconfig)',
                '<(opensslconfig_internal)',
                '<(fipsconfig)',
              ],
            },
          ],
         }, {
           'variables': {
              'opensslconfig_internal': '<(obj_dir)/deps/openssl/openssl.cnf',
              'opensslconfig': './deps/openssl/nodejs-openssl.cnf',
           },
           'actions': [
             {
               'action_name': 'reset_openssl_cnf',
               'inputs': [ '<(opensslconfig)', ],
               'outputs': [ '<(opensslconfig_internal)', ],
               'action': [
                 '<(python)', 'tools/copyfile.py',
                 '<(opensslconfig)',
                 '<(opensslconfig_internal)',
               ],
             },
           ],
         }],
      ],
    }, # node_core_target_name
    {
      'target_name': '<(node_lib_target_name)',
      'type': '<(node_intermediate_lib_type)',
      'includes': [
        'node.gypi',
      ],

      'include_dirs': [
        'src',
        'deps/postject',
        '<(SHARED_INTERMEDIATE_DIR)' # for node_natives.h
      ],
      'dependencies': [
        'deps/base64/base64.gyp:base64',
        'deps/googletest/googletest.gyp:gtest_prod',
        'deps/histogram/histogram.gyp:histogram',
        'deps/uvwasi/uvwasi.gyp:uvwasi',
        'deps/simdutf/simdutf.gyp:simdutf',
        'deps/ada/ada.gyp:ada',
      ],

      'sources': [
        'src/api/async_resource.cc',
        'src/api/callback.cc',
        'src/api/embed_helpers.cc',
        'src/api/encoding.cc',
        'src/api/environment.cc',
        'src/api/exceptions.cc',
        'src/api/hooks.cc',
        'src/api/utils.cc',
        'src/async_wrap.cc',
        'src/base_object.cc',
        'src/cares_wrap.cc',
        'src/cleanup_queue.cc',
        'src/connect_wrap.cc',
        'src/connection_wrap.cc',
        'src/debug_utils.cc',
        'src/env.cc',
        'src/fs_event_wrap.cc',
        'src/handle_wrap.cc',
        'src/heap_utils.cc',
        'src/histogram.cc',
        'src/js_native_api.h',
        'src/js_native_api_types.h',
        'src/js_native_api_v8.cc',
        'src/js_native_api_v8.h',
        'src/js_native_api_v8_internals.h',
        'src/js_stream.cc',
        'src/json_utils.cc',
        'src/js_udp_wrap.cc',
        'src/module_wrap.cc',
        'src/node.cc',
        'src/node_api.cc',
        'src/node_binding.cc',
        'src/node_blob.cc',
        'src/node_buffer.cc',
        'src/node_builtins.cc',
        'src/node_config.cc',
        'src/node_constants.cc',
        'src/node_contextify.cc',
        'src/node_credentials.cc',
        'src/node_dir.cc',
        'src/node_env_var.cc',
        'src/node_errors.cc',
        'src/node_external_reference.cc',
        'src/node_file.cc',
        'src/node_http_parser.cc',
        'src/node_http2.cc',
        'src/node_i18n.cc',
        'src/node_main_instance.cc',
        'src/node_messaging.cc',
        'src/node_metadata.cc',
        'src/node_options.cc',
        'src/node_os.cc',
        'src/node_perf.cc',
        'src/node_platform.cc',
        'src/node_postmortem_metadata.cc',
        'src/node_process_events.cc',
        'src/node_process_methods.cc',
        'src/node_process_object.cc',
        'src/node_realm.cc',
        'src/node_report.cc',
        'src/node_report_module.cc',
        'src/node_report_utils.cc',
        'src/node_sea.cc',
        'src/node_serdes.cc',
        'src/node_shadow_realm.cc',
        'src/node_snapshotable.cc',
        'src/node_sockaddr.cc',
        'src/node_stat_watcher.cc',
        'src/node_symbols.cc',
        'src/node_task_queue.cc',
        'src/node_trace_events.cc',
        'src/node_types.cc',
        'src/node_url.cc',
        'src/node_util.cc',
        'src/node_v8.cc',
        'src/node_wasi.cc',
        'src/node_wasm_web_api.cc',
        'src/node_watchdog.cc',
        'src/node_worker.cc',
        'src/node_zlib.cc',
        'src/pipe_wrap.cc',
        'src/process_wrap.cc',
        'src/signal_wrap.cc',
        'src/spawn_sync.cc',
        'src/stream_base.cc',
        'src/stream_pipe.cc',
        'src/stream_wrap.cc',
        'src/string_bytes.cc',
        'src/string_decoder.cc',
        'src/tcp_wrap.cc',
        'src/timers.cc',
        'src/timer_wrap.cc',
        'src/tracing/agent.cc',
        'src/tracing/node_trace_buffer.cc',
        'src/tracing/node_trace_writer.cc',
        'src/tracing/trace_event.cc',
        'src/tracing/traced_value.cc',
        'src/tty_wrap.cc',
        'src/udp_wrap.cc',
        'src/util.cc',
        'src/uv.cc',
        # headers to make for a more pleasant IDE experience
        'src/aliased_buffer.h',
        'src/aliased_buffer-inl.h',
        'src/aliased_struct.h',
        'src/aliased_struct-inl.h',
        'src/async_wrap.h',
        'src/async_wrap-inl.h',
        'src/base_object.h',
        'src/base_object-inl.h',
        'src/base_object_types.h',
        'src/base64.h',
        'src/base64-inl.h',
        'src/callback_queue.h',
        'src/callback_queue-inl.h',
        'src/cleanup_queue.h',
        'src/cleanup_queue-inl.h',
        'src/connect_wrap.h',
        'src/connection_wrap.h',
        'src/debug_utils.h',
        'src/debug_utils-inl.h',
        'src/env_properties.h',
        'src/env.h',
        'src/env-inl.h',
        'src/handle_wrap.h',
        'src/histogram.h',
        'src/histogram-inl.h',
        'src/js_stream.h',
        'src/json_utils.h',
        'src/large_pages/node_large_page.cc',
        'src/large_pages/node_large_page.h',
        'src/memory_tracker.h',
        'src/memory_tracker-inl.h',
        'src/module_wrap.h',
        'src/node.h',
        'src/node_api.h',
        'src/node_api_types.h',
        'src/node_binding.h',
        'src/node_blob.h',
        'src/node_buffer.h',
        'src/node_builtins.h',
        'src/node_constants.h',
        'src/node_context_data.h',
        'src/node_contextify.h',
        'src/node_dir.h',
        'src/node_errors.h',
        'src/node_external_reference.h',
        'src/node_file.h',
        'src/node_file-inl.h',
        'src/node_http_common.h',
        'src/node_http_common-inl.h',
        'src/node_http2.h',
        'src/node_http2_state.h',
        'src/node_i18n.h',
        'src/node_internals.h',
        'src/node_main_instance.h',
        'src/node_mem.h',
        'src/node_mem-inl.h',
        'src/node_messaging.h',
        'src/node_metadata.h',
        'src/node_mutex.h',
        'src/node_object_wrap.h',
        'src/node_options.h',
        'src/node_options-inl.h',
        'src/node_perf.h',
        'src/node_perf_common.h',
        'src/node_platform.h',
        'src/node_process.h',
        'src/node_process-inl.h',
        'src/node_realm.h',
        'src/node_realm-inl.h',
        'src/node_report.h',
        'src/node_revert.h',
        'src/node_root_certs.h',
<<<<<<< HEAD
=======
        'src/node_sea.h',
>>>>>>> 8a2d13a7
        'src/node_shadow_realm.h',
        'src/node_snapshotable.h',
        'src/node_snapshot_builder.h',
        'src/node_sockaddr.h',
        'src/node_sockaddr-inl.h',
        'src/node_stat_watcher.h',
        'src/node_union_bytes.h',
        'src/node_url.h',
        'src/node_util.h',
        'src/node_version.h',
        'src/node_v8.h',
        'src/node_v8_platform-inl.h',
        'src/node_wasi.h',
        'src/node_watchdog.h',
        'src/node_worker.h',
        'src/pipe_wrap.h',
        'src/req_wrap.h',
        'src/req_wrap-inl.h',
        'src/spawn_sync.h',
        'src/stream_base.h',
        'src/stream_base-inl.h',
        'src/stream_pipe.h',
        'src/stream_wrap.h',
        'src/string_bytes.h',
        'src/string_decoder.h',
        'src/string_decoder-inl.h',
        'src/string_search.h',
        'src/tcp_wrap.h',
        'src/tracing/agent.h',
        'src/tracing/node_trace_buffer.h',
        'src/tracing/node_trace_writer.h',
        'src/tracing/trace_event.h',
        'src/tracing/trace_event_common.h',
        'src/tracing/traced_value.h',
        'src/timer_wrap.h',
        'src/timer_wrap-inl.h',
        'src/tty_wrap.h',
        'src/udp_wrap.h',
        'src/util.h',
        'src/util-inl.h',
        # Dependency headers
        'deps/v8/include/v8.h',
        'deps/postject/postject-api.h'
        # javascript files to make for an even more pleasant IDE experience
        '<@(library_files)',
        '<@(deps_files)',
        # node.gyp is added by default, common.gypi is added for change detection
        'common.gypi',
      ],

      'variables': {
        'openssl_system_ca_path%': '',
        'openssl_default_cipher_list%': '',
      },

      'cflags': ['-Werror=unused-result'],

      'defines': [
        'NODE_ARCH="<(target_arch)"',
        'NODE_PLATFORM="<(OS)"',
        'NODE_WANT_INTERNALS=1',
        # Warn when using deprecated V8 APIs.
        'V8_DEPRECATION_WARNINGS=1',
        'NODE_OPENSSL_SYSTEM_CERT_PATH="<(openssl_system_ca_path)"',
      ],

      # - "C4244: conversion from 'type1' to 'type2', possible loss of data"
      #   Ususaly safe. Disable for `dep`, enable for `src`
      'msvs_disabled_warnings!': [4244],

      'conditions': [
        [ 'openssl_default_cipher_list!=""', {
          'defines': [
            'NODE_OPENSSL_DEFAULT_CIPHER_LIST="<(openssl_default_cipher_list)"'
           ]
        }],
        [ 'error_on_warn=="true"', {
          'cflags': ['-Werror'],
          'xcode_settings': {
            'WARNING_CFLAGS': [ '-Werror' ],
          },
        }],
        [ 'node_builtin_modules_path!=""', {
          'defines': [ 'NODE_BUILTIN_MODULES_PATH="<(node_builtin_modules_path)"' ]
        }],
        [ 'node_shared=="true"', {
          'sources': [
            'src/node_snapshot_stub.cc',
          ]
        }],
        [ 'node_shared=="true" and node_module_version!="" and OS!="win"', {
          'product_extension': '<(shlib_suffix)',
          'xcode_settings': {
            'LD_DYLIB_INSTALL_NAME':
              '@rpath/lib<(node_core_target_name).<(shlib_suffix)'
          },
        }],
        [ 'node_use_node_code_cache=="true"', {
          'defines': [
            'NODE_USE_NODE_CODE_CACHE=1',
          ],
        }],
<<<<<<< HEAD
        ['node_shared=="true" and OS=="aix"', {
=======
        ['node_shared=="true" and OS in "aix os400"', {
>>>>>>> 8a2d13a7
          'product_name': 'node_base',
        }],
        [ 'v8_enable_inspector==1', {
          'includes' : [ 'src/inspector/node_inspector.gypi' ],
        }, {
          'defines': [ 'HAVE_INSPECTOR=0' ]
        }],
        [ 'OS=="win"', {
          'conditions': [
            [ 'node_intermediate_lib_type!="static_library"', {
              'sources': [
                'src/res/node.rc',
              ],
            }],
          ],
          'libraries': [
            'Dbghelp',
            'Psapi',
            'Winmm',
            'Ws2_32',
          ],
        }],
        [ 'node_use_etw=="true"', {
          'defines': [ 'HAVE_ETW=1' ],
          'dependencies': [ 'node_etw' ],
          'include_dirs': [
            'src',
            'tools/msvs/genfiles',
            '<(SHARED_INTERMEDIATE_DIR)' # for node_natives.h
          ],
          'sources': [
            'src/node_win32_etw_provider.h',
            'src/node_win32_etw_provider-inl.h',
            'src/node_win32_etw_provider.cc',
            'src/node_dtrace.h',
            'src/node_dtrace.cc',
            'tools/msvs/genfiles/node_etw_provider.h',
          ],
          'conditions': [
            ['node_intermediate_lib_type != "static_library"', {
              'sources': [
                'tools/msvs/genfiles/node_etw_provider.rc',
              ],
            }],
          ],
        }],
        [ 'node_use_dtrace=="true"', {
          'defines': [ 'HAVE_DTRACE=1' ],
          'dependencies': [
            'node_dtrace_header',
            'specialize_node_d',
          ],
          'include_dirs': [ '<(SHARED_INTERMEDIATE_DIR)' ],
          #
          # DTrace is supported on linux, solaris, mac, and bsd.  There are
          # three object files associated with DTrace support, but they're
          # not all used all the time:
          #
          #   node_dtrace.o           all configurations
          #   node_dtrace_ustack.o    not supported on mac and linux
          #   node_dtrace_provider.o  All except OS X.  "dtrace -G" is not
          #                           used on OS X.
          #
          # Note that node_dtrace_provider.cc and node_dtrace_ustack.cc do not
          # actually exist.  They're listed here to trick GYP into linking the
          # corresponding object files into the final "node" executable.  These
          # object files are generated by "dtrace -G" using custom actions
          # below, and the GYP-generated Makefiles will properly build them when
          # needed.
          #
          'sources': [
            'src/node_dtrace.h',
            'src/node_dtrace.cc',
          ],
          'conditions': [
            [ 'OS=="linux"', {
              'sources': [
                '<(SHARED_INTERMEDIATE_DIR)/node_dtrace_provider.o'
              ],
            }],
            [ 'OS!="mac" and OS!="linux"', {
              'sources': [
                'src/node_dtrace_ustack.cc',
                'src/node_dtrace_provider.cc',
              ]
            }
          ] ]
        } ],
        [ 'node_use_openssl=="true"', {
          'sources': [
            'src/crypto/crypto_aes.cc',
            'src/crypto/crypto_bio.cc',
            'src/crypto/crypto_common.cc',
            'src/crypto/crypto_dsa.cc',
            'src/crypto/crypto_hkdf.cc',
            'src/crypto/crypto_pbkdf2.cc',
            'src/crypto/crypto_sig.cc',
            'src/crypto/crypto_timing.cc',
            'src/crypto/crypto_cipher.cc',
            'src/crypto/crypto_context.cc',
            'src/crypto/crypto_ec.cc',
            'src/crypto/crypto_hmac.cc',
            'src/crypto/crypto_random.cc',
            'src/crypto/crypto_rsa.cc',
            'src/crypto/crypto_spkac.cc',
            'src/crypto/crypto_util.cc',
            'src/crypto/crypto_clienthello.cc',
            'src/crypto/crypto_dh.cc',
            'src/crypto/crypto_hash.cc',
            'src/crypto/crypto_keys.cc',
            'src/crypto/crypto_keygen.cc',
            'src/crypto/crypto_scrypt.cc',
            'src/crypto/crypto_tls.cc',
            'src/crypto/crypto_aes.cc',
            'src/crypto/crypto_x509.cc',
            'src/crypto/crypto_bio.h',
            'src/crypto/crypto_clienthello-inl.h',
            'src/crypto/crypto_dh.h',
            'src/crypto/crypto_hmac.h',
            'src/crypto/crypto_rsa.h',
            'src/crypto/crypto_spkac.h',
            'src/crypto/crypto_util.h',
            'src/crypto/crypto_cipher.h',
            'src/crypto/crypto_common.h',
            'src/crypto/crypto_dsa.h',
            'src/crypto/crypto_hash.h',
            'src/crypto/crypto_keys.h',
            'src/crypto/crypto_keygen.h',
            'src/crypto/crypto_scrypt.h',
            'src/crypto/crypto_tls.h',
            'src/crypto/crypto_clienthello.h',
            'src/crypto/crypto_context.h',
            'src/crypto/crypto_ec.h',
            'src/crypto/crypto_hkdf.h',
            'src/crypto/crypto_pbkdf2.h',
            'src/crypto/crypto_sig.h',
            'src/crypto/crypto_random.h',
            'src/crypto/crypto_timing.h',
            'src/crypto/crypto_x509.h',
            'src/node_crypto.cc',
            'src/node_crypto.h'
          ],
        }],
        [ 'OS in "linux freebsd mac solaris" and '
          'target_arch=="x64" and '
          'node_target_type=="executable"', {
          'defines': [ 'NODE_ENABLE_LARGE_CODE_PAGES=1' ],
        }],
        [ 'use_openssl_def==1', {
          # TODO(bnoordhuis) Make all platforms export the same list of symbols.
          # Teach mkssldef.py to generate linker maps that UNIX linkers understand.
          'variables': {
            'mkssldef_flags': [
              # Categories to export.
              '-CAES,BF,BIO,DES,DH,DSA,EC,ECDH,ECDSA,ENGINE,EVP,HMAC,MD4,MD5,'
              'PSK,RC2,RC4,RSA,SHA,SHA0,SHA1,SHA256,SHA512,SOCK,STDIO,TLSEXT,'
              'UI,FP_API,TLS1_METHOD,TLS1_1_METHOD,TLS1_2_METHOD,SCRYPT,OCSP,'
              'NEXTPROTONEG,RMD160,CAST,DEPRECATEDIN_1_1_0,DEPRECATEDIN_1_2_0,'
              'DEPRECATEDIN_3_0',
              # Defines.
              '-DWIN32',
              # Symbols to filter from the export list.
              '-X^DSO',
              '-X^_',
              '-X^private_',
              # Base generated DEF on zlib.def
              '-Bdeps/zlib/win32/zlib.def'
            ],
          },
          'conditions': [
            ['openssl_is_fips!=""', {
              'variables': { 'mkssldef_flags': ['-DOPENSSL_FIPS'] },
            }],
          ],
          'actions': [
            {
              'action_name': 'mkssldef',
              'inputs': [
                'deps/openssl/openssl/util/libcrypto.num',
                'deps/openssl/openssl/util/libssl.num',
              ],
              'outputs': ['<(SHARED_INTERMEDIATE_DIR)/openssl.def'],
              'process_outputs_as_sources': 1,
              'action': [
                '<(python)',
                'tools/mkssldef.py',
                '<@(mkssldef_flags)',
                '-o',
                '<@(_outputs)',
                '<@(_inputs)',
              ],
            },
          ],
        }],
        [ 'debug_nghttp2==1', {
          'defines': [ 'NODE_DEBUG_NGHTTP2=1' ]
        }],
      ],
      'actions': [
        {
          'action_name': 'node_js2c',
          'process_outputs_as_sources': 1,
          'inputs': [
            # Put the code first so it's a dependency and can be used for invocation.
            'tools/js2c.py',
            '<@(library_files)',
            '<@(deps_files)',
            'config.gypi'
          ],
          'outputs': [
            '<(SHARED_INTERMEDIATE_DIR)/node_javascript.cc',
          ],
          'action': [
            '<(python)',
            'tools/js2c.py',
            '--directory',
            'lib',
            '--target',
            '<@(_outputs)',
            'config.gypi',
            '<@(deps_files)',
            '<@(linked_module_files)',
          ],
        },
      ],
    }, # node_lib_target_name
    {
       # generate ETW header and resource files
      'target_name': 'node_etw',
      'type': 'none',
      'conditions': [
        [ 'node_use_etw=="true"', {
          'actions': [
            {
              'action_name': 'node_etw',
              'inputs': [ 'src/res/node_etw_provider.man' ],
              'outputs': [
                'tools/msvs/genfiles/node_etw_provider.rc',
                'tools/msvs/genfiles/node_etw_provider.h',
                'tools/msvs/genfiles/node_etw_providerTEMP.BIN',
              ],
              'action': [ 'mc <@(_inputs) -h tools/msvs/genfiles -r tools/msvs/genfiles' ]
            }
          ]
        } ]
      ]
    }, # node_etw
    {
      'target_name': 'node_dtrace_header',
      'type': 'none',
      'conditions': [
        [ 'node_use_dtrace=="true" and OS!="linux"', {
          'actions': [
            {
              'action_name': 'node_dtrace_header',
              'inputs': [ 'src/node_provider.d' ],
              'outputs': [ '<(SHARED_INTERMEDIATE_DIR)/node_provider.h' ],
              'action': [ 'dtrace', '-h', '-xnolibs', '-s', '<@(_inputs)',
                '-o', '<@(_outputs)' ]
            }
          ]
        } ],
        [ 'node_use_dtrace=="true" and OS=="linux"', {
          'actions': [
            {
              'action_name': 'node_dtrace_header',
              'inputs': [ 'src/node_provider.d' ],
              'outputs': [ '<(SHARED_INTERMEDIATE_DIR)/node_provider.h' ],
              'action': [ 'dtrace', '-h', '-s', '<@(_inputs)',
                '-o', '<@(_outputs)' ]
            }
          ]
        } ],
      ]
    }, # node_dtrace_header
    {
      'target_name': 'node_dtrace_provider',
      'type': 'none',
      'conditions': [
        [ 'node_use_dtrace=="true" and OS!="mac" and OS!="linux"', {
          'actions': [
            {
              'action_name': 'node_dtrace_provider_o',
              'inputs': [
                '<(obj_dir)/<(node_lib_target_name)/src/node_dtrace.o',
              ],
              'outputs': [
                '<(obj_dir)/<(node_lib_target_name)/src/node_dtrace_provider.o'
              ],
              'action': [ 'dtrace', '-G', '-xnolibs', '-s', 'src/node_provider.d',
                '<@(_inputs)', '-o', '<@(_outputs)' ]
            }
          ]
        }],
        [ 'node_use_dtrace=="true" and OS=="linux"', {
          'actions': [
            {
              'action_name': 'node_dtrace_provider_o',
              'inputs': [ 'src/node_provider.d' ],
              'outputs': [
                '<(SHARED_INTERMEDIATE_DIR)/node_dtrace_provider.o'
              ],
              'action': [
                'dtrace', '-C', '-G', '-s', '<@(_inputs)', '-o', '<@(_outputs)'
              ],
            }
          ],
        }],
      ]
    }, # node_dtrace_provider
    {
      'target_name': 'node_dtrace_ustack',
      'type': 'none',
      'conditions': [
        [ 'node_use_dtrace=="true" and OS!="mac" and OS!="linux"', {
          'actions': [
            {
              'action_name': 'node_dtrace_ustack_constants',
              'inputs': [
                '<(obj_dir)/tools/v8_gypfiles/<(STATIC_LIB_PREFIX)v8_base_without_compiler<(STATIC_LIB_SUFFIX)'
              ],
              'outputs': [
                '<(SHARED_INTERMEDIATE_DIR)/v8constants.h'
              ],
              'action': [
                'tools/genv8constants.py',
                '<@(_outputs)',
                '<@(_inputs)'
              ]
            },
            {
              'action_name': 'node_dtrace_ustack',
              'inputs': [
                'src/v8ustack.d',
                '<(SHARED_INTERMEDIATE_DIR)/v8constants.h'
              ],
              'outputs': [
                '<(obj_dir)/<(node_lib_target_name)/src/node_dtrace_ustack.o'
              ],
              'conditions': [
                [ 'target_arch=="ia32" or target_arch=="arm"', {
                  'action': [
                    'dtrace', '-32', '-I<(SHARED_INTERMEDIATE_DIR)', '-Isrc',
                    '-C', '-G', '-s', 'src/v8ustack.d', '-o', '<@(_outputs)',
                  ]
                } ],
                [ 'target_arch=="x64"', {
                  'action': [
                    'dtrace', '-64', '-I<(SHARED_INTERMEDIATE_DIR)', '-Isrc',
                    '-C', '-G', '-s', 'src/v8ustack.d', '-o', '<@(_outputs)',
                  ]
                } ],
              ]
            },
          ]
        } ],
      ]
    }, # node_dtrace_ustack
    {
      'target_name': 'specialize_node_d',
      'type': 'none',
      'conditions': [
        [ 'node_use_dtrace=="true"', {
          'actions': [
            {
              'action_name': 'specialize_node_d',
              'inputs': [
                'src/node.d'
              ],
              'outputs': [
                '<(PRODUCT_DIR)/node.d',
              ],
              'action': [
                'tools/specialize_node_d.py',
                '<@(_outputs)',
                '<@(_inputs)',
                '<@(OS)',
                '<@(target_arch)',
              ],
            },
          ],
        } ],
      ]
    }, # specialize_node_d
    { # fuzz_url
      'target_name': 'fuzz_url',
      'type': 'executable',
      'dependencies': [
        '<(node_lib_target_name)',
      ],
      'includes': [
        'node.gypi'
      ],
      'include_dirs': [
        'src',
      ],
      'defines': [
        'NODE_ARCH="<(target_arch)"',
        'NODE_PLATFORM="<(OS)"',
        'NODE_WANT_INTERNALS=1',
      ],
      'sources': [
        'src/node_snapshot_stub.cc',
        'test/fuzzers/fuzz_url.cc',
      ],
      'conditions': [
        ['OS=="linux"', {
          'ldflags': [ '-fsanitize=fuzzer' ]
        }],
        # Ensure that ossfuzz flag has been set and that we are on Linux
        [ 'OS!="linux" or ossfuzz!="true"', {
          'type': 'none',
        }],
      ],
    }, # fuzz_url
    { # fuzz_env
      'target_name': 'fuzz_env',
      'type': 'executable',
      'dependencies': [
        '<(node_lib_target_name)',
        'deps/histogram/histogram.gyp:histogram',
        'deps/uvwasi/uvwasi.gyp:uvwasi',
        'node_dtrace_header',
        'node_dtrace_ustack',
        'node_dtrace_provider',
      ],
      'includes': [
        'node.gypi'
      ],
      'include_dirs': [
        'src',
        'tools/msvs/genfiles',
        'deps/v8/include',
        'deps/cares/include',
        'deps/uv/include',
        'deps/uvwasi/include',
        'test/cctest',
      ],
      'defines': [
        'NODE_ARCH="<(target_arch)"',
        'NODE_PLATFORM="<(OS)"',
        'NODE_WANT_INTERNALS=1',
      ],
      'sources': [
        'src/node_snapshot_stub.cc',
        'test/fuzzers/fuzz_env.cc',
      ],
      'conditions': [
        ['OS=="linux"', {
          'ldflags': [ '-fsanitize=fuzzer' ]
        }],
        # Ensure that ossfuzz flag has been set and that we are on Linux
        [ 'OS!="linux" or ossfuzz!="true"', {
          'type': 'none',
        }],
        # Avoid excessive LTO
        ['enable_lto=="true"', {
          'ldflags': [ '-fno-lto' ],
        }],
      ],
    }, # fuzz_env
    {
      'target_name': 'cctest',
      'type': 'executable',

      'dependencies': [
        '<(node_lib_target_name)',
        'deps/base64/base64.gyp:base64',
        'deps/googletest/googletest.gyp:gtest',
        'deps/googletest/googletest.gyp:gtest_main',
        'deps/histogram/histogram.gyp:histogram',
        'deps/uvwasi/uvwasi.gyp:uvwasi',
        'node_dtrace_header',
        'node_dtrace_ustack',
        'node_dtrace_provider',
        'deps/simdutf/simdutf.gyp:simdutf',
        'deps/ada/ada.gyp:ada',
      ],

      'includes': [
        'node.gypi'
      ],

      'include_dirs': [
        'src',
        'tools/msvs/genfiles',
        'deps/v8/include',
        'deps/cares/include',
        'deps/uv/include',
        'deps/uvwasi/include',
        'test/cctest',
      ],

      'defines': [
        'NODE_ARCH="<(target_arch)"',
        'NODE_PLATFORM="<(OS)"',
        'NODE_WANT_INTERNALS=1',
      ],

      'sources': [
        'src/node_snapshot_stub.cc',
        'test/cctest/node_test_fixture.cc',
        'test/cctest/node_test_fixture.h',
        'test/cctest/test_aliased_buffer.cc',
        'test/cctest/test_base64.cc',
        'test/cctest/test_base_object_ptr.cc',
        'test/cctest/test_node_postmortem_metadata.cc',
        'test/cctest/test_environment.cc',
        'test/cctest/test_linked_binding.cc',
        'test/cctest/test_node_api.cc',
        'test/cctest/test_per_process.cc',
        'test/cctest/test_platform.cc',
        'test/cctest/test_report.cc',
        'test/cctest/test_json_utils.cc',
        'test/cctest/test_sockaddr.cc',
        'test/cctest/test_traced_value.cc',
        'test/cctest/test_util.cc',
      ],

      'conditions': [
        [ 'node_use_openssl=="true"', {
          'defines': [
            'HAVE_OPENSSL=1',
          ],
          'sources': [
            'test/cctest/test_crypto_clienthello.cc',
            'test/cctest/test_node_crypto.cc',
<<<<<<< HEAD
=======
            'test/cctest/test_node_crypto_env.cc',
>>>>>>> 8a2d13a7
          ]
        }],
        ['v8_enable_inspector==1', {
          'sources': [
            'test/cctest/test_inspector_socket.cc',
            'test/cctest/test_inspector_socket_server.cc'
          ],
          'defines': [
            'HAVE_INSPECTOR=1',
          ],
        }, {
           'defines': [
             'HAVE_INSPECTOR=0',
           ]
        }],
        ['OS=="solaris"', {
          'ldflags': [ '-I<(SHARED_INTERMEDIATE_DIR)' ]
        }],
        # Skip cctest while building shared lib node for Windows
        [ 'OS=="win" and node_shared=="true"', {
          'type': 'none',
        }],
        [ 'node_shared=="true"', {
          'xcode_settings': {
            'OTHER_LDFLAGS': [ '-Wl,-rpath,@loader_path', ],
          },
        }],
        ['OS=="win"', {
          'libraries': [
            'Dbghelp.lib',
            'winmm.lib',
            'Ws2_32.lib',
          ],
        }],
        # Avoid excessive LTO
        ['enable_lto=="true"', {
          'ldflags': [ '-fno-lto' ],
        }],
      ],
    }, # cctest

    {
      'target_name': 'embedtest',
      'type': 'executable',

      'dependencies': [
        '<(node_lib_target_name)',
        'deps/histogram/histogram.gyp:histogram',
        'deps/uvwasi/uvwasi.gyp:uvwasi',
        'node_dtrace_header',
        'node_dtrace_ustack',
        'node_dtrace_provider',
        'deps/ada/ada.gyp:ada',
      ],

      'includes': [
        'node.gypi'
      ],

      'include_dirs': [
        'src',
        'tools/msvs/genfiles',
        'deps/v8/include',
        'deps/cares/include',
        'deps/uv/include',
        'deps/uvwasi/include',
        'test/embedding',
      ],

      'sources': [
        'src/node_snapshot_stub.cc',
        'test/embedding/embedtest.cc',
      ],

      'conditions': [
        ['OS=="solaris"', {
          'ldflags': [ '-I<(SHARED_INTERMEDIATE_DIR)' ]
        }],
        # Skip cctest while building shared lib node for Windows
        [ 'OS=="win" and node_shared=="true"', {
          'type': 'none',
        }],
        [ 'node_shared=="true"', {
          'xcode_settings': {
            'OTHER_LDFLAGS': [ '-Wl,-rpath,@loader_path', ],
          },
        }],
        ['OS=="win"', {
          'libraries': [
            'Dbghelp.lib',
            'winmm.lib',
            'Ws2_32.lib',
          ],
        }],
        # Avoid excessive LTO
        ['enable_lto=="true"', {
          'ldflags': [ '-fno-lto' ],
        }],
      ],
    }, # embedtest

    {
      'target_name': 'overlapped-checker',
      'type': 'executable',

      'conditions': [
        ['OS=="win"', {
          'sources': [
            'test/overlapped-checker/main_win.c'
          ],
        }],
        ['OS!="win"', {
          'sources': [
            'test/overlapped-checker/main_unix.c'
          ],
        }],
        # Avoid excessive LTO
        ['enable_lto=="true"', {
          'ldflags': [ '-fno-lto' ],
        }],
      ]
    }, # overlapped-checker
    {
      'target_name': 'node_mksnapshot',
      'type': 'executable',

      'dependencies': [
        '<(node_lib_target_name)',
        'deps/histogram/histogram.gyp:histogram',
        'deps/uvwasi/uvwasi.gyp:uvwasi',
        'deps/ada/ada.gyp:ada',
      ],

      'includes': [
        'node.gypi'
      ],

      'include_dirs': [
        'src',
        'tools/msvs/genfiles',
        'deps/v8/include',
        'deps/cares/include',
        'deps/uv/include',
        'deps/uvwasi/include',
      ],

      'defines': [ 'NODE_WANT_INTERNALS=1' ],

      'sources': [
        'src/node_snapshot_stub.cc',
        'tools/snapshot/node_mksnapshot.cc',
      ],

      'conditions': [
        [ 'node_use_openssl=="true"', {
          'defines': [
            'HAVE_OPENSSL=1',
          ],
        }],
        [ 'node_use_node_code_cache=="true"', {
          'defines': [
            'NODE_USE_NODE_CODE_CACHE=1',
          ],
        }],
        ['v8_enable_inspector==1', {
          'defines': [
            'HAVE_INSPECTOR=1',
          ],
        }],
        ['OS=="win"', {
          'libraries': [
            'Dbghelp.lib',
            'winmm.lib',
            'Ws2_32.lib',
          ],
        }],
        # Avoid excessive LTO
        ['enable_lto=="true"', {
          'ldflags': [ '-fno-lto' ],
        }],
      ],
    }, # node_mksnapshot
  ], # end targets

  'conditions': [
    ['OS in "aix os400" and node_shared=="true"', {
      'targets': [
        {
          'target_name': 'node_aix_shared',
          'type': 'shared_library',
          'product_name': '<(node_core_target_name)',
          'ldflags': ['--shared'],
          'product_extension': '<(shlib_suffix)',
          'includes': [
            'node.gypi'
          ],
          'dependencies': ['<(node_lib_target_name)'],
          'include_dirs': [
            'src',
            'deps/v8/include',
          ],
          'sources': [
            '<@(library_files)',
            '<@(deps_files)',
            'common.gypi',
          ],
          'direct_dependent_settings': {
            'ldflags': [ '-Wl,-brtl' ],
          },
        },
      ]
    }], # end aix section
    ['OS=="win" and node_shared=="true"', {
     'targets': [
       {
         'target_name': 'gen_node_def',
         'type': 'executable',
         'sources': [
           'tools/gen_node_def.cc'
         ],
       },
       {
         'target_name': 'generate_node_def',
         'dependencies': [
           'gen_node_def',
           '<(node_lib_target_name)',
         ],
         'type': 'none',
         'actions': [
           {
             'action_name': 'generate_node_def_action',
             'inputs': [
               '<(PRODUCT_DIR)/<(node_lib_target_name).dll'
             ],
             'outputs': [
               '<(PRODUCT_DIR)/<(node_core_target_name).def',
             ],
             'action': [
               '<(PRODUCT_DIR)/gen_node_def.exe',
               '<@(_inputs)',
               '<@(_outputs)',
             ],
           },
         ],
       },
     ],
   }], # end win section
  ], # end conditions block
}<|MERGE_RESOLUTION|>--- conflicted
+++ resolved
@@ -54,10 +54,7 @@
       'deps/v8/tools/tickprocessor-driver.mjs',
       'deps/acorn/acorn/dist/acorn.js',
       'deps/acorn/acorn-walk/dist/walk.js',
-<<<<<<< HEAD
-=======
       'deps/minimatch/index.js',
->>>>>>> 8a2d13a7
       '<@(node_builtin_shareable_builtins)',
     ],
     'node_mksnapshot_exec': '<(PRODUCT_DIR)/<(EXECUTABLE_PREFIX)node_mksnapshot<(EXECUTABLE_SUFFIX)',
@@ -236,11 +233,7 @@
             },
           },
           'conditions': [
-<<<<<<< HEAD
-            ['OS != "aix" and OS != "mac" and OS != "ios"', {
-=======
             ['OS != "aix" and OS != "os400" and OS != "mac" and OS != "ios"', {
->>>>>>> 8a2d13a7
               'ldflags': [
                 '-Wl,--whole-archive',
                 '<(obj_dir)/<(STATIC_LIB_PREFIX)<(node_core_target_name)<(STATIC_LIB_SUFFIX)',
@@ -657,10 +650,7 @@
         'src/node_report.h',
         'src/node_revert.h',
         'src/node_root_certs.h',
-<<<<<<< HEAD
-=======
         'src/node_sea.h',
->>>>>>> 8a2d13a7
         'src/node_shadow_realm.h',
         'src/node_snapshotable.h',
         'src/node_snapshot_builder.h',
@@ -763,11 +753,7 @@
             'NODE_USE_NODE_CODE_CACHE=1',
           ],
         }],
-<<<<<<< HEAD
-        ['node_shared=="true" and OS=="aix"', {
-=======
         ['node_shared=="true" and OS in "aix os400"', {
->>>>>>> 8a2d13a7
           'product_name': 'node_base',
         }],
         [ 'v8_enable_inspector==1', {
@@ -1295,10 +1281,7 @@
           'sources': [
             'test/cctest/test_crypto_clienthello.cc',
             'test/cctest/test_node_crypto.cc',
-<<<<<<< HEAD
-=======
             'test/cctest/test_node_crypto_env.cc',
->>>>>>> 8a2d13a7
           ]
         }],
         ['v8_enable_inspector==1', {
