--- conflicted
+++ resolved
@@ -26,11 +26,7 @@
 # OF THIS SOFTWARE, EVEN IF ADVISED OF THE POSSIBILITY OF SUCH DAMAGE.
 
 
-<<<<<<< HEAD
-import os
-=======
 import glob
->>>>>>> a8a80be5
 import platform
 import re
 import sys
@@ -115,18 +111,7 @@
 
 
 def SearchFiles(dir, ext):
-<<<<<<< HEAD
-  matching_files = []
-  for path, dirs, files in os.walk(dir):
-    for file in files:
-      if file.endswith('.' + ext):
-        matching_files.append(path + '/' + file)
-  if sys.platform == 'win32':
-    matching_files = [x.replace('\\', '/') for x in matching_files]
-  return matching_files
-=======
   list = glob.glob(dir+ '/**/*.' + ext, recursive=True)
   if sys.platform == 'win32':
     list = [ x.replace('\\', '/')for x in list]
-  return sorted(list)
->>>>>>> a8a80be5
+  return sorted(list)