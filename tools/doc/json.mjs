// Copyright Joyent, Inc. and other Node contributors.
//
// Permission is hereby granted, free of charge, to any person obtaining a
// copy of this software and associated documentation files (the
// "Software"), to deal in the Software without restriction, including
// without limitation the rights to use, copy, modify, merge, publish,
// distribute, sublicense, and/or sell copies of the Software, and to permit
// persons to whom the Software is furnished to do so, subject to the
// following conditions:
//
// The above copyright notice and this permission notice shall be included
// in all copies or substantial portions of the Software.
//
// THE SOFTWARE IS PROVIDED "AS IS", WITHOUT WARRANTY OF ANY KIND, EXPRESS
// OR IMPLIED, INCLUDING BUT NOT LIMITED TO THE WARRANTIES OF
// MERCHANTABILITY, FITNESS FOR A PARTICULAR PURPOSE AND NONINFRINGEMENT. IN
// NO EVENT SHALL THE AUTHORS OR COPYRIGHT HOLDERS BE LIABLE FOR ANY CLAIM,
// DAMAGES OR OTHER LIABILITY, WHETHER IN AN ACTION OF CONTRACT, TORT OR
// OTHERWISE, ARISING FROM, OUT OF OR IN CONNECTION WITH THE SOFTWARE OR THE
// USE OR OTHER DEALINGS IN THE SOFTWARE.

import html from 'remark-html';
import { unified } from 'unified';
import { selectAll } from 'unist-util-select';

import * as common from './common.mjs';

// Unified processor: input is https://github.com/syntax-tree/mdast,
// output is: https://gist.github.com/1777387.
export function jsonAPI({ filename }) {
  return (tree, file) => {

    const exampleHeading = /^example/i;
    const metaExpr = /<!--([^=]+)=([^-]+)-->\n*/g;
    const stabilityExpr = /^Stability: ([0-5])(?:\s*-\s*)?(.*)$/s;

    // Extract definitions.
    const definitions = selectAll('definition', tree);

    // Determine the start, stop, and depth of each section.
    const sections = [];
    let section = null;
    tree.children.forEach((node, i) => {
      if (node.type === 'heading' &&
          !exampleHeading.test(textJoin(node.children, file))) {
        if (section) section.stop = i - 1;
        section = { start: i, stop: tree.children.length, depth: node.depth };
        sections.push(section);
      }
    });

    // Collect and capture results.
    const result = { type: 'module', source: filename };
    while (sections.length > 0) {
      doSection(sections.shift(), result);
    }
    file.json = result;

    // Process a single section (recursively, including subsections).
    function doSection(section, parent) {
      if (section.depth - parent.depth > 1) {
        throw new Error('Inappropriate heading level\n' +
                        JSON.stringify(section));
      }

      const current = newSection(tree.children[section.start], file);
      let nodes = tree.children.slice(section.start + 1, section.stop + 1);

      // Sometimes we have two headings with a single blob of description.
      // Treat as a clone.
      if (
        nodes.length === 0 && sections.length > 0 &&
        section.depth === sections[0].depth
      ) {
        nodes = tree.children.slice(sections[0].start + 1,
                                    sections[0].stop + 1);
      }

      // Extract (and remove) metadata that is not directly inferable
      // from the markdown itself.
      nodes.forEach((node, i) => {
        // Input: <!-- name=module -->; output: {name: module}.
        if (node.type === 'html') {
          node.value = node.value.replace(metaExpr, (_0, key, value) => {
            current[key.trim()] = value.trim();
            return '';
          });
          if (!node.value.trim()) delete nodes[i];
        }

        // Process metadata:
        // <!-- YAML
        // added: v1.0.0
        // -->
        if (node.type === 'html' && common.isYAMLBlock(node.value)) {
          current.meta = common.extractAndParseYAML(node.value);
          delete nodes[i];
        }

        // Stability marker: > Stability: ...
        if (
          node.type === 'blockquote' && node.children.length === 1 &&
          node.children[0].type === 'paragraph' &&
          nodes.slice(0, i).every((node) => node.type === 'list')
        ) {
          const text = textJoin(node.children[0].children, file);
          const stability = stabilityExpr.exec(text);
          if (stability) {
            current.stability = parseInt(stability[1], 10);
            current.stabilityText = stability[2].replaceAll('\n', ' ').trim();
            delete nodes[i];
          }
        }
      });

      // Compress the node array.
      nodes = nodes.filter(() => true);

      // If the first node is a list, extract it.
      const list = nodes[0] && nodes[0].type === 'list' ?
        nodes.shift() : null;

      // Now figure out what this list actually means.
      // Depending on the section type, the list could be different things.
      const values = list ?
        list.children.map((child) => parseListItem(child, file)) : [];

      switch (current.type) {
        case 'ctor':
        case 'classMethod':
        case 'method': {
          // Each item is an argument, unless the name is 'return',
          // in which case it's the return value.
          const sig = {};
          sig.params = values.filter((value) => {
            if (value.name === 'return') {
              sig.return = value;
              return false;
            }
            return true;
          });
          parseSignature(current.textRaw, sig);
          current.signatures = [sig];
          break;
        }
        case 'property':
          // There should be only one item, which is the value.
          // Copy the data up to the section.
          if (values.length) {
            const signature = values[0];

            // Shove the name in there for properties,
            // since they are always just going to be the value etc.
            signature.textRaw = `\`${current.name}\` ${signature.textRaw}`;

            for (const key in signature) {
              if (signature[key]) {
                if (key === 'type') {
                  current.typeof = signature.type;
                } else {
                  current[key] = signature[key];
                }
              }
            }
          }
          break;

        case 'event':
          // Event: each item is an argument.
          current.params = values;
          break;

        default:
          // If list wasn't consumed, put it back in the nodes list.
          if (list) nodes.unshift(list);
      }

      // Convert remaining nodes to a 'desc'.
      // Unified expects to process a string; but we ignore that as we
      // already have pre-parsed input that we can inject.
      if (nodes.length) {
        if (current.desc) current.shortDesc = current.desc;

        current.desc = unified()
          .use(function() {
            this.Parser = () => (
              { type: 'root', children: nodes.concat(definitions) }
            );
          })
          .use(html, { sanitize: false })
          .processSync('').toString().trim();
        if (!current.desc) delete current.desc;
      }

      // Process subsections.
      while (sections.length > 0 && sections[0].depth > section.depth) {
        doSection(sections.shift(), current);
      }

      // If type is not set, default type based on parent type, and
      // set displayName and name properties.
      if (!current.type) {
        current.type = (parent.type === 'misc' ? 'misc' : 'module');
        current.displayName = current.name;
        current.name = current.name.toLowerCase()
          .trim().replace(/\s+/g, '_');
      }

      // Pluralize type to determine which 'bucket' to put this section in.
      let plur;
      if (current.type.slice(-1) === 's') {
        plur = `${current.type}es`;
      } else if (current.type.slice(-1) === 'y') {
        plur = current.type.replace(/y$/, 'ies');
      } else {
        plur = `${current.type}s`;
      }

      // Classes sometimes have various 'ctor' children
      // which are actually just descriptions of a constructor class signature.
      // Merge them into the parent.
      if (current.type === 'class' && current.ctors) {
        current.signatures = current.signatures || [];
        const sigs = current.signatures;
        current.ctors.forEach((ctor) => {
          ctor.signatures = ctor.signatures || [{}];
          ctor.signatures.forEach((sig) => {
            sig.desc = ctor.desc;
          });
          sigs.push(...ctor.signatures);
        });
        delete current.ctors;
      }

      // Properties are a bit special.
      // Their "type" is the type of object, not "property".
      if (current.type === 'property') {
        if (current.typeof) {
          current.type = current.typeof;
          delete current.typeof;
        } else {
          delete current.type;
        }
      }

      // If the parent's type is 'misc', then it's just a random
      // collection of stuff, like the "globals" section.
      // Make the children top-level items.
      if (current.type === 'misc') {
        Object.keys(current).forEach((key) => {
          switch (key) {
            case 'textRaw':
            case 'name':
            case 'type':
            case 'desc':
            case 'miscs':
              return;
            default:
              if (parent.type === 'misc') {
                return;
              }
              if (parent[key] && Array.isArray(parent[key])) {
                parent[key] = parent[key].concat(current[key]);
              } else if (!parent[key]) {
                parent[key] = current[key];
              }
          }
        });
      }

      // Add this section to the parent. Sometimes we have two headings with a
      // single blob of description. If the preceding entry at this level
      // shares a name and is lacking a description, copy it backwards.
      if (!parent[plur]) parent[plur] = [];
      const prev = parent[plur].slice(-1)[0];
      if (prev && prev.name === current.name && !prev.desc) {
        prev.desc = current.desc;
      }
      parent[plur].push(current);
    }
  };
}


const paramExpr = /\((.+)\);?$/;

// text: "someobject.someMethod(a[, b=100][, c])"
function parseSignature(text, sig) {
  const list = [];

  let [, sigParams] = text.match(paramExpr) || [];
  if (!sigParams) return;
  sigParams = sigParams.split(',');
  let optionalLevel = 0;
  const optionalCharDict = { '[': 1, ' ': 0, ']': -1 };
  sigParams.forEach((sigParam, i) => {
    sigParam = sigParam.trim();
    if (!sigParam) {
      throw new Error(`Empty parameter slot: ${text}`);
    }
    let listParam = sig.params[i];
    let optional = false;
    let defaultValue;

    // For grouped optional params such as someMethod(a[, b[, c]]).
    let pos;
    for (pos = 0; pos < sigParam.length; pos++) {
      const levelChange = optionalCharDict[sigParam[pos]];
      if (levelChange === undefined) break;
      optionalLevel += levelChange;
    }
    sigParam = sigParam.substring(pos);
    optional = (optionalLevel > 0);
    for (pos = sigParam.length - 1; pos >= 0; pos--) {
      const levelChange = optionalCharDict[sigParam[pos]];
      if (levelChange === undefined) break;
      optionalLevel += levelChange;
    }
    sigParam = sigParam.substring(0, pos + 1);

    const eq = sigParam.indexOf('=');
    if (eq !== -1) {
      defaultValue = sigParam.substr(eq + 1);
      sigParam = sigParam.substr(0, eq);
    }

    // At this point, the name should match. If it doesn't find one that does.
    // Example: shared signatures for:
    //   ### new Console(stdout[, stderr][, ignoreErrors])
    //   ### new Console(options)
    if (!listParam || sigParam !== listParam.name) {
      listParam = null;
      for (const param of sig.params) {
        if (param.name === sigParam) {
          listParam = param;
        } else if (param.options) {
          for (const option of param.options) {
            if (option.name === sigParam) {
              listParam = Object.assign({}, option);
            }
          }
        }
      }

      if (!listParam) {
        if (sigParam.startsWith('...')) {
          listParam = { name: sigParam };
        } else {
          throw new Error(
            `Invalid param "${sigParam}"\n` +
            ` > ${JSON.stringify(listParam)}\n` +
            ` > ${text}`,
          );
        }
      }
    }

    if (optional) listParam.optional = true;
    if (defaultValue !== undefined) listParam.default = defaultValue.trim();

    list.push(listParam);
  });

  sig.params = list;
}


const returnExpr = /^returns?\s*:?\s*/i;
const nameExpr = /^['`"]?([^'`": {]+)['`"]?\s*:?\s*/;
const typeExpr = /^\{([^}]+)\}\s*/;
const leadingHyphen = /^-\s*/;
const defaultExpr = /\s*\*\*Default:\*\*\s*([^]+)$/i;

function parseListItem(item, file) {
  const current = {};

  current.textRaw = item.children.filter((node) => node.type !== 'list')
    .map((node) => (
<<<<<<< HEAD
      file.value.slice(node.position.start.offset, node.position.end.offset))
=======
      file.value.slice(node.position.start.offset, node.position.end.offset)),
>>>>>>> 8a2d13a7
    )
    .join('').replace(/\s+/g, ' ').replace(/<!--.*?-->/sg, '');
  let text = current.textRaw;

  if (!text) {
    throw new Error(`Empty list item: ${JSON.stringify(item)}`);
  }

  // The goal here is to find the name, type, default.
  // Anything left over is 'desc'.

  if (returnExpr.test(text)) {
    current.name = 'return';
    text = text.replace(returnExpr, '');
  } else {
    const [, name] = text.match(nameExpr) || [];
    if (name) {
      current.name = name;
      text = text.replace(nameExpr, '');
    }
  }

  const [, type] = text.match(typeExpr) || [];
  if (type) {
    current.type = type;
    text = text.replace(typeExpr, '');
  }

  text = text.replace(leadingHyphen, '');

  const [, defaultValue] = text.match(defaultExpr) || [];
  if (defaultValue) {
    current.default = defaultValue.replace(/\.$/, '');
    text = text.replace(defaultExpr, '');
  }

  if (text) current.desc = text;

  const options = item.children.find((child) => child.type === 'list');
  if (options) {
    current.options = options.children.map((child) => (
      parseListItem(child, file)
    ));
  }

  return current;
}

// This section parses out the contents of an H# tag.

// To reduce escape slashes in RegExp string components.
const r = String.raw;

const eventPrefix = '^Event: +';
const classPrefix = '^[Cc]lass: +';
const ctorPrefix = '^(?:[Cc]onstructor: +)?`?new +';
const classMethodPrefix = '^Static method: +';
const maybeClassPropertyPrefix = '(?:Class property: +)?';

const maybeQuote = '[\'"]?';
const notQuotes = '[^\'"]+';

const maybeBacktick = '`?';

// To include constructs like `readable\[Symbol.asyncIterator\]()`
// or `readable.\_read(size)` (with Markdown escapes).
const simpleId = r`(?:(?:\\?_)+|\b)\w+\b`;
const computedId = r`\\?\[[\w\.]+\\?\]`;
const id = `(?:${simpleId}|${computedId})`;
const classId = r`[A-Z]\w+`;

const ancestors = r`(?:${id}\.?)+`;
const maybeAncestors = r`(?:${id}\.?)*`;

const callWithParams = r`\([^)]*\)`;

const maybeExtends = `(?: +extends +${maybeAncestors}${classId})?`;

const headingExpressions = [
  { type: 'event', re: RegExp(
    `${eventPrefix}${maybeBacktick}${maybeQuote}(${notQuotes})${maybeQuote}${maybeBacktick}$`, 'i') },

  { type: 'class', re: RegExp(
    `${classPrefix}${maybeBacktick}(${maybeAncestors}${classId})${maybeExtends}${maybeBacktick}$`, '') },

  { type: 'ctor', re: RegExp(
    `${ctorPrefix}(${maybeAncestors}${classId})${callWithParams}${maybeBacktick}$`, '') },

  { type: 'classMethod', re: RegExp(
    `${classMethodPrefix}${maybeBacktick}${maybeAncestors}(${id})${callWithParams}${maybeBacktick}$`, 'i') },

  { type: 'method', re: RegExp(
    `^${maybeBacktick}${maybeAncestors}(${id})${callWithParams}${maybeBacktick}$`, 'i') },

  { type: 'property', re: RegExp(
    `^${maybeClassPropertyPrefix}${maybeBacktick}${ancestors}(${id})${maybeBacktick}$`, 'i') },
];

function newSection(header, file) {
  const text = textJoin(header.children, file);

  // Infer the type from the text.
  for (const { type, re } of headingExpressions) {
    const [, name] = text.match(re) || [];
    if (name) {
      return { textRaw: text, type, name };
    }
  }
  return { textRaw: text, name: text };
}

function textJoin(nodes, file) {
  return nodes.map((node) => {
    if (node.type === 'linkReference') {
      return file.value.slice(node.position.start.offset,
                              node.position.end.offset);
    } else if (node.type === 'inlineCode') {
      return `\`${node.value}\``;
    } else if (node.type === 'strong') {
      return `**${textJoin(node.children, file)}**`;
    } else if (node.type === 'emphasis') {
      return `_${textJoin(node.children, file)}_`;
    } else if (node.children) {
      return textJoin(node.children, file);
    }
    return node.value;
  }).join('');
}<|MERGE_RESOLUTION|>--- conflicted
+++ resolved
@@ -376,11 +376,7 @@
 
   current.textRaw = item.children.filter((node) => node.type !== 'list')
     .map((node) => (
-<<<<<<< HEAD
-      file.value.slice(node.position.start.offset, node.position.end.offset))
-=======
       file.value.slice(node.position.start.offset, node.position.end.offset)),
->>>>>>> 8a2d13a7
     )
     .join('').replace(/\s+/g, ' ').replace(/<!--.*?-->/sg, '');
   let text = current.textRaw;
