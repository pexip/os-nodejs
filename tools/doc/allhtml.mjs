// Build all.html by combining the generated toc and apicontent from each
// of the generated html files.

import fs from 'fs';
import buildCSSForFlavoredJS from './buildCSSForFlavoredJS.mjs';

const source = new URL('../../out/doc/api/', import.meta.url);

// Get a list of generated API documents.
const htmlFiles = fs.readdirSync(source, 'utf8')
  .filter((name) => name.includes('.html') && name !== 'all.html');

// Read the table of contents.
const toc = fs.readFileSync(new URL('./index.html', source), 'utf8');

// Extract (and concatenate) the toc and apicontent from each document.
let contents = '';
let apicontent = '';

// Identify files that should be skipped. As files are processed, they
// are added to this list to prevent dupes.
const seen = new Set(['all.html', 'index.html']);

for (const link of toc.match(/<a.*?>/g)) {
  const href = /href="(.*?)"/.exec(link)[1];
  if (!htmlFiles.includes(href) || seen.has(href)) continue;
  const data = fs.readFileSync(new URL(`./${href}`, source), 'utf8');

  // Split the doc.
  const match = /(<\/ul>\s*)?<\/\w+>\s*<\w+ id="apicontent">/.exec(data);

  // Get module name
  const moduleName = href.replace(/\.html$/, '');

  contents += data.slice(0, match.index)
    .replace(/[\s\S]*?id="toc"[^>]*>\s*<\w+>.*?<\/\w+>\s*(<ul>\s*)?/, '')
    // Prefix TOC links with current module name
    .replace(/<a href="#(?!DEP[0-9]{4})([^"]+)"/g, (match, anchor) => {
      return `<a href="#all_${moduleName}_${anchor}"`;
    });

  apicontent += '<section>' + data.slice(match.index + match[0].length)
    .replace(/<!-- API END -->[\s\S]*/, '</section>')
    // Prefix all in-page anchor marks with module name
    .replace(/<a class="mark" href="#([^"]+)" id="([^"]+)"/g, (match, anchor, id) => {
      if (anchor !== id) throw new Error(`Mark does not match: ${anchor} should match ${id}`);
      return `<a class="mark" href="#all_${moduleName}_${anchor}" id="all_${moduleName}_${anchor}"`;
    })
    // Prefix all in-page links with current module name
    .replace(/<a href="#(?!DEP[0-9]{4})([^"]+)"/g, (match, anchor) => {
      return `<a href="#all_${moduleName}_${anchor}"`;
    })
    // Update footnote id attributes on anchors
    .replace(/<a href="([^"]+)" id="(user-content-fn[^"]+)"/g, (match, href, id) => {
      return `<a href="${href}" id="all_${moduleName}_${id}"`;
    })
    // Update footnote id attributes on list items
    .replace(/<(\S+) id="(user-content-fn[^"]+)"/g, (match, tagName, id) => {
      return `<${tagName} id="all_${moduleName}_${id}"`;
    })
    // Prefix all links to other docs modules with those module names
    .replace(/<a href="((\w[^#"]*)\.html)#/g, (match, href, linkModule) => {
      if (!htmlFiles.includes(href)) return match;
      return `<a href="#all_${linkModule}_`;
    })
    .trim() + '\n';

  // Mark source as seen.
  seen.add(href);
}

// Replace various mentions of index with all.
let all = toc.replace(/index\.html/g, 'all.html')
  .replace('<a href="all.html">', '<a href="index.html">')
  .replace('index.json', 'all.json')
  .replace('api-section-index', 'api-section-all')
  .replace('data-id="index"', 'data-id="all"')
  .replace(/<li class="edit_on_github">.*?<\/li>/, '');

// Clean up the title.
all = all.replace(/<title>.*?\| /, '<title>');

// Insert the combined table of contents.
const tocStart = /<!-- TOC -->/.exec(all);
all = all.slice(0, tocStart.index + tocStart[0].length) +
  '<details id="toc" open><summary>Table of contents</summary>\n' +
  '<ul>\n' + contents + '</ul>\n' +
  '</details>\n' +
  all.slice(tocStart.index + tocStart[0].length);

// Replace apicontent with the concatenated set of apicontents from each source.
const apiStart = /<\w+ id="apicontent">\s*/.exec(all);
const apiEnd = all.lastIndexOf('<!-- API END -->');
all = all.slice(0, apiStart.index + apiStart[0].length)
    .replace(
      '\n</head>',
      buildCSSForFlavoredJS(new Set(Array.from(
        apicontent.matchAll(/(?<=<pre class="with-)\d+(?=-chars">)/g),
<<<<<<< HEAD
        (x) => Number(x[0])
      ))) + '\n</head>'
=======
        (x) => Number(x[0]),
      ))) + '\n</head>',
>>>>>>> 8a2d13a7
    ) +
  apicontent +
  all.slice(apiEnd);

// Write results.
fs.writeFileSync(new URL('./all.html', source), all, 'utf8');

// Validate all hrefs have a target.
const idRe = / id="([^"]+)"/g;
const ids = new Set([...all.matchAll(idRe)].map((match) => match[1]));

const hrefRe = / href="#([^"]+)"/g;
const hrefMatches = all.matchAll(hrefRe);
for (const match of hrefMatches) {
  if (!ids.has(match[1])) throw new Error(`link not found: ${match[1]}`);
}<|MERGE_RESOLUTION|>--- conflicted
+++ resolved
@@ -96,13 +96,8 @@
       '\n</head>',
       buildCSSForFlavoredJS(new Set(Array.from(
         apicontent.matchAll(/(?<=<pre class="with-)\d+(?=-chars">)/g),
-<<<<<<< HEAD
-        (x) => Number(x[0])
-      ))) + '\n</head>'
-=======
         (x) => Number(x[0]),
       ))) + '\n</head>',
->>>>>>> 8a2d13a7
     ) +
   apicontent +
   all.slice(apiEnd);
