// doc/api/addons.md has a bunch of code.  Extract it for verification
// that the C++ code compiles and the js code runs.
// Add .gyp files which will be used to compile the C++ code.
// Modify the require paths in the js code to pull from the build tree.
// Triggered from the build-addons target in the Makefile and vcbuild.bat.

import { mkdir, writeFile } from 'fs/promises';

import gfm from 'remark-gfm';
import remarkParse from 'remark-parse';
<<<<<<< HEAD
import { toVFile } from 'to-vfile';
=======
import { readSync } from 'to-vfile';
>>>>>>> 8a2d13a7
import { unified } from 'unified';

const rootDir = new URL('../../', import.meta.url);
const doc = new URL('./doc/api/addons.md', rootDir);
const verifyDir = new URL('./test/addons/', rootDir);

const file = readSync(doc, 'utf8');
const tree = unified().use(remarkParse).use(gfm).parse(file);
const addons = {};
let id = 0;
let currentHeader;

const validNames = /^\/\/\s+(.*\.(?:cc|h|js))[\r\n]/;
tree.children.forEach((node) => {
  if (node.type === 'heading') {
    currentHeader = file.value.slice(
      node.children[0].position.start.offset,
      node.position.end.offset);
    addons[currentHeader] = { files: {} };
  } else if (node.type === 'code') {
    const match = node.value.match(validNames);
    if (match !== null) {
      addons[currentHeader].files[match[1]] = node.value;
    }
  }
});

await Promise.all(
  Object.keys(addons).flatMap(
    (header) => verifyFiles(addons[header].files, header),
  ));

function verifyFiles(files, blockName) {
  const fileNames = Object.keys(files);

  // Must have a .cc and a .js to be a valid test.
  if (!fileNames.some((name) => name.endsWith('.cc')) ||
      !fileNames.some((name) => name.endsWith('.js'))) {
    return [];
  }

  blockName = blockName.toLowerCase().replace(/\s/g, '_').replace(/\W/g, '');
  const dir = new URL(
    `./${String(++id).padStart(2, '0')}_${blockName}/`,
    verifyDir,
  );

  files = fileNames.map((name) => {
    if (name === 'test.js') {
      files[name] = `'use strict';
const common = require('../../common');
${files[name].replace(
    "'./build/Release/addon'",
    // eslint-disable-next-line no-template-curly-in-string
    '`./build/${common.buildType}/addon`')}
`;
    }
    return {
      content: files[name],
      name,
      url: new URL(`./${name}`, dir),
    };
  });

  files.push({
    url: new URL('./binding.gyp', dir),
    content: JSON.stringify({
      targets: [
        {
          target_name: 'addon',
          sources: files.map(({ name }) => name),
          includes: ['../common.gypi'],
        },
      ],
    }),
  });

  const dirCreation = mkdir(dir);

  return files.map(({ url, content }) =>
    dirCreation.then(() => writeFile(url, content)));
}<|MERGE_RESOLUTION|>--- conflicted
+++ resolved
@@ -8,11 +8,7 @@
 
 import gfm from 'remark-gfm';
 import remarkParse from 'remark-parse';
-<<<<<<< HEAD
-import { toVFile } from 'to-vfile';
-=======
 import { readSync } from 'to-vfile';
->>>>>>> 8a2d13a7
 import { unified } from 'unified';
 
 const rootDir = new URL('../../', import.meta.url);
