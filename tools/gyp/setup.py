#!/usr/bin/env python3

# Copyright (c) 2009 Google Inc. All rights reserved.
# Use of this source code is governed by a BSD-style license that can be
# found in the LICENSE file.

from os import path

from setuptools import setup

here = path.abspath(path.dirname(__file__))
# Get the long description from the README file
with open(path.join(here, "README.md")) as in_file:
    long_description = in_file.read()

setup(
    name="gyp-next",
<<<<<<< HEAD
    version="0.7.0",
=======
    version="0.13.0",
>>>>>>> a8a80be5
    description="A fork of the GYP build system for use in the Node.js projects",
    long_description=long_description,
    long_description_content_type="text/markdown",
    author="Node.js contributors",
    author_email="ryzokuken@disroot.org",
    url="https://github.com/nodejs/gyp-next",
    package_dir={"": "pylib"},
    packages=["gyp", "gyp.generator"],
    entry_points={"console_scripts": ["gyp=gyp:script_main"]},
    python_requires=">=3.6",
    classifiers=[
        "Development Status :: 3 - Alpha",
        "Environment :: Console",
        "Intended Audience :: Developers",
        "License :: OSI Approved :: BSD License",
        "Natural Language :: English",
        "Programming Language :: Python",
        "Programming Language :: Python :: 3",
        "Programming Language :: Python :: 3.6",
        "Programming Language :: Python :: 3.7",
        "Programming Language :: Python :: 3.8",
        "Programming Language :: Python :: 3.9",
    ],
)<|MERGE_RESOLUTION|>--- conflicted
+++ resolved
@@ -15,11 +15,7 @@
 
 setup(
     name="gyp-next",
-<<<<<<< HEAD
-    version="0.7.0",
-=======
     version="0.13.0",
->>>>>>> a8a80be5
     description="A fork of the GYP build system for use in the Node.js projects",
     long_description=long_description,
     long_description_content_type="text/markdown",
