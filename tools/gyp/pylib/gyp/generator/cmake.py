--- conflicted
+++ resolved
@@ -36,15 +36,7 @@
 import gyp.common
 import gyp.xcode_emulation
 
-<<<<<<< HEAD
-try:
-    # maketrans moved to str in python3.
-    _maketrans = string.maketrans
-except (NameError, AttributeError):
-    _maketrans = str.maketrans
-=======
 _maketrans = str.maketrans
->>>>>>> a8a80be5
 
 generator_default_variables = {
     "EXECUTABLE_PREFIX": "",
