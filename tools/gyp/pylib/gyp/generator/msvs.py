--- conflicted
+++ resolved
@@ -421,9 +421,6 @@
         # file out of the raw command string, and some commands (like python) are
         # actually batch files themselves.
         command.insert(0, "call")
-<<<<<<< HEAD
-        arguments = [i.replace("$(InputDir)", "%INPUTDIR%") for i in cmd[1:]]
-=======
         # Fix the paths
         # TODO(quote): This is a really ugly heuristic, and will miss path fixing
         #              for arguments like "--arg=path", arg=path, or "/opt:path".
@@ -436,7 +433,6 @@
             for i in cmd[1:]
         ]
         arguments = [i.replace("$(InputDir)", "%INPUTDIR%") for i in arguments]
->>>>>>> a8a80be5
         arguments = [MSVSSettings.FixVCMacroSlashes(i) for i in arguments]
         if quote_cmd:
             # Support a mode for using cmd directly.
