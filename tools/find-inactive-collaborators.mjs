#!/usr/bin/env node

// Identify inactive collaborators. "Inactive" is not quite right, as the things
// this checks for are not the entirety of collaborator activities. Still, it is
// a pretty good proxy. Feel free to suggest or implement further metrics.

import cp from 'node:child_process';
import fs from 'node:fs';
import readline from 'node:readline';
import { parseArgs } from 'node:util';

const args = parseArgs({
  allowPositionals: true,
<<<<<<< HEAD
  options: { verbose: { type: 'boolean', short: 'v' } }
=======
  options: { verbose: { type: 'boolean', short: 'v' } },
>>>>>>> 8a2d13a7
});

const verbose = args.values.verbose;
const SINCE = args.positionals[0] || '18 months ago';

async function runGitCommand(cmd, mapFn) {
  const childProcess = cp.spawn('/bin/sh', ['-c', cmd], {
    cwd: new URL('..', import.meta.url),
    encoding: 'utf8',
    stdio: ['inherit', 'pipe', 'inherit'],
  });
  const lines = readline.createInterface({
    input: childProcess.stdout,
  });
  const errorHandler = new Promise(
    (_, reject) => childProcess.on('error', reject),
  );
  let returnValue = mapFn ? new Set() : '';
  await Promise.race([errorHandler, Promise.resolve()]);
  // If no mapFn, return the value. If there is a mapFn, use it to make a Set to
  // return.
  for await (const line of lines) {
    await Promise.race([errorHandler, Promise.resolve()]);
    if (mapFn) {
      const val = mapFn(line);
      if (val) {
        returnValue.add(val);
      }
    } else {
      returnValue += line;
    }
  }
  return Promise.race([errorHandler, Promise.resolve(returnValue)]);
}

// Get all commit authors during the time period.
const authors = await runGitCommand(
  `git shortlog -n -s --email --since="${SINCE}" HEAD`,
<<<<<<< HEAD
  (line) => line.trim().split('\t', 2)[1]
=======
  (line) => line.trim().split('\t', 2)[1],
>>>>>>> 8a2d13a7
);

// Get all approving reviewers of landed commits during the time period.
const approvingReviewers = await runGitCommand(
  `git log --since="${SINCE}" | egrep "^    Reviewed-By: "`,
<<<<<<< HEAD
  (line) => /^ {4}Reviewed-By: ([^<]+)/.exec(line)[1].trim()
=======
  (line) => /^ {4}Reviewed-By: ([^<]+)/.exec(line)[1].trim(),
>>>>>>> 8a2d13a7
);

async function getCollaboratorsFromReadme() {
  const readmeText = readline.createInterface({
    input: fs.createReadStream(new URL('../README.md', import.meta.url)),
    crlfDelay: Infinity,
  });
  const returnedArray = [];
  let foundCollaboratorHeading = false;
  for await (const line of readmeText) {
    // If we've found the collaborator heading already, stop processing at the
    // next heading.
    if (foundCollaboratorHeading && line.startsWith('#')) {
      break;
    }

    const isCollaborator = foundCollaboratorHeading && line.length;

    if (line === '### Collaborators') {
      foundCollaboratorHeading = true;
    }
    if (line.startsWith('  **') && isCollaborator) {
      const [, name, email] = /^ {2}\*\*([^*]+)\*\* <<(.+)>>/.exec(line);
      const mailmap = await runGitCommand(
        `git check-mailmap '${name} <${email}>'`,
      );
      if (mailmap !== `${name} <${email}>`) {
        console.log(`README entry for Collaborator does not match mailmap:\n  ${name} <${email}> => ${mailmap}`);
      }
      returnedArray.push({
        name,
        email,
        mailmap,
      });
    }
  }

  if (!foundCollaboratorHeading) {
    throw new Error('Could not find Collaborator section of README');
  }

  return returnedArray;
}

async function moveCollaboratorToEmeritus(peopleToMove) {
  const readmeText = readline.createInterface({
    input: fs.createReadStream(new URL('../README.md', import.meta.url)),
    crlfDelay: Infinity,
  });
  let fileContents = '';
  let inCollaboratorsSection = false;
  let inCollaboratorEmeritusSection = false;
  let collaboratorFirstLine = '';
  const textToMove = [];
  for await (const line of readmeText) {
    // If we've been processing collaborator emeriti and we reach the end of
    // the list, print out the remaining entries to be moved because they come
    // alphabetically after the last item.
    if (inCollaboratorEmeritusSection && line === '' &&
        fileContents.endsWith('>\n')) {
      while (textToMove.length) {
        fileContents += textToMove.pop();
      }
    }

    // If we've found the collaborator heading already, stop processing at the
    // next heading.
    if (line.startsWith('#')) {
      inCollaboratorsSection = false;
      inCollaboratorEmeritusSection = false;
    }

    const isCollaborator = inCollaboratorsSection && line.length;
    const isCollaboratorEmeritus = inCollaboratorEmeritusSection && line.length;

    if (line === '### Collaborators') {
      inCollaboratorsSection = true;
    }
    if (line === '### Collaborator emeriti') {
      inCollaboratorEmeritusSection = true;
    }

    if (isCollaborator) {
      if (line.startsWith('* ')) {
        collaboratorFirstLine = line;
      } else if (line.startsWith('  **')) {
        const [, name, email] = /^ {2}\*\*([^*]+)\*\* <<(.+)>>/.exec(line);
        if (peopleToMove.some((entry) => {
          return entry.name === name && entry.email === email;
        })) {
          textToMove.push(`${collaboratorFirstLine}\n${line}\n`);
        } else {
          fileContents += `${collaboratorFirstLine}\n${line}\n`;
        }
      } else {
        fileContents += `${line}\n`;
      }
    }

    if (isCollaboratorEmeritus) {
      if (line.startsWith('* ')) {
        collaboratorFirstLine = line;
      } else if (line.startsWith('  **')) {
        const currentLine = `${collaboratorFirstLine}\n${line}\n`;
        // If textToMove is empty, this still works because when undefined is
        // used in a comparison with <, the result is always false.
        while (textToMove[0]?.toLowerCase() < currentLine.toLowerCase()) {
          fileContents += textToMove.shift();
        }
        fileContents += currentLine;
      } else {
        fileContents += `${line}\n`;
      }
    }

    if (!isCollaborator && !isCollaboratorEmeritus) {
      fileContents += `${line}\n`;
    }
  }

  return fileContents;
}

// Get list of current collaborators from README.md.
const collaborators = await getCollaboratorsFromReadme();

if (verbose) {
  console.log(`Since ${SINCE}:\n`);
  console.log(`* ${authors.size.toLocaleString()} authors have made commits.`);
  console.log(`* ${approvingReviewers.size.toLocaleString()} reviewers have approved landed commits.`);
  console.log(`* ${collaborators.length.toLocaleString()} collaborators currently in the project.`);
}
const inactive = collaborators.filter((collaborator) =>
  !authors.has(collaborator.mailmap) &&
<<<<<<< HEAD
  !approvingReviewers.has(collaborator.name)
=======
  !approvingReviewers.has(collaborator.name),
>>>>>>> 8a2d13a7
);

if (inactive.length) {
  console.log('\nInactive collaborators:\n');
  console.log(inactive.map((entry) => `* ${entry.name}`).join('\n'));
  if (process.env.GITHUB_ACTIONS) {
    console.log('\nGenerating new README.md file...');
    const newReadmeText = await moveCollaboratorToEmeritus(inactive);
    fs.writeFileSync(new URL('../README.md', import.meta.url), newReadmeText);
  }
}<|MERGE_RESOLUTION|>--- conflicted
+++ resolved
@@ -11,11 +11,7 @@
 
 const args = parseArgs({
   allowPositionals: true,
-<<<<<<< HEAD
-  options: { verbose: { type: 'boolean', short: 'v' } }
-=======
   options: { verbose: { type: 'boolean', short: 'v' } },
->>>>>>> 8a2d13a7
 });
 
 const verbose = args.values.verbose;
@@ -54,21 +50,13 @@
 // Get all commit authors during the time period.
 const authors = await runGitCommand(
   `git shortlog -n -s --email --since="${SINCE}" HEAD`,
-<<<<<<< HEAD
-  (line) => line.trim().split('\t', 2)[1]
-=======
   (line) => line.trim().split('\t', 2)[1],
->>>>>>> 8a2d13a7
 );
 
 // Get all approving reviewers of landed commits during the time period.
 const approvingReviewers = await runGitCommand(
   `git log --since="${SINCE}" | egrep "^    Reviewed-By: "`,
-<<<<<<< HEAD
-  (line) => /^ {4}Reviewed-By: ([^<]+)/.exec(line)[1].trim()
-=======
   (line) => /^ {4}Reviewed-By: ([^<]+)/.exec(line)[1].trim(),
->>>>>>> 8a2d13a7
 );
 
 async function getCollaboratorsFromReadme() {
@@ -203,11 +191,7 @@
 }
 const inactive = collaborators.filter((collaborator) =>
   !authors.has(collaborator.mailmap) &&
-<<<<<<< HEAD
-  !approvingReviewers.has(collaborator.name)
-=======
   !approvingReviewers.has(collaborator.name),
->>>>>>> 8a2d13a7
 );
 
 if (inactive.length) {
