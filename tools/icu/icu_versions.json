--- conflicted
+++ resolved
@@ -1,7 +1,3 @@
 {
-<<<<<<< HEAD
-    "minimum_icu": 65
-=======
     "minimum_icu": 69
->>>>>>> a8a80be5
 }