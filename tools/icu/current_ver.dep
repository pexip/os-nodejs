[
  {
<<<<<<< HEAD
    "url": "https://github.com/unicode-org/icu/releases/download/release-72-1/icu4c-72_1-src.tgz",
    "md5": "4de6484a6c460d3d1468a6fe50369439"
=======
    "url": "https://github.com/unicode-org/icu/releases/download/release-73-2/icu4c-73_2-src.tgz",
    "md5": "b8a4b8cf77f2e2f6e1341eac0aab2fc4"
>>>>>>> 8a2d13a7
  }
]<|MERGE_RESOLUTION|>--- conflicted
+++ resolved
@@ -1,11 +1,6 @@
 [
   {
-<<<<<<< HEAD
-    "url": "https://github.com/unicode-org/icu/releases/download/release-72-1/icu4c-72_1-src.tgz",
-    "md5": "4de6484a6c460d3d1468a6fe50369439"
-=======
     "url": "https://github.com/unicode-org/icu/releases/download/release-73-2/icu4c-73_2-src.tgz",
     "md5": "b8a4b8cf77f2e2f6e1341eac0aab2fc4"
->>>>>>> 8a2d13a7
   }
 ]