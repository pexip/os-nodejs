--- conflicted
+++ resolved
@@ -7,15 +7,9 @@
 
 cd deps/v8 || exit
 find . -type d -name .git -print0 | xargs -0 rm -rf
-<<<<<<< HEAD
-tools/node/fetch_deps.py .
-
-ARCH="`arch`"
-=======
 ../../tools/v8/fetch_deps.py .
 
 ARCH=$(arch)
->>>>>>> a8a80be5
 if [ "$ARCH" = "s390x" ] || [ "$ARCH" = "ppc64le" ]; then
   TARGET_ARCH=$ARCH
   if [ "$ARCH" = "ppc64le" ]; then
@@ -23,20 +17,6 @@
   fi
   # set paths manually for now to use locally installed gn
   export BUILD_TOOLS=/home/iojs/build-tools
-<<<<<<< HEAD
-  export LD_LIBRARY_PATH=$BUILD_TOOLS:$LD_LIBRARY_PATH
-  # Avoid linking to ccache symbolic links as ccache decides which
-  # binary to run based on the name of the link (we always name them gcc/g++).
-  # shellcheck disable=SC2154
-  CC_PATH=`command -v "$CC" gcc | grep -v ccache | head -n 1`
-  # shellcheck disable=SC2154
-  CXX_PATH=`command -v "$CXX" g++ | grep -v ccache | head -n 1`
-  rm -f "$BUILD_TOOLS/g++"
-  rm -f "$BUILD_TOOLS/gcc"
-  ln -s "$CXX_PATH" "$BUILD_TOOLS/g++"
-  ln -s "$CC_PATH" "$BUILD_TOOLS/gcc"
-  export PATH=$BUILD_TOOLS:$PATH
-=======
   export LD_LIBRARY_PATH="$BUILD_TOOLS:$LD_LIBRARY_PATH"
   rm -f "$BUILD_TOOLS/g++"
   rm -f "$BUILD_TOOLS/gcc"
@@ -61,16 +41,11 @@
     *ccache*) CC_WRAPPER="cc_wrapper=\"ccache\"" ;;
     *) ;;
   esac
->>>>>>> a8a80be5
 
   g++ --version
   gcc --version
   export PKG_CONFIG_PATH=$BUILD_TOOLS/pkg-config
-<<<<<<< HEAD
-  gn gen -v "out.gn/$BUILD_ARCH_TYPE" --args="is_component_build=false is_debug=false use_goma=false goma_dir=\"None\" use_custom_libcxx=false v8_target_cpu=\"$TARGET_ARCH\" target_cpu=\"$TARGET_ARCH\" v8_enable_backtrace=true"
-=======
   gn gen -v "out.gn/$BUILD_ARCH_TYPE" --args="is_component_build=false is_debug=false use_goma=false goma_dir=\"None\" use_custom_libcxx=false v8_target_cpu=\"$TARGET_ARCH\" target_cpu=\"$TARGET_ARCH\" v8_enable_backtrace=true $CC_WRAPPER"
->>>>>>> a8a80be5
   ninja -v -C "out.gn/$BUILD_ARCH_TYPE" d8 cctest inspector-test
 else
   DEPOT_TOOLS_DIR="$(cd _depot_tools && pwd)"
