{
  # 'force_load' means to include the static libs into the shared lib or
  # executable. Therefore, it is enabled when building:
  # 1. The executable and it uses static lib (cctest and node)
  # 2. The shared lib
  # Linker optimizes out functions that are not used. When force_load=true,
  # --whole-archive,force_load and /WHOLEARCHIVE are used to include
  # all obj files in static libs into the executable or shared lib.
  'variables': {
    'variables': {
      'variables': {
        'force_load%': 'true',
        'current_type%': '<(_type)',
      },
      'force_load%': '<(force_load)',
      'conditions': [
        ['current_type=="static_library"', {
          'force_load': 'false',
        }],
        [ 'current_type=="executable" and node_target_type=="shared_library"', {
          'force_load': 'false',
        }]
      ],
    },
    'force_load%': '<(force_load)',
  },

  'conditions': [
    [ 'clang==1', {
      'cflags': [ '-Werror=undefined-inline', '-Werror=extra-semi']
    }],
    [ '"<(_type)"=="executable"', {
      'msvs_settings': {
        'VCManifestTool': {
          'EmbedManifest': 'true',
          'AdditionalManifestFiles': 'src/res/node.exe.extra.manifest'
        }
      },
    }],
    [ 'node_shared=="true"', {
      'defines': [
        'NODE_SHARED_MODE',
      ],
      'conditions': [
        ['"<(_type)"=="executable"', {
          'defines': [
            'USING_UV_SHARED',
            'USING_V8_SHARED',
            'BUILDING_NODE_EXTENSION'
          ],
          'defines!': [
            'BUILDING_V8_SHARED=1',
            'BUILDING_UV_SHARED=1'
          ]
        }],
      ],
    }],
    [ 'OS=="win"', {
      'defines!': [
        'NODE_PLATFORM="win"',
      ],
      'defines': [
        'FD_SETSIZE=1024',
        # we need to use node's preferred "win32" rather than gyp's preferred "win"
        'NODE_PLATFORM="win32"',
        # Stop <windows.h> from defining macros that conflict with
        # std::min() and std::max().  We don't use <windows.h> (much)
        # but we still inherit it from uv.h.
        'NOMINMAX',
        '_UNICODE=1',
      ],
      'msvs_precompiled_header': 'tools/msvs/pch/node_pch.h',
      'msvs_precompiled_source': 'tools/msvs/pch/node_pch.cc',
      'sources': [
        '<(_msvs_precompiled_header)',
        '<(_msvs_precompiled_source)',
      ],
    }, { # POSIX
      'defines': [ '__POSIX__' ],
    }],
    [ 'node_enable_d8=="true"', {
      'dependencies': [ 'tools/v8_gypfiles/d8.gyp:d8' ],
    }],
    [ 'node_use_bundled_v8=="true"', {
      'dependencies': [
        'tools/v8_gypfiles/v8.gyp:v8_snapshot',
        'tools/v8_gypfiles/v8.gyp:v8_libplatform',
      ],
    }],
    [ 'node_use_v8_platform=="true"', {
      'defines': [
        'NODE_USE_V8_PLATFORM=1',
      ],
    }, {
      'defines': [
        'NODE_USE_V8_PLATFORM=0',
      ],
    }],
    [ 'v8_enable_shared_ro_heap==1', {
      'defines': ['NODE_V8_SHARED_RO_HEAP',],
    }],
    [ 'node_tag!=""', {
      'defines': [ 'NODE_TAG="<(node_tag)"' ],
    }],
    [ 'node_v8_options!=""', {
      'defines': [ 'NODE_V8_OPTIONS="<(node_v8_options)"'],
    }],
    [ 'node_release_urlbase!=""', {
      'defines': [
        'NODE_RELEASE_URLBASE="<(node_release_urlbase)"',
      ]
    }],
    [ 'v8_enable_i18n_support==1', {
      'defines': [ 'NODE_HAVE_I18N_SUPPORT=1' ],
      'dependencies': [
        '<(icu_gyp_path):icui18n',
        '<(icu_gyp_path):icuuc',
      ],
      'conditions': [
        [ 'icu_small=="true"', {
          'defines': [ 'NODE_HAVE_SMALL_ICU=1' ],
          'conditions': [
            [ 'icu_default_data!=""', {
              'defines': [
                'NODE_ICU_DEFAULT_DATA_DIR="<(icu_default_data)"',
              ],
            }],
          ],
      }]],
    }],
    [ 'node_use_bundled_v8=="true" and \
       node_enable_v8_vtunejit=="true" and (target_arch=="x64" or \
       target_arch=="ia32" or target_arch=="x32")', {
      'defines': [ 'NODE_ENABLE_VTUNE_PROFILING' ],
      'dependencies': [
        'tools/v8_gypfiles/v8vtune.gyp:v8_vtune'
      ],
    }],
    [ 'node_no_browser_globals=="true"', {
      'defines': [ 'NODE_NO_BROWSER_GLOBALS' ],
    } ],
    [ 'node_shared_zlib=="false"', {
      'dependencies': [ 'deps/zlib/zlib.gyp:zlib' ],
      'conditions': [
        [ 'force_load=="true"', {
          'xcode_settings': {
            'OTHER_LDFLAGS': [
              '-Wl,-force_load,<(PRODUCT_DIR)/<(STATIC_LIB_PREFIX)zlib<(STATIC_LIB_SUFFIX)',
            ],
          },
          'msvs_settings': {
            'VCLinkerTool': {
              'AdditionalOptions': [
                '/WHOLEARCHIVE:zlib<(STATIC_LIB_SUFFIX)',
              ],
            },
          },
          'conditions': [
<<<<<<< HEAD
            ['OS!="aix" and OS!="ios" and node_shared=="false"', {
=======
            ['OS!="aix" and OS!="os400" and OS!="ios" and node_shared=="false"', {
>>>>>>> 8a2d13a7
              'ldflags': [
                '-Wl,--whole-archive',
                '<(obj_dir)/deps/zlib/<(STATIC_LIB_PREFIX)zlib<(STATIC_LIB_SUFFIX)',
                '-Wl,--no-whole-archive',
              ],
            }],
          ],
        }],
      ],
    }],

    [ 'node_shared_http_parser=="false"', {
      'dependencies': [
        'deps/llhttp/llhttp.gyp:llhttp'
      ],
    } ],

    [ 'node_shared_cares=="false"', {
      'dependencies': [ 'deps/cares/cares.gyp:cares' ],
    }],

    [ 'node_shared_libuv=="false"', {
      'dependencies': [ 'deps/uv/uv.gyp:libuv' ],
      'conditions': [
        [ 'force_load=="true"', {
          'xcode_settings': {
            'OTHER_LDFLAGS': [
              '-Wl,-force_load,<(PRODUCT_DIR)/libuv<(STATIC_LIB_SUFFIX)',
            ],
          },
          'msvs_settings': {
            'VCLinkerTool': {
              'AdditionalOptions': [
                '/WHOLEARCHIVE:libuv<(STATIC_LIB_SUFFIX)',
              ],
            },
          },
          'conditions': [
<<<<<<< HEAD
            ['OS!="aix" and OS!="ios" and node_shared=="false"', {
=======
            ['OS!="aix" and OS!="os400" and OS!="ios" and node_shared=="false"', {
>>>>>>> 8a2d13a7
              'ldflags': [
                '-Wl,--whole-archive',
                '<(obj_dir)/deps/uv/<(STATIC_LIB_PREFIX)uv<(STATIC_LIB_SUFFIX)',
                '-Wl,--no-whole-archive',
              ],
            }],
          ],
        }],
      ],
    }],

    [ 'node_shared_nghttp2=="false"', {
      'dependencies': [ 'deps/nghttp2/nghttp2.gyp:nghttp2' ],
    }],

    [ 'node_shared_brotli=="false"', {
      'dependencies': [ 'deps/brotli/brotli.gyp:brotli' ],
    }],

    [ 'OS=="mac"', {
      # linking Corefoundation is needed since certain OSX debugging tools
      # like Instruments require it for some features
      'libraries': [ '-framework CoreFoundation' ],
      'defines!': [
        'NODE_PLATFORM="mac"',
      ],
      'defines': [
        # we need to use node's preferred "darwin" rather than gyp's preferred "mac"
        'NODE_PLATFORM="darwin"',
      ],
    }],
    [ 'OS=="freebsd"', {
      'libraries': [
        '-lutil',
        '-lkvm',
      ],
    }],
    [ 'OS in "aix os400"', {
      'defines': [
        '_LINUX_SOURCE_COMPAT',
        '__STDC_FORMAT_MACROS',
      ],
      'conditions': [
        [ 'force_load=="true"', {
          'variables': {
            'exp_filename': '<(PRODUCT_DIR)/<(_target_name).exp',
          },
          'actions': [
            {
              'action_name': 'expfile',
              'inputs': [
                '<(obj_dir)',
              ],
              'outputs': [
                '<(exp_filename)',
              ],
              'action': [
                'sh', 'tools/create_expfile.sh',
                '<@(_inputs)',
                '<@(_outputs)',
              ],
            }
          ],
          'ldflags': [
            '-Wl,-bE:<(exp_filename)',
            '-Wl,-brtl',
          ],
        }],
      ],
    }],
    [ 'OS=="solaris"', {
      'libraries': [
        '-lkstat',
        '-lumem',
      ],
      'defines!': [
        'NODE_PLATFORM="solaris"',
      ],
      'defines': [
        # we need to use node's preferred "sunos"
        # rather than gyp's preferred "solaris"
        'NODE_PLATFORM="sunos"',
      ],
    }],
    [ '(OS=="freebsd" or OS=="linux") and node_shared=="false"'
        ' and force_load=="true"', {
      'ldflags': [
        '-Wl,-z,noexecstack',
        '-Wl,--whole-archive <(v8_base)',
        '-Wl,--no-whole-archive',
      ]
    }],
    [ 'node_use_bundled_v8=="true" and v8_postmortem_support==1 and force_load=="true"', {
      'xcode_settings': {
        'OTHER_LDFLAGS': [
          '-Wl,-force_load,<(v8_base)',
        ],
      },
    }],
    [ 'debug_node=="true"', {
      'cflags!': [ '-O3' ],
      'cflags': [ '-g', '-O0' ],
      'defines': [ 'DEBUG' ],
      'xcode_settings': {
        'OTHER_CFLAGS': [
          '-g', '-O0'
        ],
      },
    }],
    [ 'coverage=="true" and node_shared=="false" and OS in "mac freebsd linux"', {
      'cflags!': [ '-O3' ],
      'ldflags': [ '--coverage',
                   '-g',
                   '-O0' ],
      'cflags': [ '--coverage',
                   '-g',
                   '-O0' ],
      'xcode_settings': {
        'OTHER_CFLAGS': [
          '--coverage',
          '-g',
          '-O0'
        ],
      },
      'conditions': [
        [ '_type=="executable"', {
          'xcode_settings': {
            'OTHER_LDFLAGS': [ '--coverage', ],
          },
        }],
      ],
    }],
    [ 'coverage=="true"', {
      'defines': [
        'ALLOW_ATTACHING_DEBUGGER_IN_WATCH_MODE',
        'ALLOW_ATTACHING_DEBUGGER_IN_TEST_RUNNER',
      ],
    }],
    [ 'OS=="sunos"', {
      'ldflags': [ '-Wl,-M,/usr/lib/ld/map.noexstk' ],
    }],
    [ 'OS=="linux"', {
      'libraries!': [
        '-lrt'
      ],
    }],
    [ 'OS in "freebsd linux"', {
      'ldflags': [ '-Wl,-z,relro',
                   '-Wl,-z,now' ]
    }],
    [ 'node_use_openssl=="true"', {
      'defines': [ 'HAVE_OPENSSL=1' ],
      'conditions': [
        [ 'node_shared_openssl=="false"', {
          'defines': [ 'OPENSSL_API_COMPAT=0x10100000L', ],
          'dependencies': [
            './deps/openssl/openssl.gyp:openssl',

            # For tests
            './deps/openssl/openssl.gyp:openssl-cli',
          ],
          'conditions': [
            # -force_load or --whole-archive are not applicable for
            # the static library
            [ 'force_load=="true"', {
              'xcode_settings': {
                'OTHER_LDFLAGS': [
                  '-Wl,-force_load,<(PRODUCT_DIR)/<(openssl_product)',
                ],
              },
              'msvs_settings': {
                'VCLinkerTool': {
                  'AdditionalOptions': [
                    '/WHOLEARCHIVE:<(openssl_product)',
                  ],
                },
              },
              'conditions': [
                ['OS in "linux freebsd" and node_shared=="false"', {
                  'ldflags': [
                    '-Wl,--whole-archive,'
                      '<(obj_dir)/deps/openssl/<(openssl_product)',
                    '-Wl,--no-whole-archive',
                  ],
                }],
                # openssl.def is based on zlib.def, zlib symbols
                # are always exported.
                ['use_openssl_def==1', {
                  'sources': ['<(SHARED_INTERMEDIATE_DIR)/openssl.def'],
                }],
                ['OS=="win" and use_openssl_def==0', {
                  'sources': ['deps/zlib/win32/zlib.def'],
                }],
              ],
            }],
          ]
        }],
        [ 'openssl_quic=="true" and node_shared_ngtcp2=="false"', {
          'dependencies': [ './deps/ngtcp2/ngtcp2.gyp:ngtcp2' ]
        }],
        [ 'openssl_quic=="true" and node_shared_nghttp3=="false"', {
          'dependencies': [ './deps/ngtcp2/ngtcp2.gyp:nghttp3' ]
        }]
      ]
    }, {
      'defines': [ 'HAVE_OPENSSL=0' ]
    }],
  ],
}<|MERGE_RESOLUTION|>--- conflicted
+++ resolved
@@ -156,11 +156,7 @@
             },
           },
           'conditions': [
-<<<<<<< HEAD
-            ['OS!="aix" and OS!="ios" and node_shared=="false"', {
-=======
             ['OS!="aix" and OS!="os400" and OS!="ios" and node_shared=="false"', {
->>>>>>> 8a2d13a7
               'ldflags': [
                 '-Wl,--whole-archive',
                 '<(obj_dir)/deps/zlib/<(STATIC_LIB_PREFIX)zlib<(STATIC_LIB_SUFFIX)',
@@ -199,11 +195,7 @@
             },
           },
           'conditions': [
-<<<<<<< HEAD
-            ['OS!="aix" and OS!="ios" and node_shared=="false"', {
-=======
             ['OS!="aix" and OS!="os400" and OS!="ios" and node_shared=="false"', {
->>>>>>> 8a2d13a7
               'ldflags': [
                 '-Wl,--whole-archive',
                 '<(obj_dir)/deps/uv/<(STATIC_LIB_PREFIX)uv<(STATIC_LIB_SUFFIX)',
