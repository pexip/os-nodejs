--- conflicted
+++ resolved
@@ -1,29 +1,10 @@
 Source: nodejs
 Section: web
 Priority: extra
-<<<<<<< HEAD
 Maintainer: Pexip AS <packaging@pexip.com>
-XSBC-Pexip-Original-Maintainer: Debian Javascript Maintainers <pkg-javascript-devel@lists.alioth.debian.org>
-XSBC-Pexip-Original-Uploaders: Jérémy Lal <kapouer@melix.org>,
- Jonas Smedegaard <dr@jones.dk>
-Build-Depends: cdbs,
- devscripts,
- debhelper,
- dh-buildinfo,
- binutils,
- openssl (>= 1.0.0g),
- pkg-config,
- bash-completion,
- curl,
- procps,
- zlib1g-dev,
- libkvm-dev [kfreebsd-any],
- gyp (>= 0.1~svn1654),
-=======
-Maintainer: Chris Lea <chl@nodesource.com>
-Uploaders: Dave Beckett <dajobe@debian.org>
+XSBC-Pexip-Original-Maintainer: Chris Lea <chl@nodesource.com>
+XSBC-Pexip-Original-Uploaders: Dave Beckett <dajobe@debian.org>
 Build-Depends: debhelper (>= 7),
->>>>>>> c87f109f
  python,
  quilt (>= 0.46-7~),
  binutils,
@@ -31,29 +12,9 @@
  pkg-config
 Standards-Version: 3.8.4
 Homepage: http://nodejs.org/
-<<<<<<< HEAD
-Vcs-Browser: http://anonscm.debian.org/gitweb/?p=collab-maint/nodejs.git
-Vcs-Git: git://anonscm.debian.org/collab-maint/nodejs.git
-XS-Pexip-Upstream: http://ftp.debian.org/debian/ jessie
-
-Package: nodejs-dev
-Section: devel
-Architecture: any
-Depends: ${cdbs:Depends},
- ${misc:Depends},
- nodejs (= ${binary:Version})
-Description: evented I/O for V8 javascript (development files)
- Node.js is a platform built on Chrome's JavaScript runtime for easily
- building fast, scalable network applications. Node.js uses an
- event-driven, non-blocking I/O model that makes it lightweight and
- efficient, perfect for data-intensive real-time applications that run
- across distributed devices.
- .
- This package is needed to build plugins.
-=======
 Vcs-Browser: http://git.debian.org/?p=collab-maint/nodejs.git
 Vcs-Git: git://git.debian.org/git/collab-maint/nodejs.git
->>>>>>> c87f109f
+XS-Pexip-Upstream: http://ftp.debian.org/debian/ jessie
 
 Package: nodejs
 Architecture: any
