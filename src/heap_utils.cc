#include "diagnosticfilename-inl.h"
#include "env-inl.h"
#include "memory_tracker-inl.h"
#include "node_external_reference.h"
#include "stream_base-inl.h"
#include "util-inl.h"

// Copied from https://github.com/nodejs/node/blob/b07dc4d19fdbc15b4f76557dc45b3ce3a43ad0c3/src/util.cc#L36-L41.
#ifdef _WIN32
#include <io.h>  // _S_IREAD _S_IWRITE
#ifndef S_IRUSR
#define S_IRUSR _S_IREAD
#endif  // S_IRUSR
#ifndef S_IWUSR
#define S_IWUSR _S_IWRITE
#endif  // S_IWUSR
#endif

using v8::Array;
using v8::Boolean;
using v8::Context;
using v8::EmbedderGraph;
using v8::EscapableHandleScope;
using v8::FunctionCallbackInfo;
using v8::FunctionTemplate;
using v8::Global;
using v8::HandleScope;
using v8::HeapSnapshot;
using v8::Isolate;
using v8::JustVoid;
using v8::Local;
using v8::Maybe;
using v8::MaybeLocal;
using v8::Nothing;
using v8::Number;
using v8::Object;
using v8::ObjectTemplate;
using v8::String;
using v8::Value;

namespace node {
namespace heap {

class JSGraphJSNode : public EmbedderGraph::Node {
 public:
  const char* Name() override { return "<JS Node>"; }
  size_t SizeInBytes() override { return 0; }
  bool IsEmbedderNode() override { return false; }
  Local<Value> JSValue() { return PersistentToLocal::Strong(persistent_); }

  int IdentityHash() {
    Local<Value> v = JSValue();
    if (v->IsObject()) return v.As<Object>()->GetIdentityHash();
    if (v->IsName()) return v.As<v8::Name>()->GetIdentityHash();
    if (v->IsInt32()) return v.As<v8::Int32>()->Value();
    return 0;
  }

  JSGraphJSNode(Isolate* isolate, Local<Value> val)
      : persistent_(isolate, val) {
    CHECK(!val.IsEmpty());
  }

  struct Hash {
    inline size_t operator()(JSGraphJSNode* n) const {
      return static_cast<size_t>(n->IdentityHash());
    }
  };

  struct Equal {
    inline bool operator()(JSGraphJSNode* a, JSGraphJSNode* b) const {
      return a->JSValue()->SameValue(b->JSValue());
    }
  };

 private:
  Global<Value> persistent_;
};

class JSGraph : public EmbedderGraph {
 public:
  explicit JSGraph(Isolate* isolate) : isolate_(isolate) {}

  Node* V8Node(const Local<Value>& value) override {
    std::unique_ptr<JSGraphJSNode> n { new JSGraphJSNode(isolate_, value) };
    auto it = engine_nodes_.find(n.get());
    if (it != engine_nodes_.end())
      return *it;
    engine_nodes_.insert(n.get());
    return AddNode(std::unique_ptr<Node>(n.release()));
  }

  Node* AddNode(std::unique_ptr<Node> node) override {
    Node* n = node.get();
    nodes_.emplace(std::move(node));
    return n;
  }

  void AddEdge(Node* from, Node* to, const char* name = nullptr) override {
    edges_[from].insert(std::make_pair(name, to));
  }

  MaybeLocal<Array> CreateObject() const {
    EscapableHandleScope handle_scope(isolate_);
    Local<Context> context = isolate_->GetCurrentContext();
    Environment* env = Environment::GetCurrent(context);

    std::unordered_map<Node*, Local<Object>> info_objects;
    Local<Array> nodes = Array::New(isolate_, nodes_.size());
    Local<String> edges_string = FIXED_ONE_BYTE_STRING(isolate_, "edges");
    Local<String> is_root_string = FIXED_ONE_BYTE_STRING(isolate_, "isRoot");
    Local<String> name_string = env->name_string();
    Local<String> size_string = env->size_string();
    Local<String> value_string = env->value_string();
    Local<String> wraps_string = FIXED_ONE_BYTE_STRING(isolate_, "wraps");
    Local<String> to_string = FIXED_ONE_BYTE_STRING(isolate_, "to");

    for (const std::unique_ptr<Node>& n : nodes_)
      info_objects[n.get()] = Object::New(isolate_);

    {
      HandleScope handle_scope(isolate_);
      size_t i = 0;
      for (const std::unique_ptr<Node>& n : nodes_) {
        Local<Object> obj = info_objects[n.get()];
        Local<Value> value;
        std::string name_str;
        const char* prefix = n->NamePrefix();
        if (prefix == nullptr) {
          name_str = n->Name();
        } else {
          name_str = n->NamePrefix();
          name_str += " ";
          name_str += n->Name();
        }
        if (!String::NewFromUtf8(isolate_, name_str.c_str()).ToLocal(&value) ||
            obj->Set(context, name_string, value).IsNothing() ||
            obj->Set(context,
                     is_root_string,
                     Boolean::New(isolate_, n->IsRootNode()))
                .IsNothing() ||
            obj->Set(
                   context,
                   size_string,
                   Number::New(isolate_, static_cast<double>(n->SizeInBytes())))
                .IsNothing() ||
            obj->Set(context, edges_string, Array::New(isolate_)).IsNothing()) {
          return MaybeLocal<Array>();
        }
        if (nodes->Set(context, i++, obj).IsNothing())
          return MaybeLocal<Array>();
        if (!n->IsEmbedderNode()) {
          value = static_cast<JSGraphJSNode*>(n.get())->JSValue();
          if (obj->Set(context, value_string, value).IsNothing())
            return MaybeLocal<Array>();
        }
      }
    }

    for (const std::unique_ptr<Node>& n : nodes_) {
      Node* wraps = n->WrapperNode();
      if (wraps == nullptr) continue;
      Local<Object> from = info_objects[n.get()];
      Local<Object> to = info_objects[wraps];
      if (from->Set(context, wraps_string, to).IsNothing())
        return MaybeLocal<Array>();
    }

    for (const auto& edge_info : edges_) {
      Node* source = edge_info.first;
      Local<Value> edges;
      if (!info_objects[source]->Get(context, edges_string).ToLocal(&edges) ||
          !edges->IsArray()) {
        return MaybeLocal<Array>();
      }

      size_t i = 0;
      size_t j = 0;
      for (const auto& edge : edge_info.second) {
        Local<Object> to_object = info_objects[edge.second];
        Local<Object> edge_obj = Object::New(isolate_);
        Local<Value> edge_name_value;
        const char* edge_name = edge.first;
        if (edge_name != nullptr) {
          if (!String::NewFromUtf8(isolate_, edge_name)
              .ToLocal(&edge_name_value)) {
            return MaybeLocal<Array>();
          }
        } else {
          edge_name_value = Number::New(isolate_, static_cast<double>(j++));
        }
        if (edge_obj->Set(context, name_string, edge_name_value).IsNothing() ||
            edge_obj->Set(context, to_string, to_object).IsNothing() ||
            edges.As<Array>()->Set(context, i++, edge_obj).IsNothing()) {
          return MaybeLocal<Array>();
        }
      }
    }

    return handle_scope.Escape(nodes);
  }

 private:
  Isolate* isolate_;
  std::unordered_set<std::unique_ptr<Node>> nodes_;
  std::unordered_set<JSGraphJSNode*, JSGraphJSNode::Hash, JSGraphJSNode::Equal>
      engine_nodes_;
  std::unordered_map<Node*, std::set<std::pair<const char*, Node*>>> edges_;
};

void BuildEmbedderGraph(const FunctionCallbackInfo<Value>& args) {
  Environment* env = Environment::GetCurrent(args);
  JSGraph graph(env->isolate());
  Environment::BuildEmbedderGraph(env->isolate(), &graph, env);
  Local<Array> ret;
  if (graph.CreateObject().ToLocal(&ret))
    args.GetReturnValue().Set(ret);
}

namespace {
class FileOutputStream : public v8::OutputStream {
 public:
  FileOutputStream(const int fd, uv_fs_t* req) : fd_(fd), req_(req) {}

  int GetChunkSize() override {
    return 65536;  // big chunks == faster
  }

  void EndOfStream() override {}

  WriteResult WriteAsciiChunk(char* data, const int size) override {
    DCHECK_EQ(status_, 0);
    int offset = 0;
    while (offset < size) {
      const uv_buf_t buf = uv_buf_init(data + offset, size - offset);
      const int num_bytes_written = uv_fs_write(nullptr,
                                                req_,
                                                fd_,
                                                &buf,
                                                1,
                                                -1,
                                                nullptr);
      uv_fs_req_cleanup(req_);
      if (num_bytes_written < 0) {
        status_ = num_bytes_written;
        return kAbort;
      }
      DCHECK_LE(static_cast<size_t>(num_bytes_written), buf.len);
      offset += num_bytes_written;
    }
    DCHECK_EQ(offset, size);
    return kContinue;
  }

  int status() const { return status_; }

 private:
  const int fd_;
  uv_fs_t* req_;
  int status_ = 0;
};

class HeapSnapshotStream : public AsyncWrap,
                           public StreamBase,
                           public v8::OutputStream {
 public:
  HeapSnapshotStream(
      Environment* env,
      HeapSnapshotPointer&& snapshot,
      Local<Object> obj) :
      AsyncWrap(env, obj, AsyncWrap::PROVIDER_HEAPSNAPSHOT),
      StreamBase(env),
      snapshot_(std::move(snapshot)) {
    MakeWeak();
    StreamBase::AttachToObject(GetObject());
  }

  ~HeapSnapshotStream() override {}

  int GetChunkSize() override {
    return 65536;  // big chunks == faster
  }

  void EndOfStream() override {
    EmitRead(UV_EOF);
    snapshot_.reset();
  }

  WriteResult WriteAsciiChunk(char* data, int size) override {
    int len = size;
    while (len != 0) {
      uv_buf_t buf = EmitAlloc(size);
      ssize_t avail = len;
      if (static_cast<ssize_t>(buf.len) < avail)
        avail = buf.len;
      memcpy(buf.base, data, avail);
      data += avail;
      len -= static_cast<int>(avail);
      EmitRead(size, buf);
    }
    return kContinue;
  }

  int ReadStart() override {
    CHECK_NE(snapshot_, nullptr);
    snapshot_->Serialize(this, HeapSnapshot::kJSON);
    return 0;
  }

  int ReadStop() override {
    return 0;
  }

  int DoShutdown(ShutdownWrap* req_wrap) override {
    UNREACHABLE();
  }

  int DoWrite(WriteWrap* w,
              uv_buf_t* bufs,
              size_t count,
              uv_stream_t* send_handle) override {
    UNREACHABLE();
  }

  bool IsAlive() override { return snapshot_ != nullptr; }
  bool IsClosing() override { return snapshot_ == nullptr; }
  AsyncWrap* GetAsyncWrap() override { return this; }

  void MemoryInfo(MemoryTracker* tracker) const override {
    if (snapshot_ != nullptr) {
      tracker->TrackFieldWithSize(
          "snapshot", sizeof(*snapshot_), "HeapSnapshot");
    }
  }

  SET_MEMORY_INFO_NAME(HeapSnapshotStream)
  SET_SELF_SIZE(HeapSnapshotStream)

 private:
  HeapSnapshotPointer snapshot_;
};

inline void TakeSnapshot(Environment* env, v8::OutputStream* out) {
  HeapSnapshotPointer snapshot {
      env->isolate()->GetHeapProfiler()->TakeHeapSnapshot() };
  snapshot->Serialize(out, HeapSnapshot::kJSON);
}

}  // namespace

Maybe<void> WriteSnapshot(Environment* env, const char* filename) {
  uv_fs_t req;
  int err;

  const int fd = uv_fs_open(nullptr,
                            &req,
                            filename,
                            O_WRONLY | O_CREAT | O_TRUNC,
                            S_IWUSR | S_IRUSR,
                            nullptr);
  uv_fs_req_cleanup(&req);
  if ((err = fd) < 0) {
    env->ThrowUVException(err, "open", nullptr, filename);
    return Nothing<void>();
  }

  FileOutputStream stream(fd, &req);
  TakeSnapshot(env, &stream);
  if ((err = stream.status()) < 0) {
    env->ThrowUVException(err, "write", nullptr, filename);
    return Nothing<void>();
  }

  err = uv_fs_close(nullptr, &req, fd, nullptr);
  uv_fs_req_cleanup(&req);
  if (err < 0) {
    env->ThrowUVException(err, "close", nullptr, filename);
    return Nothing<void>();
  }

  return JustVoid();
}

void DeleteHeapSnapshot(const HeapSnapshot* snapshot) {
  const_cast<HeapSnapshot*>(snapshot)->Delete();
}

BaseObjectPtr<AsyncWrap> CreateHeapSnapshotStream(
    Environment* env, HeapSnapshotPointer&& snapshot) {
  HandleScope scope(env->isolate());

  if (env->streambaseoutputstream_constructor_template().IsEmpty()) {
    // Create FunctionTemplate for HeapSnapshotStream
    Local<FunctionTemplate> os = FunctionTemplate::New(env->isolate());
    os->Inherit(AsyncWrap::GetConstructorTemplate(env));
    Local<ObjectTemplate> ost = os->InstanceTemplate();
    ost->SetInternalFieldCount(StreamBase::kInternalFieldCount);
    os->SetClassName(
        FIXED_ONE_BYTE_STRING(env->isolate(), "HeapSnapshotStream"));
    StreamBase::AddMethods(env, os);
    env->set_streambaseoutputstream_constructor_template(ost);
  }

  Local<Object> obj;
  if (!env->streambaseoutputstream_constructor_template()
           ->NewInstance(env->context())
           .ToLocal(&obj)) {
    return {};
  }
  return MakeBaseObject<HeapSnapshotStream>(env, std::move(snapshot), obj);
}

void CreateHeapSnapshotStream(const FunctionCallbackInfo<Value>& args) {
  Environment* env = Environment::GetCurrent(args);
  HeapSnapshotPointer snapshot {
      env->isolate()->GetHeapProfiler()->TakeHeapSnapshot() };
  CHECK(snapshot);
  BaseObjectPtr<AsyncWrap> stream =
      CreateHeapSnapshotStream(env, std::move(snapshot));
  if (stream)
    args.GetReturnValue().Set(stream->object());
}

void TriggerHeapSnapshot(const FunctionCallbackInfo<Value>& args) {
  Environment* env = Environment::GetCurrent(args);
  Isolate* isolate = args.GetIsolate();

  Local<Value> filename_v = args[0];

  if (filename_v->IsUndefined()) {
    DiagnosticFilename name(env, "Heap", "heapsnapshot");
    if (WriteSnapshot(env, *name).IsNothing())
      return;
    if (String::NewFromUtf8(isolate, *name).ToLocal(&filename_v)) {
      args.GetReturnValue().Set(filename_v);
    }
    return;
  }

  BufferValue path(isolate, filename_v);
  CHECK_NOT_NULL(*path);
  if (WriteSnapshot(env, *path).IsNothing())
    return;
  return args.GetReturnValue().Set(filename_v);
}

void Initialize(Local<Object> target,
                Local<Value> unused,
                Local<Context> context,
                void* priv) {
  SetMethod(context, target, "buildEmbedderGraph", BuildEmbedderGraph);
  SetMethod(context, target, "triggerHeapSnapshot", TriggerHeapSnapshot);
  SetMethod(
      context, target, "createHeapSnapshotStream", CreateHeapSnapshotStream);
}

void RegisterExternalReferences(ExternalReferenceRegistry* registry) {
  registry->Register(BuildEmbedderGraph);
  registry->Register(TriggerHeapSnapshot);
  registry->Register(CreateHeapSnapshotStream);
}

}  // namespace heap
}  // namespace node

<<<<<<< HEAD
NODE_MODULE_CONTEXT_AWARE_INTERNAL(heap_utils, node::heap::Initialize)
NODE_MODULE_EXTERNAL_REFERENCE(heap_utils,
                               node::heap::RegisterExternalReferences)
=======
NODE_BINDING_CONTEXT_AWARE_INTERNAL(heap_utils, node::heap::Initialize)
NODE_BINDING_EXTERNAL_REFERENCE(heap_utils,
                                node::heap::RegisterExternalReferences)
>>>>>>> 8a2d13a7
<|MERGE_RESOLUTION|>--- conflicted
+++ resolved
@@ -463,12 +463,6 @@
 }  // namespace heap
 }  // namespace node
 
-<<<<<<< HEAD
-NODE_MODULE_CONTEXT_AWARE_INTERNAL(heap_utils, node::heap::Initialize)
-NODE_MODULE_EXTERNAL_REFERENCE(heap_utils,
-                               node::heap::RegisterExternalReferences)
-=======
 NODE_BINDING_CONTEXT_AWARE_INTERNAL(heap_utils, node::heap::Initialize)
 NODE_BINDING_EXTERNAL_REFERENCE(heap_utils,
-                                node::heap::RegisterExternalReferences)
->>>>>>> 8a2d13a7
+                                node::heap::RegisterExternalReferences)