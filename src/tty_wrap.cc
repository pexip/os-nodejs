// Copyright Joyent, Inc. and other Node contributors.
//
// Permission is hereby granted, free of charge, to any person obtaining a
// copy of this software and associated documentation files (the
// "Software"), to deal in the Software without restriction, including
// without limitation the rights to use, copy, modify, merge, publish,
// distribute, sublicense, and/or sell copies of the Software, and to permit
// persons to whom the Software is furnished to do so, subject to the
// following conditions:
//
// The above copyright notice and this permission notice shall be included
// in all copies or substantial portions of the Software.
//
// THE SOFTWARE IS PROVIDED "AS IS", WITHOUT WARRANTY OF ANY KIND, EXPRESS
// OR IMPLIED, INCLUDING BUT NOT LIMITED TO THE WARRANTIES OF
// MERCHANTABILITY, FITNESS FOR A PARTICULAR PURPOSE AND NONINFRINGEMENT. IN
// NO EVENT SHALL THE AUTHORS OR COPYRIGHT HOLDERS BE LIABLE FOR ANY CLAIM,
// DAMAGES OR OTHER LIABILITY, WHETHER IN AN ACTION OF CONTRACT, TORT OR
// OTHERWISE, ARISING FROM, OUT OF OR IN CONNECTION WITH THE SOFTWARE OR THE
// USE OR OTHER DEALINGS IN THE SOFTWARE.

#include "tty_wrap.h"

#include "env-inl.h"
#include "handle_wrap.h"
#include "node_buffer.h"
#include "node_external_reference.h"
#include "stream_base-inl.h"
#include "stream_wrap.h"
#include "util-inl.h"

namespace node {

using v8::Array;
using v8::Context;
using v8::FunctionCallbackInfo;
using v8::FunctionTemplate;
using v8::Integer;
using v8::Isolate;
using v8::Local;
using v8::Object;
using v8::String;
using v8::Value;

void TTYWrap::RegisterExternalReferences(ExternalReferenceRegistry* registry) {
  registry->Register(New);
  registry->Register(GetWindowSize);
  registry->Register(SetRawMode);
  registry->Register(IsTTY);
}

void TTYWrap::Initialize(Local<Object> target,
                         Local<Value> unused,
                         Local<Context> context,
                         void* priv) {
  Environment* env = Environment::GetCurrent(context);
  Isolate* isolate = env->isolate();

  Local<String> ttyString = FIXED_ONE_BYTE_STRING(env->isolate(), "TTY");

  Local<FunctionTemplate> t = NewFunctionTemplate(isolate, New);
  t->SetClassName(ttyString);
  t->InstanceTemplate()->SetInternalFieldCount(StreamBase::kInternalFieldCount);
  t->Inherit(LibuvStreamWrap::GetConstructorTemplate(env));

  SetProtoMethodNoSideEffect(
      isolate, t, "getWindowSize", TTYWrap::GetWindowSize);
  SetProtoMethod(isolate, t, "setRawMode", SetRawMode);

  SetMethodNoSideEffect(context, target, "isTTY", IsTTY);

  Local<Value> func;
  if (t->GetFunction(context).ToLocal(&func) &&
      target->Set(context, ttyString, func).IsJust()) {
    env->set_tty_constructor_template(t);
  }
}


void TTYWrap::IsTTY(const FunctionCallbackInfo<Value>& args) {
  Environment* env = Environment::GetCurrent(args);
  int fd;
  if (!args[0]->Int32Value(env->context()).To(&fd)) return;
  CHECK_GE(fd, 0);
  bool rc = uv_guess_handle(fd) == UV_TTY;
  args.GetReturnValue().Set(rc);
}


void TTYWrap::GetWindowSize(const FunctionCallbackInfo<Value>& args) {
  Environment* env = Environment::GetCurrent(args);

  TTYWrap* wrap;
  ASSIGN_OR_RETURN_UNWRAP(&wrap,
                          args.Holder(),
                          args.GetReturnValue().Set(UV_EBADF));
  CHECK(args[0]->IsArray());

  int width, height;
  int err = uv_tty_get_winsize(&wrap->handle_, &width, &height);

  if (err == 0) {
    Local<Array> a = args[0].As<Array>();
    a->Set(env->context(), 0, Integer::New(env->isolate(), width)).Check();
    a->Set(env->context(), 1, Integer::New(env->isolate(), height)).Check();
  }

  args.GetReturnValue().Set(err);
}


void TTYWrap::SetRawMode(const FunctionCallbackInfo<Value>& args) {
  TTYWrap* wrap;
  ASSIGN_OR_RETURN_UNWRAP(&wrap,
                          args.Holder(),
                          args.GetReturnValue().Set(UV_EBADF));
  int err = uv_tty_set_mode(&wrap->handle_, args[0]->IsTrue());
  args.GetReturnValue().Set(err);
}


void TTYWrap::New(const FunctionCallbackInfo<Value>& args) {
  Environment* env = Environment::GetCurrent(args);

  // This constructor should not be exposed to public javascript.
  // Therefore we assert that we are not trying to call this as a
  // normal function.
  CHECK(args.IsConstructCall());

  int fd;
  if (!args[0]->Int32Value(env->context()).To(&fd)) return;
  CHECK_GE(fd, 0);

  int err = 0;
  new TTYWrap(env, args.This(), fd, &err);
  if (err != 0) {
    env->CollectUVExceptionInfo(args[1], err, "uv_tty_init");
    args.GetReturnValue().SetUndefined();
  }
}


TTYWrap::TTYWrap(Environment* env,
                 Local<Object> object,
                 int fd,
                 int* init_err)
    : LibuvStreamWrap(env,
                      object,
                      reinterpret_cast<uv_stream_t*>(&handle_),
                      AsyncWrap::PROVIDER_TTYWRAP) {
  *init_err = uv_tty_init(env->event_loop(), &handle_, fd, 0);
  set_fd(fd);
  if (*init_err != 0)
    MarkAsUninitialized();
}

}  // namespace node

<<<<<<< HEAD
NODE_MODULE_CONTEXT_AWARE_INTERNAL(tty_wrap, node::TTYWrap::Initialize)
NODE_MODULE_EXTERNAL_REFERENCE(tty_wrap,
                               node::TTYWrap::RegisterExternalReferences)
=======
NODE_BINDING_CONTEXT_AWARE_INTERNAL(tty_wrap, node::TTYWrap::Initialize)
NODE_BINDING_EXTERNAL_REFERENCE(tty_wrap,
                                node::TTYWrap::RegisterExternalReferences)
>>>>>>> 8a2d13a7
<|MERGE_RESOLUTION|>--- conflicted
+++ resolved
@@ -156,12 +156,6 @@
 
 }  // namespace node
 
-<<<<<<< HEAD
-NODE_MODULE_CONTEXT_AWARE_INTERNAL(tty_wrap, node::TTYWrap::Initialize)
-NODE_MODULE_EXTERNAL_REFERENCE(tty_wrap,
-                               node::TTYWrap::RegisterExternalReferences)
-=======
 NODE_BINDING_CONTEXT_AWARE_INTERNAL(tty_wrap, node::TTYWrap::Initialize)
 NODE_BINDING_EXTERNAL_REFERENCE(tty_wrap,
-                                node::TTYWrap::RegisterExternalReferences)
->>>>>>> 8a2d13a7
+                                node::TTYWrap::RegisterExternalReferences)