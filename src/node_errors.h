--- conflicted
+++ resolved
@@ -56,10 +56,6 @@
   V(ERR_CRYPTO_TIMING_SAFE_EQUAL_LENGTH, RangeError)                           \
   V(ERR_CRYPTO_UNKNOWN_CIPHER, Error)                                          \
   V(ERR_CRYPTO_UNKNOWN_DH_GROUP, Error)                                        \
-<<<<<<< HEAD
-  V(ERR_DLOPEN_FAILED, Error)                                                  \
-  V(ERR_EXECUTION_ENVIRONMENT_NOT_AVAILABLE, Error)                            \
-=======
   V(ERR_CRYPTO_UNSUPPORTED_OPERATION, Error)                                   \
   V(ERR_CRYPTO_JOB_INIT_FAILED, Error)                                         \
   V(ERR_DLOPEN_DISABLED, Error)                                                \
@@ -67,18 +63,13 @@
   V(ERR_ENCODING_INVALID_ENCODED_DATA, TypeError)                              \
   V(ERR_EXECUTION_ENVIRONMENT_NOT_AVAILABLE, Error)                            \
   V(ERR_ILLEGAL_CONSTRUCTOR, Error)                                            \
->>>>>>> a8a80be5
   V(ERR_INVALID_ADDRESS, Error)                                                \
   V(ERR_INVALID_ARG_VALUE, TypeError)                                          \
   V(ERR_OSSL_EVP_INVALID_DIGEST, Error)                                        \
   V(ERR_INVALID_ARG_TYPE, TypeError)                                           \
-<<<<<<< HEAD
-  V(ERR_INVALID_MODULE, Error)                                                 \
-=======
   V(ERR_INVALID_OBJECT_DEFINE_PROPERTY, TypeError)                             \
   V(ERR_INVALID_MODULE, Error)                                                 \
   V(ERR_INVALID_STATE, Error)                                                  \
->>>>>>> a8a80be5
   V(ERR_INVALID_THIS, TypeError)                                               \
   V(ERR_INVALID_TRANSFER_OBJECT, TypeError)                                    \
   V(ERR_MEMORY_ALLOCATION_FAILED, Error)                                       \
@@ -159,18 +150,12 @@
     "Input buffers must have the same byte length")                            \
   V(ERR_CRYPTO_UNKNOWN_CIPHER, "Unknown cipher")                               \
   V(ERR_CRYPTO_UNKNOWN_DH_GROUP, "Unknown DH group")                           \
-<<<<<<< HEAD
-  V(ERR_DLOPEN_FAILED, "DLOpen failed")                                        \
-  V(ERR_EXECUTION_ENVIRONMENT_NOT_AVAILABLE,                                   \
-    "Context not associated with Node.js environment")                         \
-=======
   V(ERR_CRYPTO_UNSUPPORTED_OPERATION, "Unsupported crypto operation")          \
   V(ERR_CRYPTO_JOB_INIT_FAILED, "Failed to initialize crypto job config")      \
   V(ERR_DLOPEN_FAILED, "DLOpen failed")                                        \
   V(ERR_EXECUTION_ENVIRONMENT_NOT_AVAILABLE,                                   \
     "Context not associated with Node.js environment")                         \
   V(ERR_ILLEGAL_CONSTRUCTOR, "Illegal constructor")                            \
->>>>>>> a8a80be5
   V(ERR_INVALID_ADDRESS, "Invalid socket address")                             \
   V(ERR_INVALID_MODULE, "No such module")                                      \
   V(ERR_INVALID_THIS, "Value of \"this\" is the wrong type")                   \
