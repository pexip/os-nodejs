#include <algorithm>
#include <climits>  // INT_MAX
#include <cmath>
#define NAPI_EXPERIMENTAL
#include "env-inl.h"
#include "js_native_api.h"
#include "js_native_api_v8.h"
#include "util-inl.h"

#define CHECK_MAYBE_NOTHING(env, maybe, status)                                \
  RETURN_STATUS_IF_FALSE((env), !((maybe).IsNothing()), (status))

#define CHECK_MAYBE_NOTHING_WITH_PREAMBLE(env, maybe, status)                  \
  RETURN_STATUS_IF_FALSE_WITH_PREAMBLE((env), !((maybe).IsNothing()), (status))

#define CHECK_TO_NUMBER(env, context, result, src)                             \
  CHECK_TO_TYPE((env), Number, (context), (result), (src), napi_number_expected)

// n-api defines NAPI_AUTO_LENGTH as the indicator that a string
// is null terminated. For V8 the equivalent is -1. The assert
// validates that our cast of NAPI_AUTO_LENGTH results in -1 as
// needed by V8.
#define CHECK_NEW_FROM_UTF8_LEN(env, result, str, len)                         \
  do {                                                                         \
    static_assert(static_cast<int>(NAPI_AUTO_LENGTH) == -1,                    \
                  "Casting NAPI_AUTO_LENGTH to int must result in -1");        \
    RETURN_STATUS_IF_FALSE(                                                    \
        (env), (len == NAPI_AUTO_LENGTH) || len <= INT_MAX, napi_invalid_arg); \
    RETURN_STATUS_IF_FALSE((env), (str) != nullptr, napi_invalid_arg);         \
    auto str_maybe = v8::String::NewFromUtf8((env)->isolate,                   \
                                             (str),                            \
                                             v8::NewStringType::kInternalized, \
                                             static_cast<int>(len));           \
    CHECK_MAYBE_EMPTY((env), str_maybe, napi_generic_failure);                 \
    (result) = str_maybe.ToLocalChecked();                                     \
  } while (0)

#define CHECK_NEW_FROM_UTF8(env, result, str)                                  \
  CHECK_NEW_FROM_UTF8_LEN((env), (result), (str), NAPI_AUTO_LENGTH)

#define CREATE_TYPED_ARRAY(                                                    \
    env, type, size_of_element, buffer, byte_offset, length, out)              \
  do {                                                                         \
    if ((size_of_element) > 1) {                                               \
      THROW_RANGE_ERROR_IF_FALSE(                                              \
          (env),                                                               \
          (byte_offset) % (size_of_element) == 0,                              \
          "ERR_NAPI_INVALID_TYPEDARRAY_ALIGNMENT",                             \
          "start offset of " #type                                             \
          " should be a multiple of " #size_of_element);                       \
    }                                                                          \
    THROW_RANGE_ERROR_IF_FALSE(                                                \
        (env),                                                                 \
        (length) * (size_of_element) + (byte_offset) <= buffer->ByteLength(),  \
        "ERR_NAPI_INVALID_TYPEDARRAY_LENGTH",                                  \
        "Invalid typed array length");                                         \
    (out) = v8::type::New((buffer), (byte_offset), (length));                  \
  } while (0)

namespace v8impl {

namespace {

inline napi_status V8NameFromPropertyDescriptor(
    napi_env env,
    const napi_property_descriptor* p,
    v8::Local<v8::Name>* result) {
  if (p->utf8name != nullptr) {
    CHECK_NEW_FROM_UTF8(env, *result, p->utf8name);
  } else {
    v8::Local<v8::Value> property_value =
        v8impl::V8LocalValueFromJsValue(p->name);

    RETURN_STATUS_IF_FALSE(env, property_value->IsName(), napi_name_expected);
    *result = property_value.As<v8::Name>();
  }

  return napi_ok;
}

// convert from n-api property attributes to v8::PropertyAttribute
inline v8::PropertyAttribute V8PropertyAttributesFromDescriptor(
    const napi_property_descriptor* descriptor) {
  unsigned int attribute_flags = v8::PropertyAttribute::None;

  // The napi_writable attribute is ignored for accessor descriptors, but
  // V8 would throw `TypeError`s on assignment with nonexistence of a setter.
  if ((descriptor->getter == nullptr && descriptor->setter == nullptr) &&
      (descriptor->attributes & napi_writable) == 0) {
    attribute_flags |= v8::PropertyAttribute::ReadOnly;
  }

  if ((descriptor->attributes & napi_enumerable) == 0) {
    attribute_flags |= v8::PropertyAttribute::DontEnum;
  }
  if ((descriptor->attributes & napi_configurable) == 0) {
    attribute_flags |= v8::PropertyAttribute::DontDelete;
  }

  return static_cast<v8::PropertyAttribute>(attribute_flags);
}

inline napi_deferred JsDeferredFromNodePersistent(
    v8impl::Persistent<v8::Value>* local) {
  return reinterpret_cast<napi_deferred>(local);
}

inline v8impl::Persistent<v8::Value>* NodePersistentFromJsDeferred(
    napi_deferred local) {
  return reinterpret_cast<v8impl::Persistent<v8::Value>*>(local);
}

class HandleScopeWrapper {
 public:
  explicit HandleScopeWrapper(v8::Isolate* isolate) : scope(isolate) {}

 private:
  v8::HandleScope scope;
};

// In node v0.10 version of v8, there is no EscapableHandleScope and the
// node v0.10 port use HandleScope::Close(Local<T> v) to mimic the behavior
// of a EscapableHandleScope::Escape(Local<T> v), but it is not the same
// semantics. This is an example of where the api abstraction fail to work
// across different versions.
class EscapableHandleScopeWrapper {
 public:
  explicit EscapableHandleScopeWrapper(v8::Isolate* isolate)
      : scope(isolate), escape_called_(false) {}
  bool escape_called() const { return escape_called_; }
  template <typename T>
  v8::Local<T> Escape(v8::Local<T> handle) {
    escape_called_ = true;
    return scope.Escape(handle);
  }

 private:
  v8::EscapableHandleScope scope;
  bool escape_called_;
};

inline napi_handle_scope JsHandleScopeFromV8HandleScope(HandleScopeWrapper* s) {
  return reinterpret_cast<napi_handle_scope>(s);
}

inline HandleScopeWrapper* V8HandleScopeFromJsHandleScope(napi_handle_scope s) {
  return reinterpret_cast<HandleScopeWrapper*>(s);
}

inline napi_escapable_handle_scope
JsEscapableHandleScopeFromV8EscapableHandleScope(
    EscapableHandleScopeWrapper* s) {
  return reinterpret_cast<napi_escapable_handle_scope>(s);
}

inline EscapableHandleScopeWrapper*
V8EscapableHandleScopeFromJsEscapableHandleScope(
    napi_escapable_handle_scope s) {
  return reinterpret_cast<EscapableHandleScopeWrapper*>(s);
}

inline napi_status ConcludeDeferred(napi_env env,
                                    napi_deferred deferred,
                                    napi_value result,
                                    bool is_resolved) {
  NAPI_PREAMBLE(env);
  CHECK_ARG(env, result);

  v8::Local<v8::Context> context = env->context();
  v8impl::Persistent<v8::Value>* deferred_ref =
      NodePersistentFromJsDeferred(deferred);
  v8::Local<v8::Value> v8_deferred =
      v8::Local<v8::Value>::New(env->isolate, *deferred_ref);

  auto v8_resolver = v8_deferred.As<v8::Promise::Resolver>();

  v8::Maybe<bool> success =
      is_resolved ? v8_resolver->Resolve(
                        context, v8impl::V8LocalValueFromJsValue(result))
                  : v8_resolver->Reject(
                        context, v8impl::V8LocalValueFromJsValue(result));

  delete deferred_ref;

  RETURN_STATUS_IF_FALSE(env, success.FromMaybe(false), napi_generic_failure);

  return GET_RETURN_STATUS(env);
}

<<<<<<< HEAD
enum UnwrapAction {
  KeepWrap,
  RemoveWrap
};

inline static napi_status Unwrap(napi_env env,
                                 napi_value js_object,
                                 void** result,
                                 UnwrapAction action) {
=======
enum UnwrapAction { KeepWrap, RemoveWrap };

inline napi_status Unwrap(napi_env env,
                          napi_value js_object,
                          void** result,
                          UnwrapAction action) {
>>>>>>> a8a80be5
  NAPI_PREAMBLE(env);
  CHECK_ARG(env, js_object);
  if (action == KeepWrap) {
    CHECK_ARG(env, result);
  }

  v8::Local<v8::Context> context = env->context();

  v8::Local<v8::Value> value = v8impl::V8LocalValueFromJsValue(js_object);
  RETURN_STATUS_IF_FALSE(env, value->IsObject(), napi_invalid_arg);
  v8::Local<v8::Object> obj = value.As<v8::Object>();

  auto val = obj->GetPrivate(context, NAPI_PRIVATE_KEY(context, wrapper))
                 .ToLocalChecked();
  RETURN_STATUS_IF_FALSE(env, val->IsExternal(), napi_invalid_arg);
  Reference* reference =
      static_cast<v8impl::Reference*>(val.As<v8::External>()->Value());

  if (result) {
    *result = reference->Data();
  }

  if (action == RemoveWrap) {
    CHECK(obj->DeletePrivate(context, NAPI_PRIVATE_KEY(context, wrapper))
              .FromJust());
    if (reference->ownership() == Ownership::kUserland) {
      // When the wrap is been removed, the finalizer should be reset.
      reference->ResetFinalizer();
    } else {
      delete reference;
    }
  }

  return GET_RETURN_STATUS(env);
}

//=== Function napi_callback wrapper =================================

// Use this data structure to associate callback data with each N-API function
// exposed to JavaScript. The structure is stored in a v8::External which gets
// passed into our callback wrapper. This reduces the performance impact of
// calling through N-API.
// Ref: benchmark/misc/function_call
// Discussion (incl. perf. data): https://github.com/nodejs/node/pull/21072
class CallbackBundle {
 public:
  // Creates an object to be made available to the static function callback
  // wrapper, used to retrieve the native callback function and data pointer.
  static inline v8::Local<v8::Value> New(napi_env env,
                                         napi_callback cb,
                                         void* data) {
    CallbackBundle* bundle = new CallbackBundle();
    bundle->cb = cb;
    bundle->cb_data = data;
    bundle->env = env;

    v8::Local<v8::Value> cbdata = v8::External::New(env->isolate, bundle);
    Reference::New(
        env, cbdata, 0, Ownership::kRuntime, Delete, bundle, nullptr);
    return cbdata;
  }
  napi_env env;   // Necessary to invoke C++ NAPI callback
  void* cb_data;  // The user provided callback data
  napi_callback cb;

 private:
  static void Delete(napi_env env, void* data, void* hint) {
    CallbackBundle* bundle = static_cast<CallbackBundle*>(data);
    delete bundle;
  }
};

// Base class extended by classes that wrap V8 function and property callback
// info.
class CallbackWrapper {
 public:
  inline CallbackWrapper(napi_value this_arg, size_t args_length, void* data)
      : _this(this_arg), _args_length(args_length), _data(data) {}

  virtual napi_value GetNewTarget() = 0;
  virtual void Args(napi_value* buffer, size_t bufferlength) = 0;
  virtual void SetReturnValue(napi_value value) = 0;

  napi_value This() { return _this; }

  size_t ArgsLength() { return _args_length; }

  void* Data() { return _data; }

 protected:
  const napi_value _this;
  const size_t _args_length;
  void* _data;
};

class CallbackWrapperBase : public CallbackWrapper {
 public:
  inline CallbackWrapperBase(const v8::FunctionCallbackInfo<v8::Value>& cbinfo,
                             const size_t args_length)
      : CallbackWrapper(
            JsValueFromV8LocalValue(cbinfo.This()), args_length, nullptr),
        _cbinfo(cbinfo) {
    _bundle = reinterpret_cast<CallbackBundle*>(
        cbinfo.Data().As<v8::External>()->Value());
    _data = _bundle->cb_data;
  }

 protected:
  inline void InvokeCallback() {
    napi_callback_info cbinfo_wrapper = reinterpret_cast<napi_callback_info>(
        static_cast<CallbackWrapper*>(this));

    // All other pointers we need are stored in `_bundle`
    napi_env env = _bundle->env;
    napi_callback cb = _bundle->cb;

    napi_value result = nullptr;
    bool exceptionOccurred = false;
<<<<<<< HEAD
    env->CallIntoModule([&](napi_env env) {
      result = cb(env, cbinfo_wrapper);
    }, [&](napi_env env, v8::Local<v8::Value> value) {
      exceptionOccurred = true;
      env->isolate->ThrowException(value);
    });
=======
    env->CallIntoModule([&](napi_env env) { result = cb(env, cbinfo_wrapper); },
                        [&](napi_env env, v8::Local<v8::Value> value) {
                          exceptionOccurred = true;
                          if (env->terminatedOrTerminating()) {
                            return;
                          }
                          env->isolate->ThrowException(value);
                        });
>>>>>>> a8a80be5

    if (!exceptionOccurred && (result != nullptr)) {
      this->SetReturnValue(result);
    }
  }

  const v8::FunctionCallbackInfo<v8::Value>& _cbinfo;
  CallbackBundle* _bundle;
};

class FunctionCallbackWrapper : public CallbackWrapperBase {
 public:
  static void Invoke(const v8::FunctionCallbackInfo<v8::Value>& info) {
    FunctionCallbackWrapper cbwrapper(info);
    cbwrapper.InvokeCallback();
  }

  static inline napi_status NewFunction(napi_env env,
                                        napi_callback cb,
                                        void* cb_data,
                                        v8::Local<v8::Function>* result) {
    v8::Local<v8::Value> cbdata = v8impl::CallbackBundle::New(env, cb, cb_data);
    RETURN_STATUS_IF_FALSE(env, !cbdata.IsEmpty(), napi_generic_failure);

    v8::MaybeLocal<v8::Function> maybe_function =
        v8::Function::New(env->context(), Invoke, cbdata);
    CHECK_MAYBE_EMPTY(env, maybe_function, napi_generic_failure);

    *result = maybe_function.ToLocalChecked();
    return napi_clear_last_error(env);
  }

  static inline napi_status NewTemplate(
      napi_env env,
      napi_callback cb,
      void* cb_data,
      v8::Local<v8::FunctionTemplate>* result,
      v8::Local<v8::Signature> sig = v8::Local<v8::Signature>()) {
    v8::Local<v8::Value> cbdata = v8impl::CallbackBundle::New(env, cb, cb_data);
    RETURN_STATUS_IF_FALSE(env, !cbdata.IsEmpty(), napi_generic_failure);

    *result = v8::FunctionTemplate::New(env->isolate, Invoke, cbdata, sig);
    return napi_clear_last_error(env);
  }

  explicit FunctionCallbackWrapper(
      const v8::FunctionCallbackInfo<v8::Value>& cbinfo)
      : CallbackWrapperBase(cbinfo, cbinfo.Length()) {}

  napi_value GetNewTarget() override {
    if (_cbinfo.IsConstructCall()) {
      return v8impl::JsValueFromV8LocalValue(_cbinfo.NewTarget());
    } else {
      return nullptr;
    }
  }

  /*virtual*/
  void Args(napi_value* buffer, size_t buffer_length) override {
    size_t i = 0;
    size_t min = std::min(buffer_length, _args_length);

    for (; i < min; i += 1) {
      buffer[i] = v8impl::JsValueFromV8LocalValue(_cbinfo[i]);
    }

    if (i < buffer_length) {
      napi_value undefined =
          v8impl::JsValueFromV8LocalValue(v8::Undefined(_cbinfo.GetIsolate()));
      for (; i < buffer_length; i += 1) {
        buffer[i] = undefined;
      }
    }
  }

  /*virtual*/
  void SetReturnValue(napi_value value) override {
    v8::Local<v8::Value> val = v8impl::V8LocalValueFromJsValue(value);
    _cbinfo.GetReturnValue().Set(val);
  }
};

inline napi_status Wrap(napi_env env,
                        napi_value js_object,
                        void* native_object,
                        napi_finalize finalize_cb,
                        void* finalize_hint,
                        napi_ref* result) {
  NAPI_PREAMBLE(env);
  CHECK_ARG(env, js_object);

  v8::Local<v8::Context> context = env->context();

  v8::Local<v8::Value> value = v8impl::V8LocalValueFromJsValue(js_object);
  RETURN_STATUS_IF_FALSE(env, value->IsObject(), napi_invalid_arg);
  v8::Local<v8::Object> obj = value.As<v8::Object>();

  // If we've already wrapped this object, we error out.
  RETURN_STATUS_IF_FALSE(
      env,
      !obj->HasPrivate(context, NAPI_PRIVATE_KEY(context, wrapper)).FromJust(),
      napi_invalid_arg);

  v8impl::Reference* reference = nullptr;
  if (result != nullptr) {
    // The returned reference should be deleted via napi_delete_reference()
    // ONLY in response to the finalize callback invocation. (If it is deleted
    // before then, then the finalize callback will never be invoked.)
    // Therefore a finalize callback is required when returning a reference.
    CHECK_ARG(env, finalize_cb);
    reference = v8impl::Reference::New(env,
                                       obj,
                                       0,
                                       v8impl::Ownership::kUserland,
                                       finalize_cb,
                                       native_object,
                                       finalize_hint);
    *result = reinterpret_cast<napi_ref>(reference);
  } else {
    // Create a self-deleting reference.
    reference = v8impl::Reference::New(
        env,
        obj,
        0,
        v8impl::Ownership::kRuntime,
        finalize_cb,
        native_object,
        finalize_cb == nullptr ? nullptr : finalize_hint);
  }

  CHECK(obj->SetPrivate(context,
                        NAPI_PRIVATE_KEY(context, wrapper),
                        v8::External::New(env->isolate, reference))
            .FromJust());

  return GET_RETURN_STATUS(env);
}

// In JavaScript, weak references can be created for object types (Object,
// Function, and external Object) and for local symbols that are created with
// the `Symbol` function call. Global symbols created with the `Symbol.for`
// method cannot be weak references because they are never collected.
//
// Currently, V8 has no API to detect if a symbol is local or global.
// Until we have a V8 API for it, we consider that all symbols can be weak.
// This matches the current Node-API behavior.
inline bool CanBeHeldWeakly(v8::Local<v8::Value> value) {
  return value->IsObject() || value->IsSymbol();
}

}  // end of anonymous namespace

<<<<<<< HEAD
// Wrapper around v8impl::Persistent that implements reference counting.
RefBase::RefBase(napi_env env,
                 uint32_t initial_refcount,
                 bool delete_self,
=======
void Finalizer::ResetFinalizer() {
  finalize_callback_ = nullptr;
  finalize_data_ = nullptr;
  finalize_hint_ = nullptr;
}

// Wrapper around v8impl::Persistent that implements reference counting.
RefBase::RefBase(napi_env env,
                 uint32_t initial_refcount,
                 Ownership ownership,
>>>>>>> a8a80be5
                 napi_finalize finalize_callback,
                 void* finalize_data,
                 void* finalize_hint)
    : Finalizer(env, finalize_callback, finalize_data, finalize_hint),
<<<<<<< HEAD
      _refcount(initial_refcount),
      _delete_self(delete_self) {
  Link(finalize_callback == nullptr ? &env->reflist : &env->finalizing_reflist);
}

RefBase* RefBase::New(napi_env env,
                      uint32_t initial_refcount,
                      bool delete_self,
=======
      refcount_(initial_refcount),
      ownership_(ownership) {
  Link(finalize_callback == nullptr ? &env->reflist : &env->finalizing_reflist);
}

// When a RefBase is being deleted, it may have been queued to call its
// finalizer.
RefBase::~RefBase() {
  // Remove from the env's tracked list.
  Unlink();
  // Try to remove the finalizer from the scheduled second pass callback.
  env_->DequeueFinalizer(this);
}

RefBase* RefBase::New(napi_env env,
                      uint32_t initial_refcount,
                      Ownership ownership,
>>>>>>> a8a80be5
                      napi_finalize finalize_callback,
                      void* finalize_data,
                      void* finalize_hint) {
  return new RefBase(env,
                     initial_refcount,
<<<<<<< HEAD
                     delete_self,
=======
                     ownership,
>>>>>>> a8a80be5
                     finalize_callback,
                     finalize_data,
                     finalize_hint);
}

<<<<<<< HEAD
RefBase::~RefBase() {
  Unlink();
}

void* RefBase::Data() {
  return _finalize_data;
}

// Delete is called in 2 ways. Either from the finalizer or
// from one of Unwrap or napi_delete_reference.
//
// When it is called from Unwrap or napi_delete_reference we only
// want to do the delete if the finalizer has already run or
// cannot have been queued to run (ie the reference count is > 0),
// otherwise we may crash when the finalizer does run.
// If the finalizer may have been queued and has not already run
// delay the delete until the finalizer runs by not doing the delete
// and setting _delete_self to true so that the finalizer will
// delete it when it runs.
//
// The second way this is called is from
// the finalizer and _delete_self is set. In this case we
// know we need to do the deletion so just do it.
void RefBase::Delete(RefBase* reference) {
  if ((reference->RefCount() != 0) || (reference->_delete_self) ||
      (reference->_finalize_ran)) {
    delete reference;
  } else {
    // defer until finalizer runs as
    // it may already be queued
    reference->_delete_self = true;
  }
}

uint32_t RefBase::Ref() {
  return ++_refcount;
}

uint32_t RefBase::Unref() {
  if (_refcount == 0) {
    return 0;
  }
  return --_refcount;
}

uint32_t RefBase::RefCount() {
  return _refcount;
}

void RefBase::Finalize(bool is_env_teardown) {
  // In addition to being called during environment teardown, this method is
  // also the entry point for the garbage collector. During environment
  // teardown we have to remove the garbage collector's reference to this
  // method so that, if, as part of the user's callback, JS gets executed,
  // resulting in a garbage collection pass, this method is not re-entered as
  // part of that pass, because that'll cause a double free (as seen in
  // https://github.com/nodejs/node/issues/37236).
  //
  // Since this class does not have access to the V8 persistent reference,
  // this method is overridden in the `Reference` class below. Therein the
  // weak callback is removed, ensuring that the garbage collector does not
  // re-enter this method, and the method chains up to continue the process of
  // environment-teardown-induced finalization.

  // During environment teardown we have to convert a strong reference to
  // a weak reference to force the deferring behavior if the user's finalizer
  // happens to delete this reference so that the code in this function that
  // follows the call to the user's finalizer may safely access variables from
  // this instance.
  if (is_env_teardown && RefCount() > 0) _refcount = 0;

  if (_finalize_callback != nullptr) {
    // This ensures that we never call the finalizer twice.
    napi_finalize fini = _finalize_callback;
    _finalize_callback = nullptr;
    _env->CallFinalizer(fini, _finalize_data, _finalize_hint);
  }

  // this is safe because if a request to delete the reference
  // is made in the finalize_callback it will defer deletion
  // to this block and set _delete_self to true
  if (_delete_self || is_env_teardown) {
    Delete(this);
  } else {
    _finalize_ran = true;
=======
void* RefBase::Data() {
  return finalize_data_;
}

uint32_t RefBase::Ref() {
  return ++refcount_;
}

uint32_t RefBase::Unref() {
  if (refcount_ == 0) {
    return 0;
  }
  return --refcount_;
}

uint32_t RefBase::RefCount() {
  return refcount_;
}

void RefBase::Finalize() {
  Ownership ownership = ownership_;
  // Swap out the field finalize_callback so that it can not be accidentally
  // called more than once.
  napi_finalize finalize_callback = finalize_callback_;
  void* finalize_data = finalize_data_;
  void* finalize_hint = finalize_hint_;
  ResetFinalizer();

  // Either the RefBase is going to be deleted in the finalize_callback or not,
  // it should be removed from the tracked list.
  Unlink();
  // 1. If the finalize_callback is present, it should either delete the
  //    RefBase, or set ownership with Ownership::kRuntime.
  // 2. If the finalizer is not present, the RefBase can be deleted after the
  //    call.
  if (finalize_callback != nullptr) {
    env_->CallFinalizer(finalize_callback, finalize_data, finalize_hint);
    // No access to `this` after finalize_callback is called.
  }

  // If the RefBase is not Ownership::kRuntime, userland code should delete it.
  // Now delete it if it is Ownership::kRuntime.
  if (ownership == Ownership::kRuntime) {
    delete this;
>>>>>>> a8a80be5
  }
}

template <typename... Args>
Reference::Reference(napi_env env, v8::Local<v8::Value> value, Args&&... args)
    : RefBase(env, std::forward<Args>(args)...),
<<<<<<< HEAD
      _persistent(env->isolate, value),
      _secondPassParameter(new SecondPassCallParameterRef(this)),
      _secondPassScheduled(false) {
=======
      persistent_(env->isolate, value),
      can_be_weak_(CanBeHeldWeakly(value)) {
>>>>>>> a8a80be5
  if (RefCount() == 0) {
    SetWeak();
  }
}

<<<<<<< HEAD
Reference* Reference::New(napi_env env,
                          v8::Local<v8::Value> value,
                          uint32_t initial_refcount,
                          bool delete_self,
=======
Reference::~Reference() {
  // Reset the handle. And no weak callback will be invoked.
  persistent_.Reset();
}

Reference* Reference::New(napi_env env,
                          v8::Local<v8::Value> value,
                          uint32_t initial_refcount,
                          Ownership ownership,
>>>>>>> a8a80be5
                          napi_finalize finalize_callback,
                          void* finalize_data,
                          void* finalize_hint) {
  return new Reference(env,
                       value,
                       initial_refcount,
<<<<<<< HEAD
                       delete_self,
=======
                       ownership,
>>>>>>> a8a80be5
                       finalize_callback,
                       finalize_data,
                       finalize_hint);
}

<<<<<<< HEAD
Reference::~Reference() {
  // If the second pass callback is scheduled, it will delete the
  // parameter passed to it, otherwise it will never be scheduled
  // and we need to delete it here.
  if (!_secondPassScheduled) {
    delete _secondPassParameter;
  }
}

uint32_t Reference::Ref() {
  uint32_t refcount = RefBase::Ref();
  if (refcount == 1) {
    ClearWeak();
=======
uint32_t Reference::Ref() {
  // When the persistent_ is cleared in the WeakCallback, and a second pass
  // callback is pending, return 0 unconditionally.
  if (persistent_.IsEmpty()) {
    return 0;
  }
  uint32_t refcount = RefBase::Ref();
  if (refcount == 1 && can_be_weak_) {
    persistent_.ClearWeak();
>>>>>>> a8a80be5
  }
  return refcount;
}

uint32_t Reference::Unref() {
<<<<<<< HEAD
=======
  // When the persistent_ is cleared in the WeakCallback, and a second pass
  // callback is pending, return 0 unconditionally.
  if (persistent_.IsEmpty()) {
    return 0;
  }
>>>>>>> a8a80be5
  uint32_t old_refcount = RefCount();
  uint32_t refcount = RefBase::Unref();
  if (old_refcount == 1 && refcount == 0) {
    SetWeak();
  }
  return refcount;
}

v8::Local<v8::Value> Reference::Get() {
<<<<<<< HEAD
  if (_persistent.IsEmpty()) {
    return v8::Local<v8::Value>();
  } else {
    return v8::Local<v8::Value>::New(_env->isolate, _persistent);
  }
}

void Reference::Finalize(bool is_env_teardown) {
  // During env teardown, `~napi_env()` alone is responsible for finalizing.
  // Thus, we don't want any stray gc passes to trigger a second call to
  // `RefBase::Finalize()`. ClearWeak will ensure that even if the
  // gc is in progress no Finalization will be run for this Reference
  // by the gc.
  if (is_env_teardown) {
    ClearWeak();
  }

  // Chain up to perform the rest of the finalization.
  RefBase::Finalize(is_env_teardown);
}

// ClearWeak is marking the Reference so that the gc should not
// collect it, but it is possible that a second pass callback
// may have been scheduled already if we are in shutdown. We clear
// the secondPassParameter so that even if it has been
// scheduled no Finalization will be run.
void Reference::ClearWeak() {
  if (!_persistent.IsEmpty()) {
    _persistent.ClearWeak();
  }
  if (_secondPassParameter != nullptr) {
    *_secondPassParameter = nullptr;
  }
=======
  if (persistent_.IsEmpty()) {
    return v8::Local<v8::Value>();
  } else {
    return v8::Local<v8::Value>::New(env_->isolate, persistent_);
  }
}

void Reference::Finalize() {
  // Unconditionally reset the persistent handle so that no weak callback will
  // be invoked again.
  persistent_.Reset();

  // Chain up to perform the rest of the finalization.
  RefBase::Finalize();
>>>>>>> a8a80be5
}

// Mark the reference as weak and eligible for collection
// by the gc.
void Reference::SetWeak() {
<<<<<<< HEAD
  if (_secondPassParameter == nullptr) {
    // This means that the Reference has already been processed
    // by the second pass callback, so its already been Finalized, do
    // nothing
    return;
  }
  _persistent.SetWeak(
      _secondPassParameter, FinalizeCallback, v8::WeakCallbackType::kParameter);
  *_secondPassParameter = this;
=======
  if (can_be_weak_) {
    persistent_.SetWeak(this, WeakCallback, v8::WeakCallbackType::kParameter);
  } else {
    persistent_.Reset();
  }
>>>>>>> a8a80be5
}

// The N-API finalizer callback may make calls into the engine. V8's heap is
// not in a consistent state during the weak callback, and therefore it does
<<<<<<< HEAD
// not support calls back into it. However, it provides a mechanism for adding
// a finalizer which may make calls back into the engine by allowing us to
// attach such a second-pass finalizer from the first pass finalizer. Thus,
// we do that here to ensure that the N-API finalizer callback is free to call
// into the engine.
void Reference::FinalizeCallback(
    const v8::WeakCallbackInfo<SecondPassCallParameterRef>& data) {
  SecondPassCallParameterRef* parameter = data.GetParameter();
  Reference* reference = *parameter;
  if (reference == nullptr) {
    return;
  }

  // The reference must be reset during the first pass.
  reference->_persistent.Reset();
  // Mark the parameter not delete-able until the second pass callback is
  // invoked.
  reference->_secondPassScheduled = true;

  data.SetSecondPassCallback(SecondPassCallback);
}

// Second pass callbacks are scheduled with platform tasks. At env teardown,
// the tasks may have already be scheduled and we are unable to cancel the
// second pass callback task. We have to make sure that parameter is kept
// alive until the second pass callback is been invoked. In order to do
// this and still allow our code to Finalize/delete the Reference during
// shutdown we have to use a separately allocated parameter instead
// of a parameter within the Reference object itself. This is what
// is stored in _secondPassParameter and it is allocated in the
// constructor for the Reference.
void Reference::SecondPassCallback(
    const v8::WeakCallbackInfo<SecondPassCallParameterRef>& data) {
  SecondPassCallParameterRef* parameter = data.GetParameter();
  Reference* reference = *parameter;
  delete parameter;
  if (reference == nullptr) {
    // the reference itself has already been deleted so nothing to do
    return;
  }
  reference->_secondPassParameter = nullptr;
  reference->Finalize();
=======
// not support calls back into it. Enqueue the invocation of the finalizer.
void Reference::WeakCallback(const v8::WeakCallbackInfo<Reference>& data) {
  Reference* reference = data.GetParameter();
  // The reference must be reset during the weak callback as the API protocol.
  reference->persistent_.Reset();
  reference->env_->EnqueueFinalizer(reference);
>>>>>>> a8a80be5
}

}  // end of namespace v8impl

// Warning: Keep in-sync with napi_status enum
static const char* error_messages[] = {
    nullptr,
    "Invalid argument",
    "An object was expected",
    "A string was expected",
    "A string or symbol was expected",
    "A function was expected",
    "A number was expected",
    "A boolean was expected",
    "An array was expected",
    "Unknown failure",
    "An exception is pending",
    "The async work item was cancelled",
    "napi_escape_handle already called on scope",
    "Invalid handle scope usage",
    "Invalid callback scope usage",
    "Thread-safe function queue is full",
    "Thread-safe function handle is closing",
    "A bigint was expected",
    "A date was expected",
    "An arraybuffer was expected",
    "A detachable arraybuffer was expected",
    "Main thread would deadlock",
    "External buffers are not allowed",
    "Cannot run JavaScript",
};

napi_status NAPI_CDECL napi_get_last_error_info(
    napi_env env, const napi_extended_error_info** result) {
  CHECK_ENV(env);
  CHECK_ARG(env, result);

  // The value of the constant below must be updated to reference the last
  // message in the `napi_status` enum each time a new error message is added.
  // We don't have a napi_status_last as this would result in an ABI
  // change each time a message was added.
  const int last_status = napi_cannot_run_js;

  static_assert(NAPI_ARRAYSIZE(error_messages) == last_status + 1,
                "Count of error messages must match count of error values");
  CHECK_LE(env->last_error.error_code, last_status);
  // Wait until someone requests the last error information to fetch the error
  // message string
  env->last_error.error_message = error_messages[env->last_error.error_code];

  if (env->last_error.error_code == napi_ok) {
    napi_clear_last_error(env);
  }
  *result = &(env->last_error);
  return napi_ok;
}

napi_status NAPI_CDECL napi_create_function(napi_env env,
                                            const char* utf8name,
                                            size_t length,
                                            napi_callback cb,
                                            void* callback_data,
                                            napi_value* result) {
  NAPI_PREAMBLE(env);
  CHECK_ARG(env, result);
  CHECK_ARG(env, cb);

  v8::Local<v8::Function> return_value;
  v8::EscapableHandleScope scope(env->isolate);
  v8::Local<v8::Function> fn;
  STATUS_CALL(v8impl::FunctionCallbackWrapper::NewFunction(
      env, cb, callback_data, &fn));
  return_value = scope.Escape(fn);

  if (utf8name != nullptr) {
    v8::Local<v8::String> name_string;
    CHECK_NEW_FROM_UTF8_LEN(env, name_string, utf8name, length);
    return_value->SetName(name_string);
  }

  *result = v8impl::JsValueFromV8LocalValue(return_value);

  return GET_RETURN_STATUS(env);
}

napi_status NAPI_CDECL
napi_define_class(napi_env env,
                  const char* utf8name,
                  size_t length,
                  napi_callback constructor,
                  void* callback_data,
                  size_t property_count,
                  const napi_property_descriptor* properties,
                  napi_value* result) {
  NAPI_PREAMBLE(env);
  CHECK_ARG(env, result);
  CHECK_ARG(env, constructor);

  if (property_count > 0) {
    CHECK_ARG(env, properties);
  }

  v8::Isolate* isolate = env->isolate;

  v8::EscapableHandleScope scope(isolate);
  v8::Local<v8::FunctionTemplate> tpl;
  STATUS_CALL(v8impl::FunctionCallbackWrapper::NewTemplate(
      env, constructor, callback_data, &tpl));

  v8::Local<v8::String> name_string;
  CHECK_NEW_FROM_UTF8_LEN(env, name_string, utf8name, length);
  tpl->SetClassName(name_string);

  size_t static_property_count = 0;
  for (size_t i = 0; i < property_count; i++) {
    const napi_property_descriptor* p = properties + i;

    if ((p->attributes & napi_static) != 0) {
      // Static properties are handled separately below.
      static_property_count++;
      continue;
    }

    v8::Local<v8::Name> property_name;
    STATUS_CALL(v8impl::V8NameFromPropertyDescriptor(env, p, &property_name));

    v8::PropertyAttribute attributes =
        v8impl::V8PropertyAttributesFromDescriptor(p);

    // This code is similar to that in napi_define_properties(); the
    // difference is it applies to a template instead of an object,
    // and preferred PropertyAttribute for lack of PropertyDescriptor
    // support on ObjectTemplate.
    if (p->getter != nullptr || p->setter != nullptr) {
      v8::Local<v8::FunctionTemplate> getter_tpl;
      v8::Local<v8::FunctionTemplate> setter_tpl;
      if (p->getter != nullptr) {
        STATUS_CALL(v8impl::FunctionCallbackWrapper::NewTemplate(
            env, p->getter, p->data, &getter_tpl));
      }
      if (p->setter != nullptr) {
        STATUS_CALL(v8impl::FunctionCallbackWrapper::NewTemplate(
            env, p->setter, p->data, &setter_tpl));
      }

      tpl->PrototypeTemplate()->SetAccessorProperty(property_name,
                                                    getter_tpl,
                                                    setter_tpl,
                                                    attributes,
                                                    v8::AccessControl::DEFAULT);
    } else if (p->method != nullptr) {
      v8::Local<v8::FunctionTemplate> t;
      STATUS_CALL(v8impl::FunctionCallbackWrapper::NewTemplate(
          env, p->method, p->data, &t, v8::Signature::New(isolate, tpl)));

      tpl->PrototypeTemplate()->Set(property_name, t, attributes);
    } else {
      v8::Local<v8::Value> value = v8impl::V8LocalValueFromJsValue(p->value);
      tpl->PrototypeTemplate()->Set(property_name, value, attributes);
    }
  }

  v8::Local<v8::Context> context = env->context();
  *result = v8impl::JsValueFromV8LocalValue(
      scope.Escape(tpl->GetFunction(context).ToLocalChecked()));

  if (static_property_count > 0) {
    std::vector<napi_property_descriptor> static_descriptors;
    static_descriptors.reserve(static_property_count);

    for (size_t i = 0; i < property_count; i++) {
      const napi_property_descriptor* p = properties + i;
      if ((p->attributes & napi_static) != 0) {
        static_descriptors.push_back(*p);
      }
    }

    STATUS_CALL(napi_define_properties(
        env, *result, static_descriptors.size(), static_descriptors.data()));
  }

  return GET_RETURN_STATUS(env);
}

napi_status NAPI_CDECL napi_get_property_names(napi_env env,
                                               napi_value object,
                                               napi_value* result) {
  return napi_get_all_property_names(
      env,
      object,
      napi_key_include_prototypes,
      static_cast<napi_key_filter>(napi_key_enumerable | napi_key_skip_symbols),
      napi_key_numbers_to_strings,
      result);
}

napi_status NAPI_CDECL
napi_get_all_property_names(napi_env env,
                            napi_value object,
                            napi_key_collection_mode key_mode,
                            napi_key_filter key_filter,
                            napi_key_conversion key_conversion,
                            napi_value* result) {
  NAPI_PREAMBLE(env);
  CHECK_ARG(env, result);

  v8::Local<v8::Context> context = env->context();
  v8::Local<v8::Object> obj;
  CHECK_TO_OBJECT(env, context, obj, object);

  v8::PropertyFilter filter = v8::PropertyFilter::ALL_PROPERTIES;
  if (key_filter & napi_key_writable) {
    filter = static_cast<v8::PropertyFilter>(filter |
                                             v8::PropertyFilter::ONLY_WRITABLE);
  }
  if (key_filter & napi_key_enumerable) {
    filter = static_cast<v8::PropertyFilter>(
        filter | v8::PropertyFilter::ONLY_ENUMERABLE);
  }
  if (key_filter & napi_key_configurable) {
    filter = static_cast<v8::PropertyFilter>(
        filter | v8::PropertyFilter::ONLY_CONFIGURABLE);
  }
  if (key_filter & napi_key_skip_strings) {
    filter = static_cast<v8::PropertyFilter>(filter |
                                             v8::PropertyFilter::SKIP_STRINGS);
  }
  if (key_filter & napi_key_skip_symbols) {
    filter = static_cast<v8::PropertyFilter>(filter |
                                             v8::PropertyFilter::SKIP_SYMBOLS);
  }
  v8::KeyCollectionMode collection_mode;
  v8::KeyConversionMode conversion_mode;

  switch (key_mode) {
    case napi_key_include_prototypes:
      collection_mode = v8::KeyCollectionMode::kIncludePrototypes;
      break;
    case napi_key_own_only:
      collection_mode = v8::KeyCollectionMode::kOwnOnly;
      break;
    default:
      return napi_set_last_error(env, napi_invalid_arg);
  }

  switch (key_conversion) {
    case napi_key_keep_numbers:
      conversion_mode = v8::KeyConversionMode::kKeepNumbers;
      break;
    case napi_key_numbers_to_strings:
      conversion_mode = v8::KeyConversionMode::kConvertToString;
      break;
    default:
      return napi_set_last_error(env, napi_invalid_arg);
  }

  v8::MaybeLocal<v8::Array> maybe_all_propertynames =
      obj->GetPropertyNames(context,
                            collection_mode,
                            filter,
                            v8::IndexFilter::kIncludeIndices,
                            conversion_mode);

  CHECK_MAYBE_EMPTY_WITH_PREAMBLE(
      env, maybe_all_propertynames, napi_generic_failure);

  *result =
      v8impl::JsValueFromV8LocalValue(maybe_all_propertynames.ToLocalChecked());
  return GET_RETURN_STATUS(env);
}

napi_status NAPI_CDECL napi_set_property(napi_env env,
                                         napi_value object,
                                         napi_value key,
                                         napi_value value) {
  NAPI_PREAMBLE(env);
  CHECK_ARG(env, key);
  CHECK_ARG(env, value);

  v8::Local<v8::Context> context = env->context();
  v8::Local<v8::Object> obj;

  CHECK_TO_OBJECT(env, context, obj, object);

  v8::Local<v8::Value> k = v8impl::V8LocalValueFromJsValue(key);
  v8::Local<v8::Value> val = v8impl::V8LocalValueFromJsValue(value);

  v8::Maybe<bool> set_maybe = obj->Set(context, k, val);

  RETURN_STATUS_IF_FALSE(env, set_maybe.FromMaybe(false), napi_generic_failure);
  return GET_RETURN_STATUS(env);
}

napi_status NAPI_CDECL napi_has_property(napi_env env,
                                         napi_value object,
                                         napi_value key,
                                         bool* result) {
  NAPI_PREAMBLE(env);
  CHECK_ARG(env, result);
  CHECK_ARG(env, key);

  v8::Local<v8::Context> context = env->context();
  v8::Local<v8::Object> obj;

  CHECK_TO_OBJECT(env, context, obj, object);

  v8::Local<v8::Value> k = v8impl::V8LocalValueFromJsValue(key);
  v8::Maybe<bool> has_maybe = obj->Has(context, k);

  CHECK_MAYBE_NOTHING(env, has_maybe, napi_generic_failure);

  *result = has_maybe.FromMaybe(false);
  return GET_RETURN_STATUS(env);
}

napi_status NAPI_CDECL napi_get_property(napi_env env,
                                         napi_value object,
                                         napi_value key,
                                         napi_value* result) {
  NAPI_PREAMBLE(env);
  CHECK_ARG(env, key);
  CHECK_ARG(env, result);

  v8::Local<v8::Context> context = env->context();
  v8::Local<v8::Value> k = v8impl::V8LocalValueFromJsValue(key);
  v8::Local<v8::Object> obj;

  CHECK_TO_OBJECT(env, context, obj, object);

  auto get_maybe = obj->Get(context, k);

  CHECK_MAYBE_EMPTY(env, get_maybe, napi_generic_failure);

  v8::Local<v8::Value> val = get_maybe.ToLocalChecked();
  *result = v8impl::JsValueFromV8LocalValue(val);
  return GET_RETURN_STATUS(env);
}

napi_status NAPI_CDECL napi_delete_property(napi_env env,
                                            napi_value object,
                                            napi_value key,
                                            bool* result) {
  NAPI_PREAMBLE(env);
  CHECK_ARG(env, key);

  v8::Local<v8::Context> context = env->context();
  v8::Local<v8::Value> k = v8impl::V8LocalValueFromJsValue(key);
  v8::Local<v8::Object> obj;

  CHECK_TO_OBJECT(env, context, obj, object);
  v8::Maybe<bool> delete_maybe = obj->Delete(context, k);
  CHECK_MAYBE_NOTHING(env, delete_maybe, napi_generic_failure);

  if (result != nullptr) *result = delete_maybe.FromMaybe(false);

  return GET_RETURN_STATUS(env);
}

napi_status NAPI_CDECL napi_has_own_property(napi_env env,
                                             napi_value object,
                                             napi_value key,
                                             bool* result) {
  NAPI_PREAMBLE(env);
  CHECK_ARG(env, key);
  CHECK_ARG(env, result);

  v8::Local<v8::Context> context = env->context();
  v8::Local<v8::Object> obj;

  CHECK_TO_OBJECT(env, context, obj, object);
  v8::Local<v8::Value> k = v8impl::V8LocalValueFromJsValue(key);
  RETURN_STATUS_IF_FALSE(env, k->IsName(), napi_name_expected);
  v8::Maybe<bool> has_maybe = obj->HasOwnProperty(context, k.As<v8::Name>());
  CHECK_MAYBE_NOTHING(env, has_maybe, napi_generic_failure);
  *result = has_maybe.FromMaybe(false);

  return GET_RETURN_STATUS(env);
}

napi_status NAPI_CDECL napi_set_named_property(napi_env env,
                                               napi_value object,
                                               const char* utf8name,
                                               napi_value value) {
  NAPI_PREAMBLE(env);
  CHECK_ARG(env, value);

  v8::Local<v8::Context> context = env->context();
  v8::Local<v8::Object> obj;

  CHECK_TO_OBJECT(env, context, obj, object);

  v8::Local<v8::Name> key;
  CHECK_NEW_FROM_UTF8(env, key, utf8name);

  v8::Local<v8::Value> val = v8impl::V8LocalValueFromJsValue(value);

  v8::Maybe<bool> set_maybe = obj->Set(context, key, val);

  RETURN_STATUS_IF_FALSE(env, set_maybe.FromMaybe(false), napi_generic_failure);
  return GET_RETURN_STATUS(env);
}

napi_status NAPI_CDECL napi_has_named_property(napi_env env,
                                               napi_value object,
                                               const char* utf8name,
                                               bool* result) {
  NAPI_PREAMBLE(env);
  CHECK_ARG(env, result);

  v8::Local<v8::Context> context = env->context();
  v8::Local<v8::Object> obj;

  CHECK_TO_OBJECT(env, context, obj, object);

  v8::Local<v8::Name> key;
  CHECK_NEW_FROM_UTF8(env, key, utf8name);

  v8::Maybe<bool> has_maybe = obj->Has(context, key);

  CHECK_MAYBE_NOTHING(env, has_maybe, napi_generic_failure);

  *result = has_maybe.FromMaybe(false);
  return GET_RETURN_STATUS(env);
}

napi_status NAPI_CDECL napi_get_named_property(napi_env env,
                                               napi_value object,
                                               const char* utf8name,
                                               napi_value* result) {
  NAPI_PREAMBLE(env);
  CHECK_ARG(env, result);

  v8::Local<v8::Context> context = env->context();

  v8::Local<v8::Name> key;
  CHECK_NEW_FROM_UTF8(env, key, utf8name);

  v8::Local<v8::Object> obj;

  CHECK_TO_OBJECT(env, context, obj, object);

  auto get_maybe = obj->Get(context, key);

  CHECK_MAYBE_EMPTY(env, get_maybe, napi_generic_failure);

  v8::Local<v8::Value> val = get_maybe.ToLocalChecked();
  *result = v8impl::JsValueFromV8LocalValue(val);
  return GET_RETURN_STATUS(env);
}

napi_status NAPI_CDECL napi_set_element(napi_env env,
                                        napi_value object,
                                        uint32_t index,
                                        napi_value value) {
  NAPI_PREAMBLE(env);
  CHECK_ARG(env, value);

  v8::Local<v8::Context> context = env->context();
  v8::Local<v8::Object> obj;

  CHECK_TO_OBJECT(env, context, obj, object);

  v8::Local<v8::Value> val = v8impl::V8LocalValueFromJsValue(value);
  auto set_maybe = obj->Set(context, index, val);

  RETURN_STATUS_IF_FALSE(env, set_maybe.FromMaybe(false), napi_generic_failure);

  return GET_RETURN_STATUS(env);
}

napi_status NAPI_CDECL napi_has_element(napi_env env,
                                        napi_value object,
                                        uint32_t index,
                                        bool* result) {
  NAPI_PREAMBLE(env);
  CHECK_ARG(env, result);

  v8::Local<v8::Context> context = env->context();
  v8::Local<v8::Object> obj;

  CHECK_TO_OBJECT(env, context, obj, object);

  v8::Maybe<bool> has_maybe = obj->Has(context, index);

  CHECK_MAYBE_NOTHING(env, has_maybe, napi_generic_failure);

  *result = has_maybe.FromMaybe(false);
  return GET_RETURN_STATUS(env);
}

napi_status NAPI_CDECL napi_get_element(napi_env env,
                                        napi_value object,
                                        uint32_t index,
                                        napi_value* result) {
  NAPI_PREAMBLE(env);
  CHECK_ARG(env, result);

  v8::Local<v8::Context> context = env->context();
  v8::Local<v8::Object> obj;

  CHECK_TO_OBJECT(env, context, obj, object);

  auto get_maybe = obj->Get(context, index);

  CHECK_MAYBE_EMPTY(env, get_maybe, napi_generic_failure);

  *result = v8impl::JsValueFromV8LocalValue(get_maybe.ToLocalChecked());
  return GET_RETURN_STATUS(env);
}

napi_status NAPI_CDECL napi_delete_element(napi_env env,
                                           napi_value object,
                                           uint32_t index,
                                           bool* result) {
  NAPI_PREAMBLE(env);

  v8::Local<v8::Context> context = env->context();
  v8::Local<v8::Object> obj;

  CHECK_TO_OBJECT(env, context, obj, object);
  v8::Maybe<bool> delete_maybe = obj->Delete(context, index);
  CHECK_MAYBE_NOTHING(env, delete_maybe, napi_generic_failure);

  if (result != nullptr) *result = delete_maybe.FromMaybe(false);

  return GET_RETURN_STATUS(env);
}

napi_status NAPI_CDECL
napi_define_properties(napi_env env,
                       napi_value object,
                       size_t property_count,
                       const napi_property_descriptor* properties) {
  NAPI_PREAMBLE(env);
  if (property_count > 0) {
    CHECK_ARG(env, properties);
  }

  v8::Local<v8::Context> context = env->context();

  v8::Local<v8::Object> obj;
  CHECK_TO_OBJECT(env, context, obj, object);

  for (size_t i = 0; i < property_count; i++) {
    const napi_property_descriptor* p = &properties[i];

    v8::Local<v8::Name> property_name;
    STATUS_CALL(v8impl::V8NameFromPropertyDescriptor(env, p, &property_name));

    if (p->getter != nullptr || p->setter != nullptr) {
      v8::Local<v8::Function> local_getter;
      v8::Local<v8::Function> local_setter;

      if (p->getter != nullptr) {
        STATUS_CALL(v8impl::FunctionCallbackWrapper::NewFunction(
            env, p->getter, p->data, &local_getter));
      }
      if (p->setter != nullptr) {
        STATUS_CALL(v8impl::FunctionCallbackWrapper::NewFunction(
            env, p->setter, p->data, &local_setter));
      }

      v8::PropertyDescriptor descriptor(local_getter, local_setter);
      descriptor.set_enumerable((p->attributes & napi_enumerable) != 0);
      descriptor.set_configurable((p->attributes & napi_configurable) != 0);

      auto define_maybe =
          obj->DefineProperty(context, property_name, descriptor);

      if (!define_maybe.FromMaybe(false)) {
        return napi_set_last_error(env, napi_invalid_arg);
      }
    } else if (p->method != nullptr) {
      v8::Local<v8::Function> method;
      STATUS_CALL(v8impl::FunctionCallbackWrapper::NewFunction(
          env, p->method, p->data, &method));
      v8::PropertyDescriptor descriptor(method,
                                        (p->attributes & napi_writable) != 0);
      descriptor.set_enumerable((p->attributes & napi_enumerable) != 0);
      descriptor.set_configurable((p->attributes & napi_configurable) != 0);

      auto define_maybe =
          obj->DefineProperty(context, property_name, descriptor);

      if (!define_maybe.FromMaybe(false)) {
        return napi_set_last_error(env, napi_generic_failure);
      }
    } else {
      v8::Local<v8::Value> value = v8impl::V8LocalValueFromJsValue(p->value);

      v8::PropertyDescriptor descriptor(value,
                                        (p->attributes & napi_writable) != 0);
      descriptor.set_enumerable((p->attributes & napi_enumerable) != 0);
      descriptor.set_configurable((p->attributes & napi_configurable) != 0);

      auto define_maybe =
          obj->DefineProperty(context, property_name, descriptor);

      if (!define_maybe.FromMaybe(false)) {
        return napi_set_last_error(env, napi_invalid_arg);
      }
    }
  }

  return GET_RETURN_STATUS(env);
}

napi_status NAPI_CDECL napi_object_freeze(napi_env env, napi_value object) {
  NAPI_PREAMBLE(env);

  v8::Local<v8::Context> context = env->context();
  v8::Local<v8::Object> obj;

  CHECK_TO_OBJECT(env, context, obj, object);

  v8::Maybe<bool> set_frozen =
      obj->SetIntegrityLevel(context, v8::IntegrityLevel::kFrozen);

  RETURN_STATUS_IF_FALSE_WITH_PREAMBLE(
      env, set_frozen.FromMaybe(false), napi_generic_failure);

  return GET_RETURN_STATUS(env);
}

napi_status NAPI_CDECL napi_object_seal(napi_env env, napi_value object) {
  NAPI_PREAMBLE(env);

  v8::Local<v8::Context> context = env->context();
  v8::Local<v8::Object> obj;

  CHECK_TO_OBJECT(env, context, obj, object);

  v8::Maybe<bool> set_sealed =
      obj->SetIntegrityLevel(context, v8::IntegrityLevel::kSealed);

  RETURN_STATUS_IF_FALSE_WITH_PREAMBLE(
      env, set_sealed.FromMaybe(false), napi_generic_failure);

  return GET_RETURN_STATUS(env);
}

napi_status NAPI_CDECL napi_is_array(napi_env env,
                                     napi_value value,
                                     bool* result) {
  CHECK_ENV(env);
  CHECK_ARG(env, value);
  CHECK_ARG(env, result);

  v8::Local<v8::Value> val = v8impl::V8LocalValueFromJsValue(value);

  *result = val->IsArray();
  return napi_clear_last_error(env);
}

napi_status NAPI_CDECL napi_get_array_length(napi_env env,
                                             napi_value value,
                                             uint32_t* result) {
  NAPI_PREAMBLE(env);
  CHECK_ARG(env, value);
  CHECK_ARG(env, result);

  v8::Local<v8::Value> val = v8impl::V8LocalValueFromJsValue(value);
  RETURN_STATUS_IF_FALSE(env, val->IsArray(), napi_array_expected);

  v8::Local<v8::Array> arr = val.As<v8::Array>();
  *result = arr->Length();

  return GET_RETURN_STATUS(env);
}

napi_status NAPI_CDECL napi_strict_equals(napi_env env,
                                          napi_value lhs,
                                          napi_value rhs,
                                          bool* result) {
  NAPI_PREAMBLE(env);
  CHECK_ARG(env, lhs);
  CHECK_ARG(env, rhs);
  CHECK_ARG(env, result);

  v8::Local<v8::Value> a = v8impl::V8LocalValueFromJsValue(lhs);
  v8::Local<v8::Value> b = v8impl::V8LocalValueFromJsValue(rhs);

  *result = a->StrictEquals(b);
  return GET_RETURN_STATUS(env);
}

napi_status NAPI_CDECL napi_get_prototype(napi_env env,
                                          napi_value object,
                                          napi_value* result) {
  NAPI_PREAMBLE(env);
  CHECK_ARG(env, result);

  v8::Local<v8::Context> context = env->context();

  v8::Local<v8::Object> obj;
  CHECK_TO_OBJECT(env, context, obj, object);

  v8::Local<v8::Value> val = obj->GetPrototype();
  *result = v8impl::JsValueFromV8LocalValue(val);
  return GET_RETURN_STATUS(env);
}

napi_status NAPI_CDECL napi_create_object(napi_env env, napi_value* result) {
  CHECK_ENV(env);
  CHECK_ARG(env, result);

  *result = v8impl::JsValueFromV8LocalValue(v8::Object::New(env->isolate));

  return napi_clear_last_error(env);
}

napi_status NAPI_CDECL napi_create_array(napi_env env, napi_value* result) {
  CHECK_ENV(env);
  CHECK_ARG(env, result);

  *result = v8impl::JsValueFromV8LocalValue(v8::Array::New(env->isolate));

  return napi_clear_last_error(env);
}

napi_status NAPI_CDECL napi_create_array_with_length(napi_env env,
                                                     size_t length,
                                                     napi_value* result) {
  CHECK_ENV(env);
  CHECK_ARG(env, result);

  *result =
      v8impl::JsValueFromV8LocalValue(v8::Array::New(env->isolate, length));

  return napi_clear_last_error(env);
}

napi_status NAPI_CDECL napi_create_string_latin1(napi_env env,
                                                 const char* str,
                                                 size_t length,
                                                 napi_value* result) {
  CHECK_ENV(env);
  if (length > 0) CHECK_ARG(env, str);
  CHECK_ARG(env, result);
  RETURN_STATUS_IF_FALSE(
      env, (length == NAPI_AUTO_LENGTH) || length <= INT_MAX, napi_invalid_arg);

  auto isolate = env->isolate;
  auto str_maybe =
      v8::String::NewFromOneByte(isolate,
                                 reinterpret_cast<const uint8_t*>(str),
                                 v8::NewStringType::kNormal,
                                 length);
  CHECK_MAYBE_EMPTY(env, str_maybe, napi_generic_failure);

  *result = v8impl::JsValueFromV8LocalValue(str_maybe.ToLocalChecked());
  return napi_clear_last_error(env);
}

napi_status NAPI_CDECL napi_create_string_utf8(napi_env env,
                                               const char* str,
                                               size_t length,
                                               napi_value* result) {
  CHECK_ENV(env);
  if (length > 0) CHECK_ARG(env, str);
  CHECK_ARG(env, result);
  RETURN_STATUS_IF_FALSE(
      env, (length == NAPI_AUTO_LENGTH) || length <= INT_MAX, napi_invalid_arg);

  auto isolate = env->isolate;
  auto str_maybe = v8::String::NewFromUtf8(
      isolate, str, v8::NewStringType::kNormal, static_cast<int>(length));
  CHECK_MAYBE_EMPTY(env, str_maybe, napi_generic_failure);
  *result = v8impl::JsValueFromV8LocalValue(str_maybe.ToLocalChecked());
  return napi_clear_last_error(env);
}

napi_status NAPI_CDECL napi_create_string_utf16(napi_env env,
                                                const char16_t* str,
                                                size_t length,
                                                napi_value* result) {
  CHECK_ENV(env);
  if (length > 0) CHECK_ARG(env, str);
  CHECK_ARG(env, result);
  RETURN_STATUS_IF_FALSE(
      env, (length == NAPI_AUTO_LENGTH) || length <= INT_MAX, napi_invalid_arg);

  auto isolate = env->isolate;
  auto str_maybe =
      v8::String::NewFromTwoByte(isolate,
                                 reinterpret_cast<const uint16_t*>(str),
                                 v8::NewStringType::kNormal,
                                 length);
  CHECK_MAYBE_EMPTY(env, str_maybe, napi_generic_failure);

  *result = v8impl::JsValueFromV8LocalValue(str_maybe.ToLocalChecked());
  return napi_clear_last_error(env);
}

napi_status NAPI_CDECL napi_create_double(napi_env env,
                                          double value,
                                          napi_value* result) {
  CHECK_ENV(env);
  CHECK_ARG(env, result);

  *result =
      v8impl::JsValueFromV8LocalValue(v8::Number::New(env->isolate, value));

  return napi_clear_last_error(env);
}

napi_status NAPI_CDECL napi_create_int32(napi_env env,
                                         int32_t value,
                                         napi_value* result) {
  CHECK_ENV(env);
  CHECK_ARG(env, result);

  *result =
      v8impl::JsValueFromV8LocalValue(v8::Integer::New(env->isolate, value));

  return napi_clear_last_error(env);
}

napi_status NAPI_CDECL napi_create_uint32(napi_env env,
                                          uint32_t value,
                                          napi_value* result) {
  CHECK_ENV(env);
  CHECK_ARG(env, result);

  *result = v8impl::JsValueFromV8LocalValue(
      v8::Integer::NewFromUnsigned(env->isolate, value));

  return napi_clear_last_error(env);
}

napi_status NAPI_CDECL napi_create_int64(napi_env env,
                                         int64_t value,
                                         napi_value* result) {
  CHECK_ENV(env);
  CHECK_ARG(env, result);

  *result = v8impl::JsValueFromV8LocalValue(
      v8::Number::New(env->isolate, static_cast<double>(value)));

  return napi_clear_last_error(env);
}

napi_status NAPI_CDECL napi_create_bigint_int64(napi_env env,
                                                int64_t value,
                                                napi_value* result) {
  CHECK_ENV(env);
  CHECK_ARG(env, result);

  *result =
      v8impl::JsValueFromV8LocalValue(v8::BigInt::New(env->isolate, value));

  return napi_clear_last_error(env);
}

napi_status NAPI_CDECL napi_create_bigint_uint64(napi_env env,
                                                 uint64_t value,
                                                 napi_value* result) {
  CHECK_ENV(env);
  CHECK_ARG(env, result);

  *result = v8impl::JsValueFromV8LocalValue(
      v8::BigInt::NewFromUnsigned(env->isolate, value));

  return napi_clear_last_error(env);
}

napi_status NAPI_CDECL napi_create_bigint_words(napi_env env,
                                                int sign_bit,
                                                size_t word_count,
                                                const uint64_t* words,
                                                napi_value* result) {
  NAPI_PREAMBLE(env);
  CHECK_ARG(env, words);
  CHECK_ARG(env, result);

  v8::Local<v8::Context> context = env->context();

  RETURN_STATUS_IF_FALSE(env, word_count <= INT_MAX, napi_invalid_arg);

  v8::MaybeLocal<v8::BigInt> b =
      v8::BigInt::NewFromWords(context, sign_bit, word_count, words);

  CHECK_MAYBE_EMPTY_WITH_PREAMBLE(env, b, napi_generic_failure);

  *result = v8impl::JsValueFromV8LocalValue(b.ToLocalChecked());
  return GET_RETURN_STATUS(env);
}

napi_status NAPI_CDECL napi_get_boolean(napi_env env,
                                        bool value,
                                        napi_value* result) {
  CHECK_ENV(env);
  CHECK_ARG(env, result);

  v8::Isolate* isolate = env->isolate;

  if (value) {
    *result = v8impl::JsValueFromV8LocalValue(v8::True(isolate));
  } else {
    *result = v8impl::JsValueFromV8LocalValue(v8::False(isolate));
  }

  return napi_clear_last_error(env);
}

napi_status NAPI_CDECL napi_create_symbol(napi_env env,
                                          napi_value description,
                                          napi_value* result) {
  CHECK_ENV(env);
  CHECK_ARG(env, result);

  v8::Isolate* isolate = env->isolate;

  if (description == nullptr) {
    *result = v8impl::JsValueFromV8LocalValue(v8::Symbol::New(isolate));
  } else {
    v8::Local<v8::Value> desc = v8impl::V8LocalValueFromJsValue(description);
    RETURN_STATUS_IF_FALSE(env, desc->IsString(), napi_string_expected);

    *result = v8impl::JsValueFromV8LocalValue(
        v8::Symbol::New(isolate, desc.As<v8::String>()));
  }

  return napi_clear_last_error(env);
}

napi_status NAPI_CDECL node_api_symbol_for(napi_env env,
                                           const char* utf8description,
                                           size_t length,
                                           napi_value* result) {
  CHECK_ENV(env);
  CHECK_ARG(env, result);

  napi_value js_description_string;
  STATUS_CALL(napi_create_string_utf8(
      env, utf8description, length, &js_description_string));
  v8::Local<v8::String> description_string =
      v8impl::V8LocalValueFromJsValue(js_description_string).As<v8::String>();

  *result = v8impl::JsValueFromV8LocalValue(
      v8::Symbol::For(env->isolate, description_string));

  return napi_clear_last_error(env);
}

static inline napi_status set_error_code(napi_env env,
                                         v8::Local<v8::Value> error,
                                         napi_value code,
                                         const char* code_cstring) {
  if ((code != nullptr) || (code_cstring != nullptr)) {
    v8::Local<v8::Context> context = env->context();
    v8::Local<v8::Object> err_object = error.As<v8::Object>();

    v8::Local<v8::Value> code_value = v8impl::V8LocalValueFromJsValue(code);
    if (code != nullptr) {
      code_value = v8impl::V8LocalValueFromJsValue(code);
      RETURN_STATUS_IF_FALSE(env, code_value->IsString(), napi_string_expected);
    } else {
      CHECK_NEW_FROM_UTF8(env, code_value, code_cstring);
    }

    v8::Local<v8::Name> code_key;
    CHECK_NEW_FROM_UTF8(env, code_key, "code");

    v8::Maybe<bool> set_maybe = err_object->Set(context, code_key, code_value);
    RETURN_STATUS_IF_FALSE(
        env, set_maybe.FromMaybe(false), napi_generic_failure);
  }
  return napi_ok;
}

napi_status NAPI_CDECL napi_create_error(napi_env env,
                                         napi_value code,
                                         napi_value msg,
                                         napi_value* result) {
  CHECK_ENV(env);
  CHECK_ARG(env, msg);
  CHECK_ARG(env, result);

  v8::Local<v8::Value> message_value = v8impl::V8LocalValueFromJsValue(msg);
  RETURN_STATUS_IF_FALSE(env, message_value->IsString(), napi_string_expected);

  v8::Local<v8::Value> error_obj =
      v8::Exception::Error(message_value.As<v8::String>());
  STATUS_CALL(set_error_code(env, error_obj, code, nullptr));

  *result = v8impl::JsValueFromV8LocalValue(error_obj);

  return napi_clear_last_error(env);
}

napi_status NAPI_CDECL napi_create_type_error(napi_env env,
                                              napi_value code,
                                              napi_value msg,
                                              napi_value* result) {
  CHECK_ENV(env);
  CHECK_ARG(env, msg);
  CHECK_ARG(env, result);

  v8::Local<v8::Value> message_value = v8impl::V8LocalValueFromJsValue(msg);
  RETURN_STATUS_IF_FALSE(env, message_value->IsString(), napi_string_expected);

  v8::Local<v8::Value> error_obj =
      v8::Exception::TypeError(message_value.As<v8::String>());
  STATUS_CALL(set_error_code(env, error_obj, code, nullptr));

  *result = v8impl::JsValueFromV8LocalValue(error_obj);

  return napi_clear_last_error(env);
}

napi_status NAPI_CDECL napi_create_range_error(napi_env env,
                                               napi_value code,
                                               napi_value msg,
                                               napi_value* result) {
  CHECK_ENV(env);
  CHECK_ARG(env, msg);
  CHECK_ARG(env, result);

  v8::Local<v8::Value> message_value = v8impl::V8LocalValueFromJsValue(msg);
  RETURN_STATUS_IF_FALSE(env, message_value->IsString(), napi_string_expected);

  v8::Local<v8::Value> error_obj =
      v8::Exception::RangeError(message_value.As<v8::String>());
  STATUS_CALL(set_error_code(env, error_obj, code, nullptr));

  *result = v8impl::JsValueFromV8LocalValue(error_obj);

  return napi_clear_last_error(env);
}

napi_status NAPI_CDECL node_api_create_syntax_error(napi_env env,
                                                    napi_value code,
                                                    napi_value msg,
                                                    napi_value* result) {
  CHECK_ENV(env);
  CHECK_ARG(env, msg);
  CHECK_ARG(env, result);

  v8::Local<v8::Value> message_value = v8impl::V8LocalValueFromJsValue(msg);
  RETURN_STATUS_IF_FALSE(env, message_value->IsString(), napi_string_expected);

  v8::Local<v8::Value> error_obj =
      v8::Exception::SyntaxError(message_value.As<v8::String>());
  STATUS_CALL(set_error_code(env, error_obj, code, nullptr));

  *result = v8impl::JsValueFromV8LocalValue(error_obj);

  return napi_clear_last_error(env);
}

napi_status NAPI_CDECL napi_typeof(napi_env env,
                                   napi_value value,
                                   napi_valuetype* result) {
  // Omit NAPI_PREAMBLE and GET_RETURN_STATUS because V8 calls here cannot throw
  // JS exceptions.
  CHECK_ENV(env);
  CHECK_ARG(env, value);
  CHECK_ARG(env, result);

  v8::Local<v8::Value> v = v8impl::V8LocalValueFromJsValue(value);

  if (v->IsNumber()) {
    *result = napi_number;
  } else if (v->IsBigInt()) {
    *result = napi_bigint;
  } else if (v->IsString()) {
    *result = napi_string;
  } else if (v->IsFunction()) {
    // This test has to come before IsObject because IsFunction
    // implies IsObject
    *result = napi_function;
  } else if (v->IsExternal()) {
    // This test has to come before IsObject because IsExternal
    // implies IsObject
    *result = napi_external;
  } else if (v->IsObject()) {
    *result = napi_object;
  } else if (v->IsBoolean()) {
    *result = napi_boolean;
  } else if (v->IsUndefined()) {
    *result = napi_undefined;
  } else if (v->IsSymbol()) {
    *result = napi_symbol;
  } else if (v->IsNull()) {
    *result = napi_null;
  } else {
    // Should not get here unless V8 has added some new kind of value.
    return napi_set_last_error(env, napi_invalid_arg);
  }

  return napi_clear_last_error(env);
}

napi_status NAPI_CDECL napi_get_undefined(napi_env env, napi_value* result) {
  CHECK_ENV(env);
  CHECK_ARG(env, result);

  *result = v8impl::JsValueFromV8LocalValue(v8::Undefined(env->isolate));

  return napi_clear_last_error(env);
}

napi_status NAPI_CDECL napi_get_null(napi_env env, napi_value* result) {
  CHECK_ENV(env);
  CHECK_ARG(env, result);

  *result = v8impl::JsValueFromV8LocalValue(v8::Null(env->isolate));

  return napi_clear_last_error(env);
}

// Gets all callback info in a single call. (Ugly, but faster.)
napi_status NAPI_CDECL napi_get_cb_info(
    napi_env env,               // [in] NAPI environment handle
    napi_callback_info cbinfo,  // [in] Opaque callback-info handle
    size_t* argc,      // [in-out] Specifies the size of the provided argv array
                       // and receives the actual count of args.
    napi_value* argv,  // [out] Array of values
    napi_value* this_arg,  // [out] Receives the JS 'this' arg for the call
    void** data) {         // [out] Receives the data pointer for the callback.
  CHECK_ENV(env);
  CHECK_ARG(env, cbinfo);

  v8impl::CallbackWrapper* info =
      reinterpret_cast<v8impl::CallbackWrapper*>(cbinfo);

  if (argv != nullptr) {
    CHECK_ARG(env, argc);
    info->Args(argv, *argc);
  }
  if (argc != nullptr) {
    *argc = info->ArgsLength();
  }
  if (this_arg != nullptr) {
    *this_arg = info->This();
  }
  if (data != nullptr) {
    *data = info->Data();
  }

  return napi_clear_last_error(env);
}

napi_status NAPI_CDECL napi_get_new_target(napi_env env,
                                           napi_callback_info cbinfo,
                                           napi_value* result) {
  CHECK_ENV(env);
  CHECK_ARG(env, cbinfo);
  CHECK_ARG(env, result);

  v8impl::CallbackWrapper* info =
      reinterpret_cast<v8impl::CallbackWrapper*>(cbinfo);

  *result = info->GetNewTarget();
  return napi_clear_last_error(env);
}

napi_status NAPI_CDECL napi_call_function(napi_env env,
                                          napi_value recv,
                                          napi_value func,
                                          size_t argc,
                                          const napi_value* argv,
                                          napi_value* result) {
  NAPI_PREAMBLE(env);
  CHECK_ARG(env, recv);
  if (argc > 0) {
    CHECK_ARG(env, argv);
  }

  v8::Local<v8::Context> context = env->context();

  v8::Local<v8::Value> v8recv = v8impl::V8LocalValueFromJsValue(recv);

  v8::Local<v8::Function> v8func;
  CHECK_TO_FUNCTION(env, v8func, func);

  auto maybe = v8func->Call(
      context,
      v8recv,
      argc,
      reinterpret_cast<v8::Local<v8::Value>*>(const_cast<napi_value*>(argv)));

  if (try_catch.HasCaught()) {
    return napi_set_last_error(env, napi_pending_exception);
  } else {
    if (result != nullptr) {
      CHECK_MAYBE_EMPTY(env, maybe, napi_generic_failure);
      *result = v8impl::JsValueFromV8LocalValue(maybe.ToLocalChecked());
    }
    return napi_clear_last_error(env);
  }
}

napi_status NAPI_CDECL napi_get_global(napi_env env, napi_value* result) {
  CHECK_ENV(env);
  CHECK_ARG(env, result);

  *result = v8impl::JsValueFromV8LocalValue(env->context()->Global());

  return napi_clear_last_error(env);
}

napi_status NAPI_CDECL napi_throw(napi_env env, napi_value error) {
  NAPI_PREAMBLE(env);
  CHECK_ARG(env, error);

  v8::Isolate* isolate = env->isolate;

  isolate->ThrowException(v8impl::V8LocalValueFromJsValue(error));
  // any VM calls after this point and before returning
  // to the javascript invoker will fail
  return napi_clear_last_error(env);
}

napi_status NAPI_CDECL napi_throw_error(napi_env env,
                                        const char* code,
                                        const char* msg) {
  NAPI_PREAMBLE(env);

  v8::Isolate* isolate = env->isolate;
  v8::Local<v8::String> str;
  CHECK_NEW_FROM_UTF8(env, str, msg);

  v8::Local<v8::Value> error_obj = v8::Exception::Error(str);
  STATUS_CALL(set_error_code(env, error_obj, nullptr, code));

  isolate->ThrowException(error_obj);
  // any VM calls after this point and before returning
  // to the javascript invoker will fail
  return napi_clear_last_error(env);
}

napi_status NAPI_CDECL napi_throw_type_error(napi_env env,
                                             const char* code,
                                             const char* msg) {
  NAPI_PREAMBLE(env);

  v8::Isolate* isolate = env->isolate;
  v8::Local<v8::String> str;
  CHECK_NEW_FROM_UTF8(env, str, msg);

  v8::Local<v8::Value> error_obj = v8::Exception::TypeError(str);
  STATUS_CALL(set_error_code(env, error_obj, nullptr, code));

  isolate->ThrowException(error_obj);
  // any VM calls after this point and before returning
  // to the javascript invoker will fail
  return napi_clear_last_error(env);
}

napi_status NAPI_CDECL napi_throw_range_error(napi_env env,
                                              const char* code,
                                              const char* msg) {
  NAPI_PREAMBLE(env);

  v8::Isolate* isolate = env->isolate;
  v8::Local<v8::String> str;
  CHECK_NEW_FROM_UTF8(env, str, msg);

  v8::Local<v8::Value> error_obj = v8::Exception::RangeError(str);
  STATUS_CALL(set_error_code(env, error_obj, nullptr, code));

  isolate->ThrowException(error_obj);
  // any VM calls after this point and before returning
  // to the javascript invoker will fail
  return napi_clear_last_error(env);
}

napi_status NAPI_CDECL node_api_throw_syntax_error(napi_env env,
                                                   const char* code,
                                                   const char* msg) {
  NAPI_PREAMBLE(env);

  v8::Isolate* isolate = env->isolate;
  v8::Local<v8::String> str;
  CHECK_NEW_FROM_UTF8(env, str, msg);

  v8::Local<v8::Value> error_obj = v8::Exception::SyntaxError(str);
  STATUS_CALL(set_error_code(env, error_obj, nullptr, code));

  isolate->ThrowException(error_obj);
  // any VM calls after this point and before returning
  // to the javascript invoker will fail
  return napi_clear_last_error(env);
}

napi_status NAPI_CDECL napi_is_error(napi_env env,
                                     napi_value value,
                                     bool* result) {
  // Omit NAPI_PREAMBLE and GET_RETURN_STATUS because V8 calls here cannot
  // throw JS exceptions.
  CHECK_ENV(env);
  CHECK_ARG(env, value);
  CHECK_ARG(env, result);

  v8::Local<v8::Value> val = v8impl::V8LocalValueFromJsValue(value);
  *result = val->IsNativeError();

  return napi_clear_last_error(env);
}

napi_status NAPI_CDECL napi_get_value_double(napi_env env,
                                             napi_value value,
                                             double* result) {
  // Omit NAPI_PREAMBLE and GET_RETURN_STATUS because V8 calls here cannot throw
  // JS exceptions.
  CHECK_ENV(env);
  CHECK_ARG(env, value);
  CHECK_ARG(env, result);

  v8::Local<v8::Value> val = v8impl::V8LocalValueFromJsValue(value);
  RETURN_STATUS_IF_FALSE(env, val->IsNumber(), napi_number_expected);

  *result = val.As<v8::Number>()->Value();

  return napi_clear_last_error(env);
}

napi_status NAPI_CDECL napi_get_value_int32(napi_env env,
                                            napi_value value,
                                            int32_t* result) {
  // Omit NAPI_PREAMBLE and GET_RETURN_STATUS because V8 calls here cannot throw
  // JS exceptions.
  CHECK_ENV(env);
  CHECK_ARG(env, value);
  CHECK_ARG(env, result);

  v8::Local<v8::Value> val = v8impl::V8LocalValueFromJsValue(value);

  if (val->IsInt32()) {
    *result = val.As<v8::Int32>()->Value();
  } else {
    RETURN_STATUS_IF_FALSE(env, val->IsNumber(), napi_number_expected);

    // Empty context: https://github.com/nodejs/node/issues/14379
    v8::Local<v8::Context> context;
    *result = val->Int32Value(context).FromJust();
  }

  return napi_clear_last_error(env);
}

napi_status NAPI_CDECL napi_get_value_uint32(napi_env env,
                                             napi_value value,
                                             uint32_t* result) {
  // Omit NAPI_PREAMBLE and GET_RETURN_STATUS because V8 calls here cannot throw
  // JS exceptions.
  CHECK_ENV(env);
  CHECK_ARG(env, value);
  CHECK_ARG(env, result);

  v8::Local<v8::Value> val = v8impl::V8LocalValueFromJsValue(value);

  if (val->IsUint32()) {
    *result = val.As<v8::Uint32>()->Value();
  } else {
    RETURN_STATUS_IF_FALSE(env, val->IsNumber(), napi_number_expected);

    // Empty context: https://github.com/nodejs/node/issues/14379
    v8::Local<v8::Context> context;
    *result = val->Uint32Value(context).FromJust();
  }

  return napi_clear_last_error(env);
}

napi_status NAPI_CDECL napi_get_value_int64(napi_env env,
                                            napi_value value,
                                            int64_t* result) {
  // Omit NAPI_PREAMBLE and GET_RETURN_STATUS because V8 calls here cannot throw
  // JS exceptions.
  CHECK_ENV(env);
  CHECK_ARG(env, value);
  CHECK_ARG(env, result);

  v8::Local<v8::Value> val = v8impl::V8LocalValueFromJsValue(value);

  // This is still a fast path very likely to be taken.
  if (val->IsInt32()) {
    *result = val.As<v8::Int32>()->Value();
    return napi_clear_last_error(env);
  }

  RETURN_STATUS_IF_FALSE(env, val->IsNumber(), napi_number_expected);

  // v8::Value::IntegerValue() converts NaN, +Inf, and -Inf to INT64_MIN,
  // inconsistent with v8::Value::Int32Value() which converts those values to 0.
  // Special-case all non-finite values to match that behavior.
  double doubleValue = val.As<v8::Number>()->Value();
  if (std::isfinite(doubleValue)) {
    // Empty context: https://github.com/nodejs/node/issues/14379
    v8::Local<v8::Context> context;
    *result = val->IntegerValue(context).FromJust();
  } else {
    *result = 0;
  }

  return napi_clear_last_error(env);
}

napi_status NAPI_CDECL napi_get_value_bigint_int64(napi_env env,
                                                   napi_value value,
                                                   int64_t* result,
                                                   bool* lossless) {
  CHECK_ENV(env);
  CHECK_ARG(env, value);
  CHECK_ARG(env, result);
  CHECK_ARG(env, lossless);

  v8::Local<v8::Value> val = v8impl::V8LocalValueFromJsValue(value);

  RETURN_STATUS_IF_FALSE(env, val->IsBigInt(), napi_bigint_expected);

  *result = val.As<v8::BigInt>()->Int64Value(lossless);

  return napi_clear_last_error(env);
}

napi_status NAPI_CDECL napi_get_value_bigint_uint64(napi_env env,
                                                    napi_value value,
                                                    uint64_t* result,
                                                    bool* lossless) {
  CHECK_ENV(env);
  CHECK_ARG(env, value);
  CHECK_ARG(env, result);
  CHECK_ARG(env, lossless);

  v8::Local<v8::Value> val = v8impl::V8LocalValueFromJsValue(value);

  RETURN_STATUS_IF_FALSE(env, val->IsBigInt(), napi_bigint_expected);

  *result = val.As<v8::BigInt>()->Uint64Value(lossless);

  return napi_clear_last_error(env);
}

napi_status NAPI_CDECL napi_get_value_bigint_words(napi_env env,
                                                   napi_value value,
                                                   int* sign_bit,
                                                   size_t* word_count,
                                                   uint64_t* words) {
  CHECK_ENV(env);
  CHECK_ARG(env, value);
  CHECK_ARG(env, word_count);

  v8::Local<v8::Value> val = v8impl::V8LocalValueFromJsValue(value);

  RETURN_STATUS_IF_FALSE(env, val->IsBigInt(), napi_bigint_expected);

  v8::Local<v8::BigInt> big = val.As<v8::BigInt>();

  int word_count_int = *word_count;

  if (sign_bit == nullptr && words == nullptr) {
    word_count_int = big->WordCount();
  } else {
    CHECK_ARG(env, sign_bit);
    CHECK_ARG(env, words);
    big->ToWordsArray(sign_bit, &word_count_int, words);
  }

  *word_count = word_count_int;

  return napi_clear_last_error(env);
}

napi_status NAPI_CDECL napi_get_value_bool(napi_env env,
                                           napi_value value,
                                           bool* result) {
  // Omit NAPI_PREAMBLE and GET_RETURN_STATUS because V8 calls here cannot throw
  // JS exceptions.
  CHECK_ENV(env);
  CHECK_ARG(env, value);
  CHECK_ARG(env, result);

  v8::Local<v8::Value> val = v8impl::V8LocalValueFromJsValue(value);
  RETURN_STATUS_IF_FALSE(env, val->IsBoolean(), napi_boolean_expected);

  *result = val.As<v8::Boolean>()->Value();

  return napi_clear_last_error(env);
}

// Copies a JavaScript string into a LATIN-1 string buffer. The result is the
// number of bytes (excluding the null terminator) copied into buf.
// A sufficient buffer size should be greater than the length of string,
// reserving space for null terminator.
// If bufsize is insufficient, the string will be truncated and null terminated.
// If buf is NULL, this method returns the length of the string (in bytes)
// via the result parameter.
// The result argument is optional unless buf is NULL.
napi_status NAPI_CDECL napi_get_value_string_latin1(
    napi_env env, napi_value value, char* buf, size_t bufsize, size_t* result) {
  CHECK_ENV(env);
  CHECK_ARG(env, value);

  v8::Local<v8::Value> val = v8impl::V8LocalValueFromJsValue(value);
  RETURN_STATUS_IF_FALSE(env, val->IsString(), napi_string_expected);

  if (!buf) {
    CHECK_ARG(env, result);
    *result = val.As<v8::String>()->Length();
  } else if (bufsize != 0) {
    int copied =
        val.As<v8::String>()->WriteOneByte(env->isolate,
                                           reinterpret_cast<uint8_t*>(buf),
                                           0,
                                           bufsize - 1,
                                           v8::String::NO_NULL_TERMINATION);

    buf[copied] = '\0';
    if (result != nullptr) {
      *result = copied;
    }
  } else if (result != nullptr) {
    *result = 0;
  }

  return napi_clear_last_error(env);
}

// Copies a JavaScript string into a UTF-8 string buffer. The result is the
// number of bytes (excluding the null terminator) copied into buf.
// A sufficient buffer size should be greater than the length of string,
// reserving space for null terminator.
// If bufsize is insufficient, the string will be truncated and null terminated.
// If buf is NULL, this method returns the length of the string (in bytes)
// via the result parameter.
// The result argument is optional unless buf is NULL.
napi_status NAPI_CDECL napi_get_value_string_utf8(
    napi_env env, napi_value value, char* buf, size_t bufsize, size_t* result) {
  CHECK_ENV(env);
  CHECK_ARG(env, value);

  v8::Local<v8::Value> val = v8impl::V8LocalValueFromJsValue(value);
  RETURN_STATUS_IF_FALSE(env, val->IsString(), napi_string_expected);

  if (!buf) {
    CHECK_ARG(env, result);
    *result = val.As<v8::String>()->Utf8Length(env->isolate);
  } else if (bufsize != 0) {
    int copied = val.As<v8::String>()->WriteUtf8(
        env->isolate,
        buf,
        bufsize - 1,
        nullptr,
        v8::String::REPLACE_INVALID_UTF8 | v8::String::NO_NULL_TERMINATION);

    buf[copied] = '\0';
    if (result != nullptr) {
      *result = copied;
    }
  } else if (result != nullptr) {
    *result = 0;
  }

  return napi_clear_last_error(env);
}

// Copies a JavaScript string into a UTF-16 string buffer. The result is the
// number of 2-byte code units (excluding the null terminator) copied into buf.
// A sufficient buffer size should be greater than the length of string,
// reserving space for null terminator.
// If bufsize is insufficient, the string will be truncated and null terminated.
// If buf is NULL, this method returns the length of the string (in 2-byte
// code units) via the result parameter.
// The result argument is optional unless buf is NULL.
napi_status NAPI_CDECL napi_get_value_string_utf16(napi_env env,
                                                   napi_value value,
                                                   char16_t* buf,
                                                   size_t bufsize,
                                                   size_t* result) {
  CHECK_ENV(env);
  CHECK_ARG(env, value);

  v8::Local<v8::Value> val = v8impl::V8LocalValueFromJsValue(value);
  RETURN_STATUS_IF_FALSE(env, val->IsString(), napi_string_expected);

  if (!buf) {
    CHECK_ARG(env, result);
    // V8 assumes UTF-16 length is the same as the number of characters.
    *result = val.As<v8::String>()->Length();
  } else if (bufsize != 0) {
    int copied = val.As<v8::String>()->Write(env->isolate,
                                             reinterpret_cast<uint16_t*>(buf),
                                             0,
                                             bufsize - 1,
                                             v8::String::NO_NULL_TERMINATION);

    buf[copied] = '\0';
    if (result != nullptr) {
      *result = copied;
    }
  } else if (result != nullptr) {
    *result = 0;
  }

  return napi_clear_last_error(env);
}

napi_status NAPI_CDECL napi_coerce_to_bool(napi_env env,
                                           napi_value value,
                                           napi_value* result) {
  NAPI_PREAMBLE(env);
  CHECK_ARG(env, value);
  CHECK_ARG(env, result);

  v8::Isolate* isolate = env->isolate;
  v8::Local<v8::Boolean> b =
      v8impl::V8LocalValueFromJsValue(value)->ToBoolean(isolate);
  *result = v8impl::JsValueFromV8LocalValue(b);
  return GET_RETURN_STATUS(env);
}

#define GEN_COERCE_FUNCTION(UpperCaseName, MixedCaseName, LowerCaseName)       \
  napi_status NAPI_CDECL napi_coerce_to_##LowerCaseName(                       \
      napi_env env, napi_value value, napi_value* result) {                    \
    NAPI_PREAMBLE(env);                                                        \
    CHECK_ARG(env, value);                                                     \
    CHECK_ARG(env, result);                                                    \
                                                                               \
    v8::Local<v8::Context> context = env->context();                           \
    v8::Local<v8::MixedCaseName> str;                                          \
                                                                               \
    CHECK_TO_##UpperCaseName(env, context, str, value);                        \
                                                                               \
    *result = v8impl::JsValueFromV8LocalValue(str);                            \
    return GET_RETURN_STATUS(env);                                             \
  }

GEN_COERCE_FUNCTION(NUMBER, Number, number)
GEN_COERCE_FUNCTION(OBJECT, Object, object)
GEN_COERCE_FUNCTION(STRING, String, string)

#undef GEN_COERCE_FUNCTION

napi_status NAPI_CDECL napi_wrap(napi_env env,
                                 napi_value js_object,
                                 void* native_object,
                                 napi_finalize finalize_cb,
                                 void* finalize_hint,
                                 napi_ref* result) {
  return v8impl::Wrap(
      env, js_object, native_object, finalize_cb, finalize_hint, result);
}

napi_status NAPI_CDECL napi_unwrap(napi_env env,
                                   napi_value obj,
                                   void** result) {
  return v8impl::Unwrap(env, obj, result, v8impl::KeepWrap);
}

napi_status NAPI_CDECL napi_remove_wrap(napi_env env,
                                        napi_value obj,
                                        void** result) {
  return v8impl::Unwrap(env, obj, result, v8impl::RemoveWrap);
}

napi_status NAPI_CDECL napi_create_external(napi_env env,
                                            void* data,
                                            napi_finalize finalize_cb,
                                            void* finalize_hint,
                                            napi_value* result) {
  NAPI_PREAMBLE(env);
  CHECK_ARG(env, result);

  v8::Isolate* isolate = env->isolate;

  v8::Local<v8::Value> external_value = v8::External::New(isolate, data);

  if (finalize_cb) {
    // The Reference object will delete itself after invoking the finalizer
    // callback.
    v8impl::Reference::New(env,
                           external_value,
                           0,
                           v8impl::Ownership::kRuntime,
                           finalize_cb,
                           data,
                           finalize_hint);
  }

  *result = v8impl::JsValueFromV8LocalValue(external_value);

  return napi_clear_last_error(env);
}

napi_status NAPI_CDECL napi_type_tag_object(napi_env env,
                                            napi_value object,
                                            const napi_type_tag* type_tag) {
  NAPI_PREAMBLE(env);
  v8::Local<v8::Context> context = env->context();
  v8::Local<v8::Object> obj;
  CHECK_TO_OBJECT_WITH_PREAMBLE(env, context, obj, object);
  CHECK_ARG_WITH_PREAMBLE(env, type_tag);

  auto key = NAPI_PRIVATE_KEY(context, type_tag);
  auto maybe_has = obj->HasPrivate(context, key);
  CHECK_MAYBE_NOTHING_WITH_PREAMBLE(env, maybe_has, napi_generic_failure);
  RETURN_STATUS_IF_FALSE_WITH_PREAMBLE(
      env, !maybe_has.FromJust(), napi_invalid_arg);

  auto tag = v8::BigInt::NewFromWords(
      context, 0, 2, reinterpret_cast<const uint64_t*>(type_tag));
  CHECK_MAYBE_EMPTY_WITH_PREAMBLE(env, tag, napi_generic_failure);

  auto maybe_set = obj->SetPrivate(context, key, tag.ToLocalChecked());
  CHECK_MAYBE_NOTHING_WITH_PREAMBLE(env, maybe_set, napi_generic_failure);
  RETURN_STATUS_IF_FALSE_WITH_PREAMBLE(
      env, maybe_set.FromJust(), napi_generic_failure);

  return GET_RETURN_STATUS(env);
}

napi_status NAPI_CDECL napi_check_object_type_tag(napi_env env,
                                                  napi_value object,
                                                  const napi_type_tag* type_tag,
                                                  bool* result) {
  NAPI_PREAMBLE(env);
  v8::Local<v8::Context> context = env->context();
  v8::Local<v8::Object> obj;
  CHECK_TO_OBJECT_WITH_PREAMBLE(env, context, obj, object);
  CHECK_ARG_WITH_PREAMBLE(env, type_tag);
  CHECK_ARG_WITH_PREAMBLE(env, result);

  auto maybe_value =
      obj->GetPrivate(context, NAPI_PRIVATE_KEY(context, type_tag));
  CHECK_MAYBE_EMPTY_WITH_PREAMBLE(env, maybe_value, napi_generic_failure);
  v8::Local<v8::Value> val = maybe_value.ToLocalChecked();

  // We consider the type check to have failed unless we reach the line below
  // where we set whether the type check succeeded or not based on the
  // comparison of the two type tags.
  *result = false;
  if (val->IsBigInt()) {
    int sign;
    int size = 2;
    napi_type_tag tag;
    val.As<v8::BigInt>()->ToWordsArray(
        &sign, &size, reinterpret_cast<uint64_t*>(&tag));
    if (sign == 0) {
      if (size == 2) {
        *result =
            (tag.lower == type_tag->lower && tag.upper == type_tag->upper);
      } else if (size == 1) {
        *result = (tag.lower == type_tag->lower && 0 == type_tag->upper);
      } else if (size == 0) {
        *result = (0 == type_tag->lower && 0 == type_tag->upper);
      }
    }
  }

  return GET_RETURN_STATUS(env);
}

napi_status NAPI_CDECL napi_get_value_external(napi_env env,
                                               napi_value value,
                                               void** result) {
  CHECK_ENV(env);
  CHECK_ARG(env, value);
  CHECK_ARG(env, result);

  v8::Local<v8::Value> val = v8impl::V8LocalValueFromJsValue(value);
  RETURN_STATUS_IF_FALSE(env, val->IsExternal(), napi_invalid_arg);

  v8::Local<v8::External> external_value = val.As<v8::External>();
  *result = external_value->Value();

  return napi_clear_last_error(env);
}

// Set initial_refcount to 0 for a weak reference, >0 for a strong reference.
napi_status NAPI_CDECL napi_create_reference(napi_env env,
                                             napi_value value,
                                             uint32_t initial_refcount,
                                             napi_ref* result) {
  // Omit NAPI_PREAMBLE and GET_RETURN_STATUS because V8 calls here cannot throw
  // JS exceptions.
  CHECK_ENV(env);
  CHECK_ARG(env, value);
  CHECK_ARG(env, result);

  v8::Local<v8::Value> v8_value = v8impl::V8LocalValueFromJsValue(value);
  if (env->module_api_version != NAPI_VERSION_EXPERIMENTAL) {
    if (!(v8_value->IsObject() || v8_value->IsFunction() ||
          v8_value->IsSymbol())) {
      return napi_set_last_error(env, napi_invalid_arg);
    }
  }

  v8impl::Reference* reference = v8impl::Reference::New(
      env, v8_value, initial_refcount, v8impl::Ownership::kUserland);

  *result = reinterpret_cast<napi_ref>(reference);
  return napi_clear_last_error(env);
}

// Deletes a reference. The referenced value is released, and may be GC'd unless
// there are other references to it.
napi_status NAPI_CDECL napi_delete_reference(napi_env env, napi_ref ref) {
  // Omit NAPI_PREAMBLE and GET_RETURN_STATUS because V8 calls here cannot throw
  // JS exceptions.
  CHECK_ENV(env);
  CHECK_ARG(env, ref);

  delete reinterpret_cast<v8impl::Reference*>(ref);

  return napi_clear_last_error(env);
}

// Increments the reference count, optionally returning the resulting count.
// After this call the reference will be a strong reference because its
// refcount is >0, and the referenced object is effectively "pinned".
// Calling this when the refcount is 0 and the object is unavailable
// results in an error.
napi_status NAPI_CDECL napi_reference_ref(napi_env env,
                                          napi_ref ref,
                                          uint32_t* result) {
  // Omit NAPI_PREAMBLE and GET_RETURN_STATUS because V8 calls here cannot throw
  // JS exceptions.
  CHECK_ENV(env);
  CHECK_ARG(env, ref);

  v8impl::Reference* reference = reinterpret_cast<v8impl::Reference*>(ref);
  uint32_t count = reference->Ref();

  if (result != nullptr) {
    *result = count;
  }

  return napi_clear_last_error(env);
}

// Decrements the reference count, optionally returning the resulting count. If
// the result is 0 the reference is now weak and the object may be GC'd at any
// time if there are no other references. Calling this when the refcount is
// already 0 results in an error.
napi_status NAPI_CDECL napi_reference_unref(napi_env env,
                                            napi_ref ref,
                                            uint32_t* result) {
  // Omit NAPI_PREAMBLE and GET_RETURN_STATUS because V8 calls here cannot throw
  // JS exceptions.
  CHECK_ENV(env);
  CHECK_ARG(env, ref);

  v8impl::Reference* reference = reinterpret_cast<v8impl::Reference*>(ref);

  if (reference->RefCount() == 0) {
    return napi_set_last_error(env, napi_generic_failure);
  }

  uint32_t count = reference->Unref();

  if (result != nullptr) {
    *result = count;
  }

  return napi_clear_last_error(env);
}

// Attempts to get a referenced value. If the reference is weak, the value might
// no longer be available, in that case the call is still successful but the
// result is NULL.
napi_status NAPI_CDECL napi_get_reference_value(napi_env env,
                                                napi_ref ref,
                                                napi_value* result) {
  // Omit NAPI_PREAMBLE and GET_RETURN_STATUS because V8 calls here cannot throw
  // JS exceptions.
  CHECK_ENV(env);
  CHECK_ARG(env, ref);
  CHECK_ARG(env, result);

  v8impl::Reference* reference = reinterpret_cast<v8impl::Reference*>(ref);
  *result = v8impl::JsValueFromV8LocalValue(reference->Get());

  return napi_clear_last_error(env);
}

napi_status NAPI_CDECL napi_open_handle_scope(napi_env env,
                                              napi_handle_scope* result) {
  // Omit NAPI_PREAMBLE and GET_RETURN_STATUS because V8 calls here cannot throw
  // JS exceptions.
  CHECK_ENV(env);
  CHECK_ARG(env, result);

  *result = v8impl::JsHandleScopeFromV8HandleScope(
      new v8impl::HandleScopeWrapper(env->isolate));
  env->open_handle_scopes++;
  return napi_clear_last_error(env);
}

napi_status NAPI_CDECL napi_close_handle_scope(napi_env env,
                                               napi_handle_scope scope) {
  // Omit NAPI_PREAMBLE and GET_RETURN_STATUS because V8 calls here cannot throw
  // JS exceptions.
  CHECK_ENV(env);
  CHECK_ARG(env, scope);
  if (env->open_handle_scopes == 0) {
    return napi_handle_scope_mismatch;
  }

  env->open_handle_scopes--;
  delete v8impl::V8HandleScopeFromJsHandleScope(scope);
  return napi_clear_last_error(env);
}

napi_status NAPI_CDECL napi_open_escapable_handle_scope(
    napi_env env, napi_escapable_handle_scope* result) {
  // Omit NAPI_PREAMBLE and GET_RETURN_STATUS because V8 calls here cannot throw
  // JS exceptions.
  CHECK_ENV(env);
  CHECK_ARG(env, result);

  *result = v8impl::JsEscapableHandleScopeFromV8EscapableHandleScope(
      new v8impl::EscapableHandleScopeWrapper(env->isolate));
  env->open_handle_scopes++;
  return napi_clear_last_error(env);
}

napi_status NAPI_CDECL napi_close_escapable_handle_scope(
    napi_env env, napi_escapable_handle_scope scope) {
  // Omit NAPI_PREAMBLE and GET_RETURN_STATUS because V8 calls here cannot throw
  // JS exceptions.
  CHECK_ENV(env);
  CHECK_ARG(env, scope);
  if (env->open_handle_scopes == 0) {
    return napi_handle_scope_mismatch;
  }

  delete v8impl::V8EscapableHandleScopeFromJsEscapableHandleScope(scope);
  env->open_handle_scopes--;
  return napi_clear_last_error(env);
}

napi_status NAPI_CDECL napi_escape_handle(napi_env env,
                                          napi_escapable_handle_scope scope,
                                          napi_value escapee,
                                          napi_value* result) {
  // Omit NAPI_PREAMBLE and GET_RETURN_STATUS because V8 calls here cannot throw
  // JS exceptions.
  CHECK_ENV(env);
  CHECK_ARG(env, scope);
  CHECK_ARG(env, escapee);
  CHECK_ARG(env, result);

  v8impl::EscapableHandleScopeWrapper* s =
      v8impl::V8EscapableHandleScopeFromJsEscapableHandleScope(scope);
  if (!s->escape_called()) {
    *result = v8impl::JsValueFromV8LocalValue(
        s->Escape(v8impl::V8LocalValueFromJsValue(escapee)));
    return napi_clear_last_error(env);
  }
  return napi_set_last_error(env, napi_escape_called_twice);
}

napi_status NAPI_CDECL napi_new_instance(napi_env env,
                                         napi_value constructor,
                                         size_t argc,
                                         const napi_value* argv,
                                         napi_value* result) {
  NAPI_PREAMBLE(env);
  CHECK_ARG(env, constructor);
  if (argc > 0) {
    CHECK_ARG(env, argv);
  }
  CHECK_ARG(env, result);

  v8::Local<v8::Context> context = env->context();

  v8::Local<v8::Function> ctor;
  CHECK_TO_FUNCTION(env, ctor, constructor);

  auto maybe = ctor->NewInstance(
      context,
      argc,
      reinterpret_cast<v8::Local<v8::Value>*>(const_cast<napi_value*>(argv)));

  CHECK_MAYBE_EMPTY(env, maybe, napi_pending_exception);

  *result = v8impl::JsValueFromV8LocalValue(maybe.ToLocalChecked());
  return GET_RETURN_STATUS(env);
}

napi_status NAPI_CDECL napi_instanceof(napi_env env,
                                       napi_value object,
                                       napi_value constructor,
                                       bool* result) {
  NAPI_PREAMBLE(env);
  CHECK_ARG(env, object);
  CHECK_ARG(env, result);

  *result = false;

  v8::Local<v8::Object> ctor;
  v8::Local<v8::Context> context = env->context();

  CHECK_TO_OBJECT(env, context, ctor, constructor);

  if (!ctor->IsFunction()) {
    napi_throw_type_error(
        env, "ERR_NAPI_CONS_FUNCTION", "Constructor must be a function");

    return napi_set_last_error(env, napi_function_expected);
  }

  napi_status status = napi_generic_failure;

  v8::Local<v8::Value> val = v8impl::V8LocalValueFromJsValue(object);
  auto maybe_result = val->InstanceOf(context, ctor);
  CHECK_MAYBE_NOTHING(env, maybe_result, status);
  *result = maybe_result.FromJust();
  return GET_RETURN_STATUS(env);
}

// Methods to support catching exceptions
napi_status NAPI_CDECL napi_is_exception_pending(napi_env env, bool* result) {
  // NAPI_PREAMBLE is not used here: this function must execute when there is a
  // pending exception.
  CHECK_ENV(env);
  CHECK_ARG(env, result);

  *result = !env->last_exception.IsEmpty();
  return napi_clear_last_error(env);
}

napi_status NAPI_CDECL napi_get_and_clear_last_exception(napi_env env,
                                                         napi_value* result) {
  // NAPI_PREAMBLE is not used here: this function must execute when there is a
  // pending exception.
  CHECK_ENV(env);
  CHECK_ARG(env, result);

  if (env->last_exception.IsEmpty()) {
    return napi_get_undefined(env, result);
  } else {
    *result = v8impl::JsValueFromV8LocalValue(
        v8::Local<v8::Value>::New(env->isolate, env->last_exception));
    env->last_exception.Reset();
  }

  return napi_clear_last_error(env);
}

napi_status NAPI_CDECL napi_is_arraybuffer(napi_env env,
                                           napi_value value,
                                           bool* result) {
  CHECK_ENV(env);
  CHECK_ARG(env, value);
  CHECK_ARG(env, result);

  v8::Local<v8::Value> val = v8impl::V8LocalValueFromJsValue(value);
  *result = val->IsArrayBuffer();

  return napi_clear_last_error(env);
}

napi_status NAPI_CDECL napi_create_arraybuffer(napi_env env,
                                               size_t byte_length,
                                               void** data,
                                               napi_value* result) {
  NAPI_PREAMBLE(env);
  CHECK_ARG(env, result);

  v8::Isolate* isolate = env->isolate;
  v8::Local<v8::ArrayBuffer> buffer =
      v8::ArrayBuffer::New(isolate, byte_length);

  // Optionally return a pointer to the buffer's data, to avoid another call to
  // retrieve it.
  if (data != nullptr) {
    *data = buffer->Data();
  }

  *result = v8impl::JsValueFromV8LocalValue(buffer);
  return GET_RETURN_STATUS(env);
}

napi_status NAPI_CDECL
napi_create_external_arraybuffer(napi_env env,
                                 void* external_data,
                                 size_t byte_length,
                                 napi_finalize finalize_cb,
                                 void* finalize_hint,
                                 napi_value* result) {
  // The API contract here is that the cleanup function runs on the JS thread,
  // and is able to use napi_env. Implementing that properly is hard, so use the
  // `Buffer` variant for easier implementation.
  napi_value buffer;
  STATUS_CALL(napi_create_external_buffer(
      env, byte_length, external_data, finalize_cb, finalize_hint, &buffer));
  return napi_get_typedarray_info(
      env, buffer, nullptr, nullptr, nullptr, result, nullptr);
}

napi_status NAPI_CDECL napi_get_arraybuffer_info(napi_env env,
                                                 napi_value arraybuffer,
                                                 void** data,
                                                 size_t* byte_length) {
  CHECK_ENV(env);
  CHECK_ARG(env, arraybuffer);

  v8::Local<v8::Value> value = v8impl::V8LocalValueFromJsValue(arraybuffer);
  RETURN_STATUS_IF_FALSE(env, value->IsArrayBuffer(), napi_invalid_arg);

  v8::Local<v8::ArrayBuffer> ab = value.As<v8::ArrayBuffer>();

  if (data != nullptr) {
    *data = ab->Data();
  }

  if (byte_length != nullptr) {
    *byte_length = ab->ByteLength();
  }

  return napi_clear_last_error(env);
}

napi_status NAPI_CDECL napi_is_typedarray(napi_env env,
                                          napi_value value,
                                          bool* result) {
  CHECK_ENV(env);
  CHECK_ARG(env, value);
  CHECK_ARG(env, result);

  v8::Local<v8::Value> val = v8impl::V8LocalValueFromJsValue(value);
  *result = val->IsTypedArray();

  return napi_clear_last_error(env);
}

napi_status NAPI_CDECL napi_create_typedarray(napi_env env,
                                              napi_typedarray_type type,
                                              size_t length,
                                              napi_value arraybuffer,
                                              size_t byte_offset,
                                              napi_value* result) {
  NAPI_PREAMBLE(env);
  CHECK_ARG(env, arraybuffer);
  CHECK_ARG(env, result);

  v8::Local<v8::Value> value = v8impl::V8LocalValueFromJsValue(arraybuffer);
  RETURN_STATUS_IF_FALSE(env, value->IsArrayBuffer(), napi_invalid_arg);

  v8::Local<v8::ArrayBuffer> buffer = value.As<v8::ArrayBuffer>();
  v8::Local<v8::TypedArray> typedArray;

  switch (type) {
    case napi_int8_array:
      CREATE_TYPED_ARRAY(
          env, Int8Array, 1, buffer, byte_offset, length, typedArray);
      break;
    case napi_uint8_array:
      CREATE_TYPED_ARRAY(
          env, Uint8Array, 1, buffer, byte_offset, length, typedArray);
      break;
    case napi_uint8_clamped_array:
      CREATE_TYPED_ARRAY(
          env, Uint8ClampedArray, 1, buffer, byte_offset, length, typedArray);
      break;
    case napi_int16_array:
      CREATE_TYPED_ARRAY(
          env, Int16Array, 2, buffer, byte_offset, length, typedArray);
      break;
    case napi_uint16_array:
      CREATE_TYPED_ARRAY(
          env, Uint16Array, 2, buffer, byte_offset, length, typedArray);
      break;
    case napi_int32_array:
      CREATE_TYPED_ARRAY(
          env, Int32Array, 4, buffer, byte_offset, length, typedArray);
      break;
    case napi_uint32_array:
      CREATE_TYPED_ARRAY(
          env, Uint32Array, 4, buffer, byte_offset, length, typedArray);
      break;
    case napi_float32_array:
      CREATE_TYPED_ARRAY(
          env, Float32Array, 4, buffer, byte_offset, length, typedArray);
      break;
    case napi_float64_array:
      CREATE_TYPED_ARRAY(
          env, Float64Array, 8, buffer, byte_offset, length, typedArray);
      break;
    case napi_bigint64_array:
      CREATE_TYPED_ARRAY(
          env, BigInt64Array, 8, buffer, byte_offset, length, typedArray);
      break;
    case napi_biguint64_array:
      CREATE_TYPED_ARRAY(
          env, BigUint64Array, 8, buffer, byte_offset, length, typedArray);
      break;
    default:
      return napi_set_last_error(env, napi_invalid_arg);
  }

  *result = v8impl::JsValueFromV8LocalValue(typedArray);
  return GET_RETURN_STATUS(env);
}

napi_status NAPI_CDECL napi_get_typedarray_info(napi_env env,
                                                napi_value typedarray,
                                                napi_typedarray_type* type,
                                                size_t* length,
                                                void** data,
                                                napi_value* arraybuffer,
                                                size_t* byte_offset) {
  CHECK_ENV(env);
  CHECK_ARG(env, typedarray);

  v8::Local<v8::Value> value = v8impl::V8LocalValueFromJsValue(typedarray);
  RETURN_STATUS_IF_FALSE(env, value->IsTypedArray(), napi_invalid_arg);

  v8::Local<v8::TypedArray> array = value.As<v8::TypedArray>();

  if (type != nullptr) {
    if (value->IsInt8Array()) {
      *type = napi_int8_array;
    } else if (value->IsUint8Array()) {
      *type = napi_uint8_array;
    } else if (value->IsUint8ClampedArray()) {
      *type = napi_uint8_clamped_array;
    } else if (value->IsInt16Array()) {
      *type = napi_int16_array;
    } else if (value->IsUint16Array()) {
      *type = napi_uint16_array;
    } else if (value->IsInt32Array()) {
      *type = napi_int32_array;
    } else if (value->IsUint32Array()) {
      *type = napi_uint32_array;
    } else if (value->IsFloat32Array()) {
      *type = napi_float32_array;
    } else if (value->IsFloat64Array()) {
      *type = napi_float64_array;
    } else if (value->IsBigInt64Array()) {
      *type = napi_bigint64_array;
    } else if (value->IsBigUint64Array()) {
      *type = napi_biguint64_array;
    }
  }

  if (length != nullptr) {
    *length = array->Length();
  }

  v8::Local<v8::ArrayBuffer> buffer;
  if (data != nullptr || arraybuffer != nullptr) {
    // Calling Buffer() may have the side effect of allocating the buffer,
    // so only do this when it’s needed.
    buffer = array->Buffer();
  }

  if (data != nullptr) {
    *data = static_cast<uint8_t*>(buffer->Data()) + array->ByteOffset();
  }

  if (arraybuffer != nullptr) {
    *arraybuffer = v8impl::JsValueFromV8LocalValue(buffer);
  }

  if (byte_offset != nullptr) {
    *byte_offset = array->ByteOffset();
  }

  return napi_clear_last_error(env);
}

napi_status NAPI_CDECL napi_create_dataview(napi_env env,
                                            size_t byte_length,
                                            napi_value arraybuffer,
                                            size_t byte_offset,
                                            napi_value* result) {
  NAPI_PREAMBLE(env);
  CHECK_ARG(env, arraybuffer);
  CHECK_ARG(env, result);

  v8::Local<v8::Value> value = v8impl::V8LocalValueFromJsValue(arraybuffer);
  RETURN_STATUS_IF_FALSE(env, value->IsArrayBuffer(), napi_invalid_arg);

  v8::Local<v8::ArrayBuffer> buffer = value.As<v8::ArrayBuffer>();
  if (byte_length + byte_offset > buffer->ByteLength()) {
    napi_throw_range_error(env,
                           "ERR_NAPI_INVALID_DATAVIEW_ARGS",
                           "byte_offset + byte_length should be less than or "
                           "equal to the size in bytes of the array passed in");
    return napi_set_last_error(env, napi_pending_exception);
  }
  v8::Local<v8::DataView> DataView =
      v8::DataView::New(buffer, byte_offset, byte_length);

  *result = v8impl::JsValueFromV8LocalValue(DataView);
  return GET_RETURN_STATUS(env);
}

napi_status NAPI_CDECL napi_is_dataview(napi_env env,
                                        napi_value value,
                                        bool* result) {
  CHECK_ENV(env);
  CHECK_ARG(env, value);
  CHECK_ARG(env, result);

  v8::Local<v8::Value> val = v8impl::V8LocalValueFromJsValue(value);
  *result = val->IsDataView();

  return napi_clear_last_error(env);
}

napi_status NAPI_CDECL napi_get_dataview_info(napi_env env,
                                              napi_value dataview,
                                              size_t* byte_length,
                                              void** data,
                                              napi_value* arraybuffer,
                                              size_t* byte_offset) {
  CHECK_ENV(env);
  CHECK_ARG(env, dataview);

  v8::Local<v8::Value> value = v8impl::V8LocalValueFromJsValue(dataview);
  RETURN_STATUS_IF_FALSE(env, value->IsDataView(), napi_invalid_arg);

  v8::Local<v8::DataView> array = value.As<v8::DataView>();

  if (byte_length != nullptr) {
    *byte_length = array->ByteLength();
  }

  v8::Local<v8::ArrayBuffer> buffer;
  if (data != nullptr || arraybuffer != nullptr) {
    // Calling Buffer() may have the side effect of allocating the buffer,
    // so only do this when it’s needed.
    buffer = array->Buffer();
  }

  if (data != nullptr) {
    *data = static_cast<uint8_t*>(buffer->Data()) + array->ByteOffset();
  }

  if (arraybuffer != nullptr) {
    *arraybuffer = v8impl::JsValueFromV8LocalValue(buffer);
  }

  if (byte_offset != nullptr) {
    *byte_offset = array->ByteOffset();
  }

  return napi_clear_last_error(env);
}

napi_status NAPI_CDECL napi_get_version(napi_env env, uint32_t* result) {
  CHECK_ENV(env);
  CHECK_ARG(env, result);
  *result = NAPI_VERSION;
  return napi_clear_last_error(env);
}

napi_status NAPI_CDECL napi_create_promise(napi_env env,
                                           napi_deferred* deferred,
                                           napi_value* promise) {
  NAPI_PREAMBLE(env);
  CHECK_ARG(env, deferred);
  CHECK_ARG(env, promise);

  auto maybe = v8::Promise::Resolver::New(env->context());
  CHECK_MAYBE_EMPTY(env, maybe, napi_generic_failure);

  auto v8_resolver = maybe.ToLocalChecked();
  auto v8_deferred = new v8impl::Persistent<v8::Value>();
  v8_deferred->Reset(env->isolate, v8_resolver);

  *deferred = v8impl::JsDeferredFromNodePersistent(v8_deferred);
  *promise = v8impl::JsValueFromV8LocalValue(v8_resolver->GetPromise());
  return GET_RETURN_STATUS(env);
}

napi_status NAPI_CDECL napi_resolve_deferred(napi_env env,
                                             napi_deferred deferred,
                                             napi_value resolution) {
  return v8impl::ConcludeDeferred(env, deferred, resolution, true);
}

napi_status NAPI_CDECL napi_reject_deferred(napi_env env,
                                            napi_deferred deferred,
                                            napi_value resolution) {
  return v8impl::ConcludeDeferred(env, deferred, resolution, false);
}

napi_status NAPI_CDECL napi_is_promise(napi_env env,
                                       napi_value value,
                                       bool* is_promise) {
  CHECK_ENV(env);
  CHECK_ARG(env, value);
  CHECK_ARG(env, is_promise);

  *is_promise = v8impl::V8LocalValueFromJsValue(value)->IsPromise();

  return napi_clear_last_error(env);
}

napi_status NAPI_CDECL napi_create_date(napi_env env,
                                        double time,
                                        napi_value* result) {
  NAPI_PREAMBLE(env);
  CHECK_ARG(env, result);

  v8::MaybeLocal<v8::Value> maybe_date = v8::Date::New(env->context(), time);
  CHECK_MAYBE_EMPTY(env, maybe_date, napi_generic_failure);

  *result = v8impl::JsValueFromV8LocalValue(maybe_date.ToLocalChecked());

  return GET_RETURN_STATUS(env);
}

napi_status NAPI_CDECL napi_is_date(napi_env env,
                                    napi_value value,
                                    bool* is_date) {
  CHECK_ENV(env);
  CHECK_ARG(env, value);
  CHECK_ARG(env, is_date);

  *is_date = v8impl::V8LocalValueFromJsValue(value)->IsDate();

  return napi_clear_last_error(env);
}

napi_status NAPI_CDECL napi_get_date_value(napi_env env,
                                           napi_value value,
                                           double* result) {
  NAPI_PREAMBLE(env);
  CHECK_ARG(env, value);
  CHECK_ARG(env, result);

  v8::Local<v8::Value> val = v8impl::V8LocalValueFromJsValue(value);
  RETURN_STATUS_IF_FALSE(env, val->IsDate(), napi_date_expected);

  v8::Local<v8::Date> date = val.As<v8::Date>();
  *result = date->ValueOf();

  return GET_RETURN_STATUS(env);
}

napi_status NAPI_CDECL napi_run_script(napi_env env,
                                       napi_value script,
                                       napi_value* result) {
  NAPI_PREAMBLE(env);
  CHECK_ARG(env, script);
  CHECK_ARG(env, result);

  v8::Local<v8::Value> v8_script = v8impl::V8LocalValueFromJsValue(script);

  if (!v8_script->IsString()) {
    return napi_set_last_error(env, napi_string_expected);
  }

  v8::Local<v8::Context> context = env->context();

  auto maybe_script = v8::Script::Compile(context, v8_script.As<v8::String>());
  CHECK_MAYBE_EMPTY(env, maybe_script, napi_generic_failure);

  auto script_result = maybe_script.ToLocalChecked()->Run(context);
  CHECK_MAYBE_EMPTY(env, script_result, napi_generic_failure);

  *result = v8impl::JsValueFromV8LocalValue(script_result.ToLocalChecked());
  return GET_RETURN_STATUS(env);
}

napi_status NAPI_CDECL napi_add_finalizer(napi_env env,
                                          napi_value js_object,
                                          void* finalize_data,
                                          napi_finalize finalize_cb,
                                          void* finalize_hint,
                                          napi_ref* result) {
  // Omit NAPI_PREAMBLE and GET_RETURN_STATUS because V8 calls here cannot throw
  // JS exceptions.
  CHECK_ENV(env);
  CHECK_ARG(env, js_object);
  CHECK_ARG(env, finalize_cb);

  v8::Local<v8::Value> v8_value = v8impl::V8LocalValueFromJsValue(js_object);
  RETURN_STATUS_IF_FALSE(env, v8_value->IsObject(), napi_invalid_arg);

  // Create a self-deleting reference if the optional out-param result is not
  // set.
  v8impl::Ownership ownership = result == nullptr
                                    ? v8impl::Ownership::kRuntime
                                    : v8impl::Ownership::kUserland;
  v8impl::Reference* reference = v8impl::Reference::New(
      env, v8_value, 0, ownership, finalize_cb, finalize_data, finalize_hint);

  if (result != nullptr) {
    *result = reinterpret_cast<napi_ref>(reference);
  }
  return napi_clear_last_error(env);
}

napi_status NAPI_CDECL napi_adjust_external_memory(napi_env env,
                                                   int64_t change_in_bytes,
                                                   int64_t* adjusted_value) {
  CHECK_ENV(env);
  CHECK_ARG(env, adjusted_value);

  *adjusted_value =
      env->isolate->AdjustAmountOfExternalAllocatedMemory(change_in_bytes);

  return napi_clear_last_error(env);
}

napi_status NAPI_CDECL napi_set_instance_data(napi_env env,
                                              void* data,
                                              napi_finalize finalize_cb,
                                              void* finalize_hint) {
  CHECK_ENV(env);

  v8impl::RefBase* old_data = static_cast<v8impl::RefBase*>(env->instance_data);
  if (old_data != nullptr) {
    // Our contract so far has been to not finalize any old data there may be.
    // So we simply delete it.
    delete old_data;
  }

  env->instance_data = v8impl::RefBase::New(
      env, 0, v8impl::Ownership::kRuntime, finalize_cb, data, finalize_hint);

  return napi_clear_last_error(env);
}

napi_status NAPI_CDECL napi_get_instance_data(napi_env env, void** data) {
  CHECK_ENV(env);
  CHECK_ARG(env, data);

  v8impl::RefBase* idata = static_cast<v8impl::RefBase*>(env->instance_data);

  *data = (idata == nullptr ? nullptr : idata->Data());

  return napi_clear_last_error(env);
}

napi_status NAPI_CDECL napi_detach_arraybuffer(napi_env env,
                                               napi_value arraybuffer) {
  CHECK_ENV(env);
  CHECK_ARG(env, arraybuffer);

  v8::Local<v8::Value> value = v8impl::V8LocalValueFromJsValue(arraybuffer);
  RETURN_STATUS_IF_FALSE(
      env, value->IsArrayBuffer(), napi_arraybuffer_expected);

  v8::Local<v8::ArrayBuffer> it = value.As<v8::ArrayBuffer>();
  RETURN_STATUS_IF_FALSE(
      env, it->IsDetachable(), napi_detachable_arraybuffer_expected);

  it->Detach();

  return napi_clear_last_error(env);
}

napi_status NAPI_CDECL napi_is_detached_arraybuffer(napi_env env,
                                                    napi_value arraybuffer,
                                                    bool* result) {
  CHECK_ENV(env);
  CHECK_ARG(env, arraybuffer);
  CHECK_ARG(env, result);

  v8::Local<v8::Value> value = v8impl::V8LocalValueFromJsValue(arraybuffer);

  *result =
      value->IsArrayBuffer() && value.As<v8::ArrayBuffer>()->WasDetached();

  return napi_clear_last_error(env);
}<|MERGE_RESOLUTION|>--- conflicted
+++ resolved
@@ -187,24 +187,12 @@
   return GET_RETURN_STATUS(env);
 }
 
-<<<<<<< HEAD
-enum UnwrapAction {
-  KeepWrap,
-  RemoveWrap
-};
-
-inline static napi_status Unwrap(napi_env env,
-                                 napi_value js_object,
-                                 void** result,
-                                 UnwrapAction action) {
-=======
 enum UnwrapAction { KeepWrap, RemoveWrap };
 
 inline napi_status Unwrap(napi_env env,
                           napi_value js_object,
                           void** result,
                           UnwrapAction action) {
->>>>>>> a8a80be5
   NAPI_PREAMBLE(env);
   CHECK_ARG(env, js_object);
   if (action == KeepWrap) {
@@ -323,14 +311,6 @@
 
     napi_value result = nullptr;
     bool exceptionOccurred = false;
-<<<<<<< HEAD
-    env->CallIntoModule([&](napi_env env) {
-      result = cb(env, cbinfo_wrapper);
-    }, [&](napi_env env, v8::Local<v8::Value> value) {
-      exceptionOccurred = true;
-      env->isolate->ThrowException(value);
-    });
-=======
     env->CallIntoModule([&](napi_env env) { result = cb(env, cbinfo_wrapper); },
                         [&](napi_env env, v8::Local<v8::Value> value) {
                           exceptionOccurred = true;
@@ -339,7 +319,6 @@
                           }
                           env->isolate->ThrowException(value);
                         });
->>>>>>> a8a80be5
 
     if (!exceptionOccurred && (result != nullptr)) {
       this->SetReturnValue(result);
@@ -492,12 +471,6 @@
 
 }  // end of anonymous namespace
 
-<<<<<<< HEAD
-// Wrapper around v8impl::Persistent that implements reference counting.
-RefBase::RefBase(napi_env env,
-                 uint32_t initial_refcount,
-                 bool delete_self,
-=======
 void Finalizer::ResetFinalizer() {
   finalize_callback_ = nullptr;
   finalize_data_ = nullptr;
@@ -508,21 +481,10 @@
 RefBase::RefBase(napi_env env,
                  uint32_t initial_refcount,
                  Ownership ownership,
->>>>>>> a8a80be5
                  napi_finalize finalize_callback,
                  void* finalize_data,
                  void* finalize_hint)
     : Finalizer(env, finalize_callback, finalize_data, finalize_hint),
-<<<<<<< HEAD
-      _refcount(initial_refcount),
-      _delete_self(delete_self) {
-  Link(finalize_callback == nullptr ? &env->reflist : &env->finalizing_reflist);
-}
-
-RefBase* RefBase::New(napi_env env,
-                      uint32_t initial_refcount,
-                      bool delete_self,
-=======
       refcount_(initial_refcount),
       ownership_(ownership) {
   Link(finalize_callback == nullptr ? &env->reflist : &env->finalizing_reflist);
@@ -540,109 +502,17 @@
 RefBase* RefBase::New(napi_env env,
                       uint32_t initial_refcount,
                       Ownership ownership,
->>>>>>> a8a80be5
                       napi_finalize finalize_callback,
                       void* finalize_data,
                       void* finalize_hint) {
   return new RefBase(env,
                      initial_refcount,
-<<<<<<< HEAD
-                     delete_self,
-=======
                      ownership,
->>>>>>> a8a80be5
                      finalize_callback,
                      finalize_data,
                      finalize_hint);
 }
 
-<<<<<<< HEAD
-RefBase::~RefBase() {
-  Unlink();
-}
-
-void* RefBase::Data() {
-  return _finalize_data;
-}
-
-// Delete is called in 2 ways. Either from the finalizer or
-// from one of Unwrap or napi_delete_reference.
-//
-// When it is called from Unwrap or napi_delete_reference we only
-// want to do the delete if the finalizer has already run or
-// cannot have been queued to run (ie the reference count is > 0),
-// otherwise we may crash when the finalizer does run.
-// If the finalizer may have been queued and has not already run
-// delay the delete until the finalizer runs by not doing the delete
-// and setting _delete_self to true so that the finalizer will
-// delete it when it runs.
-//
-// The second way this is called is from
-// the finalizer and _delete_self is set. In this case we
-// know we need to do the deletion so just do it.
-void RefBase::Delete(RefBase* reference) {
-  if ((reference->RefCount() != 0) || (reference->_delete_self) ||
-      (reference->_finalize_ran)) {
-    delete reference;
-  } else {
-    // defer until finalizer runs as
-    // it may already be queued
-    reference->_delete_self = true;
-  }
-}
-
-uint32_t RefBase::Ref() {
-  return ++_refcount;
-}
-
-uint32_t RefBase::Unref() {
-  if (_refcount == 0) {
-    return 0;
-  }
-  return --_refcount;
-}
-
-uint32_t RefBase::RefCount() {
-  return _refcount;
-}
-
-void RefBase::Finalize(bool is_env_teardown) {
-  // In addition to being called during environment teardown, this method is
-  // also the entry point for the garbage collector. During environment
-  // teardown we have to remove the garbage collector's reference to this
-  // method so that, if, as part of the user's callback, JS gets executed,
-  // resulting in a garbage collection pass, this method is not re-entered as
-  // part of that pass, because that'll cause a double free (as seen in
-  // https://github.com/nodejs/node/issues/37236).
-  //
-  // Since this class does not have access to the V8 persistent reference,
-  // this method is overridden in the `Reference` class below. Therein the
-  // weak callback is removed, ensuring that the garbage collector does not
-  // re-enter this method, and the method chains up to continue the process of
-  // environment-teardown-induced finalization.
-
-  // During environment teardown we have to convert a strong reference to
-  // a weak reference to force the deferring behavior if the user's finalizer
-  // happens to delete this reference so that the code in this function that
-  // follows the call to the user's finalizer may safely access variables from
-  // this instance.
-  if (is_env_teardown && RefCount() > 0) _refcount = 0;
-
-  if (_finalize_callback != nullptr) {
-    // This ensures that we never call the finalizer twice.
-    napi_finalize fini = _finalize_callback;
-    _finalize_callback = nullptr;
-    _env->CallFinalizer(fini, _finalize_data, _finalize_hint);
-  }
-
-  // this is safe because if a request to delete the reference
-  // is made in the finalize_callback it will defer deletion
-  // to this block and set _delete_self to true
-  if (_delete_self || is_env_teardown) {
-    Delete(this);
-  } else {
-    _finalize_ran = true;
-=======
 void* RefBase::Data() {
   return finalize_data_;
 }
@@ -687,32 +557,19 @@
   // Now delete it if it is Ownership::kRuntime.
   if (ownership == Ownership::kRuntime) {
     delete this;
->>>>>>> a8a80be5
   }
 }
 
 template <typename... Args>
 Reference::Reference(napi_env env, v8::Local<v8::Value> value, Args&&... args)
     : RefBase(env, std::forward<Args>(args)...),
-<<<<<<< HEAD
-      _persistent(env->isolate, value),
-      _secondPassParameter(new SecondPassCallParameterRef(this)),
-      _secondPassScheduled(false) {
-=======
       persistent_(env->isolate, value),
       can_be_weak_(CanBeHeldWeakly(value)) {
->>>>>>> a8a80be5
   if (RefCount() == 0) {
     SetWeak();
   }
 }
 
-<<<<<<< HEAD
-Reference* Reference::New(napi_env env,
-                          v8::Local<v8::Value> value,
-                          uint32_t initial_refcount,
-                          bool delete_self,
-=======
 Reference::~Reference() {
   // Reset the handle. And no weak callback will be invoked.
   persistent_.Reset();
@@ -722,38 +579,18 @@
                           v8::Local<v8::Value> value,
                           uint32_t initial_refcount,
                           Ownership ownership,
->>>>>>> a8a80be5
                           napi_finalize finalize_callback,
                           void* finalize_data,
                           void* finalize_hint) {
   return new Reference(env,
                        value,
                        initial_refcount,
-<<<<<<< HEAD
-                       delete_self,
-=======
                        ownership,
->>>>>>> a8a80be5
                        finalize_callback,
                        finalize_data,
                        finalize_hint);
 }
 
-<<<<<<< HEAD
-Reference::~Reference() {
-  // If the second pass callback is scheduled, it will delete the
-  // parameter passed to it, otherwise it will never be scheduled
-  // and we need to delete it here.
-  if (!_secondPassScheduled) {
-    delete _secondPassParameter;
-  }
-}
-
-uint32_t Reference::Ref() {
-  uint32_t refcount = RefBase::Ref();
-  if (refcount == 1) {
-    ClearWeak();
-=======
 uint32_t Reference::Ref() {
   // When the persistent_ is cleared in the WeakCallback, and a second pass
   // callback is pending, return 0 unconditionally.
@@ -763,20 +600,16 @@
   uint32_t refcount = RefBase::Ref();
   if (refcount == 1 && can_be_weak_) {
     persistent_.ClearWeak();
->>>>>>> a8a80be5
   }
   return refcount;
 }
 
 uint32_t Reference::Unref() {
-<<<<<<< HEAD
-=======
   // When the persistent_ is cleared in the WeakCallback, and a second pass
   // callback is pending, return 0 unconditionally.
   if (persistent_.IsEmpty()) {
     return 0;
   }
->>>>>>> a8a80be5
   uint32_t old_refcount = RefCount();
   uint32_t refcount = RefBase::Unref();
   if (old_refcount == 1 && refcount == 0) {
@@ -786,41 +619,6 @@
 }
 
 v8::Local<v8::Value> Reference::Get() {
-<<<<<<< HEAD
-  if (_persistent.IsEmpty()) {
-    return v8::Local<v8::Value>();
-  } else {
-    return v8::Local<v8::Value>::New(_env->isolate, _persistent);
-  }
-}
-
-void Reference::Finalize(bool is_env_teardown) {
-  // During env teardown, `~napi_env()` alone is responsible for finalizing.
-  // Thus, we don't want any stray gc passes to trigger a second call to
-  // `RefBase::Finalize()`. ClearWeak will ensure that even if the
-  // gc is in progress no Finalization will be run for this Reference
-  // by the gc.
-  if (is_env_teardown) {
-    ClearWeak();
-  }
-
-  // Chain up to perform the rest of the finalization.
-  RefBase::Finalize(is_env_teardown);
-}
-
-// ClearWeak is marking the Reference so that the gc should not
-// collect it, but it is possible that a second pass callback
-// may have been scheduled already if we are in shutdown. We clear
-// the secondPassParameter so that even if it has been
-// scheduled no Finalization will be run.
-void Reference::ClearWeak() {
-  if (!_persistent.IsEmpty()) {
-    _persistent.ClearWeak();
-  }
-  if (_secondPassParameter != nullptr) {
-    *_secondPassParameter = nullptr;
-  }
-=======
   if (persistent_.IsEmpty()) {
     return v8::Local<v8::Value>();
   } else {
@@ -835,84 +633,26 @@
 
   // Chain up to perform the rest of the finalization.
   RefBase::Finalize();
->>>>>>> a8a80be5
 }
 
 // Mark the reference as weak and eligible for collection
 // by the gc.
 void Reference::SetWeak() {
-<<<<<<< HEAD
-  if (_secondPassParameter == nullptr) {
-    // This means that the Reference has already been processed
-    // by the second pass callback, so its already been Finalized, do
-    // nothing
-    return;
-  }
-  _persistent.SetWeak(
-      _secondPassParameter, FinalizeCallback, v8::WeakCallbackType::kParameter);
-  *_secondPassParameter = this;
-=======
   if (can_be_weak_) {
     persistent_.SetWeak(this, WeakCallback, v8::WeakCallbackType::kParameter);
   } else {
     persistent_.Reset();
   }
->>>>>>> a8a80be5
 }
 
 // The N-API finalizer callback may make calls into the engine. V8's heap is
 // not in a consistent state during the weak callback, and therefore it does
-<<<<<<< HEAD
-// not support calls back into it. However, it provides a mechanism for adding
-// a finalizer which may make calls back into the engine by allowing us to
-// attach such a second-pass finalizer from the first pass finalizer. Thus,
-// we do that here to ensure that the N-API finalizer callback is free to call
-// into the engine.
-void Reference::FinalizeCallback(
-    const v8::WeakCallbackInfo<SecondPassCallParameterRef>& data) {
-  SecondPassCallParameterRef* parameter = data.GetParameter();
-  Reference* reference = *parameter;
-  if (reference == nullptr) {
-    return;
-  }
-
-  // The reference must be reset during the first pass.
-  reference->_persistent.Reset();
-  // Mark the parameter not delete-able until the second pass callback is
-  // invoked.
-  reference->_secondPassScheduled = true;
-
-  data.SetSecondPassCallback(SecondPassCallback);
-}
-
-// Second pass callbacks are scheduled with platform tasks. At env teardown,
-// the tasks may have already be scheduled and we are unable to cancel the
-// second pass callback task. We have to make sure that parameter is kept
-// alive until the second pass callback is been invoked. In order to do
-// this and still allow our code to Finalize/delete the Reference during
-// shutdown we have to use a separately allocated parameter instead
-// of a parameter within the Reference object itself. This is what
-// is stored in _secondPassParameter and it is allocated in the
-// constructor for the Reference.
-void Reference::SecondPassCallback(
-    const v8::WeakCallbackInfo<SecondPassCallParameterRef>& data) {
-  SecondPassCallParameterRef* parameter = data.GetParameter();
-  Reference* reference = *parameter;
-  delete parameter;
-  if (reference == nullptr) {
-    // the reference itself has already been deleted so nothing to do
-    return;
-  }
-  reference->_secondPassParameter = nullptr;
-  reference->Finalize();
-=======
 // not support calls back into it. Enqueue the invocation of the finalizer.
 void Reference::WeakCallback(const v8::WeakCallbackInfo<Reference>& data) {
   Reference* reference = data.GetParameter();
   // The reference must be reset during the weak callback as the API protocol.
   reference->persistent_.Reset();
   reference->env_->EnqueueFinalizer(reference);
->>>>>>> a8a80be5
 }
 
 }  // end of namespace v8impl
