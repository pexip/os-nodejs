#include "node_http2.h"
<<<<<<< HEAD
#include "aliased_buffer.h"
=======
#include "aliased_buffer-inl.h"
>>>>>>> 8a2d13a7
#include "aliased_struct-inl.h"
#include "debug_utils-inl.h"
#include "histogram-inl.h"
#include "memory_tracker-inl.h"
#include "node.h"
#include "node_buffer.h"
#include "node_http_common-inl.h"
#include "node_mem-inl.h"
#include "node_perf.h"
#include "node_revert.h"
#include "stream_base-inl.h"
#include "util-inl.h"

#include <algorithm>
#include <memory>
#include <string>
#include <utility>
#include <vector>

namespace node {

using v8::Array;
using v8::ArrayBuffer;
using v8::ArrayBufferView;
using v8::BackingStore;
using v8::Boolean;
using v8::Context;
using v8::EscapableHandleScope;
using v8::False;
using v8::Function;
using v8::FunctionCallbackInfo;
using v8::FunctionTemplate;
using v8::HandleScope;
using v8::Integer;
using v8::Isolate;
using v8::Local;
using v8::MaybeLocal;
using v8::NewStringType;
using v8::Number;
using v8::Object;
using v8::ObjectTemplate;
using v8::String;
using v8::True;
using v8::Uint8Array;
using v8::Undefined;
using v8::Value;

namespace http2 {

namespace {

const char zero_bytes_256[256] = {};

bool HasHttp2Observer(Environment* env) {
  AliasedUint32Array& observers = env->performance_state()->observers;
  return observers[performance::NODE_PERFORMANCE_ENTRY_TYPE_HTTP2] != 0;
}

}  // anonymous namespace

// These configure the callbacks required by nghttp2 itself. There are
// two sets of callback functions, one that is used if a padding callback
// is set, and other that does not include the padding callback.
const Http2Session::Callbacks Http2Session::callback_struct_saved[2] = {
    Callbacks(false),
    Callbacks(true)};

// The Http2Scope object is used to queue a write to the i/o stream. It is
// used whenever any action is take on the underlying nghttp2 API that may
// push data into nghttp2 outbound data queue.
//
// For example:
//
// Http2Scope h2scope(session);
// nghttp2_submit_ping(session->session(), ... );
//
// When the Http2Scope passes out of scope and is deconstructed, it will
// call Http2Session::MaybeScheduleWrite().
Http2Scope::Http2Scope(Http2Stream* stream) : Http2Scope(stream->session()) {}

Http2Scope::Http2Scope(Http2Session* session) : session_(session) {
  if (!session_) return;

  // If there is another scope further below on the stack, or
  // a write is already scheduled, there's nothing to do.
  if (session_->is_in_scope() || session_->is_write_scheduled()) {
    session_.reset();
    return;
  }
  session_->set_in_scope();
}

Http2Scope::~Http2Scope() {
  if (!session_) return;
  session_->set_in_scope(false);
  if (!session_->is_write_scheduled())
    session_->MaybeScheduleWrite();
}

// The Http2Options object is used during the construction of Http2Session
// instances to configure an appropriate nghttp2_options struct. The class
// uses a single TypedArray instance that is shared with the JavaScript side
// to more efficiently pass values back and forth.
Http2Options::Http2Options(Http2State* http2_state, SessionType type) {
  nghttp2_option* option;
  CHECK_EQ(nghttp2_option_new(&option), 0);
  CHECK_NOT_NULL(option);
  options_.reset(option);

  // Make sure closed connections aren't kept around, taking up memory.
  // Note that this breaks the priority tree, which we don't use.
  nghttp2_option_set_no_closed_streams(option, 1);

  // We manually handle flow control within a session in order to
  // implement backpressure -- that is, we only send WINDOW_UPDATE
  // frames to the remote peer as data is actually consumed by user
  // code. This ensures that the flow of data over the connection
  // does not move too quickly and limits the amount of data we
  // are required to buffer.
  nghttp2_option_set_no_auto_window_update(option, 1);

  // Enable built in support for receiving ALTSVC and ORIGIN frames (but
  // only on client side sessions
  if (type == NGHTTP2_SESSION_CLIENT) {
    nghttp2_option_set_builtin_recv_extension_type(option, NGHTTP2_ALTSVC);
    nghttp2_option_set_builtin_recv_extension_type(option, NGHTTP2_ORIGIN);
  }

  AliasedUint32Array& buffer = http2_state->options_buffer;
  uint32_t flags = buffer[IDX_OPTIONS_FLAGS];

  if (flags & (1 << IDX_OPTIONS_MAX_DEFLATE_DYNAMIC_TABLE_SIZE)) {
    nghttp2_option_set_max_deflate_dynamic_table_size(
        option,
        buffer[IDX_OPTIONS_MAX_DEFLATE_DYNAMIC_TABLE_SIZE]);
  }

  if (flags & (1 << IDX_OPTIONS_MAX_RESERVED_REMOTE_STREAMS)) {
    nghttp2_option_set_max_reserved_remote_streams(
        option,
        buffer[IDX_OPTIONS_MAX_RESERVED_REMOTE_STREAMS]);
  }

  if (flags & (1 << IDX_OPTIONS_MAX_SEND_HEADER_BLOCK_LENGTH)) {
    nghttp2_option_set_max_send_header_block_length(
        option,
        buffer[IDX_OPTIONS_MAX_SEND_HEADER_BLOCK_LENGTH]);
  }

  // Recommended default
  nghttp2_option_set_peer_max_concurrent_streams(option, 100);
  if (flags & (1 << IDX_OPTIONS_PEER_MAX_CONCURRENT_STREAMS)) {
    nghttp2_option_set_peer_max_concurrent_streams(
        option,
        buffer[IDX_OPTIONS_PEER_MAX_CONCURRENT_STREAMS]);
  }

  // The padding strategy sets the mechanism by which we determine how much
  // additional frame padding to apply to DATA and HEADERS frames. Currently
  // this is set on a per-session basis, but eventually we may switch to
  // a per-stream setting, giving users greater control
  if (flags & (1 << IDX_OPTIONS_PADDING_STRATEGY)) {
    PaddingStrategy strategy =
        static_cast<PaddingStrategy>(
            buffer.GetValue(IDX_OPTIONS_PADDING_STRATEGY));
    set_padding_strategy(strategy);
  }

  // The max header list pairs option controls the maximum number of
  // header pairs the session may accept. This is a hard limit.. that is,
  // if the remote peer sends more than this amount, the stream will be
  // automatically closed with an RST_STREAM.
  if (flags & (1 << IDX_OPTIONS_MAX_HEADER_LIST_PAIRS))
    set_max_header_pairs(buffer[IDX_OPTIONS_MAX_HEADER_LIST_PAIRS]);

  // The HTTP2 specification places no limits on the number of HTTP2
  // PING frames that can be sent. In order to prevent PINGS from being
  // abused as an attack vector, however, we place a strict upper limit
  // on the number of unacknowledged PINGS that can be sent at any given
  // time.
  if (flags & (1 << IDX_OPTIONS_MAX_OUTSTANDING_PINGS))
    set_max_outstanding_pings(buffer[IDX_OPTIONS_MAX_OUTSTANDING_PINGS]);

  // The HTTP2 specification places no limits on the number of HTTP2
  // SETTINGS frames that can be sent. In order to prevent PINGS from being
  // abused as an attack vector, however, we place a strict upper limit
  // on the number of unacknowledged SETTINGS that can be sent at any given
  // time.
  if (flags & (1 << IDX_OPTIONS_MAX_OUTSTANDING_SETTINGS))
    set_max_outstanding_settings(buffer[IDX_OPTIONS_MAX_OUTSTANDING_SETTINGS]);

  // The HTTP2 specification places no limits on the amount of memory
  // that a session can consume. In order to prevent abuse, we place a
  // cap on the amount of memory a session can consume at any given time.
  // this is a credit based system. Existing streams may cause the limit
  // to be temporarily exceeded but once over the limit, new streams cannot
  // created.
  // Important: The maxSessionMemory option in javascript is expressed in
  //            terms of MB increments (i.e. the value 1 == 1 MB)
  if (flags & (1 << IDX_OPTIONS_MAX_SESSION_MEMORY))
    set_max_session_memory(buffer[IDX_OPTIONS_MAX_SESSION_MEMORY] *
                           static_cast<uint64_t>(1000000));

  if (flags & (1 << IDX_OPTIONS_MAX_SETTINGS)) {
    nghttp2_option_set_max_settings(
        option,
        static_cast<size_t>(buffer[IDX_OPTIONS_MAX_SETTINGS]));
  }
}

#define GRABSETTING(entries, count, name)                                      \
  do {                                                                         \
    if (flags & (1 << IDX_SETTINGS_ ## name)) {                                \
      uint32_t val = buffer[IDX_SETTINGS_ ## name];                            \
      entries[count++] =                                                       \
          nghttp2_settings_entry {NGHTTP2_SETTINGS_ ## name, val};             \
    } } while (0)

size_t Http2Settings::Init(
    Http2State* http2_state,
    nghttp2_settings_entry* entries) {
  AliasedUint32Array& buffer = http2_state->settings_buffer;
  uint32_t flags = buffer[IDX_SETTINGS_COUNT];

  size_t count = 0;

#define V(name) GRABSETTING(entries, count, name);
  HTTP2_SETTINGS(V)
#undef V

  return count;
}
#undef GRABSETTING

// The Http2Settings class is used to configure a SETTINGS frame that is
// to be sent to the connected peer. The settings are set using a TypedArray
// that is shared with the JavaScript side.
Http2Settings::Http2Settings(Http2Session* session,
                             Local<Object> obj,
                             Local<Function> callback,
                             uint64_t start_time)
    : AsyncWrap(session->env(), obj, PROVIDER_HTTP2SETTINGS),
      session_(session),
      startTime_(start_time) {
  callback_.Reset(env()->isolate(), callback);
  count_ = Init(session->http2_state(), entries_);
}

Local<Function> Http2Settings::callback() const {
  return callback_.Get(env()->isolate());
}

void Http2Settings::MemoryInfo(MemoryTracker* tracker) const {
  tracker->TrackField("callback", callback_);
}

// Generates a Buffer that contains the serialized payload of a SETTINGS
// frame. This can be used, for instance, to create the Base64-encoded
// content of an Http2-Settings header field.
Local<Value> Http2Settings::Pack() {
  return Pack(session_->env(), count_, entries_);
}

Local<Value> Http2Settings::Pack(Http2State* state) {
  nghttp2_settings_entry entries[IDX_SETTINGS_COUNT];
  size_t count = Init(state, entries);
  return Pack(state->env(), count, entries);
}

Local<Value> Http2Settings::Pack(
    Environment* env,
    size_t count,
    const nghttp2_settings_entry* entries) {
  EscapableHandleScope scope(env->isolate());
  std::unique_ptr<BackingStore> bs;
  {
    NoArrayBufferZeroFillScope no_zero_fill_scope(env->isolate_data());
    bs = ArrayBuffer::NewBackingStore(env->isolate(), count * 6);
  }
  if (nghttp2_pack_settings_payload(static_cast<uint8_t*>(bs->Data()),
                                    bs->ByteLength(),
                                    entries,
                                    count) < 0) {
    return scope.Escape(Undefined(env->isolate()));
  }
  Local<ArrayBuffer> ab = ArrayBuffer::New(env->isolate(), std::move(bs));
  return scope.Escape(Buffer::New(env, ab, 0, ab->ByteLength())
                          .FromMaybe(Local<Value>()));
}

// Updates the shared TypedArray with the current remote or local settings for
// the session.
void Http2Settings::Update(Http2Session* session, get_setting fn) {
  AliasedUint32Array& buffer = session->http2_state()->settings_buffer;

#define V(name)                                                                \
  buffer[IDX_SETTINGS_ ## name] =                                              \
      fn(session->session(), NGHTTP2_SETTINGS_ ## name);
  HTTP2_SETTINGS(V)
#undef V
}

// Initializes the shared TypedArray with the default settings values.
void Http2Settings::RefreshDefaults(Http2State* http2_state) {
  AliasedUint32Array& buffer = http2_state->settings_buffer;
  uint32_t flags = 0;

#define V(name)                                                            \
  do {                                                                     \
    buffer[IDX_SETTINGS_ ## name] = DEFAULT_SETTINGS_ ## name;             \
    flags |= 1 << IDX_SETTINGS_ ## name;                                   \
  } while (0);
  HTTP2_SETTINGS(V)
#undef V

  buffer[IDX_SETTINGS_COUNT] = flags;
}


void Http2Settings::Send() {
  Http2Scope h2scope(session_.get());
  CHECK_EQ(nghttp2_submit_settings(
      session_->session(),
      NGHTTP2_FLAG_NONE,
      &entries_[0],
      count_), 0);
}

void Http2Settings::Done(bool ack) {
  uint64_t end = uv_hrtime();
  double duration = (end - startTime_) / 1e6;

<<<<<<< HEAD
  Local<Value> argv[] = {
    ack ? True(env()->isolate()) : False(env()->isolate()),
    Number::New(env()->isolate(), duration)
  };
=======
  Local<Value> argv[] = {Boolean::New(env()->isolate(), ack),
                         Number::New(env()->isolate(), duration)};
>>>>>>> 8a2d13a7
  MakeCallback(callback(), arraysize(argv), argv);
}

// The Http2Priority class initializes an appropriate nghttp2_priority_spec
// struct used when either creating a stream or updating its priority
// settings.
Http2Priority::Http2Priority(Environment* env,
                             Local<Value> parent,
                             Local<Value> weight,
                             Local<Value> exclusive) {
  Local<Context> context = env->context();
  int32_t parent_ = parent->Int32Value(context).ToChecked();
  int32_t weight_ = weight->Int32Value(context).ToChecked();
  bool exclusive_ = exclusive->IsTrue();
  Debug(env, DebugCategory::HTTP2STREAM,
        "Http2Priority: parent: %d, weight: %d, exclusive: %s\n",
        parent_, weight_, exclusive_ ? "yes" : "no");
  nghttp2_priority_spec_init(this, parent_, weight_, exclusive_ ? 1 : 0);
}


const char* Http2Session::TypeName() const {
  switch (session_type_) {
    case NGHTTP2_SESSION_SERVER: return "server";
    case NGHTTP2_SESSION_CLIENT: return "client";
    default:
      // This should never happen
      ABORT();
  }
}

Origins::Origins(
    Environment* env,
    Local<String> origin_string,
    size_t origin_count)
    : count_(origin_count) {
  int origin_string_len = origin_string->Length();
  if (count_ == 0) {
    CHECK_EQ(origin_string_len, 0);
    return;
  }

  {
    NoArrayBufferZeroFillScope no_zero_fill_scope(env->isolate_data());
    bs_ = ArrayBuffer::NewBackingStore(env->isolate(),
                                       alignof(nghttp2_origin_entry) - 1 +
                                       count_ * sizeof(nghttp2_origin_entry) +
                                       origin_string_len);
  }

  // Make sure the start address is aligned appropriately for an nghttp2_nv*.
  char* start = AlignUp(static_cast<char*>(bs_->Data()),
                        alignof(nghttp2_origin_entry));
  char* origin_contents = start + (count_ * sizeof(nghttp2_origin_entry));
  nghttp2_origin_entry* const nva =
      reinterpret_cast<nghttp2_origin_entry*>(start);

  CHECK_LE(origin_contents + origin_string_len,
           static_cast<char*>(bs_->Data()) + bs_->ByteLength());
  CHECK_EQ(origin_string->WriteOneByte(
               env->isolate(),
               reinterpret_cast<uint8_t*>(origin_contents),
               0,
               origin_string_len,
               String::NO_NULL_TERMINATION),
           origin_string_len);

  size_t n = 0;
  char* p;
  for (p = origin_contents; p < origin_contents + origin_string_len; n++) {
    if (n >= count_) {
      static uint8_t zero = '\0';
      nva[0].origin = &zero;
      nva[0].origin_len = 1;
      count_ = 1;
      return;
    }

    nva[n].origin = reinterpret_cast<uint8_t*>(p);
    nva[n].origin_len = strlen(p);
    p += nva[n].origin_len + 1;
  }
}

// Sets the various callback functions that nghttp2 will use to notify us
// about significant events while processing http2 stuff.
Http2Session::Callbacks::Callbacks(bool kHasGetPaddingCallback) {
  nghttp2_session_callbacks* callbacks_;
  CHECK_EQ(nghttp2_session_callbacks_new(&callbacks_), 0);
  callbacks.reset(callbacks_);

  nghttp2_session_callbacks_set_on_begin_headers_callback(
    callbacks_, OnBeginHeadersCallback);
  nghttp2_session_callbacks_set_on_header_callback2(
    callbacks_, OnHeaderCallback);
  nghttp2_session_callbacks_set_on_frame_recv_callback(
    callbacks_, OnFrameReceive);
  nghttp2_session_callbacks_set_on_stream_close_callback(
    callbacks_, OnStreamClose);
  nghttp2_session_callbacks_set_on_data_chunk_recv_callback(
    callbacks_, OnDataChunkReceived);
  nghttp2_session_callbacks_set_on_frame_not_send_callback(
    callbacks_, OnFrameNotSent);
  nghttp2_session_callbacks_set_on_invalid_header_callback2(
    callbacks_, OnInvalidHeader);
  nghttp2_session_callbacks_set_error_callback2(callbacks_, OnNghttpError);
  nghttp2_session_callbacks_set_send_data_callback(
    callbacks_, OnSendData);
  nghttp2_session_callbacks_set_on_invalid_frame_recv_callback(
    callbacks_, OnInvalidFrame);
  nghttp2_session_callbacks_set_on_frame_send_callback(
    callbacks_, OnFrameSent);

  if (kHasGetPaddingCallback) {
    nghttp2_session_callbacks_set_select_padding_callback(
      callbacks_, OnSelectPadding);
  }
}

void Http2Session::StopTrackingRcbuf(nghttp2_rcbuf* buf) {
  StopTrackingMemory(buf);
}

void Http2Session::CheckAllocatedSize(size_t previous_size) const {
  CHECK_GE(current_nghttp2_memory_, previous_size);
}

void Http2Session::IncreaseAllocatedSize(size_t size) {
  current_nghttp2_memory_ += size;
}

void Http2Session::DecreaseAllocatedSize(size_t size) {
  current_nghttp2_memory_ -= size;
}

Http2Session::Http2Session(Http2State* http2_state,
                           Local<Object> wrap,
                           SessionType type)
    : AsyncWrap(http2_state->env(), wrap, AsyncWrap::PROVIDER_HTTP2SESSION),
      js_fields_(http2_state->env()->isolate()),
      session_type_(type),
      http2_state_(http2_state) {
  MakeWeak();
  statistics_.session_type = type;
  statistics_.start_time = uv_hrtime();

  // Capture the configuration options for this session
  Http2Options opts(http2_state, type);

  max_session_memory_ = opts.max_session_memory();

  uint32_t maxHeaderPairs = opts.max_header_pairs();
  max_header_pairs_ =
      type == NGHTTP2_SESSION_SERVER
          ? GetServerMaxHeaderPairs(maxHeaderPairs)
          : GetClientMaxHeaderPairs(maxHeaderPairs);

  max_outstanding_pings_ = opts.max_outstanding_pings();
  max_outstanding_settings_ = opts.max_outstanding_settings();

  padding_strategy_ = opts.padding_strategy();

  bool hasGetPaddingCallback =
      padding_strategy_ != PADDING_STRATEGY_NONE;

  auto fn = type == NGHTTP2_SESSION_SERVER ?
      nghttp2_session_server_new3 :
      nghttp2_session_client_new3;

  nghttp2_mem alloc_info = MakeAllocator();

  // This should fail only if the system is out of memory, which
  // is going to cause lots of other problems anyway, or if any
  // of the options are out of acceptable range, which we should
  // be catching before it gets this far. Either way, crash if this
  // fails.
  nghttp2_session* session;
  CHECK_EQ(fn(
      &session,
      callback_struct_saved[hasGetPaddingCallback ? 1 : 0].callbacks.get(),
      this,
      *opts,
      &alloc_info), 0);
  session_.reset(session);

  outgoing_storage_.reserve(1024);
  outgoing_buffers_.reserve(32);

  Local<Uint8Array> uint8_arr =
      Uint8Array::New(js_fields_.GetArrayBuffer(), 0, kSessionUint8FieldCount);
  USE(wrap->Set(env()->context(), env()->fields_string(), uint8_arr));
}

Http2Session::~Http2Session() {
  CHECK(!is_in_scope());
  Debug(this, "freeing nghttp2 session");
  // Explicitly reset session_ so the subsequent
  // current_nghttp2_memory_ check passes.
  session_.reset();
  CHECK_EQ(current_nghttp2_memory_, 0);
}

void Http2Session::MemoryInfo(MemoryTracker* tracker) const {
  tracker->TrackField("streams", streams_);
  tracker->TrackField("outstanding_pings", outstanding_pings_);
  tracker->TrackField("outstanding_settings", outstanding_settings_);
  tracker->TrackField("outgoing_buffers", outgoing_buffers_);
  tracker->TrackFieldWithSize("stream_buf", stream_buf_.len);
  tracker->TrackFieldWithSize("outgoing_storage", outgoing_storage_.size());
  tracker->TrackFieldWithSize("pending_rst_streams",
                              pending_rst_streams_.size() * sizeof(int32_t));
  tracker->TrackFieldWithSize("nghttp2_memory", current_nghttp2_memory_);
}

std::string Http2Session::diagnostic_name() const {
  return std::string("Http2Session ") + TypeName() + " (" +
      std::to_string(static_cast<int64_t>(get_async_id())) + ")";
}

MaybeLocal<Object> Http2StreamPerformanceEntryTraits::GetDetails(
    Environment* env,
    const Http2StreamPerformanceEntry& entry) {
  Local<Object> obj = Object::New(env->isolate());

#define SET(name, val)                                                         \
  if (!obj->Set(                                                               \
          env->context(),                                                      \
          env->name(),                                                         \
          Number::New(                                                         \
            env->isolate(),                                                    \
            static_cast<double>(entry.details.val))).IsJust()) {               \
    return MaybeLocal<Object>();                                               \
  }

  SET(bytes_read_string, received_bytes)
  SET(bytes_written_string, sent_bytes)
  SET(id_string, id)
#undef SET

#define SET(name, val)                                                         \
  if (!obj->Set(                                                               \
          env->context(),                                                      \
          env->name(),                                                         \
          Number::New(                                                         \
              env->isolate(),                                                  \
              (entry.details.val - entry.details.start_time) / 1e6))           \
                  .IsJust()) {                                                 \
    return MaybeLocal<Object>();                                               \
  }

  SET(time_to_first_byte_string, first_byte)
  SET(time_to_first_byte_sent_string, first_byte_sent)
  SET(time_to_first_header_string, first_header)
#undef SET

  return obj;
}

MaybeLocal<Object> Http2SessionPerformanceEntryTraits::GetDetails(
    Environment* env,
    const Http2SessionPerformanceEntry& entry) {
  Local<Object> obj = Object::New(env->isolate());

#define SET(name, val)                                                         \
  if (!obj->Set(                                                               \
          env->context(),                                                      \
          env->name(),                                                         \
          Number::New(                                                         \
            env->isolate(),                                                    \
            static_cast<double>(entry.details.val))).IsJust()) {               \
    return MaybeLocal<Object>();                                               \
  }

  SET(bytes_written_string, data_sent)
  SET(bytes_read_string, data_received)
  SET(frames_received_string, frame_count)
  SET(frames_sent_string, frame_sent)
  SET(max_concurrent_streams_string, max_concurrent_streams)
  SET(ping_rtt_string, ping_rtt)
  SET(stream_average_duration_string, stream_average_duration)
  SET(stream_count_string, stream_count)

  if (!obj->Set(
          env->context(),
          env->type_string(),
          OneByteString(
              env->isolate(),
              (entry.details.session_type == NGHTTP2_SESSION_SERVER)
                  ? "server" : "client")).IsJust()) {
    return MaybeLocal<Object>();
  }

#undef SET
  return obj;
}

void Http2Stream::EmitStatistics() {
  CHECK_NOT_NULL(session());
  if (LIKELY(!HasHttp2Observer(env())))
    return;

  double start = statistics_.start_time / 1e6;
  double duration = (PERFORMANCE_NOW() / 1e6) - start;

  std::unique_ptr<Http2StreamPerformanceEntry> entry =
      std::make_unique<Http2StreamPerformanceEntry>(
          "Http2Stream",
          start - (node::performance::timeOrigin / 1e6),
          duration,
          statistics_);

  env()->SetImmediate([entry = std::move(entry)](Environment* env) {
    if (HasHttp2Observer(env))
      entry->Notify(env);
  });
}

void Http2Session::EmitStatistics() {
  if (LIKELY(!HasHttp2Observer(env())))
    return;

  double start = statistics_.start_time / 1e6;
  double duration = (PERFORMANCE_NOW() / 1e6) - start;

  std::unique_ptr<Http2SessionPerformanceEntry> entry =
      std::make_unique<Http2SessionPerformanceEntry>(
          "Http2Session",
          start - (node::performance::timeOrigin / 1e6),
          duration,
          statistics_);

  env()->SetImmediate([entry = std::move(entry)](Environment* env) {
    if (HasHttp2Observer(env))
      entry->Notify(env);
  });
}

// Closes the session and frees the associated resources
void Http2Session::Close(uint32_t code, bool socket_closed) {
  Debug(this, "closing session");

  if (is_closing())
    return;
  set_closing();

  // Stop reading on the i/o stream
  if (stream_ != nullptr) {
    set_reading_stopped();
    stream_->ReadStop();
  }

  // If the socket is not closed, then attempt to send a closing GOAWAY
  // frame. There is no guarantee that this GOAWAY will be received by
  // the peer but the HTTP/2 spec recommends sending it anyway. We'll
  // make a best effort.
  if (!socket_closed) {
    Debug(this, "terminating session with code %d", code);
    CHECK_EQ(nghttp2_session_terminate_session(session_.get(), code), 0);
    SendPendingData();
  } else if (stream_ != nullptr) {
    stream_->RemoveStreamListener(this);
  }

  set_destroyed();

  // If we are writing we will get to make the callback in OnStreamAfterWrite.
  if (!is_write_in_progress()) {
    Debug(this, "make done session callback");
    HandleScope scope(env()->isolate());
    MakeCallback(env()->ondone_string(), 0, nullptr);
    if (stream_ != nullptr) {
      // Start reading again to detect the other end finishing.
      set_reading_stopped(false);
      stream_->ReadStart();
    }
  }

  // If there are outstanding pings, those will need to be canceled, do
  // so on the next iteration of the event loop to avoid calling out into
  // javascript since this may be called during garbage collection.
  while (BaseObjectPtr<Http2Ping> ping = PopPing()) {
    ping->DetachFromSession();
    env()->SetImmediate(
        [ping = std::move(ping)](Environment* env) {
          ping->Done(false);
        });
  }

  statistics_.end_time = uv_hrtime();
  EmitStatistics();
}

// Locates an existing known stream by ID. nghttp2 has a similar method
// but this is faster and does not fail if the stream is not found.
BaseObjectPtr<Http2Stream> Http2Session::FindStream(int32_t id) {
  auto s = streams_.find(id);
  return s != streams_.end() ? s->second : BaseObjectPtr<Http2Stream>();
}

bool Http2Session::CanAddStream() {
  uint32_t maxConcurrentStreams =
      nghttp2_session_get_local_settings(
          session_.get(), NGHTTP2_SETTINGS_MAX_CONCURRENT_STREAMS);
  size_t maxSize =
      std::min(streams_.max_size(), static_cast<size_t>(maxConcurrentStreams));
  // We can add a new stream so long as we are less than the current
  // maximum on concurrent streams and there's enough available memory
  return streams_.size() < maxSize &&
         has_available_session_memory(sizeof(Http2Stream));
}

void Http2Session::AddStream(Http2Stream* stream) {
  CHECK_GE(++statistics_.stream_count, 0);
  streams_[stream->id()] = BaseObjectPtr<Http2Stream>(stream);
  size_t size = streams_.size();
  if (size > statistics_.max_concurrent_streams)
    statistics_.max_concurrent_streams = size;
  IncrementCurrentSessionMemory(sizeof(*stream));
}


BaseObjectPtr<Http2Stream> Http2Session::RemoveStream(int32_t id) {
  BaseObjectPtr<Http2Stream> stream;
  if (streams_.empty())
    return stream;
  stream = FindStream(id);
  if (stream) {
    streams_.erase(id);
    DecrementCurrentSessionMemory(sizeof(*stream));
  }
  return stream;
}

// Used as one of the Padding Strategy functions. Will attempt to ensure
// that the total frame size, including header bytes, are 8-byte aligned.
// If maxPayloadLen is smaller than the number of bytes necessary to align,
// will return maxPayloadLen instead.
ssize_t Http2Session::OnDWordAlignedPadding(size_t frameLen,
                                            size_t maxPayloadLen) {
  size_t r = (frameLen + 9) % 8;
  if (r == 0) return frameLen;  // If already a multiple of 8, return.

  size_t pad = frameLen + (8 - r);

  // If maxPayloadLen happens to be less than the calculated pad length,
  // use the max instead, even tho this means the frame will not be
  // aligned.
  pad = std::min(maxPayloadLen, pad);
  Debug(this, "using frame size padding: %d", pad);
  return pad;
}

// Used as one of the Padding Strategy functions. Uses the maximum amount
// of padding allowed for the current frame.
ssize_t Http2Session::OnMaxFrameSizePadding(size_t frameLen,
                                            size_t maxPayloadLen) {
  Debug(this, "using max frame size padding: %d", maxPayloadLen);
  return maxPayloadLen;
}

// Write data received from the i/o stream to the underlying nghttp2_session.
// On each call to nghttp2_session_mem_recv, nghttp2 will begin calling the
// various callback functions. Each of these will typically result in a call
// out to JavaScript so this particular function is rather hot and can be
// quite expensive. This is a potential performance optimization target later.
void Http2Session::ConsumeHTTP2Data() {
  CHECK_NOT_NULL(stream_buf_.base);
  CHECK_LE(stream_buf_offset_, stream_buf_.len);
  size_t read_len = stream_buf_.len - stream_buf_offset_;

  // multiple side effects.
  Debug(this, "receiving %d bytes [wants data? %d]",
        read_len,
        nghttp2_session_want_read(session_.get()));
  set_receive_paused(false);
  custom_recv_error_code_ = nullptr;
  ssize_t ret =
    nghttp2_session_mem_recv(session_.get(),
                             reinterpret_cast<uint8_t*>(stream_buf_.base) +
                                 stream_buf_offset_,
                             read_len);
  CHECK_NE(ret, NGHTTP2_ERR_NOMEM);
  CHECK_IMPLIES(custom_recv_error_code_ != nullptr, ret < 0);

  if (is_receive_paused()) {
    CHECK(is_reading_stopped());

    CHECK_GT(ret, 0);
    CHECK_LE(static_cast<size_t>(ret), read_len);

    // Mark the remainder of the data as available for later consumption.
    // Even if all bytes were received, a paused stream may delay the
    // nghttp2_on_frame_recv_callback which may have an END_STREAM flag.
    stream_buf_offset_ += ret;
    goto done;
  }

  // We are done processing the current input chunk.
  DecrementCurrentSessionMemory(stream_buf_.len);
  stream_buf_offset_ = 0;
  stream_buf_ab_.Reset();
  stream_buf_allocation_.reset();
  stream_buf_ = uv_buf_init(nullptr, 0);

  // Send any data that was queued up while processing the received data.
  if (ret >= 0 && !is_destroyed()) {
    SendPendingData();
  }

done:
  if (UNLIKELY(ret < 0)) {
    Isolate* isolate = env()->isolate();
    Debug(this,
        "fatal error receiving data: %d (%s)",
        ret,
        custom_recv_error_code_ != nullptr ?
            custom_recv_error_code_ : "(no custom error code)");
    Local<Value> args[] = {
      Integer::New(isolate, static_cast<int32_t>(ret)),
      Null(isolate)
    };
    if (custom_recv_error_code_ != nullptr) {
      args[1] = String::NewFromUtf8(
          isolate,
          custom_recv_error_code_,
          NewStringType::kInternalized).ToLocalChecked();
    }
    MakeCallback(
        env()->http2session_on_error_function(),
        arraysize(args),
        args);
  }
}


int32_t GetFrameID(const nghttp2_frame* frame) {
  // If this is a push promise, we want to grab the id of the promised stream
  return (frame->hd.type == NGHTTP2_PUSH_PROMISE) ?
      frame->push_promise.promised_stream_id :
      frame->hd.stream_id;
}


// Called by nghttp2 at the start of receiving a HEADERS frame. We use this
// callback to determine if a new stream is being created or if we are simply
// adding a new block of headers to an existing stream. The header pairs
// themselves are set in the OnHeaderCallback
int Http2Session::OnBeginHeadersCallback(nghttp2_session* handle,
                                         const nghttp2_frame* frame,
                                         void* user_data) {
  Http2Session* session = static_cast<Http2Session*>(user_data);
  int32_t id = GetFrameID(frame);
  Debug(session, "beginning headers for stream %d", id);

  BaseObjectPtr<Http2Stream> stream = session->FindStream(id);
  // The common case is that we're creating a new stream. The less likely
  // case is that we're receiving a set of trailers
  if (LIKELY(!stream)) {
    if (UNLIKELY(!session->CanAddStream() ||
                 Http2Stream::New(session, id, frame->headers.cat) ==
                     nullptr)) {
      if (session->rejected_stream_count_++ >
          session->js_fields_->max_rejected_streams)
        return NGHTTP2_ERR_CALLBACK_FAILURE;
      // Too many concurrent streams being opened
      nghttp2_submit_rst_stream(
          session->session(),
          NGHTTP2_FLAG_NONE,
          id,
          NGHTTP2_ENHANCE_YOUR_CALM);
      return NGHTTP2_ERR_TEMPORAL_CALLBACK_FAILURE;
    }

    session->rejected_stream_count_ = 0;
  } else if (!stream->is_destroyed()) {
    stream->StartHeaders(frame->headers.cat);
  }
  return 0;
}

// Called by nghttp2 for each header name/value pair in a HEADERS block.
// This had to have been preceded by a call to OnBeginHeadersCallback so
// the Http2Stream is guaranteed to already exist.
int Http2Session::OnHeaderCallback(nghttp2_session* handle,
                                   const nghttp2_frame* frame,
                                   nghttp2_rcbuf* name,
                                   nghttp2_rcbuf* value,
                                   uint8_t flags,
                                   void* user_data) {
  Http2Session* session = static_cast<Http2Session*>(user_data);
  int32_t id = GetFrameID(frame);
  BaseObjectPtr<Http2Stream> stream = session->FindStream(id);
  // If stream is null at this point, either something odd has happened
  // or the stream was closed locally while header processing was occurring.
  // either way, do not proceed and close the stream.
  if (UNLIKELY(!stream))
    return NGHTTP2_ERR_TEMPORAL_CALLBACK_FAILURE;

  // If the stream has already been destroyed, ignore.
  if (!stream->is_destroyed() && !stream->AddHeader(name, value, flags)) {
    // This will only happen if the connected peer sends us more
    // than the allowed number of header items at any given time
    stream->SubmitRstStream(NGHTTP2_ENHANCE_YOUR_CALM);
    return NGHTTP2_ERR_TEMPORAL_CALLBACK_FAILURE;
  }
  return 0;
}


// Called by nghttp2 when a complete HTTP2 frame has been received. There are
// only a handful of frame types that we care about handling here.
int Http2Session::OnFrameReceive(nghttp2_session* handle,
                                 const nghttp2_frame* frame,
                                 void* user_data) {
  Http2Session* session = static_cast<Http2Session*>(user_data);
  session->statistics_.frame_count++;
  Debug(session, "complete frame received: type: %d",
        frame->hd.type);
  switch (frame->hd.type) {
    case NGHTTP2_DATA:
      return session->HandleDataFrame(frame);
    case NGHTTP2_PUSH_PROMISE:
      // Intentional fall-through, handled just like headers frames
    case NGHTTP2_HEADERS:
      session->HandleHeadersFrame(frame);
      break;
    case NGHTTP2_SETTINGS:
      session->HandleSettingsFrame(frame);
      break;
    case NGHTTP2_PRIORITY:
      session->HandlePriorityFrame(frame);
      break;
    case NGHTTP2_GOAWAY:
      session->HandleGoawayFrame(frame);
      break;
    case NGHTTP2_PING:
      session->HandlePingFrame(frame);
      break;
    case NGHTTP2_ALTSVC:
      session->HandleAltSvcFrame(frame);
      break;
    case NGHTTP2_ORIGIN:
      session->HandleOriginFrame(frame);
      break;
    default:
      break;
  }
  return 0;
}

int Http2Session::OnInvalidFrame(nghttp2_session* handle,
                                 const nghttp2_frame* frame,
                                 int lib_error_code,
                                 void* user_data) {
  Http2Session* session = static_cast<Http2Session*>(user_data);
  const uint32_t max_invalid_frames = session->js_fields_->max_invalid_frames;

  Debug(session,
        "invalid frame received (%u/%u), code: %d",
        session->invalid_frame_count_,
        max_invalid_frames,
        lib_error_code);
  if (session->invalid_frame_count_++ > max_invalid_frames) {
    session->custom_recv_error_code_ = "ERR_HTTP2_TOO_MANY_INVALID_FRAMES";
    return 1;
  }

  // If the error is fatal or if error code is ERR_STREAM_CLOSED... emit error
  if (nghttp2_is_fatal(lib_error_code) ||
      lib_error_code == NGHTTP2_ERR_STREAM_CLOSED) {
    Environment* env = session->env();
    Isolate* isolate = env->isolate();
    HandleScope scope(isolate);
    Local<Context> context = env->context();
    Context::Scope context_scope(context);
    Local<Value> arg = Integer::New(isolate, lib_error_code);
    session->MakeCallback(env->http2session_on_error_function(), 1, &arg);
  }
  return 0;
}

// Remove the headers reference.
// Implicitly calls nghttp2_rcbuf_decref
void Http2Session::DecrefHeaders(const nghttp2_frame* frame) {
  int32_t id = GetFrameID(frame);
  BaseObjectPtr<Http2Stream> stream = FindStream(id);

  if (stream && !stream->is_destroyed() && stream->headers_count() > 0) {
    Debug(this, "freeing headers for stream %d", id);
    stream->ClearHeaders();
    CHECK_EQ(stream->headers_count(), 0);
    DecrementCurrentSessionMemory(stream->current_headers_length_);
    stream->current_headers_length_ = 0;
  }
}

uint32_t TranslateNghttp2ErrorCode(const int libErrorCode) {
  switch (libErrorCode) {
  case NGHTTP2_ERR_STREAM_CLOSED:
    return NGHTTP2_STREAM_CLOSED;
  case NGHTTP2_ERR_HEADER_COMP:
    return NGHTTP2_COMPRESSION_ERROR;
  case NGHTTP2_ERR_FRAME_SIZE_ERROR:
    return NGHTTP2_FRAME_SIZE_ERROR;
  case NGHTTP2_ERR_FLOW_CONTROL:
    return NGHTTP2_FLOW_CONTROL_ERROR;
  case NGHTTP2_ERR_REFUSED_STREAM:
    return NGHTTP2_REFUSED_STREAM;
  case NGHTTP2_ERR_PROTO:
  case NGHTTP2_ERR_HTTP_HEADER:
  case NGHTTP2_ERR_HTTP_MESSAGING:
    return NGHTTP2_PROTOCOL_ERROR;
  default:
    return NGHTTP2_INTERNAL_ERROR;
  }
}

// If nghttp2 is unable to send a queued up frame, it will call this callback
// to let us know. If the failure occurred because we are in the process of
// closing down the session or stream, we go ahead and ignore it. We don't
// really care about those and there's nothing we can reasonably do about it
// anyway. Other types of failures are reported up to JavaScript. This should
// be exceedingly rare.
int Http2Session::OnFrameNotSent(nghttp2_session* handle,
                                 const nghttp2_frame* frame,
                                 int error_code,
                                 void* user_data) {
  Http2Session* session = static_cast<Http2Session*>(user_data);
  Environment* env = session->env();
  Debug(session, "frame type %d was not sent, code: %d",
        frame->hd.type, error_code);

  // Do not report if the frame was not sent due to the session closing
  if (error_code == NGHTTP2_ERR_SESSION_CLOSING ||
      error_code == NGHTTP2_ERR_STREAM_CLOSED ||
<<<<<<< HEAD
      error_code == NGHTTP2_ERR_STREAM_CLOSING ||
      session->js_fields_->frame_error_listener_count == 0) {
=======
      error_code == NGHTTP2_ERR_STREAM_CLOSING) {
>>>>>>> 8a2d13a7
    // Nghttp2 contains header limit of 65536. When this value is exceeded the
    // pipeline is stopped and we should remove the current headers reference
    // to destroy the session completely.
    // Further information see: https://github.com/nodejs/node/issues/35233
    session->DecrefHeaders(frame);
    return 0;
  }

  Isolate* isolate = env->isolate();
  HandleScope scope(isolate);
  Local<Context> context = env->context();
  Context::Scope context_scope(context);

  Local<Value> argv[3] = {
    Integer::New(isolate, frame->hd.stream_id),
    Integer::New(isolate, frame->hd.type),
    Integer::New(isolate, TranslateNghttp2ErrorCode(error_code))
  };
  session->MakeCallback(
      env->http2session_on_frame_error_function(),
      arraysize(argv), argv);
  return 0;
}

int Http2Session::OnFrameSent(nghttp2_session* handle,
                              const nghttp2_frame* frame,
                              void* user_data) {
  Http2Session* session = static_cast<Http2Session*>(user_data);
  session->statistics_.frame_sent += 1;
  return 0;
}

// Called by nghttp2 when a stream closes.
int Http2Session::OnStreamClose(nghttp2_session* handle,
                                int32_t id,
                                uint32_t code,
                                void* user_data) {
  Http2Session* session = static_cast<Http2Session*>(user_data);
  Environment* env = session->env();
  Isolate* isolate = env->isolate();
  HandleScope scope(isolate);
  Local<Context> context = env->context();
  Context::Scope context_scope(context);
  Debug(session, "stream %d closed with code: %d", id, code);
  BaseObjectPtr<Http2Stream> stream = session->FindStream(id);
  // Intentionally ignore the callback if the stream does not exist or has
  // already been destroyed
  if (!stream || stream->is_destroyed())
    return 0;

  // Don't close synchronously in case there's pending data to be written. This
  // may happen when writing trailing headers.
  if (code == NGHTTP2_NO_ERROR && nghttp2_session_want_write(handle) &&
      !env->is_stopping()) {
    env->SetImmediate([handle, id, code, user_data](Environment* env) {
      OnStreamClose(handle, id, code, user_data);
    });

    return 0;
  }

  stream->Close(code);

  // It is possible for the stream close to occur before the stream is
  // ever passed on to the javascript side. If that happens, the callback
  // will return false.
  if (env->can_call_into_js()) {
    Local<Value> arg = Integer::NewFromUnsigned(isolate, code);
    MaybeLocal<Value> answer = stream->MakeCallback(
        env->http2session_on_stream_close_function(), 1, &arg);
    if (answer.IsEmpty() || answer.ToLocalChecked()->IsFalse()) {
      // Skip to destroy
      stream->Destroy();
    }
  }
  return 0;
}

// Called by nghttp2 when an invalid header has been received. For now, we
// ignore these. If this callback was not provided, nghttp2 would handle
// invalid headers strictly and would shut down the stream. We are intentionally
// being more lenient here although we may want to revisit this choice later.
int Http2Session::OnInvalidHeader(nghttp2_session* session,
                                  const nghttp2_frame* frame,
                                  nghttp2_rcbuf* name,
                                  nghttp2_rcbuf* value,
                                  uint8_t flags,
                                  void* user_data) {
  // Ignore invalid header fields by default.
  return 0;
}

// When nghttp2 receives a DATA frame, it will deliver the data payload to
// us in discrete chunks. We push these into a linked list stored in the
// Http2Sttream which is flushed out to JavaScript as quickly as possible.
// This can be a particularly hot path.
int Http2Session::OnDataChunkReceived(nghttp2_session* handle,
                                      uint8_t flags,
                                      int32_t id,
                                      const uint8_t* data,
                                      size_t len,
                                      void* user_data) {
  Http2Session* session = static_cast<Http2Session*>(user_data);
  Debug(session, "buffering data chunk for stream %d, size: "
        "%d, flags: %d", id, len, flags);
  Environment* env = session->env();
  HandleScope scope(env->isolate());

  // We should never actually get a 0-length chunk so this check is
  // only a precaution at this point.
  if (len == 0)
    return 0;

  // Notify nghttp2 that we've consumed a chunk of data on the connection
  // so that it can send a WINDOW_UPDATE frame. This is a critical part of
  // the flow control process in http2
  CHECK_EQ(nghttp2_session_consume_connection(handle, len), 0);
  BaseObjectPtr<Http2Stream> stream = session->FindStream(id);

  // If the stream has been destroyed, ignore this chunk
  if (!stream || stream->is_destroyed())
    return 0;

  stream->statistics_.received_bytes += len;

  // Repeatedly ask the stream's owner for memory, and copy the read data
  // into those buffers.
  // The typical case is actually the exception here; Http2StreamListeners
  // know about the HTTP2 session associated with this stream, so they know
  // about the larger from-socket read buffer, so they do not require copying.
  do {
    uv_buf_t buf = stream->EmitAlloc(len);
    ssize_t avail = len;
    if (static_cast<ssize_t>(buf.len) < avail)
      avail = buf.len;

    // `buf.base == nullptr` is the default Http2StreamListener's way
    // of saying that it wants a pointer to the raw original.
    // Since it has access to the original socket buffer from which the data
    // was read in the first place, it can use that to minimize ArrayBuffer
    // allocations.
    if (LIKELY(buf.base == nullptr))
      buf.base = reinterpret_cast<char*>(const_cast<uint8_t*>(data));
    else
      memcpy(buf.base, data, avail);
    data += avail;
    len -= avail;
    stream->EmitRead(avail, buf);

    // If the stream owner (e.g. the JS Http2Stream) wants more data, just
    // tell nghttp2 that all data has been consumed. Otherwise, defer until
    // more data is being requested.
    if (stream->is_reading())
      nghttp2_session_consume_stream(handle, id, avail);
    else
      stream->inbound_consumed_data_while_paused_ += avail;

    // If we have a gathered a lot of data for output, try sending it now.
    if (session->outgoing_length_ > 4096 ||
        stream->available_outbound_length_ > 4096) {
      session->SendPendingData();
    }
  } while (len != 0);

  // If we are currently waiting for a write operation to finish, we should
  // tell nghttp2 that we want to wait before we process more input data.
  if (session->is_write_in_progress()) {
    CHECK(session->is_reading_stopped());
    session->set_receive_paused();
    Debug(session, "receive paused");
    return NGHTTP2_ERR_PAUSE;
  }

  return 0;
}

// Called by nghttp2 when it needs to determine how much padding to use in
// a DATA or HEADERS frame.
ssize_t Http2Session::OnSelectPadding(nghttp2_session* handle,
                                      const nghttp2_frame* frame,
                                      size_t maxPayloadLen,
                                      void* user_data) {
  Http2Session* session = static_cast<Http2Session*>(user_data);
  ssize_t padding = frame->hd.length;

  switch (session->padding_strategy_) {
    case PADDING_STRATEGY_NONE:
      // Fall-through
      break;
    case PADDING_STRATEGY_MAX:
      padding = session->OnMaxFrameSizePadding(padding, maxPayloadLen);
      break;
    case PADDING_STRATEGY_ALIGNED:
      padding = session->OnDWordAlignedPadding(padding, maxPayloadLen);
      break;
  }
  return padding;
}

// We use this currently to determine when an attempt is made to use the http2
// protocol with a non-http2 peer.
int Http2Session::OnNghttpError(nghttp2_session* handle,
                                int lib_error_code,
                                const char* message,
                                size_t len,
                                void* user_data) {
  // Unfortunately, this is currently the only way for us to know if
  // the session errored because the peer is not an http2 peer.
  Http2Session* session = static_cast<Http2Session*>(user_data);
  Debug(session, "Error '%s'", message);
  if (lib_error_code == NGHTTP2_ERR_SETTINGS_EXPECTED) {
    Environment* env = session->env();
    Isolate* isolate = env->isolate();
    HandleScope scope(isolate);
    Local<Context> context = env->context();
    Context::Scope context_scope(context);
    Local<Value> arg = Integer::New(isolate, NGHTTP2_ERR_PROTO);
    session->MakeCallback(env->http2session_on_error_function(), 1, &arg);
  }
  return 0;
}

uv_buf_t Http2StreamListener::OnStreamAlloc(size_t size) {
  // See the comments in Http2Session::OnDataChunkReceived
  // (which is the only possible call site for this method).
  return uv_buf_init(nullptr, size);
}

void Http2StreamListener::OnStreamRead(ssize_t nread, const uv_buf_t& buf) {
  Http2Stream* stream = static_cast<Http2Stream*>(stream_);
  Http2Session* session = stream->session();
  Environment* env = stream->env();
  HandleScope handle_scope(env->isolate());
  Context::Scope context_scope(env->context());

  if (nread < 0) {
    PassReadErrorToPreviousListener(nread);
    return;
  }

  Local<ArrayBuffer> ab;
  if (session->stream_buf_ab_.IsEmpty()) {
    ab = ArrayBuffer::New(env->isolate(),
                          std::move(session->stream_buf_allocation_));
    session->stream_buf_ab_.Reset(env->isolate(), ab);
  } else {
    ab = PersistentToLocal::Strong(session->stream_buf_ab_);
  }

  // There is a single large array buffer for the entire data read from the
  // network; create a slice of that array buffer and emit it as the
  // received data buffer.
  size_t offset = buf.base - session->stream_buf_.base;

  // Verify that the data offset is inside the current read buffer.
  CHECK_GE(offset, session->stream_buf_offset_);
  CHECK_LE(offset, session->stream_buf_.len);
  CHECK_LE(offset + buf.len, session->stream_buf_.len);

  stream->CallJSOnreadMethod(nread, ab, offset);
}


// Called by OnFrameReceived to notify JavaScript land that a complete
// HEADERS frame has been received and processed. This method converts the
// received headers into a JavaScript array and pushes those out to JS.
void Http2Session::HandleHeadersFrame(const nghttp2_frame* frame) {
  Isolate* isolate = env()->isolate();
  HandleScope scope(isolate);
  Local<Context> context = env()->context();
  Context::Scope context_scope(context);

  int32_t id = GetFrameID(frame);
  Debug(this, "handle headers frame for stream %d", id);
  BaseObjectPtr<Http2Stream> stream = FindStream(id);

  // If the stream has already been destroyed, ignore.
  if (!stream || stream->is_destroyed())
    return;

  // The headers are stored as a vector of Http2Header instances.
  // The following converts that into a JS array with the structure:
  // [name1, value1, name2, value2, name3, value3, name3, value4] and so on.
  // That array is passed up to the JS layer and converted into an Object form
  // like {name1: value1, name2: value2, name3: [value3, value4]}. We do it
  // this way for performance reasons (it's faster to generate and pass an
  // array than it is to generate and pass the object).

  MaybeStackBuffer<Local<Value>, 64> headers_v(stream->headers_count() * 2);
  MaybeStackBuffer<Local<Value>, 32> sensitive_v(stream->headers_count());
  size_t sensitive_count = 0;

  stream->TransferHeaders([&](const Http2Header& header, size_t i) {
    headers_v[i * 2] = header.GetName(this).ToLocalChecked();
    headers_v[i * 2 + 1] = header.GetValue(this).ToLocalChecked();
    if (header.flags() & NGHTTP2_NV_FLAG_NO_INDEX)
      sensitive_v[sensitive_count++] = headers_v[i * 2];
  });
  CHECK_EQ(stream->headers_count(), 0);

  DecrementCurrentSessionMemory(stream->current_headers_length_);
  stream->current_headers_length_ = 0;

  Local<Value> args[] = {
    stream->object(),
    Integer::New(isolate, id),
    Integer::New(isolate, stream->headers_category()),
    Integer::New(isolate, frame->hd.flags),
    Array::New(isolate, headers_v.out(), headers_v.length()),
    Array::New(isolate, sensitive_v.out(), sensitive_count),
  };
  MakeCallback(env()->http2session_on_headers_function(),
               arraysize(args), args);
}


// Called by OnFrameReceived when a complete PRIORITY frame has been
// received. Notifies JS land about the priority change. Note that priorities
// are considered advisory only, so this has no real effect other than to
// simply let user code know that the priority has changed.
void Http2Session::HandlePriorityFrame(const nghttp2_frame* frame) {
  if (js_fields_->priority_listener_count == 0) return;
  Isolate* isolate = env()->isolate();
  HandleScope scope(isolate);
  Local<Context> context = env()->context();
  Context::Scope context_scope(context);

  nghttp2_priority priority_frame = frame->priority;
  int32_t id = GetFrameID(frame);
  Debug(this, "handle priority frame for stream %d", id);
  // Priority frame stream ID should never be <= 0. nghttp2 handles this for us
  nghttp2_priority_spec spec = priority_frame.pri_spec;

  Local<Value> argv[4] = {
    Integer::New(isolate, id),
    Integer::New(isolate, spec.stream_id),
    Integer::New(isolate, spec.weight),
    Boolean::New(isolate, spec.exclusive)
  };
  MakeCallback(env()->http2session_on_priority_function(),
               arraysize(argv), argv);
}


// Called by OnFrameReceived when a complete DATA frame has been received.
// If we know that this was the last DATA frame (because the END_STREAM flag
// is set), then we'll terminate the readable side of the StreamBase.
int Http2Session::HandleDataFrame(const nghttp2_frame* frame) {
  int32_t id = GetFrameID(frame);
  Debug(this, "handling data frame for stream %d", id);
  BaseObjectPtr<Http2Stream> stream = FindStream(id);

  if (stream &&
      !stream->is_destroyed() &&
      frame->hd.flags & NGHTTP2_FLAG_END_STREAM) {
    stream->EmitRead(UV_EOF);
  } else if (frame->hd.length == 0) {
    if (invalid_frame_count_++ > js_fields_->max_invalid_frames) {
      custom_recv_error_code_ = "ERR_HTTP2_TOO_MANY_INVALID_FRAMES";
      Debug(this, "rejecting empty-frame-without-END_STREAM flood\n");
      // Consider a flood of 0-length frames without END_STREAM an error.
      return 1;
    }
  }
  return 0;
}


// Called by OnFrameReceived when a complete GOAWAY frame has been received.
void Http2Session::HandleGoawayFrame(const nghttp2_frame* frame) {
  Isolate* isolate = env()->isolate();
  HandleScope scope(isolate);
  Local<Context> context = env()->context();
  Context::Scope context_scope(context);

  nghttp2_goaway goaway_frame = frame->goaway;
  Debug(this, "handling goaway frame");

  Local<Value> argv[3] = {
    Integer::NewFromUnsigned(isolate, goaway_frame.error_code),
    Integer::New(isolate, goaway_frame.last_stream_id),
    Undefined(isolate)
  };

  size_t length = goaway_frame.opaque_data_len;
  if (length > 0) {
    // If the copy fails for any reason here, we just ignore it.
    // The additional goaway data is completely optional and we
    // shouldn't fail if we're not able to process it.
    argv[2] = Buffer::Copy(isolate,
                           reinterpret_cast<char*>(goaway_frame.opaque_data),
                           length).ToLocalChecked();
  }

  MakeCallback(env()->http2session_on_goaway_data_function(),
               arraysize(argv), argv);
}

// Called by OnFrameReceived when a complete ALTSVC frame has been received.
void Http2Session::HandleAltSvcFrame(const nghttp2_frame* frame) {
  if (!(js_fields_->bitfield & (1 << kSessionHasAltsvcListeners))) return;
  Isolate* isolate = env()->isolate();
  HandleScope scope(isolate);
  Local<Context> context = env()->context();
  Context::Scope context_scope(context);

  int32_t id = GetFrameID(frame);

  nghttp2_extension ext = frame->ext;
  nghttp2_ext_altsvc* altsvc = static_cast<nghttp2_ext_altsvc*>(ext.payload);
  Debug(this, "handling altsvc frame");

  Local<Value> argv[3] = {
    Integer::New(isolate, id),
    OneByteString(isolate, altsvc->origin, altsvc->origin_len),
    OneByteString(isolate, altsvc->field_value, altsvc->field_value_len)
  };

  MakeCallback(env()->http2session_on_altsvc_function(),
               arraysize(argv), argv);
}

void Http2Session::HandleOriginFrame(const nghttp2_frame* frame) {
  Isolate* isolate = env()->isolate();
  HandleScope scope(isolate);
  Local<Context> context = env()->context();
  Context::Scope context_scope(context);

  Debug(this, "handling origin frame");

  nghttp2_extension ext = frame->ext;
  nghttp2_ext_origin* origin = static_cast<nghttp2_ext_origin*>(ext.payload);

  size_t nov = origin->nov;
  std::vector<Local<Value>> origin_v(nov);

  for (size_t i = 0; i < nov; ++i) {
    const nghttp2_origin_entry& entry = origin->ov[i];
    origin_v[i] = OneByteString(isolate, entry.origin, entry.origin_len);
  }
  Local<Value> holder = Array::New(isolate, origin_v.data(), origin_v.size());
  MakeCallback(env()->http2session_on_origin_function(), 1, &holder);
}

// Called by OnFrameReceived when a complete PING frame has been received.
void Http2Session::HandlePingFrame(const nghttp2_frame* frame) {
  Isolate* isolate = env()->isolate();
  HandleScope scope(isolate);
  Local<Context> context = env()->context();
  Context::Scope context_scope(context);
  Local<Value> arg;
  bool ack = frame->hd.flags & NGHTTP2_FLAG_ACK;
  if (ack) {
    BaseObjectPtr<Http2Ping> ping = PopPing();

    if (!ping) {
      // PING Ack is unsolicited. Treat as a connection error. The HTTP/2
      // spec does not require this, but there is no legitimate reason to
      // receive an unsolicited PING ack on a connection. Either the peer
      // is buggy or malicious, and we're not going to tolerate such
      // nonsense.
      arg = Integer::New(isolate, NGHTTP2_ERR_PROTO);
      MakeCallback(env()->http2session_on_error_function(), 1, &arg);
      return;
    }

    ping->Done(true, frame->ping.opaque_data);
    return;
  }

  if (!(js_fields_->bitfield & (1 << kSessionHasPingListeners))) return;
  // Notify the session that a ping occurred
  arg = Buffer::Copy(
      env(),
      reinterpret_cast<const char*>(frame->ping.opaque_data),
      8).ToLocalChecked();
  MakeCallback(env()->http2session_on_ping_function(), 1, &arg);
}

// Called by OnFrameReceived when a complete SETTINGS frame has been received.
void Http2Session::HandleSettingsFrame(const nghttp2_frame* frame) {
  bool ack = frame->hd.flags & NGHTTP2_FLAG_ACK;
  if (!ack) {
    js_fields_->bitfield &= ~(1 << kSessionRemoteSettingsIsUpToDate);
    if (!(js_fields_->bitfield & (1 << kSessionHasRemoteSettingsListeners)))
      return;
    // This is not a SETTINGS acknowledgement, notify and return
    MakeCallback(env()->http2session_on_settings_function(), 0, nullptr);
    return;
  }

  // If this is an acknowledgement, we should have an Http2Settings
  // object for it.
  BaseObjectPtr<Http2Settings> settings = PopSettings();
  if (settings) {
    settings->Done(true);
    return;
  }
  // SETTINGS Ack is unsolicited. Treat as a connection error. The HTTP/2
  // spec does not require this, but there is no legitimate reason to
  // receive an unsolicited SETTINGS ack on a connection. Either the peer
  // is buggy or malicious, and we're not going to tolerate such
  // nonsense.
  // Note that nghttp2 currently prevents this from happening for SETTINGS
  // frames, so this block is purely defensive just in case that behavior
  // changes. Specifically, unlike unsolicited PING acks, unsolicited
  // SETTINGS acks should *never* make it this far.
  Isolate* isolate = env()->isolate();
  HandleScope scope(isolate);
  Local<Context> context = env()->context();
  Context::Scope context_scope(context);
  Local<Value> arg = Integer::New(isolate, NGHTTP2_ERR_PROTO);
  MakeCallback(env()->http2session_on_error_function(), 1, &arg);
}

// Callback used when data has been written to the stream.
void Http2Session::OnStreamAfterWrite(WriteWrap* w, int status) {
  Debug(this, "write finished with status %d", status);

  CHECK(is_write_in_progress());
  set_write_in_progress(false);

  // Inform all pending writes about their completion.
  ClearOutgoing(status);

  if (is_reading_stopped() &&
      !is_write_in_progress() &&
      nghttp2_session_want_read(session_.get())) {
    set_reading_stopped(false);
    stream_->ReadStart();
  }

  if (is_destroyed()) {
    HandleScope scope(env()->isolate());
    MakeCallback(env()->ondone_string(), 0, nullptr);
    if (stream_ != nullptr) {
      // Start reading again to detect the other end finishing.
      set_reading_stopped(false);
      stream_->ReadStart();
    }
    return;
  }

  // If there is more incoming data queued up, consume it.
  if (stream_buf_offset_ > 0) {
    ConsumeHTTP2Data();
  }

  if (!is_write_scheduled() && !is_destroyed()) {
    // Schedule a new write if nghttp2 wants to send data.
    MaybeScheduleWrite();
  }
}

// If the underlying nghttp2_session struct has data pending in its outbound
// queue, MaybeScheduleWrite will schedule a SendPendingData() call to occur
// on the next iteration of the Node.js event loop (using the SetImmediate
// queue), but only if a write has not already been scheduled.
void Http2Session::MaybeScheduleWrite() {
  CHECK(!is_write_scheduled());
  if (UNLIKELY(!session_))
    return;

  if (nghttp2_session_want_write(session_.get())) {
    HandleScope handle_scope(env()->isolate());
    Debug(this, "scheduling write");
    set_write_scheduled();
    BaseObjectPtr<Http2Session> strong_ref{this};
    env()->SetImmediate([this, strong_ref](Environment* env) {
      if (!session_ || !is_write_scheduled()) {
        // This can happen e.g. when a stream was reset before this turn
        // of the event loop, in which case SendPendingData() is called early,
        // or the session was destroyed in the meantime.
        return;
      }

      // Sending data may call arbitrary JS code, so keep track of
      // async context.
      if (env->can_call_into_js()) {
        HandleScope handle_scope(env->isolate());
        InternalCallbackScope callback_scope(this);
        SendPendingData();
      }
    });
  }
}

void Http2Session::MaybeStopReading() {
  // If the session is already closing we don't want to stop reading as we want
  // to detect when the other peer is actually closed.
  if (is_reading_stopped() || is_closing()) return;
  int want_read = nghttp2_session_want_read(session_.get());
  Debug(this, "wants read? %d", want_read);
  if (want_read == 0 || is_write_in_progress()) {
    set_reading_stopped();
    stream_->ReadStop();
  }
}

// Unset the sending state, finish up all current writes, and reset
// storage for data and metadata that was associated with these writes.
void Http2Session::ClearOutgoing(int status) {
  CHECK(is_sending());

  set_sending(false);

  if (!outgoing_buffers_.empty()) {
    outgoing_storage_.clear();
    outgoing_length_ = 0;

    std::vector<NgHttp2StreamWrite> current_outgoing_buffers_;
    current_outgoing_buffers_.swap(outgoing_buffers_);
    for (const NgHttp2StreamWrite& wr : current_outgoing_buffers_) {
      BaseObjectPtr<AsyncWrap> wrap = std::move(wr.req_wrap);
      if (wrap) {
        // TODO(addaleax): Pass `status` instead of 0, so that we actually error
        // out with the error from the write to the underlying protocol,
        // if one occurred.
        WriteWrap::FromObject(wrap)->Done(0);
      }
    }
  }

  // Now that we've finished sending queued data, if there are any pending
  // RstStreams we should try sending again and then flush them one by one.
  if (!pending_rst_streams_.empty()) {
    std::vector<int32_t> current_pending_rst_streams;
    pending_rst_streams_.swap(current_pending_rst_streams);

    SendPendingData();

    for (int32_t stream_id : current_pending_rst_streams) {
      BaseObjectPtr<Http2Stream> stream = FindStream(stream_id);
      if (LIKELY(stream))
        stream->FlushRstStream();
    }
  }
}

void Http2Session::PushOutgoingBuffer(NgHttp2StreamWrite&& write) {
  outgoing_length_ += write.buf.len;
  outgoing_buffers_.emplace_back(std::move(write));
}

// Queue a given block of data for sending. This always creates a copy,
// so it is used for the cases in which nghttp2 requests sending of a
// small chunk of data.
void Http2Session::CopyDataIntoOutgoing(const uint8_t* src, size_t src_length) {
  size_t offset = outgoing_storage_.size();
  outgoing_storage_.resize(offset + src_length);
  memcpy(&outgoing_storage_[offset], src, src_length);

  // Store with a base of `nullptr` initially, since future resizes
  // of the outgoing_buffers_ vector may invalidate the pointer.
  // The correct base pointers will be set later, before writing to the
  // underlying socket.
  PushOutgoingBuffer(NgHttp2StreamWrite {
    uv_buf_init(nullptr, src_length)
  });
}

// Prompts nghttp2 to begin serializing it's pending data and pushes each
// chunk out to the i/o socket to be sent. This is a particularly hot method
// that will generally be called at least twice be event loop iteration.
// This is a potential performance optimization target later.
// Returns non-zero value if a write is already in progress.
uint8_t Http2Session::SendPendingData() {
  Debug(this, "sending pending data");
  // Do not attempt to send data on the socket if the destroying flag has
  // been set. That means everything is shutting down and the socket
  // will not be usable.
  if (is_destroyed())
    return 0;
  set_write_scheduled(false);

  // SendPendingData should not be called recursively.
  if (is_sending())
    return 1;
  // This is cleared by ClearOutgoing().
  set_sending();

  ssize_t src_length;
  const uint8_t* src;

  CHECK(outgoing_buffers_.empty());
  CHECK(outgoing_storage_.empty());

  // Part One: Gather data from nghttp2

  while ((src_length = nghttp2_session_mem_send(session_.get(), &src)) > 0) {
    Debug(this, "nghttp2 has %d bytes to send", src_length);
    CopyDataIntoOutgoing(src, src_length);
  }

  CHECK_NE(src_length, NGHTTP2_ERR_NOMEM);

  if (stream_ == nullptr) {
    // It would seem nice to bail out earlier, but `nghttp2_session_mem_send()`
    // does take care of things like closing the individual streams after
    // a socket has been torn down, so we still need to call it.
    ClearOutgoing(UV_ECANCELED);
    return 0;
  }

  // Part Two: Pass Data to the underlying stream

  size_t count = outgoing_buffers_.size();
  if (count == 0) {
    ClearOutgoing(0);
    return 0;
  }
  MaybeStackBuffer<uv_buf_t, 32> bufs;
  bufs.AllocateSufficientStorage(count);

  // Set the buffer base pointers for copied data that ended up in the
  // sessions's own storage since it might have shifted around during gathering.
  // (Those are marked by having .base == nullptr.)
  size_t offset = 0;
  size_t i = 0;
  for (const NgHttp2StreamWrite& write : outgoing_buffers_) {
    statistics_.data_sent += write.buf.len;
    if (write.buf.base == nullptr) {
      bufs[i++] = uv_buf_init(
          reinterpret_cast<char*>(outgoing_storage_.data() + offset),
          write.buf.len);
      offset += write.buf.len;
    } else {
      bufs[i++] = write.buf;
    }
  }

  chunks_sent_since_last_write_++;

  CHECK(!is_write_in_progress());
  set_write_in_progress();
  StreamWriteResult res = underlying_stream()->Write(*bufs, count);
  if (!res.async) {
    set_write_in_progress(false);
    ClearOutgoing(res.err);
  }

  MaybeStopReading();

  return 0;
}


// This callback is called from nghttp2 when it wants to send DATA frames for a
// given Http2Stream, when we set the `NGHTTP2_DATA_FLAG_NO_COPY` flag earlier
// in the Http2Stream::Provider::Stream::OnRead callback.
// We take the write information directly out of the stream's data queue.
int Http2Session::OnSendData(
      nghttp2_session* session_,
      nghttp2_frame* frame,
      const uint8_t* framehd,
      size_t length,
      nghttp2_data_source* source,
      void* user_data) {
  Http2Session* session = static_cast<Http2Session*>(user_data);
  BaseObjectPtr<Http2Stream> stream = session->FindStream(frame->hd.stream_id);
  if (!stream) return 0;

  // Send the frame header + a byte that indicates padding length.
  session->CopyDataIntoOutgoing(framehd, 9);
  if (frame->data.padlen > 0) {
    uint8_t padding_byte = frame->data.padlen - 1;
    CHECK_EQ(padding_byte, frame->data.padlen - 1);
    session->CopyDataIntoOutgoing(&padding_byte, 1);
  }

  Debug(session, "nghttp2 has %d bytes to send directly", length);
  while (length > 0) {
    // nghttp2 thinks that there is data available (length > 0), which means
    // we told it so, which means that we *should* have data available.
    CHECK(!stream->queue_.empty());

    NgHttp2StreamWrite& write = stream->queue_.front();
    if (write.buf.len <= length) {
      // This write does not suffice by itself, so we can consume it completely.
      length -= write.buf.len;
      session->PushOutgoingBuffer(std::move(write));
      stream->queue_.pop();
      continue;
    }

    // Slice off `length` bytes of the first write in the queue.
    session->PushOutgoingBuffer(NgHttp2StreamWrite {
      uv_buf_init(write.buf.base, length)
    });
    write.buf.base += length;
    write.buf.len -= length;
    break;
  }

  if (frame->data.padlen > 0) {
    // Send padding if that was requested.
    session->PushOutgoingBuffer(NgHttp2StreamWrite {
      uv_buf_init(const_cast<char*>(zero_bytes_256), frame->data.padlen - 1)
    });
  }

  return 0;
}

// Creates a new Http2Stream and submits a new http2 request.
Http2Stream* Http2Session::SubmitRequest(
    const Http2Priority& priority,
    const Http2Headers& headers,
    int32_t* ret,
    int options) {
  Debug(this, "submitting request");
  Http2Scope h2scope(this);
  Http2Stream* stream = nullptr;
  Http2Stream::Provider::Stream prov(options);
  *ret = nghttp2_submit_request(
      session_.get(),
      &priority,
      headers.data(),
      headers.length(),
      *prov,
      nullptr);
  CHECK_NE(*ret, NGHTTP2_ERR_NOMEM);
  if (LIKELY(*ret > 0))
    stream = Http2Stream::New(this, *ret, NGHTTP2_HCAT_HEADERS, options);
  return stream;
}

uv_buf_t Http2Session::OnStreamAlloc(size_t suggested_size) {
  return env()->allocate_managed_buffer(suggested_size);
}

// Callback used to receive inbound data from the i/o stream
void Http2Session::OnStreamRead(ssize_t nread, const uv_buf_t& buf_) {
  HandleScope handle_scope(env()->isolate());
  Context::Scope context_scope(env()->context());
  Http2Scope h2scope(this);
  CHECK_NOT_NULL(stream_);
  Debug(this, "receiving %d bytes, offset %d", nread, stream_buf_offset_);
  std::unique_ptr<BackingStore> bs = env()->release_managed_buffer(buf_);

  // Only pass data on if nread > 0
  if (nread <= 0) {
    if (nread < 0) {
      PassReadErrorToPreviousListener(nread);
    }
    return;
  }

  CHECK_LE(static_cast<size_t>(nread), bs->ByteLength());

  statistics_.data_received += nread;

  if (LIKELY(stream_buf_offset_ == 0)) {
    // Shrink to the actual amount of used data.
    bs = BackingStore::Reallocate(env()->isolate(), std::move(bs), nread);
  } else {
    // This is a very unlikely case, and should only happen if the ReadStart()
    // call in OnStreamAfterWrite() immediately provides data. If that does
    // happen, we concatenate the data we received with the already-stored
    // pending input data, slicing off the already processed part.
    size_t pending_len = stream_buf_.len - stream_buf_offset_;
    std::unique_ptr<BackingStore> new_bs;
    {
      NoArrayBufferZeroFillScope no_zero_fill_scope(env()->isolate_data());
      new_bs = ArrayBuffer::NewBackingStore(env()->isolate(),
                                            pending_len + nread);
    }
    memcpy(static_cast<char*>(new_bs->Data()),
           stream_buf_.base + stream_buf_offset_,
           pending_len);
    memcpy(static_cast<char*>(new_bs->Data()) + pending_len,
           bs->Data(),
           nread);

    bs = std::move(new_bs);
    nread = bs->ByteLength();
    stream_buf_offset_ = 0;
    stream_buf_ab_.Reset();

    // We have now fully processed the stream_buf_ input chunk (by moving the
    // remaining part into buf, which will be accounted for below).
    DecrementCurrentSessionMemory(stream_buf_.len);
  }

  IncrementCurrentSessionMemory(nread);

  // Remember the current buffer, so that OnDataChunkReceived knows the
  // offset of a DATA frame's data into the socket read buffer.
  stream_buf_ = uv_buf_init(static_cast<char*>(bs->Data()),
                            static_cast<unsigned int>(nread));

  // Store this so we can create an ArrayBuffer for read data from it.
  // DATA frames will be emitted as slices of that ArrayBuffer to avoid having
  // to copy memory.
  stream_buf_allocation_ = std::move(bs);

  ConsumeHTTP2Data();

  MaybeStopReading();
}

bool Http2Session::HasWritesOnSocketForStream(Http2Stream* stream) {
  for (const NgHttp2StreamWrite& wr : outgoing_buffers_) {
    if (wr.req_wrap && WriteWrap::FromObject(wr.req_wrap)->stream() == stream)
      return true;
  }
  return false;
}

// Every Http2Session session is tightly bound to a single i/o StreamBase
// (typically a net.Socket or tls.TLSSocket). The lifecycle of the two is
// tightly coupled with all data transfer between the two happening at the
// C++ layer via the StreamBase API.
void Http2Session::Consume(Local<Object> stream_obj) {
  StreamBase* stream = StreamBase::FromObject(stream_obj);
  stream->PushStreamListener(this);
  Debug(this, "i/o stream consumed");
}

// Allow injecting of data from JS
// This is used when the socket has already some data received
// before our listener was attached
// https://github.com/nodejs/node/issues/35475
void Http2Session::Receive(const FunctionCallbackInfo<Value>& args) {
  Http2Session* session;
  ASSIGN_OR_RETURN_UNWRAP(&session, args.Holder());
  CHECK(args[0]->IsObject());

  ArrayBufferViewContents<char> buffer(args[0]);
  const char* data = buffer.data();
  size_t len = buffer.length();
  Debug(session, "Receiving %zu bytes injected from JS", len);

  // Copy given buffer
  while (len > 0) {
    uv_buf_t buf = session->OnStreamAlloc(len);
    size_t copy = buf.len > len ? len : buf.len;
    memcpy(buf.base, data, copy);
    buf.len = copy;
    session->OnStreamRead(copy, buf);

    data += copy;
    len -= copy;
  }
}

Http2Stream* Http2Stream::New(Http2Session* session,
                              int32_t id,
                              nghttp2_headers_category category,
                              int options) {
  Local<Object> obj;
  if (!session->env()
           ->http2stream_constructor_template()
           ->NewInstance(session->env()->context())
           .ToLocal(&obj)) {
    return nullptr;
  }
  return new Http2Stream(session, obj, id, category, options);
}

Http2Stream::Http2Stream(Http2Session* session,
                         Local<Object> obj,
                         int32_t id,
                         nghttp2_headers_category category,
                         int options)
    : AsyncWrap(session->env(), obj, AsyncWrap::PROVIDER_HTTP2STREAM),
      StreamBase(session->env()),
      session_(session),
      id_(id),
      current_headers_category_(category) {
  MakeWeak();
  StreamBase::AttachToObject(GetObject());
  statistics_.id = id;
  statistics_.start_time = uv_hrtime();

  // Limit the number of header pairs
  max_header_pairs_ = session->max_header_pairs();
  if (max_header_pairs_ == 0) {
    max_header_pairs_ = DEFAULT_MAX_HEADER_LIST_PAIRS;
  }
  current_headers_.reserve(std::min(max_header_pairs_, 12u));

  // Limit the number of header octets
  max_header_length_ =
      std::min(
        nghttp2_session_get_local_settings(
          session->session(),
          NGHTTP2_SETTINGS_MAX_HEADER_LIST_SIZE),
      MAX_MAX_HEADER_LIST_SIZE);

  if (options & STREAM_OPTION_GET_TRAILERS)
    set_has_trailers();

  PushStreamListener(&stream_listener_);

  if (options & STREAM_OPTION_EMPTY_PAYLOAD)
    Shutdown();
  session->AddStream(this);
}

Http2Stream::~Http2Stream() {
  Debug(this, "tearing down stream");
}

void Http2Stream::MemoryInfo(MemoryTracker* tracker) const {
  tracker->TrackField("current_headers", current_headers_);
  tracker->TrackField("queue", queue_);
}

std::string Http2Stream::diagnostic_name() const {
  const Http2Session* sess = session();
  const std::string sname =
      sess ? sess->diagnostic_name() : "session already destroyed";
  return "HttpStream " + std::to_string(id()) + " (" +
         std::to_string(static_cast<int64_t>(get_async_id())) + ") [" + sname +
         "]";
}

// Notify the Http2Stream that a new block of HEADERS is being processed.
void Http2Stream::StartHeaders(nghttp2_headers_category category) {
  Debug(this, "starting headers, category: %d", category);
  CHECK(!this->is_destroyed());
  session_->DecrementCurrentSessionMemory(current_headers_length_);
  current_headers_length_ = 0;
  current_headers_.clear();
  current_headers_category_ = category;
}


nghttp2_stream* Http2Stream::operator*() const { return stream(); }

nghttp2_stream* Http2Stream::stream() const {
  return nghttp2_session_find_stream(session_->session(), id_);
}

void Http2Stream::Close(int32_t code) {
  CHECK(!this->is_destroyed());
  set_closed();
  code_ = code;
  Debug(this, "closed with code %d", code);
}

ShutdownWrap* Http2Stream::CreateShutdownWrap(Local<Object> object) {
  // DoShutdown() always finishes synchronously, so there's no need to create
  // a structure to store asynchronous context.
  return nullptr;
}

int Http2Stream::DoShutdown(ShutdownWrap* req_wrap) {
  if (is_destroyed())
    return UV_EPIPE;

  {
    Http2Scope h2scope(this);
    set_not_writable();
    CHECK_NE(nghttp2_session_resume_data(
        session_->session(), id_),
        NGHTTP2_ERR_NOMEM);
    Debug(this, "writable side shutdown");
  }
  return 1;
}

// Destroy the Http2Stream and render it unusable. Actual resources for the
// Stream will not be freed until the next tick of the Node.js event loop
// using the SetImmediate queue.
void Http2Stream::Destroy() {
  // Do nothing if this stream instance is already destroyed
  if (is_destroyed())
    return;
  if (session_->has_pending_rststream(id_))
    FlushRstStream();
  set_destroyed();

  Debug(this, "destroying stream");

  // Wait until the start of the next loop to delete because there
  // may still be some pending operations queued for this stream.
  BaseObjectPtr<Http2Stream> strong_ref = session_->RemoveStream(id_);
  if (strong_ref) {
    env()->SetImmediate([this, strong_ref = std::move(strong_ref)](
        Environment* env) {
      // Free any remaining outgoing data chunks here. This should be done
      // here because it's possible for destroy to have been called while
      // we still have queued outbound writes.
      while (!queue_.empty()) {
        NgHttp2StreamWrite& head = queue_.front();
        if (head.req_wrap)
          WriteWrap::FromObject(head.req_wrap)->Done(UV_ECANCELED);
        queue_.pop();
      }

      // We can destroy the stream now if there are no writes for it
      // already on the socket. Otherwise, we'll wait for the garbage collector
      // to take care of cleaning up.
      if (session() == nullptr ||
          !session()->HasWritesOnSocketForStream(this)) {
        // Delete once strong_ref goes out of scope.
        Detach();
      }
    });
  }

  statistics_.end_time = uv_hrtime();
  session_->statistics_.stream_average_duration =
      ((statistics_.end_time - statistics_.start_time) /
          session_->statistics_.stream_count) / 1e6;
  EmitStatistics();
}


// Initiates a response on the Http2Stream using data provided via the
// StreamBase Streams API.
int Http2Stream::SubmitResponse(const Http2Headers& headers, int options) {
  CHECK(!this->is_destroyed());
  Http2Scope h2scope(this);
  Debug(this, "submitting response");
  if (options & STREAM_OPTION_GET_TRAILERS)
    set_has_trailers();

  if (!is_writable())
    options |= STREAM_OPTION_EMPTY_PAYLOAD;

  Http2Stream::Provider::Stream prov(this, options);
  int ret = nghttp2_submit_response(
      session_->session(),
      id_,
      headers.data(),
      headers.length(),
      *prov);
  CHECK_NE(ret, NGHTTP2_ERR_NOMEM);
  return ret;
}


// Submit informational headers for a stream.
int Http2Stream::SubmitInfo(const Http2Headers& headers) {
  CHECK(!this->is_destroyed());
  Http2Scope h2scope(this);
  Debug(this, "sending %d informational headers", headers.length());
  int ret = nghttp2_submit_headers(
      session_->session(),
      NGHTTP2_FLAG_NONE,
      id_,
      nullptr,
      headers.data(),
      headers.length(),
      nullptr);
  CHECK_NE(ret, NGHTTP2_ERR_NOMEM);
  return ret;
}

void Http2Stream::OnTrailers() {
  Debug(this, "let javascript know we are ready for trailers");
  CHECK(!this->is_destroyed());
  Isolate* isolate = env()->isolate();
  HandleScope scope(isolate);
  Local<Context> context = env()->context();
  Context::Scope context_scope(context);
  set_has_trailers(false);
  MakeCallback(env()->http2session_on_stream_trailers_function(), 0, nullptr);
}

// Submit informational headers for a stream.
int Http2Stream::SubmitTrailers(const Http2Headers& headers) {
  CHECK(!this->is_destroyed());
  Http2Scope h2scope(this);
  Debug(this, "sending %d trailers", headers.length());
  int ret;
  // Sending an empty trailers frame poses problems in Safari, Edge & IE.
  // Instead we can just send an empty data frame with NGHTTP2_FLAG_END_STREAM
  // to indicate that the stream is ready to be closed.
  if (headers.length() == 0) {
    Http2Stream::Provider::Stream prov(this, 0);
    ret = nghttp2_submit_data(
        session_->session(),
        NGHTTP2_FLAG_END_STREAM,
        id_,
        *prov);
  } else {
    ret = nghttp2_submit_trailer(
        session_->session(),
        id_,
        headers.data(),
        headers.length());
  }
  CHECK_NE(ret, NGHTTP2_ERR_NOMEM);
  return ret;
}

// Submit a PRIORITY frame to the connected peer.
int Http2Stream::SubmitPriority(const Http2Priority& priority,
                                bool silent) {
  CHECK(!this->is_destroyed());
  Http2Scope h2scope(this);
  Debug(this, "sending priority spec");
  int ret = silent ?
      nghttp2_session_change_stream_priority(
          session_->session(),
          id_,
          &priority) :
      nghttp2_submit_priority(
          session_->session(),
          NGHTTP2_FLAG_NONE,
          id_, &priority);
  CHECK_NE(ret, NGHTTP2_ERR_NOMEM);
  return ret;
}

// Closes the Http2Stream by submitting an RST_STREAM frame to the connected
// peer.
void Http2Stream::SubmitRstStream(const uint32_t code) {
  CHECK(!this->is_destroyed());
  code_ = code;

  auto is_stream_cancel = [](const uint32_t code) {
    return code == NGHTTP2_CANCEL;
  };

  // If RST_STREAM frame is received with error code NGHTTP2_CANCEL,
  // add it to the pending list and don't force purge the data. It is
  // to avoids the double free error due to unwanted behavior of nghttp2.

  // Add stream to the pending list only if it is received with scope
  // below in the stack. The pending list may not get processed
  // if RST_STREAM received is not in scope and added to the list
  // causing endpoint to hang.
  if (session_->is_in_scope() && is_stream_cancel(code)) {
      session_->AddPendingRstStream(id_);
      return;
  }


  // If possible, force a purge of any currently pending data here to make sure
  // it is sent before closing the stream. If it returns non-zero then we need
  // to wait until the current write finishes and try again to avoid nghttp2
  // behaviour where it prioritizes RstStream over everything else.
  if (session_->SendPendingData() != 0) {
    session_->AddPendingRstStream(id_);
    return;
  }

  FlushRstStream();
}

void Http2Stream::FlushRstStream() {
  if (is_destroyed())
    return;
  Http2Scope h2scope(this);
  CHECK_EQ(nghttp2_submit_rst_stream(
      session_->session(),
      NGHTTP2_FLAG_NONE,
      id_,
      code_), 0);
}


// Submit a push promise and create the associated Http2Stream if successful.
Http2Stream* Http2Stream::SubmitPushPromise(const Http2Headers& headers,
                                            int32_t* ret,
                                            int options) {
  CHECK(!this->is_destroyed());
  Http2Scope h2scope(this);
  Debug(this, "sending push promise");
  *ret = nghttp2_submit_push_promise(
      session_->session(),
      NGHTTP2_FLAG_NONE,
      id_,
      headers.data(),
      headers.length(),
      nullptr);
  CHECK_NE(*ret, NGHTTP2_ERR_NOMEM);
  Http2Stream* stream = nullptr;
  if (*ret > 0) {
    stream = Http2Stream::New(
        session_.get(), *ret, NGHTTP2_HCAT_HEADERS, options);
  }

  return stream;
}

// Switch the StreamBase into flowing mode to begin pushing chunks of data
// out to JS land.
int Http2Stream::ReadStart() {
  Http2Scope h2scope(this);
  CHECK(!this->is_destroyed());
  set_reading();

  Debug(this, "reading starting");

  // Tell nghttp2 about our consumption of the data that was handed
  // off to JS land.
  nghttp2_session_consume_stream(
      session_->session(),
      id_,
      inbound_consumed_data_while_paused_);
  inbound_consumed_data_while_paused_ = 0;

  return 0;
}

// Switch the StreamBase into paused mode.
int Http2Stream::ReadStop() {
  CHECK(!this->is_destroyed());
  if (!is_reading())
    return 0;
  set_paused();
  Debug(this, "reading stopped");
  return 0;
}

// The Http2Stream class is a subclass of StreamBase. The DoWrite method
// receives outbound chunks of data to send as outbound DATA frames. These
// are queued in an internal linked list of uv_buf_t structs that are sent
// when nghttp2 is ready to serialize the data frame.
//
// Queue the given set of uv_but_t handles for writing to an
// nghttp2_stream. The WriteWrap's Done callback will be invoked once the
// chunks of data have been flushed to the underlying nghttp2_session.
// Note that this does *not* mean that the data has been flushed
// to the socket yet.
int Http2Stream::DoWrite(WriteWrap* req_wrap,
                         uv_buf_t* bufs,
                         size_t nbufs,
                         uv_stream_t* send_handle) {
  CHECK_NULL(send_handle);
  Http2Scope h2scope(this);
  if (!is_writable() || is_destroyed()) {
    return UV_EOF;
  }
  Debug(this, "queuing %d buffers to send", nbufs);
  for (size_t i = 0; i < nbufs; ++i) {
    // Store the req_wrap on the last write info in the queue, so that it is
    // only marked as finished once all buffers associated with it are finished.
    queue_.emplace(NgHttp2StreamWrite {
      BaseObjectPtr<AsyncWrap>(
          i == nbufs - 1 ? req_wrap->GetAsyncWrap() : nullptr),
      bufs[i]
    });
    IncrementAvailableOutboundLength(bufs[i].len);
  }
  CHECK_NE(nghttp2_session_resume_data(
      session_->session(),
      id_), NGHTTP2_ERR_NOMEM);
  return 0;
}

// Ads a header to the Http2Stream. Note that the header name and value are
// provided using a buffer structure provided by nghttp2 that allows us to
// avoid unnecessary memcpy's. Those buffers are ref counted. The ref count
// is incremented here and are decremented when the header name and values
// are garbage collected later.
bool Http2Stream::AddHeader(nghttp2_rcbuf* name,
                            nghttp2_rcbuf* value,
                            uint8_t flags) {
  CHECK(!this->is_destroyed());

  if (Http2RcBufferPointer::IsZeroLength(name))
    return true;  // Ignore empty headers.

  Http2Header header(env(), name, value, flags);
  size_t length = header.length() + 32;
  // A header can only be added if we have not exceeded the maximum number
  // of headers and the session has memory available for it.
  if (!session_->has_available_session_memory(length) ||
      current_headers_.size() == max_header_pairs_ ||
      current_headers_length_ + length > max_header_length_) {
    return false;
  }

  if (statistics_.first_header == 0)
    statistics_.first_header = uv_hrtime();

  current_headers_.push_back(std::move(header));

  current_headers_length_ += length;
  session_->IncrementCurrentSessionMemory(length);
  return true;
}

// A Provider is the thing that provides outbound DATA frame data.
Http2Stream::Provider::Provider(Http2Stream* stream, int options) {
  CHECK(!stream->is_destroyed());
  provider_.source.ptr = stream;
  empty_ = options & STREAM_OPTION_EMPTY_PAYLOAD;
}

Http2Stream::Provider::Provider(int options) {
  provider_.source.ptr = nullptr;
  empty_ = options & STREAM_OPTION_EMPTY_PAYLOAD;
}

Http2Stream::Provider::~Provider() {
  provider_.source.ptr = nullptr;
}

// The Stream Provider pulls data from a linked list of uv_buf_t structs
// built via the StreamBase API and the Streams js API.
Http2Stream::Provider::Stream::Stream(int options)
    : Http2Stream::Provider(options) {
  provider_.read_callback = Http2Stream::Provider::Stream::OnRead;
}

Http2Stream::Provider::Stream::Stream(Http2Stream* stream, int options)
    : Http2Stream::Provider(stream, options) {
  provider_.read_callback = Http2Stream::Provider::Stream::OnRead;
}

ssize_t Http2Stream::Provider::Stream::OnRead(nghttp2_session* handle,
                                              int32_t id,
                                              uint8_t* buf,
                                              size_t length,
                                              uint32_t* flags,
                                              nghttp2_data_source* source,
                                              void* user_data) {
  Http2Session* session = static_cast<Http2Session*>(user_data);
  Debug(session, "reading outbound data for stream %d", id);
  BaseObjectPtr<Http2Stream> stream = session->FindStream(id);
  if (!stream) return 0;
  if (stream->statistics_.first_byte_sent == 0)
    stream->statistics_.first_byte_sent = uv_hrtime();
  CHECK_EQ(id, stream->id());

  size_t amount = 0;          // amount of data being sent in this data frame.

  // Remove all empty chunks from the head of the queue.
  // This is done here so that .write('', cb) is still a meaningful way to
  // find out when the HTTP2 stream wants to consume data, and because the
  // StreamBase API allows empty input chunks.
  while (!stream->queue_.empty() && stream->queue_.front().buf.len == 0) {
    BaseObjectPtr<AsyncWrap> finished =
        std::move(stream->queue_.front().req_wrap);
    stream->queue_.pop();
    if (finished)
      WriteWrap::FromObject(finished)->Done(0);
  }

  if (!stream->queue_.empty()) {
    Debug(session, "stream %d has pending outbound data", id);
    amount = std::min(stream->available_outbound_length_, length);
    Debug(session, "sending %d bytes for data frame on stream %d", amount, id);
    if (amount > 0) {
      // Just return the length, let Http2Session::OnSendData take care of
      // actually taking the buffers out of the queue.
      *flags |= NGHTTP2_DATA_FLAG_NO_COPY;
      stream->DecrementAvailableOutboundLength(amount);
    }
  }

  if (amount == 0 && stream->is_writable()) {
    CHECK(stream->queue_.empty());
    Debug(session, "deferring stream %d", id);
    stream->EmitWantsWrite(length);
    if (stream->available_outbound_length_ > 0 || !stream->is_writable()) {
      // EmitWantsWrite() did something interesting synchronously, restart:
      return OnRead(handle, id, buf, length, flags, source, user_data);
    }
    return NGHTTP2_ERR_DEFERRED;
  }

  if (stream->available_outbound_length_ == 0 && !stream->is_writable()) {
    Debug(session, "no more data for stream %d", id);
    *flags |= NGHTTP2_DATA_FLAG_EOF;
    if (stream->has_trailers()) {
      *flags |= NGHTTP2_DATA_FLAG_NO_END_STREAM;
      stream->OnTrailers();
    }
  }

  stream->statistics_.sent_bytes += amount;
  return amount;
}

void Http2Stream::IncrementAvailableOutboundLength(size_t amount) {
  available_outbound_length_ += amount;
  session_->IncrementCurrentSessionMemory(amount);
}

void Http2Stream::DecrementAvailableOutboundLength(size_t amount) {
  available_outbound_length_ -= amount;
  session_->DecrementCurrentSessionMemory(amount);
}


// Implementation of the JavaScript API

// Fetches the string description of a nghttp2 error code and passes that
// back to JS land
void HttpErrorString(const FunctionCallbackInfo<Value>& args) {
  Environment* env = Environment::GetCurrent(args);
  uint32_t val = args[0]->Uint32Value(env->context()).ToChecked();
  args.GetReturnValue().Set(
      OneByteString(
          env->isolate(),
          reinterpret_cast<const uint8_t*>(nghttp2_strerror(val))));
}


// Serializes the settings object into a Buffer instance that
// would be suitable, for instance, for creating the Base64
// output for an HTTP2-Settings header field.
void PackSettings(const FunctionCallbackInfo<Value>& args) {
  Http2State* state = Realm::GetBindingData<Http2State>(args);
  args.GetReturnValue().Set(Http2Settings::Pack(state));
}

// A TypedArray instance is shared between C++ and JS land to contain the
// default SETTINGS. RefreshDefaultSettings updates that TypedArray with the
// default values.
void RefreshDefaultSettings(const FunctionCallbackInfo<Value>& args) {
  Http2State* state = Realm::GetBindingData<Http2State>(args);
  Http2Settings::RefreshDefaults(state);
}

// Sets the next stream ID the Http2Session. If successful, returns true.
void Http2Session::SetNextStreamID(const FunctionCallbackInfo<Value>& args) {
  Environment* env = Environment::GetCurrent(args);
  Http2Session* session;
  ASSIGN_OR_RETURN_UNWRAP(&session, args.Holder());
  int32_t id = args[0]->Int32Value(env->context()).ToChecked();
  if (nghttp2_session_set_next_stream_id(session->session(), id) < 0) {
    Debug(session, "failed to set next stream id to %d", id);
    return args.GetReturnValue().Set(false);
  }
  args.GetReturnValue().Set(true);
  Debug(session, "set next stream id to %d", id);
}

// Set local window size (local endpoints's window size) to the given
// window_size for the stream denoted by 0.
// This function returns 0 if it succeeds, or one of a negative codes
void Http2Session::SetLocalWindowSize(
    const FunctionCallbackInfo<Value>& args) {
  Environment* env = Environment::GetCurrent(args);
  Http2Session* session;
  ASSIGN_OR_RETURN_UNWRAP(&session, args.Holder());

  int32_t window_size = args[0]->Int32Value(env->context()).ToChecked();

  int result = nghttp2_session_set_local_window_size(
      session->session(), NGHTTP2_FLAG_NONE, 0, window_size);

  args.GetReturnValue().Set(result);

  Debug(session, "set local window size to %d", window_size);
}

// A TypedArray instance is shared between C++ and JS land to contain the
// SETTINGS (either remote or local). RefreshSettings updates the current
// values established for each of the settings so those can be read in JS land.
template <get_setting fn>
void Http2Session::RefreshSettings(const FunctionCallbackInfo<Value>& args) {
  Http2Session* session;
  ASSIGN_OR_RETURN_UNWRAP(&session, args.Holder());
  Http2Settings::Update(session, fn);
  Debug(session, "settings refreshed for session");
}

// A TypedArray instance is shared between C++ and JS land to contain state
// information of the current Http2Session. This updates the values in the
// TypedArray so those can be read in JS land.
void Http2Session::RefreshState(const FunctionCallbackInfo<Value>& args) {
  Http2Session* session;
  ASSIGN_OR_RETURN_UNWRAP(&session, args.Holder());
  Debug(session, "refreshing state");

  AliasedFloat64Array& buffer = session->http2_state()->session_state_buffer;

  nghttp2_session* s = session->session();

  buffer[IDX_SESSION_STATE_EFFECTIVE_LOCAL_WINDOW_SIZE] =
      nghttp2_session_get_effective_local_window_size(s);
  buffer[IDX_SESSION_STATE_EFFECTIVE_RECV_DATA_LENGTH] =
      nghttp2_session_get_effective_recv_data_length(s);
  buffer[IDX_SESSION_STATE_NEXT_STREAM_ID] =
      nghttp2_session_get_next_stream_id(s);
  buffer[IDX_SESSION_STATE_LOCAL_WINDOW_SIZE] =
      nghttp2_session_get_local_window_size(s);
  buffer[IDX_SESSION_STATE_LAST_PROC_STREAM_ID] =
      nghttp2_session_get_last_proc_stream_id(s);
  buffer[IDX_SESSION_STATE_REMOTE_WINDOW_SIZE] =
      nghttp2_session_get_remote_window_size(s);
  buffer[IDX_SESSION_STATE_OUTBOUND_QUEUE_SIZE] =
      static_cast<double>(nghttp2_session_get_outbound_queue_size(s));
  buffer[IDX_SESSION_STATE_HD_DEFLATE_DYNAMIC_TABLE_SIZE] =
      static_cast<double>(nghttp2_session_get_hd_deflate_dynamic_table_size(s));
  buffer[IDX_SESSION_STATE_HD_INFLATE_DYNAMIC_TABLE_SIZE] =
      static_cast<double>(nghttp2_session_get_hd_inflate_dynamic_table_size(s));
}


// Constructor for new Http2Session instances.
void Http2Session::New(const FunctionCallbackInfo<Value>& args) {
  Http2State* state = Realm::GetBindingData<Http2State>(args);
  Environment* env = state->env();
  CHECK(args.IsConstructCall());
  SessionType type =
      static_cast<SessionType>(
          args[0]->Int32Value(env->context()).ToChecked());
  Http2Session* session = new Http2Session(state, args.This(), type);
  Debug(session, "session created");
}


// Binds the Http2Session with a StreamBase used for i/o
void Http2Session::Consume(const FunctionCallbackInfo<Value>& args) {
  Http2Session* session;
  ASSIGN_OR_RETURN_UNWRAP(&session, args.Holder());
  CHECK(args[0]->IsObject());
  session->Consume(args[0].As<Object>());
}

// Destroys the Http2Session instance and renders it unusable
void Http2Session::Destroy(const FunctionCallbackInfo<Value>& args) {
  Http2Session* session;
  ASSIGN_OR_RETURN_UNWRAP(&session, args.Holder());
  Debug(session, "destroying session");
  Environment* env = Environment::GetCurrent(args);
  Local<Context> context = env->context();

  uint32_t code = args[0]->Uint32Value(context).ToChecked();
  session->Close(code, args[1]->IsTrue());
}

// Submits a new request on the Http2Session and returns either an error code
// or the Http2Stream object.
void Http2Session::Request(const FunctionCallbackInfo<Value>& args) {
  Http2Session* session;
  ASSIGN_OR_RETURN_UNWRAP(&session, args.Holder());
  Environment* env = session->env();

  Local<Array> headers = args[0].As<Array>();
  int32_t options = args[1]->Int32Value(env->context()).ToChecked();

  Debug(session, "request submitted");

  int32_t ret = 0;
  Http2Stream* stream =
      session->Http2Session::SubmitRequest(
          Http2Priority(env, args[2], args[3], args[4]),
          Http2Headers(env, headers),
          &ret,
          static_cast<int>(options));

  if (ret <= 0 || stream == nullptr) {
    Debug(session, "could not submit request: %s", nghttp2_strerror(ret));
    return args.GetReturnValue().Set(ret);
  }

  Debug(session, "request submitted, new stream id %d", stream->id());
  args.GetReturnValue().Set(stream->object());
}

// Submits a GOAWAY frame to signal that the Http2Session is in the process
// of shutting down. Note that this function does not actually alter the
// state of the Http2Session, it's simply a notification.
void Http2Session::Goaway(uint32_t code,
                          int32_t lastStreamID,
                          const uint8_t* data,
                          size_t len) {
  if (is_destroyed())
    return;

  Http2Scope h2scope(this);
  // the last proc stream id is the most recently created Http2Stream.
  if (lastStreamID <= 0)
    lastStreamID = nghttp2_session_get_last_proc_stream_id(session_.get());
  Debug(this, "submitting goaway");
  nghttp2_submit_goaway(session_.get(), NGHTTP2_FLAG_NONE,
                        lastStreamID, code, data, len);
}

// Submits a GOAWAY frame to signal that the Http2Session is in the process
// of shutting down. The opaque data argument is an optional TypedArray that
// can be used to send debugging data to the connected peer.
void Http2Session::Goaway(const FunctionCallbackInfo<Value>& args) {
  Environment* env = Environment::GetCurrent(args);
  Local<Context> context = env->context();
  Http2Session* session;
  ASSIGN_OR_RETURN_UNWRAP(&session, args.Holder());

  uint32_t code = args[0]->Uint32Value(context).ToChecked();
  int32_t lastStreamID = args[1]->Int32Value(context).ToChecked();
  ArrayBufferViewContents<uint8_t> opaque_data;

  if (args[2]->IsArrayBufferView()) {
    opaque_data.Read(args[2].As<ArrayBufferView>());
  }

  session->Goaway(code, lastStreamID, opaque_data.data(), opaque_data.length());
}

// Update accounting of data chunks. This is used primarily to manage timeout
// logic when using the FD Provider.
void Http2Session::UpdateChunksSent(const FunctionCallbackInfo<Value>& args) {
  Environment* env = Environment::GetCurrent(args);
  Isolate* isolate = env->isolate();
  HandleScope scope(isolate);
  Http2Session* session;
  ASSIGN_OR_RETURN_UNWRAP(&session, args.Holder());

  uint32_t length = session->chunks_sent_since_last_write_;

  session->object()->Set(env->context(),
                         env->chunks_sent_since_last_write_string(),
                         Integer::NewFromUnsigned(isolate, length)).Check();

  args.GetReturnValue().Set(length);
}

// Submits an RST_STREAM frame effectively closing the Http2Stream. Note that
// this *WILL* alter the state of the stream, causing the OnStreamClose
// callback to the triggered.
void Http2Stream::RstStream(const FunctionCallbackInfo<Value>& args) {
  Environment* env = Environment::GetCurrent(args);
  Local<Context> context = env->context();
  Http2Stream* stream;
  ASSIGN_OR_RETURN_UNWRAP(&stream, args.Holder());
  uint32_t code = args[0]->Uint32Value(context).ToChecked();
  Debug(stream, "sending rst_stream with code %d", code);
  stream->SubmitRstStream(code);
}

// Initiates a response on the Http2Stream using the StreamBase API to provide
// outbound DATA frames.
void Http2Stream::Respond(const FunctionCallbackInfo<Value>& args) {
  Environment* env = Environment::GetCurrent(args);
  Http2Stream* stream;
  ASSIGN_OR_RETURN_UNWRAP(&stream, args.Holder());

  Local<Array> headers = args[0].As<Array>();
  int32_t options = args[1]->Int32Value(env->context()).ToChecked();

  args.GetReturnValue().Set(
      stream->SubmitResponse(
          Http2Headers(env, headers),
          static_cast<int>(options)));
  Debug(stream, "response submitted");
}


// Submits informational headers on the Http2Stream
void Http2Stream::Info(const FunctionCallbackInfo<Value>& args) {
  Environment* env = Environment::GetCurrent(args);
  Http2Stream* stream;
  ASSIGN_OR_RETURN_UNWRAP(&stream, args.Holder());

  Local<Array> headers = args[0].As<Array>();

  args.GetReturnValue().Set(stream->SubmitInfo(Http2Headers(env, headers)));
}

// Submits trailing headers on the Http2Stream
void Http2Stream::Trailers(const FunctionCallbackInfo<Value>& args) {
  Environment* env = Environment::GetCurrent(args);
  Http2Stream* stream;
  ASSIGN_OR_RETURN_UNWRAP(&stream, args.Holder());

  Local<Array> headers = args[0].As<Array>();

  args.GetReturnValue().Set(
      stream->SubmitTrailers(Http2Headers(env, headers)));
}

// Grab the numeric id of the Http2Stream
void Http2Stream::GetID(const FunctionCallbackInfo<Value>& args) {
  Http2Stream* stream;
  ASSIGN_OR_RETURN_UNWRAP(&stream, args.Holder());
  args.GetReturnValue().Set(stream->id());
}

// Destroy the Http2Stream, rendering it no longer usable
void Http2Stream::Destroy(const FunctionCallbackInfo<Value>& args) {
  Http2Stream* stream;
  ASSIGN_OR_RETURN_UNWRAP(&stream, args.Holder());
  Debug(stream, "destroying stream");
  stream->Destroy();
}

// Initiate a Push Promise and create the associated Http2Stream
void Http2Stream::PushPromise(const FunctionCallbackInfo<Value>& args) {
  Environment* env = Environment::GetCurrent(args);
  Http2Stream* parent;
  ASSIGN_OR_RETURN_UNWRAP(&parent, args.Holder());

  Local<Array> headers = args[0].As<Array>();
  int32_t options = args[1]->Int32Value(env->context()).ToChecked();

  Debug(parent, "creating push promise");

  int32_t ret = 0;
  Http2Stream* stream =
      parent->SubmitPushPromise(
          Http2Headers(env, headers),
          &ret,
          static_cast<int>(options));

  if (ret <= 0 || stream == nullptr) {
    Debug(parent, "failed to create push stream: %d", ret);
    return args.GetReturnValue().Set(ret);
  }
  Debug(parent, "push stream %d created", stream->id());
  args.GetReturnValue().Set(stream->object());
}

// Send a PRIORITY frame
void Http2Stream::Priority(const FunctionCallbackInfo<Value>& args) {
  Environment* env = Environment::GetCurrent(args);
  Http2Stream* stream;
  ASSIGN_OR_RETURN_UNWRAP(&stream, args.Holder());

  CHECK_EQ(stream->SubmitPriority(
      Http2Priority(env, args[0], args[1], args[2]),
      args[3]->IsTrue()), 0);
  Debug(stream, "priority submitted");
}

// A TypedArray shared by C++ and JS land is used to communicate state
// information about the Http2Stream. This updates the values in that
// TypedArray so that the state can be read by JS.
void Http2Stream::RefreshState(const FunctionCallbackInfo<Value>& args) {
  Http2Stream* stream;
  ASSIGN_OR_RETURN_UNWRAP(&stream, args.Holder());

  Debug(stream, "refreshing state");

  CHECK_NOT_NULL(stream->session());
  AliasedFloat64Array& buffer =
      stream->session()->http2_state()->stream_state_buffer;

  nghttp2_stream* str = stream->stream();
  nghttp2_session* s = stream->session()->session();

  if (str == nullptr) {
    buffer[IDX_STREAM_STATE] = NGHTTP2_STREAM_STATE_IDLE;
    buffer[IDX_STREAM_STATE_WEIGHT] =
        buffer[IDX_STREAM_STATE_SUM_DEPENDENCY_WEIGHT] =
        buffer[IDX_STREAM_STATE_LOCAL_CLOSE] =
        buffer[IDX_STREAM_STATE_REMOTE_CLOSE] =
        buffer[IDX_STREAM_STATE_LOCAL_WINDOW_SIZE] = 0;
  } else {
    buffer[IDX_STREAM_STATE] =
        nghttp2_stream_get_state(str);
    buffer[IDX_STREAM_STATE_WEIGHT] =
        nghttp2_stream_get_weight(str);
    buffer[IDX_STREAM_STATE_SUM_DEPENDENCY_WEIGHT] =
        nghttp2_stream_get_sum_dependency_weight(str);
    buffer[IDX_STREAM_STATE_LOCAL_CLOSE] =
        nghttp2_session_get_stream_local_close(s, stream->id());
    buffer[IDX_STREAM_STATE_REMOTE_CLOSE] =
        nghttp2_session_get_stream_remote_close(s, stream->id());
    buffer[IDX_STREAM_STATE_LOCAL_WINDOW_SIZE] =
        nghttp2_session_get_stream_local_window_size(s, stream->id());
  }
}

void Http2Session::AltSvc(int32_t id,
                          uint8_t* origin,
                          size_t origin_len,
                          uint8_t* value,
                          size_t value_len) {
  Http2Scope h2scope(this);
  CHECK_EQ(nghttp2_submit_altsvc(session_.get(), NGHTTP2_FLAG_NONE, id,
                                 origin, origin_len, value, value_len), 0);
}

void Http2Session::Origin(const Origins& origins) {
  Http2Scope h2scope(this);
  CHECK_EQ(nghttp2_submit_origin(
      session_.get(),
      NGHTTP2_FLAG_NONE,
      *origins,
      origins.length()), 0);
}

// Submits an AltSvc frame to be sent to the connected peer.
void Http2Session::AltSvc(const FunctionCallbackInfo<Value>& args) {
  Environment* env = Environment::GetCurrent(args);
  Http2Session* session;
  ASSIGN_OR_RETURN_UNWRAP(&session, args.Holder());

  int32_t id = args[0]->Int32Value(env->context()).ToChecked();

  // origin and value are both required to be ASCII, handle them as such.
  Local<String> origin_str = args[1]->ToString(env->context()).ToLocalChecked();
  Local<String> value_str = args[2]->ToString(env->context()).ToLocalChecked();

  if (origin_str.IsEmpty() || value_str.IsEmpty())
    return;

  size_t origin_len = origin_str->Length();
  size_t value_len = value_str->Length();

  CHECK_LE(origin_len + value_len, 16382);  // Max permitted for ALTSVC
  // Verify that origin len != 0 if stream id == 0, or
  // that origin len == 0 if stream id != 0
  CHECK((origin_len != 0 && id == 0) || (origin_len == 0 && id != 0));

  MaybeStackBuffer<uint8_t> origin(origin_len);
  MaybeStackBuffer<uint8_t> value(value_len);
  origin_str->WriteOneByte(env->isolate(), *origin);
  value_str->WriteOneByte(env->isolate(), *value);

  session->AltSvc(id, *origin, origin_len, *value, value_len);
}

void Http2Session::Origin(const FunctionCallbackInfo<Value>& args) {
  Environment* env = Environment::GetCurrent(args);
  Local<Context> context = env->context();
  Http2Session* session;
  ASSIGN_OR_RETURN_UNWRAP(&session, args.Holder());

  Local<String> origin_string = args[0].As<String>();
  size_t count = args[1]->Int32Value(context).ToChecked();

  session->Origin(Origins(env, origin_string, count));
}

// Submits a PING frame to be sent to the connected peer.
void Http2Session::Ping(const FunctionCallbackInfo<Value>& args) {
  Http2Session* session;
  ASSIGN_OR_RETURN_UNWRAP(&session, args.Holder());

  // A PING frame may have exactly 8 bytes of payload data. If not provided,
  // then the current hrtime will be used as the payload.
  ArrayBufferViewContents<uint8_t, 8> payload;
  if (args[0]->IsArrayBufferView()) {
    payload.Read(args[0].As<ArrayBufferView>());
    CHECK_EQ(payload.length(), 8);
  }

  CHECK(args[1]->IsFunction());
  args.GetReturnValue().Set(
      session->AddPing(payload.data(), args[1].As<Function>()));
}

// Submits a SETTINGS frame for the Http2Session
void Http2Session::Settings(const FunctionCallbackInfo<Value>& args) {
  Http2Session* session;
  ASSIGN_OR_RETURN_UNWRAP(&session, args.Holder());
  CHECK(args[0]->IsFunction());
  args.GetReturnValue().Set(session->AddSettings(args[0].As<Function>()));
}

BaseObjectPtr<Http2Ping> Http2Session::PopPing() {
  BaseObjectPtr<Http2Ping> ping;
  if (!outstanding_pings_.empty()) {
    ping = std::move(outstanding_pings_.front());
    outstanding_pings_.pop();
    DecrementCurrentSessionMemory(sizeof(*ping));
  }
  return ping;
}

bool Http2Session::AddPing(const uint8_t* payload, Local<Function> callback) {
  Local<Object> obj;
  if (!env()->http2ping_constructor_template()
          ->NewInstance(env()->context())
              .ToLocal(&obj)) {
    return false;
  }

  BaseObjectPtr<Http2Ping> ping =
      MakeDetachedBaseObject<Http2Ping>(this, obj, callback);
  if (!ping)
    return false;

  if (outstanding_pings_.size() == max_outstanding_pings_) {
    ping->Done(false);
    return false;
  }

  IncrementCurrentSessionMemory(sizeof(*ping));
  // The Ping itself is an Async resource. When the acknowledgement is received,
  // the callback will be invoked and a notification sent out to JS land. The
  // notification will include the duration of the ping, allowing the round
  // trip to be measured.
  ping->Send(payload);

  outstanding_pings_.emplace(std::move(ping));
  return true;
}

BaseObjectPtr<Http2Settings> Http2Session::PopSettings() {
  BaseObjectPtr<Http2Settings> settings;
  if (!outstanding_settings_.empty()) {
    settings = std::move(outstanding_settings_.front());
    outstanding_settings_.pop();
    DecrementCurrentSessionMemory(sizeof(*settings));
  }
  return settings;
}

bool Http2Session::AddSettings(Local<Function> callback) {
  Local<Object> obj;
  if (!env()->http2settings_constructor_template()
          ->NewInstance(env()->context())
              .ToLocal(&obj)) {
    return false;
  }

  BaseObjectPtr<Http2Settings> settings =
      MakeDetachedBaseObject<Http2Settings>(this, obj, callback, 0);
  if (!settings)
    return false;

  if (outstanding_settings_.size() == max_outstanding_settings_) {
    settings->Done(false);
    return false;
  }

  IncrementCurrentSessionMemory(sizeof(*settings));
  settings->Send();
  outstanding_settings_.emplace(std::move(settings));
  return true;
}

Http2Ping::Http2Ping(
    Http2Session* session,
    Local<Object> obj,
    Local<Function> callback)
    : AsyncWrap(session->env(), obj, AsyncWrap::PROVIDER_HTTP2PING),
      session_(session),
      startTime_(uv_hrtime()) {
  callback_.Reset(env()->isolate(), callback);
}

void Http2Ping::MemoryInfo(MemoryTracker* tracker) const {
  tracker->TrackField("callback", callback_);
}

Local<Function> Http2Ping::callback() const {
  return callback_.Get(env()->isolate());
}

void Http2Ping::Send(const uint8_t* payload) {
  CHECK(session_);
  uint8_t data[8];
  if (payload == nullptr) {
    memcpy(&data, &startTime_, arraysize(data));
    payload = data;
  }
  Http2Scope h2scope(session_.get());
  CHECK_EQ(nghttp2_submit_ping(
      session_->session(),
      NGHTTP2_FLAG_NONE,
      payload), 0);
}

void Http2Ping::Done(bool ack, const uint8_t* payload) {
  uint64_t duration_ns = uv_hrtime() - startTime_;
  double duration_ms = duration_ns / 1e6;
  if (session_) session_->statistics_.ping_rtt = duration_ns;

  Isolate* isolate = env()->isolate();
  HandleScope handle_scope(isolate);
  Context::Scope context_scope(env()->context());

  Local<Value> buf = Undefined(isolate);
  if (payload != nullptr) {
    buf = Buffer::Copy(isolate,
                       reinterpret_cast<const char*>(payload),
                       8).ToLocalChecked();
  }

  Local<Value> argv[] = {
<<<<<<< HEAD
    ack ? True(isolate) : False(isolate),
    Number::New(isolate, duration_ms),
    buf
  };
=======
      Boolean::New(isolate, ack), Number::New(isolate, duration_ms), buf};
>>>>>>> 8a2d13a7
  MakeCallback(callback(), arraysize(argv), argv);
}

void Http2Ping::DetachFromSession() {
  session_.reset();
}

void NgHttp2StreamWrite::MemoryInfo(MemoryTracker* tracker) const {
  if (req_wrap)
    tracker->TrackField("req_wrap", req_wrap);
  tracker->TrackField("buf", buf);
}

void SetCallbackFunctions(const FunctionCallbackInfo<Value>& args) {
  Environment* env = Environment::GetCurrent(args);
  CHECK_EQ(args.Length(), 11);

#define SET_FUNCTION(arg, name)                                               \
  CHECK(args[arg]->IsFunction());                                             \
  env->set_http2session_on_ ## name ## _function(args[arg].As<Function>());

  SET_FUNCTION(0, error)
  SET_FUNCTION(1, priority)
  SET_FUNCTION(2, settings)
  SET_FUNCTION(3, ping)
  SET_FUNCTION(4, headers)
  SET_FUNCTION(5, frame_error)
  SET_FUNCTION(6, goaway_data)
  SET_FUNCTION(7, altsvc)
  SET_FUNCTION(8, origin)
  SET_FUNCTION(9, stream_trailers)
  SET_FUNCTION(10, stream_close)

#undef SET_FUNCTION
}

#ifdef NODE_DEBUG_NGHTTP2
void NgHttp2Debug(const char* format, va_list args) {
  vfprintf(stderr, format, args);
}
#endif

void Http2State::MemoryInfo(MemoryTracker* tracker) const {
  tracker->TrackField("root_buffer", root_buffer);
}

// Set up the process.binding('http2') binding.
void Initialize(Local<Object> target,
                Local<Value> unused,
                Local<Context> context,
                void* priv) {
  Realm* realm = Realm::GetCurrent(context);
  Environment* env = realm->env();
  Isolate* isolate = env->isolate();
  HandleScope handle_scope(isolate);

  Http2State* const state = realm->AddBindingData<Http2State>(context, target);
  if (state == nullptr) return;

#define SET_STATE_TYPEDARRAY(name, field)             \
  target->Set(context,                                \
              FIXED_ONE_BYTE_STRING(isolate, (name)), \
              (field)).FromJust()

  // Initialize the buffer used to store the session state
  SET_STATE_TYPEDARRAY(
    "sessionState", state->session_state_buffer.GetJSArray());
  // Initialize the buffer used to store the stream state
  SET_STATE_TYPEDARRAY(
    "streamState", state->stream_state_buffer.GetJSArray());
  SET_STATE_TYPEDARRAY(
    "settingsBuffer", state->settings_buffer.GetJSArray());
  SET_STATE_TYPEDARRAY(
    "optionsBuffer", state->options_buffer.GetJSArray());
  SET_STATE_TYPEDARRAY(
    "streamStats", state->stream_stats_buffer.GetJSArray());
  SET_STATE_TYPEDARRAY(
    "sessionStats", state->session_stats_buffer.GetJSArray());
#undef SET_STATE_TYPEDARRAY

  NODE_DEFINE_CONSTANT(target, kBitfield);
  NODE_DEFINE_CONSTANT(target, kSessionPriorityListenerCount);
  NODE_DEFINE_CONSTANT(target, kSessionFrameErrorListenerCount);
  NODE_DEFINE_CONSTANT(target, kSessionMaxInvalidFrames);
  NODE_DEFINE_CONSTANT(target, kSessionMaxRejectedStreams);
  NODE_DEFINE_CONSTANT(target, kSessionUint8FieldCount);

  NODE_DEFINE_CONSTANT(target, kSessionHasRemoteSettingsListeners);
  NODE_DEFINE_CONSTANT(target, kSessionRemoteSettingsIsUpToDate);
  NODE_DEFINE_CONSTANT(target, kSessionHasPingListeners);
  NODE_DEFINE_CONSTANT(target, kSessionHasAltsvcListeners);

  // Method to fetch the nghttp2 string description of an nghttp2 error code
  SetMethod(context, target, "nghttp2ErrorString", HttpErrorString);
  SetMethod(context, target, "refreshDefaultSettings", RefreshDefaultSettings);
  SetMethod(context, target, "packSettings", PackSettings);
  SetMethod(context, target, "setCallbackFunctions", SetCallbackFunctions);

  Local<FunctionTemplate> ping = FunctionTemplate::New(env->isolate());
  ping->SetClassName(FIXED_ONE_BYTE_STRING(env->isolate(), "Http2Ping"));
  ping->Inherit(AsyncWrap::GetConstructorTemplate(env));
  Local<ObjectTemplate> pingt = ping->InstanceTemplate();
  pingt->SetInternalFieldCount(Http2Ping::kInternalFieldCount);
  env->set_http2ping_constructor_template(pingt);

  Local<FunctionTemplate> setting = FunctionTemplate::New(env->isolate());
  setting->Inherit(AsyncWrap::GetConstructorTemplate(env));
  Local<ObjectTemplate> settingt = setting->InstanceTemplate();
  settingt->SetInternalFieldCount(AsyncWrap::kInternalFieldCount);
  env->set_http2settings_constructor_template(settingt);

  Local<FunctionTemplate> stream = FunctionTemplate::New(env->isolate());
  SetProtoMethod(isolate, stream, "id", Http2Stream::GetID);
  SetProtoMethod(isolate, stream, "destroy", Http2Stream::Destroy);
  SetProtoMethod(isolate, stream, "priority", Http2Stream::Priority);
  SetProtoMethod(isolate, stream, "pushPromise", Http2Stream::PushPromise);
  SetProtoMethod(isolate, stream, "info", Http2Stream::Info);
  SetProtoMethod(isolate, stream, "trailers", Http2Stream::Trailers);
  SetProtoMethod(isolate, stream, "respond", Http2Stream::Respond);
  SetProtoMethod(isolate, stream, "rstStream", Http2Stream::RstStream);
  SetProtoMethod(isolate, stream, "refreshState", Http2Stream::RefreshState);
  stream->Inherit(AsyncWrap::GetConstructorTemplate(env));
  StreamBase::AddMethods(env, stream);
  Local<ObjectTemplate> streamt = stream->InstanceTemplate();
  streamt->SetInternalFieldCount(StreamBase::kInternalFieldCount);
  env->set_http2stream_constructor_template(streamt);
  SetConstructorFunction(context, target, "Http2Stream", stream);

  Local<FunctionTemplate> session =
      NewFunctionTemplate(isolate, Http2Session::New);
  session->InstanceTemplate()->SetInternalFieldCount(
      Http2Session::kInternalFieldCount);
  session->Inherit(AsyncWrap::GetConstructorTemplate(env));
  SetProtoMethod(isolate, session, "origin", Http2Session::Origin);
  SetProtoMethod(isolate, session, "altsvc", Http2Session::AltSvc);
  SetProtoMethod(isolate, session, "ping", Http2Session::Ping);
  SetProtoMethod(isolate, session, "consume", Http2Session::Consume);
  SetProtoMethod(isolate, session, "receive", Http2Session::Receive);
  SetProtoMethod(isolate, session, "destroy", Http2Session::Destroy);
  SetProtoMethod(isolate, session, "goaway", Http2Session::Goaway);
  SetProtoMethod(isolate, session, "settings", Http2Session::Settings);
  SetProtoMethod(isolate, session, "request", Http2Session::Request);
  SetProtoMethod(
      isolate, session, "setNextStreamID", Http2Session::SetNextStreamID);
  SetProtoMethod(
      isolate, session, "setLocalWindowSize", Http2Session::SetLocalWindowSize);
  SetProtoMethod(
      isolate, session, "updateChunksSent", Http2Session::UpdateChunksSent);
  SetProtoMethod(isolate, session, "refreshState", Http2Session::RefreshState);
  SetProtoMethod(
      isolate,
      session,
      "localSettings",
      Http2Session::RefreshSettings<nghttp2_session_get_local_settings>);
  SetProtoMethod(
      isolate,
      session,
      "remoteSettings",
      Http2Session::RefreshSettings<nghttp2_session_get_remote_settings>);
  SetConstructorFunction(context, target, "Http2Session", session);

  Local<Object> constants = Object::New(isolate);

  // This does allocate one more slot than needed but it's not used.
#define V(name) FIXED_ONE_BYTE_STRING(isolate, #name),
  Local<Value> error_code_names[] = {
    HTTP2_ERROR_CODES(V)
  };
#undef V

  Local<Array> name_for_error_code =
      Array::New(
          isolate,
          error_code_names,
          arraysize(error_code_names));

  target->Set(context,
              FIXED_ONE_BYTE_STRING(isolate, "nameForErrorCode"),
              name_for_error_code).Check();

#define V(constant) NODE_DEFINE_HIDDEN_CONSTANT(constants, constant);
  HTTP2_HIDDEN_CONSTANTS(V)
#undef V

#define V(constant) NODE_DEFINE_CONSTANT(constants, constant);
  HTTP2_CONSTANTS(V)
#undef V

  // NGHTTP2_DEFAULT_WEIGHT is a macro and not a regular define
  // it won't be set properly on the constants object if included
  // in the HTTP2_CONSTANTS macro.
  NODE_DEFINE_CONSTANT(constants, NGHTTP2_DEFAULT_WEIGHT);

#define V(NAME, VALUE)                                          \
  NODE_DEFINE_STRING_CONSTANT(constants, "HTTP2_HEADER_" # NAME, VALUE);
  HTTP_KNOWN_HEADERS(V)
#undef V

#define V(NAME, VALUE)                                          \
  NODE_DEFINE_STRING_CONSTANT(constants, "HTTP2_METHOD_" # NAME, VALUE);
  HTTP_KNOWN_METHODS(V)
#undef V

#define V(name, _) NODE_DEFINE_CONSTANT(constants, HTTP_STATUS_##name);
  HTTP_STATUS_CODES(V)
#undef V

  target->Set(context, env->constants_string(), constants).Check();

#ifdef NODE_DEBUG_NGHTTP2
  nghttp2_set_debug_vprintf_callback(NgHttp2Debug);
#endif
}
}  // namespace http2
}  // namespace node

NODE_BINDING_CONTEXT_AWARE_INTERNAL(http2, node::http2::Initialize)<|MERGE_RESOLUTION|>--- conflicted
+++ resolved
@@ -1,9 +1,5 @@
 #include "node_http2.h"
-<<<<<<< HEAD
-#include "aliased_buffer.h"
-=======
 #include "aliased_buffer-inl.h"
->>>>>>> 8a2d13a7
 #include "aliased_struct-inl.h"
 #include "debug_utils-inl.h"
 #include "histogram-inl.h"
@@ -32,7 +28,6 @@
 using v8::Boolean;
 using v8::Context;
 using v8::EscapableHandleScope;
-using v8::False;
 using v8::Function;
 using v8::FunctionCallbackInfo;
 using v8::FunctionTemplate;
@@ -46,7 +41,6 @@
 using v8::Object;
 using v8::ObjectTemplate;
 using v8::String;
-using v8::True;
 using v8::Uint8Array;
 using v8::Undefined;
 using v8::Value;
@@ -336,15 +330,8 @@
   uint64_t end = uv_hrtime();
   double duration = (end - startTime_) / 1e6;
 
-<<<<<<< HEAD
-  Local<Value> argv[] = {
-    ack ? True(env()->isolate()) : False(env()->isolate()),
-    Number::New(env()->isolate(), duration)
-  };
-=======
   Local<Value> argv[] = {Boolean::New(env()->isolate(), ack),
                          Number::New(env()->isolate(), duration)};
->>>>>>> 8a2d13a7
   MakeCallback(callback(), arraysize(argv), argv);
 }
 
@@ -1080,12 +1067,7 @@
   // Do not report if the frame was not sent due to the session closing
   if (error_code == NGHTTP2_ERR_SESSION_CLOSING ||
       error_code == NGHTTP2_ERR_STREAM_CLOSED ||
-<<<<<<< HEAD
-      error_code == NGHTTP2_ERR_STREAM_CLOSING ||
-      session->js_fields_->frame_error_listener_count == 0) {
-=======
       error_code == NGHTTP2_ERR_STREAM_CLOSING) {
->>>>>>> 8a2d13a7
     // Nghttp2 contains header limit of 65536. When this value is exceeded the
     // pipeline is stopped and we should remove the current headers reference
     // to destroy the session completely.
@@ -1135,17 +1117,6 @@
   // already been destroyed
   if (!stream || stream->is_destroyed())
     return 0;
-
-  // Don't close synchronously in case there's pending data to be written. This
-  // may happen when writing trailing headers.
-  if (code == NGHTTP2_NO_ERROR && nghttp2_session_want_write(handle) &&
-      !env->is_stopping()) {
-    env->SetImmediate([handle, id, code, user_data](Environment* env) {
-      OnStreamClose(handle, id, code, user_data);
-    });
-
-    return 0;
-  }
 
   stream->Close(code);
 
@@ -3152,14 +3123,7 @@
   }
 
   Local<Value> argv[] = {
-<<<<<<< HEAD
-    ack ? True(isolate) : False(isolate),
-    Number::New(isolate, duration_ms),
-    buf
-  };
-=======
       Boolean::New(isolate, ack), Number::New(isolate, duration_ms), buf};
->>>>>>> 8a2d13a7
   MakeCallback(callback(), arraysize(argv), argv);
 }
 
