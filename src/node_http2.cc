--- conflicted
+++ resolved
@@ -1415,10 +1415,7 @@
     stream->EmitRead(UV_EOF);
   } else if (frame->hd.length == 0) {
     if (invalid_frame_count_++ > js_fields_->max_invalid_frames) {
-<<<<<<< HEAD
-=======
       custom_recv_error_code_ = "ERR_HTTP2_TOO_MANY_INVALID_FRAMES";
->>>>>>> a8a80be5
       Debug(this, "rejecting empty-frame-without-END_STREAM flood\n");
       // Consider a flood of 0-length frames without END_STREAM an error.
       return 1;
@@ -3173,12 +3170,6 @@
   tracker->TrackField("root_buffer", root_buffer);
 }
 
-<<<<<<< HEAD
-// TODO(addaleax): Remove once we're on C++17.
-constexpr FastStringKey Http2State::type_name;
-
-=======
->>>>>>> a8a80be5
 // Set up the process.binding('http2') binding.
 void Initialize(Local<Object> target,
                 Local<Value> unused,
@@ -3226,17 +3217,10 @@
   NODE_DEFINE_CONSTANT(target, kSessionHasAltsvcListeners);
 
   // Method to fetch the nghttp2 string description of an nghttp2 error code
-<<<<<<< HEAD
-  env->SetMethod(target, "nghttp2ErrorString", HttpErrorString);
-  env->SetMethod(target, "refreshDefaultSettings", RefreshDefaultSettings);
-  env->SetMethod(target, "packSettings", PackSettings);
-  env->SetMethod(target, "setCallbackFunctions", SetCallbackFunctions);
-=======
   SetMethod(context, target, "nghttp2ErrorString", HttpErrorString);
   SetMethod(context, target, "refreshDefaultSettings", RefreshDefaultSettings);
   SetMethod(context, target, "packSettings", PackSettings);
   SetMethod(context, target, "setCallbackFunctions", SetCallbackFunctions);
->>>>>>> a8a80be5
 
   Local<FunctionTemplate> ping = FunctionTemplate::New(env->isolate());
   ping->SetClassName(FIXED_ONE_BYTE_STRING(env->isolate(), "Http2Ping"));
@@ -3252,17 +3236,6 @@
   env->set_http2settings_constructor_template(settingt);
 
   Local<FunctionTemplate> stream = FunctionTemplate::New(env->isolate());
-<<<<<<< HEAD
-  env->SetProtoMethod(stream, "id", Http2Stream::GetID);
-  env->SetProtoMethod(stream, "destroy", Http2Stream::Destroy);
-  env->SetProtoMethod(stream, "priority", Http2Stream::Priority);
-  env->SetProtoMethod(stream, "pushPromise", Http2Stream::PushPromise);
-  env->SetProtoMethod(stream, "info", Http2Stream::Info);
-  env->SetProtoMethod(stream, "trailers", Http2Stream::Trailers);
-  env->SetProtoMethod(stream, "respond", Http2Stream::Respond);
-  env->SetProtoMethod(stream, "rstStream", Http2Stream::RstStream);
-  env->SetProtoMethod(stream, "refreshState", Http2Stream::RefreshState);
-=======
   SetProtoMethod(isolate, stream, "id", Http2Stream::GetID);
   SetProtoMethod(isolate, stream, "destroy", Http2Stream::Destroy);
   SetProtoMethod(isolate, stream, "priority", Http2Stream::Priority);
@@ -3272,39 +3245,11 @@
   SetProtoMethod(isolate, stream, "respond", Http2Stream::Respond);
   SetProtoMethod(isolate, stream, "rstStream", Http2Stream::RstStream);
   SetProtoMethod(isolate, stream, "refreshState", Http2Stream::RefreshState);
->>>>>>> a8a80be5
   stream->Inherit(AsyncWrap::GetConstructorTemplate(env));
   StreamBase::AddMethods(env, stream);
   Local<ObjectTemplate> streamt = stream->InstanceTemplate();
   streamt->SetInternalFieldCount(StreamBase::kInternalFieldCount);
   env->set_http2stream_constructor_template(streamt);
-<<<<<<< HEAD
-  env->SetConstructorFunction(target, "Http2Stream", stream);
-
-  Local<FunctionTemplate> session =
-      env->NewFunctionTemplate(Http2Session::New);
-  session->InstanceTemplate()->SetInternalFieldCount(
-      Http2Session::kInternalFieldCount);
-  session->Inherit(AsyncWrap::GetConstructorTemplate(env));
-  env->SetProtoMethod(session, "origin", Http2Session::Origin);
-  env->SetProtoMethod(session, "altsvc", Http2Session::AltSvc);
-  env->SetProtoMethod(session, "ping", Http2Session::Ping);
-  env->SetProtoMethod(session, "consume", Http2Session::Consume);
-  env->SetProtoMethod(session, "receive", Http2Session::Receive);
-  env->SetProtoMethod(session, "destroy", Http2Session::Destroy);
-  env->SetProtoMethod(session, "goaway", Http2Session::Goaway);
-  env->SetProtoMethod(session, "settings", Http2Session::Settings);
-  env->SetProtoMethod(session, "request", Http2Session::Request);
-  env->SetProtoMethod(session, "setNextStreamID",
-                      Http2Session::SetNextStreamID);
-  env->SetProtoMethod(session, "setLocalWindowSize",
-                      Http2Session::SetLocalWindowSize);
-  env->SetProtoMethod(session, "updateChunksSent",
-                      Http2Session::UpdateChunksSent);
-  env->SetProtoMethod(session, "refreshState", Http2Session::RefreshState);
-  env->SetProtoMethod(
-      session, "localSettings",
-=======
   SetConstructorFunction(context, target, "Http2Stream", stream);
 
   Local<FunctionTemplate> session =
@@ -3332,18 +3277,13 @@
       isolate,
       session,
       "localSettings",
->>>>>>> a8a80be5
       Http2Session::RefreshSettings<nghttp2_session_get_local_settings>);
   SetProtoMethod(
       isolate,
       session,
       "remoteSettings",
       Http2Session::RefreshSettings<nghttp2_session_get_remote_settings>);
-<<<<<<< HEAD
-  env->SetConstructorFunction(target, "Http2Session", session);
-=======
   SetConstructorFunction(context, target, "Http2Session", session);
->>>>>>> a8a80be5
 
   Local<Object> constants = Object::New(isolate);
 
