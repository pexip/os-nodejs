--- conflicted
+++ resolved
@@ -23,10 +23,7 @@
 #include "aliased_buffer.h"
 #include "memory_tracker-inl.h"
 #include "node_buffer.h"
-<<<<<<< HEAD
-=======
 #include "node_external_reference.h"
->>>>>>> a8a80be5
 #include "node_process-inl.h"
 #include "node_stat_watcher.h"
 #include "util-inl.h"
@@ -2622,10 +2619,6 @@
                       file_handle_read_wrap_freelist);
 }
 
-<<<<<<< HEAD
-// TODO(addaleax): Remove once we're on C++17.
-constexpr FastStringKey BindingData::type_name;
-=======
 BindingData::BindingData(Realm* realm, v8::Local<v8::Object> wrap)
     : SnapshotableObject(realm, wrap, type_int),
       stats_field_array(realm->isolate(), kFsStatsBufferLength),
@@ -2686,7 +2679,6 @@
       InternalFieldInfoBase::New<InternalFieldInfo>(type());
   return info;
 }
->>>>>>> a8a80be5
 
 void Initialize(Local<Object> target,
                 Local<Value> unused,
@@ -2699,48 +2691,6 @@
       realm->AddBindingData<BindingData>(context, target);
   if (binding_data == nullptr) return;
 
-<<<<<<< HEAD
-  env->SetMethod(target, "access", Access);
-  env->SetMethod(target, "close", Close);
-  env->SetMethod(target, "open", Open);
-  env->SetMethod(target, "openFileHandle", OpenFileHandle);
-  env->SetMethod(target, "read", Read);
-  env->SetMethod(target, "readBuffers", ReadBuffers);
-  env->SetMethod(target, "fdatasync", Fdatasync);
-  env->SetMethod(target, "fsync", Fsync);
-  env->SetMethod(target, "rename", Rename);
-  env->SetMethod(target, "ftruncate", FTruncate);
-  env->SetMethod(target, "rmdir", RMDir);
-  env->SetMethod(target, "mkdir", MKDir);
-  env->SetMethod(target, "readdir", ReadDir);
-  env->SetMethod(target, "internalModuleReadJSON", InternalModuleReadJSON);
-  env->SetMethod(target, "internalModuleStat", InternalModuleStat);
-  env->SetMethod(target, "stat", Stat);
-  env->SetMethod(target, "lstat", LStat);
-  env->SetMethod(target, "fstat", FStat);
-  env->SetMethod(target, "link", Link);
-  env->SetMethod(target, "symlink", Symlink);
-  env->SetMethod(target, "readlink", ReadLink);
-  env->SetMethod(target, "unlink", Unlink);
-  env->SetMethod(target, "writeBuffer", WriteBuffer);
-  env->SetMethod(target, "writeBuffers", WriteBuffers);
-  env->SetMethod(target, "writeString", WriteString);
-  env->SetMethod(target, "realpath", RealPath);
-  env->SetMethod(target, "copyFile", CopyFile);
-
-  env->SetMethod(target, "chmod", Chmod);
-  env->SetMethod(target, "fchmod", FChmod);
-
-  env->SetMethod(target, "chown", Chown);
-  env->SetMethod(target, "fchown", FChown);
-  env->SetMethod(target, "lchown", LChown);
-
-  env->SetMethod(target, "utimes", UTimes);
-  env->SetMethod(target, "futimes", FUTimes);
-  env->SetMethod(target, "lutimes", LUTimes);
-
-  env->SetMethod(target, "mkdtemp", Mkdtemp);
-=======
   SetMethod(context, target, "access", Access);
   SetMethod(context, target, "close", Close);
   SetMethod(context, target, "open", Open);
@@ -2782,7 +2732,6 @@
   SetMethod(context, target, "lutimes", LUTimes);
 
   SetMethod(context, target, "mkdtemp", Mkdtemp);
->>>>>>> a8a80be5
 
   target
       ->Set(context,
@@ -2799,11 +2748,7 @@
   fst->InstanceTemplate()->SetInternalFieldCount(
       FSReqBase::kInternalFieldCount);
   fst->Inherit(AsyncWrap::GetConstructorTemplate(env));
-<<<<<<< HEAD
-  env->SetConstructorFunction(target, "FSReqCallback", fst);
-=======
   SetConstructorFunction(context, target, "FSReqCallback", fst);
->>>>>>> a8a80be5
 
   // Create FunctionTemplate for FileHandleReadWrap. There’s no need
   // to do anything in the constructor, so we only store the instance template.
@@ -2833,15 +2778,9 @@
   SetProtoMethod(isolate, fd, "close", FileHandle::Close);
   SetProtoMethod(isolate, fd, "releaseFD", FileHandle::ReleaseFD);
   Local<ObjectTemplate> fdt = fd->InstanceTemplate();
-<<<<<<< HEAD
-  fdt->SetInternalFieldCount(StreamBase::kInternalFieldCount);
-  StreamBase::AddMethods(env, fd);
-  env->SetConstructorFunction(target, "FileHandle", fd);
-=======
   fdt->SetInternalFieldCount(FileHandle::kInternalFieldCount);
   StreamBase::AddMethods(env, fd);
   SetConstructorFunction(context, target, "FileHandle", fd);
->>>>>>> a8a80be5
   env->set_fd_constructor_template(fdt);
 
   // Create FunctionTemplate for FileHandle::CloseReq
@@ -2865,8 +2804,6 @@
 BindingData* FSReqBase::binding_data() {
   return binding_data_.get();
 }
-<<<<<<< HEAD
-=======
 
 void RegisterExternalReferences(ExternalReferenceRegistry* registry) {
   registry->Register(Access);
@@ -2920,7 +2857,6 @@
   StreamBase::RegisterExternalReferences(registry);
 }
 
->>>>>>> a8a80be5
 }  // namespace fs
 
 }  // end namespace node
