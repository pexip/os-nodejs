// Copyright Joyent, Inc. and other Node contributors.
//
// Permission is hereby granted, free of charge, to any person obtaining a
// copy of this software and associated documentation files (the
// "Software"), to deal in the Software without restriction, including
// without limitation the rights to use, copy, modify, merge, publish,
// distribute, sublicense, and/or sell copies of the Software, and to permit
// persons to whom the Software is furnished to do so, subject to the
// following conditions:
//
// The above copyright notice and this permission notice shall be included
// in all copies or substantial portions of the Software.
//
// THE SOFTWARE IS PROVIDED "AS IS", WITHOUT WARRANTY OF ANY KIND, EXPRESS
// OR IMPLIED, INCLUDING BUT NOT LIMITED TO THE WARRANTIES OF
// MERCHANTABILITY, FITNESS FOR A PARTICULAR PURPOSE AND NONINFRINGEMENT. IN
// NO EVENT SHALL THE AUTHORS OR COPYRIGHT HOLDERS BE LIABLE FOR ANY CLAIM,
// DAMAGES OR OTHER LIABILITY, WHETHER IN AN ACTION OF CONTRACT, TORT OR
// OTHERWISE, ARISING FROM, OUT OF OR IN CONNECTION WITH THE SOFTWARE OR THE
// USE OR OTHER DEALINGS IN THE SOFTWARE.
#include "node_file.h"  // NOLINT(build/include_inline)
#include "node_file-inl.h"
#include "aliased_buffer-inl.h"
#include "memory_tracker-inl.h"
#include "node_buffer.h"
#include "node_external_reference.h"
#include "node_process-inl.h"
#include "node_stat_watcher.h"
#include "util-inl.h"

#include "tracing/trace_event.h"

#include "req_wrap-inl.h"
#include "stream_base-inl.h"
#include "string_bytes.h"

#include <fcntl.h>
#include <sys/types.h>
#include <sys/stat.h>
#include <cstring>
#include <cerrno>
#include <climits>

#if defined(__MINGW32__) || defined(_MSC_VER)
# include <io.h>
#endif

#include <memory>

namespace node {

namespace fs {

using v8::Array;
using v8::BigInt;
using v8::Boolean;
using v8::Context;
using v8::EscapableHandleScope;
using v8::Function;
using v8::FunctionCallbackInfo;
using v8::FunctionTemplate;
using v8::HandleScope;
using v8::Int32;
using v8::Integer;
using v8::Isolate;
using v8::Local;
using v8::MaybeLocal;
using v8::Number;
using v8::Object;
using v8::ObjectTemplate;
using v8::Promise;
using v8::String;
using v8::Undefined;
using v8::Value;

#ifndef S_ISDIR
# define S_ISDIR(mode)  (((mode) & S_IFMT) == S_IFDIR)
#endif

#ifdef __POSIX__
constexpr char kPathSeparator = '/';
#else
const char* const kPathSeparator = "\\/";
#endif

std::string Basename(const std::string& str, const std::string& extension) {
  // Remove everything leading up to and including the final path separator.
  std::string::size_type pos = str.find_last_of(kPathSeparator);

  // Starting index for the resulting string
  std::size_t start_pos = 0;
  // String size to return
  std::size_t str_size = str.size();
  if (pos != std::string::npos) {
    start_pos = pos + 1;
    str_size -= start_pos;
  }

  // Strip away the extension, if any.
  if (str_size >= extension.size() &&
      str.compare(str.size() - extension.size(),
        extension.size(), extension) == 0) {
    str_size -= extension.size();
  }

  return str.substr(start_pos, str_size);
}

inline int64_t GetOffset(Local<Value> value) {
  return IsSafeJsInt(value) ? value.As<Integer>()->Value() : -1;
}

static const char* get_fs_func_name_by_type(uv_fs_type req_type) {
  switch (req_type) {
#define FS_TYPE_TO_NAME(type, name)                                            \
  case UV_FS_##type:                                                           \
    return name;
    FS_TYPE_TO_NAME(OPEN, "open")
    FS_TYPE_TO_NAME(CLOSE, "close")
    FS_TYPE_TO_NAME(READ, "read")
    FS_TYPE_TO_NAME(WRITE, "write")
    FS_TYPE_TO_NAME(SENDFILE, "sendfile")
    FS_TYPE_TO_NAME(STAT, "stat")
    FS_TYPE_TO_NAME(LSTAT, "lstat")
    FS_TYPE_TO_NAME(FSTAT, "fstat")
    FS_TYPE_TO_NAME(FTRUNCATE, "ftruncate")
    FS_TYPE_TO_NAME(UTIME, "utime")
    FS_TYPE_TO_NAME(FUTIME, "futime")
    FS_TYPE_TO_NAME(ACCESS, "access")
    FS_TYPE_TO_NAME(CHMOD, "chmod")
    FS_TYPE_TO_NAME(FCHMOD, "fchmod")
    FS_TYPE_TO_NAME(FSYNC, "fsync")
    FS_TYPE_TO_NAME(FDATASYNC, "fdatasync")
    FS_TYPE_TO_NAME(UNLINK, "unlink")
    FS_TYPE_TO_NAME(RMDIR, "rmdir")
    FS_TYPE_TO_NAME(MKDIR, "mkdir")
    FS_TYPE_TO_NAME(MKDTEMP, "mkdtemp")
    FS_TYPE_TO_NAME(RENAME, "rename")
    FS_TYPE_TO_NAME(SCANDIR, "scandir")
    FS_TYPE_TO_NAME(LINK, "link")
    FS_TYPE_TO_NAME(SYMLINK, "symlink")
    FS_TYPE_TO_NAME(READLINK, "readlink")
    FS_TYPE_TO_NAME(CHOWN, "chown")
    FS_TYPE_TO_NAME(FCHOWN, "fchown")
    FS_TYPE_TO_NAME(REALPATH, "realpath")
    FS_TYPE_TO_NAME(COPYFILE, "copyfile")
    FS_TYPE_TO_NAME(LCHOWN, "lchown")
    FS_TYPE_TO_NAME(STATFS, "statfs")
    FS_TYPE_TO_NAME(MKSTEMP, "mkstemp")
    FS_TYPE_TO_NAME(LUTIME, "lutime")
#undef FS_TYPE_TO_NAME
    default:
      return "unknow";
  }
}

#define TRACE_NAME(name) "fs.sync." #name
#define GET_TRACE_ENABLED                                                      \
  (*TRACE_EVENT_API_GET_CATEGORY_GROUP_ENABLED(                                \
       TRACING_CATEGORY_NODE2(fs, sync)) != 0)
#define FS_SYNC_TRACE_BEGIN(syscall, ...)                                      \
  if (GET_TRACE_ENABLED)                                                       \
    TRACE_EVENT_BEGIN(                                                         \
        TRACING_CATEGORY_NODE2(fs, sync), TRACE_NAME(syscall), ##__VA_ARGS__);
#define FS_SYNC_TRACE_END(syscall, ...)                                        \
  if (GET_TRACE_ENABLED)                                                       \
    TRACE_EVENT_END(                                                           \
        TRACING_CATEGORY_NODE2(fs, sync), TRACE_NAME(syscall), ##__VA_ARGS__);

#define FS_ASYNC_TRACE_BEGIN0(fs_type, id)                                     \
  TRACE_EVENT_NESTABLE_ASYNC_BEGIN0(TRACING_CATEGORY_NODE2(fs, async),         \
                                    get_fs_func_name_by_type(fs_type),         \
                                    id);

#define FS_ASYNC_TRACE_END0(fs_type, id)                                       \
  TRACE_EVENT_NESTABLE_ASYNC_END0(TRACING_CATEGORY_NODE2(fs, async),           \
                                  get_fs_func_name_by_type(fs_type),           \
                                  id);

#define FS_ASYNC_TRACE_BEGIN1(fs_type, id, name, value)                        \
  TRACE_EVENT_NESTABLE_ASYNC_BEGIN1(TRACING_CATEGORY_NODE2(fs, async),         \
                                    get_fs_func_name_by_type(fs_type),         \
                                    id,                                        \
                                    name,                                      \
                                    value);

#define FS_ASYNC_TRACE_END1(fs_type, id, name, value)                          \
  TRACE_EVENT_NESTABLE_ASYNC_END1(TRACING_CATEGORY_NODE2(fs, async),           \
                                  get_fs_func_name_by_type(fs_type),           \
                                  id,                                          \
                                  name,                                        \
                                  value);

#define FS_ASYNC_TRACE_BEGIN2(fs_type, id, name1, value1, name2, value2)       \
  TRACE_EVENT_NESTABLE_ASYNC_BEGIN2(TRACING_CATEGORY_NODE2(fs, async),         \
                                    get_fs_func_name_by_type(fs_type),         \
                                    id,                                        \
                                    name1,                                     \
                                    value1,                                    \
                                    name2,                                     \
                                    value2);

#define FS_ASYNC_TRACE_END2(fs_type, id, name1, value1, name2, value2)         \
  TRACE_EVENT_NESTABLE_ASYNC_END2(TRACING_CATEGORY_NODE2(fs, async),           \
                                  get_fs_func_name_by_type(fs_type),           \
                                  id,                                          \
                                  name1,                                       \
                                  value1,                                      \
                                  name2,                                       \
                                  value2);

// We sometimes need to convert a C++ lambda function to a raw C-style function.
// This is helpful, because ReqWrap::Dispatch() does not recognize lambda
// functions, and thus does not wrap them properly.
typedef void(*uv_fs_callback_t)(uv_fs_t*);


void FSContinuationData::MemoryInfo(MemoryTracker* tracker) const {
  tracker->TrackField("paths", paths_);
}

FileHandleReadWrap::~FileHandleReadWrap() = default;

FSReqBase::~FSReqBase() = default;

void FSReqBase::MemoryInfo(MemoryTracker* tracker) const {
  tracker->TrackField("continuation_data", continuation_data_);
}

// The FileHandle object wraps a file descriptor and will close it on garbage
// collection if necessary. If that happens, a process warning will be
// emitted (or a fatal exception will occur if the fd cannot be closed.)
FileHandle::FileHandle(BindingData* binding_data,
                       Local<Object> obj, int fd)
    : AsyncWrap(binding_data->env(), obj, AsyncWrap::PROVIDER_FILEHANDLE),
      StreamBase(env()),
      fd_(fd),
      binding_data_(binding_data) {
  MakeWeak();
  StreamBase::AttachToObject(GetObject());
}

FileHandle* FileHandle::New(BindingData* binding_data,
                            int fd, Local<Object> obj) {
  Environment* env = binding_data->env();
  if (obj.IsEmpty() && !env->fd_constructor_template()
                            ->NewInstance(env->context())
                            .ToLocal(&obj)) {
    return nullptr;
  }
  return new FileHandle(binding_data, obj, fd);
}

void FileHandle::New(const FunctionCallbackInfo<Value>& args) {
  BindingData* binding_data = Realm::GetBindingData<BindingData>(args);
  Environment* env = binding_data->env();
  CHECK(args.IsConstructCall());
  CHECK(args[0]->IsInt32());

  FileHandle* handle =
      FileHandle::New(binding_data, args[0].As<Int32>()->Value(), args.This());
  if (handle == nullptr) return;
  if (args[1]->IsNumber())
    handle->read_offset_ = args[1]->IntegerValue(env->context()).FromJust();
  if (args[2]->IsNumber())
    handle->read_length_ = args[2]->IntegerValue(env->context()).FromJust();
}

FileHandle::~FileHandle() {
  CHECK(!closing_);  // We should not be deleting while explicitly closing!
  Close();           // Close synchronously and emit warning
  CHECK(closed_);    // We have to be closed at the point
}

int FileHandle::DoWrite(WriteWrap* w,
                        uv_buf_t* bufs,
                        size_t count,
                        uv_stream_t* send_handle) {
  return UV_ENOSYS;  // Not implemented (yet).
}

void FileHandle::MemoryInfo(MemoryTracker* tracker) const {
  tracker->TrackField("current_read", current_read_);
}

FileHandle::TransferMode FileHandle::GetTransferMode() const {
  return reading_ || closing_ || closed_ ?
      TransferMode::kUntransferable : TransferMode::kTransferable;
}

std::unique_ptr<worker::TransferData> FileHandle::TransferForMessaging() {
  CHECK_NE(GetTransferMode(), TransferMode::kUntransferable);
  auto ret = std::make_unique<TransferData>(fd_);
  closed_ = true;
  return ret;
}

FileHandle::TransferData::TransferData(int fd) : fd_(fd) {}

FileHandle::TransferData::~TransferData() {
  if (fd_ > 0) {
    uv_fs_t close_req;
    CHECK_NE(fd_, -1);
    FS_SYNC_TRACE_BEGIN(close);
    CHECK_EQ(0, uv_fs_close(nullptr, &close_req, fd_, nullptr));
    FS_SYNC_TRACE_END(close);
    uv_fs_req_cleanup(&close_req);
  }
}

BaseObjectPtr<BaseObject> FileHandle::TransferData::Deserialize(
    Environment* env,
    v8::Local<v8::Context> context,
    std::unique_ptr<worker::TransferData> self) {
  BindingData* bd = Realm::GetBindingData<BindingData>(context);
  if (bd == nullptr) return {};

  int fd = fd_;
  fd_ = -1;
  return BaseObjectPtr<BaseObject> { FileHandle::New(bd, fd) };
}

// Close the file descriptor if it hasn't already been closed. A process
// warning will be emitted using a SetImmediate to avoid calling back to
// JS during GC. If closing the fd fails at this point, a fatal exception
// will crash the process immediately.
inline void FileHandle::Close() {
  if (closed_ || closing_) return;
  uv_fs_t req;
  CHECK_NE(fd_, -1);
  FS_SYNC_TRACE_BEGIN(close);
  int ret = uv_fs_close(env()->event_loop(), &req, fd_, nullptr);
  FS_SYNC_TRACE_END(close);
  uv_fs_req_cleanup(&req);

  struct err_detail { int ret; int fd; };

  err_detail detail { ret, fd_ };

  AfterClose();

  if (ret < 0) {
    // Do not unref this
    env()->SetImmediate([detail](Environment* env) {
      char msg[70];
      snprintf(msg, arraysize(msg),
              "Closing file descriptor %d on garbage collection failed",
              detail.fd);
      // This exception will end up being fatal for the process because
      // it is being thrown from within the SetImmediate handler and
      // there is no JS stack to bubble it to. In other words, tearing
      // down the process is the only reasonable thing we can do here.
      HandleScope handle_scope(env->isolate());
      env->ThrowUVException(detail.ret, "close", msg);
    });
    return;
  }

  // If the close was successful, we still want to emit a process warning
  // to notify that the file descriptor was gc'd. We want to be noisy about
  // this because not explicitly closing the FileHandle is a bug.

  env()->SetImmediate([detail](Environment* env) {
    ProcessEmitWarning(env,
                       "Closing file descriptor %d on garbage collection",
                       detail.fd);
    if (env->filehandle_close_warning()) {
      env->set_filehandle_close_warning(false);
      USE(ProcessEmitDeprecationWarning(
          env,
          "Closing a FileHandle object on garbage collection is deprecated. "
          "Please close FileHandle objects explicitly using "
          "FileHandle.prototype.close(). In the future, an error will be "
          "thrown if a file descriptor is closed during garbage collection.",
          "DEP0137"));
    }
  }, CallbackFlags::kUnrefed);
}

void FileHandle::CloseReq::Resolve() {
  Isolate* isolate = env()->isolate();
  HandleScope scope(isolate);
  Context::Scope context_scope(env()->context());
  InternalCallbackScope callback_scope(this);
  Local<Promise> promise = promise_.Get(isolate);
  Local<Promise::Resolver> resolver = promise.As<Promise::Resolver>();
  resolver->Resolve(env()->context(), Undefined(isolate)).Check();
}

void FileHandle::CloseReq::Reject(Local<Value> reason) {
  Isolate* isolate = env()->isolate();
  HandleScope scope(isolate);
  Context::Scope context_scope(env()->context());
  InternalCallbackScope callback_scope(this);
  Local<Promise> promise = promise_.Get(isolate);
  Local<Promise::Resolver> resolver = promise.As<Promise::Resolver>();
  resolver->Reject(env()->context(), reason).Check();
}

FileHandle* FileHandle::CloseReq::file_handle() {
  Isolate* isolate = env()->isolate();
  HandleScope scope(isolate);
  Local<Value> val = ref_.Get(isolate);
  Local<Object> obj = val.As<Object>();
  return Unwrap<FileHandle>(obj);
}

FileHandle::CloseReq::CloseReq(Environment* env,
                               Local<Object> obj,
                               Local<Promise> promise,
                               Local<Value> ref)
  : ReqWrap(env, obj, AsyncWrap::PROVIDER_FILEHANDLECLOSEREQ) {
  promise_.Reset(env->isolate(), promise);
  ref_.Reset(env->isolate(), ref);
}

FileHandle::CloseReq::~CloseReq() {
  uv_fs_req_cleanup(req());
  promise_.Reset();
  ref_.Reset();
}

void FileHandle::CloseReq::MemoryInfo(MemoryTracker* tracker) const {
  tracker->TrackField("promise", promise_);
  tracker->TrackField("ref", ref_);
}



// Closes this FileHandle asynchronously and returns a Promise that will be
// resolved when the callback is invoked, or rejects with a UVException if
// there was a problem closing the fd. This is the preferred mechanism for
// closing the FD object even tho the object will attempt to close
// automatically on gc.
MaybeLocal<Promise> FileHandle::ClosePromise() {
  Isolate* isolate = env()->isolate();
  EscapableHandleScope scope(isolate);
  Local<Context> context = env()->context();

  Local<Value> close_resolver =
      object()->GetInternalField(FileHandle::kClosingPromiseSlot);
  if (!close_resolver.IsEmpty() && !close_resolver->IsUndefined()) {
    CHECK(close_resolver->IsPromise());
    return close_resolver.As<Promise>();
  }

  CHECK(!closed_);
  CHECK(!closing_);
  CHECK(!reading_);

  auto maybe_resolver = Promise::Resolver::New(context);
  CHECK(!maybe_resolver.IsEmpty());
  Local<Promise::Resolver> resolver = maybe_resolver.ToLocalChecked();
  Local<Promise> promise = resolver.As<Promise>();

  Local<Object> close_req_obj;
  if (!env()->fdclose_constructor_template()
          ->NewInstance(env()->context()).ToLocal(&close_req_obj)) {
    return MaybeLocal<Promise>();
  }
  closing_ = true;
  object()->SetInternalField(FileHandle::kClosingPromiseSlot, promise);

  CloseReq* req = new CloseReq(env(), close_req_obj, promise, object());
  auto AfterClose = uv_fs_callback_t{[](uv_fs_t* req) {
    CloseReq* req_wrap = CloseReq::from_req(req);
    FS_ASYNC_TRACE_END1(
        req->fs_type, req_wrap, "result", static_cast<int>(req->result))
    BaseObjectPtr<CloseReq> close(req_wrap);
    CHECK(close);
    close->file_handle()->AfterClose();
    if (!close->env()->can_call_into_js()) return;
    Isolate* isolate = close->env()->isolate();
    if (req->result < 0) {
      HandleScope handle_scope(isolate);
      close->Reject(
          UVException(isolate, static_cast<int>(req->result), "close"));
    } else {
      close->Resolve();
    }
  }};
  CHECK_NE(fd_, -1);
  FS_ASYNC_TRACE_BEGIN0(UV_FS_CLOSE, req)
  int ret = req->Dispatch(uv_fs_close, fd_, AfterClose);
  if (ret < 0) {
    req->Reject(UVException(isolate, ret, "close"));
    delete req;
  }

  return scope.Escape(promise);
}

void FileHandle::Close(const FunctionCallbackInfo<Value>& args) {
  FileHandle* fd;
  ASSIGN_OR_RETURN_UNWRAP(&fd, args.Holder());
  Local<Promise> ret;
  if (!fd->ClosePromise().ToLocal(&ret)) return;
  args.GetReturnValue().Set(ret);
}


void FileHandle::ReleaseFD(const FunctionCallbackInfo<Value>& args) {
  FileHandle* fd;
  ASSIGN_OR_RETURN_UNWRAP(&fd, args.Holder());
  // Just act as if this FileHandle has been closed.
  fd->AfterClose();
}


void FileHandle::AfterClose() {
  closing_ = false;
  closed_ = true;
  fd_ = -1;
  if (reading_ && !persistent().IsEmpty())
    EmitRead(UV_EOF);
}

void FileHandleReadWrap::MemoryInfo(MemoryTracker* tracker) const {
  tracker->TrackField("buffer", buffer_);
  tracker->TrackField("file_handle", this->file_handle_);
}

FileHandleReadWrap::FileHandleReadWrap(FileHandle* handle, Local<Object> obj)
  : ReqWrap(handle->env(), obj, AsyncWrap::PROVIDER_FSREQCALLBACK),
    file_handle_(handle) {}

int FileHandle::ReadStart() {
  if (!IsAlive() || IsClosing())
    return UV_EOF;

  reading_ = true;

  if (current_read_)
    return 0;

  BaseObjectPtr<FileHandleReadWrap> read_wrap;

  if (read_length_ == 0) {
    EmitRead(UV_EOF);
    return 0;
  }

  {
    // Create a new FileHandleReadWrap or re-use one.
    // Either way, we need these two scopes for AsyncReset() or otherwise
    // for creating the new instance.
    HandleScope handle_scope(env()->isolate());
    AsyncHooks::DefaultTriggerAsyncIdScope trigger_scope(this);

    auto& freelist = binding_data_->file_handle_read_wrap_freelist;
    if (freelist.size() > 0) {
      read_wrap = std::move(freelist.back());
      freelist.pop_back();
      // Use a fresh async resource.
      // Lifetime is ensured via AsyncWrap::resource_.
      Local<Object> resource = Object::New(env()->isolate());
      USE(resource->Set(
          env()->context(), env()->handle_string(), read_wrap->object()));
      read_wrap->AsyncReset(resource);
      read_wrap->file_handle_ = this;
    } else {
      Local<Object> wrap_obj;
      if (!env()
               ->filehandlereadwrap_template()
               ->NewInstance(env()->context())
               .ToLocal(&wrap_obj)) {
        return UV_EBUSY;
      }
      read_wrap = MakeDetachedBaseObject<FileHandleReadWrap>(this, wrap_obj);
    }
  }
  int64_t recommended_read = 65536;
  if (read_length_ >= 0 && read_length_ <= recommended_read)
    recommended_read = read_length_;

  read_wrap->buffer_ = EmitAlloc(recommended_read);

  current_read_ = std::move(read_wrap);
  FS_ASYNC_TRACE_BEGIN0(UV_FS_READ, current_read_.get())
  current_read_->Dispatch(uv_fs_read,
                          fd_,
                          &current_read_->buffer_,
                          1,
                          read_offset_,
                          uv_fs_callback_t{[](uv_fs_t* req) {
    FileHandle* handle;
    {
      FileHandleReadWrap* req_wrap = FileHandleReadWrap::from_req(req);
      FS_ASYNC_TRACE_END1(
          req->fs_type, req_wrap, "result", static_cast<int>(req->result))
      handle = req_wrap->file_handle_;
      CHECK_EQ(handle->current_read_.get(), req_wrap);
    }

    // ReadStart() checks whether current_read_ is set to determine whether
    // a read is in progress. Moving it into a local variable makes sure that
    // the ReadStart() call below doesn't think we're still actively reading.
    BaseObjectPtr<FileHandleReadWrap> read_wrap =
        std::move(handle->current_read_);

    ssize_t result = req->result;
    uv_buf_t buffer = read_wrap->buffer_;

    uv_fs_req_cleanup(req);

    // Push the read wrap back to the freelist, or let it be destroyed
    // once we’re exiting the current scope.
    constexpr size_t kWantedFreelistFill = 100;
    auto& freelist = handle->binding_data_->file_handle_read_wrap_freelist;
    if (freelist.size() < kWantedFreelistFill) {
      read_wrap->Reset();
      freelist.emplace_back(std::move(read_wrap));
    }

    if (result >= 0) {
      // Read at most as many bytes as we originally planned to.
      if (handle->read_length_ >= 0 && handle->read_length_ < result)
        result = handle->read_length_;

      // If we read data and we have an expected length, decrease it by
      // how much we have read.
      if (handle->read_length_ >= 0)
        handle->read_length_ -= result;

      // If we have an offset, increase it by how much we have read.
      if (handle->read_offset_ >= 0)
        handle->read_offset_ += result;
    }

    // Reading 0 bytes from a file always means EOF, or that we reached
    // the end of the requested range.
    if (result == 0)
      result = UV_EOF;

    handle->EmitRead(result, buffer);

    // Start over, if EmitRead() didn’t tell us to stop.
    if (handle->reading_)
      handle->ReadStart();
  }});

  return 0;
}

int FileHandle::ReadStop() {
  reading_ = false;
  return 0;
}

typedef SimpleShutdownWrap<ReqWrap<uv_fs_t>> FileHandleCloseWrap;

ShutdownWrap* FileHandle::CreateShutdownWrap(Local<Object> object) {
  return new FileHandleCloseWrap(this, object);
}

int FileHandle::DoShutdown(ShutdownWrap* req_wrap) {
  if (closing_ || closed_) {
    req_wrap->Done(0);
    return 1;
  }
  FileHandleCloseWrap* wrap = static_cast<FileHandleCloseWrap*>(req_wrap);
  closing_ = true;
  CHECK_NE(fd_, -1);
  FS_ASYNC_TRACE_BEGIN0(UV_FS_CLOSE, wrap)
  wrap->Dispatch(uv_fs_close, fd_, uv_fs_callback_t{[](uv_fs_t* req) {
    FileHandleCloseWrap* wrap = static_cast<FileHandleCloseWrap*>(
        FileHandleCloseWrap::from_req(req));
    FS_ASYNC_TRACE_END1(
        req->fs_type, wrap, "result", static_cast<int>(req->result))
    FileHandle* handle = static_cast<FileHandle*>(wrap->stream());
    handle->AfterClose();

    int result = static_cast<int>(req->result);
    uv_fs_req_cleanup(req);
    wrap->Done(result);
  }});

  return 0;
}


void FSReqCallback::Reject(Local<Value> reject) {
  MakeCallback(env()->oncomplete_string(), 1, &reject);
}

void FSReqCallback::ResolveStat(const uv_stat_t* stat) {
  Resolve(FillGlobalStatsArray(binding_data(), use_bigint(), stat));
}

void FSReqCallback::ResolveStatFs(const uv_statfs_t* stat) {
  Resolve(FillGlobalStatFsArray(binding_data(), use_bigint(), stat));
}

void FSReqCallback::Resolve(Local<Value> value) {
  Local<Value> argv[2] {
    Null(env()->isolate()),
    value
  };
  MakeCallback(env()->oncomplete_string(),
               value->IsUndefined() ? 1 : arraysize(argv),
               argv);
}

void FSReqCallback::SetReturnValue(const FunctionCallbackInfo<Value>& args) {
  args.GetReturnValue().SetUndefined();
}

void NewFSReqCallback(const FunctionCallbackInfo<Value>& args) {
  CHECK(args.IsConstructCall());
  BindingData* binding_data = Realm::GetBindingData<BindingData>(args);
  new FSReqCallback(binding_data, args.This(), args[0]->IsTrue());
}

FSReqAfterScope::FSReqAfterScope(FSReqBase* wrap, uv_fs_t* req)
    : wrap_(wrap),
      req_(req),
      handle_scope_(wrap->env()->isolate()),
      context_scope_(wrap->env()->context()) {
  CHECK_EQ(wrap_->req(), req);
}

FSReqAfterScope::~FSReqAfterScope() {
  Clear();
}

void FSReqAfterScope::Clear() {
  if (!wrap_) return;

  uv_fs_req_cleanup(wrap_->req());
  wrap_->Detach();
  wrap_.reset();
}

// TODO(joyeecheung): create a normal context object, and
// construct the actual errors in the JS land using the context.
// The context should include fds for some fs APIs, currently they are
// missing in the error messages. The path, dest, syscall, fd, .etc
// can be put into the context before the binding is even invoked,
// the only information that has to come from the C++ layer is the
// error number (and possibly the syscall for abstraction),
// which is also why the errors should have been constructed
// in JS for more flexibility.
void FSReqAfterScope::Reject(uv_fs_t* req) {
  BaseObjectPtr<FSReqBase> wrap { wrap_ };
  Local<Value> exception = UVException(wrap_->env()->isolate(),
                                       static_cast<int>(req->result),
                                       wrap_->syscall(),
                                       nullptr,
                                       req->path,
                                       wrap_->data());
  Clear();
  wrap->Reject(exception);
}

bool FSReqAfterScope::Proceed() {
  if (!wrap_->env()->can_call_into_js()) {
    return false;
  }

  if (req_->result < 0) {
    Reject(req_);
    return false;
  }
  return true;
}

void AfterNoArgs(uv_fs_t* req) {
  FSReqBase* req_wrap = FSReqBase::from_req(req);
  FSReqAfterScope after(req_wrap, req);
  FS_ASYNC_TRACE_END1(
      req->fs_type, req_wrap, "result", static_cast<int>(req->result))
  if (after.Proceed())
    req_wrap->Resolve(Undefined(req_wrap->env()->isolate()));
}

void AfterStat(uv_fs_t* req) {
  FSReqBase* req_wrap = FSReqBase::from_req(req);
  FSReqAfterScope after(req_wrap, req);
  FS_ASYNC_TRACE_END1(
      req->fs_type, req_wrap, "result", static_cast<int>(req->result))
  if (after.Proceed()) {
    req_wrap->ResolveStat(&req->statbuf);
  }
}

void AfterStatFs(uv_fs_t* req) {
  FSReqBase* req_wrap = FSReqBase::from_req(req);
  FSReqAfterScope after(req_wrap, req);
  FS_ASYNC_TRACE_END1(
      req->fs_type, req_wrap, "result", static_cast<int>(req->result))
<<<<<<< HEAD
=======
  if (after.Proceed()) {
    req_wrap->ResolveStatFs(static_cast<uv_statfs_t*>(req->ptr));
  }
}

void AfterInteger(uv_fs_t* req) {
  FSReqBase* req_wrap = FSReqBase::from_req(req);
  FSReqAfterScope after(req_wrap, req);
  FS_ASYNC_TRACE_END1(
      req->fs_type, req_wrap, "result", static_cast<int>(req->result))
>>>>>>> 8a2d13a7
  int result = static_cast<int>(req->result);
  if (result >= 0 && req_wrap->is_plain_open())
    req_wrap->env()->AddUnmanagedFd(result);

  if (after.Proceed())
    req_wrap->Resolve(Integer::New(req_wrap->env()->isolate(), result));
}

void AfterOpenFileHandle(uv_fs_t* req) {
  FSReqBase* req_wrap = FSReqBase::from_req(req);
  FSReqAfterScope after(req_wrap, req);
  FS_ASYNC_TRACE_END1(
      req->fs_type, req_wrap, "result", static_cast<int>(req->result))
  if (after.Proceed()) {
    FileHandle* fd = FileHandle::New(req_wrap->binding_data(),
                                     static_cast<int>(req->result));
    if (fd == nullptr) return;
    req_wrap->Resolve(fd->object());
  }
}

// Reverse the logic applied by path.toNamespacedPath() to create a
// namespace-prefixed path.
void FromNamespacedPath(std::string* path) {
#ifdef _WIN32
  if (path->compare(0, 8, "\\\\?\\UNC\\", 8) == 0) {
    *path = path->substr(8);
    path->insert(0, "\\\\");
  } else if (path->compare(0, 4, "\\\\?\\", 4) == 0) {
    *path = path->substr(4);
  }
#endif
}

void AfterMkdirp(uv_fs_t* req) {
  FSReqBase* req_wrap = FSReqBase::from_req(req);
  FSReqAfterScope after(req_wrap, req);
  FS_ASYNC_TRACE_END1(
      req->fs_type, req_wrap, "result", static_cast<int>(req->result))
  if (after.Proceed()) {
    std::string first_path(req_wrap->continuation_data()->first_path());
    if (first_path.empty())
      return req_wrap->Resolve(Undefined(req_wrap->env()->isolate()));
    FromNamespacedPath(&first_path);
    Local<Value> path;
    Local<Value> error;
    if (!StringBytes::Encode(req_wrap->env()->isolate(), first_path.c_str(),
                             req_wrap->encoding(),
                             &error).ToLocal(&path)) {
      return req_wrap->Reject(error);
    }
    return req_wrap->Resolve(path);
  }
}

void AfterStringPath(uv_fs_t* req) {
  FSReqBase* req_wrap = FSReqBase::from_req(req);
  FSReqAfterScope after(req_wrap, req);
  FS_ASYNC_TRACE_END1(
      req->fs_type, req_wrap, "result", static_cast<int>(req->result))
  MaybeLocal<Value> link;
  Local<Value> error;

  if (after.Proceed()) {
    link = StringBytes::Encode(req_wrap->env()->isolate(),
                               req->path,
                               req_wrap->encoding(),
                               &error);
    if (link.IsEmpty())
      req_wrap->Reject(error);
    else
      req_wrap->Resolve(link.ToLocalChecked());
  }
}

void AfterStringPtr(uv_fs_t* req) {
  FSReqBase* req_wrap = FSReqBase::from_req(req);
  FSReqAfterScope after(req_wrap, req);
  FS_ASYNC_TRACE_END1(
      req->fs_type, req_wrap, "result", static_cast<int>(req->result))
  MaybeLocal<Value> link;
  Local<Value> error;

  if (after.Proceed()) {
    link = StringBytes::Encode(req_wrap->env()->isolate(),
                               static_cast<const char*>(req->ptr),
                               req_wrap->encoding(),
                               &error);
    if (link.IsEmpty())
      req_wrap->Reject(error);
    else
      req_wrap->Resolve(link.ToLocalChecked());
  }
}

void AfterScanDir(uv_fs_t* req) {
  FSReqBase* req_wrap = FSReqBase::from_req(req);
  FSReqAfterScope after(req_wrap, req);
  FS_ASYNC_TRACE_END1(
      req->fs_type, req_wrap, "result", static_cast<int>(req->result))
  if (!after.Proceed()) {
    return;
  }

  Environment* env = req_wrap->env();
  Isolate* isolate = env->isolate();
  Local<Value> error;
  int r;

  std::vector<Local<Value>> name_v;
  std::vector<Local<Value>> type_v;

  const bool with_file_types = req_wrap->with_file_types();

  for (;;) {
    uv_dirent_t ent;

    r = uv_fs_scandir_next(req, &ent);
    if (r == UV_EOF)
      break;
    if (r != 0) {
      return req_wrap->Reject(
          UVException(isolate, r, nullptr, req_wrap->syscall(), req->path));
    }

    Local<Value> filename;
    if (!StringBytes::Encode(isolate, ent.name, req_wrap->encoding(), &error)
             .ToLocal(&filename)) {
      return req_wrap->Reject(error);
    }
    name_v.push_back(filename);

    if (with_file_types) type_v.emplace_back(Integer::New(isolate, ent.type));
  }

  if (with_file_types) {
    Local<Value> result[] = {Array::New(isolate, name_v.data(), name_v.size()),
                             Array::New(isolate, type_v.data(), type_v.size())};
    req_wrap->Resolve(Array::New(isolate, result, arraysize(result)));
  } else {
    req_wrap->Resolve(Array::New(isolate, name_v.data(), name_v.size()));
  }
}

void Access(const FunctionCallbackInfo<Value>& args) {
  Environment* env = Environment::GetCurrent(args);
  Isolate* isolate = env->isolate();
  HandleScope scope(isolate);

  const int argc = args.Length();
  CHECK_GE(argc, 2);

  CHECK(args[1]->IsInt32());
  int mode = args[1].As<Int32>()->Value();

  BufferValue path(isolate, args[0]);
  CHECK_NOT_NULL(*path);

  FSReqBase* req_wrap_async = GetReqWrap(args, 2);
  if (req_wrap_async != nullptr) {  // access(path, mode, req)
    FS_ASYNC_TRACE_BEGIN1(
        UV_FS_ACCESS, req_wrap_async, "path", TRACE_STR_COPY(*path))
    AsyncCall(env, req_wrap_async, args, "access", UTF8, AfterNoArgs,
              uv_fs_access, *path, mode);
  } else {  // access(path, mode, undefined, ctx)
    CHECK_EQ(argc, 4);
    FSReqWrapSync req_wrap_sync;
    FS_SYNC_TRACE_BEGIN(access);
    SyncCall(env, args[3], &req_wrap_sync, "access", uv_fs_access, *path, mode);
    FS_SYNC_TRACE_END(access);
  }
}


void Close(const FunctionCallbackInfo<Value>& args) {
  Environment* env = Environment::GetCurrent(args);

  const int argc = args.Length();
  CHECK_GE(argc, 2);

  CHECK(args[0]->IsInt32());
  int fd = args[0].As<Int32>()->Value();
  env->RemoveUnmanagedFd(fd);

  FSReqBase* req_wrap_async = GetReqWrap(args, 1);
  if (req_wrap_async != nullptr) {  // close(fd, req)
    FS_ASYNC_TRACE_BEGIN0(UV_FS_CLOSE, req_wrap_async)
    AsyncCall(env, req_wrap_async, args, "close", UTF8, AfterNoArgs,
              uv_fs_close, fd);
  } else {  // close(fd, undefined, ctx)
    CHECK_EQ(argc, 3);
    FSReqWrapSync req_wrap_sync;
    FS_SYNC_TRACE_BEGIN(close);
    SyncCall(env, args[2], &req_wrap_sync, "close", uv_fs_close, fd);
    FS_SYNC_TRACE_END(close);
  }
}


// Used to speed up module loading. Returns an array [string, boolean]
static void InternalModuleReadJSON(const FunctionCallbackInfo<Value>& args) {
  Environment* env = Environment::GetCurrent(args);
  Isolate* isolate = env->isolate();
  uv_loop_t* loop = env->event_loop();

  CHECK(args[0]->IsString());
  node::Utf8Value path(isolate, args[0]);

  if (strlen(*path) != path.length()) {
    args.GetReturnValue().Set(Array::New(isolate));
    return;  // Contains a nul byte.
  }
  uv_fs_t open_req;
  const int fd = uv_fs_open(loop, &open_req, *path, O_RDONLY, 0, nullptr);
  uv_fs_req_cleanup(&open_req);

  if (fd < 0) {
    args.GetReturnValue().Set(Array::New(isolate));
    return;
  }

  auto defer_close = OnScopeLeave([fd, loop]() {
    uv_fs_t close_req;
    CHECK_EQ(0, uv_fs_close(loop, &close_req, fd, nullptr));
    uv_fs_req_cleanup(&close_req);
  });

  const size_t kBlockSize = 32 << 10;
  std::vector<char> chars;
  int64_t offset = 0;
  ssize_t numchars;
  do {
    const size_t start = chars.size();
    chars.resize(start + kBlockSize);

    uv_buf_t buf;
    buf.base = &chars[start];
    buf.len = kBlockSize;

    uv_fs_t read_req;
    numchars = uv_fs_read(loop, &read_req, fd, &buf, 1, offset, nullptr);
    uv_fs_req_cleanup(&read_req);

    if (numchars < 0) {
      args.GetReturnValue().Set(Array::New(isolate));
      return;
    }
    offset += numchars;
  } while (static_cast<size_t>(numchars) == kBlockSize);

  size_t start = 0;
  if (offset >= 3 && 0 == memcmp(chars.data(), "\xEF\xBB\xBF", 3)) {
    start = 3;  // Skip UTF-8 BOM.
  }
  const size_t size = offset - start;

  // TODO(anonrig): Follow-up on removing the following changes for AIX.
  char* p = &chars[start];
  char* pe = &chars[size];
  char* pos[2];
  char** ppos = &pos[0];

  while (p < pe) {
    char c = *p++;
    if (c == '\\' && p < pe && *p == '"') p++;
    if (c != '"') continue;
    *ppos++ = p;
    if (ppos < &pos[2]) continue;
    ppos = &pos[0];

    char* s = &pos[0][0];
    char* se = &pos[1][-1];  // Exclude quote.
    size_t n = se - s;

    if (n == 4) {
      if (0 == memcmp(s, "main", 4)) break;
      if (0 == memcmp(s, "name", 4)) break;
      if (0 == memcmp(s, "type", 4)) break;
    } else if (n == 7) {
      if (0 == memcmp(s, "exports", 7)) break;
      if (0 == memcmp(s, "imports", 7)) break;
    }
  }

  Local<Value> return_value[] = {
      String::NewFromUtf8(
          isolate, &chars[start], v8::NewStringType::kNormal, size)
          .ToLocalChecked(),
      Boolean::New(isolate, p < pe ? true : false)};

  args.GetReturnValue().Set(
      Array::New(isolate, return_value, arraysize(return_value)));
}

// Used to speed up module loading.  Returns 0 if the path refers to
// a file, 1 when it's a directory or < 0 on error (usually -ENOENT.)
// The speedup comes from not creating thousands of Stat and Error objects.
static void InternalModuleStat(const FunctionCallbackInfo<Value>& args) {
  Environment* env = Environment::GetCurrent(args);

  CHECK(args[0]->IsString());
  node::Utf8Value path(env->isolate(), args[0]);

  uv_fs_t req;
  int rc = uv_fs_stat(env->event_loop(), &req, *path, nullptr);
  if (rc == 0) {
    const uv_stat_t* const s = static_cast<const uv_stat_t*>(req.ptr);
    rc = !!(s->st_mode & S_IFDIR);
  }
  uv_fs_req_cleanup(&req);

  args.GetReturnValue().Set(rc);
}

static void Stat(const FunctionCallbackInfo<Value>& args) {
  BindingData* binding_data = Realm::GetBindingData<BindingData>(args);
  Environment* env = binding_data->env();

  const int argc = args.Length();
  CHECK_GE(argc, 2);

  BufferValue path(env->isolate(), args[0]);
  CHECK_NOT_NULL(*path);

  bool use_bigint = args[1]->IsTrue();
  FSReqBase* req_wrap_async = GetReqWrap(args, 2, use_bigint);
  if (req_wrap_async != nullptr) {  // stat(path, use_bigint, req)
    FS_ASYNC_TRACE_BEGIN1(
        UV_FS_STAT, req_wrap_async, "path", TRACE_STR_COPY(*path))
    AsyncCall(env, req_wrap_async, args, "stat", UTF8, AfterStat,
              uv_fs_stat, *path);
  } else {  // stat(path, use_bigint, undefined, ctx)
    CHECK_EQ(argc, 4);
    FSReqWrapSync req_wrap_sync;
    FS_SYNC_TRACE_BEGIN(stat);
    int err = SyncCall(env, args[3], &req_wrap_sync, "stat", uv_fs_stat, *path);
    FS_SYNC_TRACE_END(stat);
    if (err != 0) {
      return;  // error info is in ctx
    }

    Local<Value> arr = FillGlobalStatsArray(binding_data, use_bigint,
        static_cast<const uv_stat_t*>(req_wrap_sync.req.ptr));
    args.GetReturnValue().Set(arr);
  }
}

static void LStat(const FunctionCallbackInfo<Value>& args) {
  BindingData* binding_data = Realm::GetBindingData<BindingData>(args);
  Environment* env = binding_data->env();

  const int argc = args.Length();
  CHECK_GE(argc, 3);

  BufferValue path(env->isolate(), args[0]);
  CHECK_NOT_NULL(*path);

  bool use_bigint = args[1]->IsTrue();
  FSReqBase* req_wrap_async = GetReqWrap(args, 2, use_bigint);
  if (req_wrap_async != nullptr) {  // lstat(path, use_bigint, req)
    FS_ASYNC_TRACE_BEGIN1(
        UV_FS_LSTAT, req_wrap_async, "path", TRACE_STR_COPY(*path))
    AsyncCall(env, req_wrap_async, args, "lstat", UTF8, AfterStat,
              uv_fs_lstat, *path);
  } else {  // lstat(path, use_bigint, undefined, ctx)
    CHECK_EQ(argc, 4);
    FSReqWrapSync req_wrap_sync;
    FS_SYNC_TRACE_BEGIN(lstat);
    int err = SyncCall(env, args[3], &req_wrap_sync, "lstat", uv_fs_lstat,
                       *path);
    FS_SYNC_TRACE_END(lstat);
    if (err != 0) {
      return;  // error info is in ctx
    }

    Local<Value> arr = FillGlobalStatsArray(binding_data, use_bigint,
        static_cast<const uv_stat_t*>(req_wrap_sync.req.ptr));
    args.GetReturnValue().Set(arr);
  }
}

static void FStat(const FunctionCallbackInfo<Value>& args) {
  BindingData* binding_data = Realm::GetBindingData<BindingData>(args);
  Environment* env = binding_data->env();

  const int argc = args.Length();
  CHECK_GE(argc, 2);

  CHECK(args[0]->IsInt32());
  int fd = args[0].As<Int32>()->Value();

  bool use_bigint = args[1]->IsTrue();
  FSReqBase* req_wrap_async = GetReqWrap(args, 2, use_bigint);
  if (req_wrap_async != nullptr) {  // fstat(fd, use_bigint, req)
    FS_ASYNC_TRACE_BEGIN0(UV_FS_FSTAT, req_wrap_async)
    AsyncCall(env, req_wrap_async, args, "fstat", UTF8, AfterStat,
              uv_fs_fstat, fd);
  } else {  // fstat(fd, use_bigint, undefined, ctx)
    CHECK_EQ(argc, 4);
    FSReqWrapSync req_wrap_sync;
    FS_SYNC_TRACE_BEGIN(fstat);
    int err = SyncCall(env, args[3], &req_wrap_sync, "fstat", uv_fs_fstat, fd);
    FS_SYNC_TRACE_END(fstat);
    if (err != 0) {
      return;  // error info is in ctx
    }

    Local<Value> arr = FillGlobalStatsArray(binding_data, use_bigint,
        static_cast<const uv_stat_t*>(req_wrap_sync.req.ptr));
    args.GetReturnValue().Set(arr);
  }
}

static void StatFs(const FunctionCallbackInfo<Value>& args) {
  BindingData* binding_data = Realm::GetBindingData<BindingData>(args);
  Environment* env = binding_data->env();

  const int argc = args.Length();
  CHECK_GE(argc, 2);

  BufferValue path(env->isolate(), args[0]);
  CHECK_NOT_NULL(*path);

  bool use_bigint = args[1]->IsTrue();
  FSReqBase* req_wrap_async = GetReqWrap(args, 2, use_bigint);
  if (req_wrap_async != nullptr) {  // statfs(path, use_bigint, req)
    FS_ASYNC_TRACE_BEGIN1(
        UV_FS_STATFS, req_wrap_async, "path", TRACE_STR_COPY(*path))
    AsyncCall(env,
              req_wrap_async,
              args,
              "statfs",
              UTF8,
              AfterStatFs,
              uv_fs_statfs,
              *path);
  } else {  // statfs(path, use_bigint, undefined, ctx)
    CHECK_EQ(argc, 4);
    FSReqWrapSync req_wrap_sync;
    FS_SYNC_TRACE_BEGIN(statfs);
    int err =
        SyncCall(env, args[3], &req_wrap_sync, "statfs", uv_fs_statfs, *path);
    FS_SYNC_TRACE_END(statfs);
    if (err != 0) {
      return;  // error info is in ctx
    }

    Local<Value> arr = FillGlobalStatFsArray(
        binding_data,
        use_bigint,
        static_cast<const uv_statfs_t*>(req_wrap_sync.req.ptr));
    args.GetReturnValue().Set(arr);
  }
}

static void Symlink(const FunctionCallbackInfo<Value>& args) {
  Environment* env = Environment::GetCurrent(args);
  Isolate* isolate = env->isolate();

  const int argc = args.Length();
  CHECK_GE(argc, 4);

  BufferValue target(isolate, args[0]);
  CHECK_NOT_NULL(*target);
  BufferValue path(isolate, args[1]);
  CHECK_NOT_NULL(*path);

  CHECK(args[2]->IsInt32());
  int flags = args[2].As<Int32>()->Value();

  FSReqBase* req_wrap_async = GetReqWrap(args, 3);
  if (req_wrap_async != nullptr) {  // symlink(target, path, flags, req)
    FS_ASYNC_TRACE_BEGIN2(UV_FS_SYMLINK,
                          req_wrap_async,
                          "target",
                          TRACE_STR_COPY(*target),
                          "path",
                          TRACE_STR_COPY(*path))
    AsyncDestCall(env, req_wrap_async, args, "symlink", *path, path.length(),
                  UTF8, AfterNoArgs, uv_fs_symlink, *target, *path, flags);
  } else {  // symlink(target, path, flags, undefined, ctx)
    CHECK_EQ(argc, 5);
    FSReqWrapSync req_wrap_sync;
    FS_SYNC_TRACE_BEGIN(symlink);
    SyncCall(env, args[4], &req_wrap_sync, "symlink",
             uv_fs_symlink, *target, *path, flags);
    FS_SYNC_TRACE_END(symlink);
  }
}

static void Link(const FunctionCallbackInfo<Value>& args) {
  Environment* env = Environment::GetCurrent(args);
  Isolate* isolate = env->isolate();

  const int argc = args.Length();
  CHECK_GE(argc, 3);

  BufferValue src(isolate, args[0]);
  CHECK_NOT_NULL(*src);

  BufferValue dest(isolate, args[1]);
  CHECK_NOT_NULL(*dest);

  FSReqBase* req_wrap_async = GetReqWrap(args, 2);
  if (req_wrap_async != nullptr) {  // link(src, dest, req)
    FS_ASYNC_TRACE_BEGIN2(UV_FS_LINK,
                          req_wrap_async,
                          "src",
                          TRACE_STR_COPY(*src),
                          "dest",
                          TRACE_STR_COPY(*dest))
    AsyncDestCall(env, req_wrap_async, args, "link", *dest, dest.length(), UTF8,
                  AfterNoArgs, uv_fs_link, *src, *dest);
  } else {  // link(src, dest)
    CHECK_EQ(argc, 4);
    FSReqWrapSync req_wrap_sync;
    FS_SYNC_TRACE_BEGIN(link);
    SyncCall(env, args[3], &req_wrap_sync, "link",
             uv_fs_link, *src, *dest);
    FS_SYNC_TRACE_END(link);
  }
}

static void ReadLink(const FunctionCallbackInfo<Value>& args) {
  Environment* env = Environment::GetCurrent(args);
  Isolate* isolate = env->isolate();

  const int argc = args.Length();
  CHECK_GE(argc, 3);

  BufferValue path(isolate, args[0]);
  CHECK_NOT_NULL(*path);

  const enum encoding encoding = ParseEncoding(isolate, args[1], UTF8);

  FSReqBase* req_wrap_async = GetReqWrap(args, 2);
  if (req_wrap_async != nullptr) {  // readlink(path, encoding, req)
    FS_ASYNC_TRACE_BEGIN1(
        UV_FS_READLINK, req_wrap_async, "path", TRACE_STR_COPY(*path))
    AsyncCall(env, req_wrap_async, args, "readlink", encoding, AfterStringPtr,
              uv_fs_readlink, *path);
  } else {
    CHECK_EQ(argc, 4);
    FSReqWrapSync req_wrap_sync;
    FS_SYNC_TRACE_BEGIN(readlink);
    int err = SyncCall(env, args[3], &req_wrap_sync, "readlink",
                       uv_fs_readlink, *path);
    FS_SYNC_TRACE_END(readlink);
    if (err < 0) {
      return;  // syscall failed, no need to continue, error info is in ctx
    }
    const char* link_path = static_cast<const char*>(req_wrap_sync.req.ptr);

    Local<Value> error;
    MaybeLocal<Value> rc = StringBytes::Encode(isolate,
                                               link_path,
                                               encoding,
                                               &error);
    if (rc.IsEmpty()) {
      Local<Object> ctx = args[3].As<Object>();
      ctx->Set(env->context(), env->error_string(), error).Check();
      return;
    }

    args.GetReturnValue().Set(rc.ToLocalChecked());
  }
}

static void Rename(const FunctionCallbackInfo<Value>& args) {
  Environment* env = Environment::GetCurrent(args);
  Isolate* isolate = env->isolate();

  const int argc = args.Length();
  CHECK_GE(argc, 3);

  BufferValue old_path(isolate, args[0]);
  CHECK_NOT_NULL(*old_path);
  BufferValue new_path(isolate, args[1]);
  CHECK_NOT_NULL(*new_path);

  FSReqBase* req_wrap_async = GetReqWrap(args, 2);
  if (req_wrap_async != nullptr) {
    FS_ASYNC_TRACE_BEGIN2(UV_FS_RENAME,
                          req_wrap_async,
                          "old_path",
                          TRACE_STR_COPY(*old_path),
                          "new_path",
                          TRACE_STR_COPY(*new_path))
    AsyncDestCall(env, req_wrap_async, args, "rename", *new_path,
                  new_path.length(), UTF8, AfterNoArgs, uv_fs_rename,
                  *old_path, *new_path);
  } else {
    CHECK_EQ(argc, 4);
    FSReqWrapSync req_wrap_sync;
    FS_SYNC_TRACE_BEGIN(rename);
    SyncCall(env, args[3], &req_wrap_sync, "rename", uv_fs_rename,
             *old_path, *new_path);
    FS_SYNC_TRACE_END(rename);
  }
}

static void FTruncate(const FunctionCallbackInfo<Value>& args) {
  Environment* env = Environment::GetCurrent(args);

  const int argc = args.Length();
  CHECK_GE(argc, 3);

  CHECK(args[0]->IsInt32());
  const int fd = args[0].As<Int32>()->Value();

  CHECK(IsSafeJsInt(args[1]));
  const int64_t len = args[1].As<Integer>()->Value();

  FSReqBase* req_wrap_async = GetReqWrap(args, 2);
  if (req_wrap_async != nullptr) {
    FS_ASYNC_TRACE_BEGIN0(UV_FS_FTRUNCATE, req_wrap_async)
    AsyncCall(env, req_wrap_async, args, "ftruncate", UTF8, AfterNoArgs,
              uv_fs_ftruncate, fd, len);
  } else {
    CHECK_EQ(argc, 4);
    FSReqWrapSync req_wrap_sync;
    FS_SYNC_TRACE_BEGIN(ftruncate);
    SyncCall(env, args[3], &req_wrap_sync, "ftruncate", uv_fs_ftruncate, fd,
             len);
    FS_SYNC_TRACE_END(ftruncate);
  }
}

static void Fdatasync(const FunctionCallbackInfo<Value>& args) {
  Environment* env = Environment::GetCurrent(args);

  const int argc = args.Length();
  CHECK_GE(argc, 2);

  CHECK(args[0]->IsInt32());
  const int fd = args[0].As<Int32>()->Value();

  FSReqBase* req_wrap_async = GetReqWrap(args, 1);
  if (req_wrap_async != nullptr) {
    FS_ASYNC_TRACE_BEGIN0(UV_FS_FDATASYNC, req_wrap_async)
    AsyncCall(env, req_wrap_async, args, "fdatasync", UTF8, AfterNoArgs,
              uv_fs_fdatasync, fd);
  } else {
    CHECK_EQ(argc, 3);
    FSReqWrapSync req_wrap_sync;
    FS_SYNC_TRACE_BEGIN(fdatasync);
    SyncCall(env, args[2], &req_wrap_sync, "fdatasync", uv_fs_fdatasync, fd);
    FS_SYNC_TRACE_END(fdatasync);
  }
}

static void Fsync(const FunctionCallbackInfo<Value>& args) {
  Environment* env = Environment::GetCurrent(args);

  const int argc = args.Length();
  CHECK_GE(argc, 2);

  CHECK(args[0]->IsInt32());
  const int fd = args[0].As<Int32>()->Value();

  FSReqBase* req_wrap_async = GetReqWrap(args, 1);
  if (req_wrap_async != nullptr) {
    FS_ASYNC_TRACE_BEGIN0(UV_FS_FSYNC, req_wrap_async)
    AsyncCall(env, req_wrap_async, args, "fsync", UTF8, AfterNoArgs,
              uv_fs_fsync, fd);
  } else {
    CHECK_EQ(argc, 3);
    FSReqWrapSync req_wrap_sync;
    FS_SYNC_TRACE_BEGIN(fsync);
    SyncCall(env, args[2], &req_wrap_sync, "fsync", uv_fs_fsync, fd);
    FS_SYNC_TRACE_END(fsync);
  }
}

static void Unlink(const FunctionCallbackInfo<Value>& args) {
  Environment* env = Environment::GetCurrent(args);

  const int argc = args.Length();
  CHECK_GE(argc, 2);

  BufferValue path(env->isolate(), args[0]);
  CHECK_NOT_NULL(*path);

  FSReqBase* req_wrap_async = GetReqWrap(args, 1);
  if (req_wrap_async != nullptr) {
    FS_ASYNC_TRACE_BEGIN1(
        UV_FS_UNLINK, req_wrap_async, "path", TRACE_STR_COPY(*path))
    AsyncCall(env, req_wrap_async, args, "unlink", UTF8, AfterNoArgs,
              uv_fs_unlink, *path);
  } else {
    CHECK_EQ(argc, 3);
    FSReqWrapSync req_wrap_sync;
    FS_SYNC_TRACE_BEGIN(unlink);
    SyncCall(env, args[2], &req_wrap_sync, "unlink", uv_fs_unlink, *path);
    FS_SYNC_TRACE_END(unlink);
  }
}

static void RMDir(const FunctionCallbackInfo<Value>& args) {
  Environment* env = Environment::GetCurrent(args);

  const int argc = args.Length();
  CHECK_GE(argc, 2);

  BufferValue path(env->isolate(), args[0]);
  CHECK_NOT_NULL(*path);

  FSReqBase* req_wrap_async = GetReqWrap(args, 1);  // rmdir(path, req)
  if (req_wrap_async != nullptr) {
    FS_ASYNC_TRACE_BEGIN1(
        UV_FS_RMDIR, req_wrap_async, "path", TRACE_STR_COPY(*path))
    AsyncCall(env, req_wrap_async, args, "rmdir", UTF8, AfterNoArgs,
              uv_fs_rmdir, *path);
  } else {  // rmdir(path, undefined, ctx)
    CHECK_EQ(argc, 3);
    FSReqWrapSync req_wrap_sync;
    FS_SYNC_TRACE_BEGIN(rmdir);
    SyncCall(env, args[2], &req_wrap_sync, "rmdir",
             uv_fs_rmdir, *path);
    FS_SYNC_TRACE_END(rmdir);
  }
}

int MKDirpSync(uv_loop_t* loop,
               uv_fs_t* req,
               const std::string& path,
               int mode,
               uv_fs_cb cb) {
  FSReqWrapSync* req_wrap = ContainerOf(&FSReqWrapSync::req, req);

  // on the first iteration of algorithm, stash state information.
  if (req_wrap->continuation_data() == nullptr) {
    req_wrap->set_continuation_data(
        std::make_unique<FSContinuationData>(req, mode, cb));
    req_wrap->continuation_data()->PushPath(std::move(path));
  }

  while (req_wrap->continuation_data()->paths().size() > 0) {
    std::string next_path = req_wrap->continuation_data()->PopPath();
    int err = uv_fs_mkdir(loop, req, next_path.c_str(), mode, nullptr);
    while (true) {
      switch (err) {
        // Note: uv_fs_req_cleanup in terminal paths will be called by
        // ~FSReqWrapSync():
        case 0:
          req_wrap->continuation_data()->MaybeSetFirstPath(next_path);
          if (req_wrap->continuation_data()->paths().size() == 0) {
            return 0;
          }
          break;
        case UV_EACCES:
        case UV_ENOSPC:
        case UV_ENOTDIR:
        case UV_EPERM: {
          return err;
        }
        case UV_ENOENT: {
          std::string dirname = next_path.substr(0,
                                        next_path.find_last_of(kPathSeparator));
          if (dirname != next_path) {
            req_wrap->continuation_data()->PushPath(std::move(next_path));
            req_wrap->continuation_data()->PushPath(std::move(dirname));
          } else if (req_wrap->continuation_data()->paths().size() == 0) {
            err = UV_EEXIST;
            continue;
          }
          break;
        }
        default:
          uv_fs_req_cleanup(req);
          int orig_err = err;
          err = uv_fs_stat(loop, req, next_path.c_str(), nullptr);
          if (err == 0 && !S_ISDIR(req->statbuf.st_mode)) {
            uv_fs_req_cleanup(req);
            if (orig_err == UV_EEXIST &&
              req_wrap->continuation_data()->paths().size() > 0) {
              return UV_ENOTDIR;
            }
            return UV_EEXIST;
          }
          if (err < 0) return err;
          break;
      }
      break;
    }
    uv_fs_req_cleanup(req);
  }

  return 0;
}

int MKDirpAsync(uv_loop_t* loop,
                uv_fs_t* req,
                const char* path,
                int mode,
                uv_fs_cb cb) {
  FSReqBase* req_wrap = FSReqBase::from_req(req);
  // on the first iteration of algorithm, stash state information.
  if (req_wrap->continuation_data() == nullptr) {
    req_wrap->set_continuation_data(
        std::make_unique<FSContinuationData>(req, mode, cb));
    req_wrap->continuation_data()->PushPath(std::move(path));
  }

  // on each iteration of algorithm, mkdir directory on top of stack.
  std::string next_path = req_wrap->continuation_data()->PopPath();
  int err = uv_fs_mkdir(loop, req, next_path.c_str(), mode,
                        uv_fs_callback_t{[](uv_fs_t* req) {
    FSReqBase* req_wrap = FSReqBase::from_req(req);
    Environment* env = req_wrap->env();
    uv_loop_t* loop = env->event_loop();
    std::string path = req->path;
    int err = static_cast<int>(req->result);

    while (true) {
      switch (err) {
        // Note: uv_fs_req_cleanup in terminal paths will be called by
        // FSReqAfterScope::~FSReqAfterScope()
        case 0: {
          if (req_wrap->continuation_data()->paths().size() == 0) {
            req_wrap->continuation_data()->MaybeSetFirstPath(path);
            req_wrap->continuation_data()->Done(0);
          } else {
            req_wrap->continuation_data()->MaybeSetFirstPath(path);
            uv_fs_req_cleanup(req);
            MKDirpAsync(loop, req, path.c_str(),
                        req_wrap->continuation_data()->mode(), nullptr);
          }
          break;
        }
        case UV_EACCES:
        case UV_ENOTDIR:
        case UV_EPERM: {
          req_wrap->continuation_data()->Done(err);
          break;
        }
        case UV_ENOENT: {
          std::string dirname = path.substr(0,
                                            path.find_last_of(kPathSeparator));
          if (dirname != path) {
            req_wrap->continuation_data()->PushPath(path);
            req_wrap->continuation_data()->PushPath(std::move(dirname));
          } else if (req_wrap->continuation_data()->paths().size() == 0) {
            err = UV_EEXIST;
            continue;
          }
          uv_fs_req_cleanup(req);
          MKDirpAsync(loop, req, path.c_str(),
                      req_wrap->continuation_data()->mode(), nullptr);
          break;
        }
        default:
          uv_fs_req_cleanup(req);
          // Stash err for use in the callback.
          req->data = reinterpret_cast<void*>(static_cast<intptr_t>(err));
          int err = uv_fs_stat(loop, req, path.c_str(),
                               uv_fs_callback_t{[](uv_fs_t* req) {
            FSReqBase* req_wrap = FSReqBase::from_req(req);
            int err = static_cast<int>(req->result);
            if (reinterpret_cast<intptr_t>(req->data) == UV_EEXIST &&
                  req_wrap->continuation_data()->paths().size() > 0) {
              if (err == 0 && S_ISDIR(req->statbuf.st_mode)) {
                Environment* env = req_wrap->env();
                uv_loop_t* loop = env->event_loop();
                std::string path = req->path;
                uv_fs_req_cleanup(req);
                MKDirpAsync(loop, req, path.c_str(),
                            req_wrap->continuation_data()->mode(), nullptr);
                return;
              }
              err = UV_ENOTDIR;
            }
            // verify that the path pointed to is actually a directory.
            if (err == 0 && !S_ISDIR(req->statbuf.st_mode)) err = UV_EEXIST;
            req_wrap->continuation_data()->Done(err);
          }});
          if (err < 0) req_wrap->continuation_data()->Done(err);
          break;
      }
      break;
    }
  }});

  return err;
}

int CallMKDirpSync(Environment* env, const FunctionCallbackInfo<Value>& args,
                   FSReqWrapSync* req_wrap, const char* path, int mode) {
  env->PrintSyncTrace();
  int err = MKDirpSync(env->event_loop(), &req_wrap->req, path, mode,
                       nullptr);
  if (err < 0) {
    v8::Local<v8::Context> context = env->context();
    v8::Local<v8::Object> ctx_obj = args[4].As<v8::Object>();
    v8::Isolate* isolate = env->isolate();
    ctx_obj->Set(context,
                 env->errno_string(),
                 v8::Integer::New(isolate, err)).Check();
    ctx_obj->Set(context,
                 env->syscall_string(),
                 OneByteString(isolate, "mkdir")).Check();
  }
  return err;
}

static void MKDir(const FunctionCallbackInfo<Value>& args) {
  Environment* env = Environment::GetCurrent(args);

  const int argc = args.Length();
  CHECK_GE(argc, 4);

  BufferValue path(env->isolate(), args[0]);
  CHECK_NOT_NULL(*path);

  CHECK(args[1]->IsInt32());
  const int mode = args[1].As<Int32>()->Value();

  CHECK(args[2]->IsBoolean());
  bool mkdirp = args[2]->IsTrue();

  FSReqBase* req_wrap_async = GetReqWrap(args, 3);
  if (req_wrap_async != nullptr) {  // mkdir(path, mode, req)
    FS_ASYNC_TRACE_BEGIN1(
        UV_FS_UNLINK, req_wrap_async, "path", TRACE_STR_COPY(*path))
    AsyncCall(env, req_wrap_async, args, "mkdir", UTF8,
              mkdirp ? AfterMkdirp : AfterNoArgs,
              mkdirp ? MKDirpAsync : uv_fs_mkdir, *path, mode);
  } else {  // mkdir(path, mode, undefined, ctx)
    CHECK_EQ(argc, 5);
    FSReqWrapSync req_wrap_sync;
    FS_SYNC_TRACE_BEGIN(mkdir);
    if (mkdirp) {
      int err = CallMKDirpSync(env, args, &req_wrap_sync, *path, mode);
      if (err == 0 &&
          !req_wrap_sync.continuation_data()->first_path().empty()) {
        Local<Value> error;
        std::string first_path(req_wrap_sync.continuation_data()->first_path());
        FromNamespacedPath(&first_path);
        MaybeLocal<Value> path = StringBytes::Encode(env->isolate(),
                                                     first_path.c_str(),
                                                     UTF8, &error);
        if (path.IsEmpty()) {
          Local<Object> ctx = args[4].As<Object>();
          ctx->Set(env->context(), env->error_string(), error).Check();
          return;
        }
        args.GetReturnValue().Set(path.ToLocalChecked());
      }
    } else {
      SyncCall(env, args[4], &req_wrap_sync, "mkdir",
               uv_fs_mkdir, *path, mode);
    }
    FS_SYNC_TRACE_END(mkdir);
  }
}

static void RealPath(const FunctionCallbackInfo<Value>& args) {
  Environment* env = Environment::GetCurrent(args);
  Isolate* isolate = env->isolate();

  const int argc = args.Length();
  CHECK_GE(argc, 3);

  BufferValue path(isolate, args[0]);
  CHECK_NOT_NULL(*path);

  const enum encoding encoding = ParseEncoding(isolate, args[1], UTF8);

  FSReqBase* req_wrap_async = GetReqWrap(args, 2);
  if (req_wrap_async != nullptr) {  // realpath(path, encoding, req)
    FS_ASYNC_TRACE_BEGIN1(
        UV_FS_REALPATH, req_wrap_async, "path", TRACE_STR_COPY(*path))
    AsyncCall(env, req_wrap_async, args, "realpath", encoding, AfterStringPtr,
              uv_fs_realpath, *path);
  } else {  // realpath(path, encoding, undefined, ctx)
    CHECK_EQ(argc, 4);
    FSReqWrapSync req_wrap_sync;
    FS_SYNC_TRACE_BEGIN(realpath);
    int err = SyncCall(env, args[3], &req_wrap_sync, "realpath",
                       uv_fs_realpath, *path);
    FS_SYNC_TRACE_END(realpath);
    if (err < 0) {
      return;  // syscall failed, no need to continue, error info is in ctx
    }

    const char* link_path = static_cast<const char*>(req_wrap_sync.req.ptr);

    Local<Value> error;
    MaybeLocal<Value> rc = StringBytes::Encode(isolate,
                                               link_path,
                                               encoding,
                                               &error);
    if (rc.IsEmpty()) {
      Local<Object> ctx = args[3].As<Object>();
      ctx->Set(env->context(), env->error_string(), error).Check();
      return;
    }

    args.GetReturnValue().Set(rc.ToLocalChecked());
  }
}

static void ReadDir(const FunctionCallbackInfo<Value>& args) {
  Environment* env = Environment::GetCurrent(args);
  Isolate* isolate = env->isolate();

  const int argc = args.Length();
  CHECK_GE(argc, 3);

  BufferValue path(isolate, args[0]);
  CHECK_NOT_NULL(*path);

  const enum encoding encoding = ParseEncoding(isolate, args[1], UTF8);

  bool with_types = args[2]->IsTrue();

  FSReqBase* req_wrap_async = GetReqWrap(args, 3);
  if (req_wrap_async != nullptr) {  // readdir(path, encoding, withTypes, req)
    req_wrap_async->set_with_file_types(with_types);
    FS_ASYNC_TRACE_BEGIN1(
        UV_FS_SCANDIR, req_wrap_async, "path", TRACE_STR_COPY(*path))
    AsyncCall(env,
              req_wrap_async,
              args,
              "scandir",
              encoding,
              AfterScanDir,
              uv_fs_scandir,
              *path,
              0 /*flags*/);
  } else {  // readdir(path, encoding, withTypes, undefined, ctx)
    CHECK_EQ(argc, 5);
    FSReqWrapSync req_wrap_sync;
    FS_SYNC_TRACE_BEGIN(readdir);
    int err = SyncCall(env, args[4], &req_wrap_sync, "scandir",
                       uv_fs_scandir, *path, 0 /*flags*/);
    FS_SYNC_TRACE_END(readdir);
    if (err < 0) {
      return;  // syscall failed, no need to continue, error info is in ctx
    }

    CHECK_GE(req_wrap_sync.req.result, 0);
    int r;
    std::vector<Local<Value>> name_v;
    std::vector<Local<Value>> type_v;

    for (;;) {
      uv_dirent_t ent;

      r = uv_fs_scandir_next(&(req_wrap_sync.req), &ent);
      if (r == UV_EOF)
        break;
      if (r != 0) {
        Local<Object> ctx = args[4].As<Object>();
        ctx->Set(env->context(), env->errno_string(),
                 Integer::New(isolate, r)).Check();
        ctx->Set(env->context(), env->syscall_string(),
                 OneByteString(isolate, "readdir")).Check();
        return;
      }

      Local<Value> error;
      MaybeLocal<Value> filename = StringBytes::Encode(isolate,
                                                       ent.name,
                                                       encoding,
                                                       &error);

      if (filename.IsEmpty()) {
        Local<Object> ctx = args[4].As<Object>();
        ctx->Set(env->context(), env->error_string(), error).Check();
        return;
      }

      name_v.push_back(filename.ToLocalChecked());

      if (with_types) {
        type_v.emplace_back(Integer::New(isolate, ent.type));
      }
    }


    Local<Array> names = Array::New(isolate, name_v.data(), name_v.size());
    if (with_types) {
      Local<Value> result[] = {
        names,
        Array::New(isolate, type_v.data(), type_v.size())
      };
      args.GetReturnValue().Set(Array::New(isolate, result, arraysize(result)));
    } else {
      args.GetReturnValue().Set(names);
    }
  }
}

static void Open(const FunctionCallbackInfo<Value>& args) {
  Environment* env = Environment::GetCurrent(args);

  const int argc = args.Length();
  CHECK_GE(argc, 3);

  BufferValue path(env->isolate(), args[0]);
  CHECK_NOT_NULL(*path);

  CHECK(args[1]->IsInt32());
  const int flags = args[1].As<Int32>()->Value();

  CHECK(args[2]->IsInt32());
  const int mode = args[2].As<Int32>()->Value();

  FSReqBase* req_wrap_async = GetReqWrap(args, 3);
  if (req_wrap_async != nullptr) {  // open(path, flags, mode, req)
    req_wrap_async->set_is_plain_open(true);
    FS_ASYNC_TRACE_BEGIN1(
        UV_FS_OPEN, req_wrap_async, "path", TRACE_STR_COPY(*path))
    AsyncCall(env, req_wrap_async, args, "open", UTF8, AfterInteger,
              uv_fs_open, *path, flags, mode);
  } else {  // open(path, flags, mode, undefined, ctx)
    CHECK_EQ(argc, 5);
    FSReqWrapSync req_wrap_sync;
    FS_SYNC_TRACE_BEGIN(open);
    int result = SyncCall(env, args[4], &req_wrap_sync, "open",
                          uv_fs_open, *path, flags, mode);
    FS_SYNC_TRACE_END(open);
    if (result >= 0) env->AddUnmanagedFd(result);
    args.GetReturnValue().Set(result);
  }
}

static void OpenFileHandle(const FunctionCallbackInfo<Value>& args) {
  BindingData* binding_data = Realm::GetBindingData<BindingData>(args);
  Environment* env = binding_data->env();
  Isolate* isolate = env->isolate();

  const int argc = args.Length();
  CHECK_GE(argc, 3);

  BufferValue path(isolate, args[0]);
  CHECK_NOT_NULL(*path);

  CHECK(args[1]->IsInt32());
  const int flags = args[1].As<Int32>()->Value();

  CHECK(args[2]->IsInt32());
  const int mode = args[2].As<Int32>()->Value();

  FSReqBase* req_wrap_async = GetReqWrap(args, 3);
  if (req_wrap_async != nullptr) {  // openFileHandle(path, flags, mode, req)
    FS_ASYNC_TRACE_BEGIN1(
        UV_FS_OPEN, req_wrap_async, "path", TRACE_STR_COPY(*path))
    AsyncCall(env, req_wrap_async, args, "open", UTF8, AfterOpenFileHandle,
              uv_fs_open, *path, flags, mode);
  } else {  // openFileHandle(path, flags, mode, undefined, ctx)
    CHECK_EQ(argc, 5);
    FSReqWrapSync req_wrap_sync;
    FS_SYNC_TRACE_BEGIN(open);
    int result = SyncCall(env, args[4], &req_wrap_sync, "open",
                          uv_fs_open, *path, flags, mode);
    FS_SYNC_TRACE_END(open);
    if (result < 0) {
      return;  // syscall failed, no need to continue, error info is in ctx
    }
    FileHandle* fd = FileHandle::New(binding_data, result);
    if (fd == nullptr) return;
    args.GetReturnValue().Set(fd->object());
  }
}

static void CopyFile(const FunctionCallbackInfo<Value>& args) {
  Environment* env = Environment::GetCurrent(args);
  Isolate* isolate = env->isolate();

  const int argc = args.Length();
  CHECK_GE(argc, 3);

  BufferValue src(isolate, args[0]);
  CHECK_NOT_NULL(*src);

  BufferValue dest(isolate, args[1]);
  CHECK_NOT_NULL(*dest);

  CHECK(args[2]->IsInt32());
  const int flags = args[2].As<Int32>()->Value();

  FSReqBase* req_wrap_async = GetReqWrap(args, 3);
  if (req_wrap_async != nullptr) {  // copyFile(src, dest, flags, req)
    FS_ASYNC_TRACE_BEGIN2(UV_FS_COPYFILE,
                          req_wrap_async,
                          "src",
                          TRACE_STR_COPY(*src),
                          "dest",
                          TRACE_STR_COPY(*dest))
    AsyncDestCall(env, req_wrap_async, args, "copyfile",
                  *dest, dest.length(), UTF8, AfterNoArgs,
                  uv_fs_copyfile, *src, *dest, flags);
  } else {  // copyFile(src, dest, flags, undefined, ctx)
    CHECK_EQ(argc, 5);
    FSReqWrapSync req_wrap_sync;
    FS_SYNC_TRACE_BEGIN(copyfile);
    SyncCall(env, args[4], &req_wrap_sync, "copyfile",
             uv_fs_copyfile, *src, *dest, flags);
    FS_SYNC_TRACE_END(copyfile);
  }
}


// Wrapper for write(2).
//
// bytesWritten = write(fd, buffer, offset, length, position, callback)
// 0 fd        integer. file descriptor
// 1 buffer    the data to write
// 2 offset    where in the buffer to start from
// 3 length    how much to write
// 4 position  if integer, position to write at in the file.
//             if null, write from the current position
static void WriteBuffer(const FunctionCallbackInfo<Value>& args) {
  Environment* env = Environment::GetCurrent(args);

  const int argc = args.Length();
  CHECK_GE(argc, 4);

  CHECK(args[0]->IsInt32());
  const int fd = args[0].As<Int32>()->Value();

  CHECK(Buffer::HasInstance(args[1]));
  Local<Object> buffer_obj = args[1].As<Object>();
  char* buffer_data = Buffer::Data(buffer_obj);
  size_t buffer_length = Buffer::Length(buffer_obj);

  CHECK(IsSafeJsInt(args[2]));
  const int64_t off_64 = args[2].As<Integer>()->Value();
  CHECK_GE(off_64, 0);
  CHECK_LE(static_cast<uint64_t>(off_64), buffer_length);
  const size_t off = static_cast<size_t>(off_64);

  CHECK(args[3]->IsInt32());
  const size_t len = static_cast<size_t>(args[3].As<Int32>()->Value());
  CHECK(Buffer::IsWithinBounds(off, len, buffer_length));
  CHECK_LE(len, buffer_length);
  CHECK_GE(off + len, off);

  const int64_t pos = GetOffset(args[4]);

  char* buf = buffer_data + off;
  uv_buf_t uvbuf = uv_buf_init(buf, len);

  FSReqBase* req_wrap_async = GetReqWrap(args, 5);
  if (req_wrap_async != nullptr) {  // write(fd, buffer, off, len, pos, req)
    FS_ASYNC_TRACE_BEGIN0(UV_FS_WRITE, req_wrap_async)
    AsyncCall(env, req_wrap_async, args, "write", UTF8, AfterInteger,
              uv_fs_write, fd, &uvbuf, 1, pos);
  } else {  // write(fd, buffer, off, len, pos, undefined, ctx)
    CHECK_EQ(argc, 7);
    FSReqWrapSync req_wrap_sync;
    FS_SYNC_TRACE_BEGIN(write);
    int bytesWritten = SyncCall(env, args[6], &req_wrap_sync, "write",
                                uv_fs_write, fd, &uvbuf, 1, pos);
    FS_SYNC_TRACE_END(write, "bytesWritten", bytesWritten);
    args.GetReturnValue().Set(bytesWritten);
  }
}


// Wrapper for writev(2).
//
// bytesWritten = writev(fd, chunks, position, callback)
// 0 fd        integer. file descriptor
// 1 chunks    array of buffers to write
// 2 position  if integer, position to write at in the file.
//             if null, write from the current position
static void WriteBuffers(const FunctionCallbackInfo<Value>& args) {
  Environment* env = Environment::GetCurrent(args);

  const int argc = args.Length();
  CHECK_GE(argc, 3);

  CHECK(args[0]->IsInt32());
  const int fd = args[0].As<Int32>()->Value();

  CHECK(args[1]->IsArray());
  Local<Array> chunks = args[1].As<Array>();

  int64_t pos = GetOffset(args[2]);

  MaybeStackBuffer<uv_buf_t> iovs(chunks->Length());

  for (uint32_t i = 0; i < iovs.length(); i++) {
    Local<Value> chunk = chunks->Get(env->context(), i).ToLocalChecked();
    CHECK(Buffer::HasInstance(chunk));
    iovs[i] = uv_buf_init(Buffer::Data(chunk), Buffer::Length(chunk));
  }

  FSReqBase* req_wrap_async = GetReqWrap(args, 3);
  if (req_wrap_async != nullptr) {  // writeBuffers(fd, chunks, pos, req)
    FS_ASYNC_TRACE_BEGIN0(UV_FS_WRITE, req_wrap_async)
    AsyncCall(env, req_wrap_async, args, "write", UTF8, AfterInteger,
              uv_fs_write, fd, *iovs, iovs.length(), pos);
  } else {  // writeBuffers(fd, chunks, pos, undefined, ctx)
    CHECK_EQ(argc, 5);
    FSReqWrapSync req_wrap_sync;
    FS_SYNC_TRACE_BEGIN(write);
    int bytesWritten = SyncCall(env, args[4], &req_wrap_sync, "write",
                                uv_fs_write, fd, *iovs, iovs.length(), pos);
    FS_SYNC_TRACE_END(write, "bytesWritten", bytesWritten);
    args.GetReturnValue().Set(bytesWritten);
  }
}


// Wrapper for write(2).
//
// bytesWritten = write(fd, string, position, enc, callback)
// 0 fd        integer. file descriptor
// 1 string    non-buffer values are converted to strings
// 2 position  if integer, position to write at in the file.
//             if null, write from the current position
// 3 enc       encoding of string
static void WriteString(const FunctionCallbackInfo<Value>& args) {
  Environment* env = Environment::GetCurrent(args);
  Isolate* isolate = env->isolate();

  const int argc = args.Length();
  CHECK_GE(argc, 4);

  CHECK(args[0]->IsInt32());
  const int fd = args[0].As<Int32>()->Value();

  const int64_t pos = GetOffset(args[2]);

  const auto enc = ParseEncoding(isolate, args[3], UTF8);

  Local<Value> value = args[1];
  char* buf = nullptr;
  size_t len;

  FSReqBase* req_wrap_async = GetReqWrap(args, 4);
  const bool is_async = req_wrap_async != nullptr;

  // Avoid copying the string when it is externalized but only when:
  // 1. The target encoding is compatible with the string's encoding, and
  // 2. The write is synchronous, otherwise the string might get neutered
  //    while the request is in flight, and
  // 3. For UCS2, when the host system is little-endian.  Big-endian systems
  //    need to call StringBytes::Write() to ensure proper byte swapping.
  // The const_casts are conceptually sound: memory is read but not written.
  if (!is_async && value->IsString()) {
    auto string = value.As<String>();
    if ((enc == ASCII || enc == LATIN1) && string->IsExternalOneByte()) {
      auto ext = string->GetExternalOneByteStringResource();
      buf = const_cast<char*>(ext->data());
      len = ext->length();
    } else if (enc == UCS2 && IsLittleEndian() && string->IsExternalTwoByte()) {
      auto ext = string->GetExternalStringResource();
      buf = reinterpret_cast<char*>(const_cast<uint16_t*>(ext->data()));
      len = ext->length() * sizeof(*ext->data());
    }
  }

  if (is_async) {  // write(fd, string, pos, enc, req)
    CHECK_NOT_NULL(req_wrap_async);
    if (!StringBytes::StorageSize(isolate, value, enc).To(&len)) return;
    FSReqBase::FSReqBuffer& stack_buffer =
        req_wrap_async->Init("write", len, enc);
    // StorageSize may return too large a char, so correct the actual length
    // by the write size
    len = StringBytes::Write(isolate, *stack_buffer, len, args[1], enc);
    stack_buffer.SetLengthAndZeroTerminate(len);
    uv_buf_t uvbuf = uv_buf_init(*stack_buffer, len);
    FS_ASYNC_TRACE_BEGIN0(UV_FS_WRITE, req_wrap_async)
    int err = req_wrap_async->Dispatch(uv_fs_write,
                                       fd,
                                       &uvbuf,
                                       1,
                                       pos,
                                       AfterInteger);
    if (err < 0) {
      uv_fs_t* uv_req = req_wrap_async->req();
      uv_req->result = err;
      uv_req->path = nullptr;
      AfterInteger(uv_req);  // after may delete req_wrap_async if there is
                             // an error
    } else {
      req_wrap_async->SetReturnValue(args);
    }
  } else {  // write(fd, string, pos, enc, undefined, ctx)
    CHECK_EQ(argc, 6);
    FSReqWrapSync req_wrap_sync;
    FSReqBase::FSReqBuffer stack_buffer;
    if (buf == nullptr) {
      if (!StringBytes::StorageSize(isolate, value, enc).To(&len))
        return;
      stack_buffer.AllocateSufficientStorage(len + 1);
      // StorageSize may return too large a char, so correct the actual length
      // by the write size
      len = StringBytes::Write(isolate, *stack_buffer,
                               len, args[1], enc);
      stack_buffer.SetLengthAndZeroTerminate(len);
      buf = *stack_buffer;
    }
    uv_buf_t uvbuf = uv_buf_init(buf, len);
    FS_SYNC_TRACE_BEGIN(write);
    int bytesWritten = SyncCall(env, args[5], &req_wrap_sync, "write",
                                uv_fs_write, fd, &uvbuf, 1, pos);
    FS_SYNC_TRACE_END(write, "bytesWritten", bytesWritten);
    args.GetReturnValue().Set(bytesWritten);
  }
}


/*
 * Wrapper for read(2).
 *
 * bytesRead = fs.read(fd, buffer, offset, length, position)
 *
 * 0 fd        int32. file descriptor
 * 1 buffer    instance of Buffer
 * 2 offset    int64. offset to start reading into inside buffer
 * 3 length    int32. length to read
 * 4 position  int64. file position - -1 for current position
 */
static void Read(const FunctionCallbackInfo<Value>& args) {
  Environment* env = Environment::GetCurrent(args);

  const int argc = args.Length();
  CHECK_GE(argc, 5);

  CHECK(args[0]->IsInt32());
  const int fd = args[0].As<Int32>()->Value();

  CHECK(Buffer::HasInstance(args[1]));
  Local<Object> buffer_obj = args[1].As<Object>();
  char* buffer_data = Buffer::Data(buffer_obj);
  size_t buffer_length = Buffer::Length(buffer_obj);

  CHECK(IsSafeJsInt(args[2]));
  const int64_t off_64 = args[2].As<Integer>()->Value();
  CHECK_GE(off_64, 0);
  CHECK_LT(static_cast<uint64_t>(off_64), buffer_length);
  const size_t off = static_cast<size_t>(off_64);

  CHECK(args[3]->IsInt32());
  const size_t len = static_cast<size_t>(args[3].As<Int32>()->Value());
  CHECK(Buffer::IsWithinBounds(off, len, buffer_length));

  CHECK(IsSafeJsInt(args[4]) || args[4]->IsBigInt());
  const int64_t pos = args[4]->IsNumber() ?
                      args[4].As<Integer>()->Value() :
                      args[4].As<BigInt>()->Int64Value();

  char* buf = buffer_data + off;
  uv_buf_t uvbuf = uv_buf_init(buf, len);

  FSReqBase* req_wrap_async = GetReqWrap(args, 5);
  if (req_wrap_async != nullptr) {  // read(fd, buffer, offset, len, pos, req)
    FS_ASYNC_TRACE_BEGIN0(UV_FS_READ, req_wrap_async)
    AsyncCall(env, req_wrap_async, args, "read", UTF8, AfterInteger,
              uv_fs_read, fd, &uvbuf, 1, pos);
  } else {  // read(fd, buffer, offset, len, pos, undefined, ctx)
    CHECK_EQ(argc, 7);
    FSReqWrapSync req_wrap_sync;
    FS_SYNC_TRACE_BEGIN(read);
    const int bytesRead = SyncCall(env, args[6], &req_wrap_sync, "read",
                                   uv_fs_read, fd, &uvbuf, 1, pos);
    FS_SYNC_TRACE_END(read, "bytesRead", bytesRead);
    args.GetReturnValue().Set(bytesRead);
  }
}


// Wrapper for readv(2).
//
// bytesRead = fs.readv(fd, buffers[, position], callback)
// 0 fd        integer. file descriptor
// 1 buffers   array of buffers to read
// 2 position  if integer, position to read at in the file.
//             if null, read from the current position
static void ReadBuffers(const FunctionCallbackInfo<Value>& args) {
  Environment* env = Environment::GetCurrent(args);

  const int argc = args.Length();
  CHECK_GE(argc, 3);

  CHECK(args[0]->IsInt32());
  const int fd = args[0].As<Int32>()->Value();

  CHECK(args[1]->IsArray());
  Local<Array> buffers = args[1].As<Array>();

  int64_t pos = GetOffset(args[2]);  // -1 if not a valid JS int

  MaybeStackBuffer<uv_buf_t> iovs(buffers->Length());

  // Init uv buffers from ArrayBufferViews
  for (uint32_t i = 0; i < iovs.length(); i++) {
    Local<Value> buffer = buffers->Get(env->context(), i).ToLocalChecked();
    CHECK(Buffer::HasInstance(buffer));
    iovs[i] = uv_buf_init(Buffer::Data(buffer), Buffer::Length(buffer));
  }

  FSReqBase* req_wrap_async = GetReqWrap(args, 3);
  if (req_wrap_async != nullptr) {  // readBuffers(fd, buffers, pos, req)
    FS_ASYNC_TRACE_BEGIN0(UV_FS_READ, req_wrap_async)
    AsyncCall(env, req_wrap_async, args, "read", UTF8, AfterInteger,
              uv_fs_read, fd, *iovs, iovs.length(), pos);
  } else {  // readBuffers(fd, buffers, undefined, ctx)
    CHECK_EQ(argc, 5);
    FSReqWrapSync req_wrap_sync;
    FS_SYNC_TRACE_BEGIN(read);
    int bytesRead = SyncCall(env, /* ctx */ args[4], &req_wrap_sync, "read",
                             uv_fs_read, fd, *iovs, iovs.length(), pos);
    FS_SYNC_TRACE_END(read, "bytesRead", bytesRead);
    args.GetReturnValue().Set(bytesRead);
  }
}


/* fs.chmod(path, mode);
 * Wrapper for chmod(1) / EIO_CHMOD
 */
static void Chmod(const FunctionCallbackInfo<Value>& args) {
  Environment* env = Environment::GetCurrent(args);

  const int argc = args.Length();
  CHECK_GE(argc, 2);

  BufferValue path(env->isolate(), args[0]);
  CHECK_NOT_NULL(*path);

  CHECK(args[1]->IsInt32());
  int mode = args[1].As<Int32>()->Value();

  FSReqBase* req_wrap_async = GetReqWrap(args, 2);
  if (req_wrap_async != nullptr) {  // chmod(path, mode, req)
    FS_ASYNC_TRACE_BEGIN1(
        UV_FS_CHMOD, req_wrap_async, "path", TRACE_STR_COPY(*path))
    AsyncCall(env, req_wrap_async, args, "chmod", UTF8, AfterNoArgs,
              uv_fs_chmod, *path, mode);
  } else {  // chmod(path, mode, undefined, ctx)
    CHECK_EQ(argc, 4);
    FSReqWrapSync req_wrap_sync;
    FS_SYNC_TRACE_BEGIN(chmod);
    SyncCall(env, args[3], &req_wrap_sync, "chmod",
             uv_fs_chmod, *path, mode);
    FS_SYNC_TRACE_END(chmod);
  }
}


/* fs.fchmod(fd, mode);
 * Wrapper for fchmod(1) / EIO_FCHMOD
 */
static void FChmod(const FunctionCallbackInfo<Value>& args) {
  Environment* env = Environment::GetCurrent(args);

  const int argc = args.Length();
  CHECK_GE(argc, 2);

  CHECK(args[0]->IsInt32());
  const int fd = args[0].As<Int32>()->Value();

  CHECK(args[1]->IsInt32());
  const int mode = args[1].As<Int32>()->Value();

  FSReqBase* req_wrap_async = GetReqWrap(args, 2);
  if (req_wrap_async != nullptr) {  // fchmod(fd, mode, req)
    FS_ASYNC_TRACE_BEGIN0(UV_FS_FCHMOD, req_wrap_async)
    AsyncCall(env, req_wrap_async, args, "fchmod", UTF8, AfterNoArgs,
              uv_fs_fchmod, fd, mode);
  } else {  // fchmod(fd, mode, undefined, ctx)
    CHECK_EQ(argc, 4);
    FSReqWrapSync req_wrap_sync;
    FS_SYNC_TRACE_BEGIN(fchmod);
    SyncCall(env, args[3], &req_wrap_sync, "fchmod",
             uv_fs_fchmod, fd, mode);
    FS_SYNC_TRACE_END(fchmod);
  }
}


/* fs.chown(path, uid, gid);
 * Wrapper for chown(1) / EIO_CHOWN
 */
static void Chown(const FunctionCallbackInfo<Value>& args) {
  Environment* env = Environment::GetCurrent(args);

  const int argc = args.Length();
  CHECK_GE(argc, 3);

  BufferValue path(env->isolate(), args[0]);
  CHECK_NOT_NULL(*path);

  CHECK(IsSafeJsInt(args[1]));
  const uv_uid_t uid = static_cast<uv_uid_t>(args[1].As<Integer>()->Value());

  CHECK(IsSafeJsInt(args[2]));
  const uv_gid_t gid = static_cast<uv_gid_t>(args[2].As<Integer>()->Value());

  FSReqBase* req_wrap_async = GetReqWrap(args, 3);
  if (req_wrap_async != nullptr) {  // chown(path, uid, gid, req)
    FS_ASYNC_TRACE_BEGIN1(
        UV_FS_CHOWN, req_wrap_async, "path", TRACE_STR_COPY(*path))
    AsyncCall(env, req_wrap_async, args, "chown", UTF8, AfterNoArgs,
              uv_fs_chown, *path, uid, gid);
  } else {  // chown(path, uid, gid, undefined, ctx)
    CHECK_EQ(argc, 5);
    FSReqWrapSync req_wrap_sync;
    FS_SYNC_TRACE_BEGIN(chown);
    SyncCall(env, args[4], &req_wrap_sync, "chown",
             uv_fs_chown, *path, uid, gid);
    FS_SYNC_TRACE_END(chown);
  }
}


/* fs.fchown(fd, uid, gid);
 * Wrapper for fchown(1) / EIO_FCHOWN
 */
static void FChown(const FunctionCallbackInfo<Value>& args) {
  Environment* env = Environment::GetCurrent(args);

  const int argc = args.Length();
  CHECK_GE(argc, 3);

  CHECK(args[0]->IsInt32());
  const int fd = args[0].As<Int32>()->Value();

  CHECK(IsSafeJsInt(args[1]));
  const uv_uid_t uid = static_cast<uv_uid_t>(args[1].As<Integer>()->Value());

  CHECK(IsSafeJsInt(args[2]));
  const uv_gid_t gid = static_cast<uv_gid_t>(args[2].As<Integer>()->Value());

  FSReqBase* req_wrap_async = GetReqWrap(args, 3);
  if (req_wrap_async != nullptr) {  // fchown(fd, uid, gid, req)
    FS_ASYNC_TRACE_BEGIN0(UV_FS_FCHOWN, req_wrap_async)
    AsyncCall(env, req_wrap_async, args, "fchown", UTF8, AfterNoArgs,
              uv_fs_fchown, fd, uid, gid);
  } else {  // fchown(fd, uid, gid, undefined, ctx)
    CHECK_EQ(argc, 5);
    FSReqWrapSync req_wrap_sync;
    FS_SYNC_TRACE_BEGIN(fchown);
    SyncCall(env, args[4], &req_wrap_sync, "fchown",
             uv_fs_fchown, fd, uid, gid);
    FS_SYNC_TRACE_END(fchown);
  }
}


static void LChown(const FunctionCallbackInfo<Value>& args) {
  Environment* env = Environment::GetCurrent(args);

  const int argc = args.Length();
  CHECK_GE(argc, 3);

  BufferValue path(env->isolate(), args[0]);
  CHECK_NOT_NULL(*path);

  CHECK(IsSafeJsInt(args[1]));
  const uv_uid_t uid = static_cast<uv_uid_t>(args[1].As<Integer>()->Value());

  CHECK(IsSafeJsInt(args[2]));
  const uv_gid_t gid = static_cast<uv_gid_t>(args[2].As<Integer>()->Value());

  FSReqBase* req_wrap_async = GetReqWrap(args, 3);
  if (req_wrap_async != nullptr) {  // lchown(path, uid, gid, req)
    FS_ASYNC_TRACE_BEGIN1(
        UV_FS_LCHOWN, req_wrap_async, "path", TRACE_STR_COPY(*path))
    AsyncCall(env, req_wrap_async, args, "lchown", UTF8, AfterNoArgs,
              uv_fs_lchown, *path, uid, gid);
  } else {  // lchown(path, uid, gid, undefined, ctx)
    CHECK_EQ(argc, 5);
    FSReqWrapSync req_wrap_sync;
    FS_SYNC_TRACE_BEGIN(lchown);
    SyncCall(env, args[4], &req_wrap_sync, "lchown",
             uv_fs_lchown, *path, uid, gid);
    FS_SYNC_TRACE_END(lchown);
  }
}


static void UTimes(const FunctionCallbackInfo<Value>& args) {
  Environment* env = Environment::GetCurrent(args);

  const int argc = args.Length();
  CHECK_GE(argc, 3);

  BufferValue path(env->isolate(), args[0]);
  CHECK_NOT_NULL(*path);

  CHECK(args[1]->IsNumber());
  const double atime = args[1].As<Number>()->Value();

  CHECK(args[2]->IsNumber());
  const double mtime = args[2].As<Number>()->Value();

  FSReqBase* req_wrap_async = GetReqWrap(args, 3);
  if (req_wrap_async != nullptr) {  // utimes(path, atime, mtime, req)
    FS_ASYNC_TRACE_BEGIN1(
        UV_FS_UTIME, req_wrap_async, "path", TRACE_STR_COPY(*path))
    AsyncCall(env, req_wrap_async, args, "utime", UTF8, AfterNoArgs,
              uv_fs_utime, *path, atime, mtime);
  } else {  // utimes(path, atime, mtime, undefined, ctx)
    CHECK_EQ(argc, 5);
    FSReqWrapSync req_wrap_sync;
    FS_SYNC_TRACE_BEGIN(utimes);
    SyncCall(env, args[4], &req_wrap_sync, "utime",
             uv_fs_utime, *path, atime, mtime);
    FS_SYNC_TRACE_END(utimes);
  }
}

static void FUTimes(const FunctionCallbackInfo<Value>& args) {
  Environment* env = Environment::GetCurrent(args);

  const int argc = args.Length();
  CHECK_GE(argc, 3);

  CHECK(args[0]->IsInt32());
  const int fd = args[0].As<Int32>()->Value();

  CHECK(args[1]->IsNumber());
  const double atime = args[1].As<Number>()->Value();

  CHECK(args[2]->IsNumber());
  const double mtime = args[2].As<Number>()->Value();

  FSReqBase* req_wrap_async = GetReqWrap(args, 3);
  if (req_wrap_async != nullptr) {  // futimes(fd, atime, mtime, req)
    FS_ASYNC_TRACE_BEGIN0(UV_FS_FUTIME, req_wrap_async)
    AsyncCall(env, req_wrap_async, args, "futime", UTF8, AfterNoArgs,
              uv_fs_futime, fd, atime, mtime);
  } else {  // futimes(fd, atime, mtime, undefined, ctx)
    CHECK_EQ(argc, 5);
    FSReqWrapSync req_wrap_sync;
    FS_SYNC_TRACE_BEGIN(futimes);
    SyncCall(env, args[4], &req_wrap_sync, "futime",
             uv_fs_futime, fd, atime, mtime);
    FS_SYNC_TRACE_END(futimes);
  }
}

static void LUTimes(const FunctionCallbackInfo<Value>& args) {
  Environment* env = Environment::GetCurrent(args);

  const int argc = args.Length();
  CHECK_GE(argc, 3);

  BufferValue path(env->isolate(), args[0]);
  CHECK_NOT_NULL(*path);

  CHECK(args[1]->IsNumber());
  const double atime = args[1].As<Number>()->Value();

  CHECK(args[2]->IsNumber());
  const double mtime = args[2].As<Number>()->Value();

  FSReqBase* req_wrap_async = GetReqWrap(args, 3);
  if (req_wrap_async != nullptr) {  // lutimes(path, atime, mtime, req)
    FS_ASYNC_TRACE_BEGIN1(
        UV_FS_LUTIME, req_wrap_async, "path", TRACE_STR_COPY(*path))
    AsyncCall(env, req_wrap_async, args, "lutime", UTF8, AfterNoArgs,
              uv_fs_lutime, *path, atime, mtime);
  } else {  // lutimes(path, atime, mtime, undefined, ctx)
    CHECK_EQ(argc, 5);
    FSReqWrapSync req_wrap_sync;
    FS_SYNC_TRACE_BEGIN(lutimes);
    SyncCall(env, args[4], &req_wrap_sync, "lutime",
             uv_fs_lutime, *path, atime, mtime);
    FS_SYNC_TRACE_END(lutimes);
  }
}

static void Mkdtemp(const FunctionCallbackInfo<Value>& args) {
  Environment* env = Environment::GetCurrent(args);
  Isolate* isolate = env->isolate();

  const int argc = args.Length();
  CHECK_GE(argc, 2);

  BufferValue tmpl(isolate, args[0]);
  CHECK_NOT_NULL(*tmpl);

  const enum encoding encoding = ParseEncoding(isolate, args[1], UTF8);

  FSReqBase* req_wrap_async = GetReqWrap(args, 2);
  if (req_wrap_async != nullptr) {  // mkdtemp(tmpl, encoding, req)
    FS_ASYNC_TRACE_BEGIN1(
        UV_FS_MKDTEMP, req_wrap_async, "path", TRACE_STR_COPY(*tmpl))
    AsyncCall(env, req_wrap_async, args, "mkdtemp", encoding, AfterStringPath,
              uv_fs_mkdtemp, *tmpl);
  } else {  // mkdtemp(tmpl, encoding, undefined, ctx)
    CHECK_EQ(argc, 4);
    FSReqWrapSync req_wrap_sync;
    FS_SYNC_TRACE_BEGIN(mkdtemp);
    SyncCall(env, args[3], &req_wrap_sync, "mkdtemp",
             uv_fs_mkdtemp, *tmpl);
    FS_SYNC_TRACE_END(mkdtemp);
    const char* path = req_wrap_sync.req.path;

    Local<Value> error;
    MaybeLocal<Value> rc =
        StringBytes::Encode(isolate, path, encoding, &error);
    if (rc.IsEmpty()) {
      Local<Object> ctx = args[3].As<Object>();
      ctx->Set(env->context(), env->error_string(), error).Check();
      return;
    }
    args.GetReturnValue().Set(rc.ToLocalChecked());
  }
}

void BindingData::MemoryInfo(MemoryTracker* tracker) const {
  tracker->TrackField("stats_field_array", stats_field_array);
  tracker->TrackField("stats_field_bigint_array", stats_field_bigint_array);
  tracker->TrackField("statfs_field_array", statfs_field_array);
  tracker->TrackField("statfs_field_bigint_array", statfs_field_bigint_array);
  tracker->TrackField("file_handle_read_wrap_freelist",
                      file_handle_read_wrap_freelist);
}

<<<<<<< HEAD
BindingData::BindingData(Environment* env, v8::Local<v8::Object> wrap)
    : SnapshotableObject(env, wrap, type_int),
      stats_field_array(env->isolate(), kFsStatsBufferLength),
      stats_field_bigint_array(env->isolate(), kFsStatsBufferLength) {
  wrap->Set(env->context(),
            FIXED_ONE_BYTE_STRING(env->isolate(), "statValues"),
            stats_field_array.GetJSArray())
      .Check();

  wrap->Set(env->context(),
            FIXED_ONE_BYTE_STRING(env->isolate(), "bigintStatValues"),
            stats_field_bigint_array.GetJSArray())
      .Check();
=======
BindingData::BindingData(Realm* realm, v8::Local<v8::Object> wrap)
    : SnapshotableObject(realm, wrap, type_int),
      stats_field_array(realm->isolate(), kFsStatsBufferLength),
      stats_field_bigint_array(realm->isolate(), kFsStatsBufferLength),
      statfs_field_array(realm->isolate(), kFsStatFsBufferLength),
      statfs_field_bigint_array(realm->isolate(), kFsStatFsBufferLength) {
  Isolate* isolate = realm->isolate();
  Local<Context> context = realm->context();
  wrap->Set(context,
            FIXED_ONE_BYTE_STRING(isolate, "statValues"),
            stats_field_array.GetJSArray())
      .Check();

  wrap->Set(context,
            FIXED_ONE_BYTE_STRING(isolate, "bigintStatValues"),
            stats_field_bigint_array.GetJSArray())
      .Check();

  wrap->Set(context,
            FIXED_ONE_BYTE_STRING(isolate, "statFsValues"),
            statfs_field_array.GetJSArray())
      .Check();

  wrap->Set(context,
            FIXED_ONE_BYTE_STRING(isolate, "bigintStatFsValues"),
            statfs_field_bigint_array.GetJSArray())
      .Check();
>>>>>>> 8a2d13a7
}

void BindingData::Deserialize(Local<Context> context,
                              Local<Object> holder,
                              int index,
                              InternalFieldInfoBase* info) {
  DCHECK_EQ(index, BaseObject::kEmbedderType);
  HandleScope scope(context->GetIsolate());
<<<<<<< HEAD
  Environment* env = Environment::GetCurrent(context);
  BindingData* binding = env->AddBindingData<BindingData>(context, holder);
=======
  Realm* realm = Realm::GetCurrent(context);
  BindingData* binding = realm->AddBindingData<BindingData>(context, holder);
>>>>>>> 8a2d13a7
  CHECK_NOT_NULL(binding);
}

bool BindingData::PrepareForSerialization(Local<Context> context,
                                          v8::SnapshotCreator* creator) {
  CHECK(file_handle_read_wrap_freelist.empty());
  // We'll just re-initialize the buffers in the constructor since their
  // contents can be thrown away once consumed in the previous call.
  stats_field_array.Release();
  stats_field_bigint_array.Release();
<<<<<<< HEAD
=======
  statfs_field_array.Release();
  statfs_field_bigint_array.Release();
>>>>>>> 8a2d13a7
  // Return true because we need to maintain the reference to the binding from
  // JS land.
  return true;
}

InternalFieldInfoBase* BindingData::Serialize(int index) {
  DCHECK_EQ(index, BaseObject::kEmbedderType);
  InternalFieldInfo* info =
      InternalFieldInfoBase::New<InternalFieldInfo>(type());
  return info;
}

void Initialize(Local<Object> target,
                Local<Value> unused,
                Local<Context> context,
                void* priv) {
  Realm* realm = Realm::GetCurrent(context);
  Environment* env = realm->env();
  Isolate* isolate = env->isolate();
  BindingData* const binding_data =
      realm->AddBindingData<BindingData>(context, target);
  if (binding_data == nullptr) return;

  SetMethod(context, target, "access", Access);
  SetMethod(context, target, "close", Close);
  SetMethod(context, target, "open", Open);
  SetMethod(context, target, "openFileHandle", OpenFileHandle);
  SetMethod(context, target, "read", Read);
  SetMethod(context, target, "readBuffers", ReadBuffers);
  SetMethod(context, target, "fdatasync", Fdatasync);
  SetMethod(context, target, "fsync", Fsync);
  SetMethod(context, target, "rename", Rename);
  SetMethod(context, target, "ftruncate", FTruncate);
  SetMethod(context, target, "rmdir", RMDir);
  SetMethod(context, target, "mkdir", MKDir);
  SetMethod(context, target, "readdir", ReadDir);
  SetMethod(context, target, "internalModuleReadJSON", InternalModuleReadJSON);
  SetMethod(context, target, "internalModuleStat", InternalModuleStat);
  SetMethod(context, target, "stat", Stat);
  SetMethod(context, target, "lstat", LStat);
  SetMethod(context, target, "fstat", FStat);
<<<<<<< HEAD
=======
  SetMethod(context, target, "statfs", StatFs);
>>>>>>> 8a2d13a7
  SetMethod(context, target, "link", Link);
  SetMethod(context, target, "symlink", Symlink);
  SetMethod(context, target, "readlink", ReadLink);
  SetMethod(context, target, "unlink", Unlink);
  SetMethod(context, target, "writeBuffer", WriteBuffer);
  SetMethod(context, target, "writeBuffers", WriteBuffers);
  SetMethod(context, target, "writeString", WriteString);
  SetMethod(context, target, "realpath", RealPath);
  SetMethod(context, target, "copyFile", CopyFile);

  SetMethod(context, target, "chmod", Chmod);
  SetMethod(context, target, "fchmod", FChmod);

  SetMethod(context, target, "chown", Chown);
  SetMethod(context, target, "fchown", FChown);
  SetMethod(context, target, "lchown", LChown);

  SetMethod(context, target, "utimes", UTimes);
  SetMethod(context, target, "futimes", FUTimes);
  SetMethod(context, target, "lutimes", LUTimes);

  SetMethod(context, target, "mkdtemp", Mkdtemp);

  target
      ->Set(context,
            FIXED_ONE_BYTE_STRING(isolate, "kFsStatsFieldsNumber"),
            Integer::New(
                isolate,
                static_cast<int32_t>(FsStatsOffset::kFsStatsFieldsNumber)))
      .Check();

  StatWatcher::Initialize(env, target);

  // Create FunctionTemplate for FSReqCallback
  Local<FunctionTemplate> fst = NewFunctionTemplate(isolate, NewFSReqCallback);
  fst->InstanceTemplate()->SetInternalFieldCount(
      FSReqBase::kInternalFieldCount);
  fst->Inherit(AsyncWrap::GetConstructorTemplate(env));
  SetConstructorFunction(context, target, "FSReqCallback", fst);

  // Create FunctionTemplate for FileHandleReadWrap. There’s no need
  // to do anything in the constructor, so we only store the instance template.
  Local<FunctionTemplate> fh_rw = FunctionTemplate::New(isolate);
  fh_rw->InstanceTemplate()->SetInternalFieldCount(
      FSReqBase::kInternalFieldCount);
  fh_rw->Inherit(AsyncWrap::GetConstructorTemplate(env));
  Local<String> fhWrapString =
      FIXED_ONE_BYTE_STRING(isolate, "FileHandleReqWrap");
  fh_rw->SetClassName(fhWrapString);
  env->set_filehandlereadwrap_template(
      fst->InstanceTemplate());

  // Create Function Template for FSReqPromise
  Local<FunctionTemplate> fpt = FunctionTemplate::New(isolate);
  fpt->Inherit(AsyncWrap::GetConstructorTemplate(env));
  Local<String> promiseString =
      FIXED_ONE_BYTE_STRING(isolate, "FSReqPromise");
  fpt->SetClassName(promiseString);
  Local<ObjectTemplate> fpo = fpt->InstanceTemplate();
  fpo->SetInternalFieldCount(FSReqBase::kInternalFieldCount);
  env->set_fsreqpromise_constructor_template(fpo);

  // Create FunctionTemplate for FileHandle
  Local<FunctionTemplate> fd = NewFunctionTemplate(isolate, FileHandle::New);
  fd->Inherit(AsyncWrap::GetConstructorTemplate(env));
  SetProtoMethod(isolate, fd, "close", FileHandle::Close);
  SetProtoMethod(isolate, fd, "releaseFD", FileHandle::ReleaseFD);
  Local<ObjectTemplate> fdt = fd->InstanceTemplate();
  fdt->SetInternalFieldCount(FileHandle::kInternalFieldCount);
  StreamBase::AddMethods(env, fd);
  SetConstructorFunction(context, target, "FileHandle", fd);
  env->set_fd_constructor_template(fdt);

  // Create FunctionTemplate for FileHandle::CloseReq
  Local<FunctionTemplate> fdclose = FunctionTemplate::New(isolate);
  fdclose->SetClassName(FIXED_ONE_BYTE_STRING(isolate,
                        "FileHandleCloseReq"));
  fdclose->Inherit(AsyncWrap::GetConstructorTemplate(env));
  Local<ObjectTemplate> fdcloset = fdclose->InstanceTemplate();
  fdcloset->SetInternalFieldCount(FSReqBase::kInternalFieldCount);
  env->set_fdclose_constructor_template(fdcloset);

  target->Set(context,
              FIXED_ONE_BYTE_STRING(isolate, "kUsePromises"),
              env->fs_use_promises_symbol()).Check();
}

BindingData* FSReqBase::binding_data() {
  return binding_data_.get();
}

void RegisterExternalReferences(ExternalReferenceRegistry* registry) {
  registry->Register(Access);
  StatWatcher::RegisterExternalReferences(registry);

  registry->Register(Close);
  registry->Register(Open);
  registry->Register(OpenFileHandle);
  registry->Register(Read);
  registry->Register(ReadBuffers);
  registry->Register(Fdatasync);
  registry->Register(Fsync);
  registry->Register(Rename);
  registry->Register(FTruncate);
  registry->Register(RMDir);
  registry->Register(MKDir);
  registry->Register(ReadDir);
  registry->Register(InternalModuleReadJSON);
  registry->Register(InternalModuleStat);
  registry->Register(Stat);
  registry->Register(LStat);
  registry->Register(FStat);
<<<<<<< HEAD
=======
  registry->Register(StatFs);
>>>>>>> 8a2d13a7
  registry->Register(Link);
  registry->Register(Symlink);
  registry->Register(ReadLink);
  registry->Register(Unlink);
  registry->Register(WriteBuffer);
  registry->Register(WriteBuffers);
  registry->Register(WriteString);
  registry->Register(RealPath);
  registry->Register(CopyFile);

  registry->Register(Chmod);
  registry->Register(FChmod);

  registry->Register(Chown);
  registry->Register(FChown);
  registry->Register(LChown);

  registry->Register(UTimes);
  registry->Register(FUTimes);
  registry->Register(LUTimes);

  registry->Register(Mkdtemp);
  registry->Register(NewFSReqCallback);

  registry->Register(FileHandle::New);
  registry->Register(FileHandle::Close);
  registry->Register(FileHandle::ReleaseFD);
  StreamBase::RegisterExternalReferences(registry);
}

}  // namespace fs

}  // end namespace node

<<<<<<< HEAD
NODE_MODULE_CONTEXT_AWARE_INTERNAL(fs, node::fs::Initialize)
NODE_MODULE_EXTERNAL_REFERENCE(fs, node::fs::RegisterExternalReferences)
=======
NODE_BINDING_CONTEXT_AWARE_INTERNAL(fs, node::fs::Initialize)
NODE_BINDING_EXTERNAL_REFERENCE(fs, node::fs::RegisterExternalReferences)
>>>>>>> 8a2d13a7
<|MERGE_RESOLUTION|>--- conflicted
+++ resolved
@@ -788,8 +788,6 @@
   FSReqAfterScope after(req_wrap, req);
   FS_ASYNC_TRACE_END1(
       req->fs_type, req_wrap, "result", static_cast<int>(req->result))
-<<<<<<< HEAD
-=======
   if (after.Proceed()) {
     req_wrap->ResolveStatFs(static_cast<uv_statfs_t*>(req->ptr));
   }
@@ -800,7 +798,6 @@
   FSReqAfterScope after(req_wrap, req);
   FS_ASYNC_TRACE_END1(
       req->fs_type, req_wrap, "result", static_cast<int>(req->result))
->>>>>>> 8a2d13a7
   int result = static_cast<int>(req->result);
   if (result >= 0 && req_wrap->is_plain_open())
     req_wrap->env()->AddUnmanagedFd(result);
@@ -2620,21 +2617,6 @@
                       file_handle_read_wrap_freelist);
 }
 
-<<<<<<< HEAD
-BindingData::BindingData(Environment* env, v8::Local<v8::Object> wrap)
-    : SnapshotableObject(env, wrap, type_int),
-      stats_field_array(env->isolate(), kFsStatsBufferLength),
-      stats_field_bigint_array(env->isolate(), kFsStatsBufferLength) {
-  wrap->Set(env->context(),
-            FIXED_ONE_BYTE_STRING(env->isolate(), "statValues"),
-            stats_field_array.GetJSArray())
-      .Check();
-
-  wrap->Set(env->context(),
-            FIXED_ONE_BYTE_STRING(env->isolate(), "bigintStatValues"),
-            stats_field_bigint_array.GetJSArray())
-      .Check();
-=======
 BindingData::BindingData(Realm* realm, v8::Local<v8::Object> wrap)
     : SnapshotableObject(realm, wrap, type_int),
       stats_field_array(realm->isolate(), kFsStatsBufferLength),
@@ -2662,7 +2644,6 @@
             FIXED_ONE_BYTE_STRING(isolate, "bigintStatFsValues"),
             statfs_field_bigint_array.GetJSArray())
       .Check();
->>>>>>> 8a2d13a7
 }
 
 void BindingData::Deserialize(Local<Context> context,
@@ -2671,13 +2652,8 @@
                               InternalFieldInfoBase* info) {
   DCHECK_EQ(index, BaseObject::kEmbedderType);
   HandleScope scope(context->GetIsolate());
-<<<<<<< HEAD
-  Environment* env = Environment::GetCurrent(context);
-  BindingData* binding = env->AddBindingData<BindingData>(context, holder);
-=======
   Realm* realm = Realm::GetCurrent(context);
   BindingData* binding = realm->AddBindingData<BindingData>(context, holder);
->>>>>>> 8a2d13a7
   CHECK_NOT_NULL(binding);
 }
 
@@ -2688,11 +2664,8 @@
   // contents can be thrown away once consumed in the previous call.
   stats_field_array.Release();
   stats_field_bigint_array.Release();
-<<<<<<< HEAD
-=======
   statfs_field_array.Release();
   statfs_field_bigint_array.Release();
->>>>>>> 8a2d13a7
   // Return true because we need to maintain the reference to the binding from
   // JS land.
   return true;
@@ -2734,10 +2707,7 @@
   SetMethod(context, target, "stat", Stat);
   SetMethod(context, target, "lstat", LStat);
   SetMethod(context, target, "fstat", FStat);
-<<<<<<< HEAD
-=======
   SetMethod(context, target, "statfs", StatFs);
->>>>>>> 8a2d13a7
   SetMethod(context, target, "link", Link);
   SetMethod(context, target, "symlink", Symlink);
   SetMethod(context, target, "readlink", ReadLink);
@@ -2850,10 +2820,7 @@
   registry->Register(Stat);
   registry->Register(LStat);
   registry->Register(FStat);
-<<<<<<< HEAD
-=======
   registry->Register(StatFs);
->>>>>>> 8a2d13a7
   registry->Register(Link);
   registry->Register(Symlink);
   registry->Register(ReadLink);
@@ -2888,10 +2855,5 @@
 
 }  // end namespace node
 
-<<<<<<< HEAD
-NODE_MODULE_CONTEXT_AWARE_INTERNAL(fs, node::fs::Initialize)
-NODE_MODULE_EXTERNAL_REFERENCE(fs, node::fs::RegisterExternalReferences)
-=======
 NODE_BINDING_CONTEXT_AWARE_INTERNAL(fs, node::fs::Initialize)
-NODE_BINDING_EXTERNAL_REFERENCE(fs, node::fs::RegisterExternalReferences)
->>>>>>> 8a2d13a7
+NODE_BINDING_EXTERNAL_REFERENCE(fs, node::fs::RegisterExternalReferences)