--- conflicted
+++ resolved
@@ -168,22 +168,6 @@
 }
 
 void AsyncHooks::clear_async_id_stack() {
-<<<<<<< HEAD
-  if (env()->can_call_into_js()) {
-    Isolate* isolate = env()->isolate();
-    HandleScope handle_scope(isolate);
-    if (!js_execution_async_resources_.IsEmpty()) {
-      USE(PersistentToLocal::Strong(js_execution_async_resources_)
-              ->Set(env()->context(),
-                    env()->length_string(),
-                    Integer::NewFromUnsigned(isolate, 0)));
-    }
-  }
-
-  native_execution_async_resources_.clear();
-  native_execution_async_resources_.shrink_to_fit();
-
-=======
   if (!js_execution_async_resources_.IsEmpty() && env()->can_call_into_js()) {
     Isolate* isolate = env()->isolate();
     HandleScope handle_scope(isolate);
@@ -196,7 +180,6 @@
   native_execution_async_resources_.clear();
   native_execution_async_resources_.shrink_to_fit();
 
->>>>>>> 8a2d13a7
   async_id_fields_[kExecutionAsyncId] = 0;
   async_id_fields_[kTriggerAsyncId] = 0;
   fields_[kStackLength] = 0;
@@ -328,10 +311,7 @@
     info.primitive_values.push_back(creator->AddData(async_wrap_provider(i)));
 
   uint32_t id = 0;
-<<<<<<< HEAD
-=======
 #define VM(PropertyName) V(PropertyName##_binding, FunctionTemplate)
->>>>>>> 8a2d13a7
 #define V(PropertyName, TypeName)                                              \
   do {                                                                         \
     Local<TypeName> field = PropertyName();                                    \
@@ -342,10 +322,7 @@
     id++;                                                                      \
   } while (0);
   PER_ISOLATE_TEMPLATE_PROPERTIES(V)
-<<<<<<< HEAD
-=======
   NODE_BINDINGS_WITH_PER_ISOLATE_INIT(VM)
->>>>>>> 8a2d13a7
 #undef V
 
   return info;
@@ -395,10 +372,7 @@
   const std::vector<PropInfo>& values = info->template_values;
   i = 0;  // index to the array
   uint32_t id = 0;
-<<<<<<< HEAD
-=======
 #define VM(PropertyName) V(PropertyName##_binding, FunctionTemplate)
->>>>>>> 8a2d13a7
 #define V(PropertyName, TypeName)                                              \
   do {                                                                         \
     if (values.size() > i && id == values[i].id) {                             \
@@ -419,10 +393,7 @@
   } while (0);
 
   PER_ISOLATE_TEMPLATE_PROPERTIES(V);
-<<<<<<< HEAD
-=======
   NODE_BINDINGS_WITH_PER_ISOLATE_INIT(VM);
->>>>>>> 8a2d13a7
 #undef V
 }
 
@@ -489,19 +460,12 @@
   NODE_ASYNC_PROVIDER_TYPES(V)
 #undef V
 
-<<<<<<< HEAD
-  // TODO(legendecas): eagerly create per isolate templates.
-=======
->>>>>>> 8a2d13a7
   Local<FunctionTemplate> templ = FunctionTemplate::New(isolate());
   templ->InstanceTemplate()->SetInternalFieldCount(
       BaseObject::kInternalFieldCount);
   templ->Inherit(BaseObject::GetConstructorTemplate(this));
   set_binding_data_ctor_template(templ);
-<<<<<<< HEAD
-=======
   binding::CreateInternalBindingTemplates(this);
->>>>>>> 8a2d13a7
 
   contextify::ContextifyContext::InitializeGlobalTemplates(this);
 }
@@ -582,17 +546,12 @@
   context->SetAlignedPointerInEmbedderData(ContextEmbedderIndex::kRealm, realm);
   // Used to retrieve bindings
   context->SetAlignedPointerInEmbedderData(
-<<<<<<< HEAD
-      ContextEmbedderIndex::kBindingListIndex, &(this->bindings_));
-=======
       ContextEmbedderIndex::kBindingDataStoreIndex,
       realm != nullptr ? realm->binding_data_store() : nullptr);
->>>>>>> 8a2d13a7
 
   // ContextifyContexts will update this to a pointer to the native object.
   context->SetAlignedPointerInEmbedderData(
       ContextEmbedderIndex::kContextifyContext, nullptr);
-<<<<<<< HEAD
 
   // This must not be done before other context fields are initialized.
   ContextEmbedderTag::TagNodeContext(context);
@@ -615,30 +574,6 @@
   }
 }
 
-=======
-
-  // This must not be done before other context fields are initialized.
-  ContextEmbedderTag::TagNodeContext(context);
-
-#if HAVE_INSPECTOR
-  inspector_agent()->ContextCreated(context, info);
-#endif  // HAVE_INSPECTOR
-
-  this->async_hooks()->InstallPromiseHooks(context);
-  TrackContext(context);
-}
-
-void Environment::TryLoadAddon(
-    const char* filename,
-    int flags,
-    const std::function<bool(binding::DLib*)>& was_loaded) {
-  loaded_addons_.emplace_back(filename, flags);
-  if (!was_loaded(&loaded_addons_.back())) {
-    loaded_addons_.pop_back();
-  }
-}
-
->>>>>>> 8a2d13a7
 std::string Environment::GetCwd() {
   char cwd[PATH_MAX_BYTES];
   size_t size = PATH_MAX_BYTES;
@@ -722,10 +657,7 @@
       isolate_data_(isolate_data),
       async_hooks_(isolate, MAYBE_FIELD_PTR(env_info, async_hooks)),
       immediate_info_(isolate, MAYBE_FIELD_PTR(env_info, immediate_info)),
-<<<<<<< HEAD
-=======
       timeout_info_(isolate_, 1, MAYBE_FIELD_PTR(env_info, timeout_info)),
->>>>>>> 8a2d13a7
       tick_info_(isolate, MAYBE_FIELD_PTR(env_info, tick_info)),
       timer_base_(uv_now(isolate_data->event_loop())),
       exec_argv_(exec_args),
@@ -744,8 +676,6 @@
       thread_id_(thread_id.id == static_cast<uint64_t>(-1)
                      ? AllocateEnvironmentThreadId().id
                      : thread_id.id) {
-<<<<<<< HEAD
-=======
 #ifdef NODE_V8_SHARED_RO_HEAP
   if (!is_main_thread()) {
     CHECK_NOT_NULL(isolate_data->worker_context());
@@ -755,7 +685,6 @@
   }
 #endif
 
->>>>>>> 8a2d13a7
   // We'll be creating new objects so make sure we've entered the context.
   HandleScope handle_scope(isolate);
 
@@ -1098,10 +1027,6 @@
 void Environment::RunCleanup() {
   started_cleanup_ = true;
   TRACE_EVENT0(TRACING_CATEGORY_NODE1(environment), "RunCleanup");
-<<<<<<< HEAD
-  bindings_.clear();
-=======
->>>>>>> 8a2d13a7
   // Only BaseObject's cleanups are registered as per-realm cleanup hooks now.
   // Defer the BaseObject cleanup after handles are cleaned up.
   CleanupHandles();
@@ -1673,21 +1598,6 @@
   if (enabled_debug_list()->enabled(DebugCategory::MKSNAPSHOT)) {
     fprintf(stderr, "At the exit of the Environment:\n");
     principal_realm()->PrintInfoForSnapshot();
-<<<<<<< HEAD
-    fprintf(stderr, "\nBuiltins without cache:\n");
-    for (const auto& s : builtins_without_cache) {
-      fprintf(stderr, "%s\n", s.c_str());
-    }
-    fprintf(stderr, "\nBuiltins with cache:\n");
-    for (const auto& s : builtins_with_cache) {
-      fprintf(stderr, "%s\n", s.c_str());
-    }
-    fprintf(stderr, "\nStatic bindings (need to be registered):\n");
-    for (const auto mod : internal_bindings) {
-      fprintf(stderr, "%s:%s\n", mod->nm_filename, mod->nm_modname);
-    }
-=======
->>>>>>> 8a2d13a7
   }
 }
 
@@ -1695,19 +1605,9 @@
   EnvSerializeInfo info;
   Local<Context> ctx = context();
 
-<<<<<<< HEAD
-  // Currently all modules are compiled without cache in builtin snapshot
-  // builder.
-  info.builtins = std::vector<std::string>(builtins_without_cache.begin(),
-                                           builtins_without_cache.end());
-
-  info.async_hooks = async_hooks_.Serialize(ctx, creator);
-  info.immediate_info = immediate_info_.Serialize(ctx, creator);
-=======
   info.async_hooks = async_hooks_.Serialize(ctx, creator);
   info.immediate_info = immediate_info_.Serialize(ctx, creator);
   info.timeout_info = timeout_info_.Serialize(ctx, creator);
->>>>>>> 8a2d13a7
   info.tick_info = tick_info_.Serialize(ctx, creator);
   info.performance_state = performance_state_->Serialize(ctx, creator);
   info.exiting = exiting_.Serialize(ctx, creator);
@@ -1749,13 +1649,6 @@
 void Environment::DeserializeProperties(const EnvSerializeInfo* info) {
   Local<Context> ctx = context();
 
-<<<<<<< HEAD
-  RunDeserializeRequests();
-
-  builtins_in_snapshot = info->builtins;
-  async_hooks_.Deserialize(ctx);
-  immediate_info_.Deserialize(ctx);
-=======
   if (enabled_debug_list_.enabled(DebugCategory::MKSNAPSHOT)) {
     fprintf(stderr, "deserializing EnvSerializeInfo...\n");
     std::cerr << *info << "\n";
@@ -1766,7 +1659,6 @@
   async_hooks_.Deserialize(ctx);
   immediate_info_.Deserialize(ctx);
   timeout_info_.Deserialize(ctx);
->>>>>>> 8a2d13a7
   tick_info_.Deserialize(ctx);
   performance_state_->Deserialize(ctx);
   exiting_.Deserialize(ctx);
@@ -1774,14 +1666,6 @@
   should_abort_on_uncaught_toggle_.Deserialize(ctx);
 
   principal_realm_->DeserializeProperties(&info->principal_realm);
-<<<<<<< HEAD
-
-  if (enabled_debug_list_.enabled(DebugCategory::MKSNAPSHOT)) {
-    fprintf(stderr, "deserializing...\n");
-    std::cerr << *info << "\n";
-  }
-=======
->>>>>>> 8a2d13a7
 }
 
 uint64_t GuessMemoryAvailableToTheProcess() {
@@ -1955,11 +1839,6 @@
   // Iteratable STLs have their own sizes subtracted from the parent
   // by default.
   tracker->TrackField("isolate_data", isolate_data_);
-<<<<<<< HEAD
-  tracker->TrackField("builtins_with_cache", builtins_with_cache);
-  tracker->TrackField("builtins_without_cache", builtins_without_cache);
-=======
->>>>>>> 8a2d13a7
   tracker->TrackField("destroy_async_id_list", destroy_async_id_list_);
   tracker->TrackField("exec_argv", exec_argv_);
   tracker->TrackField("exiting", exiting_);
