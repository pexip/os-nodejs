#include "env.h"
#include "async_wrap.h"
#include "base_object-inl.h"
#include "debug_utils-inl.h"
#include "diagnosticfilename-inl.h"
#include "memory_tracker-inl.h"
#include "node_buffer.h"
#include "node_context_data.h"
#include "node_contextify.h"
#include "node_errors.h"
#include "node_internals.h"
#include "node_options-inl.h"
#include "node_process-inl.h"
#include "node_v8_platform-inl.h"
#include "node_worker.h"
#include "req_wrap-inl.h"
#include "stream_base.h"
#include "tracing/agent.h"
#include "tracing/traced_value.h"
#include "util-inl.h"
#include "v8-profiler.h"

#include <algorithm>
#include <atomic>
#include <cinttypes>
#include <cstdio>
<<<<<<< HEAD
=======
#include <iostream>
>>>>>>> a8a80be5
#include <limits>
#include <memory>

namespace node {

using errors::TryCatchScope;
using v8::Array;
using v8::Boolean;
using v8::Context;
using v8::EmbedderGraph;
using v8::EscapableHandleScope;
using v8::Function;
using v8::FunctionTemplate;
using v8::HandleScope;
using v8::HeapSpaceStatistics;
using v8::Integer;
using v8::Isolate;
using v8::Local;
using v8::MaybeLocal;
using v8::NewStringType;
using v8::Number;
using v8::Object;
using v8::Private;
using v8::Script;
using v8::SnapshotCreator;
using v8::StackTrace;
using v8::String;
using v8::Symbol;
using v8::TracingController;
using v8::TryCatch;
using v8::Undefined;
using v8::Value;
using worker::Worker;

int const ContextEmbedderTag::kNodeContextTag = 0x6e6f64;
void* const ContextEmbedderTag::kNodeContextTagPtr = const_cast<void*>(
    static_cast<const void*>(&ContextEmbedderTag::kNodeContextTag));

void AsyncHooks::ResetPromiseHooks(Local<Function> init,
                                   Local<Function> before,
                                   Local<Function> after,
                                   Local<Function> resolve) {
  js_promise_hooks_[0].Reset(env()->isolate(), init);
  js_promise_hooks_[1].Reset(env()->isolate(), before);
  js_promise_hooks_[2].Reset(env()->isolate(), after);
  js_promise_hooks_[3].Reset(env()->isolate(), resolve);
}

void Environment::ResetPromiseHooks(Local<Function> init,
                                    Local<Function> before,
                                    Local<Function> after,
                                    Local<Function> resolve) {
  async_hooks()->ResetPromiseHooks(init, before, after, resolve);

  for (auto it = contexts_.begin(); it != contexts_.end(); it++) {
    if (it->IsEmpty()) {
      contexts_.erase(it--);
      continue;
    }
    PersistentToLocal::Weak(isolate_, *it)
        ->SetPromiseHooks(init, before, after, resolve);
  }
}

// Remember to keep this code aligned with pushAsyncContext() in JS.
void AsyncHooks::push_async_context(double async_id,
                                    double trigger_async_id,
                                    Local<Object> resource) {
  // Since async_hooks is experimental, do only perform the check
  // when async_hooks is enabled.
  if (fields_[kCheck] > 0) {
    CHECK_GE(async_id, -1);
    CHECK_GE(trigger_async_id, -1);
  }

  uint32_t offset = fields_[kStackLength];
  if (offset * 2 >= async_ids_stack_.Length()) grow_async_ids_stack();
  async_ids_stack_[2 * offset] = async_id_fields_[kExecutionAsyncId];
  async_ids_stack_[2 * offset + 1] = async_id_fields_[kTriggerAsyncId];
  fields_[kStackLength] += 1;
  async_id_fields_[kExecutionAsyncId] = async_id;
  async_id_fields_[kTriggerAsyncId] = trigger_async_id;

#ifdef DEBUG
  for (uint32_t i = offset; i < native_execution_async_resources_.size(); i++)
    CHECK(native_execution_async_resources_[i].IsEmpty());
#endif

  // When this call comes from JS (as a way of increasing the stack size),
  // `resource` will be empty, because JS caches these values anyway.
  if (!resource.IsEmpty()) {
    native_execution_async_resources_.resize(offset + 1);
    // Caveat: This is a v8::Local<> assignment, we do not keep a v8::Global<>!
    native_execution_async_resources_[offset] = resource;
  }
}

// Remember to keep this code aligned with popAsyncContext() in JS.
bool AsyncHooks::pop_async_context(double async_id) {
  // In case of an exception then this may have already been reset, if the
  // stack was multiple MakeCallback()'s deep.
  if (UNLIKELY(fields_[kStackLength] == 0)) return false;

  // Ask for the async_id to be restored as a check that the stack
  // hasn't been corrupted.
  if (UNLIKELY(fields_[kCheck] > 0 &&
               async_id_fields_[kExecutionAsyncId] != async_id)) {
    FailWithCorruptedAsyncStack(async_id);
  }

  uint32_t offset = fields_[kStackLength] - 1;
  async_id_fields_[kExecutionAsyncId] = async_ids_stack_[2 * offset];
  async_id_fields_[kTriggerAsyncId] = async_ids_stack_[2 * offset + 1];
  fields_[kStackLength] = offset;

  if (LIKELY(offset < native_execution_async_resources_.size() &&
             !native_execution_async_resources_[offset].IsEmpty())) {
#ifdef DEBUG
    for (uint32_t i = offset + 1; i < native_execution_async_resources_.size();
         i++) {
      CHECK(native_execution_async_resources_[i].IsEmpty());
    }
#endif
    native_execution_async_resources_.resize(offset);
    if (native_execution_async_resources_.size() <
            native_execution_async_resources_.capacity() / 2 &&
        native_execution_async_resources_.size() > 16) {
      native_execution_async_resources_.shrink_to_fit();
    }
  }

  if (UNLIKELY(js_execution_async_resources()->Length() > offset)) {
    HandleScope handle_scope(env()->isolate());
    USE(js_execution_async_resources()->Set(
        env()->context(),
        env()->length_string(),
        Integer::NewFromUnsigned(env()->isolate(), offset)));
  }

  return fields_[kStackLength] > 0;
}

void AsyncHooks::clear_async_id_stack() {
  if (env()->can_call_into_js()) {
    Isolate* isolate = env()->isolate();
    HandleScope handle_scope(isolate);
    if (!js_execution_async_resources_.IsEmpty()) {
      USE(PersistentToLocal::Strong(js_execution_async_resources_)
              ->Set(env()->context(),
                    env()->length_string(),
                    Integer::NewFromUnsigned(isolate, 0)));
    }
  }

  native_execution_async_resources_.clear();
  native_execution_async_resources_.shrink_to_fit();

  async_id_fields_[kExecutionAsyncId] = 0;
  async_id_fields_[kTriggerAsyncId] = 0;
  fields_[kStackLength] = 0;
}

void AsyncHooks::InstallPromiseHooks(Local<Context> ctx) {
  ctx->SetPromiseHooks(js_promise_hooks_[0].IsEmpty()
                           ? Local<Function>()
                           : PersistentToLocal::Strong(js_promise_hooks_[0]),
                       js_promise_hooks_[1].IsEmpty()
                           ? Local<Function>()
                           : PersistentToLocal::Strong(js_promise_hooks_[1]),
                       js_promise_hooks_[2].IsEmpty()
                           ? Local<Function>()
                           : PersistentToLocal::Strong(js_promise_hooks_[2]),
                       js_promise_hooks_[3].IsEmpty()
                           ? Local<Function>()
                           : PersistentToLocal::Strong(js_promise_hooks_[3]));
}

void Environment::TrackContext(Local<Context> context) {
  size_t id = contexts_.size();
  contexts_.resize(id + 1);
  contexts_[id].Reset(isolate_, context);
  contexts_[id].SetWeak();
}

void Environment::UntrackContext(Local<Context> context) {
  HandleScope handle_scope(isolate_);
  contexts_.erase(std::remove_if(contexts_.begin(),
                                 contexts_.end(),
                                 [&](auto&& el) { return el.IsEmpty(); }),
                  contexts_.end());
  for (auto it = contexts_.begin(); it != contexts_.end(); it++) {
    Local<Context> saved_context = PersistentToLocal::Weak(isolate_, *it);
    if (saved_context == context) {
      it->Reset();
      contexts_.erase(it);
      break;
    }
  }
}

AsyncHooks::DefaultTriggerAsyncIdScope::DefaultTriggerAsyncIdScope(
    Environment* env, double default_trigger_async_id)
    : async_hooks_(env->async_hooks()) {
  if (env->async_hooks()->fields()[AsyncHooks::kCheck] > 0) {
    CHECK_GE(default_trigger_async_id, 0);
  }

  old_default_trigger_async_id_ =
      async_hooks_->async_id_fields()[AsyncHooks::kDefaultTriggerAsyncId];
  async_hooks_->async_id_fields()[AsyncHooks::kDefaultTriggerAsyncId] =
      default_trigger_async_id;
}

AsyncHooks::DefaultTriggerAsyncIdScope::~DefaultTriggerAsyncIdScope() {
  async_hooks_->async_id_fields()[AsyncHooks::kDefaultTriggerAsyncId] =
      old_default_trigger_async_id_;
}

AsyncHooks::DefaultTriggerAsyncIdScope::DefaultTriggerAsyncIdScope(
    AsyncWrap* async_wrap)
    : DefaultTriggerAsyncIdScope(async_wrap->env(),
                                 async_wrap->get_async_id()) {}

std::ostream& operator<<(std::ostream& output,
                         const std::vector<SnapshotIndex>& v) {
  output << "{ ";
  for (const SnapshotIndex i : v) {
    output << i << ", ";
  }
  output << " }";
  return output;
}

std::ostream& operator<<(std::ostream& output,
                         const IsolateDataSerializeInfo& i) {
  output << "{\n"
         << "// -- primitive begins --\n"
         << i.primitive_values << ",\n"
         << "// -- primitive ends --\n"
         << "// -- template_values begins --\n"
         << i.template_values << ",\n"
         << "// -- template_values ends --\n"
         << "}";
  return output;
}

std::ostream& operator<<(std::ostream& output, const SnapshotMetadata& i) {
  output << "{\n"
         << "  "
         << (i.type == SnapshotMetadata::Type::kDefault
                 ? "SnapshotMetadata::Type::kDefault"
                 : "SnapshotMetadata::Type::kFullyCustomized")
         << ", // type\n"
         << "  \"" << i.node_version << "\", // node_version\n"
         << "  \"" << i.node_arch << "\", // node_arch\n"
         << "  \"" << i.node_platform << "\", // node_platform\n"
         << "  " << i.v8_cache_version_tag << ", // v8_cache_version_tag\n"
         << "}";
  return output;
}

IsolateDataSerializeInfo IsolateData::Serialize(SnapshotCreator* creator) {
  Isolate* isolate = creator->GetIsolate();
  IsolateDataSerializeInfo info;
  HandleScope handle_scope(isolate);
  // XXX(joyeecheung): technically speaking, the indexes here should be
  // consecutive and we could just return a range instead of an array,
  // but that's not part of the V8 API contract so we use an array
  // just to be safe.

#define VP(PropertyName, StringValue) V(Private, PropertyName)
#define VY(PropertyName, StringValue) V(Symbol, PropertyName)
#define VS(PropertyName, StringValue) V(String, PropertyName)
#define V(TypeName, PropertyName)                                              \
  info.primitive_values.push_back(                                             \
      creator->AddData(PropertyName##_.Get(isolate)));
  PER_ISOLATE_PRIVATE_SYMBOL_PROPERTIES(VP)
  PER_ISOLATE_SYMBOL_PROPERTIES(VY)
  PER_ISOLATE_STRING_PROPERTIES(VS)
#undef V
#undef VY
#undef VS
#undef VP

  for (size_t i = 0; i < AsyncWrap::PROVIDERS_LENGTH; i++)
    info.primitive_values.push_back(creator->AddData(async_wrap_provider(i)));

  uint32_t id = 0;
#define V(PropertyName, TypeName)                                              \
  do {                                                                         \
    Local<TypeName> field = PropertyName();                                    \
    if (!field.IsEmpty()) {                                                    \
      size_t index = creator->AddData(field);                                  \
      info.template_values.push_back({#PropertyName, id, index});              \
    }                                                                          \
    id++;                                                                      \
  } while (0);
  PER_ISOLATE_TEMPLATE_PROPERTIES(V)
#undef V

  return info;
}

void IsolateData::DeserializeProperties(const IsolateDataSerializeInfo* info) {
  size_t i = 0;
  HandleScope handle_scope(isolate_);

#define VP(PropertyName, StringValue) V(Private, PropertyName)
#define VY(PropertyName, StringValue) V(Symbol, PropertyName)
#define VS(PropertyName, StringValue) V(String, PropertyName)
#define V(TypeName, PropertyName)                                              \
  do {                                                                         \
    MaybeLocal<TypeName> maybe_field =                                         \
<<<<<<< HEAD
        isolate_->GetDataFromSnapshotOnce<TypeName>((*indexes)[i++]);          \
=======
        isolate_->GetDataFromSnapshotOnce<TypeName>(                           \
            info->primitive_values[i++]);                                      \
>>>>>>> a8a80be5
    Local<TypeName> field;                                                     \
    if (!maybe_field.ToLocal(&field)) {                                        \
      fprintf(stderr, "Failed to deserialize " #PropertyName "\n");            \
    }                                                                          \
    PropertyName##_.Set(isolate_, field);                                      \
  } while (0);
  PER_ISOLATE_PRIVATE_SYMBOL_PROPERTIES(VP)
  PER_ISOLATE_SYMBOL_PROPERTIES(VY)
  PER_ISOLATE_STRING_PROPERTIES(VS)
#undef V
#undef VY
#undef VS
#undef VP

  for (size_t j = 0; j < AsyncWrap::PROVIDERS_LENGTH; j++) {
    MaybeLocal<String> maybe_field =
<<<<<<< HEAD
        isolate_->GetDataFromSnapshotOnce<String>((*indexes)[i++]);
=======
        isolate_->GetDataFromSnapshotOnce<String>(info->primitive_values[i++]);
>>>>>>> a8a80be5
    Local<String> field;
    if (!maybe_field.ToLocal(&field)) {
      fprintf(stderr, "Failed to deserialize AsyncWrap provider %zu\n", j);
    }
    async_wrap_providers_[j].Set(isolate_, field);
  }

  const std::vector<PropInfo>& values = info->template_values;
  i = 0;  // index to the array
  uint32_t id = 0;
#define V(PropertyName, TypeName)                                              \
  do {                                                                         \
    if (values.size() > i && id == values[i].id) {                             \
      const PropInfo& d = values[i];                                           \
      DCHECK_EQ(d.name, #PropertyName);                                        \
      MaybeLocal<TypeName> maybe_field =                                       \
          isolate_->GetDataFromSnapshotOnce<TypeName>(d.index);                \
      Local<TypeName> field;                                                   \
      if (!maybe_field.ToLocal(&field)) {                                      \
        fprintf(stderr,                                                        \
                "Failed to deserialize isolate data template " #PropertyName   \
                "\n");                                                         \
      }                                                                        \
      set_##PropertyName(field);                                               \
      i++;                                                                     \
    }                                                                          \
    id++;                                                                      \
  } while (0);

  PER_ISOLATE_TEMPLATE_PROPERTIES(V);
#undef V
}

void IsolateData::CreateProperties() {
  // Create string and private symbol properties as internalized one byte
  // strings after the platform is properly initialized.
  //
  // Internalized because it makes property lookups a little faster and
  // because the string is created in the old space straight away.  It's going
  // to end up in the old space sooner or later anyway but now it doesn't go
  // through v8::Eternal's new space handling first.
  //
  // One byte because our strings are ASCII and we can safely skip V8's UTF-8
  // decoding step.

  HandleScope handle_scope(isolate_);

#define V(PropertyName, StringValue)                                           \
  PropertyName##_.Set(                                                         \
      isolate_,                                                                \
      Private::New(isolate_,                                                   \
                   String::NewFromOneByte(                                     \
                       isolate_,                                               \
                       reinterpret_cast<const uint8_t*>(StringValue),          \
                       NewStringType::kInternalized,                           \
                       sizeof(StringValue) - 1)                                \
                       .ToLocalChecked()));
  PER_ISOLATE_PRIVATE_SYMBOL_PROPERTIES(V)
#undef V
#define V(PropertyName, StringValue)                                           \
  PropertyName##_.Set(                                                         \
      isolate_,                                                                \
      Symbol::New(isolate_,                                                    \
                  String::NewFromOneByte(                                      \
                      isolate_,                                                \
                      reinterpret_cast<const uint8_t*>(StringValue),           \
                      NewStringType::kInternalized,                            \
                      sizeof(StringValue) - 1)                                 \
                      .ToLocalChecked()));
  PER_ISOLATE_SYMBOL_PROPERTIES(V)
#undef V
#define V(PropertyName, StringValue)                                           \
  PropertyName##_.Set(                                                         \
      isolate_,                                                                \
      String::NewFromOneByte(isolate_,                                         \
                             reinterpret_cast<const uint8_t*>(StringValue),    \
                             NewStringType::kInternalized,                     \
                             sizeof(StringValue) - 1)                          \
          .ToLocalChecked());
  PER_ISOLATE_STRING_PROPERTIES(V)
#undef V

  // Create all the provider strings that will be passed to JS. Place them in
  // an array so the array index matches the PROVIDER id offset. This way the
  // strings can be retrieved quickly.
#define V(Provider)                                                           \
  async_wrap_providers_[AsyncWrap::PROVIDER_ ## Provider].Set(                \
      isolate_,                                                               \
      String::NewFromOneByte(                                                 \
        isolate_,                                                             \
        reinterpret_cast<const uint8_t*>(#Provider),                          \
        NewStringType::kInternalized,                                         \
        sizeof(#Provider) - 1).ToLocalChecked());
  NODE_ASYNC_PROVIDER_TYPES(V)
#undef V

  // TODO(legendecas): eagerly create per isolate templates.
  Local<FunctionTemplate> templ = FunctionTemplate::New(isolate());
  templ->InstanceTemplate()->SetInternalFieldCount(
      BaseObject::kInternalFieldCount);
  templ->Inherit(BaseObject::GetConstructorTemplate(this));
  set_binding_data_ctor_template(templ);

  contextify::ContextifyContext::InitializeGlobalTemplates(this);
}

IsolateData::IsolateData(Isolate* isolate,
                         uv_loop_t* event_loop,
                         MultiIsolatePlatform* platform,
                         ArrayBufferAllocator* node_allocator,
                         const IsolateDataSerializeInfo* isolate_data_info)
    : isolate_(isolate),
      event_loop_(event_loop),
      node_allocator_(node_allocator == nullptr ? nullptr
                                                : node_allocator->GetImpl()),
      platform_(platform) {
  options_.reset(
      new PerIsolateOptions(*(per_process::cli_options->per_isolate)));

  if (isolate_data_info == nullptr) {
    CreateProperties();
  } else {
    DeserializeProperties(isolate_data_info);
  }
}

void IsolateData::MemoryInfo(MemoryTracker* tracker) const {
#define V(PropertyName, StringValue)                                           \
  tracker->TrackField(#PropertyName, PropertyName());
  PER_ISOLATE_SYMBOL_PROPERTIES(V)

  PER_ISOLATE_STRING_PROPERTIES(V)
#undef V

  tracker->TrackField("async_wrap_providers", async_wrap_providers_);

  if (node_allocator_ != nullptr) {
    tracker->TrackFieldWithSize(
        "node_allocator", sizeof(*node_allocator_), "NodeArrayBufferAllocator");
  }
  tracker->TrackFieldWithSize(
      "platform", sizeof(*platform_), "MultiIsolatePlatform");
  // TODO(joyeecheung): implement MemoryRetainer in the option classes.
}

void TrackingTraceStateObserver::UpdateTraceCategoryState() {
  if (!env_->owns_process_state() || !env_->can_call_into_js()) {
    // Ideally, we’d have a consistent story that treats all threads/Environment
    // instances equally here. However, tracing is essentially global, and this
    // callback is called from whichever thread calls `StartTracing()` or
    // `StopTracing()`. The only way to do this in a threadsafe fashion
    // seems to be only tracking this from the main thread, and only allowing
    // these state modifications from the main thread.
    return;
  }

  if (env_->principal_realm() == nullptr) {
    return;
  }

  bool async_hooks_enabled = (*(TRACE_EVENT_API_GET_CATEGORY_GROUP_ENABLED(
                                 TRACING_CATEGORY_NODE1(async_hooks)))) != 0;

  Isolate* isolate = env_->isolate();
  HandleScope handle_scope(isolate);
  Local<Function> cb = env_->trace_category_state_function();
  if (cb.IsEmpty())
    return;
  TryCatchScope try_catch(env_);
  try_catch.SetVerbose(true);
  Local<Value> args[] = {Boolean::New(isolate, async_hooks_enabled)};
  USE(cb->Call(env_->context(), Undefined(isolate), arraysize(args), args));
}

void Environment::AssignToContext(Local<v8::Context> context,
                                  Realm* realm,
                                  const ContextInfo& info) {
  context->SetAlignedPointerInEmbedderData(ContextEmbedderIndex::kEnvironment,
                                           this);
  context->SetAlignedPointerInEmbedderData(ContextEmbedderIndex::kRealm, realm);
  // Used to retrieve bindings
  context->SetAlignedPointerInEmbedderData(
      ContextEmbedderIndex::kBindingDataStoreIndex,
      realm->binding_data_store());

  // ContextifyContexts will update this to a pointer to the native object.
  context->SetAlignedPointerInEmbedderData(
      ContextEmbedderIndex::kContextifyContext, nullptr);

  // This must not be done before other context fields are initialized.
  ContextEmbedderTag::TagNodeContext(context);

#if HAVE_INSPECTOR
  inspector_agent()->ContextCreated(context, info);
#endif  // HAVE_INSPECTOR

  this->async_hooks()->InstallPromiseHooks(context);
  TrackContext(context);
}

void Environment::TryLoadAddon(
    const char* filename,
    int flags,
    const std::function<bool(binding::DLib*)>& was_loaded) {
  loaded_addons_.emplace_back(filename, flags);
  if (!was_loaded(&loaded_addons_.back())) {
    loaded_addons_.pop_back();
  }
}

std::string Environment::GetCwd() {
  char cwd[PATH_MAX_BYTES];
  size_t size = PATH_MAX_BYTES;
  const int err = uv_cwd(cwd, &size);

  if (err == 0) {
    CHECK_GT(size, 0);
    return cwd;
  }

  // This can fail if the cwd is deleted. In that case, fall back to
  // exec_path.
  const std::string& exec_path = exec_path_;
  return exec_path.substr(0, exec_path.find_last_of(kPathSeparator));
}

void Environment::add_refs(int64_t diff) {
  task_queues_async_refs_ += diff;
  CHECK_GE(task_queues_async_refs_, 0);
  if (task_queues_async_refs_ == 0)
    uv_unref(reinterpret_cast<uv_handle_t*>(&task_queues_async_));
  else
    uv_ref(reinterpret_cast<uv_handle_t*>(&task_queues_async_));
}

<<<<<<< HEAD
  Local<String> prototype_string =
      FIXED_ONE_BYTE_STRING(isolate(), "prototype");

#define V(EnvPropertyName, PrimordialsPropertyName)                            \
  {                                                                            \
    Local<Value> ctor =                                                        \
        primordials.As<Object>()                                               \
            ->Get(ctx,                                                         \
                  FIXED_ONE_BYTE_STRING(isolate(), PrimordialsPropertyName))   \
            .ToLocalChecked();                                                 \
    CHECK(ctor->IsObject());                                                   \
    Local<Value> prototype =                                                   \
        ctor.As<Object>()->Get(ctx, prototype_string).ToLocalChecked();        \
    CHECK(prototype->IsObject());                                              \
    set_##EnvPropertyName(prototype.As<Object>());                             \
  }

  V(primordials_safe_map_prototype_object, "SafeMap");
  V(primordials_safe_set_prototype_object, "SafeSet");
  V(primordials_safe_weak_map_prototype_object, "SafeWeakMap");
  V(primordials_safe_weak_set_prototype_object, "SafeWeakSet");
#undef V

  Local<Object> process_object =
      node::CreateProcessObject(this).FromMaybe(Local<Object>());
  set_process_object(process_object);
=======
uv_buf_t Environment::allocate_managed_buffer(const size_t suggested_size) {
  NoArrayBufferZeroFillScope no_zero_fill_scope(isolate_data());
  std::unique_ptr<v8::BackingStore> bs =
      v8::ArrayBuffer::NewBackingStore(isolate(), suggested_size);
  uv_buf_t buf = uv_buf_init(static_cast<char*>(bs->Data()), bs->ByteLength());
  released_allocated_buffers_.emplace(buf.base, std::move(bs));
  return buf;
}

std::unique_ptr<v8::BackingStore> Environment::release_managed_buffer(
    const uv_buf_t& buf) {
  std::unique_ptr<v8::BackingStore> bs;
  if (buf.base != nullptr) {
    auto it = released_allocated_buffers_.find(buf.base);
    CHECK_NE(it, released_allocated_buffers_.end());
    bs = std::move(it->second);
    released_allocated_buffers_.erase(it);
  }
  return bs;
>>>>>>> a8a80be5
}

std::string GetExecPath(const std::vector<std::string>& argv) {
  char exec_path_buf[2 * PATH_MAX];
  size_t exec_path_len = sizeof(exec_path_buf);
  std::string exec_path;
  if (uv_exepath(exec_path_buf, &exec_path_len) == 0) {
    exec_path = std::string(exec_path_buf, exec_path_len);
  } else if (argv.size() > 0) {
    exec_path = argv[0];
  }

  // On OpenBSD process.execPath will be relative unless we
  // get the full path before process.execPath is used.
#if defined(__OpenBSD__)
  uv_fs_t req;
  req.ptr = nullptr;
  if (0 ==
      uv_fs_realpath(nullptr, &req, exec_path.c_str(), nullptr)) {
    CHECK_NOT_NULL(req.ptr);
    exec_path = std::string(static_cast<char*>(req.ptr));
  }
  uv_fs_req_cleanup(&req);
#endif

  return exec_path;
}

Environment::Environment(IsolateData* isolate_data,
                         Isolate* isolate,
                         const std::vector<std::string>& args,
                         const std::vector<std::string>& exec_args,
                         const EnvSerializeInfo* env_info,
                         EnvironmentFlags::Flags flags,
                         ThreadId thread_id)
    : isolate_(isolate),
      isolate_data_(isolate_data),
      async_hooks_(isolate, MAYBE_FIELD_PTR(env_info, async_hooks)),
      immediate_info_(isolate, MAYBE_FIELD_PTR(env_info, immediate_info)),
      timeout_info_(isolate_, 1, MAYBE_FIELD_PTR(env_info, timeout_info)),
      tick_info_(isolate, MAYBE_FIELD_PTR(env_info, tick_info)),
      timer_base_(uv_now(isolate_data->event_loop())),
      exec_argv_(exec_args),
      argv_(args),
      exec_path_(GetExecPath(args)),
      exiting_(isolate_, 1, MAYBE_FIELD_PTR(env_info, exiting)),
      should_abort_on_uncaught_toggle_(
          isolate_,
          1,
          MAYBE_FIELD_PTR(env_info, should_abort_on_uncaught_toggle)),
      stream_base_state_(isolate_,
                         StreamBase::kNumStreamBaseStateFields,
                         MAYBE_FIELD_PTR(env_info, stream_base_state)),
      environment_start_time_(PERFORMANCE_NOW()),
      flags_(flags),
      thread_id_(thread_id.id == static_cast<uint64_t>(-1)
                     ? AllocateEnvironmentThreadId().id
                     : thread_id.id) {
  // We'll be creating new objects so make sure we've entered the context.
  HandleScope handle_scope(isolate);

  // Set some flags if only kDefaultFlags was passed. This can make API version
  // transitions easier for embedders.
  if (flags_ & EnvironmentFlags::kDefaultFlags) {
    flags_ = flags_ |
        EnvironmentFlags::kOwnsProcessState |
        EnvironmentFlags::kOwnsInspector;
  }

  set_env_vars(per_process::system_environment);
  enabled_debug_list_.Parse(env_vars(), isolate);

  // We create new copies of the per-Environment option sets, so that it is
  // easier to modify them after Environment creation. The defaults are
  // part of the per-Isolate option set, for which in turn the defaults are
  // part of the per-process option set.
  options_ = std::make_shared<EnvironmentOptions>(
      *isolate_data->options()->per_env);
  inspector_host_port_ = std::make_shared<ExclusiveAccess<HostPort>>(
      options_->debug_options().host_port);
<<<<<<< HEAD
=======

  heap_snapshot_near_heap_limit_ =
      static_cast<uint32_t>(options_->heap_snapshot_near_heap_limit);
>>>>>>> a8a80be5

  if (!(flags_ & EnvironmentFlags::kOwnsProcessState)) {
    set_abort_on_uncaught_exception(false);
  }

#if HAVE_INSPECTOR
  // We can only create the inspector agent after having cloned the options.
  inspector_agent_ = std::make_unique<inspector::Agent>(this);
#endif

  if (tracing::AgentWriterHandle* writer = GetTracingAgentWriter()) {
    trace_state_observer_ = std::make_unique<TrackingTraceStateObserver>(this);
    if (TracingController* tracing_controller = writer->GetTracingController())
      tracing_controller->AddTraceStateObserver(trace_state_observer_.get());
  }

  destroy_async_id_list_.reserve(512);

  performance_state_ = std::make_unique<performance::PerformanceState>(
      isolate, MAYBE_FIELD_PTR(env_info, performance_state));

  if (*TRACE_EVENT_API_GET_CATEGORY_GROUP_ENABLED(
          TRACING_CATEGORY_NODE1(environment)) != 0) {
    auto traced_value = tracing::TracedValue::Create();
    traced_value->BeginArray("args");
    for (const std::string& arg : args) traced_value->AppendString(arg);
    traced_value->EndArray();
    traced_value->BeginArray("exec_args");
    for (const std::string& arg : exec_args) traced_value->AppendString(arg);
    traced_value->EndArray();
    TRACE_EVENT_NESTABLE_ASYNC_BEGIN1(TRACING_CATEGORY_NODE1(environment),
                                      "Environment",
                                      this,
                                      "args",
                                      std::move(traced_value));
  }
}

Environment::Environment(IsolateData* isolate_data,
                         Local<Context> context,
                         const std::vector<std::string>& args,
                         const std::vector<std::string>& exec_args,
                         const EnvSerializeInfo* env_info,
                         EnvironmentFlags::Flags flags,
                         ThreadId thread_id)
    : Environment(isolate_data,
                  context->GetIsolate(),
                  args,
                  exec_args,
                  env_info,
                  flags,
                  thread_id) {
  InitializeMainContext(context, env_info);
}

void Environment::InitializeMainContext(Local<Context> context,
                                        const EnvSerializeInfo* env_info) {
  principal_realm_ = std::make_unique<Realm>(
      this, context, MAYBE_FIELD_PTR(env_info, principal_realm));
  AssignToContext(context, principal_realm_.get(), ContextInfo(""));
  if (env_info != nullptr) {
    DeserializeProperties(env_info);
  }

  if (!options_->force_async_hooks_checks) {
    async_hooks_.no_force_checks();
  }

  // By default, always abort when --abort-on-uncaught-exception was passed.
  should_abort_on_uncaught_toggle_[0] = 1;

  // The process is not exiting by default.
  set_exiting(false);

  performance_state_->Mark(performance::NODE_PERFORMANCE_MILESTONE_ENVIRONMENT,
                           environment_start_time_);
  performance_state_->Mark(performance::NODE_PERFORMANCE_MILESTONE_NODE_START,
                           per_process::node_start_time);

  if (per_process::v8_initialized) {
    performance_state_->Mark(performance::NODE_PERFORMANCE_MILESTONE_V8_START,
                            performance::performance_v8_start);
  }
}

Environment::~Environment() {
  HandleScope handle_scope(isolate());
  Local<Context> ctx = context();

  if (Environment** interrupt_data = interrupt_data_.load()) {
    // There are pending RequestInterrupt() callbacks. Tell them not to run,
    // then force V8 to run interrupts by compiling and running an empty script
    // so as not to leak memory.
    *interrupt_data = nullptr;

    Isolate::AllowJavascriptExecutionScope allow_js_here(isolate());
    TryCatch try_catch(isolate());
    Context::Scope context_scope(ctx);

#ifdef DEBUG
    bool consistency_check = false;
    isolate()->RequestInterrupt([](Isolate*, void* data) {
      *static_cast<bool*>(data) = true;
    }, &consistency_check);
#endif

    Local<Script> script;
    if (Script::Compile(ctx, String::Empty(isolate())).ToLocal(&script))
      USE(script->Run(ctx));

    DCHECK(consistency_check);
  }

  // FreeEnvironment() should have set this.
  CHECK(is_stopping());

<<<<<<< HEAD
  if (options_->heap_snapshot_near_heap_limit > heap_limit_snapshot_taken_) {
    isolate_->RemoveNearHeapLimitCallback(Environment::NearHeapLimitCallback,
                                          0);
=======
  if (heapsnapshot_near_heap_limit_callback_added_) {
    RemoveHeapSnapshotNearHeapLimitCallback(0);
>>>>>>> a8a80be5
  }

  isolate()->GetHeapProfiler()->RemoveBuildEmbedderGraphCallback(
      BuildEmbedderGraph, this);

#if HAVE_INSPECTOR
  // Destroy inspector agent before erasing the context. The inspector
  // destructor depends on the context still being accessible.
  inspector_agent_.reset();
#endif

  ctx->SetAlignedPointerInEmbedderData(ContextEmbedderIndex::kEnvironment,
                                       nullptr);
  ctx->SetAlignedPointerInEmbedderData(ContextEmbedderIndex::kRealm, nullptr);

  if (trace_state_observer_) {
    tracing::AgentWriterHandle* writer = GetTracingAgentWriter();
    CHECK_NOT_NULL(writer);
    if (TracingController* tracing_controller = writer->GetTracingController())
      tracing_controller->RemoveTraceStateObserver(trace_state_observer_.get());
  }

  TRACE_EVENT_NESTABLE_ASYNC_END0(
    TRACING_CATEGORY_NODE1(environment), "Environment", this);

  // Do not unload addons on the main thread. Some addons need to retain memory
  // beyond the Environment's lifetime, and unloading them early would break
  // them; with Worker threads, we have the opportunity to be stricter.
  // Also, since the main thread usually stops just before the process exits,
  // this is far less relevant here.
  if (!is_main_thread()) {
    // Dereference all addons that were loaded into this environment.
    for (binding::DLib& addon : loaded_addons_) {
      addon.Close();
    }
  }
}

void Environment::InitializeLibuv() {
  HandleScope handle_scope(isolate());
  Context::Scope context_scope(context());

  CHECK_EQ(0, uv_timer_init(event_loop(), timer_handle()));
  uv_unref(reinterpret_cast<uv_handle_t*>(timer_handle()));

  CHECK_EQ(0, uv_check_init(event_loop(), immediate_check_handle()));
  uv_unref(reinterpret_cast<uv_handle_t*>(immediate_check_handle()));

  CHECK_EQ(0, uv_idle_init(event_loop(), immediate_idle_handle()));

  CHECK_EQ(0, uv_check_start(immediate_check_handle(), CheckImmediate));

  // Inform V8's CPU profiler when we're idle.  The profiler is sampling-based
  // but not all samples are created equal; mark the wall clock time spent in
  // epoll_wait() and friends so profiling tools can filter it out.  The samples
  // still end up in v8.log but with state=IDLE rather than state=EXTERNAL.
  CHECK_EQ(0, uv_prepare_init(event_loop(), &idle_prepare_handle_));
  CHECK_EQ(0, uv_check_init(event_loop(), &idle_check_handle_));

<<<<<<< HEAD
  // Inform V8's CPU profiler when we're idle.  The profiler is sampling-based
  // but not all samples are created equal; mark the wall clock time spent in
  // epoll_wait() and friends so profiling tools can filter it out.  The samples
  // still end up in v8.log but with state=IDLE rather than state=EXTERNAL.
  uv_prepare_init(event_loop(), &idle_prepare_handle_);
  uv_check_init(event_loop(), &idle_check_handle_);

  uv_async_init(
=======
  CHECK_EQ(0, uv_async_init(
>>>>>>> a8a80be5
      event_loop(),
      &task_queues_async_,
      [](uv_async_t* async) {
        Environment* env = ContainerOf(
            &Environment::task_queues_async_, async);
        HandleScope handle_scope(env->isolate());
        Context::Scope context_scope(env->context());
        env->RunAndClearNativeImmediates();
<<<<<<< HEAD
      });
=======
      }));
>>>>>>> a8a80be5
  uv_unref(reinterpret_cast<uv_handle_t*>(&idle_prepare_handle_));
  uv_unref(reinterpret_cast<uv_handle_t*>(&idle_check_handle_));
  uv_unref(reinterpret_cast<uv_handle_t*>(&task_queues_async_));

  {
    Mutex::ScopedLock lock(native_immediates_threadsafe_mutex_);
    task_queues_async_initialized_ = true;
    if (native_immediates_threadsafe_.size() > 0 ||
        native_immediates_interrupts_.size() > 0) {
      uv_async_send(&task_queues_async_);
    }
  }

  // Register clean-up cb to be called to clean up the handles
  // when the environment is freed, note that they are not cleaned in
  // the one environment per process setup, but will be called in
  // FreeEnvironment.
  RegisterHandleCleanups();

  StartProfilerIdleNotifier();
}

void Environment::ExitEnv(StopFlags::Flags flags) {
  // Should not access non-thread-safe methods here.
  set_stopping(true);
  if ((flags & StopFlags::kDoNotTerminateIsolate) == 0)
    isolate_->TerminateExecution();
  SetImmediateThreadsafe([](Environment* env) {
    env->set_can_call_into_js(false);
    uv_stop(env->event_loop());
  });
}

void Environment::RegisterHandleCleanups() {
  HandleCleanupCb close_and_finish = [](Environment* env, uv_handle_t* handle,
                                        void* arg) {
    handle->data = env;

    env->CloseHandle(handle, [](uv_handle_t* handle) {
#ifdef DEBUG
      memset(handle, 0xab, uv_handle_size(handle->type));
#endif
    });
  };

  auto register_handle = [&](uv_handle_t* handle) {
    RegisterHandleCleanup(handle, close_and_finish, nullptr);
  };
  register_handle(reinterpret_cast<uv_handle_t*>(timer_handle()));
  register_handle(reinterpret_cast<uv_handle_t*>(immediate_check_handle()));
  register_handle(reinterpret_cast<uv_handle_t*>(immediate_idle_handle()));
  register_handle(reinterpret_cast<uv_handle_t*>(&idle_prepare_handle_));
  register_handle(reinterpret_cast<uv_handle_t*>(&idle_check_handle_));
  register_handle(reinterpret_cast<uv_handle_t*>(&task_queues_async_));
}

void Environment::CleanupHandles() {
  {
    Mutex::ScopedLock lock(native_immediates_threadsafe_mutex_);
    task_queues_async_initialized_ = false;
  }

  Isolate::DisallowJavascriptExecutionScope disallow_js(isolate(),
      Isolate::DisallowJavascriptExecutionScope::THROW_ON_FAILURE);

  RunAndClearNativeImmediates(true /* skip unrefed SetImmediate()s */);

  for (ReqWrapBase* request : req_wrap_queue_)
    request->Cancel();

  for (HandleWrap* handle : handle_wrap_queue_)
    handle->Close();

  for (HandleCleanup& hc : handle_cleanup_queue_)
    hc.cb_(this, hc.handle_, hc.arg_);
  handle_cleanup_queue_.clear();

  while (handle_cleanup_waiting_ != 0 ||
         request_waiting_ != 0 ||
         !handle_wrap_queue_.IsEmpty()) {
    uv_run(event_loop(), UV_RUN_ONCE);
  }
}

void Environment::StartProfilerIdleNotifier() {
  uv_prepare_start(&idle_prepare_handle_, [](uv_prepare_t* handle) {
    Environment* env = ContainerOf(&Environment::idle_prepare_handle_, handle);
    env->isolate()->SetIdle(true);
  });
  uv_check_start(&idle_check_handle_, [](uv_check_t* handle) {
    Environment* env = ContainerOf(&Environment::idle_check_handle_, handle);
    env->isolate()->SetIdle(false);
  });
}

void Environment::PrintSyncTrace() const {
  if (!trace_sync_io_) return;

  HandleScope handle_scope(isolate());

  fprintf(
      stderr, "(node:%d) WARNING: Detected use of sync API\n", uv_os_getpid());
  PrintStackTrace(isolate(),
                  StackTrace::CurrentStackTrace(
                      isolate(), stack_trace_limit(), StackTrace::kDetailed));
}

MaybeLocal<Value> Environment::RunSnapshotSerializeCallback() const {
  EscapableHandleScope handle_scope(isolate());
  if (!snapshot_serialize_callback().IsEmpty()) {
    Context::Scope context_scope(context());
    return handle_scope.EscapeMaybe(snapshot_serialize_callback()->Call(
        context(), v8::Undefined(isolate()), 0, nullptr));
  }
  return handle_scope.Escape(Undefined(isolate()));
}

MaybeLocal<Value> Environment::RunSnapshotDeserializeMain() const {
  EscapableHandleScope handle_scope(isolate());
  if (!snapshot_deserialize_main().IsEmpty()) {
    Context::Scope context_scope(context());
    return handle_scope.EscapeMaybe(snapshot_deserialize_main()->Call(
        context(), v8::Undefined(isolate()), 0, nullptr));
  }
  return handle_scope.Escape(Undefined(isolate()));
}

void Environment::RunCleanup() {
  started_cleanup_ = true;
  TRACE_EVENT0(TRACING_CATEGORY_NODE1(environment), "RunCleanup");
  // Only BaseObject's cleanups are registered as per-realm cleanup hooks now.
  // Defer the BaseObject cleanup after handles are cleaned up.
  CleanupHandles();

  while (!cleanup_queue_.empty() || principal_realm_->HasCleanupHooks() ||
         native_immediates_.size() > 0 ||
         native_immediates_threadsafe_.size() > 0 ||
         native_immediates_interrupts_.size() > 0) {
    // TODO(legendecas): cleanup handles in per-realm cleanup hooks as well.
    principal_realm_->RunCleanup();
    cleanup_queue_.Drain();
    CleanupHandles();
  }

  for (const int fd : unmanaged_fds_) {
    uv_fs_t close_req;
    uv_fs_close(nullptr, &close_req, fd, nullptr);
    uv_fs_req_cleanup(&close_req);
  }
}

void Environment::RunAtExitCallbacks() {
  TRACE_EVENT0(TRACING_CATEGORY_NODE1(environment), "AtExit");
  for (ExitCallback at_exit : at_exit_functions_) {
    at_exit.cb_(at_exit.arg_);
  }
  at_exit_functions_.clear();
}

void Environment::AtExit(void (*cb)(void* arg), void* arg) {
  at_exit_functions_.push_front(ExitCallback{cb, arg});
}

void Environment::RunAndClearInterrupts() {
  while (native_immediates_interrupts_.size() > 0) {
    NativeImmediateQueue queue;
    {
      Mutex::ScopedLock lock(native_immediates_threadsafe_mutex_);
      queue.ConcatMove(std::move(native_immediates_interrupts_));
    }
    DebugSealHandleScope seal_handle_scope(isolate());

    while (auto head = queue.Shift())
      head->Call(this);
  }
}

void Environment::RunAndClearNativeImmediates(bool only_refed) {
  TRACE_EVENT0(TRACING_CATEGORY_NODE1(environment),
               "RunAndClearNativeImmediates");
  HandleScope handle_scope(isolate_);
  // In case the Isolate is no longer accessible just use an empty Local. This
  // is not an issue for InternalCallbackScope as this case is already handled
  // in its constructor but we avoid calls into v8 which can crash the process
  // in debug builds.
  Local<Object> obj =
      can_call_into_js() ? Object::New(isolate_) : Local<Object>();
  InternalCallbackScope cb_scope(this, obj, {0, 0});

  size_t ref_count = 0;

  // Handle interrupts first. These functions are not allowed to throw
  // exceptions, so we do not need to handle that.
  RunAndClearInterrupts();

  auto drain_list = [&](NativeImmediateQueue* queue) {
    TryCatchScope try_catch(this);
    DebugSealHandleScope seal_handle_scope(isolate());
    while (auto head = queue->Shift()) {
      bool is_refed = head->flags() & CallbackFlags::kRefed;
      if (is_refed)
        ref_count++;

      if (is_refed || !only_refed)
        head->Call(this);

      head.reset();  // Destroy now so that this is also observed by try_catch.

      if (UNLIKELY(try_catch.HasCaught())) {
        if (!try_catch.HasTerminated() && can_call_into_js())
          errors::TriggerUncaughtException(isolate(), try_catch);

        return true;
      }
    }
    return false;
  };
  while (drain_list(&native_immediates_)) {}

  immediate_info()->ref_count_dec(ref_count);

  if (immediate_info()->ref_count() == 0)
    ToggleImmediateRef(false);

  // It is safe to check .size() first, because there is a causal relationship
  // between pushes to the threadsafe immediate list and this function being
  // called. For the common case, it's worth checking the size first before
  // establishing a mutex lock.
  // This is intentionally placed after the `ref_count` handling, because when
  // refed threadsafe immediates are created, they are not counted towards the
  // count in immediate_info() either.
  NativeImmediateQueue threadsafe_immediates;
  if (native_immediates_threadsafe_.size() > 0) {
    Mutex::ScopedLock lock(native_immediates_threadsafe_mutex_);
    threadsafe_immediates.ConcatMove(std::move(native_immediates_threadsafe_));
  }
  while (drain_list(&threadsafe_immediates)) {}
}

void Environment::RequestInterruptFromV8() {
  // The Isolate may outlive the Environment, so some logic to handle the
  // situation in which the Environment is destroyed before the handler runs
  // is required.

  // We allocate a new pointer to a pointer to this Environment instance, and
  // try to set it as interrupt_data_. If interrupt_data_ was already set, then
  // callbacks are already scheduled to run and we can delete our own pointer
  // and just return. If it was nullptr previously, the Environment** is stored;
  // ~Environment sets the Environment* contained in it to nullptr, so that
  // the callback can check whether ~Environment has already run and it is thus
  // not safe to access the Environment instance itself.
  Environment** interrupt_data = new Environment*(this);
  Environment** dummy = nullptr;
  if (!interrupt_data_.compare_exchange_strong(dummy, interrupt_data)) {
    delete interrupt_data;
    return;  // Already scheduled.
  }

  isolate()->RequestInterrupt([](Isolate* isolate, void* data) {
    std::unique_ptr<Environment*> env_ptr { static_cast<Environment**>(data) };
    Environment* env = *env_ptr;
    if (env == nullptr) {
      // The Environment has already been destroyed. That should be okay; any
      // callback added before the Environment shuts down would have been
      // handled during cleanup.
      return;
    }
    env->interrupt_data_.store(nullptr);
    env->RunAndClearInterrupts();
  }, interrupt_data);
}

void Environment::ScheduleTimer(int64_t duration_ms) {
  if (started_cleanup_) return;
  uv_timer_start(timer_handle(), RunTimers, duration_ms, 0);
}

void Environment::ToggleTimerRef(bool ref) {
  if (started_cleanup_) return;

  if (ref) {
    uv_ref(reinterpret_cast<uv_handle_t*>(timer_handle()));
  } else {
    uv_unref(reinterpret_cast<uv_handle_t*>(timer_handle()));
  }
}

void Environment::RunTimers(uv_timer_t* handle) {
  Environment* env = Environment::from_timer_handle(handle);
  TRACE_EVENT0(TRACING_CATEGORY_NODE1(environment), "RunTimers");

  if (!env->can_call_into_js())
    return;

  HandleScope handle_scope(env->isolate());
  Context::Scope context_scope(env->context());

  Local<Object> process = env->process_object();
  InternalCallbackScope scope(env, process, {0, 0});

  Local<Function> cb = env->timers_callback_function();
  MaybeLocal<Value> ret;
  Local<Value> arg = env->GetNow();
  // This code will loop until all currently due timers will process. It is
  // impossible for us to end up in an infinite loop due to how the JS-side
  // is structured.
  do {
    TryCatchScope try_catch(env);
    try_catch.SetVerbose(true);
    ret = cb->Call(env->context(), process, 1, &arg);
  } while (ret.IsEmpty() && env->can_call_into_js());

  // NOTE(apapirovski): If it ever becomes possible that `call_into_js` above
  // is reset back to `true` after being previously set to `false` then this
  // code becomes invalid and needs to be rewritten. Otherwise catastrophic
  // timers corruption will occur and all timers behaviour will become
  // entirely unpredictable.
  if (ret.IsEmpty())
    return;

  // To allow for less JS-C++ boundary crossing, the value returned from JS
  // serves a few purposes:
  // 1. If it's 0, no more timers exist and the handle should be unrefed
  // 2. If it's > 0, the value represents the next timer's expiry and there
  //    is at least one timer remaining that is refed.
  // 3. If it's < 0, the absolute value represents the next timer's expiry
  //    and there are no timers that are refed.
  int64_t expiry_ms =
      ret.ToLocalChecked()->IntegerValue(env->context()).FromJust();

  uv_handle_t* h = reinterpret_cast<uv_handle_t*>(handle);

  if (expiry_ms != 0) {
    int64_t duration_ms =
        llabs(expiry_ms) - (uv_now(env->event_loop()) - env->timer_base());

    env->ScheduleTimer(duration_ms > 0 ? duration_ms : 1);

    if (expiry_ms > 0)
      uv_ref(h);
    else
      uv_unref(h);
  } else {
    uv_unref(h);
  }
}


void Environment::CheckImmediate(uv_check_t* handle) {
  Environment* env = Environment::from_immediate_check_handle(handle);
  TRACE_EVENT0(TRACING_CATEGORY_NODE1(environment), "CheckImmediate");

  HandleScope scope(env->isolate());
  Context::Scope context_scope(env->context());

  env->RunAndClearNativeImmediates();

  if (env->immediate_info()->count() == 0 || !env->can_call_into_js())
    return;

  do {
    MakeCallback(env->isolate(),
                 env->process_object(),
                 env->immediate_callback_function(),
                 0,
                 nullptr,
                 {0, 0}).ToLocalChecked();
  } while (env->immediate_info()->has_outstanding() && env->can_call_into_js());

  if (env->immediate_info()->ref_count() == 0)
    env->ToggleImmediateRef(false);
}

void Environment::ToggleImmediateRef(bool ref) {
  if (started_cleanup_) return;

  if (ref) {
    // Idle handle is needed only to stop the event loop from blocking in poll.
    uv_idle_start(immediate_idle_handle(), [](uv_idle_t*){ });
  } else {
    uv_idle_stop(immediate_idle_handle());
  }
}


Local<Value> Environment::GetNow() {
  uv_update_time(event_loop());
  uint64_t now = uv_now(event_loop());
  CHECK_GE(now, timer_base());
  now -= timer_base();
  if (now <= 0xffffffff)
    return Integer::NewFromUnsigned(isolate(), static_cast<uint32_t>(now));
  else
    return Number::New(isolate(), static_cast<double>(now));
}

void CollectExceptionInfo(Environment* env,
                          Local<Object> obj,
                          int errorno,
                          const char* err_string,
                          const char* syscall,
                          const char* message,
                          const char* path,
                          const char* dest) {
  obj->Set(env->context(),
           env->errno_string(),
           Integer::New(env->isolate(), errorno)).Check();

  obj->Set(env->context(), env->code_string(),
           OneByteString(env->isolate(), err_string)).Check();

  if (message != nullptr) {
    obj->Set(env->context(), env->message_string(),
             OneByteString(env->isolate(), message)).Check();
  }

  Local<Value> path_buffer;
  if (path != nullptr) {
    path_buffer =
      Buffer::Copy(env->isolate(), path, strlen(path)).ToLocalChecked();
    obj->Set(env->context(), env->path_string(), path_buffer).Check();
  }

  Local<Value> dest_buffer;
  if (dest != nullptr) {
    dest_buffer =
      Buffer::Copy(env->isolate(), dest, strlen(dest)).ToLocalChecked();
    obj->Set(env->context(), env->dest_string(), dest_buffer).Check();
  }

  if (syscall != nullptr) {
    obj->Set(env->context(), env->syscall_string(),
             OneByteString(env->isolate(), syscall)).Check();
  }
}

void Environment::CollectUVExceptionInfo(Local<Value> object,
                                         int errorno,
                                         const char* syscall,
                                         const char* message,
                                         const char* path,
                                         const char* dest) {
  if (!object->IsObject() || errorno == 0)
    return;

  Local<Object> obj = object.As<Object>();
  const char* err_string = uv_err_name(errorno);

  if (message == nullptr || message[0] == '\0') {
    message = uv_strerror(errorno);
  }

  node::CollectExceptionInfo(this, obj, errorno, err_string,
                             syscall, message, path, dest);
}

ImmediateInfo::ImmediateInfo(Isolate* isolate, const SerializeInfo* info)
    : fields_(isolate, kFieldsCount, MAYBE_FIELD_PTR(info, fields)) {}

ImmediateInfo::SerializeInfo ImmediateInfo::Serialize(
    Local<Context> context, SnapshotCreator* creator) {
  return {fields_.Serialize(context, creator)};
}

void ImmediateInfo::Deserialize(Local<Context> context) {
  fields_.Deserialize(context);
}

std::ostream& operator<<(std::ostream& output,
                         const ImmediateInfo::SerializeInfo& i) {
  output << "{ " << i.fields << " }";
  return output;
}

void ImmediateInfo::MemoryInfo(MemoryTracker* tracker) const {
  tracker->TrackField("fields", fields_);
}

TickInfo::SerializeInfo TickInfo::Serialize(Local<Context> context,
                                            SnapshotCreator* creator) {
  return {fields_.Serialize(context, creator)};
}

void TickInfo::Deserialize(Local<Context> context) {
  fields_.Deserialize(context);
}

std::ostream& operator<<(std::ostream& output,
                         const TickInfo::SerializeInfo& i) {
  output << "{ " << i.fields << " }";
  return output;
}

void TickInfo::MemoryInfo(MemoryTracker* tracker) const {
  tracker->TrackField("fields", fields_);
}

TickInfo::TickInfo(Isolate* isolate, const SerializeInfo* info)
    : fields_(
          isolate, kFieldsCount, info == nullptr ? nullptr : &(info->fields)) {}

AsyncHooks::AsyncHooks(Isolate* isolate, const SerializeInfo* info)
    : async_ids_stack_(isolate, 16 * 2, MAYBE_FIELD_PTR(info, async_ids_stack)),
      fields_(isolate, kFieldsCount, MAYBE_FIELD_PTR(info, fields)),
      async_id_fields_(
          isolate, kUidFieldsCount, MAYBE_FIELD_PTR(info, async_id_fields)),
      info_(info) {
  HandleScope handle_scope(isolate);
  if (info == nullptr) {
    clear_async_id_stack();

    // Always perform async_hooks checks, not just when async_hooks is enabled.
    // TODO(AndreasMadsen): Consider removing this for LTS releases.
    // See discussion in https://github.com/nodejs/node/pull/15454
    // When removing this, do it by reverting the commit. Otherwise the test
    // and flag changes won't be included.
    fields_[kCheck] = 1;

    // kDefaultTriggerAsyncId should be -1, this indicates that there is no
    // specified default value and it should fallback to the executionAsyncId.
    // 0 is not used as the magic value, because that indicates a missing
    // context which is different from a default context.
    async_id_fields_[AsyncHooks::kDefaultTriggerAsyncId] = -1;

    // kAsyncIdCounter should start at 1 because that'll be the id the execution
    // context during bootstrap (code that runs before entering uv_run()).
    async_id_fields_[AsyncHooks::kAsyncIdCounter] = 1;
  }
}

void AsyncHooks::Deserialize(Local<Context> context) {
  async_ids_stack_.Deserialize(context);
  fields_.Deserialize(context);
  async_id_fields_.Deserialize(context);

  Local<Array> js_execution_async_resources;
  if (info_->js_execution_async_resources != 0) {
    js_execution_async_resources =
        context->GetDataFromSnapshotOnce<Array>(
            info_->js_execution_async_resources).ToLocalChecked();
  } else {
    js_execution_async_resources = Array::New(context->GetIsolate());
  }
  js_execution_async_resources_.Reset(
      context->GetIsolate(), js_execution_async_resources);

  // The native_execution_async_resources_ field requires v8::Local<> instances
  // for async calls whose resources were on the stack as JS objects when they
  // were entered. We cannot recreate this here; however, storing these values
  // on the JS equivalent gives the same result, so we do that instead.
  for (size_t i = 0; i < info_->native_execution_async_resources.size(); ++i) {
    if (info_->native_execution_async_resources[i] == SIZE_MAX)
      continue;
    Local<Object> obj = context->GetDataFromSnapshotOnce<Object>(
                                   info_->native_execution_async_resources[i])
                               .ToLocalChecked();
    js_execution_async_resources->Set(context, i, obj).Check();
  }
  info_ = nullptr;
}

std::ostream& operator<<(std::ostream& output,
                         const AsyncHooks::SerializeInfo& i) {
  output << "{\n"
         << "  " << i.async_ids_stack << ",  // async_ids_stack\n"
         << "  " << i.fields << ",  // fields\n"
         << "  " << i.async_id_fields << ",  // async_id_fields\n"
         << "  " << i.js_execution_async_resources
         << ",  // js_execution_async_resources\n"
         << "  " << i.native_execution_async_resources
         << ",  // native_execution_async_resources\n"
         << "}";
  return output;
}

AsyncHooks::SerializeInfo AsyncHooks::Serialize(Local<Context> context,
                                                SnapshotCreator* creator) {
  SerializeInfo info;
  // TODO(joyeecheung): some of these probably don't need to be serialized.
  info.async_ids_stack = async_ids_stack_.Serialize(context, creator);
  info.fields = fields_.Serialize(context, creator);
  info.async_id_fields = async_id_fields_.Serialize(context, creator);
  if (!js_execution_async_resources_.IsEmpty()) {
    info.js_execution_async_resources = creator->AddData(
        context, js_execution_async_resources_.Get(context->GetIsolate()));
    CHECK_NE(info.js_execution_async_resources, 0);
  } else {
    info.js_execution_async_resources = 0;
  }

  info.native_execution_async_resources.resize(
      native_execution_async_resources_.size());
  for (size_t i = 0; i < native_execution_async_resources_.size(); i++) {
    info.native_execution_async_resources[i] =
        native_execution_async_resources_[i].IsEmpty() ? SIZE_MAX :
            creator->AddData(
                context,
                native_execution_async_resources_[i]);
  }

  // At the moment, promise hooks are not supported in the startup snapshot.
  // TODO(joyeecheung): support promise hooks in the startup snapshot.
  CHECK(js_promise_hooks_[0].IsEmpty());
  CHECK(js_promise_hooks_[1].IsEmpty());
  CHECK(js_promise_hooks_[2].IsEmpty());
  CHECK(js_promise_hooks_[3].IsEmpty());

  return info;
}

void AsyncHooks::MemoryInfo(MemoryTracker* tracker) const {
  tracker->TrackField("async_ids_stack", async_ids_stack_);
  tracker->TrackField("fields", fields_);
  tracker->TrackField("async_id_fields", async_id_fields_);
  tracker->TrackField("js_promise_hooks", js_promise_hooks_);
}

void AsyncHooks::grow_async_ids_stack() {
  async_ids_stack_.reserve(async_ids_stack_.Length() * 3);

  env()->async_hooks_binding()->Set(
      env()->context(),
      env()->async_ids_stack_string(),
      async_ids_stack_.GetJSArray()).Check();
}

void AsyncHooks::FailWithCorruptedAsyncStack(double expected_async_id) {
  fprintf(stderr,
          "Error: async hook stack has become corrupted ("
          "actual: %.f, expected: %.f)\n",
          async_id_fields_.GetValue(kExecutionAsyncId),
          expected_async_id);
  DumpBacktrace(stderr);
  fflush(stderr);
  if (!env()->abort_on_uncaught_exception())
    exit(1);
  fprintf(stderr, "\n");
  fflush(stderr);
  ABORT_NO_BACKTRACE();
}

void Environment::Exit(int exit_code) {
  if (options()->trace_exit) {
    HandleScope handle_scope(isolate());
    Isolate::DisallowJavascriptExecutionScope disallow_js(
        isolate(), Isolate::DisallowJavascriptExecutionScope::CRASH_ON_FAILURE);

    if (is_main_thread()) {
      fprintf(stderr, "(node:%d) ", uv_os_getpid());
    } else {
      fprintf(stderr, "(node:%d, thread:%" PRIu64 ") ",
              uv_os_getpid(), thread_id());
    }

    fprintf(
        stderr, "WARNING: Exited the environment with code %d\n", exit_code);
    PrintStackTrace(isolate(),
                    StackTrace::CurrentStackTrace(
                        isolate(), stack_trace_limit(), StackTrace::kDetailed));
  }
  process_exit_handler_(this, exit_code);
}

void Environment::stop_sub_worker_contexts() {
  DCHECK_EQ(Isolate::GetCurrent(), isolate());

  while (!sub_worker_contexts_.empty()) {
    Worker* w = *sub_worker_contexts_.begin();
    remove_sub_worker_context(w);
    w->Exit(1);
    w->JoinThread();
  }
}

Environment* Environment::worker_parent_env() const {
  if (worker_context() == nullptr) return nullptr;
  return worker_context()->env();
}

void Environment::AddUnmanagedFd(int fd) {
  if (!tracks_unmanaged_fds()) return;
  auto result = unmanaged_fds_.insert(fd);
  if (!result.second) {
    ProcessEmitWarning(
        this, "File descriptor %d opened in unmanaged mode twice", fd);
  }
}

void Environment::RemoveUnmanagedFd(int fd) {
  if (!tracks_unmanaged_fds()) return;
  size_t removed_count = unmanaged_fds_.erase(fd);
  if (removed_count == 0) {
    ProcessEmitWarning(
        this, "File descriptor %d closed but not opened in unmanaged mode", fd);
  }
}

<<<<<<< HEAD
void Environment::VerifyNoStrongBaseObjects() {
  // When a process exits cleanly, i.e. because the event loop ends up without
  // things to wait for, the Node.js objects that are left on the heap should
  // be:
  //
  //   1. weak, i.e. ready for garbage collection once no longer referenced, or
  //   2. detached, i.e. scheduled for destruction once no longer referenced, or
  //   3. an unrefed libuv handle, i.e. does not keep the event loop alive, or
  //   4. an inactive libuv handle (essentially the same here)
  //
  // There are a few exceptions to this rule, but generally, if there are
  // C++-backed Node.js objects on the heap that do not fall into the above
  // categories, we may be looking at a potential memory leak. Most likely,
  // the cause is a missing MakeWeak() call on the corresponding object.
  //
  // In order to avoid this kind of problem, we check the list of BaseObjects
  // for these criteria. Currently, we only do so when explicitly instructed to
  // or when in debug mode (where --verify-base-objects is always-on).

  if (!options()->verify_base_objects) return;

  ForEachBaseObject([](BaseObject* obj) {
    if (obj->IsNotIndicativeOfMemoryLeakAtExit()) return;
    fprintf(stderr, "Found bad BaseObject during clean exit: %s\n",
            obj->MemoryInfoName().c_str());
    fflush(stderr);
    ABORT();
  });
=======
void Environment::PrintInfoForSnapshotIfDebug() {
  if (enabled_debug_list()->enabled(DebugCategory::MKSNAPSHOT)) {
    fprintf(stderr, "At the exit of the Environment:\n");
    principal_realm()->PrintInfoForSnapshot();
    fprintf(stderr, "\nBuiltins without cache:\n");
    for (const auto& s : builtins_without_cache) {
      fprintf(stderr, "%s\n", s.c_str());
    }
    fprintf(stderr, "\nBuiltins with cache:\n");
    for (const auto& s : builtins_with_cache) {
      fprintf(stderr, "%s\n", s.c_str());
    }
    fprintf(stderr, "\nStatic bindings (need to be registered):\n");
    for (const auto mod : internal_bindings) {
      fprintf(stderr, "%s:%s\n", mod->nm_filename, mod->nm_modname);
    }
  }
}

EnvSerializeInfo Environment::Serialize(SnapshotCreator* creator) {
  EnvSerializeInfo info;
  Local<Context> ctx = context();

  // Currently all modules are compiled without cache in builtin snapshot
  // builder.
  info.builtins = std::vector<std::string>(builtins_without_cache.begin(),
                                           builtins_without_cache.end());

  info.async_hooks = async_hooks_.Serialize(ctx, creator);
  info.immediate_info = immediate_info_.Serialize(ctx, creator);
  info.timeout_info = timeout_info_.Serialize(ctx, creator);
  info.tick_info = tick_info_.Serialize(ctx, creator);
  info.performance_state = performance_state_->Serialize(ctx, creator);
  info.exiting = exiting_.Serialize(ctx, creator);
  info.stream_base_state = stream_base_state_.Serialize(ctx, creator);
  info.should_abort_on_uncaught_toggle =
      should_abort_on_uncaught_toggle_.Serialize(ctx, creator);

  info.principal_realm = principal_realm_->Serialize(creator);
  // For now we only support serialization of the main context.
  // TODO(joyeecheung): support de/serialization of vm contexts.
  CHECK_EQ(contexts_.size(), 1);
  CHECK_EQ(contexts_[0], context());
  return info;
}

void Environment::EnqueueDeserializeRequest(DeserializeRequestCallback cb,
                                            Local<Object> holder,
                                            int index,
                                            InternalFieldInfoBase* info) {
  DCHECK_EQ(index, BaseObject::kEmbedderType);
  DeserializeRequest request{cb, {isolate(), holder}, index, info};
  deserialize_requests_.push_back(std::move(request));
}

void Environment::RunDeserializeRequests() {
  HandleScope scope(isolate());
  Local<Context> ctx = context();
  Isolate* is = isolate();
  while (!deserialize_requests_.empty()) {
    DeserializeRequest request(std::move(deserialize_requests_.front()));
    deserialize_requests_.pop_front();
    Local<Object> holder = request.holder.Get(is);
    request.cb(ctx, holder, request.index, request.info);
    request.holder.Reset();
    request.info->Delete();
  }
}

void Environment::DeserializeProperties(const EnvSerializeInfo* info) {
  Local<Context> ctx = context();

  RunDeserializeRequests();

  builtins_in_snapshot = info->builtins;
  async_hooks_.Deserialize(ctx);
  immediate_info_.Deserialize(ctx);
  timeout_info_.Deserialize(ctx);
  tick_info_.Deserialize(ctx);
  performance_state_->Deserialize(ctx);
  exiting_.Deserialize(ctx);
  stream_base_state_.Deserialize(ctx);
  should_abort_on_uncaught_toggle_.Deserialize(ctx);

  principal_realm_->DeserializeProperties(&info->principal_realm);

  if (enabled_debug_list_.enabled(DebugCategory::MKSNAPSHOT)) {
    fprintf(stderr, "deserializing...\n");
    std::cerr << *info << "\n";
  }
>>>>>>> a8a80be5
}

uint64_t GuessMemoryAvailableToTheProcess() {
  uint64_t free_in_system = uv_get_free_memory();
  size_t allowed = uv_get_constrained_memory();
  if (allowed == 0) {
    return free_in_system;
  }
  size_t rss;
  int err = uv_resident_set_memory(&rss);
  if (err) {
    return free_in_system;
  }
  if (allowed < rss) {
    // Something is probably wrong. Fallback to the free memory.
    return free_in_system;
  }
  // There may still be room for swap, but we will just leave it here.
  return allowed - rss;
}

void Environment::BuildEmbedderGraph(Isolate* isolate,
                                     EmbedderGraph* graph,
                                     void* data) {
  MemoryTracker tracker(isolate, graph);
  Environment* env = static_cast<Environment*>(data);
  // Start traversing embedder objects from the root Environment object.
  tracker.Track(env);
}

size_t Environment::NearHeapLimitCallback(void* data,
                                          size_t current_heap_limit,
                                          size_t initial_heap_limit) {
  Environment* env = static_cast<Environment*>(data);

  Debug(env,
        DebugCategory::DIAGNOSTICS,
        "Invoked NearHeapLimitCallback, processing=%d, "
        "current_limit=%" PRIu64 ", "
        "initial_limit=%" PRIu64 "\n",
        env->is_in_heapsnapshot_heap_limit_callback_,
        static_cast<uint64_t>(current_heap_limit),
        static_cast<uint64_t>(initial_heap_limit));

  size_t max_young_gen_size = env->isolate_data()->max_young_gen_size;
  size_t young_gen_size = 0;
  size_t old_gen_size = 0;

  HeapSpaceStatistics stats;
  size_t num_heap_spaces = env->isolate()->NumberOfHeapSpaces();
  for (size_t i = 0; i < num_heap_spaces; ++i) {
    env->isolate()->GetHeapSpaceStatistics(&stats, i);
    if (strcmp(stats.space_name(), "new_space") == 0 ||
        strcmp(stats.space_name(), "new_large_object_space") == 0) {
      young_gen_size += stats.space_used_size();
    } else {
      old_gen_size += stats.space_used_size();
    }
  }

  Debug(env,
        DebugCategory::DIAGNOSTICS,
        "max_young_gen_size=%" PRIu64 ", "
        "young_gen_size=%" PRIu64 ", "
        "old_gen_size=%" PRIu64 ", "
        "total_size=%" PRIu64 "\n",
        static_cast<uint64_t>(max_young_gen_size),
        static_cast<uint64_t>(young_gen_size),
        static_cast<uint64_t>(old_gen_size),
        static_cast<uint64_t>(young_gen_size + old_gen_size));

  uint64_t available = GuessMemoryAvailableToTheProcess();
  // TODO(joyeecheung): get a better estimate about the native memory
  // usage into the overhead, e.g. based on the count of objects.
  uint64_t estimated_overhead = max_young_gen_size;
  Debug(env,
        DebugCategory::DIAGNOSTICS,
        "Estimated available memory=%" PRIu64 ", "
        "estimated overhead=%" PRIu64 "\n",
        static_cast<uint64_t>(available),
        static_cast<uint64_t>(estimated_overhead));

  // This might be hit when the snapshot is being taken in another
  // NearHeapLimitCallback invocation.
  // When taking the snapshot, objects in the young generation may be
  // promoted to the old generation, result in increased heap usage,
  // but it should be no more than the young generation size.
  // Ideally, this should be as small as possible - the heap limit
  // can only be restored when the heap usage falls down below the
  // new limit, so in a heap with unbounded growth the isolate
  // may eventually crash with this new limit - effectively raising
  // the heap limit to the new one.
  size_t new_limit = current_heap_limit + max_young_gen_size;
  if (env->is_in_heapsnapshot_heap_limit_callback_) {
    Debug(env,
          DebugCategory::DIAGNOSTICS,
          "Not generating snapshots in nested callback. "
          "new_limit=%" PRIu64 "\n",
          static_cast<uint64_t>(new_limit));
    return new_limit;
  }

  // Estimate whether the snapshot is going to use up all the memory
  // available to the process. If so, just give up to prevent the system
  // from killing the process for a system OOM.
  if (estimated_overhead > available) {
    Debug(env,
          DebugCategory::DIAGNOSTICS,
          "Not generating snapshots because it's too risky.\n");
    env->RemoveHeapSnapshotNearHeapLimitCallback(0);
    // The new limit must be higher than current_heap_limit or V8 might
    // crash.
    return new_limit;
  }

  // Take the snapshot synchronously.
  env->is_in_heapsnapshot_heap_limit_callback_ = true;

  std::string dir = env->options()->diagnostic_dir;
  if (dir.empty()) {
    dir = env->GetCwd();
  }
  DiagnosticFilename name(env, "Heap", "heapsnapshot");
  std::string filename = dir + kPathSeparator + (*name);

  Debug(env, DebugCategory::DIAGNOSTICS, "Start generating %s...\n", *name);

  heap::WriteSnapshot(env, filename.c_str());
  env->heap_limit_snapshot_taken_ += 1;

  Debug(env,
        DebugCategory::DIAGNOSTICS,
        "%" PRIu32 "/%" PRIu32 " snapshots taken.\n",
        env->heap_limit_snapshot_taken_,
        env->heap_snapshot_near_heap_limit_);

  // Don't take more snapshots than the limit specified.
  if (env->heap_limit_snapshot_taken_ == env->heap_snapshot_near_heap_limit_) {
    Debug(env,
          DebugCategory::DIAGNOSTICS,
          "Removing the near heap limit callback");
    env->RemoveHeapSnapshotNearHeapLimitCallback(0);
  }

  FPrintF(stderr, "Wrote snapshot to %s\n", filename.c_str());
  // Tell V8 to reset the heap limit once the heap usage falls down to
  // 95% of the initial limit.
  env->isolate()->AutomaticallyRestoreInitialHeapLimit(0.95);

  env->is_in_heapsnapshot_heap_limit_callback_ = false;

  // The new limit must be higher than current_heap_limit or V8 might
  // crash.
  return new_limit;
}

size_t Environment::NearHeapLimitCallback(void* data,
                                          size_t current_heap_limit,
                                          size_t initial_heap_limit) {
  Environment* env = static_cast<Environment*>(data);

  Debug(env,
        DebugCategory::DIAGNOSTICS,
        "Invoked NearHeapLimitCallback, processing=%d, "
        "current_limit=%" PRIu64 ", "
        "initial_limit=%" PRIu64 "\n",
        env->is_processing_heap_limit_callback_,
        static_cast<uint64_t>(current_heap_limit),
        static_cast<uint64_t>(initial_heap_limit));

  size_t max_young_gen_size = env->isolate_data()->max_young_gen_size;
  size_t young_gen_size = 0;
  size_t old_gen_size = 0;

  v8::HeapSpaceStatistics stats;
  size_t num_heap_spaces = env->isolate()->NumberOfHeapSpaces();
  for (size_t i = 0; i < num_heap_spaces; ++i) {
    env->isolate()->GetHeapSpaceStatistics(&stats, i);
    if (strcmp(stats.space_name(), "new_space") == 0 ||
        strcmp(stats.space_name(), "new_large_object_space") == 0) {
      young_gen_size += stats.space_used_size();
    } else {
      old_gen_size += stats.space_used_size();
    }
  }

  Debug(env,
        DebugCategory::DIAGNOSTICS,
        "max_young_gen_size=%" PRIu64 ", "
        "young_gen_size=%" PRIu64 ", "
        "old_gen_size=%" PRIu64 ", "
        "total_size=%" PRIu64 "\n",
        static_cast<uint64_t>(max_young_gen_size),
        static_cast<uint64_t>(young_gen_size),
        static_cast<uint64_t>(old_gen_size),
        static_cast<uint64_t>(young_gen_size + old_gen_size));

  uint64_t available = GuessMemoryAvailableToTheProcess();
  // TODO(joyeecheung): get a better estimate about the native memory
  // usage into the overhead, e.g. based on the count of objects.
  uint64_t estimated_overhead = max_young_gen_size;
  Debug(env,
        DebugCategory::DIAGNOSTICS,
        "Estimated available memory=%" PRIu64 ", "
        "estimated overhead=%" PRIu64 "\n",
        static_cast<uint64_t>(available),
        static_cast<uint64_t>(estimated_overhead));

  // This might be hit when the snapshot is being taken in another
  // NearHeapLimitCallback invocation.
  // When taking the snapshot, objects in the young generation may be
  // promoted to the old generation, result in increased heap usage,
  // but it should be no more than the young generation size.
  // Ideally, this should be as small as possible - the heap limit
  // can only be restored when the heap usage falls down below the
  // new limit, so in a heap with unbounded growth the isolate
  // may eventually crash with this new limit - effectively raising
  // the heap limit to the new one.
  if (env->is_processing_heap_limit_callback_) {
    size_t new_limit = initial_heap_limit + max_young_gen_size;
    Debug(env,
          DebugCategory::DIAGNOSTICS,
          "Not generating snapshots in nested callback. "
          "new_limit=%" PRIu64 "\n",
          static_cast<uint64_t>(new_limit));
    return new_limit;
  }

  // Estimate whether the snapshot is going to use up all the memory
  // available to the process. If so, just give up to prevent the system
  // from killing the process for a system OOM.
  if (estimated_overhead > available) {
    Debug(env,
          DebugCategory::DIAGNOSTICS,
          "Not generating snapshots because it's too risky.\n");
    env->isolate()->RemoveNearHeapLimitCallback(NearHeapLimitCallback,
                                                initial_heap_limit);
    return current_heap_limit;
  }

  // Take the snapshot synchronously.
  env->is_processing_heap_limit_callback_ = true;

  std::string dir = env->options()->diagnostic_dir;
  if (dir.empty()) {
    dir = env->GetCwd();
  }
  DiagnosticFilename name(env, "Heap", "heapsnapshot");
  std::string filename = dir + kPathSeparator + (*name);

  Debug(env, DebugCategory::DIAGNOSTICS, "Start generating %s...\n", *name);

  // Remove the callback first in case it's triggered when generating
  // the snapshot.
  env->isolate()->RemoveNearHeapLimitCallback(NearHeapLimitCallback,
                                              initial_heap_limit);

  heap::WriteSnapshot(env->isolate(), filename.c_str());
  env->heap_limit_snapshot_taken_ += 1;

  // Don't take more snapshots than the number specified by
  // --heapsnapshot-near-heap-limit.
  if (env->heap_limit_snapshot_taken_ <
      env->options_->heap_snapshot_near_heap_limit) {
    env->isolate()->AddNearHeapLimitCallback(NearHeapLimitCallback, env);
  }

  FPrintF(stderr, "Wrote snapshot to %s\n", filename.c_str());
  // Tell V8 to reset the heap limit once the heap usage falls down to
  // 95% of the initial limit.
  env->isolate()->AutomaticallyRestoreInitialHeapLimit(0.95);

  env->is_processing_heap_limit_callback_ = false;
  return initial_heap_limit;
}

inline size_t Environment::SelfSize() const {
  size_t size = sizeof(*this);
  // Remove non pointer fields that will be tracked in MemoryInfo()
  // TODO(joyeecheung): refactor the MemoryTracker interface so
  // this can be done for common types within the Track* calls automatically
  // if a certain scope is entered.
  size -= sizeof(async_hooks_);
  size -= sizeof(cleanup_queue_);
  size -= sizeof(tick_info_);
  size -= sizeof(immediate_info_);
  return size;
}

void Environment::MemoryInfo(MemoryTracker* tracker) const {
  // Iteratable STLs have their own sizes subtracted from the parent
  // by default.
  tracker->TrackField("isolate_data", isolate_data_);
  tracker->TrackField("builtins_with_cache", builtins_with_cache);
  tracker->TrackField("builtins_without_cache", builtins_without_cache);
  tracker->TrackField("destroy_async_id_list", destroy_async_id_list_);
  tracker->TrackField("exec_argv", exec_argv_);
  tracker->TrackField("exiting", exiting_);
  tracker->TrackField("should_abort_on_uncaught_toggle",
                      should_abort_on_uncaught_toggle_);
  tracker->TrackField("stream_base_state", stream_base_state_);
  tracker->TrackField("cleanup_queue", cleanup_queue_);
  tracker->TrackField("async_hooks", async_hooks_);
  tracker->TrackField("immediate_info", immediate_info_);
  tracker->TrackField("timeout_info", timeout_info_);
  tracker->TrackField("tick_info", tick_info_);
  tracker->TrackField("principal_realm", principal_realm_);

  // FIXME(joyeecheung): track other fields in Environment.
  // Currently MemoryTracker is unable to track these
  // correctly:
  // - Internal types that do not implement MemoryRetainer yet
  // - STL containers with MemoryRetainer* inside
  // - STL containers with numeric types inside that should not have their
  //   nodes elided e.g. numeric keys in maps.
  // We also need to make sure that when we add a non-pointer field as its own
  // node, we shift its sizeof() size out of the Environment node.
}

void Environment::RunWeakRefCleanup() {
  isolate()->ClearKeptObjects();
}
<<<<<<< HEAD

// Not really any better place than env.cc at this moment.
void BaseObject::DeleteMe(void* data) {
  BaseObject* self = static_cast<BaseObject*>(data);
  if (self->has_pointer_data() &&
      self->pointer_data()->strong_ptr_count > 0) {
    return self->Detach();
  }
  delete self;
}

bool BaseObject::IsDoneInitializing() const { return true; }

Local<Object> BaseObject::WrappedObject() const {
  return object();
}

bool BaseObject::IsRootNode() const {
  return !persistent_handle_.IsWeak();
}

Local<FunctionTemplate> BaseObject::GetConstructorTemplate(Environment* env) {
  Local<FunctionTemplate> tmpl = env->base_object_ctor_template();
  if (tmpl.IsEmpty()) {
    tmpl = env->NewFunctionTemplate(nullptr);
    tmpl->SetClassName(FIXED_ONE_BYTE_STRING(env->isolate(), "BaseObject"));
    env->set_base_object_ctor_template(tmpl);
  }
  return tmpl;
}

bool BaseObject::IsNotIndicativeOfMemoryLeakAtExit() const {
  return IsWeakOrDetached();
}

=======
>>>>>>> a8a80be5
}  // namespace node<|MERGE_RESOLUTION|>--- conflicted
+++ resolved
@@ -24,10 +24,7 @@
 #include <atomic>
 #include <cinttypes>
 #include <cstdio>
-<<<<<<< HEAD
-=======
 #include <iostream>
->>>>>>> a8a80be5
 #include <limits>
 #include <memory>
 
@@ -341,12 +338,8 @@
 #define V(TypeName, PropertyName)                                              \
   do {                                                                         \
     MaybeLocal<TypeName> maybe_field =                                         \
-<<<<<<< HEAD
-        isolate_->GetDataFromSnapshotOnce<TypeName>((*indexes)[i++]);          \
-=======
         isolate_->GetDataFromSnapshotOnce<TypeName>(                           \
             info->primitive_values[i++]);                                      \
->>>>>>> a8a80be5
     Local<TypeName> field;                                                     \
     if (!maybe_field.ToLocal(&field)) {                                        \
       fprintf(stderr, "Failed to deserialize " #PropertyName "\n");            \
@@ -363,11 +356,7 @@
 
   for (size_t j = 0; j < AsyncWrap::PROVIDERS_LENGTH; j++) {
     MaybeLocal<String> maybe_field =
-<<<<<<< HEAD
-        isolate_->GetDataFromSnapshotOnce<String>((*indexes)[i++]);
-=======
         isolate_->GetDataFromSnapshotOnce<String>(info->primitive_values[i++]);
->>>>>>> a8a80be5
     Local<String> field;
     if (!maybe_field.ToLocal(&field)) {
       fprintf(stderr, "Failed to deserialize AsyncWrap provider %zu\n", j);
@@ -603,34 +592,6 @@
     uv_ref(reinterpret_cast<uv_handle_t*>(&task_queues_async_));
 }
 
-<<<<<<< HEAD
-  Local<String> prototype_string =
-      FIXED_ONE_BYTE_STRING(isolate(), "prototype");
-
-#define V(EnvPropertyName, PrimordialsPropertyName)                            \
-  {                                                                            \
-    Local<Value> ctor =                                                        \
-        primordials.As<Object>()                                               \
-            ->Get(ctx,                                                         \
-                  FIXED_ONE_BYTE_STRING(isolate(), PrimordialsPropertyName))   \
-            .ToLocalChecked();                                                 \
-    CHECK(ctor->IsObject());                                                   \
-    Local<Value> prototype =                                                   \
-        ctor.As<Object>()->Get(ctx, prototype_string).ToLocalChecked();        \
-    CHECK(prototype->IsObject());                                              \
-    set_##EnvPropertyName(prototype.As<Object>());                             \
-  }
-
-  V(primordials_safe_map_prototype_object, "SafeMap");
-  V(primordials_safe_set_prototype_object, "SafeSet");
-  V(primordials_safe_weak_map_prototype_object, "SafeWeakMap");
-  V(primordials_safe_weak_set_prototype_object, "SafeWeakSet");
-#undef V
-
-  Local<Object> process_object =
-      node::CreateProcessObject(this).FromMaybe(Local<Object>());
-  set_process_object(process_object);
-=======
 uv_buf_t Environment::allocate_managed_buffer(const size_t suggested_size) {
   NoArrayBufferZeroFillScope no_zero_fill_scope(isolate_data());
   std::unique_ptr<v8::BackingStore> bs =
@@ -650,7 +611,6 @@
     released_allocated_buffers_.erase(it);
   }
   return bs;
->>>>>>> a8a80be5
 }
 
 std::string GetExecPath(const std::vector<std::string>& argv) {
@@ -731,12 +691,9 @@
       *isolate_data->options()->per_env);
   inspector_host_port_ = std::make_shared<ExclusiveAccess<HostPort>>(
       options_->debug_options().host_port);
-<<<<<<< HEAD
-=======
 
   heap_snapshot_near_heap_limit_ =
       static_cast<uint32_t>(options_->heap_snapshot_near_heap_limit);
->>>>>>> a8a80be5
 
   if (!(flags_ & EnvironmentFlags::kOwnsProcessState)) {
     set_abort_on_uncaught_exception(false);
@@ -853,14 +810,8 @@
   // FreeEnvironment() should have set this.
   CHECK(is_stopping());
 
-<<<<<<< HEAD
-  if (options_->heap_snapshot_near_heap_limit > heap_limit_snapshot_taken_) {
-    isolate_->RemoveNearHeapLimitCallback(Environment::NearHeapLimitCallback,
-                                          0);
-=======
   if (heapsnapshot_near_heap_limit_callback_added_) {
     RemoveHeapSnapshotNearHeapLimitCallback(0);
->>>>>>> a8a80be5
   }
 
   isolate()->GetHeapProfiler()->RemoveBuildEmbedderGraphCallback(
@@ -920,18 +871,7 @@
   CHECK_EQ(0, uv_prepare_init(event_loop(), &idle_prepare_handle_));
   CHECK_EQ(0, uv_check_init(event_loop(), &idle_check_handle_));
 
-<<<<<<< HEAD
-  // Inform V8's CPU profiler when we're idle.  The profiler is sampling-based
-  // but not all samples are created equal; mark the wall clock time spent in
-  // epoll_wait() and friends so profiling tools can filter it out.  The samples
-  // still end up in v8.log but with state=IDLE rather than state=EXTERNAL.
-  uv_prepare_init(event_loop(), &idle_prepare_handle_);
-  uv_check_init(event_loop(), &idle_check_handle_);
-
-  uv_async_init(
-=======
   CHECK_EQ(0, uv_async_init(
->>>>>>> a8a80be5
       event_loop(),
       &task_queues_async_,
       [](uv_async_t* async) {
@@ -940,11 +880,7 @@
         HandleScope handle_scope(env->isolate());
         Context::Scope context_scope(env->context());
         env->RunAndClearNativeImmediates();
-<<<<<<< HEAD
-      });
-=======
       }));
->>>>>>> a8a80be5
   uv_unref(reinterpret_cast<uv_handle_t*>(&idle_prepare_handle_));
   uv_unref(reinterpret_cast<uv_handle_t*>(&idle_check_handle_));
   uv_unref(reinterpret_cast<uv_handle_t*>(&task_queues_async_));
@@ -1642,36 +1578,6 @@
   }
 }
 
-<<<<<<< HEAD
-void Environment::VerifyNoStrongBaseObjects() {
-  // When a process exits cleanly, i.e. because the event loop ends up without
-  // things to wait for, the Node.js objects that are left on the heap should
-  // be:
-  //
-  //   1. weak, i.e. ready for garbage collection once no longer referenced, or
-  //   2. detached, i.e. scheduled for destruction once no longer referenced, or
-  //   3. an unrefed libuv handle, i.e. does not keep the event loop alive, or
-  //   4. an inactive libuv handle (essentially the same here)
-  //
-  // There are a few exceptions to this rule, but generally, if there are
-  // C++-backed Node.js objects on the heap that do not fall into the above
-  // categories, we may be looking at a potential memory leak. Most likely,
-  // the cause is a missing MakeWeak() call on the corresponding object.
-  //
-  // In order to avoid this kind of problem, we check the list of BaseObjects
-  // for these criteria. Currently, we only do so when explicitly instructed to
-  // or when in debug mode (where --verify-base-objects is always-on).
-
-  if (!options()->verify_base_objects) return;
-
-  ForEachBaseObject([](BaseObject* obj) {
-    if (obj->IsNotIndicativeOfMemoryLeakAtExit()) return;
-    fprintf(stderr, "Found bad BaseObject during clean exit: %s\n",
-            obj->MemoryInfoName().c_str());
-    fflush(stderr);
-    ABORT();
-  });
-=======
 void Environment::PrintInfoForSnapshotIfDebug() {
   if (enabled_debug_list()->enabled(DebugCategory::MKSNAPSHOT)) {
     fprintf(stderr, "At the exit of the Environment:\n");
@@ -1762,7 +1668,6 @@
     fprintf(stderr, "deserializing...\n");
     std::cerr << *info << "\n";
   }
->>>>>>> a8a80be5
 }
 
 uint64_t GuessMemoryAvailableToTheProcess() {
@@ -1919,126 +1824,6 @@
   return new_limit;
 }
 
-size_t Environment::NearHeapLimitCallback(void* data,
-                                          size_t current_heap_limit,
-                                          size_t initial_heap_limit) {
-  Environment* env = static_cast<Environment*>(data);
-
-  Debug(env,
-        DebugCategory::DIAGNOSTICS,
-        "Invoked NearHeapLimitCallback, processing=%d, "
-        "current_limit=%" PRIu64 ", "
-        "initial_limit=%" PRIu64 "\n",
-        env->is_processing_heap_limit_callback_,
-        static_cast<uint64_t>(current_heap_limit),
-        static_cast<uint64_t>(initial_heap_limit));
-
-  size_t max_young_gen_size = env->isolate_data()->max_young_gen_size;
-  size_t young_gen_size = 0;
-  size_t old_gen_size = 0;
-
-  v8::HeapSpaceStatistics stats;
-  size_t num_heap_spaces = env->isolate()->NumberOfHeapSpaces();
-  for (size_t i = 0; i < num_heap_spaces; ++i) {
-    env->isolate()->GetHeapSpaceStatistics(&stats, i);
-    if (strcmp(stats.space_name(), "new_space") == 0 ||
-        strcmp(stats.space_name(), "new_large_object_space") == 0) {
-      young_gen_size += stats.space_used_size();
-    } else {
-      old_gen_size += stats.space_used_size();
-    }
-  }
-
-  Debug(env,
-        DebugCategory::DIAGNOSTICS,
-        "max_young_gen_size=%" PRIu64 ", "
-        "young_gen_size=%" PRIu64 ", "
-        "old_gen_size=%" PRIu64 ", "
-        "total_size=%" PRIu64 "\n",
-        static_cast<uint64_t>(max_young_gen_size),
-        static_cast<uint64_t>(young_gen_size),
-        static_cast<uint64_t>(old_gen_size),
-        static_cast<uint64_t>(young_gen_size + old_gen_size));
-
-  uint64_t available = GuessMemoryAvailableToTheProcess();
-  // TODO(joyeecheung): get a better estimate about the native memory
-  // usage into the overhead, e.g. based on the count of objects.
-  uint64_t estimated_overhead = max_young_gen_size;
-  Debug(env,
-        DebugCategory::DIAGNOSTICS,
-        "Estimated available memory=%" PRIu64 ", "
-        "estimated overhead=%" PRIu64 "\n",
-        static_cast<uint64_t>(available),
-        static_cast<uint64_t>(estimated_overhead));
-
-  // This might be hit when the snapshot is being taken in another
-  // NearHeapLimitCallback invocation.
-  // When taking the snapshot, objects in the young generation may be
-  // promoted to the old generation, result in increased heap usage,
-  // but it should be no more than the young generation size.
-  // Ideally, this should be as small as possible - the heap limit
-  // can only be restored when the heap usage falls down below the
-  // new limit, so in a heap with unbounded growth the isolate
-  // may eventually crash with this new limit - effectively raising
-  // the heap limit to the new one.
-  if (env->is_processing_heap_limit_callback_) {
-    size_t new_limit = initial_heap_limit + max_young_gen_size;
-    Debug(env,
-          DebugCategory::DIAGNOSTICS,
-          "Not generating snapshots in nested callback. "
-          "new_limit=%" PRIu64 "\n",
-          static_cast<uint64_t>(new_limit));
-    return new_limit;
-  }
-
-  // Estimate whether the snapshot is going to use up all the memory
-  // available to the process. If so, just give up to prevent the system
-  // from killing the process for a system OOM.
-  if (estimated_overhead > available) {
-    Debug(env,
-          DebugCategory::DIAGNOSTICS,
-          "Not generating snapshots because it's too risky.\n");
-    env->isolate()->RemoveNearHeapLimitCallback(NearHeapLimitCallback,
-                                                initial_heap_limit);
-    return current_heap_limit;
-  }
-
-  // Take the snapshot synchronously.
-  env->is_processing_heap_limit_callback_ = true;
-
-  std::string dir = env->options()->diagnostic_dir;
-  if (dir.empty()) {
-    dir = env->GetCwd();
-  }
-  DiagnosticFilename name(env, "Heap", "heapsnapshot");
-  std::string filename = dir + kPathSeparator + (*name);
-
-  Debug(env, DebugCategory::DIAGNOSTICS, "Start generating %s...\n", *name);
-
-  // Remove the callback first in case it's triggered when generating
-  // the snapshot.
-  env->isolate()->RemoveNearHeapLimitCallback(NearHeapLimitCallback,
-                                              initial_heap_limit);
-
-  heap::WriteSnapshot(env->isolate(), filename.c_str());
-  env->heap_limit_snapshot_taken_ += 1;
-
-  // Don't take more snapshots than the number specified by
-  // --heapsnapshot-near-heap-limit.
-  if (env->heap_limit_snapshot_taken_ <
-      env->options_->heap_snapshot_near_heap_limit) {
-    env->isolate()->AddNearHeapLimitCallback(NearHeapLimitCallback, env);
-  }
-
-  FPrintF(stderr, "Wrote snapshot to %s\n", filename.c_str());
-  // Tell V8 to reset the heap limit once the heap usage falls down to
-  // 95% of the initial limit.
-  env->isolate()->AutomaticallyRestoreInitialHeapLimit(0.95);
-
-  env->is_processing_heap_limit_callback_ = false;
-  return initial_heap_limit;
-}
-
 inline size_t Environment::SelfSize() const {
   size_t size = sizeof(*this);
   // Remove non pointer fields that will be tracked in MemoryInfo()
@@ -2085,42 +1870,4 @@
 void Environment::RunWeakRefCleanup() {
   isolate()->ClearKeptObjects();
 }
-<<<<<<< HEAD
-
-// Not really any better place than env.cc at this moment.
-void BaseObject::DeleteMe(void* data) {
-  BaseObject* self = static_cast<BaseObject*>(data);
-  if (self->has_pointer_data() &&
-      self->pointer_data()->strong_ptr_count > 0) {
-    return self->Detach();
-  }
-  delete self;
-}
-
-bool BaseObject::IsDoneInitializing() const { return true; }
-
-Local<Object> BaseObject::WrappedObject() const {
-  return object();
-}
-
-bool BaseObject::IsRootNode() const {
-  return !persistent_handle_.IsWeak();
-}
-
-Local<FunctionTemplate> BaseObject::GetConstructorTemplate(Environment* env) {
-  Local<FunctionTemplate> tmpl = env->base_object_ctor_template();
-  if (tmpl.IsEmpty()) {
-    tmpl = env->NewFunctionTemplate(nullptr);
-    tmpl->SetClassName(FIXED_ONE_BYTE_STRING(env->isolate(), "BaseObject"));
-    env->set_base_object_ctor_template(tmpl);
-  }
-  return tmpl;
-}
-
-bool BaseObject::IsNotIndicativeOfMemoryLeakAtExit() const {
-  return IsWeakOrDetached();
-}
-
-=======
->>>>>>> a8a80be5
 }  // namespace node