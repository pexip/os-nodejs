// Copyright Joyent, Inc. and other Node contributors.
//
// Permission is hereby granted, free of charge, to any person obtaining a
// copy of this software and associated documentation files (the
// "Software"), to deal in the Software without restriction, including
// without limitation the rights to use, copy, modify, merge, publish,
// distribute, sublicense, and/or sell copies of the Software, and to permit
// persons to whom the Software is furnished to do so, subject to the
// following conditions:
//
// The above copyright notice and this permission notice shall be included
// in all copies or substantial portions of the Software.
//
// THE SOFTWARE IS PROVIDED "AS IS", WITHOUT WARRANTY OF ANY KIND, EXPRESS
// OR IMPLIED, INCLUDING BUT NOT LIMITED TO THE WARRANTIES OF
// MERCHANTABILITY, FITNESS FOR A PARTICULAR PURPOSE AND NONINFRINGEMENT. IN
// NO EVENT SHALL THE AUTHORS OR COPYRIGHT HOLDERS BE LIABLE FOR ANY CLAIM,
// DAMAGES OR OTHER LIABILITY, WHETHER IN AN ACTION OF CONTRACT, TORT OR
// OTHERWISE, ARISING FROM, OUT OF OR IN CONNECTION WITH THE SOFTWARE OR THE
// USE OR OTHER DEALINGS IN THE SOFTWARE.

#include "memory_tracker-inl.h"
#include "node.h"
#include "node_buffer.h"

#include "async_wrap-inl.h"
#include "env-inl.h"
#include "node_external_reference.h"
#include "threadpoolwork-inl.h"
#include "util-inl.h"

#include "v8.h"

#include "brotli/encode.h"
#include "brotli/decode.h"
#include "zlib.h"

#include <sys/types.h>

#include <cerrno>
#include <cstdlib>
#include <cstring>
#include <atomic>

namespace node {

using v8::ArrayBuffer;
using v8::Context;
using v8::Function;
using v8::FunctionCallbackInfo;
using v8::FunctionTemplate;
using v8::HandleScope;
using v8::Int32;
using v8::Integer;
using v8::Isolate;
using v8::Local;
using v8::Object;
using v8::Uint32Array;
using v8::Value;

namespace {

// Fewer than 64 bytes per chunk is not recommended.
// Technically it could work with as few as 8, but even 64 bytes
// is low.  Usually a MB or more is best.
#define Z_MIN_CHUNK 64
#define Z_MAX_CHUNK std::numeric_limits<double>::infinity()
#define Z_DEFAULT_CHUNK (16 * 1024)
#define Z_MIN_MEMLEVEL 1
#define Z_MAX_MEMLEVEL 9
#define Z_DEFAULT_MEMLEVEL 8
#define Z_MIN_LEVEL -1
#define Z_MAX_LEVEL 9
#define Z_DEFAULT_LEVEL Z_DEFAULT_COMPRESSION
#define Z_MIN_WINDOWBITS 8
#define Z_MAX_WINDOWBITS 15
#define Z_DEFAULT_WINDOWBITS 15

#define ZLIB_ERROR_CODES(V)      \
  V(Z_OK)                        \
  V(Z_STREAM_END)                \
  V(Z_NEED_DICT)                 \
  V(Z_ERRNO)                     \
  V(Z_STREAM_ERROR)              \
  V(Z_DATA_ERROR)                \
  V(Z_MEM_ERROR)                 \
  V(Z_BUF_ERROR)                 \
  V(Z_VERSION_ERROR)             \

inline const char* ZlibStrerror(int err) {
#define V(code) if (err == code) return #code;
  ZLIB_ERROR_CODES(V)
#undef V
  return "Z_UNKNOWN_ERROR";
}

enum node_zlib_mode {
  NONE,
  DEFLATE,
  INFLATE,
  GZIP,
  GUNZIP,
  DEFLATERAW,
  INFLATERAW,
  UNZIP,
  BROTLI_DECODE,
  BROTLI_ENCODE
};

constexpr uint8_t GZIP_HEADER_ID1 = 0x1f;
constexpr uint8_t GZIP_HEADER_ID2 = 0x8b;

struct CompressionError {
  CompressionError(const char* message, const char* code, int err)
      : message(message),
        code(code),
        err(err) {
    CHECK_NOT_NULL(message);
  }

  CompressionError() = default;

  const char* message = nullptr;
  const char* code = nullptr;
  int err = 0;

  inline bool IsError() const { return code != nullptr; }
};

class ZlibContext final : public MemoryRetainer {
 public:
  ZlibContext() = default;

  // Streaming-related, should be available for all compression libraries:
  void Close();
  void DoThreadPoolWork();
  void SetBuffers(const char* in, uint32_t in_len, char* out, uint32_t out_len);
  void SetFlush(int flush);
  void GetAfterWriteOffsets(uint32_t* avail_in, uint32_t* avail_out) const;
  CompressionError GetErrorInfo() const;
  inline void SetMode(node_zlib_mode mode) { mode_ = mode; }
  CompressionError ResetStream();

  // Zlib-specific:
  void Init(int level, int window_bits, int mem_level, int strategy,
            std::vector<unsigned char>&& dictionary);
  void SetAllocationFunctions(alloc_func alloc, free_func free, void* opaque);
  CompressionError SetParams(int level, int strategy);

  SET_MEMORY_INFO_NAME(ZlibContext)
  SET_SELF_SIZE(ZlibContext)

  void MemoryInfo(MemoryTracker* tracker) const override {
    tracker->TrackField("dictionary", dictionary_);
  }

  ZlibContext(const ZlibContext&) = delete;
  ZlibContext& operator=(const ZlibContext&) = delete;

 private:
  CompressionError ErrorForMessage(const char* message) const;
  CompressionError SetDictionary();
  bool InitZlib();

  Mutex mutex_;  // Protects zlib_init_done_.
  bool zlib_init_done_ = false;
  int err_ = 0;
  int flush_ = 0;
  int level_ = 0;
  int mem_level_ = 0;
  node_zlib_mode mode_ = NONE;
  int strategy_ = 0;
  int window_bits_ = 0;
  unsigned int gzip_id_bytes_read_ = 0;
  std::vector<unsigned char> dictionary_;

  z_stream strm_;
};

// Brotli has different data types for compression and decompression streams,
// so some of the specifics are implemented in more specific subclasses
class BrotliContext : public MemoryRetainer {
 public:
  BrotliContext() = default;

  void SetBuffers(const char* in, uint32_t in_len, char* out, uint32_t out_len);
  void SetFlush(int flush);
  void GetAfterWriteOffsets(uint32_t* avail_in, uint32_t* avail_out) const;
  inline void SetMode(node_zlib_mode mode) { mode_ = mode; }

  BrotliContext(const BrotliContext&) = delete;
  BrotliContext& operator=(const BrotliContext&) = delete;

 protected:
  node_zlib_mode mode_ = NONE;
  const uint8_t* next_in_ = nullptr;
  uint8_t* next_out_ = nullptr;
  size_t avail_in_ = 0;
  size_t avail_out_ = 0;
  BrotliEncoderOperation flush_ = BROTLI_OPERATION_PROCESS;
  // TODO(addaleax): These should not need to be stored here.
  // This is currently only done this way to make implementing ResetStream()
  // easier.
  brotli_alloc_func alloc_ = nullptr;
  brotli_free_func free_ = nullptr;
  void* alloc_opaque_ = nullptr;
};

class BrotliEncoderContext final : public BrotliContext {
 public:
  void Close();
  void DoThreadPoolWork();
  CompressionError Init(brotli_alloc_func alloc,
                        brotli_free_func free,
                        void* opaque);
  CompressionError ResetStream();
  CompressionError SetParams(int key, uint32_t value);
  CompressionError GetErrorInfo() const;

  SET_MEMORY_INFO_NAME(BrotliEncoderContext)
  SET_SELF_SIZE(BrotliEncoderContext)
  SET_NO_MEMORY_INFO()  // state_ is covered through allocation tracking.

 private:
  bool last_result_ = false;
  DeleteFnPtr<BrotliEncoderState, BrotliEncoderDestroyInstance> state_;
};

class BrotliDecoderContext final : public BrotliContext {
 public:
  void Close();
  void DoThreadPoolWork();
  CompressionError Init(brotli_alloc_func alloc,
                        brotli_free_func free,
                        void* opaque);
  CompressionError ResetStream();
  CompressionError SetParams(int key, uint32_t value);
  CompressionError GetErrorInfo() const;

  SET_MEMORY_INFO_NAME(BrotliDecoderContext)
  SET_SELF_SIZE(BrotliDecoderContext)
  SET_NO_MEMORY_INFO()  // state_ is covered through allocation tracking.

 private:
  BrotliDecoderResult last_result_ = BROTLI_DECODER_RESULT_SUCCESS;
  BrotliDecoderErrorCode error_ = BROTLI_DECODER_NO_ERROR;
  std::string error_string_;
  DeleteFnPtr<BrotliDecoderState, BrotliDecoderDestroyInstance> state_;
};

template <typename CompressionContext>
class CompressionStream : public AsyncWrap, public ThreadPoolWork {
 public:
  enum InternalFields {
    kCompressionStreamBaseField = AsyncWrap::kInternalFieldCount,
    kWriteJSCallback,
    kInternalFieldCount
  };

  CompressionStream(Environment* env, Local<Object> wrap)
      : AsyncWrap(env, wrap, AsyncWrap::PROVIDER_ZLIB),
        ThreadPoolWork(env, "zlib"),
        write_result_(nullptr) {
    MakeWeak();
  }

  ~CompressionStream() override {
    CHECK(!write_in_progress_);
    Close();
    CHECK_EQ(zlib_memory_, 0);
    CHECK_EQ(unreported_allocations_, 0);
  }

  void Close() {
    if (write_in_progress_) {
      pending_close_ = true;
      return;
    }

    pending_close_ = false;
    closed_ = true;
    CHECK(init_done_ && "close before init");

    AllocScope alloc_scope(this);
    ctx_.Close();
  }


  static void Close(const FunctionCallbackInfo<Value>& args) {
    CompressionStream* ctx;
    ASSIGN_OR_RETURN_UNWRAP(&ctx, args.Holder());
    ctx->Close();
  }


  // write(flush, in, in_off, in_len, out, out_off, out_len)
  template <bool async>
  static void Write(const FunctionCallbackInfo<Value>& args) {
    Environment* env = Environment::GetCurrent(args);
    Local<Context> context = env->context();
    CHECK_EQ(args.Length(), 7);

    uint32_t in_off, in_len, out_off, out_len, flush;
    const char* in;
    char* out;

    CHECK_EQ(false, args[0]->IsUndefined() && "must provide flush value");
    if (!args[0]->Uint32Value(context).To(&flush)) return;

    if (flush != Z_NO_FLUSH &&
        flush != Z_PARTIAL_FLUSH &&
        flush != Z_SYNC_FLUSH &&
        flush != Z_FULL_FLUSH &&
        flush != Z_FINISH &&
        flush != Z_BLOCK) {
      UNREACHABLE("Invalid flush value");
    }

    if (args[1]->IsNull()) {
      // just a flush
      in = nullptr;
      in_len = 0;
      in_off = 0;
    } else {
      CHECK(Buffer::HasInstance(args[1]));
      Local<Object> in_buf = args[1].As<Object>();
      if (!args[2]->Uint32Value(context).To(&in_off)) return;
      if (!args[3]->Uint32Value(context).To(&in_len)) return;

      CHECK(Buffer::IsWithinBounds(in_off, in_len, Buffer::Length(in_buf)));
      in = Buffer::Data(in_buf) + in_off;
    }

    CHECK(Buffer::HasInstance(args[4]));
    Local<Object> out_buf = args[4].As<Object>();
    if (!args[5]->Uint32Value(context).To(&out_off)) return;
    if (!args[6]->Uint32Value(context).To(&out_len)) return;
    CHECK(Buffer::IsWithinBounds(out_off, out_len, Buffer::Length(out_buf)));
    out = Buffer::Data(out_buf) + out_off;

    CompressionStream* ctx;
    ASSIGN_OR_RETURN_UNWRAP(&ctx, args.Holder());

    ctx->Write<async>(flush, in, in_len, out, out_len);
  }

  template <bool async>
  void Write(uint32_t flush,
             const char* in, uint32_t in_len,
             char* out, uint32_t out_len) {
    AllocScope alloc_scope(this);

    CHECK(init_done_ && "write before init");
    CHECK(!closed_ && "already finalized");

    CHECK_EQ(false, write_in_progress_);
    CHECK_EQ(false, pending_close_);
    write_in_progress_ = true;
    Ref();

    ctx_.SetBuffers(in, in_len, out, out_len);
    ctx_.SetFlush(flush);

    if constexpr (!async) {
      // sync version
      AsyncWrap::env()->PrintSyncTrace();
      DoThreadPoolWork();
      if (CheckError()) {
        UpdateWriteResult();
        write_in_progress_ = false;
      }
      Unref();
      return;
    }

    // async version
    ScheduleWork();
  }

  void UpdateWriteResult() {
    ctx_.GetAfterWriteOffsets(&write_result_[1], &write_result_[0]);
  }

  // thread pool!
  // This function may be called multiple times on the uv_work pool
  // for a single write() call, until all of the input bytes have
  // been consumed.
  void DoThreadPoolWork() override {
    ctx_.DoThreadPoolWork();
  }


  bool CheckError() {
    const CompressionError err = ctx_.GetErrorInfo();
    if (!err.IsError()) return true;
    EmitError(err);
    return false;
  }


  // v8 land!
  void AfterThreadPoolWork(int status) override {
    DCHECK(init_done_);
    AllocScope alloc_scope(this);
    auto on_scope_leave = OnScopeLeave([&]() { Unref(); });

    write_in_progress_ = false;

    if (status == UV_ECANCELED) {
      Close();
      return;
    }

    CHECK_EQ(status, 0);

    Environment* env = AsyncWrap::env();
    HandleScope handle_scope(env->isolate());
    Context::Scope context_scope(env->context());

    if (!CheckError())
      return;

    UpdateWriteResult();

    // call the write() cb
    Local<Value> cb = object()->GetInternalField(kWriteJSCallback);
    MakeCallback(cb.As<Function>(), 0, nullptr);

    if (pending_close_)
      Close();
  }

  // TODO(addaleax): Switch to modern error system (node_errors.h).
  void EmitError(const CompressionError& err) {
    Environment* env = AsyncWrap::env();
    // If you hit this assertion, you forgot to enter the v8::Context first.
    CHECK_EQ(env->context(), env->isolate()->GetCurrentContext());

    HandleScope scope(env->isolate());
    Local<Value> args[] = {
      OneByteString(env->isolate(), err.message),
      Integer::New(env->isolate(), err.err),
      OneByteString(env->isolate(), err.code)
    };
    MakeCallback(env->onerror_string(), arraysize(args), args);

    // no hope of rescue.
    write_in_progress_ = false;
    if (pending_close_)
      Close();
  }

  static void Reset(const FunctionCallbackInfo<Value> &args) {
    CompressionStream* wrap;
    ASSIGN_OR_RETURN_UNWRAP(&wrap, args.Holder());

    AllocScope alloc_scope(wrap);
    const CompressionError err = wrap->context()->ResetStream();
    if (err.IsError())
      wrap->EmitError(err);
  }

  void MemoryInfo(MemoryTracker* tracker) const override {
    tracker->TrackField("compression context", ctx_);
    tracker->TrackFieldWithSize("zlib_memory",
                                zlib_memory_ + unreported_allocations_);
  }

 protected:
  CompressionContext* context() { return &ctx_; }

  void InitStream(uint32_t* write_result, Local<Function> write_js_callback) {
    write_result_ = write_result;
    object()->SetInternalField(kWriteJSCallback, write_js_callback);
    init_done_ = true;
  }

  // Allocation functions provided to zlib itself. We store the real size of
  // the allocated memory chunk just before the "payload" memory we return
  // to zlib.
  // Because we use zlib off the thread pool, we can not report memory directly
  // to V8; rather, we first store it as "unreported" memory in a separate
  // field and later report it back from the main thread.
  static void* AllocForZlib(void* data, uInt items, uInt size) {
    size_t real_size =
        MultiplyWithOverflowCheck(static_cast<size_t>(items),
                                  static_cast<size_t>(size));
    return AllocForBrotli(data, real_size);
  }

  static void* AllocForBrotli(void* data, size_t size) {
    size += sizeof(size_t);
    CompressionStream* ctx = static_cast<CompressionStream*>(data);
    char* memory = UncheckedMalloc(size);
    if (UNLIKELY(memory == nullptr)) return nullptr;
    *reinterpret_cast<size_t*>(memory) = size;
    ctx->unreported_allocations_.fetch_add(size,
                                           std::memory_order_relaxed);
    return memory + sizeof(size_t);
  }

  static void FreeForZlib(void* data, void* pointer) {
    if (UNLIKELY(pointer == nullptr)) return;
    CompressionStream* ctx = static_cast<CompressionStream*>(data);
    char* real_pointer = static_cast<char*>(pointer) - sizeof(size_t);
    size_t real_size = *reinterpret_cast<size_t*>(real_pointer);
    ctx->unreported_allocations_.fetch_sub(real_size,
                                           std::memory_order_relaxed);
    free(real_pointer);
  }

  // This is called on the main thread after zlib may have allocated something
  // in order to report it back to V8.
  void AdjustAmountOfExternalAllocatedMemory() {
    ssize_t report =
        unreported_allocations_.exchange(0, std::memory_order_relaxed);
    if (report == 0) return;
    CHECK_IMPLIES(report < 0, zlib_memory_ >= static_cast<size_t>(-report));
    zlib_memory_ += report;
    AsyncWrap::env()->isolate()->AdjustAmountOfExternalAllocatedMemory(report);
  }

  struct AllocScope {
    explicit AllocScope(CompressionStream* stream) : stream(stream) {}
    ~AllocScope() { stream->AdjustAmountOfExternalAllocatedMemory(); }
    CompressionStream* stream;
  };

 private:
  void Ref() {
    if (++refs_ == 1) {
      ClearWeak();
    }
  }

  void Unref() {
    CHECK_GT(refs_, 0);
    if (--refs_ == 0) {
      MakeWeak();
    }
  }

  bool init_done_ = false;
  bool write_in_progress_ = false;
  bool pending_close_ = false;
  bool closed_ = false;
  unsigned int refs_ = 0;
  uint32_t* write_result_ = nullptr;
  std::atomic<ssize_t> unreported_allocations_{0};
  size_t zlib_memory_ = 0;

  CompressionContext ctx_;
};

class ZlibStream final : public CompressionStream<ZlibContext> {
 public:
  ZlibStream(Environment* env, Local<Object> wrap, node_zlib_mode mode)
    : CompressionStream(env, wrap) {
    context()->SetMode(mode);
  }

  static void New(const FunctionCallbackInfo<Value>& args) {
    Environment* env = Environment::GetCurrent(args);
    CHECK(args[0]->IsInt32());
    node_zlib_mode mode =
        static_cast<node_zlib_mode>(args[0].As<Int32>()->Value());
    new ZlibStream(env, args.This(), mode);
  }

  // just pull the ints out of the args and call the other Init
  static void Init(const FunctionCallbackInfo<Value>& args) {
    // Refs: https://github.com/nodejs/node/issues/16649
    // Refs: https://github.com/nodejs/node/issues/14161
    if (args.Length() == 5) {
      fprintf(stderr,
          "WARNING: You are likely using a version of node-tar or npm that "
          "is incompatible with this version of Node.js.\nPlease use "
          "either the version of npm that is bundled with Node.js, or "
          "a version of npm (> 5.5.1 or < 5.4.0) or node-tar (> 4.0.1) "
          "that is compatible with Node.js 9 and above.\n");
    }
    CHECK(args.Length() == 7 &&
      "init(windowBits, level, memLevel, strategy, writeResult, writeCallback,"
      " dictionary)");

    ZlibStream* wrap;
    ASSIGN_OR_RETURN_UNWRAP(&wrap, args.Holder());

    Local<Context> context = args.GetIsolate()->GetCurrentContext();

    // windowBits is special. On the compression side, 0 is an invalid value.
    // But on the decompression side, a value of 0 for windowBits tells zlib
    // to use the window size in the zlib header of the compressed stream.
    uint32_t window_bits;
    if (!args[0]->Uint32Value(context).To(&window_bits)) return;

    int32_t level;
    if (!args[1]->Int32Value(context).To(&level)) return;

    uint32_t mem_level;
    if (!args[2]->Uint32Value(context).To(&mem_level)) return;

    uint32_t strategy;
    if (!args[3]->Uint32Value(context).To(&strategy)) return;

    CHECK(args[4]->IsUint32Array());
    Local<Uint32Array> array = args[4].As<Uint32Array>();
    Local<ArrayBuffer> ab = array->Buffer();
    uint32_t* write_result = static_cast<uint32_t*>(ab->Data());

    CHECK(args[5]->IsFunction());
    Local<Function> write_js_callback = args[5].As<Function>();

    std::vector<unsigned char> dictionary;
    if (Buffer::HasInstance(args[6])) {
      unsigned char* data =
          reinterpret_cast<unsigned char*>(Buffer::Data(args[6]));
      dictionary = std::vector<unsigned char>(
          data,
          data + Buffer::Length(args[6]));
    }

    wrap->InitStream(write_result, write_js_callback);

    AllocScope alloc_scope(wrap);
    wrap->context()->SetAllocationFunctions(
        AllocForZlib, FreeForZlib, static_cast<CompressionStream*>(wrap));
    wrap->context()->Init(level, window_bits, mem_level, strategy,
                          std::move(dictionary));
  }

  static void Params(const FunctionCallbackInfo<Value>& args) {
    CHECK(args.Length() == 2 && "params(level, strategy)");
    ZlibStream* wrap;
    ASSIGN_OR_RETURN_UNWRAP(&wrap, args.Holder());
    Local<Context> context = args.GetIsolate()->GetCurrentContext();
    int level;
    if (!args[0]->Int32Value(context).To(&level)) return;
    int strategy;
    if (!args[1]->Int32Value(context).To(&strategy)) return;

    AllocScope alloc_scope(wrap);
    const CompressionError err = wrap->context()->SetParams(level, strategy);
    if (err.IsError())
      wrap->EmitError(err);
  }

  SET_MEMORY_INFO_NAME(ZlibStream)
  SET_SELF_SIZE(ZlibStream)
};

template <typename CompressionContext>
class BrotliCompressionStream final :
  public CompressionStream<CompressionContext> {
 public:
  BrotliCompressionStream(Environment* env,
                          Local<Object> wrap,
                          node_zlib_mode mode)
    : CompressionStream<CompressionContext>(env, wrap) {
    context()->SetMode(mode);
  }

  inline CompressionContext* context() {
    return this->CompressionStream<CompressionContext>::context();
  }
  typedef typename CompressionStream<CompressionContext>::AllocScope AllocScope;

  static void New(const FunctionCallbackInfo<Value>& args) {
    Environment* env = Environment::GetCurrent(args);
    CHECK(args[0]->IsInt32());
    node_zlib_mode mode =
        static_cast<node_zlib_mode>(args[0].As<Int32>()->Value());
    new BrotliCompressionStream(env, args.This(), mode);
  }

  static void Init(const FunctionCallbackInfo<Value>& args) {
    BrotliCompressionStream* wrap;
    ASSIGN_OR_RETURN_UNWRAP(&wrap, args.Holder());
    CHECK(args.Length() == 3 && "init(params, writeResult, writeCallback)");

    CHECK(args[1]->IsUint32Array());
    uint32_t* write_result = reinterpret_cast<uint32_t*>(Buffer::Data(args[1]));

    CHECK(args[2]->IsFunction());
    Local<Function> write_js_callback = args[2].As<Function>();
    wrap->InitStream(write_result, write_js_callback);

    AllocScope alloc_scope(wrap);
    CompressionError err =
        wrap->context()->Init(
          CompressionStream<CompressionContext>::AllocForBrotli,
          CompressionStream<CompressionContext>::FreeForZlib,
          static_cast<CompressionStream<CompressionContext>*>(wrap));
    if (err.IsError()) {
      wrap->EmitError(err);
      args.GetReturnValue().Set(false);
      return;
    }

    CHECK(args[0]->IsUint32Array());
    const uint32_t* data = reinterpret_cast<uint32_t*>(Buffer::Data(args[0]));
    size_t len = args[0].As<Uint32Array>()->Length();

    for (int i = 0; static_cast<size_t>(i) < len; i++) {
      if (data[i] == static_cast<uint32_t>(-1))
        continue;
      err = wrap->context()->SetParams(i, data[i]);
      if (err.IsError()) {
        wrap->EmitError(err);
        args.GetReturnValue().Set(false);
        return;
      }
    }

    args.GetReturnValue().Set(true);
  }

  static void Params(const FunctionCallbackInfo<Value>& args) {
    // Currently a no-op, and not accessed from JS land.
    // At some point Brotli may support changing parameters on the fly,
    // in which case we can implement this and a JS equivalent similar to
    // the zlib Params() function.
  }

  SET_MEMORY_INFO_NAME(BrotliCompressionStream)
  SET_SELF_SIZE(BrotliCompressionStream)
};

using BrotliEncoderStream = BrotliCompressionStream<BrotliEncoderContext>;
using BrotliDecoderStream = BrotliCompressionStream<BrotliDecoderContext>;

void ZlibContext::Close() {
  {
    Mutex::ScopedLock lock(mutex_);
    if (!zlib_init_done_) {
      dictionary_.clear();
      mode_ = NONE;
      return;
    }
  }

  CHECK_LE(mode_, UNZIP);

  int status = Z_OK;
  if (mode_ == DEFLATE || mode_ == GZIP || mode_ == DEFLATERAW) {
    status = deflateEnd(&strm_);
  } else if (mode_ == INFLATE || mode_ == GUNZIP || mode_ == INFLATERAW ||
             mode_ == UNZIP) {
    status = inflateEnd(&strm_);
  }

  CHECK(status == Z_OK || status == Z_DATA_ERROR);
  mode_ = NONE;

  dictionary_.clear();
}


void ZlibContext::DoThreadPoolWork() {
  bool first_init_call = InitZlib();
  if (first_init_call && err_ != Z_OK) {
    return;
  }

  const Bytef* next_expected_header_byte = nullptr;

  // If the avail_out is left at 0, then it means that it ran out
  // of room.  If there was avail_out left over, then it means
  // that all of the input was consumed.
  switch (mode_) {
    case DEFLATE:
    case GZIP:
    case DEFLATERAW:
      err_ = deflate(&strm_, flush_);
      break;
    case UNZIP:
      if (strm_.avail_in > 0) {
        next_expected_header_byte = strm_.next_in;
      }

      switch (gzip_id_bytes_read_) {
        case 0:
          if (next_expected_header_byte == nullptr) {
            break;
          }

          if (*next_expected_header_byte == GZIP_HEADER_ID1) {
            gzip_id_bytes_read_ = 1;
            next_expected_header_byte++;

            if (strm_.avail_in == 1) {
              // The only available byte was already read.
              break;
            }
          } else {
            mode_ = INFLATE;
            break;
          }

          [[fallthrough]];
        case 1:
          if (next_expected_header_byte == nullptr) {
            break;
          }

          if (*next_expected_header_byte == GZIP_HEADER_ID2) {
            gzip_id_bytes_read_ = 2;
            mode_ = GUNZIP;
          } else {
            // There is no actual difference between INFLATE and INFLATERAW
            // (after initialization).
            mode_ = INFLATE;
          }

          break;
        default:
          UNREACHABLE("invalid number of gzip magic number bytes read");
      }

      [[fallthrough]];
    case INFLATE:
    case GUNZIP:
    case INFLATERAW:
      err_ = inflate(&strm_, flush_);

      // If data was encoded with dictionary (INFLATERAW will have it set in
      // SetDictionary, don't repeat that here)
      if (mode_ != INFLATERAW &&
          err_ == Z_NEED_DICT &&
          !dictionary_.empty()) {
        // Load it
        err_ = inflateSetDictionary(&strm_,
                                    dictionary_.data(),
                                    dictionary_.size());
        if (err_ == Z_OK) {
          // And try to decode again
          err_ = inflate(&strm_, flush_);
        } else if (err_ == Z_DATA_ERROR) {
          // Both inflateSetDictionary() and inflate() return Z_DATA_ERROR.
          // Make it possible for After() to tell a bad dictionary from bad
          // input.
          err_ = Z_NEED_DICT;
        }
      }

      while (strm_.avail_in > 0 &&
             mode_ == GUNZIP &&
             err_ == Z_STREAM_END &&
             strm_.next_in[0] != 0x00) {
        // Bytes remain in input buffer. Perhaps this is another compressed
        // member in the same archive, or just trailing garbage.
        // Trailing zero bytes are okay, though, since they are frequently
        // used for padding.

        ResetStream();
        err_ = inflate(&strm_, flush_);
      }
      break;
    default:
      UNREACHABLE();
  }
}


void ZlibContext::SetBuffers(const char* in, uint32_t in_len,
                             char* out, uint32_t out_len) {
  strm_.avail_in = in_len;
  strm_.next_in = const_cast<Bytef*>(reinterpret_cast<const Bytef*>(in));
  strm_.avail_out = out_len;
  strm_.next_out = reinterpret_cast<Bytef*>(out);
}


void ZlibContext::SetFlush(int flush) {
  flush_ = flush;
}


void ZlibContext::GetAfterWriteOffsets(uint32_t* avail_in,
                                       uint32_t* avail_out) const {
  *avail_in = strm_.avail_in;
  *avail_out = strm_.avail_out;
}


CompressionError ZlibContext::ErrorForMessage(const char* message) const {
  if (strm_.msg != nullptr)
    message = strm_.msg;

  return CompressionError { message, ZlibStrerror(err_), err_ };
}


CompressionError ZlibContext::GetErrorInfo() const {
  // Acceptable error states depend on the type of zlib stream.
  switch (err_) {
  case Z_OK:
  case Z_BUF_ERROR:
    if (strm_.avail_out != 0 && flush_ == Z_FINISH) {
      return ErrorForMessage("unexpected end of file");
    }
  case Z_STREAM_END:
    // normal statuses, not fatal
    break;
  case Z_NEED_DICT:
    if (dictionary_.empty())
      return ErrorForMessage("Missing dictionary");
    else
      return ErrorForMessage("Bad dictionary");
  default:
    // something else.
    return ErrorForMessage("Zlib error");
  }

  return CompressionError {};
}


CompressionError ZlibContext::ResetStream() {
  bool first_init_call = InitZlib();
  if (first_init_call && err_ != Z_OK) {
    return ErrorForMessage("Failed to init stream before reset");
  }

  err_ = Z_OK;

  switch (mode_) {
    case DEFLATE:
    case DEFLATERAW:
    case GZIP:
      err_ = deflateReset(&strm_);
      break;
    case INFLATE:
    case INFLATERAW:
    case GUNZIP:
      err_ = inflateReset(&strm_);
      break;
    default:
      break;
  }

  if (err_ != Z_OK)
    return ErrorForMessage("Failed to reset stream");

  return SetDictionary();
}


void ZlibContext::SetAllocationFunctions(alloc_func alloc,
                                         free_func free,
                                         void* opaque) {
  strm_.zalloc = alloc;
  strm_.zfree = free;
  strm_.opaque = opaque;
}


void ZlibContext::Init(
    int level, int window_bits, int mem_level, int strategy,
    std::vector<unsigned char>&& dictionary) {
  if (!((window_bits == 0) &&
        (mode_ == INFLATE ||
         mode_ == GUNZIP ||
         mode_ == UNZIP))) {
    CHECK(
        (window_bits >= Z_MIN_WINDOWBITS && window_bits <= Z_MAX_WINDOWBITS) &&
        "invalid windowBits");
  }

  CHECK((level >= Z_MIN_LEVEL && level <= Z_MAX_LEVEL) &&
    "invalid compression level");

  CHECK((mem_level >= Z_MIN_MEMLEVEL && mem_level <= Z_MAX_MEMLEVEL) &&
        "invalid memlevel");

  CHECK((strategy == Z_FILTERED || strategy == Z_HUFFMAN_ONLY ||
         strategy == Z_RLE || strategy == Z_FIXED ||
         strategy == Z_DEFAULT_STRATEGY) &&
        "invalid strategy");

  level_ = level;
  window_bits_ = window_bits;
  mem_level_ = mem_level;
  strategy_ = strategy;

  flush_ = Z_NO_FLUSH;

  err_ = Z_OK;

  if (mode_ == GZIP || mode_ == GUNZIP) {
    window_bits_ += 16;
  }

  if (mode_ == UNZIP) {
    window_bits_ += 32;
  }

  if (mode_ == DEFLATERAW || mode_ == INFLATERAW) {
    window_bits_ *= -1;
  }

  dictionary_ = std::move(dictionary);
}

bool ZlibContext::InitZlib() {
  Mutex::ScopedLock lock(mutex_);
  if (zlib_init_done_) {
    return false;
  }

  switch (mode_) {
    case DEFLATE:
    case GZIP:
    case DEFLATERAW:
      err_ = deflateInit2(&strm_,
                          level_,
                          Z_DEFLATED,
                          window_bits_,
                          mem_level_,
                          strategy_);
      break;
    case INFLATE:
    case GUNZIP:
    case INFLATERAW:
    case UNZIP:
      err_ = inflateInit2(&strm_, window_bits_);
      break;
    default:
      UNREACHABLE();
  }

  if (err_ != Z_OK) {
    dictionary_.clear();
    mode_ = NONE;
    return true;
  }

  SetDictionary();
  zlib_init_done_ = true;
  return true;
}


CompressionError ZlibContext::SetDictionary() {
  if (dictionary_.empty())
    return CompressionError {};

  err_ = Z_OK;

  switch (mode_) {
    case DEFLATE:
    case DEFLATERAW:
      err_ = deflateSetDictionary(&strm_,
                                  dictionary_.data(),
                                  dictionary_.size());
      break;
    case INFLATERAW:
      // The other inflate cases will have the dictionary set when inflate()
      // returns Z_NEED_DICT in Process()
      err_ = inflateSetDictionary(&strm_,
                                  dictionary_.data(),
                                  dictionary_.size());
      break;
    default:
      break;
  }

  if (err_ != Z_OK) {
    return ErrorForMessage("Failed to set dictionary");
  }

  return CompressionError {};
}


CompressionError ZlibContext::SetParams(int level, int strategy) {
  bool first_init_call = InitZlib();
  if (first_init_call && err_ != Z_OK) {
    return ErrorForMessage("Failed to init stream before set parameters");
  }

  err_ = Z_OK;

  switch (mode_) {
    case DEFLATE:
    case DEFLATERAW:
      err_ = deflateParams(&strm_, level, strategy);
      break;
    default:
      break;
  }

  if (err_ != Z_OK && err_ != Z_BUF_ERROR) {
    return ErrorForMessage("Failed to set parameters");
  }

  return CompressionError {};
}


void BrotliContext::SetBuffers(const char* in, uint32_t in_len,
                               char* out, uint32_t out_len) {
  next_in_ = reinterpret_cast<const uint8_t*>(in);
  next_out_ = reinterpret_cast<uint8_t*>(out);
  avail_in_ = in_len;
  avail_out_ = out_len;
}


void BrotliContext::SetFlush(int flush) {
  flush_ = static_cast<BrotliEncoderOperation>(flush);
}


void BrotliContext::GetAfterWriteOffsets(uint32_t* avail_in,
                                         uint32_t* avail_out) const {
  *avail_in = avail_in_;
  *avail_out = avail_out_;
}


void BrotliEncoderContext::DoThreadPoolWork() {
  CHECK_EQ(mode_, BROTLI_ENCODE);
  CHECK(state_);
  const uint8_t* next_in = next_in_;
  last_result_ = BrotliEncoderCompressStream(state_.get(),
                                             flush_,
                                             &avail_in_,
                                             &next_in,
                                             &avail_out_,
                                             &next_out_,
                                             nullptr);
  next_in_ += next_in - next_in_;
}


void BrotliEncoderContext::Close() {
  state_.reset();
  mode_ = NONE;
}

CompressionError BrotliEncoderContext::Init(brotli_alloc_func alloc,
                                            brotli_free_func free,
                                            void* opaque) {
  alloc_ = alloc;
  free_ = free;
  alloc_opaque_ = opaque;
  state_.reset(BrotliEncoderCreateInstance(alloc, free, opaque));
  if (!state_) {
    return CompressionError("Could not initialize Brotli instance",
                            "ERR_ZLIB_INITIALIZATION_FAILED",
                            -1);
  } else {
    return CompressionError {};
  }
}

CompressionError BrotliEncoderContext::ResetStream() {
  return Init(alloc_, free_, alloc_opaque_);
}

CompressionError BrotliEncoderContext::SetParams(int key, uint32_t value) {
  if (!BrotliEncoderSetParameter(state_.get(),
                                 static_cast<BrotliEncoderParameter>(key),
                                 value)) {
    return CompressionError("Setting parameter failed",
                            "ERR_BROTLI_PARAM_SET_FAILED",
                            -1);
  } else {
    return CompressionError {};
  }
}

CompressionError BrotliEncoderContext::GetErrorInfo() const {
  if (!last_result_) {
    return CompressionError("Compression failed",
                            "ERR_BROTLI_COMPRESSION_FAILED",
                            -1);
  } else {
    return CompressionError {};
  }
}


void BrotliDecoderContext::Close() {
  state_.reset();
  mode_ = NONE;
}

void BrotliDecoderContext::DoThreadPoolWork() {
  CHECK_EQ(mode_, BROTLI_DECODE);
  CHECK(state_);
  const uint8_t* next_in = next_in_;
  last_result_ = BrotliDecoderDecompressStream(state_.get(),
                                               &avail_in_,
                                               &next_in,
                                               &avail_out_,
                                               &next_out_,
                                               nullptr);
  next_in_ += next_in - next_in_;
  if (last_result_ == BROTLI_DECODER_RESULT_ERROR) {
    error_ = BrotliDecoderGetErrorCode(state_.get());
    error_string_ = std::string("ERR_") + BrotliDecoderErrorString(error_);
  }
}

CompressionError BrotliDecoderContext::Init(brotli_alloc_func alloc,
                                            brotli_free_func free,
                                            void* opaque) {
  alloc_ = alloc;
  free_ = free;
  alloc_opaque_ = opaque;
  state_.reset(BrotliDecoderCreateInstance(alloc, free, opaque));
  if (!state_) {
    return CompressionError("Could not initialize Brotli instance",
                            "ERR_ZLIB_INITIALIZATION_FAILED",
                            -1);
  } else {
    return CompressionError {};
  }
}

CompressionError BrotliDecoderContext::ResetStream() {
  return Init(alloc_, free_, alloc_opaque_);
}

CompressionError BrotliDecoderContext::SetParams(int key, uint32_t value) {
  if (!BrotliDecoderSetParameter(state_.get(),
                                 static_cast<BrotliDecoderParameter>(key),
                                 value)) {
    return CompressionError("Setting parameter failed",
                            "ERR_BROTLI_PARAM_SET_FAILED",
                            -1);
  } else {
    return CompressionError {};
  }
}

CompressionError BrotliDecoderContext::GetErrorInfo() const {
  if (error_ != BROTLI_DECODER_NO_ERROR) {
    return CompressionError("Decompression failed",
                            error_string_.c_str(),
                            static_cast<int>(error_));
  } else if (flush_ == BROTLI_OPERATION_FINISH &&
             last_result_ == BROTLI_DECODER_RESULT_NEEDS_MORE_INPUT) {
    // Match zlib's behaviour, as brotli doesn't have its own code for this.
    return CompressionError("unexpected end of file",
                            "Z_BUF_ERROR",
                            Z_BUF_ERROR);
  } else {
    return CompressionError {};
  }
}


template <typename Stream>
struct MakeClass {
  static void Make(Environment* env, Local<Object> target, const char* name) {
    Isolate* isolate = env->isolate();
    Local<FunctionTemplate> z = NewFunctionTemplate(isolate, Stream::New);

    z->InstanceTemplate()->SetInternalFieldCount(
        Stream::kInternalFieldCount);
    z->Inherit(AsyncWrap::GetConstructorTemplate(env));

    SetProtoMethod(isolate, z, "write", Stream::template Write<true>);
    SetProtoMethod(isolate, z, "writeSync", Stream::template Write<false>);
    SetProtoMethod(isolate, z, "close", Stream::Close);

    SetProtoMethod(isolate, z, "init", Stream::Init);
    SetProtoMethod(isolate, z, "params", Stream::Params);
    SetProtoMethod(isolate, z, "reset", Stream::Reset);

    SetConstructorFunction(env->context(), target, name, z);
  }

<<<<<<< HEAD
    env->SetConstructorFunction(target, name, z);
=======
  static void Make(ExternalReferenceRegistry* registry) {
    registry->Register(Stream::New);
    registry->Register(Stream::template Write<true>);
    registry->Register(Stream::template Write<false>);
    registry->Register(Stream::Close);
    registry->Register(Stream::Init);
    registry->Register(Stream::Params);
    registry->Register(Stream::Reset);
>>>>>>> a8a80be5
  }
};

void Initialize(Local<Object> target,
                Local<Value> unused,
                Local<Context> context,
                void* priv) {
  Environment* env = Environment::GetCurrent(context);

  MakeClass<ZlibStream>::Make(env, target, "Zlib");
  MakeClass<BrotliEncoderStream>::Make(env, target, "BrotliEncoder");
  MakeClass<BrotliDecoderStream>::Make(env, target, "BrotliDecoder");

  target->Set(env->context(),
              FIXED_ONE_BYTE_STRING(env->isolate(), "ZLIB_VERSION"),
              FIXED_ONE_BYTE_STRING(env->isolate(), ZLIB_VERSION)).Check();
}

void RegisterExternalReferences(ExternalReferenceRegistry* registry) {
  MakeClass<ZlibStream>::Make(registry);
  MakeClass<BrotliEncoderStream>::Make(registry);
  MakeClass<BrotliDecoderStream>::Make(registry);
}

}  // anonymous namespace

void DefineZlibConstants(Local<Object> target) {
  NODE_DEFINE_CONSTANT(target, Z_NO_FLUSH);
  NODE_DEFINE_CONSTANT(target, Z_PARTIAL_FLUSH);
  NODE_DEFINE_CONSTANT(target, Z_SYNC_FLUSH);
  NODE_DEFINE_CONSTANT(target, Z_FULL_FLUSH);
  NODE_DEFINE_CONSTANT(target, Z_FINISH);
  NODE_DEFINE_CONSTANT(target, Z_BLOCK);

  // return/error codes
  NODE_DEFINE_CONSTANT(target, Z_OK);
  NODE_DEFINE_CONSTANT(target, Z_STREAM_END);
  NODE_DEFINE_CONSTANT(target, Z_NEED_DICT);
  NODE_DEFINE_CONSTANT(target, Z_ERRNO);
  NODE_DEFINE_CONSTANT(target, Z_STREAM_ERROR);
  NODE_DEFINE_CONSTANT(target, Z_DATA_ERROR);
  NODE_DEFINE_CONSTANT(target, Z_MEM_ERROR);
  NODE_DEFINE_CONSTANT(target, Z_BUF_ERROR);
  NODE_DEFINE_CONSTANT(target, Z_VERSION_ERROR);

  NODE_DEFINE_CONSTANT(target, Z_NO_COMPRESSION);
  NODE_DEFINE_CONSTANT(target, Z_BEST_SPEED);
  NODE_DEFINE_CONSTANT(target, Z_BEST_COMPRESSION);
  NODE_DEFINE_CONSTANT(target, Z_DEFAULT_COMPRESSION);
  NODE_DEFINE_CONSTANT(target, Z_FILTERED);
  NODE_DEFINE_CONSTANT(target, Z_HUFFMAN_ONLY);
  NODE_DEFINE_CONSTANT(target, Z_RLE);
  NODE_DEFINE_CONSTANT(target, Z_FIXED);
  NODE_DEFINE_CONSTANT(target, Z_DEFAULT_STRATEGY);
  NODE_DEFINE_CONSTANT(target, ZLIB_VERNUM);

  NODE_DEFINE_CONSTANT(target, DEFLATE);
  NODE_DEFINE_CONSTANT(target, INFLATE);
  NODE_DEFINE_CONSTANT(target, GZIP);
  NODE_DEFINE_CONSTANT(target, GUNZIP);
  NODE_DEFINE_CONSTANT(target, DEFLATERAW);
  NODE_DEFINE_CONSTANT(target, INFLATERAW);
  NODE_DEFINE_CONSTANT(target, UNZIP);
  NODE_DEFINE_CONSTANT(target, BROTLI_DECODE);
  NODE_DEFINE_CONSTANT(target, BROTLI_ENCODE);

  NODE_DEFINE_CONSTANT(target, Z_MIN_WINDOWBITS);
  NODE_DEFINE_CONSTANT(target, Z_MAX_WINDOWBITS);
  NODE_DEFINE_CONSTANT(target, Z_DEFAULT_WINDOWBITS);
  NODE_DEFINE_CONSTANT(target, Z_MIN_CHUNK);
  NODE_DEFINE_CONSTANT(target, Z_MAX_CHUNK);
  NODE_DEFINE_CONSTANT(target, Z_DEFAULT_CHUNK);
  NODE_DEFINE_CONSTANT(target, Z_MIN_MEMLEVEL);
  NODE_DEFINE_CONSTANT(target, Z_MAX_MEMLEVEL);
  NODE_DEFINE_CONSTANT(target, Z_DEFAULT_MEMLEVEL);
  NODE_DEFINE_CONSTANT(target, Z_MIN_LEVEL);
  NODE_DEFINE_CONSTANT(target, Z_MAX_LEVEL);
  NODE_DEFINE_CONSTANT(target, Z_DEFAULT_LEVEL);

  // Brotli constants
  NODE_DEFINE_CONSTANT(target, BROTLI_OPERATION_PROCESS);
  NODE_DEFINE_CONSTANT(target, BROTLI_OPERATION_FLUSH);
  NODE_DEFINE_CONSTANT(target, BROTLI_OPERATION_FINISH);
  NODE_DEFINE_CONSTANT(target, BROTLI_OPERATION_EMIT_METADATA);
  NODE_DEFINE_CONSTANT(target, BROTLI_PARAM_MODE);
  NODE_DEFINE_CONSTANT(target, BROTLI_MODE_GENERIC);
  NODE_DEFINE_CONSTANT(target, BROTLI_MODE_TEXT);
  NODE_DEFINE_CONSTANT(target, BROTLI_MODE_FONT);
  NODE_DEFINE_CONSTANT(target, BROTLI_DEFAULT_MODE);
  NODE_DEFINE_CONSTANT(target, BROTLI_PARAM_QUALITY);
  NODE_DEFINE_CONSTANT(target, BROTLI_MIN_QUALITY);
  NODE_DEFINE_CONSTANT(target, BROTLI_MAX_QUALITY);
  NODE_DEFINE_CONSTANT(target, BROTLI_DEFAULT_QUALITY);
  NODE_DEFINE_CONSTANT(target, BROTLI_PARAM_LGWIN);
  NODE_DEFINE_CONSTANT(target, BROTLI_MIN_WINDOW_BITS);
  NODE_DEFINE_CONSTANT(target, BROTLI_MAX_WINDOW_BITS);
  NODE_DEFINE_CONSTANT(target, BROTLI_LARGE_MAX_WINDOW_BITS);
  NODE_DEFINE_CONSTANT(target, BROTLI_DEFAULT_WINDOW);
  NODE_DEFINE_CONSTANT(target, BROTLI_PARAM_LGBLOCK);
  NODE_DEFINE_CONSTANT(target, BROTLI_MIN_INPUT_BLOCK_BITS);
  NODE_DEFINE_CONSTANT(target, BROTLI_MAX_INPUT_BLOCK_BITS);
  NODE_DEFINE_CONSTANT(target, BROTLI_PARAM_DISABLE_LITERAL_CONTEXT_MODELING);
  NODE_DEFINE_CONSTANT(target, BROTLI_PARAM_SIZE_HINT);
  NODE_DEFINE_CONSTANT(target, BROTLI_PARAM_LARGE_WINDOW);
  NODE_DEFINE_CONSTANT(target, BROTLI_PARAM_NPOSTFIX);
  NODE_DEFINE_CONSTANT(target, BROTLI_PARAM_NDIRECT);
  NODE_DEFINE_CONSTANT(target, BROTLI_DECODER_RESULT_ERROR);
  NODE_DEFINE_CONSTANT(target, BROTLI_DECODER_RESULT_SUCCESS);
  NODE_DEFINE_CONSTANT(target, BROTLI_DECODER_RESULT_NEEDS_MORE_INPUT);
  NODE_DEFINE_CONSTANT(target, BROTLI_DECODER_RESULT_NEEDS_MORE_OUTPUT);
  NODE_DEFINE_CONSTANT(target,
      BROTLI_DECODER_PARAM_DISABLE_RING_BUFFER_REALLOCATION);
  NODE_DEFINE_CONSTANT(target, BROTLI_DECODER_PARAM_LARGE_WINDOW);
  NODE_DEFINE_CONSTANT(target, BROTLI_DECODER_NO_ERROR);
  NODE_DEFINE_CONSTANT(target, BROTLI_DECODER_SUCCESS);
  NODE_DEFINE_CONSTANT(target, BROTLI_DECODER_NEEDS_MORE_INPUT);
  NODE_DEFINE_CONSTANT(target, BROTLI_DECODER_NEEDS_MORE_OUTPUT);
  NODE_DEFINE_CONSTANT(target, BROTLI_DECODER_ERROR_FORMAT_EXUBERANT_NIBBLE);
  NODE_DEFINE_CONSTANT(target, BROTLI_DECODER_ERROR_FORMAT_RESERVED);
  NODE_DEFINE_CONSTANT(target,
      BROTLI_DECODER_ERROR_FORMAT_EXUBERANT_META_NIBBLE);
  NODE_DEFINE_CONSTANT(target,
      BROTLI_DECODER_ERROR_FORMAT_SIMPLE_HUFFMAN_ALPHABET);
  NODE_DEFINE_CONSTANT(target, BROTLI_DECODER_ERROR_FORMAT_SIMPLE_HUFFMAN_SAME);
  NODE_DEFINE_CONSTANT(target, BROTLI_DECODER_ERROR_FORMAT_CL_SPACE);
  NODE_DEFINE_CONSTANT(target, BROTLI_DECODER_ERROR_FORMAT_HUFFMAN_SPACE);
  NODE_DEFINE_CONSTANT(target, BROTLI_DECODER_ERROR_FORMAT_CONTEXT_MAP_REPEAT);
  NODE_DEFINE_CONSTANT(target, BROTLI_DECODER_ERROR_FORMAT_BLOCK_LENGTH_1);
  NODE_DEFINE_CONSTANT(target, BROTLI_DECODER_ERROR_FORMAT_BLOCK_LENGTH_2);
  NODE_DEFINE_CONSTANT(target, BROTLI_DECODER_ERROR_FORMAT_TRANSFORM);
  NODE_DEFINE_CONSTANT(target, BROTLI_DECODER_ERROR_FORMAT_DICTIONARY);
  NODE_DEFINE_CONSTANT(target, BROTLI_DECODER_ERROR_FORMAT_WINDOW_BITS);
  NODE_DEFINE_CONSTANT(target, BROTLI_DECODER_ERROR_FORMAT_PADDING_1);
  NODE_DEFINE_CONSTANT(target, BROTLI_DECODER_ERROR_FORMAT_PADDING_2);
  NODE_DEFINE_CONSTANT(target, BROTLI_DECODER_ERROR_FORMAT_DISTANCE);
  NODE_DEFINE_CONSTANT(target, BROTLI_DECODER_ERROR_DICTIONARY_NOT_SET);
  NODE_DEFINE_CONSTANT(target, BROTLI_DECODER_ERROR_INVALID_ARGUMENTS);
  NODE_DEFINE_CONSTANT(target, BROTLI_DECODER_ERROR_ALLOC_CONTEXT_MODES);
  NODE_DEFINE_CONSTANT(target, BROTLI_DECODER_ERROR_ALLOC_TREE_GROUPS);
  NODE_DEFINE_CONSTANT(target, BROTLI_DECODER_ERROR_ALLOC_CONTEXT_MAP);
  NODE_DEFINE_CONSTANT(target, BROTLI_DECODER_ERROR_ALLOC_RING_BUFFER_1);
  NODE_DEFINE_CONSTANT(target, BROTLI_DECODER_ERROR_ALLOC_RING_BUFFER_2);
  NODE_DEFINE_CONSTANT(target, BROTLI_DECODER_ERROR_ALLOC_BLOCK_TYPE_TREES);
  NODE_DEFINE_CONSTANT(target, BROTLI_DECODER_ERROR_UNREACHABLE);
}

}  // namespace node

NODE_BINDING_CONTEXT_AWARE_INTERNAL(zlib, node::Initialize)
NODE_BINDING_EXTERNAL_REFERENCE(zlib, node::RegisterExternalReferences)<|MERGE_RESOLUTION|>--- conflicted
+++ resolved
@@ -1274,9 +1274,6 @@
     SetConstructorFunction(env->context(), target, name, z);
   }
 
-<<<<<<< HEAD
-    env->SetConstructorFunction(target, name, z);
-=======
   static void Make(ExternalReferenceRegistry* registry) {
     registry->Register(Stream::New);
     registry->Register(Stream::template Write<true>);
@@ -1285,7 +1282,6 @@
     registry->Register(Stream::Init);
     registry->Register(Stream::Params);
     registry->Register(Stream::Reset);
->>>>>>> a8a80be5
   }
 };
 
