--- conflicted
+++ resolved
@@ -1,14 +1,10 @@
 #include "histogram.h"  // NOLINT(build/include_inline)
 #include "base_object-inl.h"
 #include "histogram-inl.h"
-#include "base_object-inl.h"
 #include "memory_tracker-inl.h"
 #include "node_errors.h"
-<<<<<<< HEAD
-=======
 #include "node_external_reference.h"
 
->>>>>>> a8a80be5
 namespace node {
 
 using v8::BigInt;
@@ -37,13 +33,8 @@
   tracker->TrackFieldWithSize("histogram", GetMemorySize());
 }
 
-<<<<<<< HEAD
-HistogramImpl::HistogramImpl(int64_t lowest, int64_t highest, int figures)
-    : histogram_(new Histogram(lowest, highest, figures)) {}
-=======
 HistogramImpl::HistogramImpl(const Histogram::Options& options)
     : histogram_(new Histogram(options)) {}
->>>>>>> a8a80be5
 
 HistogramImpl::HistogramImpl(std::shared_ptr<Histogram> histogram)
     : histogram_(std::move(histogram)) {}
@@ -51,17 +42,9 @@
 HistogramBase::HistogramBase(
     Environment* env,
     Local<Object> wrap,
-<<<<<<< HEAD
-    int64_t lowest,
-    int64_t highest,
-    int figures)
-    : BaseObject(env, wrap),
-      HistogramImpl(lowest, highest, figures) {
-=======
     const Histogram::Options& options)
     : BaseObject(env, wrap),
       HistogramImpl(options) {
->>>>>>> a8a80be5
   MakeWeak();
 }
 
@@ -76,8 +59,6 @@
 
 void HistogramBase::MemoryInfo(MemoryTracker* tracker) const {
   tracker->TrackField("histogram", histogram());
-<<<<<<< HEAD
-=======
 }
 
 void HistogramBase::GetCount(const v8::FunctionCallbackInfo<v8::Value>& args) {
@@ -94,7 +75,6 @@
   ASSIGN_OR_RETURN_UNWRAP(&histogram, args.Holder());
   args.GetReturnValue().Set(
       BigInt::NewFromUnsigned(env->isolate(), (*histogram)->Count()));
->>>>>>> a8a80be5
 }
 
 void HistogramBase::GetMin(const FunctionCallbackInfo<Value>& args) {
@@ -154,8 +134,6 @@
 }
 
 void HistogramBase::GetPercentile(const FunctionCallbackInfo<Value>& args) {
-<<<<<<< HEAD
-=======
   HistogramBase* histogram;
   ASSIGN_OR_RETURN_UNWRAP(&histogram, args.Holder());
   CHECK(args[0]->IsNumber());
@@ -167,17 +145,10 @@
 void HistogramBase::GetPercentileBigInt(
     const FunctionCallbackInfo<Value>& args) {
   Environment* env = Environment::GetCurrent(args);
->>>>>>> a8a80be5
   HistogramBase* histogram;
   ASSIGN_OR_RETURN_UNWRAP(&histogram, args.Holder());
   CHECK(args[0]->IsNumber());
   double percentile = args[0].As<Number>()->Value();
-<<<<<<< HEAD
-  args.GetReturnValue().Set((*histogram)->Percentile(percentile));
-}
-
-void HistogramBase::GetPercentiles(const FunctionCallbackInfo<Value>& args) {
-=======
   int64_t value = (*histogram)->Percentile(percentile);
   args.GetReturnValue().Set(BigInt::New(env->isolate(), value));
 }
@@ -198,25 +169,16 @@
 
 void HistogramBase::GetPercentilesBigInt(
     const FunctionCallbackInfo<Value>& args) {
->>>>>>> a8a80be5
   Environment* env = Environment::GetCurrent(args);
   HistogramBase* histogram;
   ASSIGN_OR_RETURN_UNWRAP(&histogram, args.Holder());
   CHECK(args[0]->IsMap());
   Local<Map> map = args[0].As<Map>();
-<<<<<<< HEAD
-  (*histogram)->Percentiles([map, env](double key, double value) {
-    map->Set(
-        env->context(),
-        Number::New(env->isolate(), key),
-        Number::New(env->isolate(), value)).IsEmpty();
-=======
   (*histogram)->Percentiles([map, env](double key, int64_t value) {
     USE(map->Set(
           env->context(),
           Number::New(env->isolate(), key),
           BigInt::New(env->isolate(), value)));
->>>>>>> a8a80be5
   });
 }
 
@@ -230,136 +192,6 @@
   HistogramBase* histogram;
   ASSIGN_OR_RETURN_UNWRAP(&histogram, args.Holder());
   (*histogram)->RecordDelta();
-<<<<<<< HEAD
-}
-
-void HistogramBase::Record(const FunctionCallbackInfo<Value>& args) {
-  Environment* env = Environment::GetCurrent(args);
-  CHECK_IMPLIES(!args[0]->IsNumber(), args[0]->IsBigInt());
-  bool lossless = true;
-  int64_t value = args[0]->IsBigInt()
-      ? args[0].As<BigInt>()->Int64Value(&lossless)
-      : static_cast<int64_t>(args[0].As<Number>()->Value());
-  if (!lossless || value < 1)
-    return THROW_ERR_OUT_OF_RANGE(env, "value is out of range");
-  HistogramBase* histogram;
-  ASSIGN_OR_RETURN_UNWRAP(&histogram, args.Holder());
-  (*histogram)->Record(value);
-}
-
-BaseObjectPtr<HistogramBase> HistogramBase::Create(
-    Environment* env,
-    int64_t lowest,
-    int64_t highest,
-    int figures) {
-  Local<Object> obj;
-  if (!GetConstructorTemplate(env)
-          ->InstanceTemplate()
-          ->NewInstance(env->context()).ToLocal(&obj)) {
-    return BaseObjectPtr<HistogramBase>();
-  }
-
-  return MakeBaseObject<HistogramBase>(
-      env, obj, lowest, highest, figures);
-}
-
-BaseObjectPtr<HistogramBase> HistogramBase::Create(
-    Environment* env,
-    std::shared_ptr<Histogram> histogram) {
-  Local<Object> obj;
-  if (!GetConstructorTemplate(env)
-          ->InstanceTemplate()
-          ->NewInstance(env->context()).ToLocal(&obj)) {
-    return BaseObjectPtr<HistogramBase>();
-  }
-  return MakeBaseObject<HistogramBase>(env, obj, std::move(histogram));
-}
-
-void HistogramBase::New(const FunctionCallbackInfo<Value>& args) {
-  CHECK(args.IsConstructCall());
-  Environment* env = Environment::GetCurrent(args);
-  new HistogramBase(env, args.This());
-}
-
-Local<FunctionTemplate> HistogramBase::GetConstructorTemplate(
-    Environment* env) {
-  Local<FunctionTemplate> tmpl = env->histogram_ctor_template();
-  if (tmpl.IsEmpty()) {
-    tmpl = env->NewFunctionTemplate(New);
-    Local<String> classname =
-        FIXED_ONE_BYTE_STRING(env->isolate(), "Histogram");
-    tmpl->SetClassName(classname);
-    tmpl->Inherit(BaseObject::GetConstructorTemplate(env));
-
-    tmpl->InstanceTemplate()->SetInternalFieldCount(
-        HistogramBase::kInternalFieldCount);
-    env->SetProtoMethodNoSideEffect(tmpl, "exceeds", GetExceeds);
-    env->SetProtoMethodNoSideEffect(tmpl, "min", GetMin);
-    env->SetProtoMethodNoSideEffect(tmpl, "max", GetMax);
-    env->SetProtoMethodNoSideEffect(tmpl, "mean", GetMean);
-    env->SetProtoMethodNoSideEffect(tmpl, "stddev", GetStddev);
-    env->SetProtoMethodNoSideEffect(tmpl, "percentile", GetPercentile);
-    env->SetProtoMethodNoSideEffect(tmpl, "percentiles", GetPercentiles);
-    env->SetProtoMethod(tmpl, "reset", DoReset);
-    env->SetProtoMethod(tmpl, "record", Record);
-    env->SetProtoMethod(tmpl, "recordDelta", RecordDelta);
-    env->set_histogram_ctor_template(tmpl);
-  }
-  return tmpl;
-}
-
-void HistogramBase::Initialize(Environment* env, Local<Object> target) {
-  env->SetConstructorFunction(target, "Histogram", GetConstructorTemplate(env));
-}
-
-BaseObjectPtr<BaseObject> HistogramBase::HistogramTransferData::Deserialize(
-    Environment* env,
-    v8::Local<v8::Context> context,
-    std::unique_ptr<worker::TransferData> self) {
-  return Create(env, std::move(histogram_));
-}
-
-std::unique_ptr<worker::TransferData> HistogramBase::CloneForMessaging() const {
-  return std::make_unique<HistogramTransferData>(this);
-}
-
-void HistogramBase::HistogramTransferData::MemoryInfo(
-    MemoryTracker* tracker) const {
-  tracker->TrackField("histogram", histogram_);
-}
-
-Local<FunctionTemplate> IntervalHistogram::GetConstructorTemplate(
-    Environment* env) {
-  Local<FunctionTemplate> tmpl = env->intervalhistogram_constructor_template();
-  if (tmpl.IsEmpty()) {
-    tmpl = FunctionTemplate::New(env->isolate());
-    tmpl->Inherit(HandleWrap::GetConstructorTemplate(env));
-    tmpl->InstanceTemplate()->SetInternalFieldCount(
-        HistogramBase::kInternalFieldCount);
-    env->SetProtoMethodNoSideEffect(tmpl, "exceeds", GetExceeds);
-    env->SetProtoMethodNoSideEffect(tmpl, "min", GetMin);
-    env->SetProtoMethodNoSideEffect(tmpl, "max", GetMax);
-    env->SetProtoMethodNoSideEffect(tmpl, "mean", GetMean);
-    env->SetProtoMethodNoSideEffect(tmpl, "stddev", GetStddev);
-    env->SetProtoMethodNoSideEffect(tmpl, "percentile", GetPercentile);
-    env->SetProtoMethodNoSideEffect(tmpl, "percentiles", GetPercentiles);
-    env->SetProtoMethod(tmpl, "reset", DoReset);
-    env->SetProtoMethod(tmpl, "start", Start);
-    env->SetProtoMethod(tmpl, "stop", Stop);
-    env->set_intervalhistogram_constructor_template(tmpl);
-  }
-  return tmpl;
-}
-
-IntervalHistogram::IntervalHistogram(
-    Environment* env,
-    Local<Object> wrap,
-    AsyncWrap::ProviderType type,
-    int32_t interval,
-    int64_t lowest,
-    int64_t highest,
-    int figures)
-=======
 }
 
 void HistogramBase::Record(const FunctionCallbackInfo<Value>& args) {
@@ -594,30 +426,18 @@
     int32_t interval,
     std::function<void(Histogram&)> on_interval,
     const Histogram::Options& options)
->>>>>>> a8a80be5
     : HandleWrap(
           env,
           wrap,
           reinterpret_cast<uv_handle_t*>(&timer_),
           type),
-<<<<<<< HEAD
-      HistogramImpl(lowest, highest, figures),
-      interval_(interval) {
-=======
       HistogramImpl(options),
       interval_(interval),
       on_interval_(std::move(on_interval)) {
->>>>>>> a8a80be5
   MakeWeak();
   uv_timer_init(env->event_loop(), &timer_);
 }
 
-<<<<<<< HEAD
-void IntervalHistogram::TimerCB(uv_timer_t* handle) {
-  IntervalHistogram* histogram =
-      ContainerOf(&IntervalHistogram::timer_, handle);
-  histogram->OnInterval();
-=======
 BaseObjectPtr<IntervalHistogram> IntervalHistogram::Create(
     Environment* env,
     int32_t interval,
@@ -646,7 +466,6 @@
   Histogram* h = histogram->histogram().get();
 
   histogram->on_interval_(*h);
->>>>>>> a8a80be5
 }
 
 void IntervalHistogram::MemoryInfo(MemoryTracker* tracker) const {
@@ -680,8 +499,6 @@
   histogram->OnStop();
 }
 
-<<<<<<< HEAD
-=======
 void IntervalHistogram::GetCount(const FunctionCallbackInfo<Value>& args) {
   IntervalHistogram* histogram;
   ASSIGN_OR_RETURN_UNWRAP(&histogram, args.Holder());
@@ -698,7 +515,6 @@
       BigInt::NewFromUnsigned(env->isolate(), (*histogram)->Count()));
 }
 
->>>>>>> a8a80be5
 void IntervalHistogram::GetMin(const FunctionCallbackInfo<Value>& args) {
   IntervalHistogram* histogram;
   ASSIGN_OR_RETURN_UNWRAP(&histogram, args.Holder());
@@ -706,8 +522,6 @@
   args.GetReturnValue().Set(value);
 }
 
-<<<<<<< HEAD
-=======
 void IntervalHistogram::GetMinBigInt(const FunctionCallbackInfo<Value>& args) {
   Environment* env = Environment::GetCurrent(args);
   IntervalHistogram* histogram;
@@ -715,7 +529,6 @@
   args.GetReturnValue().Set(BigInt::New(env->isolate(), (*histogram)->Min()));
 }
 
->>>>>>> a8a80be5
 void IntervalHistogram::GetMax(const FunctionCallbackInfo<Value>& args) {
   IntervalHistogram* histogram;
   ASSIGN_OR_RETURN_UNWRAP(&histogram, args.Holder());
@@ -723,8 +536,6 @@
   args.GetReturnValue().Set(value);
 }
 
-<<<<<<< HEAD
-=======
 void IntervalHistogram::GetMaxBigInt(const FunctionCallbackInfo<Value>& args) {
   Environment* env = Environment::GetCurrent(args);
   IntervalHistogram* histogram;
@@ -732,7 +543,6 @@
   args.GetReturnValue().Set(BigInt::New(env->isolate(), (*histogram)->Min()));
 }
 
->>>>>>> a8a80be5
 void IntervalHistogram::GetMean(const FunctionCallbackInfo<Value>& args) {
   IntervalHistogram* histogram;
   ASSIGN_OR_RETURN_UNWRAP(&histogram, args.Holder());
@@ -746,8 +556,6 @@
   args.GetReturnValue().Set(value);
 }
 
-<<<<<<< HEAD
-=======
 void IntervalHistogram::GetExceedsBigInt(
     const FunctionCallbackInfo<Value>& args) {
   Environment* env = Environment::GetCurrent(args);
@@ -757,7 +565,6 @@
       BigInt::New(env->isolate(), (*histogram)->Exceeds()));
 }
 
->>>>>>> a8a80be5
 void IntervalHistogram::GetStddev(const FunctionCallbackInfo<Value>& args) {
   IntervalHistogram* histogram;
   ASSIGN_OR_RETURN_UNWRAP(&histogram, args.Holder());
@@ -769,9 +576,6 @@
   ASSIGN_OR_RETURN_UNWRAP(&histogram, args.Holder());
   CHECK(args[0]->IsNumber());
   double percentile = args[0].As<Number>()->Value();
-<<<<<<< HEAD
-  args.GetReturnValue().Set((*histogram)->Percentile(percentile));
-=======
   double value = static_cast<double>((*histogram)->Percentile(percentile));
   args.GetReturnValue().Set(value);
 }
@@ -785,7 +589,6 @@
   double percentile = args[0].As<Number>()->Value();
   int64_t value = (*histogram)->Percentile(percentile);
   args.GetReturnValue().Set(BigInt::New(env->isolate(), value));
->>>>>>> a8a80be5
 }
 
 void IntervalHistogram::GetPercentiles(
@@ -795,13 +598,6 @@
   ASSIGN_OR_RETURN_UNWRAP(&histogram, args.Holder());
   CHECK(args[0]->IsMap());
   Local<Map> map = args[0].As<Map>();
-<<<<<<< HEAD
-  (*histogram)->Percentiles([map, env](double key, double value) {
-    map->Set(
-        env->context(),
-        Number::New(env->isolate(), key),
-        Number::New(env->isolate(), value)).IsEmpty();
-=======
   (*histogram)->Percentiles([map, env](double key, int64_t value) {
     USE(map->Set(
           env->context(),
@@ -822,7 +618,6 @@
           env->context(),
           Number::New(env->isolate(), key),
           BigInt::New(env->isolate(), value)));
->>>>>>> a8a80be5
   });
 }
 
