#include "histogram.h"  // NOLINT(build/include_inline)
#include "base_object-inl.h"
#include "histogram-inl.h"
#include "memory_tracker-inl.h"
#include "node_errors.h"
#include "node_external_reference.h"

namespace node {

using v8::BigInt;
using v8::FunctionCallbackInfo;
using v8::FunctionTemplate;
using v8::Integer;
using v8::Isolate;
using v8::Local;
using v8::Map;
using v8::Number;
using v8::Object;
using v8::String;
using v8::Uint32;
using v8::Value;

Histogram::Histogram(const Options& options) {
  hdr_histogram* histogram;
  CHECK_EQ(0, hdr_init(options.lowest,
                       options.highest,
                       options.figures,
                       &histogram));
  histogram_.reset(histogram);
}

void Histogram::MemoryInfo(MemoryTracker* tracker) const {
  tracker->TrackFieldWithSize("histogram", GetMemorySize());
}

HistogramImpl::HistogramImpl(const Histogram::Options& options)
    : histogram_(new Histogram(options)) {}

HistogramImpl::HistogramImpl(std::shared_ptr<Histogram> histogram)
    : histogram_(std::move(histogram)) {}

HistogramBase::HistogramBase(
    Environment* env,
    Local<Object> wrap,
    const Histogram::Options& options)
    : BaseObject(env, wrap),
      HistogramImpl(options) {
  MakeWeak();
}

HistogramBase::HistogramBase(
    Environment* env,
    Local<Object> wrap,
    std::shared_ptr<Histogram> histogram)
    : BaseObject(env, wrap),
      HistogramImpl(std::move(histogram)) {
  MakeWeak();
}

void HistogramBase::MemoryInfo(MemoryTracker* tracker) const {
  tracker->TrackField("histogram", histogram());
}

void HistogramBase::GetCount(const v8::FunctionCallbackInfo<v8::Value>& args) {
  HistogramBase* histogram;
  ASSIGN_OR_RETURN_UNWRAP(&histogram, args.Holder());
  double value = static_cast<double>((*histogram)->Count());
  args.GetReturnValue().Set(value);
}

void HistogramBase::GetCountBigInt(
    const v8::FunctionCallbackInfo<v8::Value>& args) {
  Environment* env = Environment::GetCurrent(args);
  HistogramBase* histogram;
  ASSIGN_OR_RETURN_UNWRAP(&histogram, args.Holder());
  args.GetReturnValue().Set(
      BigInt::NewFromUnsigned(env->isolate(), (*histogram)->Count()));
}

void HistogramBase::GetMin(const FunctionCallbackInfo<Value>& args) {
  HistogramBase* histogram;
  ASSIGN_OR_RETURN_UNWRAP(&histogram, args.Holder());
  double value = static_cast<double>((*histogram)->Min());
  args.GetReturnValue().Set(value);
}

void HistogramBase::GetMinBigInt(const FunctionCallbackInfo<Value>& args) {
  Environment* env = Environment::GetCurrent(args);
  HistogramBase* histogram;
  ASSIGN_OR_RETURN_UNWRAP(&histogram, args.Holder());
  args.GetReturnValue().Set(BigInt::New(env->isolate(), (*histogram)->Min()));
}

void HistogramBase::GetMax(const FunctionCallbackInfo<Value>& args) {
  HistogramBase* histogram;
  ASSIGN_OR_RETURN_UNWRAP(&histogram, args.Holder());
  double value = static_cast<double>((*histogram)->Max());
  args.GetReturnValue().Set(value);
}

void HistogramBase::GetMaxBigInt(const FunctionCallbackInfo<Value>& args) {
  Environment* env = Environment::GetCurrent(args);
  HistogramBase* histogram;
  ASSIGN_OR_RETURN_UNWRAP(&histogram, args.Holder());
  args.GetReturnValue().Set(
      BigInt::New(env->isolate(), (*histogram)->Max()));
}

void HistogramBase::GetMean(const FunctionCallbackInfo<Value>& args) {
  HistogramBase* histogram;
  ASSIGN_OR_RETURN_UNWRAP(&histogram, args.Holder());
  args.GetReturnValue().Set((*histogram)->Mean());
}

void HistogramBase::GetExceeds(const FunctionCallbackInfo<Value>& args) {
  HistogramBase* histogram;
  ASSIGN_OR_RETURN_UNWRAP(&histogram, args.Holder());
  double value = static_cast<double>((*histogram)->Exceeds());
  args.GetReturnValue().Set(value);
}

void HistogramBase::GetExceedsBigInt(const FunctionCallbackInfo<Value>& args) {
  Environment* env = Environment::GetCurrent(args);
  HistogramBase* histogram;
  ASSIGN_OR_RETURN_UNWRAP(&histogram, args.Holder());
  args.GetReturnValue().Set(
      BigInt::NewFromUnsigned(env->isolate(), (*histogram)->Exceeds()));
}

void HistogramBase::GetStddev(const FunctionCallbackInfo<Value>& args) {
  HistogramBase* histogram;
  ASSIGN_OR_RETURN_UNWRAP(&histogram, args.Holder());
  args.GetReturnValue().Set((*histogram)->Stddev());
}

void HistogramBase::GetPercentile(const FunctionCallbackInfo<Value>& args) {
  HistogramBase* histogram;
  ASSIGN_OR_RETURN_UNWRAP(&histogram, args.Holder());
  CHECK(args[0]->IsNumber());
  double percentile = args[0].As<Number>()->Value();
  double value = static_cast<double>((*histogram)->Percentile(percentile));
  args.GetReturnValue().Set(value);
}

void HistogramBase::GetPercentileBigInt(
    const FunctionCallbackInfo<Value>& args) {
  Environment* env = Environment::GetCurrent(args);
  HistogramBase* histogram;
  ASSIGN_OR_RETURN_UNWRAP(&histogram, args.Holder());
  CHECK(args[0]->IsNumber());
  double percentile = args[0].As<Number>()->Value();
  int64_t value = (*histogram)->Percentile(percentile);
  args.GetReturnValue().Set(BigInt::New(env->isolate(), value));
}

void HistogramBase::GetPercentiles(const FunctionCallbackInfo<Value>& args) {
  Environment* env = Environment::GetCurrent(args);
  HistogramBase* histogram;
  ASSIGN_OR_RETURN_UNWRAP(&histogram, args.Holder());
  CHECK(args[0]->IsMap());
  Local<Map> map = args[0].As<Map>();
  (*histogram)->Percentiles([map, env](double key, int64_t value) {
    USE(map->Set(
          env->context(),
          Number::New(env->isolate(), key),
          Number::New(env->isolate(), static_cast<double>(value))));
  });
}

void HistogramBase::GetPercentilesBigInt(
    const FunctionCallbackInfo<Value>& args) {
  Environment* env = Environment::GetCurrent(args);
  HistogramBase* histogram;
  ASSIGN_OR_RETURN_UNWRAP(&histogram, args.Holder());
  CHECK(args[0]->IsMap());
  Local<Map> map = args[0].As<Map>();
  (*histogram)->Percentiles([map, env](double key, int64_t value) {
    USE(map->Set(
          env->context(),
          Number::New(env->isolate(), key),
          BigInt::New(env->isolate(), value)));
  });
}

void HistogramBase::DoReset(const FunctionCallbackInfo<Value>& args) {
  HistogramBase* histogram;
  ASSIGN_OR_RETURN_UNWRAP(&histogram, args.Holder());
  (*histogram)->Reset();
}

void HistogramBase::RecordDelta(const FunctionCallbackInfo<Value>& args) {
  HistogramBase* histogram;
  ASSIGN_OR_RETURN_UNWRAP(&histogram, args.Holder());
  (*histogram)->RecordDelta();
}

void HistogramBase::Record(const FunctionCallbackInfo<Value>& args) {
  Environment* env = Environment::GetCurrent(args);
  CHECK_IMPLIES(!args[0]->IsNumber(), args[0]->IsBigInt());
  bool lossless = true;
  int64_t value = args[0]->IsBigInt()
      ? args[0].As<BigInt>()->Int64Value(&lossless)
      : static_cast<int64_t>(args[0].As<Number>()->Value());
  if (!lossless || value < 1)
    return THROW_ERR_OUT_OF_RANGE(env, "value is out of range");
  HistogramBase* histogram;
  ASSIGN_OR_RETURN_UNWRAP(&histogram, args.Holder());
  (*histogram)->Record(value);
}

void HistogramBase::Add(const FunctionCallbackInfo<Value>& args) {
  Environment* env = Environment::GetCurrent(args);
  HistogramBase* histogram;
  ASSIGN_OR_RETURN_UNWRAP(&histogram, args.Holder());

  CHECK(GetConstructorTemplate(env)->HasInstance(args[0]));
  HistogramBase* other;
  ASSIGN_OR_RETURN_UNWRAP(&other, args[0]);

  double count = (*histogram)->Add(*(other->histogram()));
  args.GetReturnValue().Set(count);
}

BaseObjectPtr<HistogramBase> HistogramBase::Create(
    Environment* env,
    const Histogram::Options& options) {
  Local<Object> obj;
  if (!GetConstructorTemplate(env)
          ->InstanceTemplate()
          ->NewInstance(env->context()).ToLocal(&obj)) {
    return BaseObjectPtr<HistogramBase>();
  }

  return MakeBaseObject<HistogramBase>(env, obj, options);
}

BaseObjectPtr<HistogramBase> HistogramBase::Create(
    Environment* env,
    std::shared_ptr<Histogram> histogram) {
  Local<Object> obj;
  if (!GetConstructorTemplate(env)
          ->InstanceTemplate()
          ->NewInstance(env->context()).ToLocal(&obj)) {
    return BaseObjectPtr<HistogramBase>();
  }
  return MakeBaseObject<HistogramBase>(env, obj, std::move(histogram));
}

void HistogramBase::New(const FunctionCallbackInfo<Value>& args) {
  CHECK(args.IsConstructCall());
  Environment* env = Environment::GetCurrent(args);

  CHECK_IMPLIES(!args[0]->IsNumber(), args[0]->IsBigInt());
  CHECK_IMPLIES(!args[1]->IsNumber(), args[1]->IsBigInt());
  CHECK(args[2]->IsUint32());

  int64_t lowest = 1;
  int64_t highest = std::numeric_limits<int64_t>::max();

  bool lossless_ignored;

  if (args[0]->IsNumber()) {
    lowest = args[0].As<Integer>()->Value();
  } else if (args[0]->IsBigInt()) {
    lowest = args[0].As<BigInt>()->Int64Value(&lossless_ignored);
  }

  if (args[1]->IsNumber()) {
    highest = args[1].As<Integer>()->Value();
  } else if (args[1]->IsBigInt()) {
    highest = args[1].As<BigInt>()->Int64Value(&lossless_ignored);
  }

  int32_t figures = args[2].As<Uint32>()->Value();
  new HistogramBase(env, args.This(), Histogram::Options {
    lowest, highest, figures
  });
}

Local<FunctionTemplate> HistogramBase::GetConstructorTemplate(
    Environment* env) {
  Local<FunctionTemplate> tmpl = env->histogram_ctor_template();
  if (tmpl.IsEmpty()) {
    Isolate* isolate = env->isolate();
    tmpl = NewFunctionTemplate(isolate, New);
    Local<String> classname =
        FIXED_ONE_BYTE_STRING(env->isolate(), "Histogram");
    tmpl->SetClassName(classname);
    tmpl->Inherit(BaseObject::GetConstructorTemplate(env));

    tmpl->InstanceTemplate()->SetInternalFieldCount(
        HistogramBase::kInternalFieldCount);
    SetProtoMethodNoSideEffect(isolate, tmpl, "count", GetCount);
    SetProtoMethodNoSideEffect(isolate, tmpl, "countBigInt", GetCountBigInt);
    SetProtoMethodNoSideEffect(isolate, tmpl, "exceeds", GetExceeds);
    SetProtoMethodNoSideEffect(
        isolate, tmpl, "exceedsBigInt", GetExceedsBigInt);
    SetProtoMethodNoSideEffect(isolate, tmpl, "min", GetMin);
    SetProtoMethodNoSideEffect(isolate, tmpl, "minBigInt", GetMinBigInt);
    SetProtoMethodNoSideEffect(isolate, tmpl, "max", GetMax);
    SetProtoMethodNoSideEffect(isolate, tmpl, "maxBigInt", GetMaxBigInt);
    SetProtoMethodNoSideEffect(isolate, tmpl, "mean", GetMean);
    SetProtoMethodNoSideEffect(isolate, tmpl, "stddev", GetStddev);
    SetProtoMethodNoSideEffect(isolate, tmpl, "percentile", GetPercentile);
    SetProtoMethodNoSideEffect(
        isolate, tmpl, "percentileBigInt", GetPercentileBigInt);
    SetProtoMethodNoSideEffect(isolate, tmpl, "percentiles", GetPercentiles);
    SetProtoMethodNoSideEffect(
        isolate, tmpl, "percentilesBigInt", GetPercentilesBigInt);
    SetProtoMethod(isolate, tmpl, "reset", DoReset);
    SetProtoMethod(isolate, tmpl, "record", Record);
    SetProtoMethod(isolate, tmpl, "recordDelta", RecordDelta);
    SetProtoMethod(isolate, tmpl, "add", Add);
    env->set_histogram_ctor_template(tmpl);
  }
  return tmpl;
}

void HistogramBase::RegisterExternalReferences(
    ExternalReferenceRegistry* registry) {
  registry->Register(New);
  registry->Register(GetCount);
  registry->Register(GetCountBigInt);
  registry->Register(GetExceeds);
  registry->Register(GetExceedsBigInt);
  registry->Register(GetMin);
  registry->Register(GetMinBigInt);
  registry->Register(GetMax);
  registry->Register(GetMaxBigInt);
  registry->Register(GetMean);
  registry->Register(GetStddev);
  registry->Register(GetPercentile);
  registry->Register(GetPercentileBigInt);
  registry->Register(GetPercentiles);
  registry->Register(GetPercentilesBigInt);
  registry->Register(DoReset);
  registry->Register(Record);
  registry->Register(RecordDelta);
  registry->Register(Add);
}

void HistogramBase::Initialize(Environment* env, Local<Object> target) {
<<<<<<< HEAD
  SetConstructorFunction(
      env->context(), target, "Histogram", GetConstructorTemplate(env));
=======
  SetConstructorFunction(env->context(),
                         target,
                         "Histogram",
                         GetConstructorTemplate(env),
                         SetConstructorFunctionFlag::NONE);
>>>>>>> 8a2d13a7
}

BaseObjectPtr<BaseObject> HistogramBase::HistogramTransferData::Deserialize(
    Environment* env,
    v8::Local<v8::Context> context,
    std::unique_ptr<worker::TransferData> self) {
  return Create(env, std::move(histogram_));
}

std::unique_ptr<worker::TransferData> HistogramBase::CloneForMessaging() const {
  return std::make_unique<HistogramTransferData>(this);
}

void HistogramBase::HistogramTransferData::MemoryInfo(
    MemoryTracker* tracker) const {
  tracker->TrackField("histogram", histogram_);
}

Local<FunctionTemplate> IntervalHistogram::GetConstructorTemplate(
    Environment* env) {
  Local<FunctionTemplate> tmpl = env->intervalhistogram_constructor_template();
  if (tmpl.IsEmpty()) {
    Isolate* isolate = env->isolate();
    tmpl = NewFunctionTemplate(isolate, nullptr);
    tmpl->Inherit(HandleWrap::GetConstructorTemplate(env));
    tmpl->SetClassName(OneByteString(isolate, "Histogram"));
    tmpl->InstanceTemplate()->SetInternalFieldCount(
        HistogramBase::kInternalFieldCount);
    SetProtoMethodNoSideEffect(isolate, tmpl, "count", GetCount);
    SetProtoMethodNoSideEffect(isolate, tmpl, "countBigInt", GetCountBigInt);
    SetProtoMethodNoSideEffect(isolate, tmpl, "exceeds", GetExceeds);
    SetProtoMethodNoSideEffect(
        isolate, tmpl, "exceedsBigInt", GetExceedsBigInt);
    SetProtoMethodNoSideEffect(isolate, tmpl, "min", GetMin);
    SetProtoMethodNoSideEffect(isolate, tmpl, "minBigInt", GetMinBigInt);
    SetProtoMethodNoSideEffect(isolate, tmpl, "max", GetMax);
    SetProtoMethodNoSideEffect(isolate, tmpl, "maxBigInt", GetMaxBigInt);
    SetProtoMethodNoSideEffect(isolate, tmpl, "mean", GetMean);
    SetProtoMethodNoSideEffect(isolate, tmpl, "stddev", GetStddev);
    SetProtoMethodNoSideEffect(isolate, tmpl, "percentile", GetPercentile);
    SetProtoMethodNoSideEffect(
        isolate, tmpl, "percentileBigInt", GetPercentileBigInt);
    SetProtoMethodNoSideEffect(isolate, tmpl, "percentiles", GetPercentiles);
    SetProtoMethodNoSideEffect(
        isolate, tmpl, "percentilesBigInt", GetPercentilesBigInt);
    SetProtoMethod(isolate, tmpl, "reset", DoReset);
    SetProtoMethod(isolate, tmpl, "start", Start);
    SetProtoMethod(isolate, tmpl, "stop", Stop);
    env->set_intervalhistogram_constructor_template(tmpl);
  }
  return tmpl;
}

void IntervalHistogram::RegisterExternalReferences(
    ExternalReferenceRegistry* registry) {
  registry->Register(GetCount);
  registry->Register(GetCountBigInt);
  registry->Register(GetExceeds);
  registry->Register(GetExceedsBigInt);
  registry->Register(GetMin);
  registry->Register(GetMinBigInt);
  registry->Register(GetMax);
  registry->Register(GetMaxBigInt);
  registry->Register(GetMean);
  registry->Register(GetStddev);
  registry->Register(GetPercentile);
  registry->Register(GetPercentileBigInt);
  registry->Register(GetPercentiles);
  registry->Register(GetPercentilesBigInt);
  registry->Register(DoReset);
  registry->Register(Start);
  registry->Register(Stop);
}

IntervalHistogram::IntervalHistogram(
    Environment* env,
    Local<Object> wrap,
    AsyncWrap::ProviderType type,
    int32_t interval,
    std::function<void(Histogram&)> on_interval,
    const Histogram::Options& options)
    : HandleWrap(
          env,
          wrap,
          reinterpret_cast<uv_handle_t*>(&timer_),
          type),
      HistogramImpl(options),
      interval_(interval),
      on_interval_(std::move(on_interval)) {
  MakeWeak();
  uv_timer_init(env->event_loop(), &timer_);
}

BaseObjectPtr<IntervalHistogram> IntervalHistogram::Create(
    Environment* env,
    int32_t interval,
    std::function<void(Histogram&)> on_interval,
    const Histogram::Options& options) {
  Local<Object> obj;
  if (!GetConstructorTemplate(env)
          ->InstanceTemplate()
          ->NewInstance(env->context()).ToLocal(&obj)) {
    return BaseObjectPtr<IntervalHistogram>();
  }

  return MakeBaseObject<IntervalHistogram>(
      env,
      obj,
      AsyncWrap::PROVIDER_ELDHISTOGRAM,
      interval,
      std::move(on_interval),
      options);
}

void IntervalHistogram::TimerCB(uv_timer_t* handle) {
  IntervalHistogram* histogram =
      ContainerOf(&IntervalHistogram::timer_, handle);

  Histogram* h = histogram->histogram().get();

  histogram->on_interval_(*h);
}

void IntervalHistogram::MemoryInfo(MemoryTracker* tracker) const {
  tracker->TrackField("histogram", histogram());
}

void IntervalHistogram::OnStart(StartFlags flags) {
  if (enabled_ || IsHandleClosing()) return;
  enabled_ = true;
  if (flags == StartFlags::RESET)
    histogram()->Reset();
  uv_timer_start(&timer_, TimerCB, interval_, interval_);
  uv_unref(reinterpret_cast<uv_handle_t*>(&timer_));
}

void IntervalHistogram::OnStop() {
  if (!enabled_ || IsHandleClosing()) return;
  enabled_ = false;
  uv_timer_stop(&timer_);
}

void IntervalHistogram::Start(const FunctionCallbackInfo<Value>& args) {
  IntervalHistogram* histogram;
  ASSIGN_OR_RETURN_UNWRAP(&histogram, args.Holder());
  histogram->OnStart(args[0]->IsTrue() ? StartFlags::RESET : StartFlags::NONE);
}

void IntervalHistogram::Stop(const FunctionCallbackInfo<Value>& args) {
  IntervalHistogram* histogram;
  ASSIGN_OR_RETURN_UNWRAP(&histogram, args.Holder());
  histogram->OnStop();
}

void IntervalHistogram::GetCount(const FunctionCallbackInfo<Value>& args) {
  IntervalHistogram* histogram;
  ASSIGN_OR_RETURN_UNWRAP(&histogram, args.Holder());
  double value = static_cast<double>((*histogram)->Count());
  args.GetReturnValue().Set(value);
}

void IntervalHistogram::GetCountBigInt(
    const v8::FunctionCallbackInfo<v8::Value>& args) {
  Environment* env = Environment::GetCurrent(args);
  IntervalHistogram* histogram;
  ASSIGN_OR_RETURN_UNWRAP(&histogram, args.Holder());
  args.GetReturnValue().Set(
      BigInt::NewFromUnsigned(env->isolate(), (*histogram)->Count()));
}

void IntervalHistogram::GetMin(const FunctionCallbackInfo<Value>& args) {
  IntervalHistogram* histogram;
  ASSIGN_OR_RETURN_UNWRAP(&histogram, args.Holder());
  double value = static_cast<double>((*histogram)->Min());
  args.GetReturnValue().Set(value);
}

void IntervalHistogram::GetMinBigInt(const FunctionCallbackInfo<Value>& args) {
  Environment* env = Environment::GetCurrent(args);
  IntervalHistogram* histogram;
  ASSIGN_OR_RETURN_UNWRAP(&histogram, args.Holder());
  args.GetReturnValue().Set(BigInt::New(env->isolate(), (*histogram)->Min()));
}

void IntervalHistogram::GetMax(const FunctionCallbackInfo<Value>& args) {
  IntervalHistogram* histogram;
  ASSIGN_OR_RETURN_UNWRAP(&histogram, args.Holder());
  double value = static_cast<double>((*histogram)->Max());
  args.GetReturnValue().Set(value);
}

void IntervalHistogram::GetMaxBigInt(const FunctionCallbackInfo<Value>& args) {
  Environment* env = Environment::GetCurrent(args);
  IntervalHistogram* histogram;
  ASSIGN_OR_RETURN_UNWRAP(&histogram, args.Holder());
  args.GetReturnValue().Set(BigInt::New(env->isolate(), (*histogram)->Min()));
}

void IntervalHistogram::GetMean(const FunctionCallbackInfo<Value>& args) {
  IntervalHistogram* histogram;
  ASSIGN_OR_RETURN_UNWRAP(&histogram, args.Holder());
  args.GetReturnValue().Set((*histogram)->Mean());
}

void IntervalHistogram::GetExceeds(const FunctionCallbackInfo<Value>& args) {
  IntervalHistogram* histogram;
  ASSIGN_OR_RETURN_UNWRAP(&histogram, args.Holder());
  double value = static_cast<double>((*histogram)->Exceeds());
  args.GetReturnValue().Set(value);
}

void IntervalHistogram::GetExceedsBigInt(
    const FunctionCallbackInfo<Value>& args) {
  Environment* env = Environment::GetCurrent(args);
  IntervalHistogram* histogram;
  ASSIGN_OR_RETURN_UNWRAP(&histogram, args.Holder());
  args.GetReturnValue().Set(
      BigInt::New(env->isolate(), (*histogram)->Exceeds()));
}

void IntervalHistogram::GetStddev(const FunctionCallbackInfo<Value>& args) {
  IntervalHistogram* histogram;
  ASSIGN_OR_RETURN_UNWRAP(&histogram, args.Holder());
  args.GetReturnValue().Set((*histogram)->Stddev());
}

void IntervalHistogram::GetPercentile(const FunctionCallbackInfo<Value>& args) {
  IntervalHistogram* histogram;
  ASSIGN_OR_RETURN_UNWRAP(&histogram, args.Holder());
  CHECK(args[0]->IsNumber());
  double percentile = args[0].As<Number>()->Value();
  double value = static_cast<double>((*histogram)->Percentile(percentile));
  args.GetReturnValue().Set(value);
}

void IntervalHistogram::GetPercentileBigInt(
    const FunctionCallbackInfo<Value>& args) {
  Environment* env = Environment::GetCurrent(args);
  IntervalHistogram* histogram;
  ASSIGN_OR_RETURN_UNWRAP(&histogram, args.Holder());
  CHECK(args[0]->IsNumber());
  double percentile = args[0].As<Number>()->Value();
  int64_t value = (*histogram)->Percentile(percentile);
  args.GetReturnValue().Set(BigInt::New(env->isolate(), value));
}

void IntervalHistogram::GetPercentiles(
    const FunctionCallbackInfo<Value>& args) {
  Environment* env = Environment::GetCurrent(args);
  IntervalHistogram* histogram;
  ASSIGN_OR_RETURN_UNWRAP(&histogram, args.Holder());
  CHECK(args[0]->IsMap());
  Local<Map> map = args[0].As<Map>();
  (*histogram)->Percentiles([map, env](double key, int64_t value) {
    USE(map->Set(
          env->context(),
          Number::New(env->isolate(), key),
          Number::New(env->isolate(), static_cast<double>(value))));
  });
}

void IntervalHistogram::GetPercentilesBigInt(
    const FunctionCallbackInfo<Value>& args) {
  Environment* env = Environment::GetCurrent(args);
  IntervalHistogram* histogram;
  ASSIGN_OR_RETURN_UNWRAP(&histogram, args.Holder());
  CHECK(args[0]->IsMap());
  Local<Map> map = args[0].As<Map>();
  (*histogram)->Percentiles([map, env](double key, int64_t value) {
    USE(map->Set(
          env->context(),
          Number::New(env->isolate(), key),
          BigInt::New(env->isolate(), value)));
  });
}

void IntervalHistogram::DoReset(const FunctionCallbackInfo<Value>& args) {
  IntervalHistogram* histogram;
  ASSIGN_OR_RETURN_UNWRAP(&histogram, args.Holder());
  (*histogram)->Reset();
}

std::unique_ptr<worker::TransferData>
IntervalHistogram::CloneForMessaging() const {
  return std::make_unique<HistogramBase::HistogramTransferData>(histogram());
}

}  // namespace node<|MERGE_RESOLUTION|>--- conflicted
+++ resolved
@@ -340,16 +340,11 @@
 }
 
 void HistogramBase::Initialize(Environment* env, Local<Object> target) {
-<<<<<<< HEAD
-  SetConstructorFunction(
-      env->context(), target, "Histogram", GetConstructorTemplate(env));
-=======
   SetConstructorFunction(env->context(),
                          target,
                          "Histogram",
                          GetConstructorTemplate(env),
                          SetConstructorFunctionFlag::NONE);
->>>>>>> 8a2d13a7
 }
 
 BaseObjectPtr<BaseObject> HistogramBase::HistogramTransferData::Deserialize(
