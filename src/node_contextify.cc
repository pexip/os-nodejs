// Copyright Joyent, Inc. and other Node contributors.
//
// Permission is hereby granted, free of charge, to any person obtaining a
// copy of this software and associated documentation files (the
// "Software"), to deal in the Software without restriction, including
// without limitation the rights to use, copy, modify, merge, publish,
// distribute, sublicense, and/or sell copies of the Software, and to permit
// persons to whom the Software is furnished to do so, subject to the
// following conditions:
//
// The above copyright notice and this permission notice shall be included
// in all copies or substantial portions of the Software.
//
// THE SOFTWARE IS PROVIDED "AS IS", WITHOUT WARRANTY OF ANY KIND, EXPRESS
// OR IMPLIED, INCLUDING BUT NOT LIMITED TO THE WARRANTIES OF
// MERCHANTABILITY, FITNESS FOR A PARTICULAR PURPOSE AND NONINFRINGEMENT. IN
// NO EVENT SHALL THE AUTHORS OR COPYRIGHT HOLDERS BE LIABLE FOR ANY CLAIM,
// DAMAGES OR OTHER LIABILITY, WHETHER IN AN ACTION OF CONTRACT, TORT OR
// OTHERWISE, ARISING FROM, OUT OF OR IN CONNECTION WITH THE SOFTWARE OR THE
// USE OR OTHER DEALINGS IN THE SOFTWARE.

#include "node_contextify.h"

#include "base_object-inl.h"
#include "memory_tracker-inl.h"
#include "module_wrap.h"
#include "node_context_data.h"
#include "node_errors.h"
#include "node_external_reference.h"
#include "node_internals.h"
#include "node_snapshot_builder.h"
#include "node_watchdog.h"
#include "util-inl.h"

namespace node {
namespace contextify {

using errors::TryCatchScope;

using v8::Array;
using v8::ArrayBufferView;
using v8::Boolean;
using v8::Context;
using v8::EscapableHandleScope;
using v8::Function;
using v8::FunctionCallbackInfo;
using v8::FunctionTemplate;
using v8::HandleScope;
using v8::IndexedPropertyHandlerConfiguration;
using v8::Int32;
using v8::Isolate;
using v8::Just;
using v8::Local;
using v8::Maybe;
using v8::MaybeLocal;
using v8::MeasureMemoryExecution;
using v8::MeasureMemoryMode;
using v8::MicrotaskQueue;
using v8::MicrotasksPolicy;
using v8::Name;
using v8::NamedPropertyHandlerConfiguration;
using v8::Nothing;
using v8::Number;
using v8::Object;
using v8::ObjectTemplate;
using v8::PrimitiveArray;
using v8::Promise;
using v8::PropertyAttribute;
using v8::PropertyCallbackInfo;
using v8::PropertyDescriptor;
using v8::PropertyHandlerFlags;
using v8::Script;
using v8::ScriptCompiler;
using v8::ScriptOrigin;
using v8::String;
using v8::Uint32;
using v8::UnboundScript;
using v8::Value;
using v8::WeakCallbackInfo;
using v8::WeakCallbackType;

// The vm module executes code in a sandboxed environment with a different
// global object than the rest of the code. This is achieved by applying
// every call that changes or queries a property on the global `this` in the
// sandboxed code, to the sandbox object.
//
// The implementation uses V8's interceptors for methods like `set`, `get`,
// `delete`, `defineProperty`, and for any query of the property attributes.
// Property handlers with interceptors are set on the object template for
// the sandboxed code. Handlers for both named properties and for indexed
// properties are used. Their functionality is almost identical, the indexed
// interceptors mostly just call the named interceptors.
//
// For every `get` of a global property in the sandboxed context, the
// interceptor callback checks the sandbox object for the property.
// If the property is defined on the sandbox, that result is returned to
// the original call instead of finishing the query on the global object.
//
// For every `set` of a global property, the interceptor callback defines or
// changes the property both on the sandbox and the global proxy.

namespace {

// Convert an int to a V8 Name (String or Symbol).
Local<Name> Uint32ToName(Local<Context> context, uint32_t index) {
  return Uint32::New(context->GetIsolate(), index)->ToString(context)
      .ToLocalChecked();
}

}  // anonymous namespace

BaseObjectPtr<ContextifyContext> ContextifyContext::New(
    Environment* env,
    Local<Object> sandbox_obj,
    const ContextOptions& options) {
  HandleScope scope(env->isolate());
  InitializeGlobalTemplates(env->isolate_data());
  Local<ObjectTemplate> object_template = env->contextify_global_template();
  DCHECK(!object_template.IsEmpty());
  bool use_node_snapshot = per_process::cli_options->node_snapshot;
  const SnapshotData* snapshot_data =
      use_node_snapshot ? SnapshotBuilder::GetEmbeddedSnapshotData() : nullptr;

  MicrotaskQueue* queue =
      options.microtask_queue_wrap
          ? options.microtask_queue_wrap->microtask_queue().get()
          : env->isolate()->GetCurrentContext()->GetMicrotaskQueue();

  Local<Context> v8_context;
  if (!(CreateV8Context(env->isolate(), object_template, snapshot_data, queue)
            .ToLocal(&v8_context))) {
    // Allocation failure, maximum call stack size reached, termination, etc.
    return BaseObjectPtr<ContextifyContext>();
  }
  return New(v8_context, env, sandbox_obj, options);
}

void ContextifyContext::MemoryInfo(MemoryTracker* tracker) const {
  if (microtask_queue_wrap_) {
    tracker->TrackField("microtask_queue_wrap",
                        microtask_queue_wrap_->object());
  }
}

ContextifyContext::ContextifyContext(Environment* env,
                                     Local<Object> wrapper,
                                     Local<Context> v8_context,
                                     const ContextOptions& options)
    : BaseObject(env, wrapper),
      microtask_queue_wrap_(options.microtask_queue_wrap) {
  context_.Reset(env->isolate(), v8_context);
  // This should only be done after the initial initializations of the context
  // global object is finished.
  DCHECK_NULL(v8_context->GetAlignedPointerFromEmbedderData(
      ContextEmbedderIndex::kContextifyContext));
  v8_context->SetAlignedPointerInEmbedderData(
      ContextEmbedderIndex::kContextifyContext, this);
  // It's okay to make this reference weak - V8 would create an internal
  // reference to this context via the constructor of the wrapper.
  // As long as the wrapper is alive, it's constructor is alive, and so
  // is the context.
  context_.SetWeak();
}

ContextifyContext::~ContextifyContext() {
  Isolate* isolate = env()->isolate();
  HandleScope scope(isolate);

  env()->UntrackContext(PersistentToLocal::Weak(isolate, context_));
  context_.Reset();
}

void ContextifyContext::InitializeGlobalTemplates(IsolateData* isolate_data) {
  if (!isolate_data->contextify_global_template().IsEmpty()) {
    return;
  }
  DCHECK(isolate_data->contextify_wrapper_template().IsEmpty());
  Local<FunctionTemplate> global_func_template =
      FunctionTemplate::New(isolate_data->isolate());
  Local<ObjectTemplate> global_object_template =
      global_func_template->InstanceTemplate();

  NamedPropertyHandlerConfiguration config(
      PropertyGetterCallback,
      PropertySetterCallback,
      PropertyDescriptorCallback,
      PropertyDeleterCallback,
      PropertyEnumeratorCallback,
      PropertyDefinerCallback,
      {},
      PropertyHandlerFlags::kHasNoSideEffect);

  IndexedPropertyHandlerConfiguration indexed_config(
      IndexedPropertyGetterCallback,
      IndexedPropertySetterCallback,
      IndexedPropertyDescriptorCallback,
      IndexedPropertyDeleterCallback,
      PropertyEnumeratorCallback,
      IndexedPropertyDefinerCallback,
      {},
      PropertyHandlerFlags::kHasNoSideEffect);

  global_object_template->SetHandler(config);
  global_object_template->SetHandler(indexed_config);
  isolate_data->set_contextify_global_template(global_object_template);

  Local<FunctionTemplate> wrapper_func_template =
      BaseObject::MakeLazilyInitializedJSTemplate(isolate_data);
  Local<ObjectTemplate> wrapper_object_template =
      wrapper_func_template->InstanceTemplate();
  isolate_data->set_contextify_wrapper_template(wrapper_object_template);
}

MaybeLocal<Context> ContextifyContext::CreateV8Context(
    Isolate* isolate,
    Local<ObjectTemplate> object_template,
    const SnapshotData* snapshot_data,
    MicrotaskQueue* queue) {
  EscapableHandleScope scope(isolate);

  Local<Context> ctx;
  if (snapshot_data == nullptr) {
    ctx = Context::New(isolate,
                       nullptr,  // extensions
                       object_template,
                       {},  // global object
                       {},  // deserialization callback
                       queue);
    if (ctx.IsEmpty() || InitializeBaseContextForSnapshot(ctx).IsNothing()) {
      return MaybeLocal<Context>();
    }
  } else if (!Context::FromSnapshot(isolate,
                                    SnapshotData::kNodeVMContextIndex,
                                    {},       // deserialization callback
                                    nullptr,  // extensions
                                    {},       // global object
                                    queue)
                  .ToLocal(&ctx)) {
    return MaybeLocal<Context>();
  }

  return scope.Escape(ctx);
}

BaseObjectPtr<ContextifyContext> ContextifyContext::New(
    Local<Context> v8_context,
    Environment* env,
    Local<Object> sandbox_obj,
    const ContextOptions& options) {
  HandleScope scope(env->isolate());
  // This only initializes part of the context. The primordials are
<<<<<<< HEAD
  // only initilaized when needed because even deserializing them slows
=======
  // only initialized when needed because even deserializing them slows
>>>>>>> 8a2d13a7
  // things down significantly and they are only needed in rare occasions
  // in the vm contexts.
  if (InitializeContextRuntime(v8_context).IsNothing()) {
    return BaseObjectPtr<ContextifyContext>();
  }

  Local<Context> main_context = env->context();
  Local<Object> new_context_global = v8_context->Global();
  v8_context->SetSecurityToken(main_context->GetSecurityToken());

  // We need to tie the lifetime of the sandbox object with the lifetime of
  // newly created context. We do this by making them hold references to each
  // other. The context can directly hold a reference to the sandbox as an
  // embedder data field. The sandbox uses a private symbol to hold a reference
  // to the ContextifyContext wrapper which in turn internally references
  // the context from its constructor.
  v8_context->SetEmbedderData(ContextEmbedderIndex::kSandboxObject,
                              sandbox_obj);

  // Delegate the code generation validation to
  // node::ModifyCodeGenerationFromStrings.
  v8_context->AllowCodeGenerationFromStrings(false);
  v8_context->SetEmbedderData(
      ContextEmbedderIndex::kAllowCodeGenerationFromStrings,
      options.allow_code_gen_strings);
  v8_context->SetEmbedderData(ContextEmbedderIndex::kAllowWasmCodeGeneration,
                              options.allow_code_gen_wasm);

  Utf8Value name_val(env->isolate(), options.name);
  ContextInfo info(*name_val);
  if (!options.origin.IsEmpty()) {
    Utf8Value origin_val(env->isolate(), options.origin);
    info.origin = *origin_val;
  }

  BaseObjectPtr<ContextifyContext> result;
  Local<Object> wrapper;
  {
    Context::Scope context_scope(v8_context);
    Local<String> ctor_name = sandbox_obj->GetConstructorName();
    if (!ctor_name->Equals(v8_context, env->object_string()).FromMaybe(false) &&
        new_context_global
            ->DefineOwnProperty(
                v8_context,
                v8::Symbol::GetToStringTag(env->isolate()),
                ctor_name,
                static_cast<v8::PropertyAttribute>(v8::DontEnum))
            .IsNothing()) {
      return BaseObjectPtr<ContextifyContext>();
    }
    env->AssignToContext(v8_context, nullptr, info);
<<<<<<< HEAD

    if (!env->contextify_wrapper_template()
             ->NewInstance(v8_context)
             .ToLocal(&wrapper)) {
      return BaseObjectPtr<ContextifyContext>();
    }

    result =
        MakeBaseObject<ContextifyContext>(env, wrapper, v8_context, options);
    // The only strong reference to the wrapper will come from the sandbox.
    result->MakeWeak();
  }

  if (sandbox_obj
          ->SetPrivate(
              v8_context, env->contextify_context_private_symbol(), wrapper)
          .IsNothing()) {
    return BaseObjectPtr<ContextifyContext>();
  }

  return result;
}

=======

    if (!env->contextify_wrapper_template()
             ->NewInstance(v8_context)
             .ToLocal(&wrapper)) {
      return BaseObjectPtr<ContextifyContext>();
    }

    result =
        MakeBaseObject<ContextifyContext>(env, wrapper, v8_context, options);
    // The only strong reference to the wrapper will come from the sandbox.
    result->MakeWeak();
  }

  if (sandbox_obj
          ->SetPrivate(
              v8_context, env->contextify_context_private_symbol(), wrapper)
          .IsNothing()) {
    return BaseObjectPtr<ContextifyContext>();
  }

  return result;
}

>>>>>>> 8a2d13a7
void ContextifyContext::Init(Environment* env, Local<Object> target) {
  Local<Context> context = env->context();
  SetMethod(context, target, "makeContext", MakeContext);
  SetMethod(context, target, "isContext", IsContext);
  SetMethod(context, target, "compileFunction", CompileFunction);
}

void ContextifyContext::RegisterExternalReferences(
    ExternalReferenceRegistry* registry) {
  registry->Register(MakeContext);
  registry->Register(IsContext);
  registry->Register(CompileFunction);
  registry->Register(PropertyGetterCallback);
  registry->Register(PropertySetterCallback);
  registry->Register(PropertyDescriptorCallback);
  registry->Register(PropertyDeleterCallback);
  registry->Register(PropertyEnumeratorCallback);
  registry->Register(PropertyDefinerCallback);
  registry->Register(IndexedPropertyGetterCallback);
  registry->Register(IndexedPropertySetterCallback);
  registry->Register(IndexedPropertyDescriptorCallback);
  registry->Register(IndexedPropertyDeleterCallback);
  registry->Register(IndexedPropertyDefinerCallback);
}

// makeContext(sandbox, name, origin, strings, wasm);
void ContextifyContext::MakeContext(const FunctionCallbackInfo<Value>& args) {
  Environment* env = Environment::GetCurrent(args);

  CHECK_EQ(args.Length(), 6);
  CHECK(args[0]->IsObject());
  Local<Object> sandbox = args[0].As<Object>();

  // Don't allow contextifying a sandbox multiple times.
  CHECK(
      !sandbox->HasPrivate(
          env->context(),
          env->contextify_context_private_symbol()).FromJust());

  ContextOptions options;

  CHECK(args[1]->IsString());
  options.name = args[1].As<String>();

  CHECK(args[2]->IsString() || args[2]->IsUndefined());
  if (args[2]->IsString()) {
    options.origin = args[2].As<String>();
  }

  CHECK(args[3]->IsBoolean());
  options.allow_code_gen_strings = args[3].As<Boolean>();

  CHECK(args[4]->IsBoolean());
  options.allow_code_gen_wasm = args[4].As<Boolean>();

  if (args[5]->IsObject() &&
      !env->microtask_queue_ctor_template().IsEmpty() &&
      env->microtask_queue_ctor_template()->HasInstance(args[5])) {
    options.microtask_queue_wrap.reset(
        Unwrap<MicrotaskQueueWrap>(args[5].As<Object>()));
  }

  TryCatchScope try_catch(env);
  BaseObjectPtr<ContextifyContext> context_ptr =
      ContextifyContext::New(env, sandbox, options);

  if (try_catch.HasCaught()) {
    if (!try_catch.HasTerminated())
      try_catch.ReThrow();
    return;
  }
}


void ContextifyContext::IsContext(const FunctionCallbackInfo<Value>& args) {
  Environment* env = Environment::GetCurrent(args);

  CHECK(args[0]->IsObject());
  Local<Object> sandbox = args[0].As<Object>();

  Maybe<bool> result =
      sandbox->HasPrivate(env->context(),
                          env->contextify_context_private_symbol());
  args.GetReturnValue().Set(result.FromJust());
}


void ContextifyContext::WeakCallback(
    const WeakCallbackInfo<ContextifyContext>& data) {
  ContextifyContext* context = data.GetParameter();
  delete context;
}

// static
ContextifyContext* ContextifyContext::ContextFromContextifiedSandbox(
    Environment* env,
    const Local<Object>& sandbox) {
  Local<Value> context_global;
  if (sandbox
          ->GetPrivate(env->context(), env->contextify_context_private_symbol())
          .ToLocal(&context_global) &&
      context_global->IsObject()) {
    return Unwrap<ContextifyContext>(context_global.As<Object>());
  }
  return nullptr;
}

template <typename T>
ContextifyContext* ContextifyContext::Get(const PropertyCallbackInfo<T>& args) {
  return Get(args.This());
}

ContextifyContext* ContextifyContext::Get(Local<Object> object) {
  Local<Context> context;
  if (!object->GetCreationContext().ToLocal(&context)) {
    return nullptr;
  }
  if (!ContextEmbedderTag::IsNodeContext(context)) {
    return nullptr;
  }
  return static_cast<ContextifyContext*>(
      context->GetAlignedPointerFromEmbedderData(
          ContextEmbedderIndex::kContextifyContext));
}

bool ContextifyContext::IsStillInitializing(const ContextifyContext* ctx) {
  return ctx == nullptr || ctx->context_.IsEmpty();
}

// static
void ContextifyContext::PropertyGetterCallback(
    Local<Name> property,
    const PropertyCallbackInfo<Value>& args) {
  ContextifyContext* ctx = ContextifyContext::Get(args);

  // Still initializing
  if (IsStillInitializing(ctx)) return;

  Local<Context> context = ctx->context();
  Local<Object> sandbox = ctx->sandbox();
  MaybeLocal<Value> maybe_rv =
      sandbox->GetRealNamedProperty(context, property);
  if (maybe_rv.IsEmpty()) {
    maybe_rv =
        ctx->global_proxy()->GetRealNamedProperty(context, property);
  }

  Local<Value> rv;
  if (maybe_rv.ToLocal(&rv)) {
    if (rv == sandbox)
      rv = ctx->global_proxy();

    args.GetReturnValue().Set(rv);
  }
}

// static
void ContextifyContext::PropertySetterCallback(
    Local<Name> property,
    Local<Value> value,
    const PropertyCallbackInfo<Value>& args) {
  ContextifyContext* ctx = ContextifyContext::Get(args);

  // Still initializing
  if (IsStillInitializing(ctx)) return;

  Local<Context> context = ctx->context();
  PropertyAttribute attributes = PropertyAttribute::None;
  bool is_declared_on_global_proxy = ctx->global_proxy()
      ->GetRealNamedPropertyAttributes(context, property)
      .To(&attributes);
  bool read_only =
      static_cast<int>(attributes) &
      static_cast<int>(PropertyAttribute::ReadOnly);

  bool is_declared_on_sandbox = ctx->sandbox()
      ->GetRealNamedPropertyAttributes(context, property)
      .To(&attributes);
  read_only = read_only ||
      (static_cast<int>(attributes) &
      static_cast<int>(PropertyAttribute::ReadOnly));

  if (read_only)
    return;

  // true for x = 5
  // false for this.x = 5
  // false for Object.defineProperty(this, 'foo', ...)
  // false for vmResult.x = 5 where vmResult = vm.runInContext();
  bool is_contextual_store = ctx->global_proxy() != args.This();

  // Indicator to not return before setting (undeclared) function declarations
  // on the sandbox in strict mode, i.e. args.ShouldThrowOnError() = true.
  // True for 'function f() {}', 'this.f = function() {}',
  // 'var f = function()'.
  // In effect only for 'function f() {}' because
  // var f = function(), is_declared = true
  // this.f = function() {}, is_contextual_store = false.
  bool is_function = value->IsFunction();

  bool is_declared = is_declared_on_global_proxy || is_declared_on_sandbox;
  if (!is_declared && args.ShouldThrowOnError() && is_contextual_store &&
      !is_function)
    return;

<<<<<<< HEAD
  USE(ctx->sandbox()->Set(context, property, value));
  args.GetReturnValue().Set(value);
=======
  if (!is_declared && property->IsSymbol()) return;
  if (ctx->sandbox()->Set(context, property, value).IsNothing()) return;

  Local<Value> desc;
  if (is_declared_on_sandbox &&
      ctx->sandbox()
          ->GetOwnPropertyDescriptor(context, property)
          .ToLocal(&desc) &&
      !desc->IsUndefined()) {
    Environment* env = Environment::GetCurrent(context);
    Local<Object> desc_obj = desc.As<Object>();

    // We have to specify the return value for any contextual or get/set
    // property
    if (desc_obj->HasOwnProperty(context, env->get_string()).FromMaybe(false) ||
        desc_obj->HasOwnProperty(context, env->set_string()).FromMaybe(false))
      args.GetReturnValue().Set(value);
  }
>>>>>>> 8a2d13a7
}

// static
void ContextifyContext::PropertyDescriptorCallback(
    Local<Name> property,
    const PropertyCallbackInfo<Value>& args) {
  ContextifyContext* ctx = ContextifyContext::Get(args);

  // Still initializing
  if (IsStillInitializing(ctx)) return;

  Local<Context> context = ctx->context();

  Local<Object> sandbox = ctx->sandbox();

  if (sandbox->HasOwnProperty(context, property).FromMaybe(false)) {
    Local<Value> desc;
    if (sandbox->GetOwnPropertyDescriptor(context, property).ToLocal(&desc)) {
      args.GetReturnValue().Set(desc);
    }
  }
}

// static
void ContextifyContext::PropertyDefinerCallback(
    Local<Name> property,
    const PropertyDescriptor& desc,
    const PropertyCallbackInfo<Value>& args) {
  ContextifyContext* ctx = ContextifyContext::Get(args);

  // Still initializing
  if (IsStillInitializing(ctx)) return;

  Local<Context> context = ctx->context();
  Isolate* isolate = context->GetIsolate();

  PropertyAttribute attributes = PropertyAttribute::None;
  bool is_declared =
      ctx->global_proxy()->GetRealNamedPropertyAttributes(context,
                                                          property)
          .To(&attributes);
  bool read_only =
      static_cast<int>(attributes) &
          static_cast<int>(PropertyAttribute::ReadOnly);

  // If the property is set on the global as read_only, don't change it on
  // the global or sandbox.
  if (is_declared && read_only)
    return;

  Local<Object> sandbox = ctx->sandbox();

  auto define_prop_on_sandbox =
      [&] (PropertyDescriptor* desc_for_sandbox) {
        if (desc.has_enumerable()) {
          desc_for_sandbox->set_enumerable(desc.enumerable());
        }
        if (desc.has_configurable()) {
          desc_for_sandbox->set_configurable(desc.configurable());
        }
        // Set the property on the sandbox.
        USE(sandbox->DefineProperty(context, property, *desc_for_sandbox));
      };

  if (desc.has_get() || desc.has_set()) {
    PropertyDescriptor desc_for_sandbox(
        desc.has_get() ? desc.get() : Undefined(isolate).As<Value>(),
        desc.has_set() ? desc.set() : Undefined(isolate).As<Value>());

    define_prop_on_sandbox(&desc_for_sandbox);
  } else {
    Local<Value> value =
        desc.has_value() ? desc.value() : Undefined(isolate).As<Value>();

    if (desc.has_writable()) {
      PropertyDescriptor desc_for_sandbox(value, desc.writable());
      define_prop_on_sandbox(&desc_for_sandbox);
    } else {
      PropertyDescriptor desc_for_sandbox(value);
      define_prop_on_sandbox(&desc_for_sandbox);
    }
  }
}

// static
void ContextifyContext::PropertyDeleterCallback(
    Local<Name> property,
    const PropertyCallbackInfo<Boolean>& args) {
  ContextifyContext* ctx = ContextifyContext::Get(args);

  // Still initializing
  if (IsStillInitializing(ctx)) return;

  Maybe<bool> success = ctx->sandbox()->Delete(ctx->context(), property);

  if (success.FromMaybe(false))
    return;

  // Delete failed on the sandbox, intercept and do not delete on
  // the global object.
  args.GetReturnValue().Set(false);
}

// static
void ContextifyContext::PropertyEnumeratorCallback(
    const PropertyCallbackInfo<Array>& args) {
  ContextifyContext* ctx = ContextifyContext::Get(args);

  // Still initializing
  if (IsStillInitializing(ctx)) return;

  Local<Array> properties;

  if (!ctx->sandbox()->GetPropertyNames(ctx->context()).ToLocal(&properties))
    return;

  args.GetReturnValue().Set(properties);
}

// static
void ContextifyContext::IndexedPropertyGetterCallback(
    uint32_t index,
    const PropertyCallbackInfo<Value>& args) {
  ContextifyContext* ctx = ContextifyContext::Get(args);

  // Still initializing
  if (IsStillInitializing(ctx)) return;

  ContextifyContext::PropertyGetterCallback(
      Uint32ToName(ctx->context(), index), args);
}


void ContextifyContext::IndexedPropertySetterCallback(
    uint32_t index,
    Local<Value> value,
    const PropertyCallbackInfo<Value>& args) {
  ContextifyContext* ctx = ContextifyContext::Get(args);

  // Still initializing
  if (IsStillInitializing(ctx)) return;

  ContextifyContext::PropertySetterCallback(
      Uint32ToName(ctx->context(), index), value, args);
}

// static
void ContextifyContext::IndexedPropertyDescriptorCallback(
    uint32_t index,
    const PropertyCallbackInfo<Value>& args) {
  ContextifyContext* ctx = ContextifyContext::Get(args);

  // Still initializing
  if (IsStillInitializing(ctx)) return;

  ContextifyContext::PropertyDescriptorCallback(
      Uint32ToName(ctx->context(), index), args);
}


void ContextifyContext::IndexedPropertyDefinerCallback(
    uint32_t index,
    const PropertyDescriptor& desc,
    const PropertyCallbackInfo<Value>& args) {
  ContextifyContext* ctx = ContextifyContext::Get(args);

  // Still initializing
  if (IsStillInitializing(ctx)) return;

  ContextifyContext::PropertyDefinerCallback(
      Uint32ToName(ctx->context(), index), desc, args);
}

// static
void ContextifyContext::IndexedPropertyDeleterCallback(
    uint32_t index,
    const PropertyCallbackInfo<Boolean>& args) {
  ContextifyContext* ctx = ContextifyContext::Get(args);

  // Still initializing
  if (IsStillInitializing(ctx)) return;

  Maybe<bool> success = ctx->sandbox()->Delete(ctx->context(), index);

  if (success.FromMaybe(false))
    return;

  // Delete failed on the sandbox, intercept and do not delete on
  // the global object.
  args.GetReturnValue().Set(false);
}

void ContextifyScript::Init(Environment* env, Local<Object> target) {
  Isolate* isolate = env->isolate();
  HandleScope scope(env->isolate());
  Local<String> class_name =
      FIXED_ONE_BYTE_STRING(env->isolate(), "ContextifyScript");

  Local<FunctionTemplate> script_tmpl = NewFunctionTemplate(isolate, New);
  script_tmpl->InstanceTemplate()->SetInternalFieldCount(
      ContextifyScript::kInternalFieldCount);
  script_tmpl->SetClassName(class_name);
  SetProtoMethod(isolate, script_tmpl, "createCachedData", CreateCachedData);
  SetProtoMethod(isolate, script_tmpl, "runInContext", RunInContext);

  Local<Context> context = env->context();

  target->Set(context, class_name,
      script_tmpl->GetFunction(context).ToLocalChecked()).Check();
  env->set_script_context_constructor_template(script_tmpl);
}

void ContextifyScript::RegisterExternalReferences(
    ExternalReferenceRegistry* registry) {
  registry->Register(New);
  registry->Register(CreateCachedData);
  registry->Register(RunInContext);
}

void ContextifyScript::New(const FunctionCallbackInfo<Value>& args) {
  Environment* env = Environment::GetCurrent(args);
  Isolate* isolate = env->isolate();
  Local<Context> context = env->context();

  CHECK(args.IsConstructCall());

  const int argc = args.Length();
  CHECK_GE(argc, 2);

  CHECK(args[0]->IsString());
  Local<String> code = args[0].As<String>();

  CHECK(args[1]->IsString());
  Local<String> filename = args[1].As<String>();

  int line_offset = 0;
  int column_offset = 0;
  Local<ArrayBufferView> cached_data_buf;
  bool produce_cached_data = false;
  Local<Context> parsing_context = context;

  if (argc > 2) {
    // new ContextifyScript(code, filename, lineOffset, columnOffset,
    //                      cachedData, produceCachedData, parsingContext)
    CHECK_EQ(argc, 7);
    CHECK(args[2]->IsNumber());
    line_offset = args[2].As<Int32>()->Value();
    CHECK(args[3]->IsNumber());
    column_offset = args[3].As<Int32>()->Value();
    if (!args[4]->IsUndefined()) {
      CHECK(args[4]->IsArrayBufferView());
      cached_data_buf = args[4].As<ArrayBufferView>();
    }
    CHECK(args[5]->IsBoolean());
    produce_cached_data = args[5]->IsTrue();
    if (!args[6]->IsUndefined()) {
      CHECK(args[6]->IsObject());
      ContextifyContext* sandbox =
          ContextifyContext::ContextFromContextifiedSandbox(
              env, args[6].As<Object>());
      CHECK_NOT_NULL(sandbox);
      parsing_context = sandbox->context();
    }
  }

  ContextifyScript* contextify_script =
      new ContextifyScript(env, args.This());

  if (*TRACE_EVENT_API_GET_CATEGORY_GROUP_ENABLED(
          TRACING_CATEGORY_NODE2(vm, script)) != 0) {
    Utf8Value fn(isolate, filename);
    TRACE_EVENT_BEGIN1(TRACING_CATEGORY_NODE2(vm, script),
                       "ContextifyScript::New",
                       "filename",
                       TRACE_STR_COPY(*fn));
  }

  ScriptCompiler::CachedData* cached_data = nullptr;
  if (!cached_data_buf.IsEmpty()) {
    uint8_t* data = static_cast<uint8_t*>(cached_data_buf->Buffer()->Data());
    cached_data = new ScriptCompiler::CachedData(
        data + cached_data_buf->ByteOffset(), cached_data_buf->ByteLength());
  }

  Local<PrimitiveArray> host_defined_options =
      PrimitiveArray::New(isolate, loader::HostDefinedOptions::kLength);
  host_defined_options->Set(isolate, loader::HostDefinedOptions::kType,
                            Number::New(isolate, loader::ScriptType::kScript));
  host_defined_options->Set(isolate, loader::HostDefinedOptions::kID,
                            Number::New(isolate, contextify_script->id()));

  ScriptOrigin origin(isolate,
                      filename,
                      line_offset,                          // line offset
                      column_offset,                        // column offset
                      true,                                 // is cross origin
                      -1,                                   // script id
                      Local<Value>(),                       // source map URL
                      false,                                // is opaque (?)
                      false,                                // is WASM
                      false,                                // is ES Module
                      host_defined_options);
  ScriptCompiler::Source source(code, origin, cached_data);
  ScriptCompiler::CompileOptions compile_options =
      ScriptCompiler::kNoCompileOptions;

  if (source.GetCachedData() != nullptr)
    compile_options = ScriptCompiler::kConsumeCodeCache;

  TryCatchScope try_catch(env);
  ShouldNotAbortOnUncaughtScope no_abort_scope(env);
  Context::Scope scope(parsing_context);

  MaybeLocal<UnboundScript> maybe_v8_script =
      ScriptCompiler::CompileUnboundScript(isolate, &source, compile_options);

  Local<UnboundScript> v8_script;
  if (!maybe_v8_script.ToLocal(&v8_script)) {
    errors::DecorateErrorStack(env, try_catch);
    no_abort_scope.Close();
    if (!try_catch.HasTerminated())
      try_catch.ReThrow();
    TRACE_EVENT_END0(TRACING_CATEGORY_NODE2(vm, script),
                     "ContextifyScript::New");
<<<<<<< HEAD
    return;
  }
  contextify_script->script_.Reset(isolate, v8_script);
=======
    return;
  }
  contextify_script->script_.Reset(isolate, v8_script);

  std::unique_ptr<ScriptCompiler::CachedData> new_cached_data;
  if (produce_cached_data) {
    new_cached_data.reset(ScriptCompiler::CreateCodeCache(v8_script));
  }

  if (StoreCodeCacheResult(env,
                           args.This(),
                           compile_options,
                           source,
                           produce_cached_data,
                           std::move(new_cached_data))
          .IsNothing()) {
    return;
  }
>>>>>>> 8a2d13a7

  if (args.This()
          ->Set(env->context(),
                env->source_map_url_string(),
                v8_script->GetSourceMappingURL())
          .IsNothing())
    return;

  TRACE_EVENT_END0(TRACING_CATEGORY_NODE2(vm, script), "ContextifyScript::New");
}

Maybe<bool> StoreCodeCacheResult(
    Environment* env,
    Local<Object> target,
    ScriptCompiler::CompileOptions compile_options,
    const v8::ScriptCompiler::Source& source,
    bool produce_cached_data,
    std::unique_ptr<ScriptCompiler::CachedData> new_cached_data) {
  Local<Context> context;
  if (!target->GetCreationContext().ToLocal(&context)) {
    return Nothing<bool>();
  }
  if (compile_options == ScriptCompiler::kConsumeCodeCache) {
<<<<<<< HEAD
    args.This()->Set(
        env_context,
        env->cached_data_rejected_string(),
        Boolean::New(isolate, source.GetCachedData()->rejected)).Check();
  } else if (produce_cached_data) {
    std::unique_ptr<ScriptCompiler::CachedData> cached_data{
        ScriptCompiler::CreateCodeCache(v8_script)};
    bool cached_data_produced = cached_data != nullptr;
=======
    if (target
            ->Set(
                context,
                env->cached_data_rejected_string(),
                Boolean::New(env->isolate(), source.GetCachedData()->rejected))
            .IsNothing()) {
      return Nothing<bool>();
    }
  }
  if (produce_cached_data) {
    bool cached_data_produced = new_cached_data != nullptr;
>>>>>>> 8a2d13a7
    if (cached_data_produced) {
      MaybeLocal<Object> buf =
          Buffer::Copy(env,
                       reinterpret_cast<const char*>(new_cached_data->data),
                       new_cached_data->length);
      if (target->Set(context, env->cached_data_string(), buf.ToLocalChecked())
              .IsNothing()) {
        return Nothing<bool>();
      }
    }
    if (target
            ->Set(context,
                  env->cached_data_produced_string(),
                  Boolean::New(env->isolate(), cached_data_produced))
            .IsNothing()) {
      return Nothing<bool>();
    }
  }
<<<<<<< HEAD

  args.This()
      ->Set(env_context,
            env->source_map_url_string(),
            v8_script->GetSourceMappingURL())
      .Check();

  TRACE_EVENT_END0(TRACING_CATEGORY_NODE2(vm, script), "ContextifyScript::New");
=======
  return Just(true);
>>>>>>> 8a2d13a7
}

bool ContextifyScript::InstanceOf(Environment* env,
                                  const Local<Value>& value) {
  return !value.IsEmpty() &&
         env->script_context_constructor_template()->HasInstance(value);
}

void ContextifyScript::CreateCachedData(
    const FunctionCallbackInfo<Value>& args) {
  Environment* env = Environment::GetCurrent(args);
  ContextifyScript* wrapped_script;
  ASSIGN_OR_RETURN_UNWRAP(&wrapped_script, args.Holder());
  Local<UnboundScript> unbound_script =
      PersistentToLocal::Default(env->isolate(), wrapped_script->script_);
  std::unique_ptr<ScriptCompiler::CachedData> cached_data(
      ScriptCompiler::CreateCodeCache(unbound_script));
  if (!cached_data) {
    args.GetReturnValue().Set(Buffer::New(env, 0).ToLocalChecked());
  } else {
    MaybeLocal<Object> buf = Buffer::Copy(
        env,
        reinterpret_cast<const char*>(cached_data->data),
        cached_data->length);
    args.GetReturnValue().Set(buf.ToLocalChecked());
  }
}

void ContextifyScript::RunInContext(const FunctionCallbackInfo<Value>& args) {
  Environment* env = Environment::GetCurrent(args);

  ContextifyScript* wrapped_script;
  ASSIGN_OR_RETURN_UNWRAP(&wrapped_script, args.Holder());

  CHECK_EQ(args.Length(), 5);
  CHECK(args[0]->IsObject() || args[0]->IsNull());

  Local<Context> context;
  std::shared_ptr<MicrotaskQueue> microtask_queue;

  if (args[0]->IsObject()) {
    Local<Object> sandbox = args[0].As<Object>();
    // Get the context from the sandbox
    ContextifyContext* contextify_context =
        ContextifyContext::ContextFromContextifiedSandbox(env, sandbox);
    CHECK_NOT_NULL(contextify_context);
    CHECK_EQ(contextify_context->env(), env);

    context = contextify_context->context();
    if (context.IsEmpty()) return;
<<<<<<< HEAD

    microtask_queue = contextify_context->microtask_queue();
  } else {
    context = env->context();
  }

=======

    microtask_queue = contextify_context->microtask_queue();
  } else {
    context = env->context();
  }

>>>>>>> 8a2d13a7
  TRACE_EVENT0(TRACING_CATEGORY_NODE2(vm, script), "RunInContext");

  CHECK(args[1]->IsNumber());
  int64_t timeout = args[1]->IntegerValue(env->context()).FromJust();

  CHECK(args[2]->IsBoolean());
  bool display_errors = args[2]->IsTrue();

  CHECK(args[3]->IsBoolean());
  bool break_on_sigint = args[3]->IsTrue();

  CHECK(args[4]->IsBoolean());
  bool break_on_first_line = args[4]->IsTrue();

  // Do the eval within the context
  EvalMachine(context,
              env,
              timeout,
              display_errors,
              break_on_sigint,
              break_on_first_line,
              microtask_queue,
              args);
}

bool ContextifyScript::EvalMachine(Local<Context> context,
                                   Environment* env,
                                   const int64_t timeout,
                                   const bool display_errors,
                                   const bool break_on_sigint,
                                   const bool break_on_first_line,
                                   std::shared_ptr<MicrotaskQueue> mtask_queue,
                                   const FunctionCallbackInfo<Value>& args) {
  Context::Scope context_scope(context);

  if (!env->can_call_into_js())
    return false;
  if (!ContextifyScript::InstanceOf(env, args.Holder())) {
    THROW_ERR_INVALID_THIS(
        env,
        "Script methods can only be called on script instances.");
    return false;
  }

  TryCatchScope try_catch(env);
  Isolate::SafeForTerminationScope safe_for_termination(env->isolate());
  ContextifyScript* wrapped_script;
  ASSIGN_OR_RETURN_UNWRAP(&wrapped_script, args.Holder(), false);
  Local<UnboundScript> unbound_script =
      PersistentToLocal::Default(env->isolate(), wrapped_script->script_);
  Local<Script> script = unbound_script->BindToCurrentContext();

#if HAVE_INSPECTOR
  if (break_on_first_line) {
    env->inspector_agent()->PauseOnNextJavascriptStatement("Break on start");
  }
#endif

  MaybeLocal<Value> result;
  bool timed_out = false;
  bool received_signal = false;
  auto run = [&]() {
    MaybeLocal<Value> result = script->Run(context);
    if (!result.IsEmpty() && mtask_queue)
      mtask_queue->PerformCheckpoint(env->isolate());
    return result;
  };
  if (break_on_sigint && timeout != -1) {
    Watchdog wd(env->isolate(), timeout, &timed_out);
    SigintWatchdog swd(env->isolate(), &received_signal);
    result = run();
  } else if (break_on_sigint) {
    SigintWatchdog swd(env->isolate(), &received_signal);
    result = run();
  } else if (timeout != -1) {
    Watchdog wd(env->isolate(), timeout, &timed_out);
    result = run();
  } else {
    result = run();
  }

  // Convert the termination exception into a regular exception.
  if (timed_out || received_signal) {
    if (!env->is_main_thread() && env->is_stopping())
      return false;
    env->isolate()->CancelTerminateExecution();
    // It is possible that execution was terminated by another timeout in
    // which this timeout is nested, so check whether one of the watchdogs
    // from this invocation is responsible for termination.
    if (timed_out) {
      node::THROW_ERR_SCRIPT_EXECUTION_TIMEOUT(env, timeout);
    } else if (received_signal) {
      node::THROW_ERR_SCRIPT_EXECUTION_INTERRUPTED(env);
    }
  }

  if (try_catch.HasCaught()) {
    if (!timed_out && !received_signal && display_errors) {
      // We should decorate non-termination exceptions
      errors::DecorateErrorStack(env, try_catch);
    }

    // If there was an exception thrown during script execution, re-throw it.
    // If one of the above checks threw, re-throw the exception instead of
    // letting try_catch catch it.
    // If execution has been terminated, but not by one of the watchdogs from
    // this invocation, this will re-throw a `null` value.
    if (!try_catch.HasTerminated())
      try_catch.ReThrow();

    return false;
  }

  args.GetReturnValue().Set(result.ToLocalChecked());
  return true;
}


ContextifyScript::ContextifyScript(Environment* env, Local<Object> object)
    : BaseObject(env, object),
      id_(env->get_next_script_id()) {
  MakeWeak();
  env->id_to_script_map.emplace(id_, this);
}


ContextifyScript::~ContextifyScript() {
  env()->id_to_script_map.erase(id_);
}


void ContextifyContext::CompileFunction(
    const FunctionCallbackInfo<Value>& args) {
  Environment* env = Environment::GetCurrent(args);
  Isolate* isolate = env->isolate();
  Local<Context> context = env->context();

  // Argument 1: source code
  CHECK(args[0]->IsString());
  Local<String> code = args[0].As<String>();

  // Argument 2: filename
  CHECK(args[1]->IsString());
  Local<String> filename = args[1].As<String>();

  // Argument 3: line offset
  CHECK(args[2]->IsNumber());
  int line_offset = args[2].As<Int32>()->Value();

  // Argument 4: column offset
  CHECK(args[3]->IsNumber());
  int column_offset = args[3].As<Int32>()->Value();

  // Argument 5: cached data (optional)
  Local<ArrayBufferView> cached_data_buf;
  if (!args[4]->IsUndefined()) {
    CHECK(args[4]->IsArrayBufferView());
    cached_data_buf = args[4].As<ArrayBufferView>();
  }

  // Argument 6: produce cache data
  CHECK(args[5]->IsBoolean());
  bool produce_cached_data = args[5]->IsTrue();

  // Argument 7: parsing context (optional)
  Local<Context> parsing_context;
  if (!args[6]->IsUndefined()) {
    CHECK(args[6]->IsObject());
    ContextifyContext* sandbox =
        ContextifyContext::ContextFromContextifiedSandbox(
            env, args[6].As<Object>());
    CHECK_NOT_NULL(sandbox);
    parsing_context = sandbox->context();
  } else {
    parsing_context = context;
  }

  // Argument 8: context extensions (optional)
  Local<Array> context_extensions_buf;
  if (!args[7]->IsUndefined()) {
    CHECK(args[7]->IsArray());
    context_extensions_buf = args[7].As<Array>();
  }

  // Argument 9: params for the function (optional)
  Local<Array> params_buf;
  if (!args[8]->IsUndefined()) {
    CHECK(args[8]->IsArray());
    params_buf = args[8].As<Array>();
  }

  // Read cache from cached data buffer
  ScriptCompiler::CachedData* cached_data = nullptr;
  if (!cached_data_buf.IsEmpty()) {
    uint8_t* data = static_cast<uint8_t*>(cached_data_buf->Buffer()->Data());
    cached_data = new ScriptCompiler::CachedData(
      data + cached_data_buf->ByteOffset(), cached_data_buf->ByteLength());
  }

  // Get the function id
  uint32_t id = env->get_next_function_id();

  // Set host_defined_options
  Local<PrimitiveArray> host_defined_options =
      PrimitiveArray::New(isolate, loader::HostDefinedOptions::kLength);
  host_defined_options->Set(
      isolate,
      loader::HostDefinedOptions::kType,
      Number::New(isolate, loader::ScriptType::kFunction));
  host_defined_options->Set(
      isolate, loader::HostDefinedOptions::kID, Number::New(isolate, id));

  ScriptOrigin origin(isolate,
                      filename,
                      line_offset,       // line offset
                      column_offset,     // column offset
                      true,              // is cross origin
                      -1,                // script id
                      Local<Value>(),    // source map URL
                      false,             // is opaque (?)
                      false,             // is WASM
                      false,             // is ES Module
                      host_defined_options);

  ScriptCompiler::Source source(code, origin, cached_data);
  ScriptCompiler::CompileOptions options;
  if (source.GetCachedData() == nullptr) {
    options = ScriptCompiler::kNoCompileOptions;
  } else {
    options = ScriptCompiler::kConsumeCodeCache;
  }

  TryCatchScope try_catch(env);
  Context::Scope scope(parsing_context);

  // Read context extensions from buffer
  std::vector<Local<Object>> context_extensions;
  if (!context_extensions_buf.IsEmpty()) {
    for (uint32_t n = 0; n < context_extensions_buf->Length(); n++) {
      Local<Value> val;
      if (!context_extensions_buf->Get(context, n).ToLocal(&val)) return;
      CHECK(val->IsObject());
      context_extensions.push_back(val.As<Object>());
    }
  }

  // Read params from params buffer
  std::vector<Local<String>> params;
  if (!params_buf.IsEmpty()) {
    for (uint32_t n = 0; n < params_buf->Length(); n++) {
      Local<Value> val;
      if (!params_buf->Get(context, n).ToLocal(&val)) return;
      CHECK(val->IsString());
      params.push_back(val.As<String>());
    }
  }

  MaybeLocal<Function> maybe_fn = ScriptCompiler::CompileFunction(
      parsing_context,
      &source,
      params.size(),
      params.data(),
      context_extensions.size(),
      context_extensions.data(),
      options,
      v8::ScriptCompiler::NoCacheReason::kNoCacheNoReason);

  Local<Function> fn;
  if (!maybe_fn.ToLocal(&fn)) {
    if (try_catch.HasCaught() && !try_catch.HasTerminated()) {
      errors::DecorateErrorStack(env, try_catch);
      try_catch.ReThrow();
    }
    return;
  }

  Local<Object> cache_key;
  if (!env->compiled_fn_entry_template()->NewInstance(
           context).ToLocal(&cache_key)) {
    return;
  }
  CompiledFnEntry* entry = new CompiledFnEntry(env, cache_key, id, fn);
  env->id_to_function_map.emplace(id, entry);

  Local<Object> result = Object::New(isolate);
  if (result->Set(parsing_context, env->function_string(), fn).IsNothing())
    return;
  if (result->Set(parsing_context, env->cache_key_string(), cache_key)
          .IsNothing())
    return;
  if (result
          ->Set(parsing_context,
                env->source_map_url_string(),
                fn->GetScriptOrigin().SourceMapUrl())
          .IsNothing())
    return;

  std::unique_ptr<ScriptCompiler::CachedData> new_cached_data;
  if (produce_cached_data) {
    new_cached_data.reset(ScriptCompiler::CreateCodeCacheForFunction(fn));
  }
  if (StoreCodeCacheResult(env,
                           result,
                           options,
                           source,
                           produce_cached_data,
                           std::move(new_cached_data))
          .IsNothing()) {
    return;
  }

  args.GetReturnValue().Set(result);
}

void CompiledFnEntry::WeakCallback(
    const WeakCallbackInfo<CompiledFnEntry>& data) {
  CompiledFnEntry* entry = data.GetParameter();
  delete entry;
}

CompiledFnEntry::CompiledFnEntry(Environment* env,
                                 Local<Object> object,
                                 uint32_t id,
                                 Local<Function> fn)
    : BaseObject(env, object), id_(id), fn_(env->isolate(), fn) {
  fn_.SetWeak(this, WeakCallback, v8::WeakCallbackType::kParameter);
}

CompiledFnEntry::~CompiledFnEntry() {
  env()->id_to_function_map.erase(id_);
  fn_.ClearWeak();
}

static void StartSigintWatchdog(const FunctionCallbackInfo<Value>& args) {
  int ret = SigintWatchdogHelper::GetInstance()->Start();
  args.GetReturnValue().Set(ret == 0);
}

static void StopSigintWatchdog(const FunctionCallbackInfo<Value>& args) {
  bool had_pending_signals = SigintWatchdogHelper::GetInstance()->Stop();
  args.GetReturnValue().Set(had_pending_signals);
}

static void WatchdogHasPendingSigint(const FunctionCallbackInfo<Value>& args) {
  bool ret = SigintWatchdogHelper::GetInstance()->HasPendingSignal();
  args.GetReturnValue().Set(ret);
}

static void MeasureMemory(const FunctionCallbackInfo<Value>& args) {
  CHECK(args[0]->IsInt32());
  CHECK(args[1]->IsInt32());
  int32_t mode = args[0].As<v8::Int32>()->Value();
  int32_t execution = args[1].As<v8::Int32>()->Value();
  Isolate* isolate = args.GetIsolate();

  Local<Context> current_context = isolate->GetCurrentContext();
  Local<Promise::Resolver> resolver;
  if (!Promise::Resolver::New(current_context).ToLocal(&resolver)) return;
  std::unique_ptr<v8::MeasureMemoryDelegate> delegate =
      v8::MeasureMemoryDelegate::Default(
          isolate,
          current_context,
          resolver,
          static_cast<v8::MeasureMemoryMode>(mode));
  isolate->MeasureMemory(std::move(delegate),
                         static_cast<v8::MeasureMemoryExecution>(execution));
  Local<Promise> promise = resolver->GetPromise();

  args.GetReturnValue().Set(promise);
}

MicrotaskQueueWrap::MicrotaskQueueWrap(Environment* env, Local<Object> obj)
  : BaseObject(env, obj),
    microtask_queue_(
        MicrotaskQueue::New(env->isolate(), MicrotasksPolicy::kExplicit)) {
  MakeWeak();
}

const std::shared_ptr<MicrotaskQueue>&
MicrotaskQueueWrap::microtask_queue() const {
  return microtask_queue_;
}

void MicrotaskQueueWrap::New(const FunctionCallbackInfo<Value>& args) {
  CHECK(args.IsConstructCall());
  new MicrotaskQueueWrap(Environment::GetCurrent(args), args.This());
}

void MicrotaskQueueWrap::Init(Environment* env, Local<Object> target) {
  Isolate* isolate = env->isolate();
  HandleScope scope(isolate);
  Local<Context> context = env->context();
  Local<FunctionTemplate> tmpl = NewFunctionTemplate(isolate, New);
  tmpl->InstanceTemplate()->SetInternalFieldCount(
      ContextifyScript::kInternalFieldCount);
  env->set_microtask_queue_ctor_template(tmpl);
  SetConstructorFunction(context, target, "MicrotaskQueue", tmpl);
}

void MicrotaskQueueWrap::RegisterExternalReferences(
    ExternalReferenceRegistry* registry) {
  registry->Register(New);
}

void Initialize(Local<Object> target,
                Local<Value> unused,
                Local<Context> context,
                void* priv) {
  Environment* env = Environment::GetCurrent(context);
  Isolate* isolate = env->isolate();
  ContextifyContext::Init(env, target);
  ContextifyScript::Init(env, target);
  MicrotaskQueueWrap::Init(env, target);

  SetMethod(context, target, "startSigintWatchdog", StartSigintWatchdog);
  SetMethod(context, target, "stopSigintWatchdog", StopSigintWatchdog);
  // Used in tests.
  SetMethodNoSideEffect(
      context, target, "watchdogHasPendingSigint", WatchdogHasPendingSigint);

  {
    Local<FunctionTemplate> tpl = FunctionTemplate::New(env->isolate());
    tpl->SetClassName(FIXED_ONE_BYTE_STRING(env->isolate(), "CompiledFnEntry"));
    tpl->InstanceTemplate()->SetInternalFieldCount(
        CompiledFnEntry::kInternalFieldCount);

    env->set_compiled_fn_entry_template(tpl->InstanceTemplate());
  }

  Local<Object> constants = Object::New(env->isolate());
  Local<Object> measure_memory = Object::New(env->isolate());
  Local<Object> memory_execution = Object::New(env->isolate());

  {
    Local<Object> memory_mode = Object::New(env->isolate());
    MeasureMemoryMode SUMMARY = MeasureMemoryMode::kSummary;
    MeasureMemoryMode DETAILED = MeasureMemoryMode::kDetailed;
    NODE_DEFINE_CONSTANT(memory_mode, SUMMARY);
    NODE_DEFINE_CONSTANT(memory_mode, DETAILED);
    READONLY_PROPERTY(measure_memory, "mode", memory_mode);
  }

  {
    MeasureMemoryExecution DEFAULT = MeasureMemoryExecution::kDefault;
    MeasureMemoryExecution EAGER = MeasureMemoryExecution::kEager;
    NODE_DEFINE_CONSTANT(memory_execution, DEFAULT);
    NODE_DEFINE_CONSTANT(memory_execution, EAGER);
    READONLY_PROPERTY(measure_memory, "execution", memory_execution);
  }

  READONLY_PROPERTY(constants, "measureMemory", measure_memory);

  target->Set(context, env->constants_string(), constants).Check();

  SetMethod(context, target, "measureMemory", MeasureMemory);
}

void RegisterExternalReferences(ExternalReferenceRegistry* registry) {
  ContextifyContext::RegisterExternalReferences(registry);
  ContextifyScript::RegisterExternalReferences(registry);
  MicrotaskQueueWrap::RegisterExternalReferences(registry);

  registry->Register(StartSigintWatchdog);
  registry->Register(StopSigintWatchdog);
  registry->Register(WatchdogHasPendingSigint);
  registry->Register(MeasureMemory);
}
}  // namespace contextify
}  // namespace node

<<<<<<< HEAD
NODE_MODULE_CONTEXT_AWARE_INTERNAL(contextify, node::contextify::Initialize)
NODE_MODULE_EXTERNAL_REFERENCE(contextify,
                               node::contextify::RegisterExternalReferences)
=======
NODE_BINDING_CONTEXT_AWARE_INTERNAL(contextify, node::contextify::Initialize)
NODE_BINDING_EXTERNAL_REFERENCE(contextify,
                                node::contextify::RegisterExternalReferences)
>>>>>>> 8a2d13a7
<|MERGE_RESOLUTION|>--- conflicted
+++ resolved
@@ -249,11 +249,7 @@
     const ContextOptions& options) {
   HandleScope scope(env->isolate());
   // This only initializes part of the context. The primordials are
-<<<<<<< HEAD
-  // only initilaized when needed because even deserializing them slows
-=======
   // only initialized when needed because even deserializing them slows
->>>>>>> 8a2d13a7
   // things down significantly and they are only needed in rare occasions
   // in the vm contexts.
   if (InitializeContextRuntime(v8_context).IsNothing()) {
@@ -305,7 +301,6 @@
       return BaseObjectPtr<ContextifyContext>();
     }
     env->AssignToContext(v8_context, nullptr, info);
-<<<<<<< HEAD
 
     if (!env->contextify_wrapper_template()
              ->NewInstance(v8_context)
@@ -329,31 +324,6 @@
   return result;
 }
 
-=======
-
-    if (!env->contextify_wrapper_template()
-             ->NewInstance(v8_context)
-             .ToLocal(&wrapper)) {
-      return BaseObjectPtr<ContextifyContext>();
-    }
-
-    result =
-        MakeBaseObject<ContextifyContext>(env, wrapper, v8_context, options);
-    // The only strong reference to the wrapper will come from the sandbox.
-    result->MakeWeak();
-  }
-
-  if (sandbox_obj
-          ->SetPrivate(
-              v8_context, env->contextify_context_private_symbol(), wrapper)
-          .IsNothing()) {
-    return BaseObjectPtr<ContextifyContext>();
-  }
-
-  return result;
-}
-
->>>>>>> 8a2d13a7
 void ContextifyContext::Init(Environment* env, Local<Object> target) {
   Local<Context> context = env->context();
   SetMethod(context, target, "makeContext", MakeContext);
@@ -559,10 +529,6 @@
       !is_function)
     return;
 
-<<<<<<< HEAD
-  USE(ctx->sandbox()->Set(context, property, value));
-  args.GetReturnValue().Set(value);
-=======
   if (!is_declared && property->IsSymbol()) return;
   if (ctx->sandbox()->Set(context, property, value).IsNothing()) return;
 
@@ -581,7 +547,6 @@
         desc_obj->HasOwnProperty(context, env->set_string()).FromMaybe(false))
       args.GetReturnValue().Set(value);
   }
->>>>>>> 8a2d13a7
 }
 
 // static
@@ -906,11 +871,6 @@
       try_catch.ReThrow();
     TRACE_EVENT_END0(TRACING_CATEGORY_NODE2(vm, script),
                      "ContextifyScript::New");
-<<<<<<< HEAD
-    return;
-  }
-  contextify_script->script_.Reset(isolate, v8_script);
-=======
     return;
   }
   contextify_script->script_.Reset(isolate, v8_script);
@@ -929,7 +889,6 @@
           .IsNothing()) {
     return;
   }
->>>>>>> 8a2d13a7
 
   if (args.This()
           ->Set(env->context(),
@@ -953,16 +912,6 @@
     return Nothing<bool>();
   }
   if (compile_options == ScriptCompiler::kConsumeCodeCache) {
-<<<<<<< HEAD
-    args.This()->Set(
-        env_context,
-        env->cached_data_rejected_string(),
-        Boolean::New(isolate, source.GetCachedData()->rejected)).Check();
-  } else if (produce_cached_data) {
-    std::unique_ptr<ScriptCompiler::CachedData> cached_data{
-        ScriptCompiler::CreateCodeCache(v8_script)};
-    bool cached_data_produced = cached_data != nullptr;
-=======
     if (target
             ->Set(
                 context,
@@ -974,7 +923,6 @@
   }
   if (produce_cached_data) {
     bool cached_data_produced = new_cached_data != nullptr;
->>>>>>> 8a2d13a7
     if (cached_data_produced) {
       MaybeLocal<Object> buf =
           Buffer::Copy(env,
@@ -993,18 +941,7 @@
       return Nothing<bool>();
     }
   }
-<<<<<<< HEAD
-
-  args.This()
-      ->Set(env_context,
-            env->source_map_url_string(),
-            v8_script->GetSourceMappingURL())
-      .Check();
-
-  TRACE_EVENT_END0(TRACING_CATEGORY_NODE2(vm, script), "ContextifyScript::New");
-=======
   return Just(true);
->>>>>>> 8a2d13a7
 }
 
 bool ContextifyScript::InstanceOf(Environment* env,
@@ -1055,21 +992,12 @@
 
     context = contextify_context->context();
     if (context.IsEmpty()) return;
-<<<<<<< HEAD
 
     microtask_queue = contextify_context->microtask_queue();
   } else {
     context = env->context();
   }
 
-=======
-
-    microtask_queue = contextify_context->microtask_queue();
-  } else {
-    context = env->context();
-  }
-
->>>>>>> 8a2d13a7
   TRACE_EVENT0(TRACING_CATEGORY_NODE2(vm, script), "RunInContext");
 
   CHECK(args[1]->IsNumber());
@@ -1540,12 +1468,6 @@
 }  // namespace contextify
 }  // namespace node
 
-<<<<<<< HEAD
-NODE_MODULE_CONTEXT_AWARE_INTERNAL(contextify, node::contextify::Initialize)
-NODE_MODULE_EXTERNAL_REFERENCE(contextify,
-                               node::contextify::RegisterExternalReferences)
-=======
 NODE_BINDING_CONTEXT_AWARE_INTERNAL(contextify, node::contextify::Initialize)
 NODE_BINDING_EXTERNAL_REFERENCE(contextify,
-                                node::contextify::RegisterExternalReferences)
->>>>>>> 8a2d13a7
+                                node::contextify::RegisterExternalReferences)