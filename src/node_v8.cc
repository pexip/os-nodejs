--- conflicted
+++ resolved
@@ -24,10 +24,7 @@
 #include "env-inl.h"
 #include "memory_tracker-inl.h"
 #include "node.h"
-<<<<<<< HEAD
-=======
 #include "node_external_reference.h"
->>>>>>> a8a80be5
 #include "util-inl.h"
 #include "v8.h"
 
@@ -51,20 +48,6 @@
 using v8::V8;
 using v8::Value;
 
-<<<<<<< HEAD
-#define HEAP_STATISTICS_PROPERTIES(V)                                         \
-  V(0, total_heap_size, kTotalHeapSizeIndex)                                  \
-  V(1, total_heap_size_executable, kTotalHeapSizeExecutableIndex)             \
-  V(2, total_physical_size, kTotalPhysicalSizeIndex)                          \
-  V(3, total_available_size, kTotalAvailableSize)                             \
-  V(4, used_heap_size, kUsedHeapSizeIndex)                                    \
-  V(5, heap_size_limit, kHeapSizeLimitIndex)                                  \
-  V(6, malloced_memory, kMallocedMemoryIndex)                                 \
-  V(7, peak_malloced_memory, kPeakMallocedMemoryIndex)                        \
-  V(8, does_zap_garbage, kDoesZapGarbageIndex)                                \
-  V(9, number_of_native_contexts, kNumberOfNativeContextsIndex)               \
-  V(10, number_of_detached_contexts, kNumberOfDetachedContextsIndex)
-=======
 #define HEAP_STATISTICS_PROPERTIES(V)                                          \
   V(0, total_heap_size, kTotalHeapSizeIndex)                                   \
   V(1, total_heap_size_executable, kTotalHeapSizeExecutableIndex)              \
@@ -80,7 +63,6 @@
   V(11, total_global_handles_size, kTotalGlobalHandlesSizeIndex)               \
   V(12, used_global_handles_size, kUsedGlobalHandlesSizeIndex)                 \
   V(13, external_memory, kExternalMemoryIndex)
->>>>>>> a8a80be5
 
 #define V(a, b, c) +1
 static constexpr size_t kHeapStatisticsPropertiesCount =
@@ -109,39 +91,6 @@
     HEAP_CODE_STATISTICS_PROPERTIES(V);
 #undef V
 
-<<<<<<< HEAD
-BindingData::BindingData(Environment* env, Local<Object> obj)
-    : BaseObject(env, obj),
-      heap_statistics_buffer(env->isolate(), kHeapStatisticsPropertiesCount),
-      heap_space_statistics_buffer(env->isolate(),
-                                   kHeapSpaceStatisticsPropertiesCount),
-      heap_code_statistics_buffer(env->isolate(),
-                                  kHeapCodeStatisticsPropertiesCount) {
-  obj->Set(env->context(),
-           FIXED_ONE_BYTE_STRING(env->isolate(), "heapStatisticsBuffer"),
-           heap_statistics_buffer.GetJSArray())
-      .Check();
-  obj->Set(env->context(),
-           FIXED_ONE_BYTE_STRING(env->isolate(), "heapCodeStatisticsBuffer"),
-           heap_code_statistics_buffer.GetJSArray())
-      .Check();
-  obj->Set(env->context(),
-           FIXED_ONE_BYTE_STRING(env->isolate(), "heapSpaceStatisticsBuffer"),
-           heap_space_statistics_buffer.GetJSArray())
-      .Check();
-}
-
-void BindingData::MemoryInfo(MemoryTracker* tracker) const {
-  tracker->TrackField("heap_statistics_buffer", heap_statistics_buffer);
-  tracker->TrackField("heap_space_statistics_buffer",
-                      heap_space_statistics_buffer);
-  tracker->TrackField("heap_code_statistics_buffer",
-                      heap_code_statistics_buffer);
-}
-
-// TODO(addaleax): Remove once we're on C++17.
-constexpr FastStringKey BindingData::type_name;
-=======
 BindingData::BindingData(Realm* realm, Local<Object> obj)
     : SnapshotableObject(realm, obj, type_int),
       heap_statistics_buffer(realm->isolate(), kHeapStatisticsPropertiesCount),
@@ -201,7 +150,6 @@
   tracker->TrackField("heap_code_statistics_buffer",
                       heap_code_statistics_buffer);
 }
->>>>>>> a8a80be5
 
 void CachedDataVersionTag(const FunctionCallbackInfo<Value>& args) {
   Environment* env = Environment::GetCurrent(args);
@@ -321,16 +269,6 @@
   writer->json_arrayend();
 }
 
-<<<<<<< HEAD
-  env->SetMethodNoSideEffect(target, "cachedDataVersionTag",
-                             CachedDataVersionTag);
-  env->SetMethod(
-      target, "updateHeapStatisticsBuffer", UpdateHeapStatisticsBuffer);
-
-  env->SetMethod(
-      target, "updateHeapCodeStatisticsBuffer", UpdateHeapCodeStatisticsBuffer);
-
-=======
 static void BeforeGCCallback(Isolate* isolate,
                              v8::GCType gc_type,
                              v8::GCCallbackFlags flags,
@@ -478,7 +416,6 @@
             "updateHeapCodeStatisticsBuffer",
             UpdateHeapCodeStatisticsBuffer);
 
->>>>>>> a8a80be5
   size_t number_of_heap_spaces = env->isolate()->NumberOfHeapSpaces();
 
   // Heap space names are extracted once and exposed to JavaScript to
@@ -490,25 +427,6 @@
     heap_spaces[i] = String::NewFromUtf8(env->isolate(), s.space_name())
                                              .ToLocalChecked();
   }
-<<<<<<< HEAD
-  target->Set(env->context(),
-              FIXED_ONE_BYTE_STRING(env->isolate(), "kHeapSpaces"),
-              Array::New(env->isolate(),
-                         heap_spaces.out(),
-                         number_of_heap_spaces)).Check();
-
-  env->SetMethod(target,
-                 "updateHeapSpaceStatisticsBuffer",
-                 UpdateHeapSpaceStatisticsBuffer);
-
-#define V(i, _, name)                                                          \
-  target                                                                       \
-      ->Set(env->context(),                                                    \
-            FIXED_ONE_BYTE_STRING(env->isolate(), #name),                      \
-            Uint32::NewFromUnsigned(env->isolate(), i))                        \
-      .Check();
-
-=======
   target
       ->Set(
           context,
@@ -528,7 +446,6 @@
             Uint32::NewFromUnsigned(env->isolate(), i))                        \
       .Check();
 
->>>>>>> a8a80be5
   HEAP_STATISTICS_PROPERTIES(V)
   HEAP_CODE_STATISTICS_PROPERTIES(V)
   HEAP_SPACE_STATISTICS_PROPERTIES(V)
@@ -561,9 +478,5 @@
 }  // namespace v8_utils
 }  // namespace node
 
-<<<<<<< HEAD
-NODE_MODULE_CONTEXT_AWARE_INTERNAL(v8, node::v8_utils::Initialize)
-=======
 NODE_BINDING_CONTEXT_AWARE_INTERNAL(v8, node::v8_utils::Initialize)
-NODE_BINDING_EXTERNAL_REFERENCE(v8, node::v8_utils::RegisterExternalReferences)
->>>>>>> a8a80be5
+NODE_BINDING_EXTERNAL_REFERENCE(v8, node::v8_utils::RegisterExternalReferences)