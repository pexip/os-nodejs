--- conflicted
+++ resolved
@@ -107,25 +107,6 @@
   return native_execution_async_resources_[i];
 }
 
-inline void AsyncHooks::SetJSPromiseHooks(v8::Local<v8::Function> init,
-                                          v8::Local<v8::Function> before,
-                                          v8::Local<v8::Function> after,
-                                          v8::Local<v8::Function> resolve) {
-  js_promise_hooks_[0].Reset(env()->isolate(), init);
-  js_promise_hooks_[1].Reset(env()->isolate(), before);
-  js_promise_hooks_[2].Reset(env()->isolate(), after);
-  js_promise_hooks_[3].Reset(env()->isolate(), resolve);
-  for (auto it = contexts_.begin(); it != contexts_.end(); it++) {
-    if (it->IsEmpty()) {
-      it = contexts_.erase(it);
-      it--;
-      continue;
-    }
-    PersistentToLocal::Weak(env()->isolate(), *it)
-        ->SetPromiseHooks(init, before, after, resolve);
-  }
-}
-
 inline v8::Local<v8::String> AsyncHooks::provider_string(int idx) {
   return env()->isolate_data()->async_wrap_provider(idx);
 }
@@ -138,180 +119,6 @@
   return Environment::ForAsyncHooks(this);
 }
 
-<<<<<<< HEAD
-// Remember to keep this code aligned with pushAsyncContext() in JS.
-inline void AsyncHooks::push_async_context(double async_id,
-                                           double trigger_async_id,
-                                           v8::Local<v8::Object> resource) {
-  // Since async_hooks is experimental, do only perform the check
-  // when async_hooks is enabled.
-  if (fields_[kCheck] > 0) {
-    CHECK_GE(async_id, -1);
-    CHECK_GE(trigger_async_id, -1);
-  }
-
-  uint32_t offset = fields_[kStackLength];
-  if (offset * 2 >= async_ids_stack_.Length())
-    grow_async_ids_stack();
-  async_ids_stack_[2 * offset] = async_id_fields_[kExecutionAsyncId];
-  async_ids_stack_[2 * offset + 1] = async_id_fields_[kTriggerAsyncId];
-  fields_[kStackLength] += 1;
-  async_id_fields_[kExecutionAsyncId] = async_id;
-  async_id_fields_[kTriggerAsyncId] = trigger_async_id;
-
-#ifdef DEBUG
-  for (uint32_t i = offset; i < native_execution_async_resources_.size(); i++)
-    CHECK(native_execution_async_resources_[i].IsEmpty());
-#endif
-
-  // When this call comes from JS (as a way of increasing the stack size),
-  // `resource` will be empty, because JS caches these values anyway, and
-  // we should avoid creating strong global references that might keep
-  // these JS resource objects alive longer than necessary.
-  if (!resource.IsEmpty()) {
-    native_execution_async_resources_.resize(offset + 1);
-    native_execution_async_resources_[offset].Reset(env()->isolate(), resource);
-  }
-}
-
-// Remember to keep this code aligned with popAsyncContext() in JS.
-inline bool AsyncHooks::pop_async_context(double async_id) {
-  // In case of an exception then this may have already been reset, if the
-  // stack was multiple MakeCallback()'s deep.
-  if (fields_[kStackLength] == 0) return false;
-
-  // Ask for the async_id to be restored as a check that the stack
-  // hasn't been corrupted.
-  // Since async_hooks is experimental, do only perform the check
-  // when async_hooks is enabled.
-  if (fields_[kCheck] > 0 && async_id_fields_[kExecutionAsyncId] != async_id) {
-    fprintf(stderr,
-            "Error: async hook stack has become corrupted ("
-            "actual: %.f, expected: %.f)\n",
-            async_id_fields_.GetValue(kExecutionAsyncId),
-            async_id);
-    DumpBacktrace(stderr);
-    fflush(stderr);
-    if (!env()->abort_on_uncaught_exception())
-      exit(1);
-    fprintf(stderr, "\n");
-    fflush(stderr);
-    ABORT_NO_BACKTRACE();
-  }
-
-  uint32_t offset = fields_[kStackLength] - 1;
-  async_id_fields_[kExecutionAsyncId] = async_ids_stack_[2 * offset];
-  async_id_fields_[kTriggerAsyncId] = async_ids_stack_[2 * offset + 1];
-  fields_[kStackLength] = offset;
-
-  if (LIKELY(offset < native_execution_async_resources_.size() &&
-             !native_execution_async_resources_[offset].IsEmpty())) {
-#ifdef DEBUG
-    for (uint32_t i = offset + 1;
-         i < native_execution_async_resources_.size();
-         i++) {
-      CHECK(native_execution_async_resources_[i].IsEmpty());
-    }
-#endif
-    native_execution_async_resources_.resize(offset);
-    if (native_execution_async_resources_.size() <
-            native_execution_async_resources_.capacity() / 2 &&
-        native_execution_async_resources_.size() > 16) {
-      native_execution_async_resources_.shrink_to_fit();
-    }
-  }
-
-  if (UNLIKELY(js_execution_async_resources()->Length() > offset)) {
-    v8::HandleScope handle_scope(env()->isolate());
-    USE(js_execution_async_resources()->Set(
-        env()->context(),
-        env()->length_string(),
-        v8::Integer::NewFromUnsigned(env()->isolate(), offset)));
-  }
-
-  return fields_[kStackLength] > 0;
-}
-
-void AsyncHooks::clear_async_id_stack() {
-  v8::Isolate* isolate = env()->isolate();
-  v8::HandleScope handle_scope(isolate);
-  if (!js_execution_async_resources_.IsEmpty()) {
-    USE(PersistentToLocal::Strong(js_execution_async_resources_)->Set(
-        env()->context(),
-        env()->length_string(),
-        v8::Integer::NewFromUnsigned(isolate, 0)));
-  }
-  native_execution_async_resources_.clear();
-  native_execution_async_resources_.shrink_to_fit();
-
-  async_id_fields_[kExecutionAsyncId] = 0;
-  async_id_fields_[kTriggerAsyncId] = 0;
-  fields_[kStackLength] = 0;
-}
-
-inline void AsyncHooks::AddContext(v8::Local<v8::Context> ctx) {
-  ctx->SetPromiseHooks(
-    js_promise_hooks_[0].IsEmpty() ?
-      v8::Local<v8::Function>() :
-      PersistentToLocal::Strong(js_promise_hooks_[0]),
-    js_promise_hooks_[1].IsEmpty() ?
-      v8::Local<v8::Function>() :
-      PersistentToLocal::Strong(js_promise_hooks_[1]),
-    js_promise_hooks_[2].IsEmpty() ?
-      v8::Local<v8::Function>() :
-      PersistentToLocal::Strong(js_promise_hooks_[2]),
-    js_promise_hooks_[3].IsEmpty() ?
-      v8::Local<v8::Function>() :
-      PersistentToLocal::Strong(js_promise_hooks_[3]));
-
-  size_t id = contexts_.size();
-  contexts_.resize(id + 1);
-  contexts_[id].Reset(env()->isolate(), ctx);
-  contexts_[id].SetWeak();
-}
-
-inline void AsyncHooks::RemoveContext(v8::Local<v8::Context> ctx) {
-  v8::Isolate* isolate = env()->isolate();
-  v8::HandleScope handle_scope(isolate);
-  for (auto it = contexts_.begin(); it != contexts_.end(); it++) {
-    if (it->IsEmpty()) {
-      it = contexts_.erase(it);
-      it--;
-      continue;
-    }
-    v8::Local<v8::Context> saved_context =
-      PersistentToLocal::Weak(isolate, *it);
-    if (saved_context == ctx) {
-      it->Reset();
-      contexts_.erase(it);
-      break;
-    }
-  }
-}
-
-// The DefaultTriggerAsyncIdScope(AsyncWrap*) constructor is defined in
-// async_wrap-inl.h to avoid a circular dependency.
-
-inline AsyncHooks::DefaultTriggerAsyncIdScope ::DefaultTriggerAsyncIdScope(
-    Environment* env, double default_trigger_async_id)
-    : async_hooks_(env->async_hooks()) {
-  if (env->async_hooks()->fields()[AsyncHooks::kCheck] > 0) {
-    CHECK_GE(default_trigger_async_id, 0);
-  }
-
-  old_default_trigger_async_id_ =
-    async_hooks_->async_id_fields()[AsyncHooks::kDefaultTriggerAsyncId];
-  async_hooks_->async_id_fields()[AsyncHooks::kDefaultTriggerAsyncId] =
-    default_trigger_async_id;
-}
-
-inline AsyncHooks::DefaultTriggerAsyncIdScope ::~DefaultTriggerAsyncIdScope() {
-  async_hooks_->async_id_fields()[AsyncHooks::kDefaultTriggerAsyncId] =
-    old_default_trigger_async_id_;
-}
-
-=======
->>>>>>> a8a80be5
 Environment* Environment::ForAsyncHooks(AsyncHooks* hooks) {
   return ContainerOf(&Environment::async_hooks_, hooks);
 }
@@ -364,27 +171,6 @@
   return fields_[kHasRejectionToWarn] == 1;
 }
 
-<<<<<<< HEAD
-inline void Environment::AssignToContext(v8::Local<v8::Context> context,
-                                         const ContextInfo& info) {
-  context->SetAlignedPointerInEmbedderData(
-      ContextEmbedderIndex::kEnvironment, this);
-  // Used by Environment::GetCurrent to know that we are on a node context.
-  context->SetAlignedPointerInEmbedderData(
-    ContextEmbedderIndex::kContextTag, Environment::kNodeContextTagPtr);
-  // Used to retrieve bindings
-  context->SetAlignedPointerInEmbedderData(
-      ContextEmbedderIndex::kBindingListIndex, &(this->bindings_));
-
-#if HAVE_INSPECTOR
-  inspector_agent()->ContextCreated(context, info);
-#endif  // HAVE_INSPECTOR
-
-  this->async_hooks()->AddContext(context);
-}
-
-=======
->>>>>>> a8a80be5
 inline Environment* Environment::GetCurrent(v8::Isolate* isolate) {
   if (UNLIKELY(!isolate->InContext())) return nullptr;
   v8::HandleScope handle_scope(isolate);
@@ -411,55 +197,6 @@
   return GetCurrent(info.GetIsolate()->GetCurrentContext());
 }
 
-<<<<<<< HEAD
-template <typename T, typename U>
-inline T* Environment::GetBindingData(const v8::PropertyCallbackInfo<U>& info) {
-  return GetBindingData<T>(info.GetIsolate()->GetCurrentContext());
-}
-
-template <typename T>
-inline T* Environment::GetBindingData(
-    const v8::FunctionCallbackInfo<v8::Value>& info) {
-  return GetBindingData<T>(info.GetIsolate()->GetCurrentContext());
-}
-
-template <typename T>
-inline T* Environment::GetBindingData(v8::Local<v8::Context> context) {
-  BindingDataStore* map = static_cast<BindingDataStore*>(
-      context->GetAlignedPointerFromEmbedderData(
-          ContextEmbedderIndex::kBindingListIndex));
-  DCHECK_NOT_NULL(map);
-  auto it = map->find(T::type_name);
-  if (UNLIKELY(it == map->end())) return nullptr;
-  T* result = static_cast<T*>(it->second.get());
-  DCHECK_NOT_NULL(result);
-  DCHECK_EQ(result->env(), GetCurrent(context));
-  return result;
-}
-
-template <typename T>
-inline T* Environment::AddBindingData(
-    v8::Local<v8::Context> context,
-    v8::Local<v8::Object> target) {
-  DCHECK_EQ(GetCurrent(context), this);
-  // This won't compile if T is not a BaseObject subclass.
-  BaseObjectPtr<T> item = MakeDetachedBaseObject<T>(this, target);
-  BindingDataStore* map = static_cast<BindingDataStore*>(
-      context->GetAlignedPointerFromEmbedderData(
-          ContextEmbedderIndex::kBindingListIndex));
-  DCHECK_NOT_NULL(map);
-  auto result = map->emplace(T::type_name, item);
-  CHECK(result.second);
-  DCHECK_EQ(GetBindingData<T>(context), item.get());
-  return item.get();
-}
-
-inline Environment* Environment::GetThreadLocalEnv() {
-  return static_cast<Environment*>(uv_key_get(&thread_local_env));
-}
-
-=======
->>>>>>> a8a80be5
 inline v8::Isolate* Environment::isolate() const {
   return isolate_;
 }
@@ -689,22 +426,6 @@
   return exec_path_;
 }
 
-inline std::string Environment::GetCwd() {
-  char cwd[PATH_MAX_BYTES];
-  size_t size = PATH_MAX_BYTES;
-  const int err = uv_cwd(cwd, &size);
-
-  if (err == 0) {
-    CHECK_GT(size, 0);
-    return cwd;
-  }
-
-  // This can fail if the cwd is deleted. In that case, fall back to
-  // exec_path.
-  const std::string& exec_path = exec_path_;
-  return exec_path.substr(0, exec_path.find_last_of(kPathSeparator));
-}
-
 #if HAVE_INSPECTOR
 inline void Environment::set_coverage_directory(const char* dir) {
   coverage_directory_ = std::string(dir);
@@ -901,8 +622,6 @@
   return flags_ & EnvironmentFlags::kHideConsoleWindows;
 }
 
-<<<<<<< HEAD
-=======
 inline bool Environment::no_global_search_paths() const {
   return (flags_ & EnvironmentFlags::kNoGlobalSearchPaths) ||
          !options_->global_search_paths;
@@ -917,7 +636,6 @@
 #endif
 }
 
->>>>>>> a8a80be5
 bool Environment::filehandle_close_warning() const {
   return emit_filehandle_warning_;
 }
@@ -1031,168 +749,8 @@
       UVException(isolate(), errorno, syscall, message, path, dest));
 }
 
-<<<<<<< HEAD
-inline v8::Local<v8::FunctionTemplate>
-    Environment::NewFunctionTemplate(v8::FunctionCallback callback,
-                                     v8::Local<v8::Signature> signature,
-                                     v8::ConstructorBehavior behavior,
-                                     v8::SideEffectType side_effect_type) {
-  return v8::FunctionTemplate::New(isolate(), callback, v8::Local<v8::Value>(),
-                                   signature, 0, behavior, side_effect_type);
-}
-
-inline void Environment::SetMethod(v8::Local<v8::Object> that,
-                                   const char* name,
-                                   v8::FunctionCallback callback) {
-  v8::Local<v8::Context> context = isolate()->GetCurrentContext();
-  v8::Local<v8::Function> function =
-      NewFunctionTemplate(callback, v8::Local<v8::Signature>(),
-                          v8::ConstructorBehavior::kThrow,
-                          v8::SideEffectType::kHasSideEffect)
-          ->GetFunction(context)
-          .ToLocalChecked();
-  // kInternalized strings are created in the old space.
-  const v8::NewStringType type = v8::NewStringType::kInternalized;
-  v8::Local<v8::String> name_string =
-      v8::String::NewFromUtf8(isolate(), name, type).ToLocalChecked();
-  that->Set(context, name_string, function).Check();
-  function->SetName(name_string);  // NODE_SET_METHOD() compatibility.
-}
-
-inline void Environment::SetMethodNoSideEffect(v8::Local<v8::Object> that,
-                                               const char* name,
-                                               v8::FunctionCallback callback) {
-  v8::Local<v8::Context> context = isolate()->GetCurrentContext();
-  v8::Local<v8::Function> function =
-      NewFunctionTemplate(callback, v8::Local<v8::Signature>(),
-                          v8::ConstructorBehavior::kThrow,
-                          v8::SideEffectType::kHasNoSideEffect)
-          ->GetFunction(context)
-          .ToLocalChecked();
-  // kInternalized strings are created in the old space.
-  const v8::NewStringType type = v8::NewStringType::kInternalized;
-  v8::Local<v8::String> name_string =
-      v8::String::NewFromUtf8(isolate(), name, type).ToLocalChecked();
-  that->Set(context, name_string, function).Check();
-  function->SetName(name_string);  // NODE_SET_METHOD() compatibility.
-}
-
-inline void Environment::SetProtoMethod(v8::Local<v8::FunctionTemplate> that,
-                                        const char* name,
-                                        v8::FunctionCallback callback) {
-  v8::Local<v8::Signature> signature = v8::Signature::New(isolate(), that);
-  v8::Local<v8::FunctionTemplate> t =
-      NewFunctionTemplate(callback, signature, v8::ConstructorBehavior::kThrow,
-                          v8::SideEffectType::kHasSideEffect);
-  // kInternalized strings are created in the old space.
-  const v8::NewStringType type = v8::NewStringType::kInternalized;
-  v8::Local<v8::String> name_string =
-      v8::String::NewFromUtf8(isolate(), name, type).ToLocalChecked();
-  that->PrototypeTemplate()->Set(name_string, t);
-  t->SetClassName(name_string);  // NODE_SET_PROTOTYPE_METHOD() compatibility.
-}
-
-inline void Environment::SetProtoMethodNoSideEffect(
-    v8::Local<v8::FunctionTemplate> that,
-    const char* name,
-    v8::FunctionCallback callback) {
-  v8::Local<v8::Signature> signature = v8::Signature::New(isolate(), that);
-  v8::Local<v8::FunctionTemplate> t =
-      NewFunctionTemplate(callback, signature, v8::ConstructorBehavior::kThrow,
-                          v8::SideEffectType::kHasNoSideEffect);
-  // kInternalized strings are created in the old space.
-  const v8::NewStringType type = v8::NewStringType::kInternalized;
-  v8::Local<v8::String> name_string =
-      v8::String::NewFromUtf8(isolate(), name, type).ToLocalChecked();
-  that->PrototypeTemplate()->Set(name_string, t);
-  t->SetClassName(name_string);  // NODE_SET_PROTOTYPE_METHOD() compatibility.
-}
-
-inline void Environment::SetInstanceMethod(v8::Local<v8::FunctionTemplate> that,
-                                           const char* name,
-                                           v8::FunctionCallback callback) {
-  v8::Local<v8::Signature> signature = v8::Signature::New(isolate(), that);
-  v8::Local<v8::FunctionTemplate> t =
-      NewFunctionTemplate(callback, signature, v8::ConstructorBehavior::kThrow,
-                          v8::SideEffectType::kHasSideEffect);
-  // kInternalized strings are created in the old space.
-  const v8::NewStringType type = v8::NewStringType::kInternalized;
-  v8::Local<v8::String> name_string =
-      v8::String::NewFromUtf8(isolate(), name, type).ToLocalChecked();
-  that->InstanceTemplate()->Set(name_string, t);
-  t->SetClassName(name_string);
-}
-
-inline void Environment::SetConstructorFunction(
-    v8::Local<v8::Object> that,
-    const char* name,
-    v8::Local<v8::FunctionTemplate> tmpl,
-    SetConstructorFunctionFlag flag) {
-  SetConstructorFunction(that, OneByteString(isolate(), name), tmpl, flag);
-}
-
-inline void Environment::SetConstructorFunction(
-    v8::Local<v8::Object> that,
-    v8::Local<v8::String> name,
-    v8::Local<v8::FunctionTemplate> tmpl,
-    SetConstructorFunctionFlag flag) {
-  if (LIKELY(flag == SetConstructorFunctionFlag::SET_CLASS_NAME))
-    tmpl->SetClassName(name);
-  that->Set(
-      context(),
-      name,
-      tmpl->GetFunction(context()).ToLocalChecked()).Check();
-}
-
-void Environment::AddCleanupHook(CleanupCallback fn, void* arg) {
-  auto insertion_info = cleanup_hooks_.emplace(CleanupHookCallback {
-    fn, arg, cleanup_hook_counter_++
-  });
-  // Make sure there was no existing element with these values.
-  CHECK_EQ(insertion_info.second, true);
-}
-
-void Environment::RemoveCleanupHook(CleanupCallback fn, void* arg) {
-  CleanupHookCallback search { fn, arg, 0 };
-  cleanup_hooks_.erase(search);
-}
-
-size_t CleanupHookCallback::Hash::operator()(
-    const CleanupHookCallback& cb) const {
-  return std::hash<void*>()(cb.arg_);
-}
-
-bool CleanupHookCallback::Equal::operator()(
-    const CleanupHookCallback& a, const CleanupHookCallback& b) const {
-  return a.fn_ == b.fn_ && a.arg_ == b.arg_;
-}
-
-BaseObject* CleanupHookCallback::GetBaseObject() const {
-  if (fn_ == BaseObject::DeleteMe)
-    return static_cast<BaseObject*>(arg_);
-  else
-    return nullptr;
-}
-
-template <typename T>
-void Environment::ForEachBaseObject(T&& iterator) {
-  for (const auto& hook : cleanup_hooks_) {
-    BaseObject* obj = hook.GetBaseObject();
-    if (obj != nullptr)
-      iterator(obj);
-  }
-}
-
-void Environment::modify_base_object_count(int64_t delta) {
-  base_object_count_ += delta;
-}
-
-int64_t Environment::base_object_count() const {
-  return base_object_count_ - initial_base_object_count_;
-=======
 void Environment::AddCleanupHook(CleanupQueue::Callback fn, void* arg) {
   cleanup_queue_.Add(fn, arg);
->>>>>>> a8a80be5
 }
 
 void Environment::RemoveCleanupHook(CleanupQueue::Callback fn, void* arg) {
