#ifndef SRC_JS_NATIVE_API_V8_H_
#define SRC_JS_NATIVE_API_V8_H_

#include "js_native_api_types.h"
#include "js_native_api_v8_internals.h"

inline napi_status napi_clear_last_error(napi_env env);

namespace v8impl {

class RefTracker {
 public:
  RefTracker() {}
  virtual ~RefTracker() {}
  virtual void Finalize() {}

  typedef RefTracker RefList;

  inline void Link(RefList* list) {
    prev_ = list;
    next_ = list->next_;
    if (next_ != nullptr) {
      next_->prev_ = this;
    }
    list->next_ = this;
  }

  inline void Unlink() {
    if (prev_ != nullptr) {
      prev_->next_ = next_;
    }
    if (next_ != nullptr) {
      next_->prev_ = prev_;
    }
    prev_ = nullptr;
    next_ = nullptr;
  }

  static void FinalizeAll(RefList* list) {
    while (list->next_ != nullptr) {
      list->next_->Finalize();
    }
  }

 private:
  RefList* next_ = nullptr;
  RefList* prev_ = nullptr;
};

class Finalizer;
}  // end of namespace v8impl

struct napi_env__ {
<<<<<<< HEAD
  explicit napi_env__(v8::Local<v8::Context> context)
      : isolate(context->GetIsolate()), context_persistent(isolate, context) {
    CHECK_EQ(isolate, context->GetIsolate());
=======
  explicit napi_env__(v8::Local<v8::Context> context,
                      int32_t module_api_version)
      : isolate(context->GetIsolate()),
        context_persistent(isolate, context),
        module_api_version(module_api_version) {
>>>>>>> 8a2d13a7
    napi_clear_last_error(this);
  }

  inline v8::Local<v8::Context> context() const {
    return v8impl::PersistentToLocal::Strong(context_persistent);
  }

  inline void Ref() { refs++; }
  inline void Unref() {
    if (--refs == 0) DeleteMe();
  }

  virtual bool can_call_into_js() const { return true; }

  static inline void HandleThrow(napi_env env, v8::Local<v8::Value> value) {
<<<<<<< HEAD
=======
    if (env->terminatedOrTerminating()) {
      return;
    }
>>>>>>> 8a2d13a7
    env->isolate->ThrowException(value);
  }

  // i.e. whether v8 exited or is about to exit
  inline bool terminatedOrTerminating() {
    return this->isolate->IsExecutionTerminating() || !can_call_into_js();
  }

  // v8 uses a special exception to indicate termination, the
  // `handle_exception` callback should identify such case using
  // terminatedOrTerminating() before actually handle the exception
  template <typename T, typename U = decltype(HandleThrow)>
  inline void CallIntoModule(T&& call, U&& handle_exception = HandleThrow) {
    int open_handle_scopes_before = open_handle_scopes;
    int open_callback_scopes_before = open_callback_scopes;
    napi_clear_last_error(this);
    call(this);
    CHECK_EQ(open_handle_scopes, open_handle_scopes_before);
    CHECK_EQ(open_callback_scopes, open_callback_scopes_before);
    if (!last_exception.IsEmpty()) {
      handle_exception(this, last_exception.Get(this->isolate));
      last_exception.Reset();
    }
  }

<<<<<<< HEAD
  // This should be overridden to schedule the finalization to a properiate
  // timing, like next tick of the event loop.
  virtual void CallFinalizer(napi_finalize cb, void* data, void* hint) {
    v8::HandleScope handle_scope(isolate);
    CallIntoModule([&](napi_env env) { cb(env, data, hint); });
=======
  // Call finalizer immediately.
  virtual void CallFinalizer(napi_finalize cb, void* data, void* hint) {
    v8::HandleScope handle_scope(isolate);
    CallIntoModule([&](napi_env env) { cb(env, data, hint); });
  }

  // Invoke finalizer from V8 garbage collector.
  void InvokeFinalizerFromGC(v8impl::RefTracker* finalizer);

  // Enqueue the finalizer to the napi_env's own queue of the second pass
  // weak callback.
  // Implementation should drain the queue at the time it is safe to call
  // into JavaScript.
  virtual void EnqueueFinalizer(v8impl::RefTracker* finalizer) {
    pending_finalizers.emplace(finalizer);
  }

  // Remove the finalizer from the scheduled second pass weak callback queue.
  // The finalizer can be deleted after this call.
  virtual void DequeueFinalizer(v8impl::RefTracker* finalizer) {
    pending_finalizers.erase(finalizer);
>>>>>>> 8a2d13a7
  }

  virtual void DeleteMe() {
    // First we must finalize those references that have `napi_finalizer`
    // callbacks. The reason is that addons might store other references which
    // they delete during their `napi_finalizer` callbacks. If we deleted such
    // references here first, they would be doubly deleted when the
    // `napi_finalizer` deleted them subsequently.
    v8impl::RefTracker::FinalizeAll(&finalizing_reflist);
    v8impl::RefTracker::FinalizeAll(&reflist);
    delete this;
  }

<<<<<<< HEAD
=======
  void CheckGCAccess() {
    if (module_api_version == NAPI_VERSION_EXPERIMENTAL && in_gc_finalizer) {
      v8impl::OnFatalError(
          nullptr,
          "Finalizer is calling a function that may affect GC state.\n"
          "The finalizers are run directly from GC and must not affect GC "
          "state.\n"
          "Use `node_api_post_finalizer` from inside of the finalizer to work "
          "around this issue.\n"
          "It schedules the call as a new task in the event loop.");
    }
  }

>>>>>>> 8a2d13a7
  v8::Isolate* const isolate;  // Shortcut for context()->GetIsolate()
  v8impl::Persistent<v8::Context> context_persistent;

  v8impl::Persistent<v8::Value> last_exception;

  // We store references in two different lists, depending on whether they have
  // `napi_finalizer` callbacks, because we must first finalize the ones that
  // have such a callback. See `~napi_env__()` above for details.
  v8impl::RefTracker::RefList reflist;
  v8impl::RefTracker::RefList finalizing_reflist;
  // The invocation order of the finalizers is not determined.
  std::unordered_set<v8impl::RefTracker*> pending_finalizers;
  napi_extended_error_info last_error;
  int open_handle_scopes = 0;
  int open_callback_scopes = 0;
  int refs = 1;
  void* instance_data = nullptr;
<<<<<<< HEAD

 protected:
  // Should not be deleted directly. Delete with `napi_env__::DeleteMe()`
  // instead.
  virtual ~napi_env__() = default;
};

// This class is used to keep a napi_env live in a way that
// is exception safe versus calling Ref/Unref directly
class EnvRefHolder {
 public:
  explicit EnvRefHolder(napi_env env) : _env(env) { _env->Ref(); }

  explicit EnvRefHolder(const EnvRefHolder& other) : _env(other.env()) {
    _env->Ref();
  }

  EnvRefHolder(EnvRefHolder&& other) {
    _env = other._env;
    other._env = nullptr;
  }

  ~EnvRefHolder() {
    if (_env != nullptr) {
      _env->Unref();
    }
  }

  napi_env env(void) const { return _env; }

 private:
  napi_env _env;
=======
  int32_t module_api_version = NODE_API_DEFAULT_MODULE_API_VERSION;
  bool in_gc_finalizer = false;

 protected:
  // Should not be deleted directly. Delete with `napi_env__::DeleteMe()`
  // instead.
  virtual ~napi_env__() = default;
>>>>>>> 8a2d13a7
};

inline napi_status napi_clear_last_error(napi_env env) {
  env->last_error.error_code = napi_ok;
  env->last_error.engine_error_code = 0;
  env->last_error.engine_reserved = nullptr;
  env->last_error.error_message = nullptr;
  return napi_ok;
}

inline napi_status napi_set_last_error(napi_env env,
                                       napi_status error_code,
                                       uint32_t engine_error_code = 0,
                                       void* engine_reserved = nullptr) {
  env->last_error.error_code = error_code;
  env->last_error.engine_error_code = engine_error_code;
  env->last_error.engine_reserved = engine_reserved;
  return error_code;
}

#define RETURN_STATUS_IF_FALSE(env, condition, status)                         \
  do {                                                                         \
    if (!(condition)) {                                                        \
      return napi_set_last_error((env), (status));                             \
    }                                                                          \
  } while (0)

#define RETURN_STATUS_IF_FALSE_WITH_PREAMBLE(env, condition, status)           \
  do {                                                                         \
    if (!(condition)) {                                                        \
      return napi_set_last_error(                                              \
          (env), try_catch.HasCaught() ? napi_pending_exception : (status));   \
    }                                                                          \
  } while (0)

#define CHECK_ENV(env)                                                         \
  do {                                                                         \
    if ((env) == nullptr) {                                                    \
      return napi_invalid_arg;                                                 \
    }                                                                          \
  } while (0)

#define CHECK_ARG(env, arg)                                                    \
  RETURN_STATUS_IF_FALSE((env), ((arg) != nullptr), napi_invalid_arg)

#define CHECK_ARG_WITH_PREAMBLE(env, arg)                                      \
  RETURN_STATUS_IF_FALSE_WITH_PREAMBLE(                                        \
      (env), ((arg) != nullptr), napi_invalid_arg)

#define CHECK_MAYBE_EMPTY(env, maybe, status)                                  \
  RETURN_STATUS_IF_FALSE((env), !((maybe).IsEmpty()), (status))

#define CHECK_MAYBE_EMPTY_WITH_PREAMBLE(env, maybe, status)                    \
  RETURN_STATUS_IF_FALSE_WITH_PREAMBLE((env), !((maybe).IsEmpty()), (status))

// NAPI_PREAMBLE is not wrapped in do..while: try_catch must have function scope
#define NAPI_PREAMBLE(env)                                                     \
  CHECK_ENV((env));                                                            \
<<<<<<< HEAD
  RETURN_STATUS_IF_FALSE(                                                      \
      (env),                                                                   \
      (env)->last_exception.IsEmpty() && (env)->can_call_into_js(),            \
      napi_pending_exception);                                                 \
=======
  (env)->CheckGCAccess();                                                      \
  RETURN_STATUS_IF_FALSE(                                                      \
      (env), (env)->last_exception.IsEmpty(), napi_pending_exception);         \
  RETURN_STATUS_IF_FALSE((env),                                                \
                         (env)->can_call_into_js(),                            \
                         (env->module_api_version == NAPI_VERSION_EXPERIMENTAL \
                              ? napi_cannot_run_js                             \
                              : napi_pending_exception));                      \
>>>>>>> 8a2d13a7
  napi_clear_last_error((env));                                                \
  v8impl::TryCatch try_catch((env))

#define CHECK_TO_TYPE(env, type, context, result, src, status)                 \
  do {                                                                         \
    CHECK_ARG((env), (src));                                                   \
    auto maybe = v8impl::V8LocalValueFromJsValue((src))->To##type((context));  \
    CHECK_MAYBE_EMPTY((env), maybe, (status));                                 \
    (result) = maybe.ToLocalChecked();                                         \
  } while (0)

#define CHECK_TO_TYPE_WITH_PREAMBLE(env, type, context, result, src, status)   \
  do {                                                                         \
    CHECK_ARG_WITH_PREAMBLE((env), (src));                                     \
    auto maybe = v8impl::V8LocalValueFromJsValue((src))->To##type((context));  \
    CHECK_MAYBE_EMPTY_WITH_PREAMBLE((env), maybe, (status));                   \
    (result) = maybe.ToLocalChecked();                                         \
  } while (0)

#define CHECK_TO_FUNCTION(env, result, src)                                    \
  do {                                                                         \
    CHECK_ARG((env), (src));                                                   \
    v8::Local<v8::Value> v8value = v8impl::V8LocalValueFromJsValue((src));     \
    RETURN_STATUS_IF_FALSE((env), v8value->IsFunction(), napi_invalid_arg);    \
    (result) = v8value.As<v8::Function>();                                     \
  } while (0)

#define CHECK_TO_OBJECT(env, context, result, src)                             \
  CHECK_TO_TYPE((env), Object, (context), (result), (src), napi_object_expected)

#define CHECK_TO_OBJECT_WITH_PREAMBLE(env, context, result, src)               \
  CHECK_TO_TYPE_WITH_PREAMBLE(                                                 \
      (env), Object, (context), (result), (src), napi_object_expected)

#define CHECK_TO_STRING(env, context, result, src)                             \
  CHECK_TO_TYPE((env), String, (context), (result), (src), napi_string_expected)

#define GET_RETURN_STATUS(env)                                                 \
  (!try_catch.HasCaught()                                                      \
       ? napi_ok                                                               \
       : napi_set_last_error((env), napi_pending_exception))
<<<<<<< HEAD

#define THROW_RANGE_ERROR_IF_FALSE(env, condition, error, message)             \
  do {                                                                         \
    if (!(condition)) {                                                        \
      napi_throw_range_error((env), (error), (message));                       \
      return napi_set_last_error((env), napi_generic_failure);                 \
    }                                                                          \
  } while (0)
=======
>>>>>>> 8a2d13a7

#define THROW_RANGE_ERROR_IF_FALSE(env, condition, error, message)             \
  do {                                                                         \
    if (!(condition)) {                                                        \
      napi_throw_range_error((env), (error), (message));                       \
      return napi_set_last_error((env), napi_generic_failure);                 \
    }                                                                          \
  } while (0)

#define CHECK_MAYBE_EMPTY_WITH_PREAMBLE(env, maybe, status)                    \
  RETURN_STATUS_IF_FALSE_WITH_PREAMBLE((env), !((maybe).IsEmpty()), (status))

#define STATUS_CALL(call)                                                      \
  do {                                                                         \
    napi_status status = (call);                                               \
    if (status != napi_ok) return status;                                      \
  } while (0)

namespace v8impl {

//=== Conversion between V8 Handles and napi_value ========================

// This asserts v8::Local<> will always be implemented with a single
// pointer field so that we can pass it around as a void*.
static_assert(sizeof(v8::Local<v8::Value>) == sizeof(napi_value),
              "Cannot convert between v8::Local<v8::Value> and napi_value");

inline napi_value JsValueFromV8LocalValue(v8::Local<v8::Value> local) {
  return reinterpret_cast<napi_value>(*local);
}

inline v8::Local<v8::Value> V8LocalValueFromJsValue(napi_value v) {
  v8::Local<v8::Value> local;
  memcpy(static_cast<void*>(&local), &v, sizeof(v));
  return local;
}

// Adapter for napi_finalize callbacks.
class Finalizer {
<<<<<<< HEAD
 public:
  // Some Finalizers are run during shutdown when the napi_env is destroyed,
  // and some need to keep an explicit reference to the napi_env because they
  // are run independently.
  enum EnvReferenceMode { kNoEnvReference, kKeepEnvReference };

=======
>>>>>>> 8a2d13a7
 protected:
  Finalizer(napi_env env,
            napi_finalize finalize_callback,
            void* finalize_data,
<<<<<<< HEAD
            void* finalize_hint,
            EnvReferenceMode refmode = kNoEnvReference)
      : _env(env),
        _finalize_callback(finalize_callback),
        _finalize_data(finalize_data),
        _finalize_hint(finalize_hint),
        _has_env_reference(refmode == kKeepEnvReference) {
    if (_has_env_reference) _env->Ref();
  }

  ~Finalizer() {
    if (_has_env_reference) _env->Unref();
  }
=======
            void* finalize_hint)
      : env_(env),
        finalize_callback_(finalize_callback),
        finalize_data_(finalize_data),
        finalize_hint_(finalize_hint) {}

  virtual ~Finalizer() = default;
>>>>>>> 8a2d13a7

 public:
  static Finalizer* New(napi_env env,
                        napi_finalize finalize_callback = nullptr,
                        void* finalize_data = nullptr,
                        void* finalize_hint = nullptr) {
    return new Finalizer(env, finalize_callback, finalize_data, finalize_hint);
  }

<<<<<<< HEAD
  static void Delete(Finalizer* finalizer) { delete finalizer; }
=======
  napi_finalize callback() { return finalize_callback_; }
  void* data() { return finalize_data_; }
  void* hint() { return finalize_hint_; }

  void ResetFinalizer();
>>>>>>> 8a2d13a7

 protected:
  napi_env env_;
  napi_finalize finalize_callback_;
  void* finalize_data_;
  void* finalize_hint_;
};

class TryCatch : public v8::TryCatch {
 public:
  explicit TryCatch(napi_env env) : v8::TryCatch(env->isolate), _env(env) {}

  ~TryCatch() {
    if (HasCaught()) {
      _env->last_exception.Reset(_env->isolate, Exception());
    }
  }

 private:
  napi_env _env;
};

// Ownership of a reference.
enum class Ownership {
  // The reference is owned by the runtime. No userland call is needed to
  // destruct the reference.
  kRuntime,
  // The reference is owned by the userland. User code is responsible to delete
  // the reference with appropriate node-api calls.
  kUserland,
};

// Wrapper around Finalizer that can be tracked.
class TrackedFinalizer : public Finalizer, public RefTracker {
 protected:
  TrackedFinalizer(napi_env env,
                   napi_finalize finalize_callback,
                   void* finalize_data,
                   void* finalize_hint);

 public:
  static TrackedFinalizer* New(napi_env env,
                               napi_finalize finalize_callback,
                               void* finalize_data,
                               void* finalize_hint);
  ~TrackedFinalizer() override;

 protected:
  void Finalize() override;
  void FinalizeCore(bool deleteMe);
};

// Wrapper around TrackedFinalizer that implements reference counting.
class RefBase : public TrackedFinalizer {
 protected:
  RefBase(napi_env env,
          uint32_t initial_refcount,
          Ownership ownership,
          napi_finalize finalize_callback,
          void* finalize_data,
          void* finalize_hint);

 public:
  static RefBase* New(napi_env env,
                      uint32_t initial_refcount,
                      Ownership ownership,
                      napi_finalize finalize_callback,
                      void* finalize_data,
                      void* finalize_hint);

  void* Data();
  uint32_t Ref();
  uint32_t Unref();
  uint32_t RefCount();

  Ownership ownership() { return ownership_; }

 protected:
  void Finalize() override;

 private:
  uint32_t refcount_;
  Ownership ownership_;
};

// Wrapper around v8impl::Persistent.
class Reference : public RefBase {
 protected:
  template <typename... Args>
  Reference(napi_env env, v8::Local<v8::Value> value, Args&&... args);

 public:
  static Reference* New(napi_env env,
                        v8::Local<v8::Value> value,
                        uint32_t initial_refcount,
                        Ownership ownership,
                        napi_finalize finalize_callback = nullptr,
                        void* finalize_data = nullptr,
                        void* finalize_hint = nullptr);

  virtual ~Reference();
  uint32_t Ref();
  uint32_t Unref();
  v8::Local<v8::Value> Get();

 protected:
  void Finalize() override;

 private:
  static void WeakCallback(const v8::WeakCallbackInfo<Reference>& data);

  void SetWeak();

  v8impl::Persistent<v8::Value> persistent_;
  bool can_be_weak_;
};

}  // end of namespace v8impl

#endif  // SRC_JS_NATIVE_API_V8_H_<|MERGE_RESOLUTION|>--- conflicted
+++ resolved
@@ -51,17 +51,11 @@
 }  // end of namespace v8impl
 
 struct napi_env__ {
-<<<<<<< HEAD
-  explicit napi_env__(v8::Local<v8::Context> context)
-      : isolate(context->GetIsolate()), context_persistent(isolate, context) {
-    CHECK_EQ(isolate, context->GetIsolate());
-=======
   explicit napi_env__(v8::Local<v8::Context> context,
                       int32_t module_api_version)
       : isolate(context->GetIsolate()),
         context_persistent(isolate, context),
         module_api_version(module_api_version) {
->>>>>>> 8a2d13a7
     napi_clear_last_error(this);
   }
 
@@ -77,12 +71,9 @@
   virtual bool can_call_into_js() const { return true; }
 
   static inline void HandleThrow(napi_env env, v8::Local<v8::Value> value) {
-<<<<<<< HEAD
-=======
     if (env->terminatedOrTerminating()) {
       return;
     }
->>>>>>> 8a2d13a7
     env->isolate->ThrowException(value);
   }
 
@@ -108,13 +99,6 @@
     }
   }
 
-<<<<<<< HEAD
-  // This should be overridden to schedule the finalization to a properiate
-  // timing, like next tick of the event loop.
-  virtual void CallFinalizer(napi_finalize cb, void* data, void* hint) {
-    v8::HandleScope handle_scope(isolate);
-    CallIntoModule([&](napi_env env) { cb(env, data, hint); });
-=======
   // Call finalizer immediately.
   virtual void CallFinalizer(napi_finalize cb, void* data, void* hint) {
     v8::HandleScope handle_scope(isolate);
@@ -136,7 +120,6 @@
   // The finalizer can be deleted after this call.
   virtual void DequeueFinalizer(v8impl::RefTracker* finalizer) {
     pending_finalizers.erase(finalizer);
->>>>>>> 8a2d13a7
   }
 
   virtual void DeleteMe() {
@@ -150,8 +133,6 @@
     delete this;
   }
 
-<<<<<<< HEAD
-=======
   void CheckGCAccess() {
     if (module_api_version == NAPI_VERSION_EXPERIMENTAL && in_gc_finalizer) {
       v8impl::OnFatalError(
@@ -165,7 +146,6 @@
     }
   }
 
->>>>>>> 8a2d13a7
   v8::Isolate* const isolate;  // Shortcut for context()->GetIsolate()
   v8impl::Persistent<v8::Context> context_persistent;
 
@@ -183,48 +163,13 @@
   int open_callback_scopes = 0;
   int refs = 1;
   void* instance_data = nullptr;
-<<<<<<< HEAD
+  int32_t module_api_version = NODE_API_DEFAULT_MODULE_API_VERSION;
+  bool in_gc_finalizer = false;
 
  protected:
   // Should not be deleted directly. Delete with `napi_env__::DeleteMe()`
   // instead.
   virtual ~napi_env__() = default;
-};
-
-// This class is used to keep a napi_env live in a way that
-// is exception safe versus calling Ref/Unref directly
-class EnvRefHolder {
- public:
-  explicit EnvRefHolder(napi_env env) : _env(env) { _env->Ref(); }
-
-  explicit EnvRefHolder(const EnvRefHolder& other) : _env(other.env()) {
-    _env->Ref();
-  }
-
-  EnvRefHolder(EnvRefHolder&& other) {
-    _env = other._env;
-    other._env = nullptr;
-  }
-
-  ~EnvRefHolder() {
-    if (_env != nullptr) {
-      _env->Unref();
-    }
-  }
-
-  napi_env env(void) const { return _env; }
-
- private:
-  napi_env _env;
-=======
-  int32_t module_api_version = NODE_API_DEFAULT_MODULE_API_VERSION;
-  bool in_gc_finalizer = false;
-
- protected:
-  // Should not be deleted directly. Delete with `napi_env__::DeleteMe()`
-  // instead.
-  virtual ~napi_env__() = default;
->>>>>>> 8a2d13a7
 };
 
 inline napi_status napi_clear_last_error(napi_env env) {
@@ -283,12 +228,6 @@
 // NAPI_PREAMBLE is not wrapped in do..while: try_catch must have function scope
 #define NAPI_PREAMBLE(env)                                                     \
   CHECK_ENV((env));                                                            \
-<<<<<<< HEAD
-  RETURN_STATUS_IF_FALSE(                                                      \
-      (env),                                                                   \
-      (env)->last_exception.IsEmpty() && (env)->can_call_into_js(),            \
-      napi_pending_exception);                                                 \
-=======
   (env)->CheckGCAccess();                                                      \
   RETURN_STATUS_IF_FALSE(                                                      \
       (env), (env)->last_exception.IsEmpty(), napi_pending_exception);         \
@@ -297,7 +236,6 @@
                          (env->module_api_version == NAPI_VERSION_EXPERIMENTAL \
                               ? napi_cannot_run_js                             \
                               : napi_pending_exception));                      \
->>>>>>> 8a2d13a7
   napi_clear_last_error((env));                                                \
   v8impl::TryCatch try_catch((env))
 
@@ -339,17 +277,6 @@
   (!try_catch.HasCaught()                                                      \
        ? napi_ok                                                               \
        : napi_set_last_error((env), napi_pending_exception))
-<<<<<<< HEAD
-
-#define THROW_RANGE_ERROR_IF_FALSE(env, condition, error, message)             \
-  do {                                                                         \
-    if (!(condition)) {                                                        \
-      napi_throw_range_error((env), (error), (message));                       \
-      return napi_set_last_error((env), napi_generic_failure);                 \
-    }                                                                          \
-  } while (0)
-=======
->>>>>>> 8a2d13a7
 
 #define THROW_RANGE_ERROR_IF_FALSE(env, condition, error, message)             \
   do {                                                                         \
@@ -389,34 +316,10 @@
 
 // Adapter for napi_finalize callbacks.
 class Finalizer {
-<<<<<<< HEAD
- public:
-  // Some Finalizers are run during shutdown when the napi_env is destroyed,
-  // and some need to keep an explicit reference to the napi_env because they
-  // are run independently.
-  enum EnvReferenceMode { kNoEnvReference, kKeepEnvReference };
-
-=======
->>>>>>> 8a2d13a7
  protected:
   Finalizer(napi_env env,
             napi_finalize finalize_callback,
             void* finalize_data,
-<<<<<<< HEAD
-            void* finalize_hint,
-            EnvReferenceMode refmode = kNoEnvReference)
-      : _env(env),
-        _finalize_callback(finalize_callback),
-        _finalize_data(finalize_data),
-        _finalize_hint(finalize_hint),
-        _has_env_reference(refmode == kKeepEnvReference) {
-    if (_has_env_reference) _env->Ref();
-  }
-
-  ~Finalizer() {
-    if (_has_env_reference) _env->Unref();
-  }
-=======
             void* finalize_hint)
       : env_(env),
         finalize_callback_(finalize_callback),
@@ -424,7 +327,6 @@
         finalize_hint_(finalize_hint) {}
 
   virtual ~Finalizer() = default;
->>>>>>> 8a2d13a7
 
  public:
   static Finalizer* New(napi_env env,
@@ -434,15 +336,11 @@
     return new Finalizer(env, finalize_callback, finalize_data, finalize_hint);
   }
 
-<<<<<<< HEAD
-  static void Delete(Finalizer* finalizer) { delete finalizer; }
-=======
   napi_finalize callback() { return finalize_callback_; }
   void* data() { return finalize_data_; }
   void* hint() { return finalize_hint_; }
 
   void ResetFinalizer();
->>>>>>> 8a2d13a7
 
  protected:
   napi_env env_;
