--- conflicted
+++ resolved
@@ -457,23 +457,14 @@
 
   UErrorCode status = U_ZERO_ERROR;
   MaybeStackBuffer<UChar> result;
-<<<<<<< HEAD
-  MaybeLocal<Object> ret;
-=======
->>>>>>> a8a80be5
 
   UBool flush = (flags & CONVERTER_FLAGS_FLUSH) == CONVERTER_FLAGS_FLUSH;
 
   // When flushing the final chunk, the limit is the maximum
   // of either the input buffer length or the number of pending
-<<<<<<< HEAD
-  // characters times the min char size.
-  size_t limit = converter->min_char_size() *
-=======
   // characters times the min char size, multiplied by 2 as unicode may
   // take up to 2 UChars to encode a character
   size_t limit = 2 * converter->min_char_size() *
->>>>>>> a8a80be5
       (!flush ?
           input.length() :
           std::max(
@@ -521,18 +512,6 @@
         converter->set_bom_seen(true);
       }
     }
-<<<<<<< HEAD
-    ret = ToBufferEndian(env, &result);
-    if (omit_initial_bom && !ret.IsEmpty()) {
-      // Perform `ret = ret.slice(2)`.
-      CHECK(ret.ToLocalChecked()->IsUint8Array());
-      Local<Uint8Array> orig_ret = ret.ToLocalChecked().As<Uint8Array>();
-      ret = Buffer::New(env,
-                        orig_ret->Buffer(),
-                        orig_ret->ByteOffset() + 2,
-                        orig_ret->ByteLength() - 2)
-                            .FromMaybe(Local<Uint8Array>());
-=======
 
     Local<Value> error;
     UChar* output = result.out();
@@ -558,7 +537,6 @@
     if (encoded.ToLocal(&ret)) {
       args.GetReturnValue().Set(ret);
       return;
->>>>>>> a8a80be5
     }
   }
 
