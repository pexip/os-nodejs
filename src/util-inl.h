// Copyright Joyent, Inc. and other Node contributors.
//
// Permission is hereby granted, free of charge, to any person obtaining a
// copy of this software and associated documentation files (the
// "Software"), to deal in the Software without restriction, including
// without limitation the rights to use, copy, modify, merge, publish,
// distribute, sublicense, and/or sell copies of the Software, and to permit
// persons to whom the Software is furnished to do so, subject to the
// following conditions:
//
// The above copyright notice and this permission notice shall be included
// in all copies or substantial portions of the Software.
//
// THE SOFTWARE IS PROVIDED "AS IS", WITHOUT WARRANTY OF ANY KIND, EXPRESS
// OR IMPLIED, INCLUDING BUT NOT LIMITED TO THE WARRANTIES OF
// MERCHANTABILITY, FITNESS FOR A PARTICULAR PURPOSE AND NONINFRINGEMENT. IN
// NO EVENT SHALL THE AUTHORS OR COPYRIGHT HOLDERS BE LIABLE FOR ANY CLAIM,
// DAMAGES OR OTHER LIABILITY, WHETHER IN AN ACTION OF CONTRACT, TORT OR
// OTHERWISE, ARISING FROM, OUT OF OR IN CONNECTION WITH THE SOFTWARE OR THE
// USE OR OTHER DEALINGS IN THE SOFTWARE.

#ifndef SRC_UTIL_INL_H_
#define SRC_UTIL_INL_H_

#if defined(NODE_WANT_INTERNALS) && NODE_WANT_INTERNALS

#include <cmath>
#include <cstring>
#include <locale>
#include "util.h"

// These are defined by <sys/byteorder.h> or <netinet/in.h> on some systems.
// To avoid warnings, undefine them before redefining them.
#ifdef BSWAP_2
# undef BSWAP_2
#endif
#ifdef BSWAP_4
# undef BSWAP_4
#endif
#ifdef BSWAP_8
# undef BSWAP_8
#endif

#if defined(_MSC_VER)
#include <intrin.h>
#define BSWAP_2(x) _byteswap_ushort(x)
#define BSWAP_4(x) _byteswap_ulong(x)
#define BSWAP_8(x) _byteswap_uint64(x)
#else
#define BSWAP_2(x) ((x) << 8) | ((x) >> 8)
#define BSWAP_4(x)                                                            \
  (((x) & 0xFF) << 24) |                                                      \
  (((x) & 0xFF00) << 8) |                                                     \
  (((x) >> 8) & 0xFF00) |                                                     \
  (((x) >> 24) & 0xFF)
#define BSWAP_8(x)                                                            \
  (((x) & 0xFF00000000000000ull) >> 56) |                                     \
  (((x) & 0x00FF000000000000ull) >> 40) |                                     \
  (((x) & 0x0000FF0000000000ull) >> 24) |                                     \
  (((x) & 0x000000FF00000000ull) >> 8) |                                      \
  (((x) & 0x00000000FF000000ull) << 8) |                                      \
  (((x) & 0x0000000000FF0000ull) << 24) |                                     \
  (((x) & 0x000000000000FF00ull) << 40) |                                     \
  (((x) & 0x00000000000000FFull) << 56)
#endif

#define CHAR_TEST(bits, name, expr)                                           \
  template <typename T>                                                       \
  bool name(const T ch) {                                                     \
    static_assert(sizeof(ch) >= (bits) / 8,                                   \
                  "Character must be wider than " #bits " bits");             \
    return (expr);                                                            \
  }

namespace node {

template <typename T>
ListNode<T>::ListNode() : prev_(this), next_(this) {}

template <typename T>
ListNode<T>::~ListNode() {
  Remove();
}

template <typename T>
void ListNode<T>::Remove() {
  prev_->next_ = next_;
  next_->prev_ = prev_;
  prev_ = this;
  next_ = this;
}

template <typename T>
bool ListNode<T>::IsEmpty() const {
  return prev_ == this;
}

template <typename T, ListNode<T> (T::*M)>
ListHead<T, M>::Iterator::Iterator(ListNode<T>* node) : node_(node) {}

template <typename T, ListNode<T> (T::*M)>
T* ListHead<T, M>::Iterator::operator*() const {
  return ContainerOf(M, node_);
}

template <typename T, ListNode<T> (T::*M)>
const typename ListHead<T, M>::Iterator&
ListHead<T, M>::Iterator::operator++() {
  node_ = node_->next_;
  return *this;
}

template <typename T, ListNode<T> (T::*M)>
bool ListHead<T, M>::Iterator::operator!=(const Iterator& that) const {
  return node_ != that.node_;
}

template <typename T, ListNode<T> (T::*M)>
ListHead<T, M>::~ListHead() {
  while (IsEmpty() == false)
    head_.next_->Remove();
}

template <typename T, ListNode<T> (T::*M)>
void ListHead<T, M>::PushBack(T* element) {
  ListNode<T>* that = &(element->*M);
  head_.prev_->next_ = that;
  that->prev_ = head_.prev_;
  that->next_ = &head_;
  head_.prev_ = that;
}

template <typename T, ListNode<T> (T::*M)>
void ListHead<T, M>::PushFront(T* element) {
  ListNode<T>* that = &(element->*M);
  head_.next_->prev_ = that;
  that->prev_ = &head_;
  that->next_ = head_.next_;
  head_.next_ = that;
}

template <typename T, ListNode<T> (T::*M)>
bool ListHead<T, M>::IsEmpty() const {
  return head_.IsEmpty();
}

template <typename T, ListNode<T> (T::*M)>
T* ListHead<T, M>::PopFront() {
  if (IsEmpty())
    return nullptr;
  ListNode<T>* node = head_.next_;
  node->Remove();
  return ContainerOf(M, node);
}

template <typename T, ListNode<T> (T::*M)>
typename ListHead<T, M>::Iterator ListHead<T, M>::begin() const {
  return Iterator(head_.next_);
}

template <typename T, ListNode<T> (T::*M)>
typename ListHead<T, M>::Iterator ListHead<T, M>::end() const {
  return Iterator(const_cast<ListNode<T>*>(&head_));
}

template <typename Inner, typename Outer>
constexpr uintptr_t OffsetOf(Inner Outer::*field) {
  return reinterpret_cast<uintptr_t>(&(static_cast<Outer*>(nullptr)->*field));
}

template <typename Inner, typename Outer>
ContainerOfHelper<Inner, Outer>::ContainerOfHelper(Inner Outer::*field,
                                                   Inner* pointer)
    : pointer_(
        reinterpret_cast<Outer*>(
            reinterpret_cast<uintptr_t>(pointer) - OffsetOf(field))) {}

template <typename Inner, typename Outer>
template <typename TypeName>
ContainerOfHelper<Inner, Outer>::operator TypeName*() const {
  return static_cast<TypeName*>(pointer_);
}

template <typename Inner, typename Outer>
constexpr ContainerOfHelper<Inner, Outer> ContainerOf(Inner Outer::*field,
                                                      Inner* pointer) {
  return ContainerOfHelper<Inner, Outer>(field, pointer);
}

inline v8::Local<v8::String> OneByteString(v8::Isolate* isolate,
                                           const char* data,
                                           int length) {
  return v8::String::NewFromOneByte(isolate,
                                    reinterpret_cast<const uint8_t*>(data),
                                    v8::NewStringType::kNormal,
                                    length).ToLocalChecked();
}

inline v8::Local<v8::String> OneByteString(v8::Isolate* isolate,
                                           const signed char* data,
                                           int length) {
  return v8::String::NewFromOneByte(isolate,
                                    reinterpret_cast<const uint8_t*>(data),
                                    v8::NewStringType::kNormal,
                                    length).ToLocalChecked();
}

inline v8::Local<v8::String> OneByteString(v8::Isolate* isolate,
                                           const unsigned char* data,
                                           int length) {
  return v8::String::NewFromOneByte(
             isolate, data, v8::NewStringType::kNormal, length)
      .ToLocalChecked();
}

void SwapBytes16(char* data, size_t nbytes) {
  CHECK_EQ(nbytes % 2, 0);

#if defined(_MSC_VER)
  if (AlignUp(data, sizeof(uint16_t)) == data) {
    // MSVC has no strict aliasing, and is able to highly optimize this case.
    uint16_t* data16 = reinterpret_cast<uint16_t*>(data);
    size_t len16 = nbytes / sizeof(*data16);
    for (size_t i = 0; i < len16; i++) {
      data16[i] = BSWAP_2(data16[i]);
    }
    return;
  }
#endif

  uint16_t temp;
  for (size_t i = 0; i < nbytes; i += sizeof(temp)) {
    memcpy(&temp, &data[i], sizeof(temp));
    temp = BSWAP_2(temp);
    memcpy(&data[i], &temp, sizeof(temp));
  }
}

void SwapBytes32(char* data, size_t nbytes) {
  CHECK_EQ(nbytes % 4, 0);

#if defined(_MSC_VER)
  // MSVC has no strict aliasing, and is able to highly optimize this case.
  if (AlignUp(data, sizeof(uint32_t)) == data) {
    uint32_t* data32 = reinterpret_cast<uint32_t*>(data);
    size_t len32 = nbytes / sizeof(*data32);
    for (size_t i = 0; i < len32; i++) {
      data32[i] = BSWAP_4(data32[i]);
    }
    return;
  }
#endif

  uint32_t temp;
  for (size_t i = 0; i < nbytes; i += sizeof(temp)) {
    memcpy(&temp, &data[i], sizeof(temp));
    temp = BSWAP_4(temp);
    memcpy(&data[i], &temp, sizeof(temp));
  }
}

void SwapBytes64(char* data, size_t nbytes) {
  CHECK_EQ(nbytes % 8, 0);

#if defined(_MSC_VER)
  if (AlignUp(data, sizeof(uint64_t)) == data) {
    // MSVC has no strict aliasing, and is able to highly optimize this case.
    uint64_t* data64 = reinterpret_cast<uint64_t*>(data);
    size_t len64 = nbytes / sizeof(*data64);
    for (size_t i = 0; i < len64; i++) {
      data64[i] = BSWAP_8(data64[i]);
    }
    return;
  }
#endif

  uint64_t temp;
  for (size_t i = 0; i < nbytes; i += sizeof(temp)) {
    memcpy(&temp, &data[i], sizeof(temp));
    temp = BSWAP_8(temp);
    memcpy(&data[i], &temp, sizeof(temp));
  }
}

char ToLower(char c) {
  return std::tolower(c, std::locale::classic());
}

std::string ToLower(const std::string& in) {
  std::string out(in.size(), 0);
  for (size_t i = 0; i < in.size(); ++i)
    out[i] = ToLower(in[i]);
  return out;
}

char ToUpper(char c) {
  return std::toupper(c, std::locale::classic());
}

std::string ToUpper(const std::string& in) {
  std::string out(in.size(), 0);
  for (size_t i = 0; i < in.size(); ++i)
    out[i] = ToUpper(in[i]);
  return out;
}

bool StringEqualNoCase(const char* a, const char* b) {
  while (ToLower(*a) == ToLower(*b++)) {
    if (*a++ == '\0')
      return true;
  }
  return false;
}

bool StringEqualNoCaseN(const char* a, const char* b, size_t length) {
  for (size_t i = 0; i < length; i++) {
    if (ToLower(a[i]) != ToLower(b[i]))
      return false;
    if (a[i] == '\0')
      return true;
  }
  return true;
}

template <typename T>
inline T MultiplyWithOverflowCheck(T a, T b) {
  auto ret = a * b;
  if (a != 0)
    CHECK_EQ(b, ret / a);

  return ret;
}

// These should be used in our code as opposed to the native
// versions as they abstract out some platform and or
// compiler version specific functionality.
// malloc(0) and realloc(ptr, 0) have implementation-defined behavior in
// that the standard allows them to either return a unique pointer or a
// nullptr for zero-sized allocation requests.  Normalize by always using
// a nullptr.
template <typename T>
T* UncheckedRealloc(T* pointer, size_t n) {
  size_t full_size = MultiplyWithOverflowCheck(sizeof(T), n);

  if (full_size == 0) {
    free(pointer);
    return nullptr;
  }

  void* allocated = realloc(pointer, full_size);

  if (UNLIKELY(allocated == nullptr)) {
    // Tell V8 that memory is low and retry.
    LowMemoryNotification();
    allocated = realloc(pointer, full_size);
  }

  return static_cast<T*>(allocated);
}

// As per spec realloc behaves like malloc if passed nullptr.
template <typename T>
inline T* UncheckedMalloc(size_t n) {
  return UncheckedRealloc<T>(nullptr, n);
}

template <typename T>
inline T* UncheckedCalloc(size_t n) {
  if (MultiplyWithOverflowCheck(sizeof(T), n) == 0) return nullptr;
  return static_cast<T*>(calloc(n, sizeof(T)));
}

template <typename T>
inline T* Realloc(T* pointer, size_t n) {
  T* ret = UncheckedRealloc(pointer, n);
  CHECK_IMPLIES(n > 0, ret != nullptr);
  return ret;
}

template <typename T>
inline T* Malloc(size_t n) {
  T* ret = UncheckedMalloc<T>(n);
  CHECK_IMPLIES(n > 0, ret != nullptr);
  return ret;
}

template <typename T>
inline T* Calloc(size_t n) {
  T* ret = UncheckedCalloc<T>(n);
  CHECK_IMPLIES(n > 0, ret != nullptr);
  return ret;
}

// Shortcuts for char*.
inline char* Malloc(size_t n) { return Malloc<char>(n); }
inline char* Calloc(size_t n) { return Calloc<char>(n); }
inline char* UncheckedMalloc(size_t n) { return UncheckedMalloc<char>(n); }
inline char* UncheckedCalloc(size_t n) { return UncheckedCalloc<char>(n); }

// This is a helper in the .cc file so including util-inl.h doesn't include more
// headers than we really need to.
void ThrowErrStringTooLong(v8::Isolate* isolate);

v8::MaybeLocal<v8::Value> ToV8Value(v8::Local<v8::Context> context,
                                    std::string_view str,
                                    v8::Isolate* isolate) {
  if (isolate == nullptr) isolate = context->GetIsolate();
  if (UNLIKELY(str.size() >= static_cast<size_t>(v8::String::kMaxLength))) {
    // V8 only has a TODO comment about adding an exception when the maximum
    // string size is exceeded.
    ThrowErrStringTooLong(isolate);
    return v8::MaybeLocal<v8::Value>();
  }

  return v8::String::NewFromUtf8(
             isolate, str.data(), v8::NewStringType::kNormal, str.size())
      .FromMaybe(v8::Local<v8::String>());
}

template <typename T>
v8::MaybeLocal<v8::Value> ToV8Value(v8::Local<v8::Context> context,
                                    const std::vector<T>& vec,
                                    v8::Isolate* isolate) {
  if (isolate == nullptr) isolate = context->GetIsolate();
  v8::EscapableHandleScope handle_scope(isolate);

  MaybeStackBuffer<v8::Local<v8::Value>, 128> arr(vec.size());
  arr.SetLength(vec.size());
  for (size_t i = 0; i < vec.size(); ++i) {
    if (!ToV8Value(context, vec[i], isolate).ToLocal(&arr[i]))
      return v8::MaybeLocal<v8::Value>();
  }

  return handle_scope.Escape(v8::Array::New(isolate, arr.out(), arr.length()));
}

template <typename T>
v8::MaybeLocal<v8::Value> ToV8Value(v8::Local<v8::Context> context,
                                    const std::set<T>& set,
                                    v8::Isolate* isolate) {
  if (isolate == nullptr) isolate = context->GetIsolate();
  v8::Local<v8::Set> set_js = v8::Set::New(isolate);
  v8::HandleScope handle_scope(isolate);

  for (const T& entry : set) {
    v8::Local<v8::Value> value;
    if (!ToV8Value(context, entry, isolate).ToLocal(&value))
      return {};
    if (set_js->Add(context, value).IsEmpty())
      return {};
  }

  return set_js;
}

template <typename T, typename U>
v8::MaybeLocal<v8::Value> ToV8Value(v8::Local<v8::Context> context,
                                    const std::unordered_map<T, U>& map,
                                    v8::Isolate* isolate) {
  if (isolate == nullptr) isolate = context->GetIsolate();
  v8::EscapableHandleScope handle_scope(isolate);

  v8::Local<v8::Map> ret = v8::Map::New(isolate);
  for (const auto& item : map) {
    v8::Local<v8::Value> first, second;
    if (!ToV8Value(context, item.first, isolate).ToLocal(&first) ||
        !ToV8Value(context, item.second, isolate).ToLocal(&second) ||
        ret->Set(context, first, second).IsEmpty()) {
      return v8::MaybeLocal<v8::Value>();
    }
  }

  return handle_scope.Escape(ret);
}

template <typename T, typename >
v8::MaybeLocal<v8::Value> ToV8Value(v8::Local<v8::Context> context,
                                    const T& number,
                                    v8::Isolate* isolate) {
  if (isolate == nullptr) isolate = context->GetIsolate();

  using Limits = std::numeric_limits<T>;
  // Choose Uint32, Int32, or Double depending on range checks.
  // These checks should all collapse at compile time.
  if (static_cast<uint32_t>(Limits::max()) <=
          std::numeric_limits<uint32_t>::max() &&
      static_cast<uint32_t>(Limits::min()) >=
          std::numeric_limits<uint32_t>::min() && Limits::is_exact) {
    return v8::Integer::NewFromUnsigned(isolate, static_cast<uint32_t>(number));
  }

  if (static_cast<int32_t>(Limits::max()) <=
          std::numeric_limits<int32_t>::max() &&
      static_cast<int32_t>(Limits::min()) >=
          std::numeric_limits<int32_t>::min() && Limits::is_exact) {
    return v8::Integer::New(isolate, static_cast<int32_t>(number));
  }

  return v8::Number::New(isolate, static_cast<double>(number));
}

SlicedArguments::SlicedArguments(
    const v8::FunctionCallbackInfo<v8::Value>& args, size_t start) {
  const size_t length = static_cast<size_t>(args.Length());
  if (start >= length) return;
  const size_t size = length - start;

  AllocateSufficientStorage(size);
  for (size_t i = 0; i < size; ++i)
    (*this)[i] = args[i + start];
}

template <typename T, size_t kStackStorageSize>
void MaybeStackBuffer<T, kStackStorageSize>::AllocateSufficientStorage(
    size_t storage) {
  CHECK(!IsInvalidated());
  if (storage > capacity()) {
    bool was_allocated = IsAllocated();
    T* allocated_ptr = was_allocated ? buf_ : nullptr;
    buf_ = Realloc(allocated_ptr, storage);
    capacity_ = storage;
    if (!was_allocated && length_ > 0)
      memcpy(buf_, buf_st_, length_ * sizeof(buf_[0]));
  }

  length_ = storage;
}

template <typename T, size_t S>
ArrayBufferViewContents<T, S>::ArrayBufferViewContents(
    v8::Local<v8::Value> value) {
  DCHECK(value->IsArrayBufferView() || value->IsSharedArrayBuffer() ||
         value->IsArrayBuffer());
  ReadValue(value);
}

template <typename T, size_t S>
ArrayBufferViewContents<T, S>::ArrayBufferViewContents(
    v8::Local<v8::Object> value) {
  CHECK(value->IsArrayBufferView());
  Read(value.As<v8::ArrayBufferView>());
}

template <typename T, size_t S>
ArrayBufferViewContents<T, S>::ArrayBufferViewContents(
    v8::Local<v8::ArrayBufferView> abv) {
  Read(abv);
}

template <typename T, size_t S>
void ArrayBufferViewContents<T, S>::Read(v8::Local<v8::ArrayBufferView> abv) {
  static_assert(sizeof(T) == 1, "Only supports one-byte data at the moment");
  length_ = abv->ByteLength();
  if (length_ > sizeof(stack_storage_) || abv->HasBuffer()) {
    data_ = static_cast<T*>(abv->Buffer()->Data()) + abv->ByteOffset();
  } else {
    abv->CopyContents(stack_storage_, sizeof(stack_storage_));
    data_ = stack_storage_;
  }
}

template <typename T, size_t S>
void ArrayBufferViewContents<T, S>::ReadValue(v8::Local<v8::Value> buf) {
  static_assert(sizeof(T) == 1, "Only supports one-byte data at the moment");
  DCHECK(buf->IsArrayBufferView() || buf->IsSharedArrayBuffer() ||
         buf->IsArrayBuffer());

  if (buf->IsArrayBufferView()) {
    Read(buf.As<v8::ArrayBufferView>());
  } else if (buf->IsArrayBuffer()) {
    auto ab = buf.As<v8::ArrayBuffer>();
    length_ = ab->ByteLength();
    data_ = static_cast<T*>(ab->Data());
<<<<<<< HEAD
=======
    was_detached_ = ab->WasDetached();
>>>>>>> 8a2d13a7
  } else {
    CHECK(buf->IsSharedArrayBuffer());
    auto sab = buf.As<v8::SharedArrayBuffer>();
    length_ = sab->ByteLength();
    data_ = static_cast<T*>(sab->Data());
  }
}

// ECMA262 20.1.2.5
inline bool IsSafeJsInt(v8::Local<v8::Value> v) {
  if (!v->IsNumber()) return false;
  double v_d = v.As<v8::Number>()->Value();
  if (std::isnan(v_d)) return false;
  if (std::isinf(v_d)) return false;
  if (std::trunc(v_d) != v_d) return false;  // not int
  if (std::abs(v_d) <= static_cast<double>(kMaxSafeJsInteger)) return true;
  return false;
}

constexpr size_t FastStringKey::HashImpl(std::string_view str) {
  // Low-quality hash (djb2), but just fine for current use cases.
  size_t h = 5381;
  for (const char c : str) {
    h = h * 33 + c;
  }
  return h;
}

constexpr size_t FastStringKey::Hash::operator()(
    const FastStringKey& key) const {
  return key.cached_hash_;
}

constexpr bool FastStringKey::operator==(const FastStringKey& other) const {
  return name_ == other.name_;
}

constexpr FastStringKey::FastStringKey(std::string_view name)
    : name_(name), cached_hash_(HashImpl(name)) {}

constexpr std::string_view FastStringKey::as_string_view() const {
  return name_;
}

}  // namespace node

#endif  // defined(NODE_WANT_INTERNALS) && NODE_WANT_INTERNALS

#endif  // SRC_UTIL_INL_H_<|MERGE_RESOLUTION|>--- conflicted
+++ resolved
@@ -571,10 +571,7 @@
     auto ab = buf.As<v8::ArrayBuffer>();
     length_ = ab->ByteLength();
     data_ = static_cast<T*>(ab->Data());
-<<<<<<< HEAD
-=======
     was_detached_ = ab->WasDetached();
->>>>>>> 8a2d13a7
   } else {
     CHECK(buf->IsSharedArrayBuffer());
     auto sab = buf.As<v8::SharedArrayBuffer>();
