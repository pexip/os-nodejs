#include "worker_inspector.h"
#include "main_thread_interface.h"
#include "util-inl.h"

#include <memory>

namespace node {
namespace inspector {
namespace {

class WorkerStartedRequest : public Request {
 public:
  WorkerStartedRequest(
      uint64_t id,
      const std::string& url,
      std::shared_ptr<node::inspector::MainThreadHandle> worker_thread,
      bool waiting,
      const std::string& name)
      : id_(id),
        info_(BuildWorkerTitle(id, name), url, worker_thread),
        waiting_(waiting) {}
  void Call(MainThreadInterface* thread) override {
    auto manager = thread->inspector_agent()->GetWorkerManager();
    manager->WorkerStarted(id_, info_, waiting_);
  }

 private:
  static std::string BuildWorkerTitle(int id, const std::string& name) {
    return "[worker " + std::to_string(id) + "]" +
           (name == "" ? "" : " " + name);
  }

  uint64_t id_;
  WorkerInfo info_;
  bool waiting_;
};


void Report(const std::unique_ptr<WorkerDelegate>& delegate,
            const WorkerInfo& info, bool waiting) {
  if (info.worker_thread)
    delegate->WorkerCreated(info.title, info.url, waiting, info.worker_thread);
}

class WorkerFinishedRequest : public Request {
 public:
  explicit WorkerFinishedRequest(uint64_t worker_id) : worker_id_(worker_id) {}

  void Call(MainThreadInterface* thread) override {
    thread->inspector_agent()->GetWorkerManager()->WorkerFinished(worker_id_);
  }

 private:
  uint64_t worker_id_;
};
}  // namespace

ParentInspectorHandle::ParentInspectorHandle(
    uint64_t id,
    const std::string& url,
    std::shared_ptr<MainThreadHandle> parent_thread,
<<<<<<< HEAD
    bool wait_for_connect)
    : id_(id),
      url_(url),
      parent_thread_(parent_thread),
      wait_(wait_for_connect) {}
=======
    bool wait_for_connect,
    const std::string& name)
    : id_(id),
      url_(url),
      parent_thread_(parent_thread),
      wait_(wait_for_connect),
      name_(name) {}
>>>>>>> a8a80be5

ParentInspectorHandle::~ParentInspectorHandle() {
  parent_thread_->Post(
      std::unique_ptr<Request>(new WorkerFinishedRequest(id_)));
}

void ParentInspectorHandle::WorkerStarted(
    std::shared_ptr<MainThreadHandle> worker_thread, bool waiting) {
  std::unique_ptr<Request> request(
      new WorkerStartedRequest(id_, url_, worker_thread, waiting, name_));
  parent_thread_->Post(std::move(request));
}

std::unique_ptr<inspector::InspectorSession> ParentInspectorHandle::Connect(
    std::unique_ptr<inspector::InspectorSessionDelegate> delegate,
    bool prevent_shutdown) {
  return parent_thread_->Connect(std::move(delegate), prevent_shutdown);
}

void WorkerManager::WorkerFinished(uint64_t session_id) {
  children_.erase(session_id);
}

void WorkerManager::WorkerStarted(uint64_t session_id,
                                  const WorkerInfo& info,
                                  bool waiting) {
  if (info.worker_thread->Expired())
    return;
  children_.emplace(session_id, info);
  for (const auto& delegate : delegates_) {
    Report(delegate.second, info, waiting);
  }
}

std::unique_ptr<ParentInspectorHandle> WorkerManager::NewParentHandle(
<<<<<<< HEAD
    uint64_t thread_id, const std::string& url) {
=======
    uint64_t thread_id, const std::string& url, const std::string& name) {
>>>>>>> a8a80be5
  bool wait = !delegates_waiting_on_start_.empty();
  return std::make_unique<ParentInspectorHandle>(
      thread_id, url, thread_, wait, name);
}

void WorkerManager::RemoveAttachDelegate(int id) {
  delegates_.erase(id);
  delegates_waiting_on_start_.erase(id);
}

std::unique_ptr<WorkerManagerEventHandle> WorkerManager::SetAutoAttach(
    std::unique_ptr<WorkerDelegate> attach_delegate) {
  int id = ++next_delegate_id_;
  delegates_[id] = std::move(attach_delegate);
  const auto& delegate = delegates_[id];
  for (const auto& worker : children_) {
    // Waiting is only reported when a worker is started, same as browser
    Report(delegate, worker.second, false);
  }
  return std::make_unique<WorkerManagerEventHandle>(shared_from_this(), id);
}

void WorkerManager::SetWaitOnStartForDelegate(int id, bool wait) {
  if (wait)
    delegates_waiting_on_start_.insert(id);
  else
    delegates_waiting_on_start_.erase(id);
}

void WorkerManagerEventHandle::SetWaitOnStart(bool wait_on_start) {
    manager_->SetWaitOnStartForDelegate(id_, wait_on_start);
}

WorkerManagerEventHandle::~WorkerManagerEventHandle() {
  manager_->RemoveAttachDelegate(id_);
}
}  // namespace inspector
}  // namespace node<|MERGE_RESOLUTION|>--- conflicted
+++ resolved
@@ -59,13 +59,6 @@
     uint64_t id,
     const std::string& url,
     std::shared_ptr<MainThreadHandle> parent_thread,
-<<<<<<< HEAD
-    bool wait_for_connect)
-    : id_(id),
-      url_(url),
-      parent_thread_(parent_thread),
-      wait_(wait_for_connect) {}
-=======
     bool wait_for_connect,
     const std::string& name)
     : id_(id),
@@ -73,7 +66,6 @@
       parent_thread_(parent_thread),
       wait_(wait_for_connect),
       name_(name) {}
->>>>>>> a8a80be5
 
 ParentInspectorHandle::~ParentInspectorHandle() {
   parent_thread_->Post(
@@ -109,11 +101,7 @@
 }
 
 std::unique_ptr<ParentInspectorHandle> WorkerManager::NewParentHandle(
-<<<<<<< HEAD
-    uint64_t thread_id, const std::string& url) {
-=======
     uint64_t thread_id, const std::string& url, const std::string& name) {
->>>>>>> a8a80be5
   bool wait = !delegates_waiting_on_start_.empty();
   return std::make_unique<ParentInspectorHandle>(
       thread_id, url, thread_, wait, name);
