--- conflicted
+++ resolved
@@ -60,17 +60,9 @@
                         const std::string& name);
   ~ParentInspectorHandle();
   std::unique_ptr<ParentInspectorHandle> NewParentInspectorHandle(
-<<<<<<< HEAD
-      uint64_t thread_id, const std::string& url) {
-    return std::make_unique<ParentInspectorHandle>(thread_id,
-                                                   url,
-                                                   parent_thread_,
-                                                   wait_);
-=======
       uint64_t thread_id, const std::string& url, const std::string& name) {
     return std::make_unique<ParentInspectorHandle>(
         thread_id, url, parent_thread_, wait_, name);
->>>>>>> a8a80be5
   }
   void WorkerStarted(std::shared_ptr<MainThreadHandle> worker_thread,
                      bool waiting);
@@ -96,11 +88,7 @@
                          : thread_(thread) {}
 
   std::unique_ptr<ParentInspectorHandle> NewParentHandle(
-<<<<<<< HEAD
-      uint64_t thread_id, const std::string& url);
-=======
       uint64_t thread_id, const std::string& url, const std::string& name);
->>>>>>> a8a80be5
   void WorkerStarted(uint64_t session_id, const WorkerInfo& info, bool waiting);
   void WorkerFinished(uint64_t session_id);
   std::unique_ptr<WorkerManagerEventHandle> SetAutoAttach(
