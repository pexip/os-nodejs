#include "base_object-inl.h"
#include "inspector_agent.h"
#include "inspector_io.h"
#include "memory_tracker-inl.h"
#include "node_external_reference.h"
#include "util-inl.h"
#include "v8-inspector.h"
#include "v8.h"

#include <memory>

namespace node {
namespace inspector {
namespace {

using v8::Context;
using v8::Function;
using v8::FunctionCallbackInfo;
using v8::FunctionTemplate;
using v8::Global;
using v8::HandleScope;
using v8::Isolate;
using v8::Local;
using v8::MaybeLocal;
using v8::NewStringType;
using v8::Object;
using v8::String;
using v8::Uint32;
using v8::Value;

using v8_inspector::StringBuffer;
using v8_inspector::StringView;

std::unique_ptr<StringBuffer> ToProtocolString(Isolate* isolate,
                                               Local<Value> value) {
  TwoByteValue buffer(isolate, value);
  return StringBuffer::create(StringView(*buffer, buffer.length()));
}

struct LocalConnection {
  static std::unique_ptr<InspectorSession> Connect(
      Agent* inspector, std::unique_ptr<InspectorSessionDelegate> delegate) {
    return inspector->Connect(std::move(delegate), false);
  }

  static Local<String> GetClassName(Environment* env) {
    return FIXED_ONE_BYTE_STRING(env->isolate(), "Connection");
  }
};

struct MainThreadConnection {
  static std::unique_ptr<InspectorSession> Connect(
      Agent* inspector, std::unique_ptr<InspectorSessionDelegate> delegate) {
    return inspector->ConnectToMainThread(std::move(delegate), true);
  }

  static Local<String> GetClassName(Environment* env) {
    return FIXED_ONE_BYTE_STRING(env->isolate(), "MainThreadConnection");
  }
};

template <typename ConnectionType>
class JSBindingsConnection : public AsyncWrap {
 public:
  class JSBindingsSessionDelegate : public InspectorSessionDelegate {
   public:
    JSBindingsSessionDelegate(Environment* env,
                              JSBindingsConnection* connection)
                              : env_(env),
                                connection_(connection) {
    }

    void SendMessageToFrontend(const v8_inspector::StringView& message)
        override {
      Isolate* isolate = env_->isolate();
      HandleScope handle_scope(isolate);
      Context::Scope context_scope(env_->context());
      Local<Value> argument;
      if (!String::NewFromTwoByte(isolate, message.characters16(),
                                  NewStringType::kNormal,
                                  message.length()).ToLocal(&argument)) return;
      connection_->OnMessage(argument);
    }

   private:
    Environment* env_;
    BaseObjectPtr<JSBindingsConnection> connection_;
  };

  JSBindingsConnection(Environment* env,
                       Local<Object> wrap,
                       Local<Function> callback)
                       : AsyncWrap(env, wrap, PROVIDER_INSPECTORJSBINDING),
                         callback_(env->isolate(), callback) {
    Agent* inspector = env->inspector_agent();
    session_ = ConnectionType::Connect(
        inspector, std::make_unique<JSBindingsSessionDelegate>(env, this));
  }

  void OnMessage(Local<Value> value) {
    MakeCallback(callback_.Get(env()->isolate()), 1, &value);
  }

  static void Bind(Environment* env, Local<Object> target) {
<<<<<<< HEAD
=======
    Isolate* isolate = env->isolate();
>>>>>>> a8a80be5
    Local<FunctionTemplate> tmpl =
        NewFunctionTemplate(isolate, JSBindingsConnection::New);
    tmpl->InstanceTemplate()->SetInternalFieldCount(
        JSBindingsConnection::kInternalFieldCount);
    tmpl->Inherit(AsyncWrap::GetConstructorTemplate(env));
<<<<<<< HEAD
    env->SetProtoMethod(tmpl, "dispatch", JSBindingsConnection::Dispatch);
    env->SetProtoMethod(tmpl, "disconnect", JSBindingsConnection::Disconnect);
    env->SetConstructorFunction(
        target,
        ConnectionType::GetClassName(env),
        tmpl);
=======
    SetProtoMethod(isolate, tmpl, "dispatch", JSBindingsConnection::Dispatch);
    SetProtoMethod(
        isolate, tmpl, "disconnect", JSBindingsConnection::Disconnect);
    SetConstructorFunction(
        env->context(), target, ConnectionType::GetClassName(env), tmpl);
>>>>>>> a8a80be5
  }

  static void New(const FunctionCallbackInfo<Value>& info) {
    Environment* env = Environment::GetCurrent(info);
    CHECK(info[0]->IsFunction());
    Local<Function> callback = info[0].As<Function>();
    new JSBindingsConnection(env, info.This(), callback);
  }

  // See https://github.com/nodejs/node/pull/46942
  void Disconnect() {
    BaseObjectPtr<JSBindingsConnection> strong_ref{this};
    session_.reset();
    Detach();
  }

  static void Disconnect(const FunctionCallbackInfo<Value>& info) {
    JSBindingsConnection* session;
    ASSIGN_OR_RETURN_UNWRAP(&session, info.Holder());
    session->Disconnect();
  }

  static void Dispatch(const FunctionCallbackInfo<Value>& info) {
    Environment* env = Environment::GetCurrent(info);
    JSBindingsConnection* session;
    ASSIGN_OR_RETURN_UNWRAP(&session, info.Holder());
    CHECK(info[0]->IsString());

    if (session->session_) {
      session->session_->Dispatch(
          ToProtocolString(env->isolate(), info[0])->string());
    }
  }

  void MemoryInfo(MemoryTracker* tracker) const override {
    tracker->TrackField("callback", callback_);
    tracker->TrackFieldWithSize(
        "session", sizeof(*session_), "InspectorSession");
  }

  SET_MEMORY_INFO_NAME(JSBindingsConnection)
  SET_SELF_SIZE(JSBindingsConnection)

  bool IsNotIndicativeOfMemoryLeakAtExit() const override {
    return true;  // Binding connections emit events on their own.
  }

 private:
  std::unique_ptr<InspectorSession> session_;
  Global<Function> callback_;
};

static bool InspectorEnabled(Environment* env) {
  Agent* agent = env->inspector_agent();
  return agent->IsActive();
}

void SetConsoleExtensionInstaller(const FunctionCallbackInfo<Value>& info) {
  auto env = Environment::GetCurrent(info);

  CHECK_EQ(info.Length(), 1);
  CHECK(info[0]->IsFunction());

  env->set_inspector_console_extension_installer(info[0].As<Function>());
}

void CallAndPauseOnStart(const FunctionCallbackInfo<v8::Value>& args) {
  Environment* env = Environment::GetCurrent(args);
  CHECK_GT(args.Length(), 1);
  CHECK(args[0]->IsFunction());
  SlicedArguments call_args(args, /* start */ 2);
  env->inspector_agent()->PauseOnNextJavascriptStatement("Break on start");
  v8::MaybeLocal<v8::Value> retval =
      args[0].As<v8::Function>()->Call(env->context(), args[1],
                                       call_args.length(), call_args.out());
  if (!retval.IsEmpty()) {
    args.GetReturnValue().Set(retval.ToLocalChecked());
  }
}

void InspectorConsoleCall(const FunctionCallbackInfo<Value>& info) {
  Environment* env = Environment::GetCurrent(info);
  Isolate* isolate = env->isolate();
  Local<Context> context = isolate->GetCurrentContext();
  CHECK_GE(info.Length(), 2);
  SlicedArguments call_args(info, /* start */ 2);
  if (InspectorEnabled(env)) {
    Local<Value> inspector_method = info[0];
    CHECK(inspector_method->IsFunction());
    if (!env->is_in_inspector_console_call()) {
      env->set_is_in_inspector_console_call(true);
      MaybeLocal<Value> ret =
          inspector_method.As<Function>()->Call(context,
                                                info.Holder(),
                                                call_args.length(),
                                                call_args.out());
      env->set_is_in_inspector_console_call(false);
      if (ret.IsEmpty())
        return;
    }
  }

  Local<Value> node_method = info[1];
  CHECK(node_method->IsFunction());
  USE(node_method.As<Function>()->Call(context,
                                   info.Holder(),
                                   call_args.length(),
                                   call_args.out()));
}

static void* GetAsyncTask(int64_t asyncId) {
  // The inspector assumes that when other clients use its asyncTask* API,
  // they use real pointers, or at least something aligned like real pointer.
  // In general it means that our task_id should always be even.
  //
  // On 32bit platforms, the 64bit asyncId would get truncated when converted
  // to a 32bit pointer. However, the javascript part will never enable
  // the async_hook on 32bit platforms, therefore the truncation will never
  // happen in practice.
  return reinterpret_cast<void*>(asyncId << 1);
}

template <void (Agent::*asyncTaskFn)(void*)>
static void InvokeAsyncTaskFnWithId(const FunctionCallbackInfo<Value>& args) {
  Environment* env = Environment::GetCurrent(args);
  CHECK(args[0]->IsNumber());
  int64_t task_id = args[0]->IntegerValue(env->context()).FromJust();
  (env->inspector_agent()->*asyncTaskFn)(GetAsyncTask(task_id));
}

static void AsyncTaskScheduledWrapper(const FunctionCallbackInfo<Value>& args) {
  Environment* env = Environment::GetCurrent(args);

  CHECK(args[0]->IsString());
  Local<String> task_name = args[0].As<String>();
  String::Value task_name_value(args.GetIsolate(), task_name);
  StringView task_name_view(*task_name_value, task_name_value.length());

  CHECK(args[1]->IsNumber());
  int64_t task_id = args[1]->IntegerValue(env->context()).FromJust();
  void* task = GetAsyncTask(task_id);

  CHECK(args[2]->IsBoolean());
  bool recurring = args[2]->BooleanValue(args.GetIsolate());

  env->inspector_agent()->AsyncTaskScheduled(task_name_view, task, recurring);
}

static void RegisterAsyncHookWrapper(const FunctionCallbackInfo<Value>& args) {
  Environment* env = Environment::GetCurrent(args);

  CHECK(args[0]->IsFunction());
  Local<Function> enable_function = args[0].As<Function>();
  CHECK(args[1]->IsFunction());
  Local<Function> disable_function = args[1].As<Function>();
  env->inspector_agent()->RegisterAsyncHook(env->isolate(),
    enable_function, disable_function);
}

void IsEnabled(const FunctionCallbackInfo<Value>& args) {
  Environment* env = Environment::GetCurrent(args);
  args.GetReturnValue().Set(env->inspector_agent()->IsListening());
}

void Open(const FunctionCallbackInfo<Value>& args) {
  Environment* env = Environment::GetCurrent(args);
  Agent* agent = env->inspector_agent();

  if (args.Length() > 0 && args[0]->IsUint32()) {
    uint32_t port = args[0].As<Uint32>()->Value();
    CHECK_LE(port, std::numeric_limits<uint16_t>::max());
    ExclusiveAccess<HostPort>::Scoped host_port(agent->host_port());
    host_port->set_port(static_cast<int>(port));
  }

  if (args.Length() > 1 && args[1]->IsString()) {
    Utf8Value host(env->isolate(), args[1].As<String>());
    ExclusiveAccess<HostPort>::Scoped host_port(agent->host_port());
    host_port->set_host(*host);
  }

  agent->StartIoThread();
}

void WaitForDebugger(const FunctionCallbackInfo<Value>& args) {
  Environment* env = Environment::GetCurrent(args);
  Agent* agent = env->inspector_agent();
  if (agent->IsActive())
    agent->WaitForConnect();
  args.GetReturnValue().Set(agent->IsActive());
}

void Url(const FunctionCallbackInfo<Value>& args) {
  Environment* env = Environment::GetCurrent(args);
  std::string url = env->inspector_agent()->GetWsUrl();
  if (url.empty()) {
    return;
  }
  args.GetReturnValue().Set(OneByteString(env->isolate(), url.c_str()));
}

void Initialize(Local<Object> target, Local<Value> unused,
                Local<Context> context, void* priv) {
  Environment* env = Environment::GetCurrent(context);
  Isolate* isolate = env->isolate();

  v8::Local<v8::Function> consoleCallFunc =
      NewFunctionTemplate(isolate,
                          InspectorConsoleCall,
                          v8::Local<v8::Signature>(),
                          v8::ConstructorBehavior::kThrow,
                          v8::SideEffectType::kHasSideEffect)
          ->GetFunction(context)
          .ToLocalChecked();
  auto name_string = FIXED_ONE_BYTE_STRING(isolate, "consoleCall");
  target->Set(context, name_string, consoleCallFunc).Check();
  consoleCallFunc->SetName(name_string);

  SetMethod(context,
            target,
            "setConsoleExtensionInstaller",
            SetConsoleExtensionInstaller);
  SetMethod(context, target, "callAndPauseOnStart", CallAndPauseOnStart);
  SetMethod(context, target, "open", Open);
  SetMethodNoSideEffect(context, target, "url", Url);
  SetMethod(context, target, "waitForDebugger", WaitForDebugger);

  SetMethod(context, target, "asyncTaskScheduled", AsyncTaskScheduledWrapper);
  SetMethod(context,
            target,
            "asyncTaskCanceled",
            InvokeAsyncTaskFnWithId<&Agent::AsyncTaskCanceled>);
  SetMethod(context,
            target,
            "asyncTaskStarted",
            InvokeAsyncTaskFnWithId<&Agent::AsyncTaskStarted>);
  SetMethod(context,
            target,
            "asyncTaskFinished",
            InvokeAsyncTaskFnWithId<&Agent::AsyncTaskFinished>);

  SetMethod(context, target, "registerAsyncHook", RegisterAsyncHookWrapper);
  SetMethodNoSideEffect(context, target, "isEnabled", IsEnabled);

  Local<String> console_string = FIXED_ONE_BYTE_STRING(isolate, "console");

  // Grab the console from the binding object and expose those to our binding
  // layer.
  Local<Object> binding = context->GetExtrasBindingObject();
  target
      ->Set(context,
            console_string,
            binding->Get(context, console_string).ToLocalChecked())
      .Check();

  JSBindingsConnection<LocalConnection>::Bind(env, target);
  JSBindingsConnection<MainThreadConnection>::Bind(env, target);
}

}  // namespace

void RegisterExternalReferences(ExternalReferenceRegistry* registry) {
  registry->Register(InspectorConsoleCall);
  registry->Register(SetConsoleExtensionInstaller);
  registry->Register(CallAndPauseOnStart);
  registry->Register(Open);
  registry->Register(Url);
  registry->Register(WaitForDebugger);

  registry->Register(AsyncTaskScheduledWrapper);
  registry->Register(InvokeAsyncTaskFnWithId<&Agent::AsyncTaskCanceled>);
  registry->Register(InvokeAsyncTaskFnWithId<&Agent::AsyncTaskStarted>);
  registry->Register(InvokeAsyncTaskFnWithId<&Agent::AsyncTaskFinished>);

  registry->Register(RegisterAsyncHookWrapper);
  registry->Register(IsEnabled);

  registry->Register(JSBindingsConnection<LocalConnection>::New);
  registry->Register(JSBindingsConnection<LocalConnection>::Dispatch);
  registry->Register(JSBindingsConnection<LocalConnection>::Disconnect);
  registry->Register(JSBindingsConnection<MainThreadConnection>::New);
  registry->Register(JSBindingsConnection<MainThreadConnection>::Dispatch);
  registry->Register(JSBindingsConnection<MainThreadConnection>::Disconnect);
}

}  // namespace inspector
}  // namespace node

NODE_BINDING_CONTEXT_AWARE_INTERNAL(inspector, node::inspector::Initialize)
NODE_BINDING_EXTERNAL_REFERENCE(inspector,
                                node::inspector::RegisterExternalReferences)<|MERGE_RESOLUTION|>--- conflicted
+++ resolved
@@ -102,29 +102,17 @@
   }
 
   static void Bind(Environment* env, Local<Object> target) {
-<<<<<<< HEAD
-=======
     Isolate* isolate = env->isolate();
->>>>>>> a8a80be5
     Local<FunctionTemplate> tmpl =
         NewFunctionTemplate(isolate, JSBindingsConnection::New);
     tmpl->InstanceTemplate()->SetInternalFieldCount(
         JSBindingsConnection::kInternalFieldCount);
     tmpl->Inherit(AsyncWrap::GetConstructorTemplate(env));
-<<<<<<< HEAD
-    env->SetProtoMethod(tmpl, "dispatch", JSBindingsConnection::Dispatch);
-    env->SetProtoMethod(tmpl, "disconnect", JSBindingsConnection::Disconnect);
-    env->SetConstructorFunction(
-        target,
-        ConnectionType::GetClassName(env),
-        tmpl);
-=======
     SetProtoMethod(isolate, tmpl, "dispatch", JSBindingsConnection::Dispatch);
     SetProtoMethod(
         isolate, tmpl, "disconnect", JSBindingsConnection::Disconnect);
     SetConstructorFunction(
         env->context(), target, ConnectionType::GetClassName(env), tmpl);
->>>>>>> a8a80be5
   }
 
   static void New(const FunctionCallbackInfo<Value>& info) {
