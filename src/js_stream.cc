#include "js_stream.h"

#include "async_wrap.h"
#include "env-inl.h"
#include "node_errors.h"
#include "stream_base-inl.h"
#include "util-inl.h"
#include "v8.h"

namespace node {

using errors::TryCatchScope;

using v8::Array;
using v8::Context;
using v8::FunctionCallbackInfo;
using v8::FunctionTemplate;
using v8::HandleScope;
using v8::Int32;
using v8::Isolate;
using v8::Local;
using v8::Object;
using v8::Value;


JSStream::JSStream(Environment* env, Local<Object> obj)
    : AsyncWrap(env, obj, AsyncWrap::PROVIDER_JSSTREAM),
      StreamBase(env) {
  MakeWeak();
  StreamBase::AttachToObject(obj);
}


AsyncWrap* JSStream::GetAsyncWrap() {
  return static_cast<AsyncWrap*>(this);
}


bool JSStream::IsAlive() {
  return true;
}


bool JSStream::IsClosing() {
  HandleScope scope(env()->isolate());
  Context::Scope context_scope(env()->context());
  TryCatchScope try_catch(env());
  Local<Value> value;
  if (!MakeCallback(env()->isclosing_string(), 0, nullptr).ToLocal(&value)) {
    if (try_catch.HasCaught() && !try_catch.HasTerminated())
      errors::TriggerUncaughtException(env()->isolate(), try_catch);
    return true;
  }
  return value->IsTrue();
}


int JSStream::ReadStart() {
  HandleScope scope(env()->isolate());
  Context::Scope context_scope(env()->context());
  TryCatchScope try_catch(env());
  Local<Value> value;
  int value_int = UV_EPROTO;
  if (!MakeCallback(env()->onreadstart_string(), 0, nullptr).ToLocal(&value) ||
      !value->Int32Value(env()->context()).To(&value_int)) {
    if (try_catch.HasCaught() && !try_catch.HasTerminated())
      errors::TriggerUncaughtException(env()->isolate(), try_catch);
  }
  return value_int;
}


int JSStream::ReadStop() {
  HandleScope scope(env()->isolate());
  Context::Scope context_scope(env()->context());
  TryCatchScope try_catch(env());
  Local<Value> value;
  int value_int = UV_EPROTO;
  if (!MakeCallback(env()->onreadstop_string(), 0, nullptr).ToLocal(&value) ||
      !value->Int32Value(env()->context()).To(&value_int)) {
    if (try_catch.HasCaught() && !try_catch.HasTerminated())
      errors::TriggerUncaughtException(env()->isolate(), try_catch);
  }
  return value_int;
}


int JSStream::DoShutdown(ShutdownWrap* req_wrap) {
  HandleScope scope(env()->isolate());
  Context::Scope context_scope(env()->context());

  Local<Value> argv[] = {
    req_wrap->object()
  };

  TryCatchScope try_catch(env());
  Local<Value> value;
  int value_int = UV_EPROTO;
  if (!MakeCallback(env()->onshutdown_string(),
                    arraysize(argv),
                    argv).ToLocal(&value) ||
      !value->Int32Value(env()->context()).To(&value_int)) {
    if (try_catch.HasCaught() && !try_catch.HasTerminated())
      errors::TriggerUncaughtException(env()->isolate(), try_catch);
  }
  return value_int;
}


int JSStream::DoWrite(WriteWrap* w,
                      uv_buf_t* bufs,
                      size_t count,
                      uv_stream_t* send_handle) {
  CHECK_NULL(send_handle);

  HandleScope scope(env()->isolate());
  Context::Scope context_scope(env()->context());

  MaybeStackBuffer<Local<Value>, 16> bufs_arr(count);
  for (size_t i = 0; i < count; i++) {
    bufs_arr[i] =
        Buffer::Copy(env(), bufs[i].base, bufs[i].len).ToLocalChecked();
  }

  Local<Value> argv[] = {
    w->object(),
    Array::New(env()->isolate(), bufs_arr.out(), count)
  };

  TryCatchScope try_catch(env());
  Local<Value> value;
  int value_int = UV_EPROTO;
  if (!MakeCallback(env()->onwrite_string(),
                    arraysize(argv),
                    argv).ToLocal(&value) ||
      !value->Int32Value(env()->context()).To(&value_int)) {
    if (try_catch.HasCaught() && !try_catch.HasTerminated())
      errors::TriggerUncaughtException(env()->isolate(), try_catch);
  }
  return value_int;
}


void JSStream::New(const FunctionCallbackInfo<Value>& args) {
  // This constructor should not be exposed to public javascript.
  // Therefore we assert that we are not trying to call this as a
  // normal function.
  CHECK(args.IsConstructCall());
  Environment* env = Environment::GetCurrent(args);
  new JSStream(env, args.This());
}


template <class Wrap>
void JSStream::Finish(const FunctionCallbackInfo<Value>& args) {
  CHECK(args[0]->IsObject());
  Wrap* w = static_cast<Wrap*>(StreamReq::FromObject(args[0].As<Object>()));

  CHECK(args[1]->IsInt32());
  w->Done(args[1].As<Int32>()->Value());
}


void JSStream::ReadBuffer(const FunctionCallbackInfo<Value>& args) {
  JSStream* wrap;
  ASSIGN_OR_RETURN_UNWRAP(&wrap, args.Holder());

  ArrayBufferViewContents<char> buffer(args[0]);
  const char* data = buffer.data();
  int len = buffer.length();

  // Repeatedly ask the stream's owner for memory, copy the data that we
  // just read from JS into those buffers and emit them as reads.
  while (len != 0) {
    uv_buf_t buf = wrap->EmitAlloc(len);
    ssize_t avail = len;
    if (static_cast<ssize_t>(buf.len) < avail)
      avail = buf.len;

    memcpy(buf.base, data, avail);
    data += avail;
    len -= static_cast<int>(avail);
    wrap->EmitRead(avail, buf);
  }
}


void JSStream::EmitEOF(const FunctionCallbackInfo<Value>& args) {
  JSStream* wrap;
  ASSIGN_OR_RETURN_UNWRAP(&wrap, args.Holder());

  wrap->EmitRead(UV_EOF);
}


void JSStream::Initialize(Local<Object> target,
                          Local<Value> unused,
                          Local<Context> context,
                          void* priv) {
  Environment* env = Environment::GetCurrent(context);
  Isolate* isolate = env->isolate();

<<<<<<< HEAD
  Local<FunctionTemplate> t = env->NewFunctionTemplate(New);
=======
  Local<FunctionTemplate> t = NewFunctionTemplate(isolate, New);
>>>>>>> a8a80be5
  t->InstanceTemplate()
    ->SetInternalFieldCount(StreamBase::kInternalFieldCount);
  t->Inherit(AsyncWrap::GetConstructorTemplate(env));

  SetProtoMethod(isolate, t, "finishWrite", Finish<WriteWrap>);
  SetProtoMethod(isolate, t, "finishShutdown", Finish<ShutdownWrap>);
  SetProtoMethod(isolate, t, "readBuffer", ReadBuffer);
  SetProtoMethod(isolate, t, "emitEOF", EmitEOF);

  StreamBase::AddMethods(env, t);
<<<<<<< HEAD
  env->SetConstructorFunction(target, "JSStream", t);
=======
  SetConstructorFunction(context, target, "JSStream", t);
>>>>>>> a8a80be5
}

}  // namespace node

NODE_BINDING_CONTEXT_AWARE_INTERNAL(js_stream, node::JSStream::Initialize)<|MERGE_RESOLUTION|>--- conflicted
+++ resolved
@@ -200,11 +200,7 @@
   Environment* env = Environment::GetCurrent(context);
   Isolate* isolate = env->isolate();
 
-<<<<<<< HEAD
-  Local<FunctionTemplate> t = env->NewFunctionTemplate(New);
-=======
   Local<FunctionTemplate> t = NewFunctionTemplate(isolate, New);
->>>>>>> a8a80be5
   t->InstanceTemplate()
     ->SetInternalFieldCount(StreamBase::kInternalFieldCount);
   t->Inherit(AsyncWrap::GetConstructorTemplate(env));
@@ -215,11 +211,7 @@
   SetProtoMethod(isolate, t, "emitEOF", EmitEOF);
 
   StreamBase::AddMethods(env, t);
-<<<<<<< HEAD
-  env->SetConstructorFunction(target, "JSStream", t);
-=======
   SetConstructorFunction(context, target, "JSStream", t);
->>>>>>> a8a80be5
 }
 
 }  // namespace node
