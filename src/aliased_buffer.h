--- conflicted
+++ resolved
@@ -31,36 +31,11 @@
 template <class NativeT, class V8T>
 class AliasedBufferBase : public MemoryRetainer {
  public:
-<<<<<<< HEAD
-  AliasedBufferBase(v8::Isolate* isolate,
-                    const size_t count,
-                    const AliasedBufferIndex* index = nullptr)
-      : isolate_(isolate), count_(count), byte_offset_(0), index_(index) {
-    CHECK_GT(count, 0);
-    if (index != nullptr) {
-      // Will be deserialized later.
-      return;
-    }
-    const v8::HandleScope handle_scope(isolate_);
-    const size_t size_in_bytes =
-        MultiplyWithOverflowCheck(sizeof(NativeT), count);
-
-    // allocate v8 ArrayBuffer
-    v8::Local<v8::ArrayBuffer> ab = v8::ArrayBuffer::New(
-        isolate_, size_in_bytes);
-    buffer_ = static_cast<NativeT*>(ab->Data());
-
-    // allocate v8 TypedArray
-    v8::Local<V8T> js_array = V8T::New(ab, byte_offset_, count);
-    js_array_ = v8::Global<V8T>(isolate, js_array);
-  }
-=======
   static_assert(std::is_scalar<NativeT>::value);
 
   AliasedBufferBase(v8::Isolate* isolate,
                     const size_t count,
                     const AliasedBufferIndex* index = nullptr);
->>>>>>> 8a2d13a7
 
   /**
    * Create an AliasedBufferBase over a sub-region of another aliased buffer.
@@ -76,76 +51,6 @@
       const size_t byte_offset,
       const size_t count,
       const AliasedBufferBase<uint8_t, v8::Uint8Array>& backing_buffer,
-<<<<<<< HEAD
-      const AliasedBufferIndex* index = nullptr)
-      : isolate_(isolate),
-        count_(count),
-        byte_offset_(byte_offset),
-        index_(index) {
-    if (index != nullptr) {
-      // Will be deserialized later.
-      return;
-    }
-    const v8::HandleScope handle_scope(isolate_);
-    v8::Local<v8::ArrayBuffer> ab = backing_buffer.GetArrayBuffer();
-
-    // validate that the byte_offset is aligned with sizeof(NativeT)
-    CHECK_EQ(byte_offset & (sizeof(NativeT) - 1), 0);
-    // validate this fits inside the backing buffer
-    CHECK_LE(MultiplyWithOverflowCheck(sizeof(NativeT), count),
-             ab->ByteLength() - byte_offset);
-
-    buffer_ = reinterpret_cast<NativeT*>(
-        const_cast<uint8_t*>(backing_buffer.GetNativeBuffer() + byte_offset));
-
-    v8::Local<V8T> js_array = V8T::New(ab, byte_offset, count);
-    js_array_ = v8::Global<V8T>(isolate, js_array);
-  }
-
-  AliasedBufferBase(const AliasedBufferBase& that)
-      : isolate_(that.isolate_),
-        count_(that.count_),
-        byte_offset_(that.byte_offset_),
-        buffer_(that.buffer_) {
-    DCHECK_NULL(index_);
-    js_array_ = v8::Global<V8T>(that.isolate_, that.GetJSArray());
-  }
-
-  AliasedBufferIndex Serialize(v8::Local<v8::Context> context,
-                              v8::SnapshotCreator* creator) {
-    DCHECK_NULL(index_);
-    return creator->AddData(context, GetJSArray());
-  }
-
-  inline void Deserialize(v8::Local<v8::Context> context) {
-    DCHECK_NOT_NULL(index_);
-    v8::Local<V8T> arr =
-        context->GetDataFromSnapshotOnce<V8T>(*index_).ToLocalChecked();
-    // These may not hold true for AliasedBuffers that have grown, so should
-    // be removed when we expand the snapshot support.
-    DCHECK_EQ(count_, arr->Length());
-    DCHECK_EQ(byte_offset_, arr->ByteOffset());
-    uint8_t* raw = static_cast<uint8_t*>(arr->Buffer()->Data());
-    buffer_ = reinterpret_cast<NativeT*>(raw + byte_offset_);
-    js_array_.Reset(isolate_, arr);
-    index_ = nullptr;
-  }
-
-  AliasedBufferBase& operator=(AliasedBufferBase&& that) noexcept {
-    DCHECK_NULL(index_);
-    this->~AliasedBufferBase();
-    isolate_ = that.isolate_;
-    count_ = that.count_;
-    byte_offset_ = that.byte_offset_;
-    buffer_ = that.buffer_;
-
-    js_array_.Reset(isolate_, that.js_array_.Get(isolate_));
-
-    that.buffer_ = nullptr;
-    that.js_array_.Reset();
-    return *this;
-  }
-=======
       const AliasedBufferIndex* index = nullptr);
 
   AliasedBufferBase(const AliasedBufferBase& that);
@@ -156,7 +61,6 @@
   inline void Deserialize(v8::Local<v8::Context> context);
 
   AliasedBufferBase& operator=(AliasedBufferBase&& that) noexcept;
->>>>>>> 8a2d13a7
 
   /**
    * Helper class that is returned from operator[] to support assignment into
@@ -209,21 +113,9 @@
   /**
    *  Get the underlying v8 TypedArray overlayed on top of the native buffer
    */
-<<<<<<< HEAD
-  v8::Local<V8T> GetJSArray() const {
-    DCHECK_NULL(index_);
-    return js_array_.Get(isolate_);
-  }
-=======
   v8::Local<V8T> GetJSArray() const;
 
   void Release();
->>>>>>> 8a2d13a7
-
-  void Release() {
-    DCHECK_NULL(index_);
-    js_array_.Reset();
-  }
 
   /**
   *  Get the underlying v8::ArrayBuffer underlying the TypedArray and
@@ -235,14 +127,7 @@
    *  Get the underlying native buffer. Note that all reads/writes should occur
    *  through the GetValue/SetValue/operator[] methods
    */
-<<<<<<< HEAD
-  inline const NativeT* GetNativeBuffer() const {
-    DCHECK_NULL(index_);
-    return buffer_;
-  }
-=======
   inline const NativeT* GetNativeBuffer() const;
->>>>>>> 8a2d13a7
 
   /**
    *  Synonym for GetBuffer()
@@ -252,40 +137,17 @@
   /**
    *  Set position index to given value.
    */
-<<<<<<< HEAD
-  inline void SetValue(const size_t index, NativeT value) {
-    DCHECK_LT(index, count_);
-    DCHECK_NULL(index_);
-    buffer_[index] = value;
-  }
-=======
   inline void SetValue(const size_t index, NativeT value);
->>>>>>> 8a2d13a7
 
   /**
    *  Get value at position index
    */
-<<<<<<< HEAD
-  inline const NativeT GetValue(const size_t index) const {
-    DCHECK_NULL(index_);
-    DCHECK_LT(index, count_);
-    return buffer_[index];
-  }
-=======
   inline const NativeT GetValue(const size_t index) const;
->>>>>>> 8a2d13a7
 
   /**
    *  Effectively, a synonym for GetValue/SetValue
    */
-<<<<<<< HEAD
-  Reference operator[](size_t index) {
-    DCHECK_NULL(index_);
-    return Reference(this, index);
-  }
-=======
   Reference operator[](size_t index);
->>>>>>> 8a2d13a7
 
   NativeT operator[](size_t index) const;
 
@@ -294,41 +156,12 @@
   // Should only be used to extend the array.
   // Should only be used on an owning array, not one created as a sub array of
   // an owning `AliasedBufferBase`.
-<<<<<<< HEAD
-  void reserve(size_t new_capacity) {
-    DCHECK_NULL(index_);
-    DCHECK_GE(new_capacity, count_);
-    DCHECK_EQ(byte_offset_, 0);
-    const v8::HandleScope handle_scope(isolate_);
-=======
   void reserve(size_t new_capacity);
->>>>>>> 8a2d13a7
 
   inline size_t SelfSize() const override;
 
-<<<<<<< HEAD
-    // allocate v8 new ArrayBuffer
-    v8::Local<v8::ArrayBuffer> ab = v8::ArrayBuffer::New(
-        isolate_, new_size_in_bytes);
-
-    // allocate new native buffer
-    NativeT* new_buffer = static_cast<NativeT*>(ab->Data());
-    // copy old content
-    memcpy(new_buffer, buffer_, old_size_in_bytes);
-
-    // allocate v8 TypedArray
-    v8::Local<V8T> js_array = V8T::New(ab, byte_offset_, new_capacity);
-
-    // move over old v8 TypedArray
-    js_array_ = std::move(v8::Global<V8T>(isolate_, js_array));
-
-    buffer_ = new_buffer;
-    count_ = new_capacity;
-  }
-=======
   inline const char* MemoryInfoName() const override;
   inline void MemoryInfo(node::MemoryTracker* tracker) const override;
->>>>>>> 8a2d13a7
 
  private:
   v8::Isolate* isolate_ = nullptr;
@@ -341,13 +174,6 @@
   const AliasedBufferIndex* index_ = nullptr;
 };
 
-<<<<<<< HEAD
-typedef AliasedBufferBase<int32_t, v8::Int32Array> AliasedInt32Array;
-typedef AliasedBufferBase<uint8_t, v8::Uint8Array> AliasedUint8Array;
-typedef AliasedBufferBase<uint32_t, v8::Uint32Array> AliasedUint32Array;
-typedef AliasedBufferBase<double, v8::Float64Array> AliasedFloat64Array;
-typedef AliasedBufferBase<int64_t, v8::BigInt64Array> AliasedBigInt64Array;
-=======
 #define ALIASED_BUFFER_LIST(V)                                                 \
   V(int8_t, Int8Array)                                                         \
   V(uint8_t, Uint8Array)                                                       \
@@ -364,7 +190,6 @@
 ALIASED_BUFFER_LIST(V)
 #undef V
 
->>>>>>> 8a2d13a7
 }  // namespace node
 
 #endif  // defined(NODE_WANT_INTERNALS) && NODE_WANT_INTERNALS
