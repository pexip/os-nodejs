--- conflicted
+++ resolved
@@ -6,10 +6,7 @@
 #include <sstream>
 #include "aliased_buffer.h"
 #include "base_object.h"
-<<<<<<< HEAD
-=======
 #include "json_utils.h"
->>>>>>> 8a2d13a7
 #include "node_snapshotable.h"
 #include "util.h"
 #include "v8.h"
@@ -26,13 +23,7 @@
   using InternalFieldInfo = InternalFieldInfoBase;
 
   SERIALIZABLE_OBJECT_METHODS()
-<<<<<<< HEAD
-  static constexpr FastStringKey type_name{"node::v8::BindingData"};
-  static constexpr EmbedderObjectType type_int =
-      EmbedderObjectType::k_v8_binding_data;
-=======
   SET_BINDING_ID(v8_binding_data)
->>>>>>> 8a2d13a7
 
   AliasedFloat64Array heap_statistics_buffer;
   AliasedFloat64Array heap_space_statistics_buffer;
