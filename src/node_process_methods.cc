#include "async_wrap-inl.h"
#include "base_object-inl.h"
#include "debug_utils-inl.h"
#include "env-inl.h"
#include "memory_tracker-inl.h"
#include "node.h"
#include "node_errors.h"
#include "node_external_reference.h"
#include "node_internals.h"
#include "node_process-inl.h"
#include "util-inl.h"
#include "uv.h"
#include "v8-fast-api-calls.h"
#include "v8.h"

#include <vector>

#if HAVE_INSPECTOR
#include "inspector_io.h"
#endif

#include <climits>  // PATH_MAX
#include <cstdio>

#if defined(_MSC_VER)
#include <direct.h>
#include <io.h>
#define umask _umask
typedef int mode_t;
#else
#include <pthread.h>
#include <sys/resource.h>  // getrlimit, setrlimit
#include <termios.h>  // tcgetattr, tcsetattr
#endif

namespace node {

using v8::Array;
using v8::ArrayBuffer;
using v8::CFunction;
using v8::Context;
using v8::Float64Array;
using v8::FunctionCallbackInfo;
using v8::HeapStatistics;
using v8::Integer;
using v8::Isolate;
using v8::Local;
using v8::NewStringType;
using v8::Number;
using v8::Object;
using v8::String;
using v8::Uint32;
using v8::Value;

namespace per_process {
Mutex umask_mutex;
}   // namespace per_process

// Microseconds in a second, as a float, used in CPUUsage() below
#define MICROS_PER_SEC 1e6
// used in Hrtime() and Uptime() below
#define NANOS_PER_SEC 1000000000

static void Abort(const FunctionCallbackInfo<Value>& args) {
  Abort();
}

// For internal testing only, not exposed to userland.
static void CauseSegfault(const FunctionCallbackInfo<Value>& args) {
  // This should crash hard all platforms.
  volatile void** d = static_cast<volatile void**>(nullptr);
  *d = nullptr;
}

static void Chdir(const FunctionCallbackInfo<Value>& args) {
  Environment* env = Environment::GetCurrent(args);
  CHECK(env->owns_process_state());

  CHECK_EQ(args.Length(), 1);
  CHECK(args[0]->IsString());
  Utf8Value path(env->isolate(), args[0]);
  int err = uv_chdir(*path);
  if (err) {
    // Also include the original working directory, since that will usually
    // be helpful information when debugging a `chdir()` failure.
    char buf[PATH_MAX_BYTES];
    size_t cwd_len = sizeof(buf);
    uv_cwd(buf, &cwd_len);
    return env->ThrowUVException(err, "chdir", nullptr, buf, *path);
  }
}

inline Local<ArrayBuffer> get_fields_array_buffer(
    const FunctionCallbackInfo<Value>& args,
    size_t index,
    size_t array_length) {
  CHECK(args[index]->IsFloat64Array());
  Local<Float64Array> arr = args[index].As<Float64Array>();
  CHECK_EQ(arr->Length(), array_length);
  return arr->Buffer();
}

// CPUUsage use libuv's uv_getrusage() this-process resource usage accessor,
// to access ru_utime (user CPU time used) and ru_stime (system CPU time used),
// which are uv_timeval_t structs (long tv_sec, long tv_usec).
// Returns those values as Float64 microseconds in the elements of the array
// passed to the function.
static void CPUUsage(const FunctionCallbackInfo<Value>& args) {
  Environment* env = Environment::GetCurrent(args);
  uv_rusage_t rusage;

  // Call libuv to get the values we'll return.
  int err = uv_getrusage(&rusage);
  if (err)
    return env->ThrowUVException(err, "uv_getrusage");

  // Get the double array pointer from the Float64Array argument.
  Local<ArrayBuffer> ab = get_fields_array_buffer(args, 0, 2);
  double* fields = static_cast<double*>(ab->Data());

  // Set the Float64Array elements to be user / system values in microseconds.
  fields[0] = MICROS_PER_SEC * rusage.ru_utime.tv_sec + rusage.ru_utime.tv_usec;
  fields[1] = MICROS_PER_SEC * rusage.ru_stime.tv_sec + rusage.ru_stime.tv_usec;
}

static void Cwd(const FunctionCallbackInfo<Value>& args) {
  Environment* env = Environment::GetCurrent(args);
  CHECK(env->has_run_bootstrapping_code());
  char buf[PATH_MAX_BYTES];
  size_t cwd_len = sizeof(buf);
  int err = uv_cwd(buf, &cwd_len);
  if (err)
    return env->ThrowUVException(err, "uv_cwd");

  Local<String> cwd = String::NewFromUtf8(env->isolate(),
                                          buf,
                                          NewStringType::kNormal,
                                          cwd_len).ToLocalChecked();
  args.GetReturnValue().Set(cwd);
}

static void Kill(const FunctionCallbackInfo<Value>& args) {
  Environment* env = Environment::GetCurrent(args);
  Local<Context> context = env->context();

  if (args.Length() < 2) {
    THROW_ERR_MISSING_ARGS(env, "Bad argument.");
  }

  int pid;
  if (!args[0]->Int32Value(context).To(&pid)) return;
  int sig;
  if (!args[1]->Int32Value(context).To(&sig)) return;

  uv_pid_t own_pid = uv_os_getpid();
  if (sig > 0 &&
      (pid == 0 || pid == -1 || pid == own_pid || pid == -own_pid) &&
      !HasSignalJSHandler(sig)) {
    // This is most likely going to terminate this process.
    // It's not an exact method but it might be close enough.
    RunAtExit(env);
  }

  int err = uv_kill(pid, sig);
  args.GetReturnValue().Set(err);
}

static void Rss(const FunctionCallbackInfo<Value>& args) {
  Environment* env = Environment::GetCurrent(args);

  size_t rss;
  int err = uv_resident_set_memory(&rss);
  if (err)
    return env->ThrowUVException(err, "uv_resident_set_memory");

  args.GetReturnValue().Set(static_cast<double>(rss));
}

static void MemoryUsage(const FunctionCallbackInfo<Value>& args) {
  Environment* env = Environment::GetCurrent(args);

  Isolate* isolate = env->isolate();
  // V8 memory usage
  HeapStatistics v8_heap_stats;
  isolate->GetHeapStatistics(&v8_heap_stats);

  NodeArrayBufferAllocator* array_buffer_allocator =
      env->isolate_data()->node_allocator();

  // Get the double array pointer from the Float64Array argument.
  Local<ArrayBuffer> ab = get_fields_array_buffer(args, 0, 5);
  double* fields = static_cast<double*>(ab->Data());

  size_t rss;
  int err = uv_resident_set_memory(&rss);
  if (err)
    return env->ThrowUVException(err, "uv_resident_set_memory");

  fields[0] = static_cast<double>(rss);
  fields[1] = static_cast<double>(v8_heap_stats.total_heap_size());
  fields[2] = static_cast<double>(v8_heap_stats.used_heap_size());
  fields[3] = static_cast<double>(v8_heap_stats.external_memory());
  fields[4] =
      array_buffer_allocator == nullptr
          ? 0
          : static_cast<double>(array_buffer_allocator->total_mem_usage());
<<<<<<< HEAD
=======
}

static void GetConstrainedMemory(const FunctionCallbackInfo<Value>& args) {
  uint64_t value = uv_get_constrained_memory();
  if (value != 0) {
    args.GetReturnValue().Set(static_cast<double>(value));
  }
>>>>>>> 8a2d13a7
}

void RawDebug(const FunctionCallbackInfo<Value>& args) {
  CHECK(args.Length() == 1 && args[0]->IsString() &&
        "must be called with a single string");
  Utf8Value message(args.GetIsolate(), args[0]);
  FPrintF(stderr, "%s\n", message);
  fflush(stderr);
}

static void Umask(const FunctionCallbackInfo<Value>& args) {
  Environment* env = Environment::GetCurrent(args);
  CHECK(env->has_run_bootstrapping_code());
  CHECK_EQ(args.Length(), 1);
  CHECK(args[0]->IsUndefined() || args[0]->IsUint32());
  Mutex::ScopedLock scoped_lock(per_process::umask_mutex);

  uint32_t old;
  if (args[0]->IsUndefined()) {
    old = umask(0);
    umask(static_cast<mode_t>(old));
  } else {
    int oct = args[0].As<Uint32>()->Value();
    old = umask(static_cast<mode_t>(oct));
  }

  args.GetReturnValue().Set(old);
}

static void Uptime(const FunctionCallbackInfo<Value>& args) {
  Environment* env = Environment::GetCurrent(args);

  uv_update_time(env->event_loop());
  double uptime =
      static_cast<double>(uv_hrtime() - per_process::node_start_time);
  Local<Number> result = Number::New(env->isolate(), uptime / NANOS_PER_SEC);
  args.GetReturnValue().Set(result);
}

static void GetActiveRequests(const FunctionCallbackInfo<Value>& args) {
  Environment* env = Environment::GetCurrent(args);

  std::vector<Local<Value>> request_v;
  for (ReqWrapBase* req_wrap : *env->req_wrap_queue()) {
    AsyncWrap* w = req_wrap->GetAsyncWrap();
    if (w->persistent().IsEmpty())
      continue;
    request_v.emplace_back(w->GetOwner());
  }

  args.GetReturnValue().Set(
      Array::New(env->isolate(), request_v.data(), request_v.size()));
}

static void GetActiveRequestsInfo(const FunctionCallbackInfo<Value>& args) {
  Environment* env = Environment::GetCurrent(args);

  std::vector<Local<Value>> requests_info;
  for (ReqWrapBase* req_wrap : *env->req_wrap_queue()) {
    AsyncWrap* w = req_wrap->GetAsyncWrap();
    if (w->persistent().IsEmpty()) continue;
    requests_info.emplace_back(OneByteString(env->isolate(),
                               w->MemoryInfoName().c_str()));
  }

  args.GetReturnValue().Set(
      Array::New(env->isolate(), requests_info.data(), requests_info.size()));
}

// Non-static, friend of HandleWrap. Could have been a HandleWrap method but
// implemented here for consistency with GetActiveRequests().
void GetActiveHandles(const FunctionCallbackInfo<Value>& args) {
  Environment* env = Environment::GetCurrent(args);

  std::vector<Local<Value>> handle_v;
  for (auto w : *env->handle_wrap_queue()) {
    if (!HandleWrap::HasRef(w))
      continue;
    handle_v.emplace_back(w->GetOwner());
  }
  args.GetReturnValue().Set(
      Array::New(env->isolate(), handle_v.data(), handle_v.size()));
}

<<<<<<< HEAD
void GetActiveHandlesInfo(const FunctionCallbackInfo<Value>& args) {
  Environment* env = Environment::GetCurrent(args);

  std::vector<Local<Value>> handles_info;
  for (HandleWrap* w : *env->handle_wrap_queue()) {
    if (w->persistent().IsEmpty() || !HandleWrap::HasRef(w)) continue;
    handles_info.emplace_back(OneByteString(env->isolate(),
                              w->MemoryInfoName().c_str()));
  }

  args.GetReturnValue().Set(
      Array::New(env->isolate(), handles_info.data(), handles_info.size()));
=======
static void GetActiveResourcesInfo(const FunctionCallbackInfo<Value>& args) {
  Environment* env = Environment::GetCurrent(args);
  std::vector<Local<Value>> resources_info;

  // Active requests
  for (ReqWrapBase* req_wrap : *env->req_wrap_queue()) {
    AsyncWrap* w = req_wrap->GetAsyncWrap();
    if (w->persistent().IsEmpty()) continue;
    resources_info.emplace_back(
        OneByteString(env->isolate(), w->MemoryInfoName()));
  }

  // Active handles
  for (HandleWrap* w : *env->handle_wrap_queue()) {
    if (w->persistent().IsEmpty() || !HandleWrap::HasRef(w)) continue;
    resources_info.emplace_back(
        OneByteString(env->isolate(), w->MemoryInfoName()));
  }

  // Active timeouts
  resources_info.insert(resources_info.end(),
                        env->timeout_info()[0],
                        OneByteString(env->isolate(), "Timeout"));

  // Active immediates
  resources_info.insert(resources_info.end(),
                        env->immediate_info()->ref_count(),
                        OneByteString(env->isolate(), "Immediate"));

  args.GetReturnValue().Set(
      Array::New(env->isolate(), resources_info.data(), resources_info.size()));
>>>>>>> 8a2d13a7
}

static void ResourceUsage(const FunctionCallbackInfo<Value>& args) {
  Environment* env = Environment::GetCurrent(args);

  uv_rusage_t rusage;
  int err = uv_getrusage(&rusage);
  if (err)
    return env->ThrowUVException(err, "uv_getrusage");

  Local<ArrayBuffer> ab = get_fields_array_buffer(args, 0, 16);
  double* fields = static_cast<double*>(ab->Data());

  fields[0] = MICROS_PER_SEC * rusage.ru_utime.tv_sec + rusage.ru_utime.tv_usec;
  fields[1] = MICROS_PER_SEC * rusage.ru_stime.tv_sec + rusage.ru_stime.tv_usec;
  fields[2] = static_cast<double>(rusage.ru_maxrss);
  fields[3] = static_cast<double>(rusage.ru_ixrss);
  fields[4] = static_cast<double>(rusage.ru_idrss);
  fields[5] = static_cast<double>(rusage.ru_isrss);
  fields[6] = static_cast<double>(rusage.ru_minflt);
  fields[7] = static_cast<double>(rusage.ru_majflt);
  fields[8] = static_cast<double>(rusage.ru_nswap);
  fields[9] = static_cast<double>(rusage.ru_inblock);
  fields[10] = static_cast<double>(rusage.ru_oublock);
  fields[11] = static_cast<double>(rusage.ru_msgsnd);
  fields[12] = static_cast<double>(rusage.ru_msgrcv);
  fields[13] = static_cast<double>(rusage.ru_nsignals);
  fields[14] = static_cast<double>(rusage.ru_nvcsw);
  fields[15] = static_cast<double>(rusage.ru_nivcsw);
}

#ifdef __POSIX__
static void DebugProcess(const FunctionCallbackInfo<Value>& args) {
  Environment* env = Environment::GetCurrent(args);

  if (args.Length() < 1) {
    return THROW_ERR_MISSING_ARGS(env, "Invalid number of arguments.");
  }

  CHECK(args[0]->IsNumber());
  pid_t pid = args[0].As<Integer>()->Value();
  int r = kill(pid, SIGUSR1);

  if (r != 0) {
    return env->ThrowErrnoException(errno, "kill");
  }
}
#endif  // __POSIX__

#ifdef _WIN32
static int GetDebugSignalHandlerMappingName(DWORD pid,
                                            wchar_t* buf,
                                            size_t buf_len) {
  return _snwprintf(buf, buf_len, L"node-debug-handler-%u", pid);
}

static void DebugProcess(const FunctionCallbackInfo<Value>& args) {
  Environment* env = Environment::GetCurrent(args);
  Isolate* isolate = args.GetIsolate();

  if (args.Length() < 1) {
    return THROW_ERR_MISSING_ARGS(env, "Invalid number of arguments.");
  }

  HANDLE process = nullptr;
  HANDLE thread = nullptr;
  HANDLE mapping = nullptr;
  wchar_t mapping_name[32];
  LPTHREAD_START_ROUTINE* handler = nullptr;
  DWORD pid = 0;

  auto cleanup = OnScopeLeave([&]() {
    if (process != nullptr) CloseHandle(process);
    if (thread != nullptr) CloseHandle(thread);
    if (handler != nullptr) UnmapViewOfFile(handler);
    if (mapping != nullptr) CloseHandle(mapping);
  });

  CHECK(args[0]->IsNumber());
  pid = static_cast<DWORD>(args[0].As<Integer>()->Value());

  process =
      OpenProcess(PROCESS_CREATE_THREAD | PROCESS_QUERY_INFORMATION |
                      PROCESS_VM_OPERATION | PROCESS_VM_WRITE | PROCESS_VM_READ,
                  FALSE,
                  pid);
  if (process == nullptr) {
    isolate->ThrowException(
        WinapiErrnoException(isolate, GetLastError(), "OpenProcess"));
    return;
  }

  if (GetDebugSignalHandlerMappingName(
          pid, mapping_name, arraysize(mapping_name)) < 0) {
    env->ThrowErrnoException(errno, "sprintf");
    return;
  }

  mapping = OpenFileMappingW(FILE_MAP_READ, FALSE, mapping_name);
  if (mapping == nullptr) {
    isolate->ThrowException(
        WinapiErrnoException(isolate, GetLastError(), "OpenFileMappingW"));
    return;
  }

  handler = reinterpret_cast<LPTHREAD_START_ROUTINE*>(
      MapViewOfFile(mapping, FILE_MAP_READ, 0, 0, sizeof *handler));
  if (handler == nullptr || *handler == nullptr) {
    isolate->ThrowException(
        WinapiErrnoException(isolate, GetLastError(), "MapViewOfFile"));
    return;
  }

  thread =
      CreateRemoteThread(process, nullptr, 0, *handler, nullptr, 0, nullptr);
  if (thread == nullptr) {
    isolate->ThrowException(
        WinapiErrnoException(isolate, GetLastError(), "CreateRemoteThread"));
    return;
  }

  // Wait for the thread to terminate
  if (WaitForSingleObject(thread, INFINITE) != WAIT_OBJECT_0) {
    isolate->ThrowException(
        WinapiErrnoException(isolate, GetLastError(), "WaitForSingleObject"));
    return;
  }
}
#endif  // _WIN32

static void DebugEnd(const FunctionCallbackInfo<Value>& args) {
#if HAVE_INSPECTOR
  Environment* env = Environment::GetCurrent(args);
  if (env->inspector_agent()->IsListening()) {
    env->inspector_agent()->Stop();
  }
#endif
}

static void ReallyExit(const FunctionCallbackInfo<Value>& args) {
  Environment* env = Environment::GetCurrent(args);
  RunAtExit(env);
  int code = args[0]->Int32Value(env->context()).FromMaybe(0);
  env->Exit(code);
}

namespace process {

<<<<<<< HEAD
BindingData::BindingData(Environment* env, v8::Local<v8::Object> object)
    : SnapshotableObject(env, object, type_int) {
  Local<ArrayBuffer> ab = ArrayBuffer::New(env->isolate(), kBufferSize);
  array_buffer_.Reset(env->isolate(), ab);
  object
      ->Set(env->context(),
            FIXED_ONE_BYTE_STRING(env->isolate(), "hrtimeBuffer"),
            ab)
=======
BindingData::BindingData(Realm* realm, v8::Local<v8::Object> object)
    : SnapshotableObject(realm, object, type_int) {
  Isolate* isolate = realm->isolate();
  Local<Context> context = realm->context();
  Local<ArrayBuffer> ab = ArrayBuffer::New(isolate, kBufferSize);
  array_buffer_.Reset(isolate, ab);
  object->Set(context, FIXED_ONE_BYTE_STRING(isolate, "hrtimeBuffer"), ab)
>>>>>>> 8a2d13a7
      .ToChecked();
  backing_store_ = ab->GetBackingStore();
}

v8::CFunction BindingData::fast_number_(v8::CFunction::Make(FastNumber));
v8::CFunction BindingData::fast_bigint_(v8::CFunction::Make(FastBigInt));

void BindingData::AddMethods() {
  Local<Context> ctx = env()->context();
<<<<<<< HEAD
  SetFastMethod(ctx, object(), "hrtime", SlowNumber, &fast_number_);
  SetFastMethod(ctx, object(), "hrtimeBigInt", SlowBigInt, &fast_bigint_);
=======
  SetFastMethodNoSideEffect(ctx, object(), "hrtime", SlowNumber, &fast_number_);
  SetFastMethodNoSideEffect(
      ctx, object(), "hrtimeBigInt", SlowBigInt, &fast_bigint_);
>>>>>>> 8a2d13a7
}

void BindingData::RegisterExternalReferences(
    ExternalReferenceRegistry* registry) {
  registry->Register(SlowNumber);
  registry->Register(SlowBigInt);
  registry->Register(FastNumber);
  registry->Register(FastBigInt);
  registry->Register(fast_number_.GetTypeInfo());
  registry->Register(fast_bigint_.GetTypeInfo());
}

BindingData* BindingData::FromV8Value(Local<Value> value) {
  Local<Object> v8_object = value.As<Object>();
  return static_cast<BindingData*>(
      v8_object->GetAlignedPointerFromInternalField(BaseObject::kSlot));
}

void BindingData::MemoryInfo(MemoryTracker* tracker) const {
  tracker->TrackField("array_buffer", array_buffer_);
}

// This is the legacy version of hrtime before BigInt was introduced in
// JavaScript.
// The value returned by uv_hrtime() is a 64-bit int representing nanoseconds,
// so this function instead fills in an Uint32Array with 3 entries,
// to avoid any integer overflow possibility.
// The first two entries contain the second part of the value
// broken into the upper/lower 32 bits to be converted back in JS,
// because there is no Uint64Array in JS.
// The third entry contains the remaining nanosecond part of the value.
void BindingData::NumberImpl(BindingData* receiver) {
  // Make sure we don't accidentally access buffers wiped for snapshot.
  CHECK(!receiver->array_buffer_.IsEmpty());
  uint64_t t = uv_hrtime();
  uint32_t* fields = static_cast<uint32_t*>(receiver->backing_store_->Data());
  fields[0] = (t / NANOS_PER_SEC) >> 32;
  fields[1] = (t / NANOS_PER_SEC) & 0xffffffff;
  fields[2] = t % NANOS_PER_SEC;
}

void BindingData::BigIntImpl(BindingData* receiver) {
  // Make sure we don't accidentally access buffers wiped for snapshot.
  CHECK(!receiver->array_buffer_.IsEmpty());
  uint64_t t = uv_hrtime();
  uint64_t* fields = static_cast<uint64_t*>(receiver->backing_store_->Data());
  fields[0] = t;
}

void BindingData::SlowBigInt(const FunctionCallbackInfo<Value>& args) {
  BigIntImpl(FromJSObject<BindingData>(args.Holder()));
}

void BindingData::SlowNumber(const v8::FunctionCallbackInfo<v8::Value>& args) {
  NumberImpl(FromJSObject<BindingData>(args.Holder()));
}

bool BindingData::PrepareForSerialization(Local<Context> context,
                                          v8::SnapshotCreator* creator) {
  // It's not worth keeping.
  // Release it, we will recreate it when the instance is dehydrated.
  array_buffer_.Reset();
  // Return true because we need to maintain the reference to the binding from
  // JS land.
  return true;
}

InternalFieldInfoBase* BindingData::Serialize(int index) {
  DCHECK_EQ(index, BaseObject::kEmbedderType);
  InternalFieldInfo* info =
      InternalFieldInfoBase::New<InternalFieldInfo>(type());
  return info;
}

void BindingData::Deserialize(Local<Context> context,
                              Local<Object> holder,
                              int index,
                              InternalFieldInfoBase* info) {
  DCHECK_EQ(index, BaseObject::kEmbedderType);
  v8::HandleScope scope(context->GetIsolate());
<<<<<<< HEAD
  Environment* env = Environment::GetCurrent(context);
  // Recreate the buffer in the constructor.
  BindingData* binding = env->AddBindingData<BindingData>(context, holder);
=======
  Realm* realm = Realm::GetCurrent(context);
  // Recreate the buffer in the constructor.
  BindingData* binding = realm->AddBindingData<BindingData>(context, holder);
>>>>>>> 8a2d13a7
  CHECK_NOT_NULL(binding);
}

static void Initialize(Local<Object> target,
                       Local<Value> unused,
                       Local<Context> context,
                       void* priv) {
<<<<<<< HEAD
  Environment* env = Environment::GetCurrent(context);
  BindingData* const binding_data =
      env->AddBindingData<BindingData>(context, target);
=======
  Realm* realm = Realm::GetCurrent(context);
  Environment* env = realm->env();
  BindingData* const binding_data =
      realm->AddBindingData<BindingData>(context, target);
>>>>>>> 8a2d13a7
  if (binding_data == nullptr) return;
  binding_data->AddMethods();

  // define various internal methods
  if (env->owns_process_state()) {
    SetMethod(context, target, "_debugProcess", DebugProcess);
    SetMethod(context, target, "abort", Abort);
    SetMethod(context, target, "causeSegfault", CauseSegfault);
    SetMethod(context, target, "chdir", Chdir);
  }

  SetMethod(context, target, "umask", Umask);
  SetMethod(context, target, "memoryUsage", MemoryUsage);
<<<<<<< HEAD
=======
  SetMethod(context, target, "constrainedMemory", GetConstrainedMemory);
>>>>>>> 8a2d13a7
  SetMethod(context, target, "rss", Rss);
  SetMethod(context, target, "cpuUsage", CPUUsage);
  SetMethod(context, target, "resourceUsage", ResourceUsage);

  SetMethod(context, target, "_debugEnd", DebugEnd);
<<<<<<< HEAD
  SetMethod(context, target, "_getActiveRequestsInfo", GetActiveRequestsInfo);
  SetMethod(context, target, "_getActiveRequests", GetActiveRequests);
  SetMethod(context, target, "_getActiveHandles", GetActiveHandles);
  SetMethod(context, target, "_getActiveHandlesInfo", GetActiveHandlesInfo);
=======
  SetMethod(context, target, "_getActiveRequests", GetActiveRequests);
  SetMethod(context, target, "_getActiveHandles", GetActiveHandles);
  SetMethod(context, target, "getActiveResourcesInfo", GetActiveResourcesInfo);
>>>>>>> 8a2d13a7
  SetMethod(context, target, "_kill", Kill);
  SetMethod(context, target, "_rawDebug", RawDebug);

  SetMethodNoSideEffect(context, target, "cwd", Cwd);
  SetMethod(context, target, "dlopen", binding::DLOpen);
  SetMethod(context, target, "reallyExit", ReallyExit);
  SetMethodNoSideEffect(context, target, "uptime", Uptime);
  SetMethod(context, target, "patchProcessObject", PatchProcessObject);
}

void RegisterExternalReferences(ExternalReferenceRegistry* registry) {
  BindingData::RegisterExternalReferences(registry);

  registry->Register(DebugProcess);
  registry->Register(DebugEnd);
  registry->Register(Abort);
  registry->Register(CauseSegfault);
  registry->Register(Chdir);

  registry->Register(Umask);
  registry->Register(RawDebug);
  registry->Register(MemoryUsage);
<<<<<<< HEAD
=======
  registry->Register(GetConstrainedMemory);
>>>>>>> 8a2d13a7
  registry->Register(Rss);
  registry->Register(CPUUsage);
  registry->Register(ResourceUsage);

  registry->Register(GetActiveRequests);
<<<<<<< HEAD
  registry->Register(GetActiveRequestsInfo);
  registry->Register(GetActiveHandles);
  registry->Register(GetActiveHandlesInfo);
=======
  registry->Register(GetActiveHandles);
  registry->Register(GetActiveResourcesInfo);
>>>>>>> 8a2d13a7
  registry->Register(Kill);

  registry->Register(Cwd);
  registry->Register(binding::DLOpen);
  registry->Register(ReallyExit);
  registry->Register(Uptime);
  registry->Register(PatchProcessObject);
}

}  // namespace process
}  // namespace node

<<<<<<< HEAD
NODE_MODULE_CONTEXT_AWARE_INTERNAL(process_methods, node::process::Initialize)
NODE_MODULE_EXTERNAL_REFERENCE(process_methods,
                               node::process::RegisterExternalReferences)
=======
NODE_BINDING_CONTEXT_AWARE_INTERNAL(process_methods, node::process::Initialize)
NODE_BINDING_EXTERNAL_REFERENCE(process_methods,
                                node::process::RegisterExternalReferences)
>>>>>>> 8a2d13a7
<|MERGE_RESOLUTION|>--- conflicted
+++ resolved
@@ -204,8 +204,6 @@
       array_buffer_allocator == nullptr
           ? 0
           : static_cast<double>(array_buffer_allocator->total_mem_usage());
-<<<<<<< HEAD
-=======
 }
 
 static void GetConstrainedMemory(const FunctionCallbackInfo<Value>& args) {
@@ -213,7 +211,6 @@
   if (value != 0) {
     args.GetReturnValue().Set(static_cast<double>(value));
   }
->>>>>>> 8a2d13a7
 }
 
 void RawDebug(const FunctionCallbackInfo<Value>& args) {
@@ -268,21 +265,6 @@
       Array::New(env->isolate(), request_v.data(), request_v.size()));
 }
 
-static void GetActiveRequestsInfo(const FunctionCallbackInfo<Value>& args) {
-  Environment* env = Environment::GetCurrent(args);
-
-  std::vector<Local<Value>> requests_info;
-  for (ReqWrapBase* req_wrap : *env->req_wrap_queue()) {
-    AsyncWrap* w = req_wrap->GetAsyncWrap();
-    if (w->persistent().IsEmpty()) continue;
-    requests_info.emplace_back(OneByteString(env->isolate(),
-                               w->MemoryInfoName().c_str()));
-  }
-
-  args.GetReturnValue().Set(
-      Array::New(env->isolate(), requests_info.data(), requests_info.size()));
-}
-
 // Non-static, friend of HandleWrap. Could have been a HandleWrap method but
 // implemented here for consistency with GetActiveRequests().
 void GetActiveHandles(const FunctionCallbackInfo<Value>& args) {
@@ -298,20 +280,6 @@
       Array::New(env->isolate(), handle_v.data(), handle_v.size()));
 }
 
-<<<<<<< HEAD
-void GetActiveHandlesInfo(const FunctionCallbackInfo<Value>& args) {
-  Environment* env = Environment::GetCurrent(args);
-
-  std::vector<Local<Value>> handles_info;
-  for (HandleWrap* w : *env->handle_wrap_queue()) {
-    if (w->persistent().IsEmpty() || !HandleWrap::HasRef(w)) continue;
-    handles_info.emplace_back(OneByteString(env->isolate(),
-                              w->MemoryInfoName().c_str()));
-  }
-
-  args.GetReturnValue().Set(
-      Array::New(env->isolate(), handles_info.data(), handles_info.size()));
-=======
 static void GetActiveResourcesInfo(const FunctionCallbackInfo<Value>& args) {
   Environment* env = Environment::GetCurrent(args);
   std::vector<Local<Value>> resources_info;
@@ -343,7 +311,6 @@
 
   args.GetReturnValue().Set(
       Array::New(env->isolate(), resources_info.data(), resources_info.size()));
->>>>>>> 8a2d13a7
 }
 
 static void ResourceUsage(const FunctionCallbackInfo<Value>& args) {
@@ -492,16 +459,6 @@
 
 namespace process {
 
-<<<<<<< HEAD
-BindingData::BindingData(Environment* env, v8::Local<v8::Object> object)
-    : SnapshotableObject(env, object, type_int) {
-  Local<ArrayBuffer> ab = ArrayBuffer::New(env->isolate(), kBufferSize);
-  array_buffer_.Reset(env->isolate(), ab);
-  object
-      ->Set(env->context(),
-            FIXED_ONE_BYTE_STRING(env->isolate(), "hrtimeBuffer"),
-            ab)
-=======
 BindingData::BindingData(Realm* realm, v8::Local<v8::Object> object)
     : SnapshotableObject(realm, object, type_int) {
   Isolate* isolate = realm->isolate();
@@ -509,7 +466,6 @@
   Local<ArrayBuffer> ab = ArrayBuffer::New(isolate, kBufferSize);
   array_buffer_.Reset(isolate, ab);
   object->Set(context, FIXED_ONE_BYTE_STRING(isolate, "hrtimeBuffer"), ab)
->>>>>>> 8a2d13a7
       .ToChecked();
   backing_store_ = ab->GetBackingStore();
 }
@@ -519,14 +475,9 @@
 
 void BindingData::AddMethods() {
   Local<Context> ctx = env()->context();
-<<<<<<< HEAD
-  SetFastMethod(ctx, object(), "hrtime", SlowNumber, &fast_number_);
-  SetFastMethod(ctx, object(), "hrtimeBigInt", SlowBigInt, &fast_bigint_);
-=======
   SetFastMethodNoSideEffect(ctx, object(), "hrtime", SlowNumber, &fast_number_);
   SetFastMethodNoSideEffect(
       ctx, object(), "hrtimeBigInt", SlowBigInt, &fast_bigint_);
->>>>>>> 8a2d13a7
 }
 
 void BindingData::RegisterExternalReferences(
@@ -607,15 +558,9 @@
                               InternalFieldInfoBase* info) {
   DCHECK_EQ(index, BaseObject::kEmbedderType);
   v8::HandleScope scope(context->GetIsolate());
-<<<<<<< HEAD
-  Environment* env = Environment::GetCurrent(context);
-  // Recreate the buffer in the constructor.
-  BindingData* binding = env->AddBindingData<BindingData>(context, holder);
-=======
   Realm* realm = Realm::GetCurrent(context);
   // Recreate the buffer in the constructor.
   BindingData* binding = realm->AddBindingData<BindingData>(context, holder);
->>>>>>> 8a2d13a7
   CHECK_NOT_NULL(binding);
 }
 
@@ -623,16 +568,10 @@
                        Local<Value> unused,
                        Local<Context> context,
                        void* priv) {
-<<<<<<< HEAD
-  Environment* env = Environment::GetCurrent(context);
-  BindingData* const binding_data =
-      env->AddBindingData<BindingData>(context, target);
-=======
   Realm* realm = Realm::GetCurrent(context);
   Environment* env = realm->env();
   BindingData* const binding_data =
       realm->AddBindingData<BindingData>(context, target);
->>>>>>> 8a2d13a7
   if (binding_data == nullptr) return;
   binding_data->AddMethods();
 
@@ -646,25 +585,15 @@
 
   SetMethod(context, target, "umask", Umask);
   SetMethod(context, target, "memoryUsage", MemoryUsage);
-<<<<<<< HEAD
-=======
   SetMethod(context, target, "constrainedMemory", GetConstrainedMemory);
->>>>>>> 8a2d13a7
   SetMethod(context, target, "rss", Rss);
   SetMethod(context, target, "cpuUsage", CPUUsage);
   SetMethod(context, target, "resourceUsage", ResourceUsage);
 
   SetMethod(context, target, "_debugEnd", DebugEnd);
-<<<<<<< HEAD
-  SetMethod(context, target, "_getActiveRequestsInfo", GetActiveRequestsInfo);
-  SetMethod(context, target, "_getActiveRequests", GetActiveRequests);
-  SetMethod(context, target, "_getActiveHandles", GetActiveHandles);
-  SetMethod(context, target, "_getActiveHandlesInfo", GetActiveHandlesInfo);
-=======
   SetMethod(context, target, "_getActiveRequests", GetActiveRequests);
   SetMethod(context, target, "_getActiveHandles", GetActiveHandles);
   SetMethod(context, target, "getActiveResourcesInfo", GetActiveResourcesInfo);
->>>>>>> 8a2d13a7
   SetMethod(context, target, "_kill", Kill);
   SetMethod(context, target, "_rawDebug", RawDebug);
 
@@ -687,23 +616,14 @@
   registry->Register(Umask);
   registry->Register(RawDebug);
   registry->Register(MemoryUsage);
-<<<<<<< HEAD
-=======
   registry->Register(GetConstrainedMemory);
->>>>>>> 8a2d13a7
   registry->Register(Rss);
   registry->Register(CPUUsage);
   registry->Register(ResourceUsage);
 
   registry->Register(GetActiveRequests);
-<<<<<<< HEAD
-  registry->Register(GetActiveRequestsInfo);
-  registry->Register(GetActiveHandles);
-  registry->Register(GetActiveHandlesInfo);
-=======
   registry->Register(GetActiveHandles);
   registry->Register(GetActiveResourcesInfo);
->>>>>>> 8a2d13a7
   registry->Register(Kill);
 
   registry->Register(Cwd);
@@ -716,12 +636,6 @@
 }  // namespace process
 }  // namespace node
 
-<<<<<<< HEAD
-NODE_MODULE_CONTEXT_AWARE_INTERNAL(process_methods, node::process::Initialize)
-NODE_MODULE_EXTERNAL_REFERENCE(process_methods,
-                               node::process::RegisterExternalReferences)
-=======
 NODE_BINDING_CONTEXT_AWARE_INTERNAL(process_methods, node::process::Initialize)
 NODE_BINDING_EXTERNAL_REFERENCE(process_methods,
-                                node::process::RegisterExternalReferences)
->>>>>>> 8a2d13a7
+                                node::process::RegisterExternalReferences)