--- conflicted
+++ resolved
@@ -19,29 +19,17 @@
 // OTHERWISE, ARISING FROM, OUT OF OR IN CONNECTION WITH THE SOFTWARE OR THE
 // USE OR OTHER DEALINGS IN THE SOFTWARE.
 
-<<<<<<< HEAD
-=======
 #include "cares_wrap.h"
->>>>>>> a8a80be5
 #include "async_wrap-inl.h"
+#include "base64-inl.h"
 #include "base_object-inl.h"
-#include "base64-inl.h"
-<<<<<<< HEAD
-#include "cares_wrap.h"
-=======
-#include "base_object-inl.h"
->>>>>>> a8a80be5
 #include "env-inl.h"
 #include "memory_tracker-inl.h"
 #include "node.h"
 #include "node_errors.h"
-<<<<<<< HEAD
-=======
 #include "node_external_reference.h"
->>>>>>> a8a80be5
 #include "req_wrap-inl.h"
 #include "util-inl.h"
-#include "v8.h"
 #include "uv.h"
 #include "v8.h"
 
@@ -863,134 +851,7 @@
   wrap->AresQuery(name, ns_c_in, ns_t_cname);
   return 0;
 }
-}  // anonymous namespace
-
-ChannelWrap::ChannelWrap(
-      Environment* env,
-      Local<Object> object,
-      int timeout,
-      int tries)
-    : AsyncWrap(env, object, PROVIDER_DNSCHANNEL),
-      timeout_(timeout),
-      tries_(tries) {
-  MakeWeak();
-
-  Setup();
-}
-
-void ChannelWrap::MemoryInfo(MemoryTracker* tracker) const {
-  if (timer_handle_ != nullptr)
-    tracker->TrackField("timer_handle", *timer_handle_);
-  tracker->TrackField("task_list", task_list_, "NodeAresTask::List");
-}
-
-void ChannelWrap::New(const FunctionCallbackInfo<Value>& args) {
-  CHECK(args.IsConstructCall());
-  CHECK_EQ(args.Length(), 2);
-  CHECK(args[0]->IsInt32());
-  CHECK(args[1]->IsInt32());
-  const int timeout = args[0].As<Int32>()->Value();
-  const int tries = args[1].As<Int32>()->Value();
-  Environment* env = Environment::GetCurrent(args);
-  new ChannelWrap(env, args.This(), timeout, tries);
-}
-
-GetAddrInfoReqWrap::GetAddrInfoReqWrap(
-    Environment* env,
-    Local<Object> req_wrap_obj,
-    bool verbatim)
-    : ReqWrap(env, req_wrap_obj, AsyncWrap::PROVIDER_GETADDRINFOREQWRAP),
-      verbatim_(verbatim) {}
-
-GetNameInfoReqWrap::GetNameInfoReqWrap(
-    Environment* env,
-    Local<Object> req_wrap_obj)
-    : ReqWrap(env, req_wrap_obj, AsyncWrap::PROVIDER_GETNAMEINFOREQWRAP) {}
-
-/* This is called once per second by loop->timer. It is used to constantly */
-/* call back into c-ares for possibly processing timeouts. */
-void ChannelWrap::AresTimeout(uv_timer_t* handle) {
-  ChannelWrap* channel = static_cast<ChannelWrap*>(handle->data);
-  CHECK_EQ(channel->timer_handle(), handle);
-  CHECK_EQ(false, channel->task_list()->empty());
-  ares_process_fd(channel->cares_channel(), ARES_SOCKET_BAD, ARES_SOCKET_BAD);
-}
-
-
-void NodeAresTask::MemoryInfo(MemoryTracker* tracker) const {
-  tracker->TrackField("channel", channel);
-}
-
-/* Allocates and returns a new NodeAresTask */
-NodeAresTask* NodeAresTask::Create(ChannelWrap* channel, ares_socket_t sock) {
-  auto task = new NodeAresTask();
-
-  task->channel = channel;
-  task->sock = sock;
-
-  if (uv_poll_init_socket(channel->env()->event_loop(),
-                          &task->poll_watcher, sock) < 0) {
-    /* This should never happen. */
-    delete task;
-    return nullptr;
-  }
-
-  return task;
-}
-
-void ChannelWrap::Setup() {
-  struct ares_options options;
-  memset(&options, 0, sizeof(options));
-  options.flags = ARES_FLAG_NOCHECKRESP;
-  options.sock_state_cb = ares_sockstate_cb;
-  options.sock_state_cb_data = this;
-  options.timeout = timeout_;
-  options.tries = tries_;
-
-  int r;
-  if (!library_inited_) {
-    Mutex::ScopedLock lock(ares_library_mutex);
-    // Multiple calls to ares_library_init() increase a reference counter,
-    // so this is a no-op except for the first call to it.
-    r = ares_library_init(ARES_LIB_INIT_ALL);
-    if (r != ARES_SUCCESS)
-      return env()->ThrowError(ToErrorCodeString(r));
-  }
-
-  /* We do the call to ares_init_option for caller. */
-  const int optmask =
-      ARES_OPT_FLAGS | ARES_OPT_TIMEOUTMS |
-      ARES_OPT_SOCK_STATE_CB | ARES_OPT_TRIES;
-  r = ares_init_options(&channel_, &options, optmask);
-
-  if (r != ARES_SUCCESS) {
-    Mutex::ScopedLock lock(ares_library_mutex);
-    ares_library_cleanup();
-    return env()->ThrowError(ToErrorCodeString(r));
-  }
-
-  library_inited_ = true;
-}
-
-void ChannelWrap::StartTimer() {
-  if (timer_handle_ == nullptr) {
-    timer_handle_ = new uv_timer_t();
-    timer_handle_->data = static_cast<void*>(this);
-    uv_timer_init(env()->event_loop(), timer_handle_);
-  } else if (uv_is_active(reinterpret_cast<uv_handle_t*>(timer_handle_))) {
-    return;
-  }
-  int timeout = timeout_;
-  if (timeout == 0) timeout = 1;
-  if (timeout < 0 || timeout > 1000) timeout = 1000;
-  uv_timer_start(timer_handle_, AresTimeout, timeout, timeout);
-}
-
-void ChannelWrap::CloseTimer() {
-  if (timer_handle_ == nullptr)
-    return;
-
-<<<<<<< HEAD
+
 int MxTraits::Send(QueryWrap<MxTraits>* wrap, const char* name) {
   wrap->AresQuery(name, ns_c_in, ns_t_mx);
   return 0;
@@ -1155,242 +1016,10 @@
 
   /* Parse PTR records */
   type = ns_t_ptr;
-=======
-  env()->CloseHandle(timer_handle_, [](uv_timer_t* handle) { delete handle; });
-  timer_handle_ = nullptr;
-}
-
-ChannelWrap::~ChannelWrap() {
-  ares_destroy(channel_);
-
-  if (library_inited_) {
-    Mutex::ScopedLock lock(ares_library_mutex);
-    // This decreases the reference counter increased by ares_library_init().
-    ares_library_cleanup();
-  }
-
-  CloseTimer();
-}
-
-
-void ChannelWrap::ModifyActivityQueryCount(int count) {
-  active_query_count_ += count;
-  CHECK_GE(active_query_count_, 0);
-}
-
-
-/**
- * This function is to check whether current servers are fallback servers
- * when cares initialized.
- *
- * The fallback servers of cares is [ "127.0.0.1" ] with no user additional
- * setting.
- */
-void ChannelWrap::EnsureServers() {
-  /* if last query is OK or servers are set by user self, do not check */
-  if (query_last_ok_ || !is_servers_default_) {
-    return;
-  }
-
-  ares_addr_port_node* servers = nullptr;
-
-  ares_get_servers_ports(channel_, &servers);
-
-  /* if no server or multi-servers, ignore */
-  if (servers == nullptr) return;
-  if (servers->next != nullptr) {
-    ares_free_data(servers);
-    is_servers_default_ = false;
-    return;
-  }
-
-  /* if the only server is not 127.0.0.1, ignore */
-  if (servers[0].family != AF_INET ||
-      servers[0].addr.addr4.s_addr != htonl(INADDR_LOOPBACK) ||
-      servers[0].tcp_port != 0 ||
-      servers[0].udp_port != 0) {
-    ares_free_data(servers);
-    is_servers_default_ = false;
-    return;
-  }
-
-  ares_free_data(servers);
-  servers = nullptr;
-
-  /* destroy channel and reset channel */
-  ares_destroy(channel_);
-
-  CloseTimer();
-  Setup();
-}
-
-int AnyTraits::Send(QueryWrap<AnyTraits>* wrap, const char* name) {
-  wrap->AresQuery(name, ns_c_in, ns_t_any);
-  return 0;
-}
-
-int ATraits::Send(QueryWrap<ATraits>* wrap, const char* name) {
-  wrap->AresQuery(name, ns_c_in, ns_t_a);
-  return 0;
-}
-
-int AaaaTraits::Send(QueryWrap<AaaaTraits>* wrap, const char* name) {
-  wrap->AresQuery(name, ns_c_in, ns_t_aaaa);
-  return 0;
-}
-
-int CaaTraits::Send(QueryWrap<CaaTraits>* wrap, const char* name) {
-  wrap->AresQuery(name, ns_c_in, T_CAA);
-  return 0;
-}
-
-int CnameTraits::Send(QueryWrap<CnameTraits>* wrap, const char* name) {
-  wrap->AresQuery(name, ns_c_in, ns_t_cname);
-  return 0;
-}
-
-int MxTraits::Send(QueryWrap<MxTraits>* wrap, const char* name) {
-  wrap->AresQuery(name, ns_c_in, ns_t_mx);
-  return 0;
-}
-
-int NsTraits::Send(QueryWrap<NsTraits>* wrap, const char* name) {
-  wrap->AresQuery(name, ns_c_in, ns_t_ns);
-  return 0;
-}
-
-int TxtTraits::Send(QueryWrap<TxtTraits>* wrap, const char* name) {
-  wrap->AresQuery(name, ns_c_in, ns_t_txt);
-  return 0;
-}
-
-int SrvTraits::Send(QueryWrap<SrvTraits>* wrap, const char* name) {
-  wrap->AresQuery(name, ns_c_in, ns_t_srv);
-  return 0;
-}
-
-int PtrTraits::Send(QueryWrap<PtrTraits>* wrap, const char* name) {
-  wrap->AresQuery(name, ns_c_in, ns_t_ptr);
-  return 0;
-}
-
-int NaptrTraits::Send(QueryWrap<NaptrTraits>* wrap, const char* name) {
-  wrap->AresQuery(name, ns_c_in, ns_t_naptr);
-  return 0;
-}
-
-int SoaTraits::Send(QueryWrap<SoaTraits>* wrap, const char* name) {
-  wrap->AresQuery(name, ns_c_in, ns_t_soa);
-  return 0;
-}
-
-int AnyTraits::Parse(
-    QueryAnyWrap* wrap,
-    const std::unique_ptr<ResponseData>& response) {
-  if (UNLIKELY(response->is_host))
-    return ARES_EBADRESP;
-
-  unsigned char* buf = response->buf.data;
-  int len = response->buf.size;
-
-  Environment* env = wrap->env();
-  HandleScope handle_scope(env->isolate());
-  Context::Scope context_scope(env->context());
-
-  Local<Array> ret = Array::New(env->isolate());
-  int type, status, old_count;
-
-  /* Parse A records or CNAME records */
-  ares_addrttl addrttls[256];
-  int naddrttls = arraysize(addrttls);
-
-  type = ns_t_cname_or_a;
-  status = ParseGeneralReply(env,
-                             buf,
-                             len,
-                             &type,
-                             ret,
-                             addrttls,
-                             &naddrttls);
-  uint32_t a_count = ret->Length();
-  if (status != ARES_SUCCESS && status != ARES_ENODATA)
-    return status;
-
-  if (type == ns_t_a) {
-    CHECK_EQ(static_cast<uint32_t>(naddrttls), a_count);
-    for (uint32_t i = 0; i < a_count; i++) {
-      Local<Object> obj = Object::New(env->isolate());
-      obj->Set(env->context(),
-                env->address_string(),
-                ret->Get(env->context(), i).ToLocalChecked()).Check();
-      obj->Set(env->context(),
-                env->ttl_string(),
-                Integer::NewFromUnsigned(
-                  env->isolate(), addrttls[i].ttl)).Check();
-      obj->Set(env->context(),
-                env->type_string(),
-                env->dns_a_string()).Check();
-      ret->Set(env->context(), i, obj).Check();
-    }
-  } else {
-    for (uint32_t i = 0; i < a_count; i++) {
-      Local<Object> obj = Object::New(env->isolate());
-      obj->Set(env->context(),
-                env->value_string(),
-                ret->Get(env->context(), i).ToLocalChecked()).Check();
-      obj->Set(env->context(),
-                env->type_string(),
-                env->dns_cname_string()).Check();
-      ret->Set(env->context(), i, obj).Check();
-    }
-  }
-
-  /* Parse AAAA records */
-  ares_addr6ttl addr6ttls[256];
-  int naddr6ttls = arraysize(addr6ttls);
-
-  type = ns_t_aaaa;
-  status = ParseGeneralReply(env,
-                             buf,
-                             len,
-                             &type,
-                             ret,
-                             addr6ttls,
-                             &naddr6ttls);
-  uint32_t aaaa_count = ret->Length() - a_count;
-  if (status != ARES_SUCCESS && status != ARES_ENODATA)
-    return status;
-
-  CHECK_EQ(aaaa_count, static_cast<uint32_t>(naddr6ttls));
-  CHECK_EQ(ret->Length(), a_count + aaaa_count);
-  for (uint32_t i = a_count; i < ret->Length(); i++) {
-    Local<Object> obj = Object::New(env->isolate());
-    obj->Set(env->context(),
-              env->address_string(),
-              ret->Get(env->context(), i).ToLocalChecked()).Check();
-    obj->Set(env->context(),
-              env->ttl_string(),
-              Integer::NewFromUnsigned(
-                env->isolate(), addr6ttls[i - a_count].ttl)).Check();
-    obj->Set(env->context(),
-              env->type_string(),
-              env->dns_aaaa_string()).Check();
-    ret->Set(env->context(), i, obj).Check();
-  }
-
-  /* Parse MX records */
-  status = ParseMxReply(env, buf, len, ret, true);
-  if (status != ARES_SUCCESS && status != ARES_ENODATA)
-    return status;
-
-  /* Parse NS records */
-  type = ns_t_ns;
->>>>>>> a8a80be5
   old_count = ret->Length();
   status = ParseGeneralReply(env, buf, len, &type, ret);
   if (status != ARES_SUCCESS && status != ARES_ENODATA)
     return status;
-<<<<<<< HEAD
   for (uint32_t i = old_count; i < ret->Length(); i++) {
     Local<Object> obj = Object::New(env->isolate());
     obj->Set(env->context(),
@@ -1754,399 +1383,6 @@
   return 0;
 }
 
-=======
-
-  for (uint32_t i = old_count; i < ret->Length(); i++) {
-    Local<Object> obj = Object::New(env->isolate());
-    obj->Set(env->context(),
-             env->value_string(),
-             ret->Get(env->context(), i).ToLocalChecked()).Check();
-    obj->Set(env->context(),
-              env->type_string(),
-              env->dns_ns_string()).Check();
-    ret->Set(env->context(), i, obj).Check();
-  }
-
-  /* Parse TXT records */
-  status = ParseTxtReply(env, buf, len, ret, true);
-  if (status != ARES_SUCCESS && status != ARES_ENODATA)
-    return status;
-
-  /* Parse SRV records */
-  status = ParseSrvReply(env, buf, len, ret, true);
-  if (status != ARES_SUCCESS && status != ARES_ENODATA)
-    return status;
-
-  /* Parse PTR records */
-  type = ns_t_ptr;
-  old_count = ret->Length();
-  status = ParseGeneralReply(env, buf, len, &type, ret);
-  if (status != ARES_SUCCESS && status != ARES_ENODATA)
-    return status;
-  for (uint32_t i = old_count; i < ret->Length(); i++) {
-    Local<Object> obj = Object::New(env->isolate());
-    obj->Set(env->context(),
-              env->value_string(),
-              ret->Get(env->context(), i).ToLocalChecked()).Check();
-    obj->Set(env->context(),
-              env->type_string(),
-              env->dns_ptr_string()).Check();
-    ret->Set(env->context(), i, obj).Check();
-  }
-
-  /* Parse NAPTR records */
-  status = ParseNaptrReply(env, buf, len, ret, true);
-  if (status != ARES_SUCCESS && status != ARES_ENODATA)
-    return status;
-
-  /* Parse SOA records */
-  Local<Object> soa_record = Local<Object>();
-  status = ParseSoaReply(env, buf, len, &soa_record);
-  if (status != ARES_SUCCESS && status != ARES_ENODATA)
-    return status;
-
-  if (!soa_record.IsEmpty())
-    ret->Set(env->context(), ret->Length(), soa_record).Check();
-
-  /* Parse CAA records */
-  status = ParseCaaReply(env, buf, len, ret, true);
-  if (status != ARES_SUCCESS && status != ARES_ENODATA)
-    return status;
-
-  wrap->CallOnComplete(ret);
-  return 0;
-}
-
-int ATraits::Parse(
-    QueryAWrap* wrap,
-    const std::unique_ptr<ResponseData>& response) {
-  if (UNLIKELY(response->is_host))
-    return ARES_EBADRESP;
-
-  unsigned char* buf = response->buf.data;
-  int len = response->buf.size;
-
-  Environment* env = wrap->env();
-  HandleScope handle_scope(env->isolate());
-  Context::Scope context_scope(env->context());
-
-  ares_addrttl addrttls[256];
-  int naddrttls = arraysize(addrttls), status;
-  Local<Array> ret = Array::New(env->isolate());
-
-  int type = ns_t_a;
-  status = ParseGeneralReply(env,
-                             buf,
-                             len,
-                             &type,
-                             ret,
-                             addrttls,
-                             &naddrttls);
-  if (status != ARES_SUCCESS)
-    return status;
-
-  Local<Array> ttls = AddrTTLToArray<ares_addrttl>(env, addrttls, naddrttls);
-
-  wrap->CallOnComplete(ret, ttls);
-  return 0;
-}
-
-int AaaaTraits::Parse(
-    QueryAaaaWrap* wrap,
-    const std::unique_ptr<ResponseData>& response) {
-  if (UNLIKELY(response->is_host))
-    return ARES_EBADRESP;
-
-  unsigned char* buf = response->buf.data;
-  int len = response->buf.size;
-
-  Environment* env = wrap->env();
-  HandleScope handle_scope(env->isolate());
-  Context::Scope context_scope(env->context());
-
-  ares_addr6ttl addrttls[256];
-  int naddrttls = arraysize(addrttls), status;
-  Local<Array> ret = Array::New(env->isolate());
-
-  int type = ns_t_aaaa;
-  status = ParseGeneralReply(env,
-                             buf,
-                             len,
-                             &type,
-                             ret,
-                             addrttls,
-                             &naddrttls);
-  if (status != ARES_SUCCESS)
-    return status;
-
-  Local<Array> ttls = AddrTTLToArray<ares_addr6ttl>(env, addrttls, naddrttls);
-
-  wrap->CallOnComplete(ret, ttls);
-  return 0;
-}
-
-int CaaTraits::Parse(
-    QueryCaaWrap* wrap,
-    const std::unique_ptr<ResponseData>& response) {
-  if (UNLIKELY(response->is_host))
-    return ARES_EBADRESP;
-
-  unsigned char* buf = response->buf.data;
-  int len = response->buf.size;
-
-  Environment* env = wrap->env();
-  HandleScope handle_scope(env->isolate());
-  Context::Scope context_scope(env->context());
-
-  Local<Array> ret = Array::New(env->isolate());
-  int status = ParseCaaReply(env, buf, len, ret);
-  if (status != ARES_SUCCESS)
-    return status;
-
-  wrap->CallOnComplete(ret);
-  return 0;
-}
-
-int CnameTraits::Parse(
-    QueryCnameWrap* wrap,
-    const std::unique_ptr<ResponseData>& response) {
-  if (UNLIKELY(response->is_host))
-    return ARES_EBADRESP;
-
-  unsigned char* buf = response->buf.data;
-  int len = response->buf.size;
-
-  Environment* env = wrap->env();
-  HandleScope handle_scope(env->isolate());
-  Context::Scope context_scope(env->context());
-
-  Local<Array> ret = Array::New(env->isolate());
-  int type = ns_t_cname;
-  int status = ParseGeneralReply(env, buf, len, &type, ret);
-  if (status != ARES_SUCCESS)
-    return status;
-
-  wrap->CallOnComplete(ret);
-  return 0;
-}
-
-int MxTraits::Parse(
-    QueryMxWrap* wrap,
-    const std::unique_ptr<ResponseData>& response) {
-  if (UNLIKELY(response->is_host))
-    return ARES_EBADRESP;
-
-  unsigned char* buf = response->buf.data;
-  int len = response->buf.size;
-
-  Environment* env = wrap->env();
-  HandleScope handle_scope(env->isolate());
-  Context::Scope context_scope(env->context());
-
-  Local<Array> mx_records = Array::New(env->isolate());
-  int status = ParseMxReply(env, buf, len, mx_records);
-
-  if (status != ARES_SUCCESS)
-    return status;
-
-  wrap->CallOnComplete(mx_records);
-  return 0;
-}
-
-int NsTraits::Parse(
-    QueryNsWrap* wrap,
-    const std::unique_ptr<ResponseData>& response) {
-  if (UNLIKELY(response->is_host))
-    return ARES_EBADRESP;
-
-  unsigned char* buf = response->buf.data;
-  int len = response->buf.size;
-
-  Environment* env = wrap->env();
-  HandleScope handle_scope(env->isolate());
-  Context::Scope context_scope(env->context());
-
-  int type = ns_t_ns;
-  Local<Array> names = Array::New(env->isolate());
-  int status = ParseGeneralReply(env, buf, len, &type, names);
-  if (status != ARES_SUCCESS)
-    return status;
-
-  wrap->CallOnComplete(names);
-  return 0;
-}
-
-int TxtTraits::Parse(
-    QueryTxtWrap* wrap,
-    const std::unique_ptr<ResponseData>& response) {
-  if (UNLIKELY(response->is_host))
-    return ARES_EBADRESP;
-
-  unsigned char* buf = response->buf.data;
-  int len = response->buf.size;
-
-  Environment* env = wrap->env();
-  HandleScope handle_scope(env->isolate());
-  Context::Scope context_scope(env->context());
-
-  Local<Array> txt_records = Array::New(env->isolate());
-  int status = ParseTxtReply(env, buf, len, txt_records);
-  if (status != ARES_SUCCESS)
-    return status;
-
-  wrap->CallOnComplete(txt_records);
-  return 0;
-}
-
-int SrvTraits::Parse(
-    QuerySrvWrap* wrap,
-    const std::unique_ptr<ResponseData>& response) {
-  if (UNLIKELY(response->is_host))
-    return ARES_EBADRESP;
-
-  unsigned char* buf = response->buf.data;
-  int len = response->buf.size;
-
-  Environment* env = wrap->env();
-  HandleScope handle_scope(env->isolate());
-  Context::Scope context_scope(env->context());
-
-  Local<Array> srv_records = Array::New(env->isolate());
-  int status = ParseSrvReply(env, buf, len, srv_records);
-  if (status != ARES_SUCCESS)
-    return status;
-
-  wrap->CallOnComplete(srv_records);
-  return 0;
-}
-
-int PtrTraits::Parse(
-    QueryPtrWrap* wrap,
-    const std::unique_ptr<ResponseData>& response) {
-  if (UNLIKELY(response->is_host))
-    return ARES_EBADRESP;
-
-  unsigned char* buf = response->buf.data;
-  int len = response->buf.size;
-
-  Environment* env = wrap->env();
-  HandleScope handle_scope(env->isolate());
-  Context::Scope context_scope(env->context());
-
-  int type = ns_t_ptr;
-  Local<Array> aliases = Array::New(env->isolate());
-
-  int status = ParseGeneralReply(env, buf, len, &type, aliases);
-  if (status != ARES_SUCCESS)
-    return status;
-
-  wrap->CallOnComplete(aliases);
-  return 0;
-}
-
-int NaptrTraits::Parse(
-    QueryNaptrWrap* wrap,
-    const std::unique_ptr<ResponseData>& response) {
-  if (UNLIKELY(response->is_host))
-    return ARES_EBADRESP;
-
-  unsigned char* buf = response->buf.data;
-  int len = response->buf.size;
-
-  Environment* env = wrap->env();
-  HandleScope handle_scope(env->isolate());
-  Context::Scope context_scope(env->context());
-
-  Local<Array> naptr_records = Array::New(env->isolate());
-  int status = ParseNaptrReply(env, buf, len, naptr_records);
-  if (status != ARES_SUCCESS)
-    return status;
-
-  wrap->CallOnComplete(naptr_records);
-  return 0;
-}
-
-int SoaTraits::Parse(
-    QuerySoaWrap* wrap,
-    const std::unique_ptr<ResponseData>& response) {
-  if (UNLIKELY(response->is_host))
-    return ARES_EBADRESP;
-
-  unsigned char* buf = response->buf.data;
-  int len = response->buf.size;
-
-  Environment* env = wrap->env();
-  HandleScope handle_scope(env->isolate());
-  Context::Scope context_scope(env->context());
-
-  ares_soa_reply* soa_out;
-  int status = ares_parse_soa_reply(buf, len, &soa_out);
-
-  if (status != ARES_SUCCESS)
-    return status;
-
-  Local<Object> soa_record = Object::New(env->isolate());
-
-  soa_record->Set(env->context(),
-                  env->nsname_string(),
-                  OneByteString(env->isolate(), soa_out->nsname)).Check();
-  soa_record->Set(env->context(),
-                  env->hostmaster_string(),
-                  OneByteString(env->isolate(), soa_out->hostmaster)).Check();
-  soa_record->Set(env->context(),
-                  env->serial_string(),
-                  Integer::NewFromUnsigned(
-                      env->isolate(), soa_out->serial)).Check();
-  soa_record->Set(env->context(),
-                  env->refresh_string(),
-                  Integer::New(env->isolate(), soa_out->refresh)).Check();
-  soa_record->Set(env->context(),
-                  env->retry_string(),
-                  Integer::New(env->isolate(), soa_out->retry)).Check();
-  soa_record->Set(env->context(),
-                  env->expire_string(),
-                  Integer::New(env->isolate(), soa_out->expire)).Check();
-  soa_record->Set(env->context(),
-                  env->minttl_string(),
-                  Integer::NewFromUnsigned(
-                      env->isolate(), soa_out->minttl)).Check();
-
-  ares_free_data(soa_out);
-
-  wrap->CallOnComplete(soa_record);
-  return 0;
-}
-
-int ReverseTraits::Send(GetHostByAddrWrap* wrap, const char* name) {
-  int length, family;
-  char address_buffer[sizeof(struct in6_addr)];
-
-  if (uv_inet_pton(AF_INET, name, &address_buffer) == 0) {
-    length = sizeof(struct in_addr);
-    family = AF_INET;
-  } else if (uv_inet_pton(AF_INET6, name, &address_buffer) == 0) {
-    length = sizeof(struct in6_addr);
-    family = AF_INET6;
-  } else {
-    return UV_EINVAL;  // So errnoException() reports a proper error.
-  }
-
-  TRACE_EVENT_NESTABLE_ASYNC_BEGIN2(
-      TRACING_CATEGORY_NODE2(dns, native), "reverse", wrap,
-      "name", TRACE_STR_COPY(name),
-      "family", family == AF_INET ? "ipv4" : "ipv6");
-
-  ares_gethostbyaddr(
-      wrap->channel()->cares_channel(),
-      address_buffer,
-      length,
-      family,
-      GetHostByAddrWrap::Callback,
-      wrap->MakeCallbackPointer());
-  return 0;
-}
-
->>>>>>> a8a80be5
 int ReverseTraits::Parse(
     GetHostByAddrWrap* wrap,
     const std::unique_ptr<ResponseData>& response) {
@@ -2668,29 +1904,17 @@
   Local<FunctionTemplate> aiw =
       BaseObject::MakeLazilyInitializedJSTemplate(env);
   aiw->Inherit(AsyncWrap::GetConstructorTemplate(env));
-<<<<<<< HEAD
-  env->SetConstructorFunction(target, "GetAddrInfoReqWrap", aiw);
-=======
   SetConstructorFunction(context, target, "GetAddrInfoReqWrap", aiw);
->>>>>>> a8a80be5
 
   Local<FunctionTemplate> niw =
       BaseObject::MakeLazilyInitializedJSTemplate(env);
   niw->Inherit(AsyncWrap::GetConstructorTemplate(env));
-<<<<<<< HEAD
-  env->SetConstructorFunction(target, "GetNameInfoReqWrap", niw);
-=======
   SetConstructorFunction(context, target, "GetNameInfoReqWrap", niw);
->>>>>>> a8a80be5
 
   Local<FunctionTemplate> qrw =
       BaseObject::MakeLazilyInitializedJSTemplate(env);
   qrw->Inherit(AsyncWrap::GetConstructorTemplate(env));
-<<<<<<< HEAD
-  env->SetConstructorFunction(target, "QueryReqWrap", qrw);
-=======
   SetConstructorFunction(context, target, "QueryReqWrap", qrw);
->>>>>>> a8a80be5
 
   Local<FunctionTemplate> channel_wrap =
       NewFunctionTemplate(isolate, ChannelWrap::New);
@@ -2698,28 +1922,6 @@
       ChannelWrap::kInternalFieldCount);
   channel_wrap->Inherit(AsyncWrap::GetConstructorTemplate(env));
 
-<<<<<<< HEAD
-  env->SetProtoMethod(channel_wrap, "queryAny", Query<QueryAnyWrap>);
-  env->SetProtoMethod(channel_wrap, "queryA", Query<QueryAWrap>);
-  env->SetProtoMethod(channel_wrap, "queryAaaa", Query<QueryAaaaWrap>);
-  env->SetProtoMethod(channel_wrap, "queryCaa", Query<QueryCaaWrap>);
-  env->SetProtoMethod(channel_wrap, "queryCname", Query<QueryCnameWrap>);
-  env->SetProtoMethod(channel_wrap, "queryMx", Query<QueryMxWrap>);
-  env->SetProtoMethod(channel_wrap, "queryNs", Query<QueryNsWrap>);
-  env->SetProtoMethod(channel_wrap, "queryTxt", Query<QueryTxtWrap>);
-  env->SetProtoMethod(channel_wrap, "querySrv", Query<QuerySrvWrap>);
-  env->SetProtoMethod(channel_wrap, "queryPtr", Query<QueryPtrWrap>);
-  env->SetProtoMethod(channel_wrap, "queryNaptr", Query<QueryNaptrWrap>);
-  env->SetProtoMethod(channel_wrap, "querySoa", Query<QuerySoaWrap>);
-  env->SetProtoMethod(channel_wrap, "getHostByAddr", Query<GetHostByAddrWrap>);
-
-  env->SetProtoMethodNoSideEffect(channel_wrap, "getServers", GetServers);
-  env->SetProtoMethod(channel_wrap, "setServers", SetServers);
-  env->SetProtoMethod(channel_wrap, "setLocalAddress", SetLocalAddress);
-  env->SetProtoMethod(channel_wrap, "cancel", Cancel);
-
-  env->SetConstructorFunction(target, "ChannelWrap", channel_wrap);
-=======
   SetProtoMethod(isolate, channel_wrap, "queryAny", Query<QueryAnyWrap>);
   SetProtoMethod(isolate, channel_wrap, "queryA", Query<QueryAWrap>);
   SetProtoMethod(isolate, channel_wrap, "queryAaaa", Query<QueryAaaaWrap>);
@@ -2768,7 +1970,6 @@
   registry->Register(SetServers);
   registry->Register(SetLocalAddress);
   registry->Register(Cancel);
->>>>>>> a8a80be5
 }
 
 }  // namespace cares_wrap
