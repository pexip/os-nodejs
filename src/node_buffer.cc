--- conflicted
+++ resolved
@@ -1364,75 +1364,6 @@
   Environment* env = Environment::GetCurrent(context);
   Isolate* isolate = env->isolate();
 
-<<<<<<< HEAD
-  env->SetMethod(target, "setBufferPrototype", SetBufferPrototype);
-  env->SetMethodNoSideEffect(target, "createFromString", CreateFromString);
-
-  env->SetMethodNoSideEffect(target, "byteLengthUtf8", ByteLengthUtf8);
-  env->SetMethod(target, "copy", Copy);
-  env->SetMethodNoSideEffect(target, "compare", Compare);
-  env->SetMethodNoSideEffect(target, "compareOffset", CompareOffset);
-  env->SetMethod(target, "fill", Fill);
-  env->SetMethodNoSideEffect(target, "indexOfBuffer", IndexOfBuffer);
-  env->SetMethodNoSideEffect(target, "indexOfNumber", IndexOfNumber);
-  env->SetMethodNoSideEffect(target, "indexOfString", IndexOfString);
-
-  env->SetMethod(target, "swap16", Swap16);
-  env->SetMethod(target, "swap32", Swap32);
-  env->SetMethod(target, "swap64", Swap64);
-
-  env->SetMethod(target, "encodeInto", EncodeInto);
-  env->SetMethodNoSideEffect(target, "encodeUtf8String", EncodeUtf8String);
-
-  target->Set(env->context(),
-              FIXED_ONE_BYTE_STRING(env->isolate(), "kMaxLength"),
-              Number::New(env->isolate(), kMaxLength)).Check();
-
-  target->Set(env->context(),
-              FIXED_ONE_BYTE_STRING(env->isolate(), "kStringMaxLength"),
-              Integer::New(env->isolate(), String::kMaxLength)).Check();
-
-  env->SetMethodNoSideEffect(target, "asciiSlice", StringSlice<ASCII>);
-  env->SetMethodNoSideEffect(target, "base64Slice", StringSlice<BASE64>);
-  env->SetMethodNoSideEffect(target, "base64urlSlice", StringSlice<BASE64URL>);
-  env->SetMethodNoSideEffect(target, "latin1Slice", StringSlice<LATIN1>);
-  env->SetMethodNoSideEffect(target, "hexSlice", StringSlice<HEX>);
-  env->SetMethodNoSideEffect(target, "ucs2Slice", StringSlice<UCS2>);
-  env->SetMethodNoSideEffect(target, "utf8Slice", StringSlice<UTF8>);
-
-  env->SetMethod(target, "asciiWrite", StringWrite<ASCII>);
-  env->SetMethod(target, "base64Write", StringWrite<BASE64>);
-  env->SetMethod(target, "base64urlWrite", StringWrite<BASE64URL>);
-  env->SetMethod(target, "latin1Write", StringWrite<LATIN1>);
-  env->SetMethod(target, "hexWrite", StringWrite<HEX>);
-  env->SetMethod(target, "ucs2Write", StringWrite<UCS2>);
-  env->SetMethod(target, "utf8Write", StringWrite<UTF8>);
-
-  Blob::Initialize(env, target);
-
-  // It can be a nullptr when running inside an isolate where we
-  // do not own the ArrayBuffer allocator.
-  if (NodeArrayBufferAllocator* allocator =
-          env->isolate_data()->node_allocator()) {
-    uint32_t* zero_fill_field = allocator->zero_fill_field();
-    std::unique_ptr<BackingStore> backing =
-      ArrayBuffer::NewBackingStore(zero_fill_field,
-                                   sizeof(*zero_fill_field),
-                                   [](void*, size_t, void*){},
-                                   nullptr);
-    Local<ArrayBuffer> array_buffer =
-        ArrayBuffer::New(env->isolate(), std::move(backing));
-    array_buffer->SetPrivate(
-        env->context(),
-        env->untransferable_object_private_symbol(),
-        True(env->isolate())).Check();
-    CHECK(target
-              ->Set(env->context(),
-                    FIXED_ONE_BYTE_STRING(env->isolate(), "zeroFill"),
-                    Uint32Array::New(array_buffer, 0, 1))
-              .FromJust());
-  }
-=======
   SetMethod(context, target, "setBufferPrototype", SetBufferPrototype);
   SetMethodNoSideEffect(context, target, "createFromString", CreateFromString);
   SetMethodNoSideEffect(context, target, "decodeUTF8", DecodeUTF8);
@@ -1489,7 +1420,6 @@
   SetMethod(context, target, "utf8Write", StringWrite<UTF8>);
 
   SetMethod(context, target, "getZeroFillToggle", GetZeroFillToggle);
->>>>>>> a8a80be5
 }
 
 }  // anonymous namespace
