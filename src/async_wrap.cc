// Copyright Joyent, Inc. and other Node contributors.
//
// Permission is hereby granted, free of charge, to any person obtaining a
// copy of this software and associated documentation files (the
// "Software"), to deal in the Software without restriction, including
// without limitation the rights to use, copy, modify, merge, publish,
// distribute, sublicense, and/or sell copies of the Software, and to permit
// persons to whom the Software is furnished to do so, subject to the
// following conditions:
//
// The above copyright notice and this permission notice shall be included
// in all copies or substantial portions of the Software.
//
// THE SOFTWARE IS PROVIDED "AS IS", WITHOUT WARRANTY OF ANY KIND, EXPRESS
// OR IMPLIED, INCLUDING BUT NOT LIMITED TO THE WARRANTIES OF
// MERCHANTABILITY, FITNESS FOR A PARTICULAR PURPOSE AND NONINFRINGEMENT. IN
// NO EVENT SHALL THE AUTHORS OR COPYRIGHT HOLDERS BE LIABLE FOR ANY CLAIM,
// DAMAGES OR OTHER LIABILITY, WHETHER IN AN ACTION OF CONTRACT, TORT OR
// OTHERWISE, ARISING FROM, OUT OF OR IN CONNECTION WITH THE SOFTWARE OR THE
// USE OR OTHER DEALINGS IN THE SOFTWARE.

#include "async_wrap.h"  // NOLINT(build/include_inline)
#include "async_wrap-inl.h"
#include "env-inl.h"
#include "node_errors.h"
#include "node_external_reference.h"
#include "tracing/traced_value.h"
#include "util-inl.h"

#include "v8.h"

using v8::Context;
using v8::DontDelete;
using v8::EscapableHandleScope;
using v8::Function;
using v8::FunctionCallbackInfo;
using v8::FunctionTemplate;
using v8::Global;
using v8::HandleScope;
using v8::Integer;
using v8::Isolate;
using v8::Local;
using v8::MaybeLocal;
using v8::Nothing;
using v8::Number;
using v8::Object;
using v8::PropertyAttribute;
using v8::ReadOnly;
using v8::String;
using v8::Undefined;
using v8::Value;
using v8::WeakCallbackInfo;
using v8::WeakCallbackType;

using TryCatchScope = node::errors::TryCatchScope;

namespace node {

static const char* const provider_names[] = {
#define V(PROVIDER)                                                           \
  #PROVIDER,
  NODE_ASYNC_PROVIDER_TYPES(V)
#undef V
};

void AsyncWrap::DestroyAsyncIdsCallback(Environment* env) {
  Local<Function> fn = env->async_hooks_destroy_function();

  TryCatchScope try_catch(env, TryCatchScope::CatchMode::kFatal);

  do {
    std::vector<double> destroy_async_id_list;
    destroy_async_id_list.swap(*env->destroy_async_id_list());
    if (!env->can_call_into_js()) return;
    for (auto async_id : destroy_async_id_list) {
      // Want each callback to be cleaned up after itself, instead of cleaning
      // them all up after the while() loop completes.
      HandleScope scope(env->isolate());
      Local<Value> async_id_value = Number::New(env->isolate(), async_id);
      MaybeLocal<Value> ret = fn->Call(
          env->context(), Undefined(env->isolate()), 1, &async_id_value);

      if (ret.IsEmpty())
        return;
    }
  } while (!env->destroy_async_id_list()->empty());
}

void Emit(Environment* env, double async_id, AsyncHooks::Fields type,
          Local<Function> fn) {
  AsyncHooks* async_hooks = env->async_hooks();

  if (async_hooks->fields()[type] == 0 || !env->can_call_into_js())
    return;

  HandleScope handle_scope(env->isolate());
  Local<Value> async_id_value = Number::New(env->isolate(), async_id);
  TryCatchScope try_catch(env, TryCatchScope::CatchMode::kFatal);
  USE(fn->Call(env->context(), Undefined(env->isolate()), 1, &async_id_value));
}


void AsyncWrap::EmitPromiseResolve(Environment* env, double async_id) {
  Emit(env, async_id, AsyncHooks::kPromiseResolve,
       env->async_hooks_promise_resolve_function());
}


void AsyncWrap::EmitTraceEventBefore() {
  switch (provider_type()) {
#define V(PROVIDER)                                                           \
    case PROVIDER_ ## PROVIDER:                                               \
      TRACE_EVENT_NESTABLE_ASYNC_BEGIN0(                                      \
        TRACING_CATEGORY_NODE1(async_hooks),                                  \
        #PROVIDER "_CALLBACK", static_cast<int64_t>(get_async_id()));         \
      break;
    NODE_ASYNC_PROVIDER_TYPES(V)
#undef V
    default:
      UNREACHABLE();
  }
}


void AsyncWrap::EmitBefore(Environment* env, double async_id) {
  Emit(env, async_id, AsyncHooks::kBefore,
       env->async_hooks_before_function());
}


void AsyncWrap::EmitTraceEventAfter(ProviderType type, double async_id) {
  switch (type) {
#define V(PROVIDER)                                                           \
    case PROVIDER_ ## PROVIDER:                                               \
      TRACE_EVENT_NESTABLE_ASYNC_END0(                                        \
        TRACING_CATEGORY_NODE1(async_hooks),                                  \
        #PROVIDER "_CALLBACK", static_cast<int64_t>(async_id));               \
      break;
    NODE_ASYNC_PROVIDER_TYPES(V)
#undef V
    default:
      UNREACHABLE();
  }
}


void AsyncWrap::EmitAfter(Environment* env, double async_id) {
  // If the user's callback failed then the after() hooks will be called at the
  // end of _fatalException().
  Emit(env, async_id, AsyncHooks::kAfter,
       env->async_hooks_after_function());
}

static void SetupHooks(const FunctionCallbackInfo<Value>& args) {
  Environment* env = Environment::GetCurrent(args);

  CHECK(args[0]->IsObject());

  // All of init, before, after, destroy, and promise_resolve are supplied by
  // async_hooks internally, so this should only ever be called once. At which
  // time all the functions should be set. Detect this by checking if
  // init !IsEmpty().
  CHECK(env->async_hooks_init_function().IsEmpty());

  Local<Object> fn_obj = args[0].As<Object>();

#define SET_HOOK_FN(name)                                                      \
  do {                                                                         \
    Local<Value> v =                                                           \
        fn_obj->Get(env->context(),                                            \
                    FIXED_ONE_BYTE_STRING(env->isolate(), #name))              \
            .ToLocalChecked();                                                 \
    CHECK(v->IsFunction());                                                    \
    env->set_async_hooks_##name##_function(v.As<Function>());                  \
  } while (0)

  SET_HOOK_FN(init);
  SET_HOOK_FN(before);
  SET_HOOK_FN(after);
  SET_HOOK_FN(destroy);
  SET_HOOK_FN(promise_resolve);
#undef SET_HOOK_FN
}

static void SetPromiseHooks(const FunctionCallbackInfo<Value>& args) {
  Environment* env = Environment::GetCurrent(args);

  env->ResetPromiseHooks(
      args[0]->IsFunction() ? args[0].As<Function>() : Local<Function>(),
      args[1]->IsFunction() ? args[1].As<Function>() : Local<Function>(),
      args[2]->IsFunction() ? args[2].As<Function>() : Local<Function>(),
      args[3]->IsFunction() ? args[3].As<Function>() : Local<Function>());
}

class DestroyParam {
 public:
  double asyncId;
  Environment* env;
  Global<Object> target;
  Global<Object> propBag;
};

static void DestroyParamCleanupHook(void* ptr) {
  delete static_cast<DestroyParam*>(ptr);
}

void AsyncWrap::WeakCallback(const WeakCallbackInfo<DestroyParam>& info) {
  HandleScope scope(info.GetIsolate());

  std::unique_ptr<DestroyParam> p{info.GetParameter()};
  Local<Object> prop_bag = PersistentToLocal::Default(info.GetIsolate(),
                                                      p->propBag);
  Local<Value> val;

  p->env->RemoveCleanupHook(DestroyParamCleanupHook, p.get());

  if (!prop_bag.IsEmpty() &&
      !prop_bag->Get(p->env->context(), p->env->destroyed_string())
        .ToLocal(&val)) {
    return;
  }

  if (val.IsEmpty() || val->IsFalse()) {
    AsyncWrap::EmitDestroy(p->env, p->asyncId);
  }
  // unique_ptr goes out of scope here and pointer is deleted.
}


static void RegisterDestroyHook(const FunctionCallbackInfo<Value>& args) {
  CHECK(args[0]->IsObject());
  CHECK(args[1]->IsNumber());
  CHECK(args.Length() == 2 || args[2]->IsObject());

  Isolate* isolate = args.GetIsolate();
  DestroyParam* p = new DestroyParam();
  p->asyncId = args[1].As<Number>()->Value();
  p->env = Environment::GetCurrent(args);
  p->target.Reset(isolate, args[0].As<Object>());
  if (args.Length() > 2) {
    p->propBag.Reset(isolate, args[2].As<Object>());
  }
  p->target.SetWeak(p, AsyncWrap::WeakCallback, WeakCallbackType::kParameter);
  p->env->AddCleanupHook(DestroyParamCleanupHook, p);
}

void AsyncWrap::GetAsyncId(const FunctionCallbackInfo<Value>& args) {
  AsyncWrap* wrap;
  args.GetReturnValue().Set(kInvalidAsyncId);
  ASSIGN_OR_RETURN_UNWRAP(&wrap, args.Holder());
  args.GetReturnValue().Set(wrap->get_async_id());
}


void AsyncWrap::PushAsyncContext(const FunctionCallbackInfo<Value>& args) {
  Environment* env = Environment::GetCurrent(args);
  // No need for CHECK(IsNumber()) on args because if FromJust() doesn't fail
  // then the checks in push_async_ids() and pop_async_id() will.
  double async_id = args[0]->NumberValue(env->context()).FromJust();
  double trigger_async_id = args[1]->NumberValue(env->context()).FromJust();
  env->async_hooks()->push_async_context(async_id, trigger_async_id, {});
}


void AsyncWrap::PopAsyncContext(const FunctionCallbackInfo<Value>& args) {
  Environment* env = Environment::GetCurrent(args);
  double async_id = args[0]->NumberValue(env->context()).FromJust();
  args.GetReturnValue().Set(env->async_hooks()->pop_async_context(async_id));
}


void AsyncWrap::ExecutionAsyncResource(
    const FunctionCallbackInfo<Value>& args) {
  Environment* env = Environment::GetCurrent(args);
  uint32_t index;
  if (!args[0]->Uint32Value(env->context()).To(&index)) return;
  args.GetReturnValue().Set(
      env->async_hooks()->native_execution_async_resource(index));
}


void AsyncWrap::ClearAsyncIdStack(const FunctionCallbackInfo<Value>& args) {
  Environment* env = Environment::GetCurrent(args);
  env->async_hooks()->clear_async_id_stack();
}


void AsyncWrap::AsyncReset(const FunctionCallbackInfo<Value>& args) {
  CHECK(args[0]->IsObject());

  AsyncWrap* wrap;
  ASSIGN_OR_RETURN_UNWRAP(&wrap, args.Holder());

  Local<Object> resource = args[0].As<Object>();
  double execution_async_id =
      args[1]->IsNumber() ? args[1].As<Number>()->Value() : kInvalidAsyncId;
  wrap->AsyncReset(resource, execution_async_id);
}


void AsyncWrap::GetProviderType(const FunctionCallbackInfo<Value>& args) {
  AsyncWrap* wrap;
  args.GetReturnValue().Set(AsyncWrap::PROVIDER_NONE);
  ASSIGN_OR_RETURN_UNWRAP(&wrap, args.Holder());
  args.GetReturnValue().Set(wrap->provider_type());
}


void AsyncWrap::EmitDestroy(bool from_gc) {
  AsyncWrap::EmitDestroy(env(), async_id_);
  // Ensure no double destroy is emitted via AsyncReset().
  async_id_ = kInvalidAsyncId;

  if (!persistent().IsEmpty() && !from_gc) {
    HandleScope handle_scope(env()->isolate());
    USE(object()->Set(env()->context(), env()->resource_symbol(), object()));
  }
}

void AsyncWrap::QueueDestroyAsyncId(const FunctionCallbackInfo<Value>& args) {
  CHECK(args[0]->IsNumber());
  AsyncWrap::EmitDestroy(
      Environment::GetCurrent(args),
      args[0].As<Number>()->Value());
}

void AsyncWrap::SetCallbackTrampoline(const FunctionCallbackInfo<Value>& args) {
  Environment* env = Environment::GetCurrent(args);

  if (args[0]->IsFunction()) {
    env->set_async_hooks_callback_trampoline(args[0].As<Function>());
  } else {
    env->set_async_hooks_callback_trampoline(Local<Function>());
  }
}

Local<FunctionTemplate> AsyncWrap::GetConstructorTemplate(Environment* env) {
  Local<FunctionTemplate> tmpl = env->async_wrap_ctor_template();
  if (tmpl.IsEmpty()) {
    Isolate* isolate = env->isolate();
    tmpl = NewFunctionTemplate(isolate, nullptr);
    tmpl->SetClassName(FIXED_ONE_BYTE_STRING(env->isolate(), "AsyncWrap"));
    tmpl->Inherit(BaseObject::GetConstructorTemplate(env));
    SetProtoMethod(isolate, tmpl, "getAsyncId", AsyncWrap::GetAsyncId);
    SetProtoMethod(isolate, tmpl, "asyncReset", AsyncWrap::AsyncReset);
    SetProtoMethod(
        isolate, tmpl, "getProviderType", AsyncWrap::GetProviderType);
    env->set_async_wrap_ctor_template(tmpl);
  }
  return tmpl;
}

void AsyncWrap::Initialize(Local<Object> target,
                           Local<Value> unused,
                           Local<Context> context,
                           void* priv) {
  Environment* env = Environment::GetCurrent(context);
  Isolate* isolate = env->isolate();
  HandleScope scope(isolate);

  SetMethod(context, target, "setupHooks", SetupHooks);
  SetMethod(context, target, "setCallbackTrampoline", SetCallbackTrampoline);
  SetMethod(context, target, "pushAsyncContext", PushAsyncContext);
  SetMethod(context, target, "popAsyncContext", PopAsyncContext);
  SetMethod(context, target, "executionAsyncResource", ExecutionAsyncResource);
  SetMethod(context, target, "clearAsyncIdStack", ClearAsyncIdStack);
  SetMethod(context, target, "queueDestroyAsyncId", QueueDestroyAsyncId);
  SetMethod(context, target, "setPromiseHooks", SetPromiseHooks);
  SetMethod(context, target, "registerDestroyHook", RegisterDestroyHook);

  PropertyAttribute ReadOnlyDontDelete =
      static_cast<PropertyAttribute>(ReadOnly | DontDelete);

#define FORCE_SET_TARGET_FIELD(obj, str, field)                               \
  (obj)->DefineOwnProperty(context,                                           \
                           FIXED_ONE_BYTE_STRING(isolate, str),               \
                           field,                                             \
                           ReadOnlyDontDelete).FromJust()

  // Attach the uint32_t[] where each slot contains the count of the number of
  // callbacks waiting to be called on a particular event. It can then be
  // incremented/decremented from JS quickly to communicate to C++ if there are
  // any callbacks waiting to be called.
  FORCE_SET_TARGET_FIELD(target,
                         "async_hook_fields",
                         env->async_hooks()->fields().GetJSArray());

  // The following v8::Float64Array has 5 fields. These fields are shared in
  // this way to allow JS and C++ to read/write each value as quickly as
  // possible. The fields are represented as follows:
  //
  // kAsyncIdCounter: Maintains the state of the next unique id to be assigned.
  //
  // kDefaultTriggerAsyncId: Write the id of the resource responsible for a
  //   handle's creation just before calling the new handle's constructor.
  //   After the new handle is constructed kDefaultTriggerAsyncId is set back
  //   to kInvalidAsyncId.
  FORCE_SET_TARGET_FIELD(target,
                         "async_id_fields",
                         env->async_hooks()->async_id_fields().GetJSArray());

  FORCE_SET_TARGET_FIELD(target,
                         "execution_async_resources",
                         env->async_hooks()->js_execution_async_resources());

  target->Set(context,
              env->async_ids_stack_string(),
              env->async_hooks()->async_ids_stack().GetJSArray()).Check();

  Local<Object> constants = Object::New(isolate);
#define SET_HOOKS_CONSTANT(name)                                              \
  FORCE_SET_TARGET_FIELD(                                                     \
      constants, #name, Integer::New(isolate, AsyncHooks::name))

  SET_HOOKS_CONSTANT(kInit);
  SET_HOOKS_CONSTANT(kBefore);
  SET_HOOKS_CONSTANT(kAfter);
  SET_HOOKS_CONSTANT(kDestroy);
  SET_HOOKS_CONSTANT(kPromiseResolve);
  SET_HOOKS_CONSTANT(kTotals);
  SET_HOOKS_CONSTANT(kCheck);
  SET_HOOKS_CONSTANT(kExecutionAsyncId);
  SET_HOOKS_CONSTANT(kTriggerAsyncId);
  SET_HOOKS_CONSTANT(kAsyncIdCounter);
  SET_HOOKS_CONSTANT(kDefaultTriggerAsyncId);
  SET_HOOKS_CONSTANT(kUsesExecutionAsyncResource);
  SET_HOOKS_CONSTANT(kStackLength);
#undef SET_HOOKS_CONSTANT
  FORCE_SET_TARGET_FIELD(target, "constants", constants);

  Local<Object> async_providers = Object::New(isolate);
#define V(p)                                                                  \
  FORCE_SET_TARGET_FIELD(                                                     \
      async_providers, #p, Integer::New(isolate, AsyncWrap::PROVIDER_ ## p));
  NODE_ASYNC_PROVIDER_TYPES(V)
#undef V
  FORCE_SET_TARGET_FIELD(target, "Providers", async_providers);

#undef FORCE_SET_TARGET_FIELD

  env->set_async_hooks_init_function(Local<Function>());
  env->set_async_hooks_before_function(Local<Function>());
  env->set_async_hooks_after_function(Local<Function>());
  env->set_async_hooks_destroy_function(Local<Function>());
  env->set_async_hooks_promise_resolve_function(Local<Function>());
  env->set_async_hooks_callback_trampoline(Local<Function>());
  env->set_async_hooks_binding(target);
}

void AsyncWrap::RegisterExternalReferences(
    ExternalReferenceRegistry* registry) {
  registry->Register(SetupHooks);
  registry->Register(SetCallbackTrampoline);
  registry->Register(PushAsyncContext);
  registry->Register(PopAsyncContext);
  registry->Register(ExecutionAsyncResource);
  registry->Register(ClearAsyncIdStack);
  registry->Register(QueueDestroyAsyncId);
  registry->Register(SetPromiseHooks);
  registry->Register(RegisterDestroyHook);
  registry->Register(AsyncWrap::GetAsyncId);
  registry->Register(AsyncWrap::AsyncReset);
  registry->Register(AsyncWrap::GetProviderType);
}

AsyncWrap::AsyncWrap(Environment* env,
                     Local<Object> object,
                     ProviderType provider,
                     double execution_async_id)
    : AsyncWrap(env, object, provider, execution_async_id, false) {}

AsyncWrap::AsyncWrap(Environment* env,
                     Local<Object> object,
                     ProviderType provider,
                     double execution_async_id,
                     bool silent)
    : AsyncWrap(env, object) {
  CHECK_NE(provider, PROVIDER_NONE);
  provider_type_ = provider;

  // Use AsyncReset() call to execute the init() callbacks.
  AsyncReset(object, execution_async_id, silent);
  init_hook_ran_ = true;
}

AsyncWrap::AsyncWrap(Environment* env,
                     Local<Object> object,
                     ProviderType provider,
                     double execution_async_id,
                     double trigger_async_id)
    : AsyncWrap(env, object, provider, execution_async_id, true) {
  trigger_async_id_ = trigger_async_id;
}

AsyncWrap::AsyncWrap(Environment* env, Local<Object> object)
  : BaseObject(env, object) {
}

// This method is necessary to work around one specific problem:
// Before the init() hook runs, if there is one, the BaseObject() constructor
// registers this object with the Environment for finalization and debugging
// purposes.
// If the Environment decides to inspect this object for debugging, it tries to
// call virtual methods on this object that are only (meaningfully) implemented
// by the subclasses of AsyncWrap.
// This could, with bad luck, happen during the AsyncWrap() constructor,
// because we run JS code as part of it and that in turn can lead to a heapdump
// being taken, either through the inspector or our programmatic API for it.
// The object being initialized is not fully constructed at that point, and
// in particular its virtual function table points to the AsyncWrap one
// (as the subclass constructor has not yet begun execution at that point).
// This means that the functions that are used for heap dump memory tracking
// are not yet available, and trying to call them would crash the process.
// We use this particular `IsDoneInitializing()` method to tell the Environment
// that such debugging methods are not yet available.
// This may be somewhat unreliable when it comes to future changes, because
// at this point it *only* protects AsyncWrap subclasses, and *only* for cases
// where heap dumps are being taken while the init() hook is on the call stack.
// For now, it seems like the best solution, though.
bool AsyncWrap::IsDoneInitializing() const {
  return init_hook_ran_;
}

AsyncWrap::~AsyncWrap() {
  EmitTraceEventDestroy();
  EmitDestroy(true /* from gc */);
}

void AsyncWrap::EmitTraceEventDestroy() {
  switch (provider_type()) {
  #define V(PROVIDER)                                                         \
    case PROVIDER_ ## PROVIDER:                                               \
      TRACE_EVENT_NESTABLE_ASYNC_END0(                                        \
        TRACING_CATEGORY_NODE1(async_hooks),                                  \
        #PROVIDER, static_cast<int64_t>(get_async_id()));                     \
      break;
    NODE_ASYNC_PROVIDER_TYPES(V)
  #undef V
    default:
      UNREACHABLE();
  }
}

void AsyncWrap::EmitDestroy(Environment* env, double async_id) {
  if (env->async_hooks()->fields()[AsyncHooks::kDestroy] == 0 ||
      !env->can_call_into_js()) {
    return;
  }

  if (env->destroy_async_id_list()->empty()) {
    env->SetImmediate(&DestroyAsyncIdsCallback, CallbackFlags::kUnrefed);
  }

  // If the list gets very large empty it faster using a Microtask.
  // Microtasks can't be added in GC context therefore we use an
  // interrupt to get this Microtask scheduled as fast as possible.
  if (env->destroy_async_id_list()->size() == 16384) {
    env->RequestInterrupt([](Environment* env) {
      env->context()->GetMicrotaskQueue()->EnqueueMicrotask(
        env->isolate(),
        [](void* arg) {
          DestroyAsyncIdsCallback(static_cast<Environment*>(arg));
        }, env);
      });
  }

  env->destroy_async_id_list()->push_back(async_id);
}

// Generalized call for both the constructor and for handles that are pooled
// and reused over their lifetime. This way a new uid can be assigned when
// the resource is pulled out of the pool and put back into use.
void AsyncWrap::AsyncReset(Local<Object> resource, double execution_async_id,
                           bool silent) {
  CHECK_NE(provider_type(), PROVIDER_NONE);

  if (async_id_ != kInvalidAsyncId) {
    // This instance was in use before, we have already emitted an init with
    // its previous async_id and need to emit a matching destroy for that
    // before generating a new async_id.
    EmitDestroy();
  }

  // Now we can assign a new async_id_ to this instance.
  async_id_ = execution_async_id == kInvalidAsyncId ? env()->new_async_id()
                                                     : execution_async_id;
  trigger_async_id_ = env()->get_default_trigger_async_id();

  {
    HandleScope handle_scope(env()->isolate());
    Local<Object> obj = object();
    CHECK(!obj.IsEmpty());
    if (resource != obj) {
      USE(obj->Set(env()->context(), env()->resource_symbol(), resource));
    }
  }

  switch (provider_type()) {
#define V(PROVIDER)                                                           \
    case PROVIDER_ ## PROVIDER:                                               \
      if (*TRACE_EVENT_API_GET_CATEGORY_GROUP_ENABLED(                        \
          TRACING_CATEGORY_NODE1(async_hooks))) {                             \
        auto data = tracing::TracedValue::Create();                           \
        data->SetInteger("executionAsyncId",                                  \
                         static_cast<int64_t>(env()->execution_async_id()));  \
        data->SetInteger("triggerAsyncId",                                    \
                         static_cast<int64_t>(get_trigger_async_id()));       \
        TRACE_EVENT_NESTABLE_ASYNC_BEGIN1(                                    \
          TRACING_CATEGORY_NODE1(async_hooks),                                \
          #PROVIDER, static_cast<int64_t>(get_async_id()),                    \
          "data", std::move(data));                                           \
        }                                                                     \
      break;
    NODE_ASYNC_PROVIDER_TYPES(V)
#undef V
    default:
      UNREACHABLE();
  }

  if (silent) return;

  EmitAsyncInit(env(), resource,
                env()->async_hooks()->provider_string(provider_type()),
                async_id_, trigger_async_id_);
}


void AsyncWrap::EmitAsyncInit(Environment* env,
                              Local<Object> object,
                              Local<String> type,
                              double async_id,
                              double trigger_async_id) {
  CHECK(!object.IsEmpty());
  CHECK(!type.IsEmpty());
  AsyncHooks* async_hooks = env->async_hooks();

  // Nothing to execute, so can continue normally.
  if (async_hooks->fields()[AsyncHooks::kInit] == 0) {
    return;
  }

  HandleScope scope(env->isolate());
  Local<Function> init_fn = env->async_hooks_init_function();

  Local<Value> argv[] = {
    Number::New(env->isolate(), async_id),
    type,
    Number::New(env->isolate(), trigger_async_id),
    object,
  };

  TryCatchScope try_catch(env, TryCatchScope::CatchMode::kFatal);
  USE(init_fn->Call(env->context(), object, arraysize(argv), argv));
}


MaybeLocal<Value> AsyncWrap::MakeCallback(const Local<Function> cb,
                                          int argc,
                                          Local<Value>* argv) {
  EmitTraceEventBefore();

  ProviderType provider = provider_type();
  async_context context { get_async_id(), get_trigger_async_id() };
  MaybeLocal<Value> ret = InternalMakeCallback(
      env(), object(), object(), cb, argc, argv, context);

  // This is a static call with cached values because the `this` object may
  // no longer be alive at this point.
  EmitTraceEventAfter(provider, context.async_id);

  return ret;
}

const char* AsyncWrap::MemoryInfoName() const {
  return provider_names[provider_type()];
}

std::string AsyncWrap::diagnostic_name() const {
  char buf[64];
  snprintf(buf,
           sizeof(buf),
           "%s(%" PRIu64 ":%.0f)",
           MemoryInfoName(),
           env()->thread_id(),
           async_id_);
  return buf;
}

Local<Object> AsyncWrap::GetOwner() {
  return GetOwner(env(), object());
}

Local<Object> AsyncWrap::GetOwner(Environment* env, Local<Object> obj) {
  EscapableHandleScope handle_scope(env->isolate());
  CHECK(!obj.IsEmpty());

  TryCatchScope ignore_exceptions(env);
  while (true) {
    Local<Value> owner;
    if (!obj->Get(env->context(),
                  env->owner_symbol()).ToLocal(&owner) ||
        !owner->IsObject()) {
      return handle_scope.Escape(obj);
    }

    obj = owner.As<Object>();
  }
}

}  // namespace node

<<<<<<< HEAD
NODE_MODULE_CONTEXT_AWARE_INTERNAL(async_wrap, node::AsyncWrap::Initialize)
NODE_MODULE_EXTERNAL_REFERENCE(async_wrap,
                               node::AsyncWrap::RegisterExternalReferences)
=======
NODE_BINDING_CONTEXT_AWARE_INTERNAL(async_wrap, node::AsyncWrap::Initialize)
NODE_BINDING_EXTERNAL_REFERENCE(async_wrap,
                                node::AsyncWrap::RegisterExternalReferences)
>>>>>>> 8a2d13a7
<|MERGE_RESOLUTION|>--- conflicted
+++ resolved
@@ -709,12 +709,6 @@
 
 }  // namespace node
 
-<<<<<<< HEAD
-NODE_MODULE_CONTEXT_AWARE_INTERNAL(async_wrap, node::AsyncWrap::Initialize)
-NODE_MODULE_EXTERNAL_REFERENCE(async_wrap,
-                               node::AsyncWrap::RegisterExternalReferences)
-=======
 NODE_BINDING_CONTEXT_AWARE_INTERNAL(async_wrap, node::AsyncWrap::Initialize)
 NODE_BINDING_EXTERNAL_REFERENCE(async_wrap,
-                                node::AsyncWrap::RegisterExternalReferences)
->>>>>>> 8a2d13a7
+                                node::AsyncWrap::RegisterExternalReferences)