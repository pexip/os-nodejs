#include "node_sockaddr-inl.h"  // NOLINT(build/include)
#include "env-inl.h"
<<<<<<< HEAD
=======
#include "base64-inl.h"
>>>>>>> a8a80be5
#include "base_object-inl.h"
#include "memory_tracker-inl.h"
#include "node_errors.h"
#include "uv.h"

#include <memory>
#include <string>
#include <vector>

namespace node {

using v8::Array;
using v8::Context;
using v8::FunctionCallbackInfo;
using v8::FunctionTemplate;
using v8::Int32;
<<<<<<< HEAD
=======
using v8::Isolate;
>>>>>>> a8a80be5
using v8::Local;
using v8::MaybeLocal;
using v8::Object;
using v8::Uint32;
using v8::Value;

namespace {
template <typename T, typename F>
SocketAddress FromUVHandle(F fn, const T& handle) {
  SocketAddress addr;
  int len = sizeof(sockaddr_storage);
  if (fn(&handle, addr.storage(), &len) == 0)
    CHECK_EQ(static_cast<size_t>(len), addr.length());
  else
    addr.storage()->sa_family = 0;
  return addr;
}
}  // namespace

bool SocketAddress::ToSockAddr(
    int32_t family,
    const char* host,
    uint32_t port,
    sockaddr_storage* addr) {
  switch (family) {
    case AF_INET:
      return uv_ip4_addr(
          host,
          port,
          reinterpret_cast<sockaddr_in*>(addr)) == 0;
    case AF_INET6:
      return uv_ip6_addr(
          host,
          port,
          reinterpret_cast<sockaddr_in6*>(addr)) == 0;
    default:
      UNREACHABLE();
  }
}

bool SocketAddress::New(
    const char* host,
    uint32_t port,
    SocketAddress* addr) {
  return New(AF_INET, host, port, addr) || New(AF_INET6, host, port, addr);
}

bool SocketAddress::New(
    int32_t family,
    const char* host,
    uint32_t port,
    SocketAddress* addr) {
  return ToSockAddr(family, host, port,
                    reinterpret_cast<sockaddr_storage*>(addr->storage()));
}

size_t SocketAddress::Hash::operator()(const SocketAddress& addr) const {
  size_t hash = 0;
  switch (addr.family()) {
    case AF_INET: {
      const sockaddr_in* ipv4 =
          reinterpret_cast<const sockaddr_in*>(addr.raw());
      hash_combine(&hash, ipv4->sin_port, ipv4->sin_addr.s_addr);
      break;
    }
    case AF_INET6: {
      const sockaddr_in6* ipv6 =
          reinterpret_cast<const sockaddr_in6*>(addr.raw());
      const uint64_t* a =
          reinterpret_cast<const uint64_t*>(&ipv6->sin6_addr);
      hash_combine(&hash, ipv6->sin6_port, a[0], a[1]);
      break;
    }
    default:
      UNREACHABLE();
  }
  return hash;
}

SocketAddress SocketAddress::FromSockName(const uv_tcp_t& handle) {
  return FromUVHandle(uv_tcp_getsockname, handle);
}

SocketAddress SocketAddress::FromSockName(const uv_udp_t& handle) {
  return FromUVHandle(uv_udp_getsockname, handle);
}

SocketAddress SocketAddress::FromPeerName(const uv_tcp_t& handle) {
  return FromUVHandle(uv_tcp_getpeername, handle);
}

SocketAddress SocketAddress::FromPeerName(const uv_udp_t& handle) {
  return FromUVHandle(uv_udp_getpeername, handle);
}

namespace {
constexpr uint8_t mask[] = { 0, 0, 0, 0, 0, 0, 0, 0, 0, 0, 0xff, 0xff };

bool is_match_ipv4(
    const SocketAddress& one,
    const SocketAddress& two) {
  const sockaddr_in* one_in =
      reinterpret_cast<const sockaddr_in*>(one.data());
  const sockaddr_in* two_in =
      reinterpret_cast<const sockaddr_in*>(two.data());
  return memcmp(&one_in->sin_addr, &two_in->sin_addr, sizeof(uint32_t)) == 0;
}

bool is_match_ipv6(
    const SocketAddress& one,
    const SocketAddress& two) {
  const sockaddr_in6* one_in =
      reinterpret_cast<const sockaddr_in6*>(one.data());
  const sockaddr_in6* two_in =
      reinterpret_cast<const sockaddr_in6*>(two.data());
  return memcmp(&one_in->sin6_addr, &two_in->sin6_addr, 16) == 0;
}

bool is_match_ipv4_ipv6(
    const SocketAddress& ipv4,
    const SocketAddress& ipv6) {
  const sockaddr_in* check_ipv4 =
      reinterpret_cast<const sockaddr_in*>(ipv4.data());
  const sockaddr_in6* check_ipv6 =
      reinterpret_cast<const sockaddr_in6*>(ipv6.data());

  const uint8_t* ptr =
      reinterpret_cast<const uint8_t*>(&check_ipv6->sin6_addr);

  return memcmp(ptr, mask, sizeof(mask)) == 0 &&
         memcmp(ptr + sizeof(mask),
                &check_ipv4->sin_addr,
                sizeof(uint32_t)) == 0;
}

SocketAddress::CompareResult compare_ipv4(
    const SocketAddress& one,
    const SocketAddress& two) {
  const sockaddr_in* one_in =
      reinterpret_cast<const sockaddr_in*>(one.data());
  const sockaddr_in* two_in =
      reinterpret_cast<const sockaddr_in*>(two.data());
  const uint32_t s_addr_one = ntohl(one_in->sin_addr.s_addr);
  const uint32_t s_addr_two = ntohl(two_in->sin_addr.s_addr);

  if (s_addr_one < s_addr_two)
    return SocketAddress::CompareResult::LESS_THAN;
  else if (s_addr_one == s_addr_two)
    return SocketAddress::CompareResult::SAME;
  else
    return SocketAddress::CompareResult::GREATER_THAN;
}

SocketAddress::CompareResult compare_ipv6(
    const SocketAddress& one,
    const SocketAddress& two) {
  const sockaddr_in6* one_in =
      reinterpret_cast<const sockaddr_in6*>(one.data());
  const sockaddr_in6* two_in =
      reinterpret_cast<const sockaddr_in6*>(two.data());
  int ret = memcmp(&one_in->sin6_addr, &two_in->sin6_addr, 16);
  if (ret < 0)
    return SocketAddress::CompareResult::LESS_THAN;
  else if (ret > 0)
    return SocketAddress::CompareResult::GREATER_THAN;
  return SocketAddress::CompareResult::SAME;
}

SocketAddress::CompareResult compare_ipv4_ipv6(
    const SocketAddress& ipv4,
    const SocketAddress& ipv6) {
  const sockaddr_in* ipv4_in =
      reinterpret_cast<const sockaddr_in*>(ipv4.data());
  const sockaddr_in6 * ipv6_in =
      reinterpret_cast<const sockaddr_in6*>(ipv6.data());

  const uint8_t* ptr =
      reinterpret_cast<const uint8_t*>(&ipv6_in->sin6_addr);

  if (memcmp(ptr, mask, sizeof(mask)) != 0)
    return SocketAddress::CompareResult::NOT_COMPARABLE;

  int ret = memcmp(
      &ipv4_in->sin_addr,
      ptr + sizeof(mask),
      sizeof(uint32_t));

  if (ret < 0)
    return SocketAddress::CompareResult::LESS_THAN;
  else if (ret > 0)
    return SocketAddress::CompareResult::GREATER_THAN;
  return SocketAddress::CompareResult::SAME;
}

bool in_network_ipv4(
    const SocketAddress& ip,
    const SocketAddress& net,
    int prefix) {
<<<<<<< HEAD
  uint32_t mask = ((1 << prefix) - 1) << (32 - prefix);
=======
  uint32_t mask = ((1ull << prefix) - 1) << (32 - prefix);
>>>>>>> a8a80be5

  const sockaddr_in* ip_in =
      reinterpret_cast<const sockaddr_in*>(ip.data());
  const sockaddr_in* net_in =
      reinterpret_cast<const sockaddr_in*>(net.data());

  return (htonl(ip_in->sin_addr.s_addr) & mask) ==
         (htonl(net_in->sin_addr.s_addr) & mask);
}

bool in_network_ipv6(
    const SocketAddress& ip,
    const SocketAddress& net,
    int prefix) {
  // Special case, if prefix == 128, then just do a
  // straight comparison.
  if (prefix == 128)
    return compare_ipv6(ip, net) == SocketAddress::CompareResult::SAME;

  uint8_t r = prefix % 8;
  int len = (prefix - r) / 8;
  uint8_t mask = ((1 << r) - 1) << (8 - r);

  const sockaddr_in6* ip_in =
      reinterpret_cast<const sockaddr_in6*>(ip.data());
  const sockaddr_in6* net_in =
      reinterpret_cast<const sockaddr_in6*>(net.data());

  if (memcmp(&ip_in->sin6_addr, &net_in->sin6_addr, len) != 0)
    return false;

  const uint8_t* p1 = reinterpret_cast<const uint8_t*>(
      ip_in->sin6_addr.s6_addr);
  const uint8_t* p2 = reinterpret_cast<const uint8_t*>(
      net_in->sin6_addr.s6_addr);

  return (p1[len] & mask) == (p2[len] & mask);
}

bool in_network_ipv4_ipv6(
    const SocketAddress& ip,
    const SocketAddress& net,
    int prefix) {

  if (prefix == 128)
    return compare_ipv4_ipv6(ip, net) == SocketAddress::CompareResult::SAME;

  uint8_t r = prefix % 8;
  int len = (prefix - r) / 8;
  uint8_t mask = ((1 << r) - 1) << (8 - r);

  const sockaddr_in* ip_in =
      reinterpret_cast<const sockaddr_in*>(ip.data());
  const sockaddr_in6* net_in =
      reinterpret_cast<const sockaddr_in6*>(net.data());

  uint8_t ip_mask[16] = {0, 0, 0, 0, 0, 0, 0, 0, 0, 0, 0xff, 0xff, 0, 0, 0, 0};
  uint8_t* ptr = ip_mask;
  memcpy(ptr + 12, &ip_in->sin_addr, 4);

  if (memcmp(ptr, &net_in->sin6_addr, len) != 0)
    return false;

  ptr += len;
  const uint8_t* p2 = reinterpret_cast<const uint8_t*>(
      net_in->sin6_addr.s6_addr);

  return (ptr[0] & mask) == (p2[len] & mask);
}

bool in_network_ipv6_ipv4(
    const SocketAddress& ip,
    const SocketAddress& net,
    int prefix) {
  if (prefix == 32)
    return compare_ipv4_ipv6(net, ip) == SocketAddress::CompareResult::SAME;

<<<<<<< HEAD
  uint32_t m = ((1 << prefix) - 1) << (32 - prefix);
=======
  uint32_t m = ((1ull << prefix) - 1) << (32 - prefix);
>>>>>>> a8a80be5

  const sockaddr_in6* ip_in =
      reinterpret_cast<const sockaddr_in6*>(ip.data());
  const sockaddr_in* net_in =
      reinterpret_cast<const sockaddr_in*>(net.data());

  const uint8_t* ptr =
      reinterpret_cast<const uint8_t*>(&ip_in->sin6_addr);

  if (memcmp(ptr, mask, sizeof(mask)) != 0)
    return false;

  ptr += sizeof(mask);
<<<<<<< HEAD
  uint32_t check = ptr[0] << 24 | ptr[1] << 16 | ptr[2] << 8 | ptr[3];
=======
  uint32_t check = ReadUint32BE(ptr);
>>>>>>> a8a80be5

  return (check & m) == (htonl(net_in->sin_addr.s_addr) & m);
}
}  // namespace

// TODO(@jasnell): The implementations of is_match, compare, and
// is_in_network have not been performance optimized and could
// likely benefit from work on more performant approaches.

bool SocketAddress::is_match(const SocketAddress& other) const {
  switch (family()) {
    case AF_INET:
      switch (other.family()) {
        case AF_INET: return is_match_ipv4(*this, other);
        case AF_INET6: return is_match_ipv4_ipv6(*this, other);
      }
      break;
    case AF_INET6:
      switch (other.family()) {
        case AF_INET: return is_match_ipv4_ipv6(other, *this);
        case AF_INET6: return is_match_ipv6(*this, other);
      }
      break;
  }
  return false;
}

SocketAddress::CompareResult SocketAddress::compare(
    const SocketAddress& other) const {
  switch (family()) {
    case AF_INET:
      switch (other.family()) {
        case AF_INET: return compare_ipv4(*this, other);
        case AF_INET6: return compare_ipv4_ipv6(*this, other);
      }
      break;
    case AF_INET6:
      switch (other.family()) {
        case AF_INET: {
          CompareResult c = compare_ipv4_ipv6(other, *this);
          switch (c) {
            case SocketAddress::CompareResult::NOT_COMPARABLE:
              // Fall through
            case SocketAddress::CompareResult::SAME:
              return c;
            case SocketAddress::CompareResult::GREATER_THAN:
              return SocketAddress::CompareResult::LESS_THAN;
            case SocketAddress::CompareResult::LESS_THAN:
              return SocketAddress::CompareResult::GREATER_THAN;
          }
          break;
        }
        case AF_INET6: return compare_ipv6(*this, other);
      }
      break;
  }
  return SocketAddress::CompareResult::NOT_COMPARABLE;
}

bool SocketAddress::is_in_network(
    const SocketAddress& other,
    int prefix) const {

  switch (family()) {
    case AF_INET:
      switch (other.family()) {
        case AF_INET: return in_network_ipv4(*this, other, prefix);
        case AF_INET6: return in_network_ipv4_ipv6(*this, other, prefix);
      }
      break;
    case AF_INET6:
      switch (other.family()) {
        case AF_INET: return in_network_ipv6_ipv4(*this, other, prefix);
        case AF_INET6: return in_network_ipv6(*this, other, prefix);
      }
      break;
  }

  return false;
}

SocketAddressBlockList::SocketAddressBlockList(
    std::shared_ptr<SocketAddressBlockList> parent)
    : parent_(parent) {}

void SocketAddressBlockList::AddSocketAddress(
    const std::shared_ptr<SocketAddress>& address) {
  Mutex::ScopedLock lock(mutex_);
  std::unique_ptr<Rule> rule =
      std::make_unique<SocketAddressRule>(address);
  rules_.emplace_front(std::move(rule));
  address_rules_[*address.get()] = rules_.begin();
}

void SocketAddressBlockList::RemoveSocketAddress(
    const std::shared_ptr<SocketAddress>& address) {
  Mutex::ScopedLock lock(mutex_);
  auto it = address_rules_.find(*address.get());
  if (it != std::end(address_rules_)) {
    rules_.erase(it->second);
    address_rules_.erase(it);
  }
}

void SocketAddressBlockList::AddSocketAddressRange(
    const std::shared_ptr<SocketAddress>& start,
    const std::shared_ptr<SocketAddress>& end) {
  Mutex::ScopedLock lock(mutex_);
  std::unique_ptr<Rule> rule =
      std::make_unique<SocketAddressRangeRule>(start, end);
  rules_.emplace_front(std::move(rule));
}

void SocketAddressBlockList::AddSocketAddressMask(
    const std::shared_ptr<SocketAddress>& network,
    int prefix) {
  Mutex::ScopedLock lock(mutex_);
  std::unique_ptr<Rule> rule =
      std::make_unique<SocketAddressMaskRule>(network, prefix);
  rules_.emplace_front(std::move(rule));
}

bool SocketAddressBlockList::Apply(
    const std::shared_ptr<SocketAddress>& address) {
  Mutex::ScopedLock lock(mutex_);
  for (const auto& rule : rules_) {
    if (rule->Apply(address))
      return true;
  }
  return parent_ ? parent_->Apply(address) : false;
}

SocketAddressBlockList::SocketAddressRule::SocketAddressRule(
    const std::shared_ptr<SocketAddress>& address_)
    : address(address_) {}

SocketAddressBlockList::SocketAddressRangeRule::SocketAddressRangeRule(
    const std::shared_ptr<SocketAddress>& start_,
    const std::shared_ptr<SocketAddress>& end_)
    : start(start_),
      end(end_) {}

SocketAddressBlockList::SocketAddressMaskRule::SocketAddressMaskRule(
    const std::shared_ptr<SocketAddress>& network_,
    int prefix_)
    : network(network_),
      prefix(prefix_) {}

bool SocketAddressBlockList::SocketAddressRule::Apply(
    const std::shared_ptr<SocketAddress>& address) {
  return this->address->is_match(*address.get());
}

std::string SocketAddressBlockList::SocketAddressRule::ToString() {
  std::string ret = "Address: ";
  ret += address->family() == AF_INET ? "IPv4" : "IPv6";
  ret += " ";
  ret += address->address();
  return ret;
}

bool SocketAddressBlockList::SocketAddressRangeRule::Apply(
    const std::shared_ptr<SocketAddress>& address) {
  return *address.get() >= *start.get() &&
         *address.get() <= *end.get();
}

std::string SocketAddressBlockList::SocketAddressRangeRule::ToString() {
  std::string ret = "Range: ";
  ret += start->family() == AF_INET ? "IPv4" : "IPv6";
  ret += " ";
  ret += start->address();
  ret += "-";
  ret += end->address();
  return ret;
}

bool SocketAddressBlockList::SocketAddressMaskRule::Apply(
    const std::shared_ptr<SocketAddress>& address) {
  return address->is_in_network(*network.get(), prefix);
}

std::string SocketAddressBlockList::SocketAddressMaskRule::ToString() {
  std::string ret = "Subnet: ";
  ret += network->family() == AF_INET ? "IPv4" : "IPv6";
  ret += " ";
  ret += network->address();
  ret += "/" + std::to_string(prefix);
  return ret;
}

MaybeLocal<Array> SocketAddressBlockList::ListRules(Environment* env) {
  Mutex::ScopedLock lock(mutex_);
  std::vector<Local<Value>> rules;
  if (!ListRules(env, &rules))
    return MaybeLocal<Array>();
  return Array::New(env->isolate(), rules.data(), rules.size());
}

bool SocketAddressBlockList::ListRules(
    Environment* env,
    std::vector<v8::Local<v8::Value>>* rules) {
  if (parent_ && !parent_->ListRules(env, rules))
    return false;
  for (const auto& rule : rules_) {
    Local<Value> str;
    if (!rule->ToV8String(env).ToLocal(&str))
      return false;
    rules->push_back(str);
  }
  return true;
}

void SocketAddressBlockList::MemoryInfo(node::MemoryTracker* tracker) const {
  tracker->TrackField("rules", rules_);
}

void SocketAddressBlockList::SocketAddressRule::MemoryInfo(
    node::MemoryTracker* tracker) const {
  tracker->TrackField("address", address);
}

void SocketAddressBlockList::SocketAddressRangeRule::MemoryInfo(
    node::MemoryTracker* tracker) const {
  tracker->TrackField("start", start);
  tracker->TrackField("end", end);
}

void SocketAddressBlockList::SocketAddressMaskRule::MemoryInfo(
    node::MemoryTracker* tracker) const {
  tracker->TrackField("network", network);
}

SocketAddressBlockListWrap::SocketAddressBlockListWrap(
    Environment* env,
    Local<Object> wrap,
    std::shared_ptr<SocketAddressBlockList> blocklist)
    : BaseObject(env, wrap),
      blocklist_(std::move(blocklist)) {
  MakeWeak();
}

BaseObjectPtr<SocketAddressBlockListWrap> SocketAddressBlockListWrap::New(
    Environment* env) {
  Local<Object> obj;
  if (!env->blocklist_constructor_template()
          ->InstanceTemplate()
          ->NewInstance(env->context()).ToLocal(&obj)) {
    return BaseObjectPtr<SocketAddressBlockListWrap>();
  }
  BaseObjectPtr<SocketAddressBlockListWrap> wrap =
      MakeBaseObject<SocketAddressBlockListWrap>(env, obj);
  CHECK(wrap);
  return wrap;
}

BaseObjectPtr<SocketAddressBlockListWrap> SocketAddressBlockListWrap::New(
    Environment* env,
    std::shared_ptr<SocketAddressBlockList> blocklist) {
  Local<Object> obj;
  if (!env->blocklist_constructor_template()
          ->InstanceTemplate()
          ->NewInstance(env->context()).ToLocal(&obj)) {
    return BaseObjectPtr<SocketAddressBlockListWrap>();
  }
  BaseObjectPtr<SocketAddressBlockListWrap> wrap =
      MakeBaseObject<SocketAddressBlockListWrap>(
          env,
          obj,
          std::move(blocklist));
  CHECK(wrap);
  return wrap;
}

void SocketAddressBlockListWrap::New(
    const FunctionCallbackInfo<Value>& args) {
  CHECK(args.IsConstructCall());
  Environment* env = Environment::GetCurrent(args);
  new SocketAddressBlockListWrap(env, args.This());
}

void SocketAddressBlockListWrap::AddAddress(
    const FunctionCallbackInfo<Value>& args) {
  Environment* env = Environment::GetCurrent(args);
  SocketAddressBlockListWrap* wrap;
  ASSIGN_OR_RETURN_UNWRAP(&wrap, args.Holder());

  CHECK(SocketAddressBase::HasInstance(env, args[0]));
  SocketAddressBase* addr;
  ASSIGN_OR_RETURN_UNWRAP(&addr, args[0]);

  wrap->blocklist_->AddSocketAddress(addr->address());

  args.GetReturnValue().Set(true);
}

void SocketAddressBlockListWrap::AddRange(
    const FunctionCallbackInfo<Value>& args) {
  Environment* env = Environment::GetCurrent(args);
  SocketAddressBlockListWrap* wrap;
  ASSIGN_OR_RETURN_UNWRAP(&wrap, args.Holder());

  CHECK(SocketAddressBase::HasInstance(env, args[0]));
  CHECK(SocketAddressBase::HasInstance(env, args[1]));

  SocketAddressBase* start_addr;
  SocketAddressBase* end_addr;
  ASSIGN_OR_RETURN_UNWRAP(&start_addr, args[0]);
  ASSIGN_OR_RETURN_UNWRAP(&end_addr, args[1]);

  // Starting address must come before the end address
  if (*start_addr->address().get() > *end_addr->address().get())
    return args.GetReturnValue().Set(false);

  wrap->blocklist_->AddSocketAddressRange(
      start_addr->address(),
      end_addr->address());

  args.GetReturnValue().Set(true);
}

void SocketAddressBlockListWrap::AddSubnet(
    const FunctionCallbackInfo<Value>& args) {
  Environment* env = Environment::GetCurrent(args);
  SocketAddressBlockListWrap* wrap;
  ASSIGN_OR_RETURN_UNWRAP(&wrap, args.Holder());

  CHECK(SocketAddressBase::HasInstance(env, args[0]));
  CHECK(args[1]->IsInt32());

  SocketAddressBase* addr;
  ASSIGN_OR_RETURN_UNWRAP(&addr, args[0]);

  int32_t prefix;
  if (!args[1]->Int32Value(env->context()).To(&prefix)) {
    return;
  }

  CHECK_IMPLIES(addr->address()->family() == AF_INET, prefix <= 32);
  CHECK_IMPLIES(addr->address()->family() == AF_INET6, prefix <= 128);
  CHECK_GE(prefix, 0);

  wrap->blocklist_->AddSocketAddressMask(addr->address(), prefix);

  args.GetReturnValue().Set(true);
}

void SocketAddressBlockListWrap::Check(
    const FunctionCallbackInfo<Value>& args) {
  Environment* env = Environment::GetCurrent(args);
  SocketAddressBlockListWrap* wrap;
  ASSIGN_OR_RETURN_UNWRAP(&wrap, args.Holder());

  CHECK(SocketAddressBase::HasInstance(env, args[0]));
  SocketAddressBase* addr;
  ASSIGN_OR_RETURN_UNWRAP(&addr, args[0]);

  args.GetReturnValue().Set(wrap->blocklist_->Apply(addr->address()));
}

void SocketAddressBlockListWrap::GetRules(
    const FunctionCallbackInfo<Value>& args) {
  Environment* env = Environment::GetCurrent(args);
  SocketAddressBlockListWrap* wrap;
  ASSIGN_OR_RETURN_UNWRAP(&wrap, args.Holder());
  Local<Array> rules;
  if (wrap->blocklist_->ListRules(env).ToLocal(&rules))
    args.GetReturnValue().Set(rules);
}

void SocketAddressBlockListWrap::MemoryInfo(MemoryTracker* tracker) const {
  blocklist_->MemoryInfo(tracker);
}

std::unique_ptr<worker::TransferData>
SocketAddressBlockListWrap::CloneForMessaging() const {
  return std::make_unique<TransferData>(this);
}

bool SocketAddressBlockListWrap::HasInstance(
    Environment* env,
    Local<Value> value) {
  return GetConstructorTemplate(env)->HasInstance(value);
}

Local<FunctionTemplate> SocketAddressBlockListWrap::GetConstructorTemplate(
    Environment* env) {
  Local<FunctionTemplate> tmpl = env->blocklist_constructor_template();
  if (tmpl.IsEmpty()) {
<<<<<<< HEAD
    tmpl = env->NewFunctionTemplate(SocketAddressBlockListWrap::New);
    tmpl->SetClassName(FIXED_ONE_BYTE_STRING(env->isolate(), "BlockList"));
    tmpl->Inherit(BaseObject::GetConstructorTemplate(env));
    tmpl->InstanceTemplate()->SetInternalFieldCount(kInternalFieldCount);
    env->SetProtoMethod(tmpl, "addAddress", AddAddress);
    env->SetProtoMethod(tmpl, "addRange", AddRange);
    env->SetProtoMethod(tmpl, "addSubnet", AddSubnet);
    env->SetProtoMethod(tmpl, "check", Check);
    env->SetProtoMethod(tmpl, "getRules", GetRules);
=======
    Isolate* isolate = env->isolate();
    tmpl = NewFunctionTemplate(isolate, SocketAddressBlockListWrap::New);
    tmpl->SetClassName(FIXED_ONE_BYTE_STRING(env->isolate(), "BlockList"));
    tmpl->Inherit(BaseObject::GetConstructorTemplate(env));
    tmpl->InstanceTemplate()->SetInternalFieldCount(kInternalFieldCount);
    SetProtoMethod(isolate, tmpl, "addAddress", AddAddress);
    SetProtoMethod(isolate, tmpl, "addRange", AddRange);
    SetProtoMethod(isolate, tmpl, "addSubnet", AddSubnet);
    SetProtoMethod(isolate, tmpl, "check", Check);
    SetProtoMethod(isolate, tmpl, "getRules", GetRules);
>>>>>>> a8a80be5
    env->set_blocklist_constructor_template(tmpl);
  }
  return tmpl;
}

void SocketAddressBlockListWrap::Initialize(
    Local<Object> target,
    Local<Value> unused,
    Local<Context> context,
    void* priv) {
  Environment* env = Environment::GetCurrent(context);

<<<<<<< HEAD
  env->SetConstructorFunction(
      target,
      "BlockList",
      GetConstructorTemplate(env),
      Environment::SetConstructorFunctionFlag::NONE);
=======
  SetConstructorFunction(context,
                         target,
                         "BlockList",
                         GetConstructorTemplate(env),
                         SetConstructorFunctionFlag::NONE);
>>>>>>> a8a80be5

  SocketAddressBase::Initialize(env, target);

  NODE_DEFINE_CONSTANT(target, AF_INET);
  NODE_DEFINE_CONSTANT(target, AF_INET6);
}

BaseObjectPtr<BaseObject> SocketAddressBlockListWrap::TransferData::Deserialize(
    Environment* env,
    Local<Context> context,
    std::unique_ptr<worker::TransferData> self) {
  return New(env, std::move(blocklist_));
}

void SocketAddressBlockListWrap::TransferData::MemoryInfo(
    MemoryTracker* tracker) const {
  blocklist_->MemoryInfo(tracker);
}

bool SocketAddressBase::HasInstance(Environment* env, Local<Value> value) {
  return GetConstructorTemplate(env)->HasInstance(value);
}

Local<FunctionTemplate> SocketAddressBase::GetConstructorTemplate(
    Environment* env) {
  Local<FunctionTemplate> tmpl = env->socketaddress_constructor_template();
  if (tmpl.IsEmpty()) {
<<<<<<< HEAD
    tmpl = env->NewFunctionTemplate(New);
=======
    Isolate* isolate = env->isolate();
    tmpl = NewFunctionTemplate(isolate, New);
>>>>>>> a8a80be5
    tmpl->SetClassName(FIXED_ONE_BYTE_STRING(env->isolate(), "SocketAddress"));
    tmpl->InstanceTemplate()->SetInternalFieldCount(
        SocketAddressBase::kInternalFieldCount);
    tmpl->Inherit(BaseObject::GetConstructorTemplate(env));
<<<<<<< HEAD
    env->SetProtoMethod(tmpl, "detail", Detail);
    env->SetProtoMethod(tmpl, "legacyDetail", LegacyDetail);
    env->SetProtoMethodNoSideEffect(tmpl, "flowlabel", GetFlowLabel);
=======
    SetProtoMethod(isolate, tmpl, "detail", Detail);
    SetProtoMethod(isolate, tmpl, "legacyDetail", LegacyDetail);
    SetProtoMethodNoSideEffect(isolate, tmpl, "flowlabel", GetFlowLabel);
>>>>>>> a8a80be5
    env->set_socketaddress_constructor_template(tmpl);
  }
  return tmpl;
}

void SocketAddressBase::Initialize(Environment* env, Local<Object> target) {
<<<<<<< HEAD
  env->SetConstructorFunction(
      target,
      "SocketAddress",
      GetConstructorTemplate(env),
      Environment::SetConstructorFunctionFlag::NONE);
=======
  SetConstructorFunction(env->context(),
                         target,
                         "SocketAddress",
                         GetConstructorTemplate(env),
                         SetConstructorFunctionFlag::NONE);
>>>>>>> a8a80be5
}

BaseObjectPtr<SocketAddressBase> SocketAddressBase::Create(
    Environment* env,
    std::shared_ptr<SocketAddress> address) {
  Local<Object> obj;
  if (!GetConstructorTemplate(env)
          ->InstanceTemplate()
          ->NewInstance(env->context()).ToLocal(&obj)) {
    return BaseObjectPtr<SocketAddressBase>();
  }

  return MakeBaseObject<SocketAddressBase>(env, obj, std::move(address));
}

void SocketAddressBase::New(const FunctionCallbackInfo<Value>& args) {
  Environment* env = Environment::GetCurrent(args);
  CHECK(args.IsConstructCall());
  CHECK(args[0]->IsString());  // address
  CHECK(args[1]->IsInt32());  // port
  CHECK(args[2]->IsInt32());  // family
  CHECK(args[3]->IsUint32());  // flow label

  Utf8Value address(env->isolate(), args[0]);
  int32_t port = args[1].As<Int32>()->Value();
  int32_t family = args[2].As<Int32>()->Value();
  uint32_t flow_label = args[3].As<Uint32>()->Value();

  std::shared_ptr<SocketAddress> addr = std::make_shared<SocketAddress>();

  if (!SocketAddress::New(family, *address, port, addr.get()))
    return THROW_ERR_INVALID_ADDRESS(env);

  addr->set_flow_label(flow_label);

  new SocketAddressBase(env, args.This(), std::move(addr));
}

void SocketAddressBase::Detail(const FunctionCallbackInfo<Value>& args) {
  Environment* env = Environment::GetCurrent(args);
  CHECK(args[0]->IsObject());
  Local<Object> detail = args[0].As<Object>();

  SocketAddressBase* base;
  ASSIGN_OR_RETURN_UNWRAP(&base, args.Holder());

  Local<Value> address;
  if (!ToV8Value(env->context(), base->address_->address()).ToLocal(&address))
    return;

  if (detail->Set(env->context(), env->address_string(), address).IsJust() &&
      detail->Set(
          env->context(),
          env->port_string(),
          Int32::New(env->isolate(), base->address_->port())).IsJust() &&
      detail->Set(
          env->context(),
          env->family_string(),
          Int32::New(env->isolate(), base->address_->family())).IsJust() &&
      detail->Set(
          env->context(),
          env->flowlabel_string(),
          Uint32::New(env->isolate(), base->address_->flow_label()))
              .IsJust()) {
    args.GetReturnValue().Set(detail);
  }
}

void SocketAddressBase::GetFlowLabel(const FunctionCallbackInfo<Value>& args) {
  SocketAddressBase* base;
  ASSIGN_OR_RETURN_UNWRAP(&base, args.Holder());
  args.GetReturnValue().Set(base->address_->flow_label());
}

void SocketAddressBase::LegacyDetail(const FunctionCallbackInfo<Value>& args) {
  Environment* env = Environment::GetCurrent(args);
  SocketAddressBase* base;
  ASSIGN_OR_RETURN_UNWRAP(&base, args.Holder());
<<<<<<< HEAD
  args.GetReturnValue().Set(base->address_->ToJS(env));
=======
  Local<Object> address;
  if (!base->address_->ToJS(env).ToLocal(&address)) return;
  args.GetReturnValue().Set(address);
>>>>>>> a8a80be5
}

SocketAddressBase::SocketAddressBase(
    Environment* env,
    Local<Object> wrap,
    std::shared_ptr<SocketAddress> address)
    : BaseObject(env, wrap),
      address_(std::move(address)) {
  MakeWeak();
}

void SocketAddressBase::MemoryInfo(MemoryTracker* tracker) const {
  tracker->TrackField("address", address_);
}

std::unique_ptr<worker::TransferData>
SocketAddressBase::CloneForMessaging() const {
  return std::make_unique<TransferData>(this);
}

void SocketAddressBase::TransferData::MemoryInfo(MemoryTracker* tracker) const {
  tracker->TrackField("address", address_);
}

BaseObjectPtr<BaseObject> SocketAddressBase::TransferData::Deserialize(
    Environment* env,
    v8::Local<v8::Context> context,
    std::unique_ptr<worker::TransferData> self) {
  return SocketAddressBase::Create(env, std::move(address_));
}

}  // namespace node

<<<<<<< HEAD
NODE_MODULE_CONTEXT_AWARE_INTERNAL(
    block_list,
    node::SocketAddressBlockListWrap::Initialize)
=======
NODE_BINDING_CONTEXT_AWARE_INTERNAL(
    block_list, node::SocketAddressBlockListWrap::Initialize)
>>>>>>> a8a80be5
<|MERGE_RESOLUTION|>--- conflicted
+++ resolved
@@ -1,9 +1,6 @@
 #include "node_sockaddr-inl.h"  // NOLINT(build/include)
 #include "env-inl.h"
-<<<<<<< HEAD
-=======
 #include "base64-inl.h"
->>>>>>> a8a80be5
 #include "base_object-inl.h"
 #include "memory_tracker-inl.h"
 #include "node_errors.h"
@@ -20,10 +17,7 @@
 using v8::FunctionCallbackInfo;
 using v8::FunctionTemplate;
 using v8::Int32;
-<<<<<<< HEAD
-=======
 using v8::Isolate;
->>>>>>> a8a80be5
 using v8::Local;
 using v8::MaybeLocal;
 using v8::Object;
@@ -222,11 +216,7 @@
     const SocketAddress& ip,
     const SocketAddress& net,
     int prefix) {
-<<<<<<< HEAD
-  uint32_t mask = ((1 << prefix) - 1) << (32 - prefix);
-=======
   uint32_t mask = ((1ull << prefix) - 1) << (32 - prefix);
->>>>>>> a8a80be5
 
   const sockaddr_in* ip_in =
       reinterpret_cast<const sockaddr_in*>(ip.data());
@@ -304,11 +294,7 @@
   if (prefix == 32)
     return compare_ipv4_ipv6(net, ip) == SocketAddress::CompareResult::SAME;
 
-<<<<<<< HEAD
-  uint32_t m = ((1 << prefix) - 1) << (32 - prefix);
-=======
   uint32_t m = ((1ull << prefix) - 1) << (32 - prefix);
->>>>>>> a8a80be5
 
   const sockaddr_in6* ip_in =
       reinterpret_cast<const sockaddr_in6*>(ip.data());
@@ -322,11 +308,7 @@
     return false;
 
   ptr += sizeof(mask);
-<<<<<<< HEAD
-  uint32_t check = ptr[0] << 24 | ptr[1] << 16 | ptr[2] << 8 | ptr[3];
-=======
   uint32_t check = ReadUint32BE(ptr);
->>>>>>> a8a80be5
 
   return (check & m) == (htonl(net_in->sin_addr.s_addr) & m);
 }
@@ -716,17 +698,6 @@
     Environment* env) {
   Local<FunctionTemplate> tmpl = env->blocklist_constructor_template();
   if (tmpl.IsEmpty()) {
-<<<<<<< HEAD
-    tmpl = env->NewFunctionTemplate(SocketAddressBlockListWrap::New);
-    tmpl->SetClassName(FIXED_ONE_BYTE_STRING(env->isolate(), "BlockList"));
-    tmpl->Inherit(BaseObject::GetConstructorTemplate(env));
-    tmpl->InstanceTemplate()->SetInternalFieldCount(kInternalFieldCount);
-    env->SetProtoMethod(tmpl, "addAddress", AddAddress);
-    env->SetProtoMethod(tmpl, "addRange", AddRange);
-    env->SetProtoMethod(tmpl, "addSubnet", AddSubnet);
-    env->SetProtoMethod(tmpl, "check", Check);
-    env->SetProtoMethod(tmpl, "getRules", GetRules);
-=======
     Isolate* isolate = env->isolate();
     tmpl = NewFunctionTemplate(isolate, SocketAddressBlockListWrap::New);
     tmpl->SetClassName(FIXED_ONE_BYTE_STRING(env->isolate(), "BlockList"));
@@ -737,7 +708,6 @@
     SetProtoMethod(isolate, tmpl, "addSubnet", AddSubnet);
     SetProtoMethod(isolate, tmpl, "check", Check);
     SetProtoMethod(isolate, tmpl, "getRules", GetRules);
->>>>>>> a8a80be5
     env->set_blocklist_constructor_template(tmpl);
   }
   return tmpl;
@@ -750,19 +720,11 @@
     void* priv) {
   Environment* env = Environment::GetCurrent(context);
 
-<<<<<<< HEAD
-  env->SetConstructorFunction(
-      target,
-      "BlockList",
-      GetConstructorTemplate(env),
-      Environment::SetConstructorFunctionFlag::NONE);
-=======
   SetConstructorFunction(context,
                          target,
                          "BlockList",
                          GetConstructorTemplate(env),
                          SetConstructorFunctionFlag::NONE);
->>>>>>> a8a80be5
 
   SocketAddressBase::Initialize(env, target);
 
@@ -790,44 +752,26 @@
     Environment* env) {
   Local<FunctionTemplate> tmpl = env->socketaddress_constructor_template();
   if (tmpl.IsEmpty()) {
-<<<<<<< HEAD
-    tmpl = env->NewFunctionTemplate(New);
-=======
     Isolate* isolate = env->isolate();
     tmpl = NewFunctionTemplate(isolate, New);
->>>>>>> a8a80be5
     tmpl->SetClassName(FIXED_ONE_BYTE_STRING(env->isolate(), "SocketAddress"));
     tmpl->InstanceTemplate()->SetInternalFieldCount(
         SocketAddressBase::kInternalFieldCount);
     tmpl->Inherit(BaseObject::GetConstructorTemplate(env));
-<<<<<<< HEAD
-    env->SetProtoMethod(tmpl, "detail", Detail);
-    env->SetProtoMethod(tmpl, "legacyDetail", LegacyDetail);
-    env->SetProtoMethodNoSideEffect(tmpl, "flowlabel", GetFlowLabel);
-=======
     SetProtoMethod(isolate, tmpl, "detail", Detail);
     SetProtoMethod(isolate, tmpl, "legacyDetail", LegacyDetail);
     SetProtoMethodNoSideEffect(isolate, tmpl, "flowlabel", GetFlowLabel);
->>>>>>> a8a80be5
     env->set_socketaddress_constructor_template(tmpl);
   }
   return tmpl;
 }
 
 void SocketAddressBase::Initialize(Environment* env, Local<Object> target) {
-<<<<<<< HEAD
-  env->SetConstructorFunction(
-      target,
-      "SocketAddress",
-      GetConstructorTemplate(env),
-      Environment::SetConstructorFunctionFlag::NONE);
-=======
   SetConstructorFunction(env->context(),
                          target,
                          "SocketAddress",
                          GetConstructorTemplate(env),
                          SetConstructorFunctionFlag::NONE);
->>>>>>> a8a80be5
 }
 
 BaseObjectPtr<SocketAddressBase> SocketAddressBase::Create(
@@ -906,13 +850,9 @@
   Environment* env = Environment::GetCurrent(args);
   SocketAddressBase* base;
   ASSIGN_OR_RETURN_UNWRAP(&base, args.Holder());
-<<<<<<< HEAD
-  args.GetReturnValue().Set(base->address_->ToJS(env));
-=======
   Local<Object> address;
   if (!base->address_->ToJS(env).ToLocal(&address)) return;
   args.GetReturnValue().Set(address);
->>>>>>> a8a80be5
 }
 
 SocketAddressBase::SocketAddressBase(
@@ -946,11 +886,5 @@
 
 }  // namespace node
 
-<<<<<<< HEAD
-NODE_MODULE_CONTEXT_AWARE_INTERNAL(
-    block_list,
-    node::SocketAddressBlockListWrap::Initialize)
-=======
 NODE_BINDING_CONTEXT_AWARE_INTERNAL(
-    block_list, node::SocketAddressBlockListWrap::Initialize)
->>>>>>> a8a80be5
+    block_list, node::SocketAddressBlockListWrap::Initialize)