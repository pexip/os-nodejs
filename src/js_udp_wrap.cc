#include "udp_wrap.h"
#include "async_wrap-inl.h"
#include "node_errors.h"
#include "node_sockaddr-inl.h"

#include <algorithm>

// TODO(RaisinTen): Replace all uses with empty `v8::Maybe`s.
#define JS_EXCEPTION_PENDING UV_EPROTO

namespace node {

using errors::TryCatchScope;
using v8::Array;
using v8::Context;
using v8::FunctionCallbackInfo;
using v8::FunctionTemplate;
using v8::HandleScope;
using v8::Int32;
using v8::Isolate;
using v8::Local;
using v8::Object;
using v8::Value;

// JSUDPWrap is a testing utility used by test/common/udppair.js
// to simulate UDP traffic deterministically in Node.js tests.
class JSUDPWrap final : public UDPWrapBase, public AsyncWrap {
 public:
  JSUDPWrap(Environment* env, Local<Object> obj);

  int RecvStart() override;
  int RecvStop() override;
  ssize_t Send(uv_buf_t* bufs,
               size_t nbufs,
               const sockaddr* addr) override;
  SocketAddress GetPeerName() override;
  SocketAddress GetSockName() override;
  AsyncWrap* GetAsyncWrap() override { return this; }

  static void New(const FunctionCallbackInfo<Value>& args);
  static void EmitReceived(const FunctionCallbackInfo<Value>& args);
  static void OnSendDone(const FunctionCallbackInfo<Value>& args);
  static void OnAfterBind(const FunctionCallbackInfo<Value>& args);

  static void Initialize(Local<Object> target,
                         Local<Value> unused,
                         Local<Context> context,
                         void* priv);
  SET_NO_MEMORY_INFO()
  SET_MEMORY_INFO_NAME(JSUDPWrap)
  SET_SELF_SIZE(JSUDPWrap)
};

JSUDPWrap::JSUDPWrap(Environment* env, Local<Object> obj)
  : AsyncWrap(env, obj, PROVIDER_JSUDPWRAP) {
  MakeWeak();

  obj->SetAlignedPointerInInternalField(
      kUDPWrapBaseField, static_cast<UDPWrapBase*>(this));
}

int JSUDPWrap::RecvStart() {
  HandleScope scope(env()->isolate());
  Context::Scope context_scope(env()->context());
  TryCatchScope try_catch(env());
  Local<Value> value;
  int32_t value_int = JS_EXCEPTION_PENDING;
  if (!MakeCallback(env()->onreadstart_string(), 0, nullptr).ToLocal(&value) ||
      !value->Int32Value(env()->context()).To(&value_int)) {
    if (try_catch.HasCaught() && !try_catch.HasTerminated())
      errors::TriggerUncaughtException(env()->isolate(), try_catch);
  }
  return value_int;
}

int JSUDPWrap::RecvStop() {
  HandleScope scope(env()->isolate());
  Context::Scope context_scope(env()->context());
  TryCatchScope try_catch(env());
  Local<Value> value;
  int32_t value_int = JS_EXCEPTION_PENDING;
  if (!MakeCallback(env()->onreadstop_string(), 0, nullptr).ToLocal(&value) ||
      !value->Int32Value(env()->context()).To(&value_int)) {
    if (try_catch.HasCaught() && !try_catch.HasTerminated())
      errors::TriggerUncaughtException(env()->isolate(), try_catch);
  }
  return value_int;
}

ssize_t JSUDPWrap::Send(uv_buf_t* bufs,
                        size_t nbufs,
                        const sockaddr* addr) {
  HandleScope scope(env()->isolate());
  Context::Scope context_scope(env()->context());
  TryCatchScope try_catch(env());
  Local<Value> value;
  int64_t value_int = JS_EXCEPTION_PENDING;
  size_t total_len = 0;

  MaybeStackBuffer<Local<Value>, 16> buffers(nbufs);
  for (size_t i = 0; i < nbufs; i++) {
    buffers[i] = Buffer::Copy(env(), bufs[i].base, bufs[i].len)
        .ToLocalChecked();
    total_len += bufs[i].len;
  }

  Local<Object> address;
  if (!AddressToJS(env(), addr).ToLocal(&address)) return value_int;

  Local<Value> args[] = {
    listener()->CreateSendWrap(total_len)->object(),
    Array::New(env()->isolate(), buffers.out(), nbufs),
    address,
  };

  if (!MakeCallback(env()->onwrite_string(), arraysize(args), args)
          .ToLocal(&value) ||
      !value->IntegerValue(env()->context()).To(&value_int)) {
    if (try_catch.HasCaught() && !try_catch.HasTerminated())
      errors::TriggerUncaughtException(env()->isolate(), try_catch);
  }
  return value_int;
}

SocketAddress JSUDPWrap::GetPeerName() {
  SocketAddress ret;
  CHECK(SocketAddress::New(AF_INET, "127.0.0.1", 1337, &ret));
  return ret;
}

SocketAddress JSUDPWrap::GetSockName() {
  SocketAddress ret;
  CHECK(SocketAddress::New(AF_INET, "127.0.0.1", 1337, &ret));
  return ret;
}

void JSUDPWrap::New(const FunctionCallbackInfo<Value>& args) {
  Environment* env = Environment::GetCurrent(args);
  CHECK(args.IsConstructCall());
  new JSUDPWrap(env, args.Holder());
}

void JSUDPWrap::EmitReceived(const FunctionCallbackInfo<Value>& args) {
  JSUDPWrap* wrap;
  ASSIGN_OR_RETURN_UNWRAP(&wrap, args.Holder());
  Environment* env = wrap->env();

  ArrayBufferViewContents<char> buffer(args[0]);
  const char* data = buffer.data();
  int len = buffer.length();

  CHECK(args[1]->IsInt32());   // family
  CHECK(args[2]->IsString());  // address
  CHECK(args[3]->IsInt32());   // port
  CHECK(args[4]->IsInt32());   // flags
  int family = args[1].As<Int32>()->Value() == 4 ? AF_INET : AF_INET6;
  Utf8Value address(env->isolate(), args[2]);
  int port = args[3].As<Int32>()->Value();
  int flags = args[3].As<Int32>()->Value();

  sockaddr_storage addr;
  CHECK_EQ(sockaddr_for_family(family, *address, port, &addr), 0);

  // Repeatedly ask the stream's owner for memory, copy the data that we
  // just read from JS into those buffers and emit them as reads.
  while (len != 0) {
    uv_buf_t buf = wrap->listener()->OnAlloc(len);
    ssize_t avail = std::min<size_t>(buf.len, len);
    memcpy(buf.base, data, avail);
    data += avail;
    len -= static_cast<int>(avail);
    wrap->listener()->OnRecv(
        avail, buf, reinterpret_cast<sockaddr*>(&addr), flags);
  }
}

void JSUDPWrap::OnSendDone(const FunctionCallbackInfo<Value>& args) {
  JSUDPWrap* wrap;
  ASSIGN_OR_RETURN_UNWRAP(&wrap, args.Holder());

  CHECK(args[0]->IsObject());
  CHECK(args[1]->IsInt32());
  ReqWrap<uv_udp_send_t>* req_wrap;
  ASSIGN_OR_RETURN_UNWRAP(&req_wrap, args[0].As<Object>());
  int status = args[1].As<Int32>()->Value();

  wrap->listener()->OnSendDone(req_wrap, status);
}

void JSUDPWrap::OnAfterBind(const FunctionCallbackInfo<Value>& args) {
  JSUDPWrap* wrap;
  ASSIGN_OR_RETURN_UNWRAP(&wrap, args.Holder());

  wrap->listener()->OnAfterBind();
}

void JSUDPWrap::Initialize(Local<Object> target,
                           Local<Value> unused,
                           Local<Context> context,
                           void* priv) {
  Environment* env = Environment::GetCurrent(context);
  Isolate* isolate = env->isolate();

<<<<<<< HEAD
  Local<FunctionTemplate> t = env->NewFunctionTemplate(New);
=======
  Local<FunctionTemplate> t = NewFunctionTemplate(isolate, New);
>>>>>>> a8a80be5
  t->InstanceTemplate()
    ->SetInternalFieldCount(UDPWrapBase::kUDPWrapBaseField + 1);
  t->Inherit(AsyncWrap::GetConstructorTemplate(env));

  UDPWrapBase::AddMethods(env, t);
  SetProtoMethod(isolate, t, "emitReceived", EmitReceived);
  SetProtoMethod(isolate, t, "onSendDone", OnSendDone);
  SetProtoMethod(isolate, t, "onAfterBind", OnAfterBind);

<<<<<<< HEAD
  env->SetConstructorFunction(target, "JSUDPWrap", t);
=======
  SetConstructorFunction(context, target, "JSUDPWrap", t);
>>>>>>> a8a80be5
}


}  // namespace node

NODE_BINDING_CONTEXT_AWARE_INTERNAL(js_udp_wrap, node::JSUDPWrap::Initialize)<|MERGE_RESOLUTION|>--- conflicted
+++ resolved
@@ -201,11 +201,7 @@
   Environment* env = Environment::GetCurrent(context);
   Isolate* isolate = env->isolate();
 
-<<<<<<< HEAD
-  Local<FunctionTemplate> t = env->NewFunctionTemplate(New);
-=======
   Local<FunctionTemplate> t = NewFunctionTemplate(isolate, New);
->>>>>>> a8a80be5
   t->InstanceTemplate()
     ->SetInternalFieldCount(UDPWrapBase::kUDPWrapBaseField + 1);
   t->Inherit(AsyncWrap::GetConstructorTemplate(env));
@@ -215,11 +211,7 @@
   SetProtoMethod(isolate, t, "onSendDone", OnSendDone);
   SetProtoMethod(isolate, t, "onAfterBind", OnAfterBind);
 
-<<<<<<< HEAD
-  env->SetConstructorFunction(target, "JSUDPWrap", t);
-=======
   SetConstructorFunction(context, target, "JSUDPWrap", t);
->>>>>>> a8a80be5
 }
 
 
