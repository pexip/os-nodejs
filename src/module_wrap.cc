--- conflicted
+++ resolved
@@ -250,21 +250,6 @@
   args.GetReturnValue().Set(that);
 }
 
-<<<<<<< HEAD
-static Local<Object> createImportAssertionContainer(Environment* env,
-  Isolate* isolate, Local<FixedArray> raw_assertions) {
-  Local<Object> assertions =
-        Object::New(isolate, v8::Null(env->isolate()), nullptr, nullptr, 0);
-  for (int i = 0; i < raw_assertions->Length(); i += 3) {
-      assertions
-          ->Set(env->context(),
-                raw_assertions->Get(env->context(), i).As<String>(),
-                raw_assertions->Get(env->context(), i + 1).As<Value>())
-          .ToChecked();
-  }
-
-  return assertions;
-=======
 static Local<Object> createImportAttributesContainer(
     Environment* env, Isolate* isolate, Local<FixedArray> raw_attributes) {
   Local<Object> attributes =
@@ -278,7 +263,6 @@
   }
 
   return attributes;
->>>>>>> 8a2d13a7
 }
 
 void ModuleWrap::Link(const FunctionCallbackInfo<Value>& args) {
@@ -314,15 +298,6 @@
     Utf8Value specifier_utf8(env->isolate(), specifier);
     std::string specifier_std(*specifier_utf8, specifier_utf8.length());
 
-<<<<<<< HEAD
-    Local<FixedArray> raw_assertions = module_request->GetImportAssertions();
-    Local<Object> assertions =
-      createImportAssertionContainer(env, isolate, raw_assertions);
-
-    Local<Value> argv[] = {
-        specifier,
-        assertions,
-=======
     Local<FixedArray> raw_attributes = module_request->GetImportAssertions();
     Local<Object> attributes =
         createImportAttributesContainer(env, isolate, raw_attributes);
@@ -330,7 +305,6 @@
     Local<Value> argv[] = {
         specifier,
         attributes,
->>>>>>> 8a2d13a7
     };
 
     MaybeLocal<Value> maybe_resolve_return_value =
@@ -526,11 +500,7 @@
 MaybeLocal<Module> ModuleWrap::ResolveModuleCallback(
     Local<Context> context,
     Local<String> specifier,
-<<<<<<< HEAD
-    Local<FixedArray> import_assertions,
-=======
     Local<FixedArray> import_attributes,
->>>>>>> 8a2d13a7
     Local<Module> referrer) {
   Environment* env = Environment::GetCurrent(context);
   if (env == nullptr) {
@@ -583,11 +553,7 @@
     Local<v8::Data> host_defined_options,
     Local<Value> resource_name,
     Local<String> specifier,
-<<<<<<< HEAD
-    Local<FixedArray> import_assertions) {
-=======
     Local<FixedArray> import_attributes) {
->>>>>>> 8a2d13a7
   Isolate* isolate = context->GetIsolate();
   Environment* env = Environment::GetCurrent(context);
   if (env == nullptr) {
@@ -636,22 +602,13 @@
     UNREACHABLE();
   }
 
-<<<<<<< HEAD
-  Local<Object> assertions =
-    createImportAssertionContainer(env, isolate, import_assertions);
-=======
   Local<Object> attributes =
       createImportAttributesContainer(env, isolate, import_attributes);
->>>>>>> 8a2d13a7
 
   Local<Value> import_args[] = {
     object,
     Local<Value>(specifier),
-<<<<<<< HEAD
-    assertions,
-=======
     attributes,
->>>>>>> 8a2d13a7
   };
 
   Local<Value> result;
