#include "module_wrap.h"

#include "env.h"
#include "memory_tracker-inl.h"
#include "node_contextify.h"
#include "node_errors.h"
#include "node_internals.h"
#include "node_process-inl.h"
<<<<<<< HEAD
#include "node_url.h"
=======
>>>>>>> a8a80be5
#include "node_watchdog.h"
#include "util-inl.h"

#include <sys/stat.h>  // S_IFDIR

#include <algorithm>

namespace node {
namespace loader {

using errors::TryCatchScope;

using node::contextify::ContextifyContext;
using v8::Array;
using v8::ArrayBufferView;
using v8::Context;
using v8::EscapableHandleScope;
using v8::FixedArray;
using v8::Function;
using v8::FunctionCallbackInfo;
using v8::FunctionTemplate;
using v8::HandleScope;
using v8::Int32;
using v8::Integer;
using v8::IntegrityLevel;
using v8::Isolate;
using v8::Local;
using v8::MaybeLocal;
using v8::MicrotaskQueue;
using v8::Module;
using v8::ModuleRequest;
using v8::Number;
using v8::Object;
using v8::PrimitiveArray;
using v8::Promise;
using v8::ScriptCompiler;
using v8::ScriptOrigin;
using v8::String;
using v8::UnboundModuleScript;
using v8::Undefined;
using v8::Value;

ModuleWrap::ModuleWrap(Environment* env,
                       Local<Object> object,
                       Local<Module> module,
                       Local<String> url)
  : BaseObject(env, object),
    module_(env->isolate(), module),
    id_(env->get_next_module_id()) {
  env->id_to_module_map.emplace(id_, this);

  Local<Value> undefined = Undefined(env->isolate());
  object->SetInternalField(kURLSlot, url);
  object->SetInternalField(kSyntheticEvaluationStepsSlot, undefined);
  object->SetInternalField(kContextObjectSlot, undefined);
}

ModuleWrap::~ModuleWrap() {
  HandleScope scope(env()->isolate());
  Local<Module> module = module_.Get(env()->isolate());
  env()->id_to_module_map.erase(id_);
  auto range = env()->hash_to_module_map.equal_range(module->GetIdentityHash());
  for (auto it = range.first; it != range.second; ++it) {
    if (it->second == this) {
      env()->hash_to_module_map.erase(it);
      break;
    }
  }
}

Local<Context> ModuleWrap::context() const {
  Local<Value> obj = object()->GetInternalField(kContextObjectSlot);
  if (obj.IsEmpty()) return {};
  return obj.As<Object>()->GetCreationContext().ToLocalChecked();
}

ModuleWrap* ModuleWrap::GetFromModule(Environment* env,
                                      Local<Module> module) {
  auto range = env->hash_to_module_map.equal_range(module->GetIdentityHash());
  for (auto it = range.first; it != range.second; ++it) {
    if (it->second->module_ == module) {
      return it->second;
    }
  }
  return nullptr;
}

ModuleWrap* ModuleWrap::GetFromID(Environment* env, uint32_t id) {
  auto module_wrap_it = env->id_to_module_map.find(id);
  if (module_wrap_it == env->id_to_module_map.end()) {
    return nullptr;
  }
  return module_wrap_it->second;
}

// new ModuleWrap(url, context, source, lineOffset, columnOffset)
// new ModuleWrap(url, context, exportNames, syntheticExecutionFunction)
void ModuleWrap::New(const FunctionCallbackInfo<Value>& args) {
  CHECK(args.IsConstructCall());
  CHECK_GE(args.Length(), 3);

  Environment* env = Environment::GetCurrent(args);
  Isolate* isolate = env->isolate();

  Local<Object> that = args.This();

  CHECK(args[0]->IsString());
  Local<String> url = args[0].As<String>();

  Local<Context> context;
  ContextifyContext* contextify_context = nullptr;
  if (args[1]->IsUndefined()) {
    context = that->GetCreationContext().ToLocalChecked();
  } else {
    CHECK(args[1]->IsObject());
    contextify_context = ContextifyContext::ContextFromContextifiedSandbox(
        env, args[1].As<Object>());
    CHECK_NOT_NULL(contextify_context);
    context = contextify_context->context();
  }

  int line_offset = 0;
  int column_offset = 0;

  bool synthetic = args[2]->IsArray();
  if (synthetic) {
    // new ModuleWrap(url, context, exportNames, syntheticExecutionFunction)
    CHECK(args[3]->IsFunction());
  } else {
    // new ModuleWrap(url, context, source, lineOffset, columOffset, cachedData)
    CHECK(args[2]->IsString());
    CHECK(args[3]->IsNumber());
    line_offset = args[3].As<Int32>()->Value();
    CHECK(args[4]->IsNumber());
    column_offset = args[4].As<Int32>()->Value();
  }

  Local<PrimitiveArray> host_defined_options =
      PrimitiveArray::New(isolate, HostDefinedOptions::kLength);
  host_defined_options->Set(isolate, HostDefinedOptions::kType,
                            Number::New(isolate, ScriptType::kModule));

  ShouldNotAbortOnUncaughtScope no_abort_scope(env);
  TryCatchScope try_catch(env);

  Local<Module> module;

  {
    Context::Scope context_scope(context);
    if (synthetic) {
      CHECK(args[2]->IsArray());
      Local<Array> export_names_arr = args[2].As<Array>();

      uint32_t len = export_names_arr->Length();
      std::vector<Local<String>> export_names(len);
      for (uint32_t i = 0; i < len; i++) {
        Local<Value> export_name_val =
            export_names_arr->Get(context, i).ToLocalChecked();
        CHECK(export_name_val->IsString());
        export_names[i] = export_name_val.As<String>();
      }

      module = Module::CreateSyntheticModule(isolate, url, export_names,
        SyntheticModuleEvaluationStepsCallback);
    } else {
      ScriptCompiler::CachedData* cached_data = nullptr;
      if (!args[5]->IsUndefined()) {
        CHECK(args[5]->IsArrayBufferView());
        Local<ArrayBufferView> cached_data_buf = args[5].As<ArrayBufferView>();
        uint8_t* data =
            static_cast<uint8_t*>(cached_data_buf->Buffer()->Data());
        cached_data =
            new ScriptCompiler::CachedData(data + cached_data_buf->ByteOffset(),
                                           cached_data_buf->ByteLength());
      }

      Local<String> source_text = args[2].As<String>();
      ScriptOrigin origin(isolate,
                          url,
                          line_offset,
                          column_offset,
                          true,                             // is cross origin
                          -1,                               // script id
                          Local<Value>(),                   // source map URL
                          false,                            // is opaque (?)
                          false,                            // is WASM
                          true,                             // is ES Module
                          host_defined_options);
      ScriptCompiler::Source source(source_text, origin, cached_data);
      ScriptCompiler::CompileOptions options;
      if (source.GetCachedData() == nullptr) {
        options = ScriptCompiler::kNoCompileOptions;
      } else {
        options = ScriptCompiler::kConsumeCodeCache;
      }
      if (!ScriptCompiler::CompileModule(isolate, &source, options)
               .ToLocal(&module)) {
        if (try_catch.HasCaught() && !try_catch.HasTerminated()) {
          CHECK(!try_catch.Message().IsEmpty());
          CHECK(!try_catch.Exception().IsEmpty());
          AppendExceptionLine(env, try_catch.Exception(), try_catch.Message(),
                              ErrorHandlingMode::MODULE_ERROR);
          try_catch.ReThrow();
        }
        return;
      }
      if (options == ScriptCompiler::kConsumeCodeCache &&
          source.GetCachedData()->rejected) {
        THROW_ERR_VM_MODULE_CACHED_DATA_REJECTED(
            env, "cachedData buffer was rejected");
        try_catch.ReThrow();
        return;
      }
    }
  }

  if (!that->Set(context, env->url_string(), url).FromMaybe(false)) {
    return;
  }

  ModuleWrap* obj = new ModuleWrap(env, that, module, url);

  if (synthetic) {
    obj->synthetic_ = true;
    obj->object()->SetInternalField(kSyntheticEvaluationStepsSlot, args[3]);
  }

  // Use the extras object as an object whose GetCreationContext() will be the
  // original `context`, since the `Context` itself strictly speaking cannot
  // be stored in an internal field.
  obj->object()->SetInternalField(kContextObjectSlot,
      context->GetExtrasBindingObject());
  obj->contextify_context_ = contextify_context;

  env->hash_to_module_map.emplace(module->GetIdentityHash(), obj);

  host_defined_options->Set(isolate, HostDefinedOptions::kID,
                            Number::New(isolate, obj->id()));

  that->SetIntegrityLevel(context, IntegrityLevel::kFrozen);
  args.GetReturnValue().Set(that);
}

static Local<Object> createImportAssertionContainer(Environment* env,
  Isolate* isolate, Local<FixedArray> raw_assertions) {
  Local<Object> assertions =
        Object::New(isolate, v8::Null(env->isolate()), nullptr, nullptr, 0);
  for (int i = 0; i < raw_assertions->Length(); i += 3) {
      assertions
          ->Set(env->context(),
                raw_assertions->Get(env->context(), i).As<String>(),
                raw_assertions->Get(env->context(), i + 1).As<Value>())
          .ToChecked();
  }

  return assertions;
}

void ModuleWrap::Link(const FunctionCallbackInfo<Value>& args) {
  Environment* env = Environment::GetCurrent(args);
  Isolate* isolate = args.GetIsolate();

  CHECK_EQ(args.Length(), 1);
  CHECK(args[0]->IsFunction());

  Local<Object> that = args.This();

  ModuleWrap* obj;
  ASSIGN_OR_RETURN_UNWRAP(&obj, that);

  if (obj->linked_)
    return;
  obj->linked_ = true;

  Local<Function> resolver_arg = args[0].As<Function>();

  Local<Context> mod_context = obj->context();
  Local<Module> module = obj->module_.Get(isolate);

  Local<FixedArray> module_requests = module->GetModuleRequests();
  const int module_requests_length = module_requests->Length();
  MaybeStackBuffer<Local<Value>, 16> promises(module_requests_length);

  // call the dependency resolve callbacks
  for (int i = 0; i < module_requests_length; i++) {
    Local<ModuleRequest> module_request =
      module_requests->Get(env->context(), i).As<ModuleRequest>();
    Local<String> specifier = module_request->GetSpecifier();
    Utf8Value specifier_utf8(env->isolate(), specifier);
    std::string specifier_std(*specifier_utf8, specifier_utf8.length());

    Local<FixedArray> raw_assertions = module_request->GetImportAssertions();
    Local<Object> assertions =
      createImportAssertionContainer(env, isolate, raw_assertions);

    Local<Value> argv[] = {
        specifier,
        assertions,
    };

    MaybeLocal<Value> maybe_resolve_return_value =
        resolver_arg->Call(mod_context, that, arraysize(argv), argv);
    if (maybe_resolve_return_value.IsEmpty()) {
      return;
    }
    Local<Value> resolve_return_value =
        maybe_resolve_return_value.ToLocalChecked();
    if (!resolve_return_value->IsPromise()) {
      THROW_ERR_VM_MODULE_LINK_FAILURE(
          env, "request for '%s' did not return promise", specifier_std);
      return;
    }
    Local<Promise> resolve_promise = resolve_return_value.As<Promise>();
    obj->resolve_cache_[specifier_std].Reset(env->isolate(), resolve_promise);

    promises[i] = resolve_promise;
  }

  args.GetReturnValue().Set(
      Array::New(isolate, promises.out(), promises.length()));
}

void ModuleWrap::Instantiate(const FunctionCallbackInfo<Value>& args) {
  Environment* env = Environment::GetCurrent(args);
  Isolate* isolate = args.GetIsolate();
  ModuleWrap* obj;
  ASSIGN_OR_RETURN_UNWRAP(&obj, args.This());
  Local<Context> context = obj->context();
  Local<Module> module = obj->module_.Get(isolate);
  TryCatchScope try_catch(env);
  USE(module->InstantiateModule(context, ResolveModuleCallback));

  // clear resolve cache on instantiate
  obj->resolve_cache_.clear();

  if (try_catch.HasCaught() && !try_catch.HasTerminated()) {
    CHECK(!try_catch.Message().IsEmpty());
    CHECK(!try_catch.Exception().IsEmpty());
    AppendExceptionLine(env, try_catch.Exception(), try_catch.Message(),
                        ErrorHandlingMode::MODULE_ERROR);
    try_catch.ReThrow();
    return;
  }
}

void ModuleWrap::Evaluate(const FunctionCallbackInfo<Value>& args) {
  Environment* env = Environment::GetCurrent(args);
  Isolate* isolate = env->isolate();
  ModuleWrap* obj;
  ASSIGN_OR_RETURN_UNWRAP(&obj, args.This());
  Local<Context> context = obj->context();
  Local<Module> module = obj->module_.Get(isolate);

  ContextifyContext* contextify_context = obj->contextify_context_;
  std::shared_ptr<MicrotaskQueue> microtask_queue;
  if (contextify_context != nullptr)
      microtask_queue = contextify_context->microtask_queue();

  // module.evaluate(timeout, breakOnSigint)
  CHECK_EQ(args.Length(), 2);

  CHECK(args[0]->IsNumber());
  int64_t timeout = args[0]->IntegerValue(env->context()).FromJust();

  CHECK(args[1]->IsBoolean());
  bool break_on_sigint = args[1]->IsTrue();

  ShouldNotAbortOnUncaughtScope no_abort_scope(env);
  TryCatchScope try_catch(env);
  Isolate::SafeForTerminationScope safe_for_termination(env->isolate());

  bool timed_out = false;
  bool received_signal = false;
  MaybeLocal<Value> result;
  auto run = [&]() {
    MaybeLocal<Value> result = module->Evaluate(context);
    if (!result.IsEmpty() && microtask_queue)
      microtask_queue->PerformCheckpoint(isolate);
    return result;
  };
  if (break_on_sigint && timeout != -1) {
    Watchdog wd(isolate, timeout, &timed_out);
    SigintWatchdog swd(isolate, &received_signal);
    result = run();
  } else if (break_on_sigint) {
    SigintWatchdog swd(isolate, &received_signal);
    result = run();
  } else if (timeout != -1) {
    Watchdog wd(isolate, timeout, &timed_out);
    result = run();
  } else {
    result = run();
  }

  if (result.IsEmpty()) {
    CHECK(try_catch.HasCaught());
  }

  // Convert the termination exception into a regular exception.
  if (timed_out || received_signal) {
    if (!env->is_main_thread() && env->is_stopping())
      return;
    env->isolate()->CancelTerminateExecution();
    // It is possible that execution was terminated by another timeout in
    // which this timeout is nested, so check whether one of the watchdogs
    // from this invocation is responsible for termination.
    if (timed_out) {
      THROW_ERR_SCRIPT_EXECUTION_TIMEOUT(env, timeout);
    } else if (received_signal) {
      THROW_ERR_SCRIPT_EXECUTION_INTERRUPTED(env);
    }
  }

  if (try_catch.HasCaught()) {
    if (!try_catch.HasTerminated())
      try_catch.ReThrow();
    return;
  }

  args.GetReturnValue().Set(result.ToLocalChecked());
}

void ModuleWrap::GetNamespace(const FunctionCallbackInfo<Value>& args) {
  Environment* env = Environment::GetCurrent(args);
  Isolate* isolate = args.GetIsolate();
  ModuleWrap* obj;
  ASSIGN_OR_RETURN_UNWRAP(&obj, args.This());

  Local<Module> module = obj->module_.Get(isolate);

  switch (module->GetStatus()) {
    case v8::Module::Status::kUninstantiated:
    case v8::Module::Status::kInstantiating:
      return env->ThrowError(
          "cannot get namespace, module has not been instantiated");
    case v8::Module::Status::kInstantiated:
    case v8::Module::Status::kEvaluating:
    case v8::Module::Status::kEvaluated:
    case v8::Module::Status::kErrored:
      break;
    default:
      UNREACHABLE();
  }

  Local<Value> result = module->GetModuleNamespace();
  args.GetReturnValue().Set(result);
}

void ModuleWrap::GetStatus(const FunctionCallbackInfo<Value>& args) {
  Isolate* isolate = args.GetIsolate();
  ModuleWrap* obj;
  ASSIGN_OR_RETURN_UNWRAP(&obj, args.This());

  Local<Module> module = obj->module_.Get(isolate);

  args.GetReturnValue().Set(module->GetStatus());
}

void ModuleWrap::GetStaticDependencySpecifiers(
    const FunctionCallbackInfo<Value>& args) {
  Environment* env = Environment::GetCurrent(args);
  ModuleWrap* obj;
  ASSIGN_OR_RETURN_UNWRAP(&obj, args.This());

  Local<Module> module = obj->module_.Get(env->isolate());

  Local<FixedArray> module_requests = module->GetModuleRequests();
  int count = module_requests->Length();

  MaybeStackBuffer<Local<Value>, 16> specifiers(count);

  for (int i = 0; i < count; i++) {
    Local<ModuleRequest> module_request =
      module_requests->Get(env->context(), i).As<ModuleRequest>();
    specifiers[i] = module_request->GetSpecifier();
  }

  args.GetReturnValue().Set(
      Array::New(env->isolate(), specifiers.out(), count));
}

void ModuleWrap::GetError(const FunctionCallbackInfo<Value>& args) {
  Isolate* isolate = args.GetIsolate();
  ModuleWrap* obj;
  ASSIGN_OR_RETURN_UNWRAP(&obj, args.This());

  Local<Module> module = obj->module_.Get(isolate);
  args.GetReturnValue().Set(module->GetException());
}

MaybeLocal<Module> ModuleWrap::ResolveModuleCallback(
    Local<Context> context,
    Local<String> specifier,
    Local<FixedArray> import_assertions,
    Local<Module> referrer) {
  Environment* env = Environment::GetCurrent(context);
  if (env == nullptr) {
    Isolate* isolate = context->GetIsolate();
    THROW_ERR_EXECUTION_ENVIRONMENT_NOT_AVAILABLE(isolate);
    return MaybeLocal<Module>();
  }

  Isolate* isolate = env->isolate();

  Utf8Value specifier_utf8(isolate, specifier);
  std::string specifier_std(*specifier_utf8, specifier_utf8.length());

  ModuleWrap* dependent = GetFromModule(env, referrer);
  if (dependent == nullptr) {
    THROW_ERR_VM_MODULE_LINK_FAILURE(
        env, "request for '%s' is from invalid module", specifier_std);
    return MaybeLocal<Module>();
  }

  if (dependent->resolve_cache_.count(specifier_std) != 1) {
    THROW_ERR_VM_MODULE_LINK_FAILURE(
        env, "request for '%s' is not in cache", specifier_std);
    return MaybeLocal<Module>();
  }

  Local<Promise> resolve_promise =
      dependent->resolve_cache_[specifier_std].Get(isolate);

  if (resolve_promise->State() != Promise::kFulfilled) {
    THROW_ERR_VM_MODULE_LINK_FAILURE(
        env, "request for '%s' is not yet fulfilled", specifier_std);
    return MaybeLocal<Module>();
  }

  Local<Object> module_object = resolve_promise->Result().As<Object>();
  if (module_object.IsEmpty() || !module_object->IsObject()) {
    THROW_ERR_VM_MODULE_LINK_FAILURE(
        env, "request for '%s' did not return an object", specifier_std);
    return MaybeLocal<Module>();
  }

  ModuleWrap* module;
  ASSIGN_OR_RETURN_UNWRAP(&module, module_object, MaybeLocal<Module>());
  return module->module_.Get(isolate);
}

static MaybeLocal<Promise> ImportModuleDynamically(
    Local<Context> context,
    Local<v8::Data> host_defined_options,
    Local<Value> resource_name,
    Local<String> specifier,
    Local<FixedArray> import_assertions) {
  Isolate* isolate = context->GetIsolate();
  Environment* env = Environment::GetCurrent(context);
  if (env == nullptr) {
    THROW_ERR_EXECUTION_ENVIRONMENT_NOT_AVAILABLE(isolate);
    return MaybeLocal<Promise>();
  }

  EscapableHandleScope handle_scope(isolate);

  Local<Function> import_callback =
    env->host_import_module_dynamically_callback();

  Local<FixedArray> options = host_defined_options.As<FixedArray>();
  if (options->Length() != HostDefinedOptions::kLength) {
    Local<Promise::Resolver> resolver;
    if (!Promise::Resolver::New(context).ToLocal(&resolver)) return {};
    resolver
        ->Reject(context,
                 v8::Exception::TypeError(FIXED_ONE_BYTE_STRING(
                     context->GetIsolate(), "Invalid host defined options")))
        .ToChecked();
    return handle_scope.Escape(resolver->GetPromise());
  }

  Local<Value> object;

  int type = options->Get(context, HostDefinedOptions::kType)
                 .As<Number>()
                 ->Int32Value(context)
                 .ToChecked();
  uint32_t id = options->Get(context, HostDefinedOptions::kID)
                    .As<Number>()
                    ->Uint32Value(context)
                    .ToChecked();
  if (type == ScriptType::kScript) {
    contextify::ContextifyScript* wrap = env->id_to_script_map.find(id)->second;
    object = wrap->object();
  } else if (type == ScriptType::kModule) {
    ModuleWrap* wrap = ModuleWrap::GetFromID(env, id);
    object = wrap->object();
  } else if (type == ScriptType::kFunction) {
    auto it = env->id_to_function_map.find(id);
    CHECK_NE(it, env->id_to_function_map.end());
    object = it->second->object();
  } else {
    UNREACHABLE();
  }

  Local<Object> assertions =
    createImportAssertionContainer(env, isolate, import_assertions);

  Local<Value> import_args[] = {
    object,
    Local<Value>(specifier),
    assertions,
  };

  Local<Value> result;
  if (import_callback->Call(
        context,
        Undefined(isolate),
        arraysize(import_args),
        import_args).ToLocal(&result)) {
    CHECK(result->IsPromise());
    return handle_scope.Escape(result.As<Promise>());
  }

  return MaybeLocal<Promise>();
}

void ModuleWrap::SetImportModuleDynamicallyCallback(
    const FunctionCallbackInfo<Value>& args) {
  Isolate* isolate = args.GetIsolate();
  Environment* env = Environment::GetCurrent(args);
  HandleScope handle_scope(isolate);

  CHECK_EQ(args.Length(), 1);
  CHECK(args[0]->IsFunction());
  Local<Function> import_callback = args[0].As<Function>();
  env->set_host_import_module_dynamically_callback(import_callback);

  isolate->SetHostImportModuleDynamicallyCallback(ImportModuleDynamically);
}

void ModuleWrap::HostInitializeImportMetaObjectCallback(
    Local<Context> context, Local<Module> module, Local<Object> meta) {
  Environment* env = Environment::GetCurrent(context);
  if (env == nullptr)
    return;
  ModuleWrap* module_wrap = GetFromModule(env, module);

  if (module_wrap == nullptr) {
    return;
  }

  Local<Object> wrap = module_wrap->object();
  Local<Function> callback =
      env->host_initialize_import_meta_object_callback();
  Local<Value> args[] = { wrap, meta };
  TryCatchScope try_catch(env);
  USE(callback->Call(
        context, Undefined(env->isolate()), arraysize(args), args));
  if (try_catch.HasCaught() && !try_catch.HasTerminated()) {
    try_catch.ReThrow();
  }
}

void ModuleWrap::SetInitializeImportMetaObjectCallback(
    const FunctionCallbackInfo<Value>& args) {
  Environment* env = Environment::GetCurrent(args);
  Isolate* isolate = env->isolate();

  CHECK_EQ(args.Length(), 1);
  CHECK(args[0]->IsFunction());
  Local<Function> import_meta_callback = args[0].As<Function>();
  env->set_host_initialize_import_meta_object_callback(import_meta_callback);

  isolate->SetHostInitializeImportMetaObjectCallback(
      HostInitializeImportMetaObjectCallback);
}

MaybeLocal<Value> ModuleWrap::SyntheticModuleEvaluationStepsCallback(
    Local<Context> context, Local<Module> module) {
  Environment* env = Environment::GetCurrent(context);
  Isolate* isolate = env->isolate();

  ModuleWrap* obj = GetFromModule(env, module);

  TryCatchScope try_catch(env);
  Local<Function> synthetic_evaluation_steps =
      obj->object()->GetInternalField(kSyntheticEvaluationStepsSlot)
          .As<Function>();
  obj->object()->SetInternalField(
      kSyntheticEvaluationStepsSlot, Undefined(isolate));
  MaybeLocal<Value> ret = synthetic_evaluation_steps->Call(context,
      obj->object(), 0, nullptr);
  if (ret.IsEmpty()) {
    CHECK(try_catch.HasCaught());
  }
  if (try_catch.HasCaught() && !try_catch.HasTerminated()) {
    CHECK(!try_catch.Message().IsEmpty());
    CHECK(!try_catch.Exception().IsEmpty());
    try_catch.ReThrow();
    return MaybeLocal<Value>();
  }

  Local<Promise::Resolver> resolver;
  if (!Promise::Resolver::New(context).ToLocal(&resolver)) {
    return MaybeLocal<Value>();
  }

  resolver->Resolve(context, Undefined(isolate)).ToChecked();
  return resolver->GetPromise();
}

void ModuleWrap::SetSyntheticExport(const FunctionCallbackInfo<Value>& args) {
  Isolate* isolate = args.GetIsolate();
  Local<Object> that = args.This();

  ModuleWrap* obj;
  ASSIGN_OR_RETURN_UNWRAP(&obj, that);

  CHECK(obj->synthetic_);

  CHECK_EQ(args.Length(), 2);

  CHECK(args[0]->IsString());
  Local<String> export_name = args[0].As<String>();

  Local<Value> export_value = args[1];

  Local<Module> module = obj->module_.Get(isolate);
  USE(module->SetSyntheticModuleExport(isolate, export_name, export_value));
}

void ModuleWrap::CreateCachedData(const FunctionCallbackInfo<Value>& args) {
  Isolate* isolate = args.GetIsolate();
  Local<Object> that = args.This();

  ModuleWrap* obj;
  ASSIGN_OR_RETURN_UNWRAP(&obj, that);

  CHECK(!obj->synthetic_);

  Local<Module> module = obj->module_.Get(isolate);

  CHECK_LT(module->GetStatus(), v8::Module::Status::kEvaluating);

  Local<UnboundModuleScript> unbound_module_script =
      module->GetUnboundModuleScript();
  std::unique_ptr<ScriptCompiler::CachedData> cached_data(
      ScriptCompiler::CreateCodeCache(unbound_module_script));
  Environment* env = Environment::GetCurrent(args);
  if (!cached_data) {
    args.GetReturnValue().Set(Buffer::New(env, 0).ToLocalChecked());
  } else {
    MaybeLocal<Object> buf =
        Buffer::Copy(env,
                     reinterpret_cast<const char*>(cached_data->data),
                     cached_data->length);
    args.GetReturnValue().Set(buf.ToLocalChecked());
  }
}

void ModuleWrap::Initialize(Local<Object> target,
                            Local<Value> unused,
                            Local<Context> context,
                            void* priv) {
  Environment* env = Environment::GetCurrent(context);

<<<<<<< HEAD
  Local<FunctionTemplate> tpl = env->NewFunctionTemplate(New);
=======
  Local<FunctionTemplate> tpl = NewFunctionTemplate(isolate, New);
>>>>>>> a8a80be5
  tpl->InstanceTemplate()->SetInternalFieldCount(
      ModuleWrap::kInternalFieldCount);
  tpl->Inherit(BaseObject::GetConstructorTemplate(env));

<<<<<<< HEAD
  env->SetProtoMethod(tpl, "link", Link);
  env->SetProtoMethod(tpl, "instantiate", Instantiate);
  env->SetProtoMethod(tpl, "evaluate", Evaluate);
  env->SetProtoMethod(tpl, "setExport", SetSyntheticExport);
  env->SetProtoMethodNoSideEffect(tpl, "createCachedData", CreateCachedData);
  env->SetProtoMethodNoSideEffect(tpl, "getNamespace", GetNamespace);
  env->SetProtoMethodNoSideEffect(tpl, "getStatus", GetStatus);
  env->SetProtoMethodNoSideEffect(tpl, "getError", GetError);
  env->SetProtoMethodNoSideEffect(tpl, "getStaticDependencySpecifiers",
                                  GetStaticDependencySpecifiers);

  env->SetConstructorFunction(target, "ModuleWrap", tpl);

  env->SetMethod(target,
                 "setImportModuleDynamicallyCallback",
                 SetImportModuleDynamicallyCallback);
  env->SetMethod(target,
                 "setInitializeImportMetaObjectCallback",
                 SetInitializeImportMetaObjectCallback);
=======
  SetProtoMethod(isolate, tpl, "link", Link);
  SetProtoMethod(isolate, tpl, "instantiate", Instantiate);
  SetProtoMethod(isolate, tpl, "evaluate", Evaluate);
  SetProtoMethod(isolate, tpl, "setExport", SetSyntheticExport);
  SetProtoMethodNoSideEffect(
      isolate, tpl, "createCachedData", CreateCachedData);
  SetProtoMethodNoSideEffect(isolate, tpl, "getNamespace", GetNamespace);
  SetProtoMethodNoSideEffect(isolate, tpl, "getStatus", GetStatus);
  SetProtoMethodNoSideEffect(isolate, tpl, "getError", GetError);
  SetProtoMethodNoSideEffect(isolate,
                             tpl,
                             "getStaticDependencySpecifiers",
                             GetStaticDependencySpecifiers);

  SetConstructorFunction(context, target, "ModuleWrap", tpl);

  SetMethod(context,
            target,
            "setImportModuleDynamicallyCallback",
            SetImportModuleDynamicallyCallback);
  SetMethod(context,
            target,
            "setInitializeImportMetaObjectCallback",
            SetInitializeImportMetaObjectCallback);
>>>>>>> a8a80be5

#define V(name)                                                                \
    target->Set(context,                                                       \
      FIXED_ONE_BYTE_STRING(env->isolate(), #name),                            \
      Integer::New(env->isolate(), Module::Status::name))                      \
        .FromJust()
    V(kUninstantiated);
    V(kInstantiating);
    V(kInstantiated);
    V(kEvaluating);
    V(kEvaluated);
    V(kErrored);
#undef V
}

}  // namespace loader
}  // namespace node

NODE_BINDING_CONTEXT_AWARE_INTERNAL(module_wrap,
                                    node::loader::ModuleWrap::Initialize)<|MERGE_RESOLUTION|>--- conflicted
+++ resolved
@@ -6,10 +6,6 @@
 #include "node_errors.h"
 #include "node_internals.h"
 #include "node_process-inl.h"
-<<<<<<< HEAD
-#include "node_url.h"
-=======
->>>>>>> a8a80be5
 #include "node_watchdog.h"
 #include "util-inl.h"
 
@@ -766,37 +762,13 @@
                             Local<Context> context,
                             void* priv) {
   Environment* env = Environment::GetCurrent(context);
-
-<<<<<<< HEAD
-  Local<FunctionTemplate> tpl = env->NewFunctionTemplate(New);
-=======
+  Isolate* isolate = env->isolate();
+
   Local<FunctionTemplate> tpl = NewFunctionTemplate(isolate, New);
->>>>>>> a8a80be5
   tpl->InstanceTemplate()->SetInternalFieldCount(
       ModuleWrap::kInternalFieldCount);
   tpl->Inherit(BaseObject::GetConstructorTemplate(env));
 
-<<<<<<< HEAD
-  env->SetProtoMethod(tpl, "link", Link);
-  env->SetProtoMethod(tpl, "instantiate", Instantiate);
-  env->SetProtoMethod(tpl, "evaluate", Evaluate);
-  env->SetProtoMethod(tpl, "setExport", SetSyntheticExport);
-  env->SetProtoMethodNoSideEffect(tpl, "createCachedData", CreateCachedData);
-  env->SetProtoMethodNoSideEffect(tpl, "getNamespace", GetNamespace);
-  env->SetProtoMethodNoSideEffect(tpl, "getStatus", GetStatus);
-  env->SetProtoMethodNoSideEffect(tpl, "getError", GetError);
-  env->SetProtoMethodNoSideEffect(tpl, "getStaticDependencySpecifiers",
-                                  GetStaticDependencySpecifiers);
-
-  env->SetConstructorFunction(target, "ModuleWrap", tpl);
-
-  env->SetMethod(target,
-                 "setImportModuleDynamicallyCallback",
-                 SetImportModuleDynamicallyCallback);
-  env->SetMethod(target,
-                 "setInitializeImportMetaObjectCallback",
-                 SetInitializeImportMetaObjectCallback);
-=======
   SetProtoMethod(isolate, tpl, "link", Link);
   SetProtoMethod(isolate, tpl, "instantiate", Instantiate);
   SetProtoMethod(isolate, tpl, "evaluate", Evaluate);
@@ -821,7 +793,6 @@
             target,
             "setInitializeImportMetaObjectCallback",
             SetInitializeImportMetaObjectCallback);
->>>>>>> a8a80be5
 
 #define V(name)                                                                \
     target->Set(context,                                                       \
