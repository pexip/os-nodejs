// Copyright Joyent, Inc. and other Node contributors.
//
// Permission is hereby granted, free of charge, to any person obtaining a
// copy of this software and associated documentation files (the
// "Software"), to deal in the Software without restriction, including
// without limitation the rights to use, copy, modify, merge, publish,
// distribute, sublicense, and/or sell copies of the Software, and to permit
// persons to whom the Software is furnished to do so, subject to the
// following conditions:
//
// The above copyright notice and this permission notice shall be included
// in all copies or substantial portions of the Software.
//
// THE SOFTWARE IS PROVIDED "AS IS", WITHOUT WARRANTY OF ANY KIND, EXPRESS
// OR IMPLIED, INCLUDING BUT NOT LIMITED TO THE WARRANTIES OF
// MERCHANTABILITY, FITNESS FOR A PARTICULAR PURPOSE AND NONINFRINGEMENT. IN
// NO EVENT SHALL THE AUTHORS OR COPYRIGHT HOLDERS BE LIABLE FOR ANY CLAIM,
// DAMAGES OR OTHER LIABILITY, WHETHER IN AN ACTION OF CONTRACT, TORT OR
// OTHERWISE, ARISING FROM, OUT OF OR IN CONNECTION WITH THE SOFTWARE OR THE
// USE OR OTHER DEALINGS IN THE SOFTWARE.

#include "udp_wrap.h"
#include "env-inl.h"
#include "node_buffer.h"
#include "node_errors.h"
#include "node_sockaddr-inl.h"
#include "handle_wrap.h"
#include "req_wrap-inl.h"
#include "util-inl.h"

namespace node {

using errors::TryCatchScope;
using v8::Array;
using v8::ArrayBuffer;
using v8::BackingStore;
using v8::Boolean;
using v8::Context;
using v8::DontDelete;
using v8::FunctionCallbackInfo;
using v8::FunctionTemplate;
using v8::HandleScope;
using v8::Integer;
using v8::Isolate;
using v8::Local;
using v8::MaybeLocal;
using v8::Object;
using v8::PropertyAttribute;
using v8::ReadOnly;
using v8::Signature;
using v8::Uint32;
using v8::Undefined;
using v8::Value;

namespace {
template <int (*fn)(uv_udp_t*, int)>
void SetLibuvInt32(const FunctionCallbackInfo<Value>& args) {
  UDPWrap* wrap = Unwrap<UDPWrap>(args.Holder());
  if (wrap == nullptr) {
    args.GetReturnValue().Set(UV_EBADF);
    return;
  }
  Environment* env = wrap->env();
  CHECK_EQ(args.Length(), 1);
  int flag;
  if (!args[0]->Int32Value(env->context()).To(&flag)) {
    return;
  }
  int err = fn(wrap->GetLibuvHandle(), flag);
  args.GetReturnValue().Set(err);
}
}  // namespace

class SendWrap : public ReqWrap<uv_udp_send_t> {
 public:
  SendWrap(Environment* env, Local<Object> req_wrap_obj, bool have_callback);
  inline bool have_callback() const;
  size_t msg_size;

  SET_NO_MEMORY_INFO()
  SET_MEMORY_INFO_NAME(SendWrap)
  SET_SELF_SIZE(SendWrap)

 private:
  const bool have_callback_;
};


SendWrap::SendWrap(Environment* env,
                   Local<Object> req_wrap_obj,
                   bool have_callback)
    : ReqWrap(env, req_wrap_obj, AsyncWrap::PROVIDER_UDPSENDWRAP),
      have_callback_(have_callback) {
}


bool SendWrap::have_callback() const {
  return have_callback_;
}

UDPListener::~UDPListener() {
  if (wrap_ != nullptr)
    wrap_->set_listener(nullptr);
}

UDPWrapBase::~UDPWrapBase() {
  set_listener(nullptr);
}

UDPListener* UDPWrapBase::listener() const {
  CHECK_NOT_NULL(listener_);
  return listener_;
}

void UDPWrapBase::set_listener(UDPListener* listener) {
  if (listener_ != nullptr)
    listener_->wrap_ = nullptr;
  listener_ = listener;
  if (listener_ != nullptr) {
    CHECK_NULL(listener_->wrap_);
    listener_->wrap_ = this;
  }
}

UDPWrapBase* UDPWrapBase::FromObject(Local<Object> obj) {
  CHECK_GT(obj->InternalFieldCount(), UDPWrapBase::kUDPWrapBaseField);
  return static_cast<UDPWrapBase*>(
      obj->GetAlignedPointerFromInternalField(UDPWrapBase::kUDPWrapBaseField));
}

void UDPWrapBase::AddMethods(Environment* env, Local<FunctionTemplate> t) {
  SetProtoMethod(env->isolate(), t, "recvStart", RecvStart);
  SetProtoMethod(env->isolate(), t, "recvStop", RecvStop);
}

UDPWrap::UDPWrap(Environment* env, Local<Object> object)
    : HandleWrap(env,
                 object,
                 reinterpret_cast<uv_handle_t*>(&handle_),
                 AsyncWrap::PROVIDER_UDPWRAP) {
  object->SetAlignedPointerInInternalField(
      UDPWrapBase::kUDPWrapBaseField, static_cast<UDPWrapBase*>(this));

  int r = uv_udp_init(env->event_loop(), &handle_);
  CHECK_EQ(r, 0);  // can't fail anyway

  set_listener(this);
}


void UDPWrap::Initialize(Local<Object> target,
                         Local<Value> unused,
                         Local<Context> context,
                         void* priv) {
  Environment* env = Environment::GetCurrent(context);
  Isolate* isolate = env->isolate();

  Local<FunctionTemplate> t = NewFunctionTemplate(isolate, New);
  t->InstanceTemplate()->SetInternalFieldCount(
      UDPWrapBase::kInternalFieldCount);

  enum PropertyAttribute attributes =
      static_cast<PropertyAttribute>(ReadOnly | DontDelete);

  Local<Signature> signature = Signature::New(isolate, t);

  Local<FunctionTemplate> get_fd_templ =
      FunctionTemplate::New(isolate, UDPWrap::GetFD, Local<Value>(), signature);

  t->PrototypeTemplate()->SetAccessorProperty(env->fd_string(),
                                              get_fd_templ,
                                              Local<FunctionTemplate>(),
                                              attributes);

  UDPWrapBase::AddMethods(env, t);
  SetProtoMethod(isolate, t, "open", Open);
  SetProtoMethod(isolate, t, "bind", Bind);
  SetProtoMethod(isolate, t, "connect", Connect);
  SetProtoMethod(isolate, t, "send", Send);
  SetProtoMethod(isolate, t, "bind6", Bind6);
  SetProtoMethod(isolate, t, "connect6", Connect6);
  SetProtoMethod(isolate, t, "send6", Send6);
  SetProtoMethod(isolate, t, "disconnect", Disconnect);
  SetProtoMethod(isolate,
                 t,
                 "getpeername",
                 GetSockOrPeerName<UDPWrap, uv_udp_getpeername>);
  SetProtoMethod(isolate,
                 t,
                 "getsockname",
                 GetSockOrPeerName<UDPWrap, uv_udp_getsockname>);
  SetProtoMethod(isolate, t, "addMembership", AddMembership);
  SetProtoMethod(isolate, t, "dropMembership", DropMembership);
  SetProtoMethod(
      isolate, t, "addSourceSpecificMembership", AddSourceSpecificMembership);
  SetProtoMethod(
      isolate, t, "dropSourceSpecificMembership", DropSourceSpecificMembership);
  SetProtoMethod(isolate, t, "setMulticastInterface", SetMulticastInterface);
  SetProtoMethod(
      isolate, t, "setMulticastTTL", SetLibuvInt32<uv_udp_set_multicast_ttl>);
  SetProtoMethod(isolate,
                 t,
                 "setMulticastLoopback",
                 SetLibuvInt32<uv_udp_set_multicast_loop>);
  SetProtoMethod(
      isolate, t, "setBroadcast", SetLibuvInt32<uv_udp_set_broadcast>);
  SetProtoMethod(isolate, t, "setTTL", SetLibuvInt32<uv_udp_set_ttl>);
  SetProtoMethod(isolate, t, "bufferSize", BufferSize);
  SetProtoMethodNoSideEffect(isolate, t, "getSendQueueSize", GetSendQueueSize);
  SetProtoMethodNoSideEffect(
      isolate, t, "getSendQueueCount", GetSendQueueCount);

  t->Inherit(HandleWrap::GetConstructorTemplate(env));

<<<<<<< HEAD
  env->SetConstructorFunction(target, "UDP", t);
  env->set_udp_constructor_function(
      t->GetFunction(env->context()).ToLocalChecked());
=======
  SetConstructorFunction(context, target, "UDP", t);
  env->set_udp_constructor_function(t->GetFunction(context).ToLocalChecked());
>>>>>>> a8a80be5

  // Create FunctionTemplate for SendWrap
  Local<FunctionTemplate> swt =
      BaseObject::MakeLazilyInitializedJSTemplate(env);
  swt->Inherit(AsyncWrap::GetConstructorTemplate(env));
<<<<<<< HEAD
  env->SetConstructorFunction(target, "SendWrap", swt);

  Local<Object> constants = Object::New(env->isolate());
=======
  SetConstructorFunction(context, target, "SendWrap", swt);

  Local<Object> constants = Object::New(isolate);
>>>>>>> a8a80be5
  NODE_DEFINE_CONSTANT(constants, UV_UDP_IPV6ONLY);
  NODE_DEFINE_CONSTANT(constants, UV_UDP_REUSEADDR);
  target->Set(context,
              env->constants_string(),
              constants).Check();
}


void UDPWrap::New(const FunctionCallbackInfo<Value>& args) {
  CHECK(args.IsConstructCall());
  Environment* env = Environment::GetCurrent(args);
  new UDPWrap(env, args.This());
}


void UDPWrap::GetFD(const FunctionCallbackInfo<Value>& args) {
  int fd = UV_EBADF;
#if !defined(_WIN32)
  UDPWrap* wrap = Unwrap<UDPWrap>(args.This());
  if (wrap != nullptr)
    uv_fileno(reinterpret_cast<uv_handle_t*>(&wrap->handle_), &fd);
#endif
  args.GetReturnValue().Set(fd);
}

int sockaddr_for_family(int address_family,
                        const char* address,
                        const unsigned short port,
                        struct sockaddr_storage* addr) {
  switch (address_family) {
    case AF_INET:
      return uv_ip4_addr(address, port, reinterpret_cast<sockaddr_in*>(addr));
    case AF_INET6:
      return uv_ip6_addr(address, port, reinterpret_cast<sockaddr_in6*>(addr));
    default:
      UNREACHABLE("unexpected address family");
  }
}

void UDPWrap::DoBind(const FunctionCallbackInfo<Value>& args, int family) {
  UDPWrap* wrap;
  ASSIGN_OR_RETURN_UNWRAP(&wrap,
                          args.Holder(),
                          args.GetReturnValue().Set(UV_EBADF));

  // bind(ip, port, flags)
  CHECK_EQ(args.Length(), 3);

  node::Utf8Value address(args.GetIsolate(), args[0]);
  Local<Context> ctx = args.GetIsolate()->GetCurrentContext();
  uint32_t port, flags;
  if (!args[1]->Uint32Value(ctx).To(&port) ||
      !args[2]->Uint32Value(ctx).To(&flags))
    return;
  struct sockaddr_storage addr_storage;
  int err = sockaddr_for_family(family, address.out(), port, &addr_storage);
  if (err == 0) {
    err = uv_udp_bind(&wrap->handle_,
                      reinterpret_cast<const sockaddr*>(&addr_storage),
                      flags);
  }

  if (err == 0)
    wrap->listener()->OnAfterBind();

  args.GetReturnValue().Set(err);
}


void UDPWrap::DoConnect(const FunctionCallbackInfo<Value>& args, int family) {
  UDPWrap* wrap;
  ASSIGN_OR_RETURN_UNWRAP(&wrap,
                          args.Holder(),
                          args.GetReturnValue().Set(UV_EBADF));

  CHECK_EQ(args.Length(), 2);

  node::Utf8Value address(args.GetIsolate(), args[0]);
  Local<Context> ctx = args.GetIsolate()->GetCurrentContext();
  uint32_t port;
  if (!args[1]->Uint32Value(ctx).To(&port))
    return;
  struct sockaddr_storage addr_storage;
  int err = sockaddr_for_family(family, address.out(), port, &addr_storage);
  if (err == 0) {
    err = uv_udp_connect(&wrap->handle_,
                         reinterpret_cast<const sockaddr*>(&addr_storage));
  }

  args.GetReturnValue().Set(err);
}


void UDPWrap::Open(const FunctionCallbackInfo<Value>& args) {
  UDPWrap* wrap;
  ASSIGN_OR_RETURN_UNWRAP(&wrap,
                          args.Holder(),
                          args.GetReturnValue().Set(UV_EBADF));
  CHECK(args[0]->IsNumber());
  int fd = static_cast<int>(args[0].As<Integer>()->Value());
  int err = uv_udp_open(&wrap->handle_, fd);

  args.GetReturnValue().Set(err);
}


void UDPWrap::Bind(const FunctionCallbackInfo<Value>& args) {
  DoBind(args, AF_INET);
}


void UDPWrap::Bind6(const FunctionCallbackInfo<Value>& args) {
  DoBind(args, AF_INET6);
}


void UDPWrap::BufferSize(const FunctionCallbackInfo<Value>& args) {
  Environment* env = Environment::GetCurrent(args);
  UDPWrap* wrap;
  ASSIGN_OR_RETURN_UNWRAP(&wrap,
                          args.Holder(),
                          args.GetReturnValue().Set(UV_EBADF));

  CHECK(args[0]->IsUint32());
  CHECK(args[1]->IsBoolean());
  bool is_recv = args[1].As<Boolean>()->Value();
  const char* uv_func_name = is_recv ? "uv_recv_buffer_size" :
                                       "uv_send_buffer_size";

  if (!args[0]->IsInt32()) {
    env->CollectUVExceptionInfo(args[2], UV_EINVAL, uv_func_name);
    return args.GetReturnValue().SetUndefined();
  }

  uv_handle_t* handle = reinterpret_cast<uv_handle_t*>(&wrap->handle_);
  int size = static_cast<int>(args[0].As<Uint32>()->Value());
  int err;

  if (is_recv)
    err = uv_recv_buffer_size(handle, &size);
  else
    err = uv_send_buffer_size(handle, &size);

  if (err != 0) {
    env->CollectUVExceptionInfo(args[2], err, uv_func_name);
    return args.GetReturnValue().SetUndefined();
  }

  args.GetReturnValue().Set(size);
}


void UDPWrap::Connect(const FunctionCallbackInfo<Value>& args) {
  DoConnect(args, AF_INET);
}


void UDPWrap::Connect6(const FunctionCallbackInfo<Value>& args) {
  DoConnect(args, AF_INET6);
}


void UDPWrap::Disconnect(const FunctionCallbackInfo<Value>& args) {
  UDPWrap* wrap;
  ASSIGN_OR_RETURN_UNWRAP(&wrap,
                          args.Holder(),
                          args.GetReturnValue().Set(UV_EBADF));

  CHECK_EQ(args.Length(), 0);

  int err = uv_udp_connect(&wrap->handle_, nullptr);

  args.GetReturnValue().Set(err);
}

void UDPWrap::SetMulticastInterface(const FunctionCallbackInfo<Value>& args) {
  UDPWrap* wrap;
  ASSIGN_OR_RETURN_UNWRAP(&wrap,
                          args.Holder(),
                          args.GetReturnValue().Set(UV_EBADF));

  CHECK_EQ(args.Length(), 1);
  CHECK(args[0]->IsString());

  Utf8Value iface(args.GetIsolate(), args[0]);

  const char* iface_cstr = *iface;

  int err = uv_udp_set_multicast_interface(&wrap->handle_, iface_cstr);
  args.GetReturnValue().Set(err);
}

void UDPWrap::SetMembership(const FunctionCallbackInfo<Value>& args,
                            uv_membership membership) {
  UDPWrap* wrap;
  ASSIGN_OR_RETURN_UNWRAP(&wrap,
                          args.Holder(),
                          args.GetReturnValue().Set(UV_EBADF));

  CHECK_EQ(args.Length(), 2);

  node::Utf8Value address(args.GetIsolate(), args[0]);
  node::Utf8Value iface(args.GetIsolate(), args[1]);

  const char* iface_cstr = *iface;
  if (args[1]->IsUndefined() || args[1]->IsNull()) {
      iface_cstr = nullptr;
  }

  int err = uv_udp_set_membership(&wrap->handle_,
                                  *address,
                                  iface_cstr,
                                  membership);
  args.GetReturnValue().Set(err);
}


void UDPWrap::AddMembership(const FunctionCallbackInfo<Value>& args) {
  SetMembership(args, UV_JOIN_GROUP);
}


void UDPWrap::DropMembership(const FunctionCallbackInfo<Value>& args) {
  SetMembership(args, UV_LEAVE_GROUP);
}

void UDPWrap::SetSourceMembership(const FunctionCallbackInfo<Value>& args,
                                  uv_membership membership) {
  UDPWrap* wrap;
  ASSIGN_OR_RETURN_UNWRAP(&wrap,
                          args.Holder(),
                          args.GetReturnValue().Set(UV_EBADF));

  CHECK_EQ(args.Length(), 3);

  node::Utf8Value source_address(args.GetIsolate(), args[0]);
  node::Utf8Value group_address(args.GetIsolate(), args[1]);
  node::Utf8Value iface(args.GetIsolate(), args[2]);

  if (*iface == nullptr) return;
  const char* iface_cstr = *iface;
  if (args[2]->IsUndefined() || args[2]->IsNull()) {
    iface_cstr = nullptr;
  }

  int err = uv_udp_set_source_membership(&wrap->handle_,
                                         *group_address,
                                         iface_cstr,
                                         *source_address,
                                         membership);
  args.GetReturnValue().Set(err);
}

void UDPWrap::AddSourceSpecificMembership(
  const FunctionCallbackInfo<Value>& args) {
  SetSourceMembership(args, UV_JOIN_GROUP);
}


void UDPWrap::DropSourceSpecificMembership(
  const FunctionCallbackInfo<Value>& args) {
  SetSourceMembership(args, UV_LEAVE_GROUP);
}


void UDPWrap::DoSend(const FunctionCallbackInfo<Value>& args, int family) {
  Environment* env = Environment::GetCurrent(args);

  UDPWrap* wrap;
  ASSIGN_OR_RETURN_UNWRAP(&wrap,
                          args.Holder(),
                          args.GetReturnValue().Set(UV_EBADF));

  CHECK(args.Length() == 4 || args.Length() == 6);
  CHECK(args[0]->IsObject());
  CHECK(args[1]->IsArray());
  CHECK(args[2]->IsUint32());

  bool sendto = args.Length() == 6;
  if (sendto) {
    // send(req, list, list.length, port, address, hasCallback)
    CHECK(args[3]->IsUint32());
    CHECK(args[4]->IsString());
    CHECK(args[5]->IsBoolean());
  } else {
    // send(req, list, list.length, hasCallback)
    CHECK(args[3]->IsBoolean());
  }

  Local<Array> chunks = args[1].As<Array>();
  // it is faster to fetch the length of the
  // array in js-land
  size_t count = args[2].As<Uint32>()->Value();

  MaybeStackBuffer<uv_buf_t, 16> bufs(count);

  // construct uv_buf_t array
  for (size_t i = 0; i < count; i++) {
    Local<Value> chunk;
    if (!chunks->Get(env->context(), i).ToLocal(&chunk)) return;

    size_t length = Buffer::Length(chunk);

    bufs[i] = uv_buf_init(Buffer::Data(chunk), length);
  }

  int err = 0;
  struct sockaddr_storage addr_storage;
  sockaddr* addr = nullptr;
  if (sendto) {
    const unsigned short port = args[3].As<Uint32>()->Value();
    node::Utf8Value address(env->isolate(), args[4]);
    err = sockaddr_for_family(family, address.out(), port, &addr_storage);
    if (err == 0)
      addr = reinterpret_cast<sockaddr*>(&addr_storage);
  }

  if (err == 0) {
    wrap->current_send_req_wrap_ = args[0].As<Object>();
    wrap->current_send_has_callback_ =
        sendto ? args[5]->IsTrue() : args[3]->IsTrue();

    err = static_cast<int>(wrap->Send(*bufs, count, addr));

    wrap->current_send_req_wrap_.Clear();
    wrap->current_send_has_callback_ = false;
  }

  args.GetReturnValue().Set(err);
}

ssize_t UDPWrap::Send(uv_buf_t* bufs_ptr,
                      size_t count,
                      const sockaddr* addr) {
  if (IsHandleClosing()) return UV_EBADF;

  size_t msg_size = 0;
  for (size_t i = 0; i < count; i++)
    msg_size += bufs_ptr[i].len;

  int err = 0;
  if (!UNLIKELY(env()->options()->test_udp_no_try_send)) {
    err = uv_udp_try_send(&handle_, bufs_ptr, count, addr);
    if (err == UV_ENOSYS || err == UV_EAGAIN) {
      err = 0;
    } else if (err >= 0) {
      size_t sent = err;
      while (count > 0 && bufs_ptr->len <= sent) {
        sent -= bufs_ptr->len;
        bufs_ptr++;
        count--;
      }
      if (count > 0) {
        CHECK_LT(sent, bufs_ptr->len);
        bufs_ptr->base += sent;
        bufs_ptr->len -= sent;
      } else {
        CHECK_EQ(static_cast<size_t>(err), msg_size);
        // + 1 so that the JS side can distinguish 0-length async sends from
        // 0-length sync sends.
        return msg_size + 1;
      }
    }
  }

  if (err == 0) {
    AsyncHooks::DefaultTriggerAsyncIdScope trigger_scope(this);
    ReqWrap<uv_udp_send_t>* req_wrap = listener()->CreateSendWrap(msg_size);
    if (req_wrap == nullptr) return UV_ENOSYS;

    err = req_wrap->Dispatch(
        uv_udp_send,
        &handle_,
        bufs_ptr,
        count,
        addr,
        uv_udp_send_cb{[](uv_udp_send_t* req, int status) {
          UDPWrap* self = ContainerOf(&UDPWrap::handle_, req->handle);
          self->listener()->OnSendDone(
              ReqWrap<uv_udp_send_t>::from_req(req), status);
        }});
    if (err)
      delete req_wrap;
  }

  return err;
}


ReqWrap<uv_udp_send_t>* UDPWrap::CreateSendWrap(size_t msg_size) {
  SendWrap* req_wrap = new SendWrap(env(),
                                    current_send_req_wrap_,
                                    current_send_has_callback_);
  req_wrap->msg_size = msg_size;
  return req_wrap;
}


void UDPWrap::Send(const FunctionCallbackInfo<Value>& args) {
  DoSend(args, AF_INET);
}


void UDPWrap::Send6(const FunctionCallbackInfo<Value>& args) {
  DoSend(args, AF_INET6);
}


AsyncWrap* UDPWrap::GetAsyncWrap() {
  return this;
}

SocketAddress UDPWrap::GetPeerName() {
  return SocketAddress::FromPeerName(handle_);
}

SocketAddress UDPWrap::GetSockName() {
  return SocketAddress::FromSockName(handle_);
}

void UDPWrapBase::RecvStart(const FunctionCallbackInfo<Value>& args) {
  UDPWrapBase* wrap = UDPWrapBase::FromObject(args.Holder());
  args.GetReturnValue().Set(wrap == nullptr ? UV_EBADF : wrap->RecvStart());
}

int UDPWrap::RecvStart() {
  if (IsHandleClosing()) return UV_EBADF;
  int err = uv_udp_recv_start(&handle_, OnAlloc, OnRecv);
  // UV_EALREADY means that the socket is already bound but that's okay
  if (err == UV_EALREADY)
    err = 0;
  return err;
}


void UDPWrapBase::RecvStop(const FunctionCallbackInfo<Value>& args) {
  UDPWrapBase* wrap = UDPWrapBase::FromObject(args.Holder());
  args.GetReturnValue().Set(wrap == nullptr ? UV_EBADF : wrap->RecvStop());
}

int UDPWrap::RecvStop() {
  if (IsHandleClosing()) return UV_EBADF;
  return uv_udp_recv_stop(&handle_);
}


void UDPWrap::OnSendDone(ReqWrap<uv_udp_send_t>* req, int status) {
  BaseObjectPtr<SendWrap> req_wrap{static_cast<SendWrap*>(req)};
  if (req_wrap->have_callback()) {
    Environment* env = req_wrap->env();
    HandleScope handle_scope(env->isolate());
    Context::Scope context_scope(env->context());
    Local<Value> arg[] = {
      Integer::New(env->isolate(), status),
      Integer::New(env->isolate(), req_wrap->msg_size),
    };
    req_wrap->MakeCallback(env->oncomplete_string(), 2, arg);
  }
}


void UDPWrap::OnAlloc(uv_handle_t* handle,
                      size_t suggested_size,
                      uv_buf_t* buf) {
  UDPWrap* wrap = ContainerOf(&UDPWrap::handle_,
                              reinterpret_cast<uv_udp_t*>(handle));
  *buf = wrap->listener()->OnAlloc(suggested_size);
}

uv_buf_t UDPWrap::OnAlloc(size_t suggested_size) {
  return env()->allocate_managed_buffer(suggested_size);
}

void UDPWrap::OnRecv(uv_udp_t* handle,
                     ssize_t nread,
                     const uv_buf_t* buf,
                     const sockaddr* addr,
                     unsigned int flags) {
  UDPWrap* wrap = ContainerOf(&UDPWrap::handle_, handle);
  wrap->listener()->OnRecv(nread, *buf, addr, flags);
}

void UDPWrap::OnRecv(ssize_t nread,
                     const uv_buf_t& buf_,
                     const sockaddr* addr,
                     unsigned int flags) {
  Environment* env = this->env();
  Isolate* isolate = env->isolate();
  std::unique_ptr<BackingStore> bs = env->release_managed_buffer(buf_);
  if (nread == 0 && addr == nullptr) {
    return;
  }

  HandleScope handle_scope(isolate);
  Context::Scope context_scope(env->context());

  Local<Value> argv[] = {
<<<<<<< HEAD
      Integer::New(env->isolate(), static_cast<int32_t>(nread)),
      object(),
      Undefined(env->isolate()),
      Undefined(env->isolate())};
=======
      Integer::New(isolate, static_cast<int32_t>(nread)),
      object(),
      Undefined(isolate),
      Undefined(isolate)};
>>>>>>> a8a80be5

  if (nread < 0) {
    MakeCallback(env->onmessage_string(), arraysize(argv), argv);
    return;
  } else if (nread == 0) {
    bs = ArrayBuffer::NewBackingStore(isolate, 0);
  } else {
    CHECK_LE(static_cast<size_t>(nread), bs->ByteLength());
    bs = BackingStore::Reallocate(isolate, std::move(bs), nread);
  }

  Local<Object> address;
  {
    bool has_caught = false;
    {
      TryCatchScope try_catch(env);
      if (!AddressToJS(env, addr).ToLocal(&address)) {
        DCHECK(try_catch.HasCaught() && !try_catch.HasTerminated());
        argv[2] = try_catch.Exception();
        DCHECK(!argv[2].IsEmpty());
        has_caught = true;
      }
    }
    if (has_caught) {
      DCHECK(!argv[2].IsEmpty());
      MakeCallback(env->onerror_string(), arraysize(argv), argv);
      return;
    }
  }

  Local<ArrayBuffer> ab = ArrayBuffer::New(isolate, std::move(bs));
  {
    bool has_caught = false;
    {
      TryCatchScope try_catch(env);
      if (!Buffer::New(env, ab, 0, ab->ByteLength()).ToLocal(&argv[2])) {
        DCHECK(try_catch.HasCaught() && !try_catch.HasTerminated());
        argv[2] = try_catch.Exception();
        DCHECK(!argv[2].IsEmpty());
        has_caught = true;
      }
    }
    if (has_caught) {
      DCHECK(!argv[2].IsEmpty());
      MakeCallback(env->onerror_string(), arraysize(argv), argv);
      return;
    }
  }

  argv[3] = address;
  MakeCallback(env->onmessage_string(), arraysize(argv), argv);
}

MaybeLocal<Object> UDPWrap::Instantiate(Environment* env,
                                        AsyncWrap* parent,
                                        UDPWrap::SocketType type) {
  AsyncHooks::DefaultTriggerAsyncIdScope trigger_scope(parent);

  // If this assert fires then Initialize hasn't been called yet.
  CHECK_EQ(env->udp_constructor_function().IsEmpty(), false);
  return env->udp_constructor_function()->NewInstance(env->context());
}

void UDPWrap::GetSendQueueSize(const FunctionCallbackInfo<Value>& args) {
  UDPWrap* wrap;
  ASSIGN_OR_RETURN_UNWRAP(
      &wrap, args.Holder(), args.GetReturnValue().Set(UV_EBADF));

  size_t size = uv_udp_get_send_queue_size(&wrap->handle_);
  args.GetReturnValue().Set(static_cast<double>(size));
}

void UDPWrap::GetSendQueueCount(const FunctionCallbackInfo<Value>& args) {
  UDPWrap* wrap;
  ASSIGN_OR_RETURN_UNWRAP(
      &wrap, args.Holder(), args.GetReturnValue().Set(UV_EBADF));

  size_t count = uv_udp_get_send_queue_count(&wrap->handle_);
  args.GetReturnValue().Set(static_cast<double>(count));
}

}  // namespace node

NODE_BINDING_CONTEXT_AWARE_INTERNAL(udp_wrap, node::UDPWrap::Initialize)<|MERGE_RESOLUTION|>--- conflicted
+++ resolved
@@ -212,28 +212,16 @@
 
   t->Inherit(HandleWrap::GetConstructorTemplate(env));
 
-<<<<<<< HEAD
-  env->SetConstructorFunction(target, "UDP", t);
-  env->set_udp_constructor_function(
-      t->GetFunction(env->context()).ToLocalChecked());
-=======
   SetConstructorFunction(context, target, "UDP", t);
   env->set_udp_constructor_function(t->GetFunction(context).ToLocalChecked());
->>>>>>> a8a80be5
 
   // Create FunctionTemplate for SendWrap
   Local<FunctionTemplate> swt =
       BaseObject::MakeLazilyInitializedJSTemplate(env);
   swt->Inherit(AsyncWrap::GetConstructorTemplate(env));
-<<<<<<< HEAD
-  env->SetConstructorFunction(target, "SendWrap", swt);
-
-  Local<Object> constants = Object::New(env->isolate());
-=======
   SetConstructorFunction(context, target, "SendWrap", swt);
 
   Local<Object> constants = Object::New(isolate);
->>>>>>> a8a80be5
   NODE_DEFINE_CONSTANT(constants, UV_UDP_IPV6ONLY);
   NODE_DEFINE_CONSTANT(constants, UV_UDP_REUSEADDR);
   target->Set(context,
@@ -731,17 +719,10 @@
   Context::Scope context_scope(env->context());
 
   Local<Value> argv[] = {
-<<<<<<< HEAD
-      Integer::New(env->isolate(), static_cast<int32_t>(nread)),
-      object(),
-      Undefined(env->isolate()),
-      Undefined(env->isolate())};
-=======
       Integer::New(isolate, static_cast<int32_t>(nread)),
       object(),
       Undefined(isolate),
       Undefined(isolate)};
->>>>>>> a8a80be5
 
   if (nread < 0) {
     MakeCallback(env->onmessage_string(), arraysize(argv), argv);
