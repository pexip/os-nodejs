--- conflicted
+++ resolved
@@ -174,13 +174,6 @@
 }
 }  // namespace node
 
-<<<<<<< HEAD
-
-NODE_MODULE_CONTEXT_AWARE_INTERNAL(signal_wrap, node::SignalWrap::Initialize)
-NODE_MODULE_EXTERNAL_REFERENCE(signal_wrap,
-                               node::SignalWrap::RegisterExternalReferences)
-=======
 NODE_BINDING_CONTEXT_AWARE_INTERNAL(signal_wrap, node::SignalWrap::Initialize)
 NODE_BINDING_EXTERNAL_REFERENCE(signal_wrap,
-                                node::SignalWrap::RegisterExternalReferences)
->>>>>>> 8a2d13a7
+                                node::SignalWrap::RegisterExternalReferences)