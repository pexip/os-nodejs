--- conflicted
+++ resolved
@@ -141,23 +141,13 @@
 
 class BlobBindingData : public SnapshotableObject {
  public:
-<<<<<<< HEAD
-  explicit BlobBindingData(Environment* env, v8::Local<v8::Object> wrap);
-=======
   explicit BlobBindingData(Realm* realm, v8::Local<v8::Object> wrap);
->>>>>>> 8a2d13a7
 
   using InternalFieldInfo = InternalFieldInfoBase;
 
   SERIALIZABLE_OBJECT_METHODS()
 
-<<<<<<< HEAD
-  static constexpr FastStringKey type_name{"node::BlobBindingData"};
-  static constexpr EmbedderObjectType type_int =
-      EmbedderObjectType::k_blob_binding_data;
-=======
   SET_BINDING_ID(blob_binding_data)
->>>>>>> 8a2d13a7
 
   void MemoryInfo(MemoryTracker* tracker) const override;
   SET_SELF_SIZE(BlobBindingData)
