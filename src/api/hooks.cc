--- conflicted
+++ resolved
@@ -32,12 +32,7 @@
 }
 
 Maybe<bool> EmitProcessBeforeExit(Environment* env) {
-<<<<<<< HEAD
-  TraceEventScope trace_scope(TRACING_CATEGORY_NODE1(environment),
-                              "BeforeExit", env);
-=======
   TRACE_EVENT0(TRACING_CATEGORY_NODE1(environment), "BeforeExit");
->>>>>>> a8a80be5
   if (!env->destroy_async_id_list()->empty())
     AsyncWrap::DestroyAsyncIdsCallback(env);
 
@@ -46,19 +41,11 @@
   Context::Scope context_scope(context);
 
   Local<Value> exit_code_v;
-<<<<<<< HEAD
-  if (!env->process_object()->Get(env->context(), env->exit_code_string())
-      .ToLocal(&exit_code_v)) return Nothing<bool>();
-
-  Local<Integer> exit_code;
-  if (!exit_code_v->ToInteger(env->context()).ToLocal(&exit_code)) {
-=======
   if (!env->process_object()->Get(context, env->exit_code_string())
       .ToLocal(&exit_code_v)) return Nothing<bool>();
 
   Local<Integer> exit_code;
   if (!exit_code_v->ToInteger(context).ToLocal(&exit_code)) {
->>>>>>> a8a80be5
     return Nothing<bool>();
   }
 
@@ -78,41 +65,21 @@
   Context::Scope context_scope(context);
   Local<Object> process_object = env->process_object();
 
-<<<<<<< HEAD
-  // TODO(addaleax): It might be nice to share process._exiting and
-  // process.exitCode via getter/setter pairs that pass data directly to the
-  // native side, so that we don't manually have to read and write JS properties
-  // here. These getters could use e.g. a typed array for performance.
-  if (process_object
-      ->Set(env->context(),
-            FIXED_ONE_BYTE_STRING(env->isolate(), "_exiting"),
-            True(env->isolate())).IsNothing()) return Nothing<int>();
-=======
   // TODO(addaleax): It might be nice to share process.exitCode via
   // getter/setter pairs that pass data directly to the native side, so that we
   // don't manually have to read and write JS properties here. These getters
   // could use e.g. a typed array for performance.
   env->set_exiting(true);
->>>>>>> a8a80be5
 
   Local<String> exit_code = env->exit_code_string();
   Local<Value> code_v;
   int code;
-<<<<<<< HEAD
-  if (!process_object->Get(env->context(), exit_code).ToLocal(&code_v) ||
-      !code_v->Int32Value(env->context()).To(&code) ||
-      ProcessEmit(env, "exit", Integer::New(env->isolate(), code)).IsEmpty() ||
-      // Reload exit code, it may be changed by `emit('exit')`
-      !process_object->Get(env->context(), exit_code).ToLocal(&code_v) ||
-      !code_v->Int32Value(env->context()).To(&code)) {
-=======
   if (!process_object->Get(context, exit_code).ToLocal(&code_v) ||
       !code_v->Int32Value(context).To(&code) ||
       ProcessEmit(env, "exit", Integer::New(isolate, code)).IsEmpty() ||
       // Reload exit code, it may be changed by `emit('exit')`
       !process_object->Get(context, exit_code).ToLocal(&code_v) ||
       !code_v->Int32Value(context).To(&code)) {
->>>>>>> a8a80be5
     return Nothing<int>();
   }
 
