#include "node.h"
#include "node_builtins.h"
#include "node_context_data.h"
#include "node_errors.h"
#include "node_internals.h"
#include "node_options-inl.h"
#include "node_platform.h"
#include "node_realm-inl.h"
#include "node_shadow_realm.h"
#include "node_v8_platform-inl.h"
#include "node_wasm_web_api.h"
#include "uv.h"
#ifdef NODE_ENABLE_VTUNE_PROFILING
#include "../deps/v8/src/third_party/vtune/v8-vtune.h"
#endif
#if HAVE_INSPECTOR
#include "inspector/worker_inspector.h"  // ParentInspectorHandle
#endif

namespace node {
using errors::TryCatchScope;
using v8::Array;
using v8::Boolean;
using v8::Context;
using v8::EscapableHandleScope;
using v8::Function;
using v8::FunctionCallbackInfo;
using v8::HandleScope;
using v8::Isolate;
using v8::Just;
using v8::Local;
using v8::Maybe;
using v8::MaybeLocal;
using v8::Nothing;
using v8::Null;
using v8::Object;
using v8::ObjectTemplate;
using v8::Private;
using v8::PropertyDescriptor;
using v8::SealHandleScope;
using v8::String;
using v8::Value;

bool AllowWasmCodeGenerationCallback(Local<Context> context,
                                     Local<String>) {
  Local<Value> wasm_code_gen =
      context->GetEmbedderData(ContextEmbedderIndex::kAllowWasmCodeGeneration);
  return wasm_code_gen->IsUndefined() || wasm_code_gen->IsTrue();
}

bool ShouldAbortOnUncaughtException(Isolate* isolate) {
  DebugSealHandleScope scope(isolate);
  Environment* env = Environment::GetCurrent(isolate);
  return env != nullptr &&
         (env->is_main_thread() || !env->is_stopping()) &&
         env->abort_on_uncaught_exception() &&
         env->should_abort_on_uncaught_toggle()[0] &&
         !env->inside_should_not_abort_on_uncaught_scope();
}

MaybeLocal<Value> PrepareStackTraceCallback(Local<Context> context,
                                            Local<Value> exception,
                                            Local<Array> trace) {
  Environment* env = Environment::GetCurrent(context);
  if (env == nullptr) {
    return exception->ToString(context).FromMaybe(Local<Value>());
  }
  Realm* realm = Realm::GetCurrent(context);
  Local<Function> prepare;
  if (realm != nullptr) {
    // If we are in a Realm, call the realm specific prepareStackTrace callback
    // to avoid passing the JS objects (the exception and trace) across the
    // realm boundary with the `Error.prepareStackTrace` override.
    prepare = realm->prepare_stack_trace_callback();
  } else {
    // The context is created with ContextifyContext, call the principal
    // realm's prepareStackTrace callback.
    prepare = env->principal_realm()->prepare_stack_trace_callback();
  }
  if (prepare.IsEmpty()) {
    return exception->ToString(context).FromMaybe(Local<Value>());
  }
  Local<Value> args[] = {
      context->Global(),
      exception,
      trace,
  };
  // This TryCatch + Rethrow is required by V8 due to details around exception
  // handling there. For C++ callbacks, V8 expects a scheduled exception (which
  // is what ReThrow gives us). Just returning the empty MaybeLocal would leave
  // us with a pending exception.
  TryCatchScope try_catch(env);
  MaybeLocal<Value> result = prepare->Call(
      context, Undefined(env->isolate()), arraysize(args), args);
  if (try_catch.HasCaught() && !try_catch.HasTerminated()) {
    try_catch.ReThrow();
  }
  return result;
}

void* NodeArrayBufferAllocator::Allocate(size_t size) {
  void* ret;
  if (zero_fill_field_ || per_process::cli_options->zero_fill_all_buffers)
    ret = allocator_->Allocate(size);
  else
    ret = allocator_->AllocateUninitialized(size);
  if (LIKELY(ret != nullptr))
    total_mem_usage_.fetch_add(size, std::memory_order_relaxed);
  return ret;
}

void* NodeArrayBufferAllocator::AllocateUninitialized(size_t size) {
  void* ret = allocator_->AllocateUninitialized(size);
  if (LIKELY(ret != nullptr))
    total_mem_usage_.fetch_add(size, std::memory_order_relaxed);
  return ret;
}

void* NodeArrayBufferAllocator::Reallocate(
    void* data, size_t old_size, size_t size) {
  void* ret = allocator_->Reallocate(data, old_size, size);
  if (LIKELY(ret != nullptr) || UNLIKELY(size == 0))
    total_mem_usage_.fetch_add(size - old_size, std::memory_order_relaxed);
  return ret;
}

void NodeArrayBufferAllocator::Free(void* data, size_t size) {
  total_mem_usage_.fetch_sub(size, std::memory_order_relaxed);
  allocator_->Free(data, size);
}

DebuggingArrayBufferAllocator::~DebuggingArrayBufferAllocator() {
  CHECK(allocations_.empty());
}

void* DebuggingArrayBufferAllocator::Allocate(size_t size) {
  Mutex::ScopedLock lock(mutex_);
  void* data = NodeArrayBufferAllocator::Allocate(size);
  RegisterPointerInternal(data, size);
  return data;
}

void* DebuggingArrayBufferAllocator::AllocateUninitialized(size_t size) {
  Mutex::ScopedLock lock(mutex_);
  void* data = NodeArrayBufferAllocator::AllocateUninitialized(size);
  RegisterPointerInternal(data, size);
  return data;
}

void DebuggingArrayBufferAllocator::Free(void* data, size_t size) {
  Mutex::ScopedLock lock(mutex_);
  UnregisterPointerInternal(data, size);
  NodeArrayBufferAllocator::Free(data, size);
}

void* DebuggingArrayBufferAllocator::Reallocate(void* data,
                                                size_t old_size,
                                                size_t size) {
  Mutex::ScopedLock lock(mutex_);
  void* ret = NodeArrayBufferAllocator::Reallocate(data, old_size, size);
  if (ret == nullptr) {
    if (size == 0) {  // i.e. equivalent to free().
      // suppress coverity warning as data is used as key versus as pointer
      // in UnregisterPointerInternal
      // coverity[pass_freed_arg]
      UnregisterPointerInternal(data, old_size);
    }
    return nullptr;
  }

  if (data != nullptr) {
    auto it = allocations_.find(data);
    CHECK_NE(it, allocations_.end());
    allocations_.erase(it);
  }

  RegisterPointerInternal(ret, size);
  return ret;
}

void DebuggingArrayBufferAllocator::RegisterPointer(void* data, size_t size) {
  Mutex::ScopedLock lock(mutex_);
  NodeArrayBufferAllocator::RegisterPointer(data, size);
  RegisterPointerInternal(data, size);
}

void DebuggingArrayBufferAllocator::UnregisterPointer(void* data, size_t size) {
  Mutex::ScopedLock lock(mutex_);
  NodeArrayBufferAllocator::UnregisterPointer(data, size);
  UnregisterPointerInternal(data, size);
}

void DebuggingArrayBufferAllocator::UnregisterPointerInternal(void* data,
                                                              size_t size) {
  if (data == nullptr) return;
  auto it = allocations_.find(data);
  CHECK_NE(it, allocations_.end());
  if (size > 0) {
    // We allow allocations with size 1 for 0-length buffers to avoid having
    // to deal with nullptr values.
    CHECK_EQ(it->second, size);
  }
  allocations_.erase(it);
}

void DebuggingArrayBufferAllocator::RegisterPointerInternal(void* data,
                                                            size_t size) {
  if (data == nullptr) return;
  CHECK_EQ(allocations_.count(data), 0);
  allocations_[data] = size;
}

std::unique_ptr<ArrayBufferAllocator> ArrayBufferAllocator::Create(bool debug) {
  if (debug || per_process::cli_options->debug_arraybuffer_allocations)
    return std::make_unique<DebuggingArrayBufferAllocator>();
  else
    return std::make_unique<NodeArrayBufferAllocator>();
}

ArrayBufferAllocator* CreateArrayBufferAllocator() {
  return ArrayBufferAllocator::Create().release();
}

void FreeArrayBufferAllocator(ArrayBufferAllocator* allocator) {
  delete allocator;
}

void SetIsolateCreateParamsForNode(Isolate::CreateParams* params) {
  const uint64_t constrained_memory = uv_get_constrained_memory();
  const uint64_t total_memory = constrained_memory > 0 ?
      std::min(uv_get_total_memory(), constrained_memory) :
      uv_get_total_memory();
  if (total_memory > 0 &&
      params->constraints.max_old_generation_size_in_bytes() == 0) {
    // V8 defaults to 700MB or 1.4GB on 32 and 64 bit platforms respectively.
    // This default is based on browser use-cases. Tell V8 to configure the
    // heap based on the actual physical memory.
    params->constraints.ConfigureDefaults(total_memory, 0);
  }
  params->embedder_wrapper_object_index = BaseObject::InternalFields::kSlot;
  params->embedder_wrapper_type_index = std::numeric_limits<int>::max();

#ifdef NODE_ENABLE_VTUNE_PROFILING
  params->code_event_handler = vTune::GetVtuneCodeEventHandler();
#endif
}

void SetIsolateErrorHandlers(v8::Isolate* isolate, const IsolateSettings& s) {
  if (s.flags & MESSAGE_LISTENER_WITH_ERROR_LEVEL)
    isolate->AddMessageListenerWithErrorLevel(
            errors::PerIsolateMessageListener,
            Isolate::MessageErrorLevel::kMessageError |
                Isolate::MessageErrorLevel::kMessageWarning);

  auto* abort_callback = s.should_abort_on_uncaught_exception_callback ?
      s.should_abort_on_uncaught_exception_callback :
      ShouldAbortOnUncaughtException;
  isolate->SetAbortOnUncaughtExceptionCallback(abort_callback);

  auto* fatal_error_cb = s.fatal_error_callback ?
      s.fatal_error_callback : OnFatalError;
  isolate->SetFatalErrorHandler(fatal_error_cb);
  isolate->SetOOMErrorHandler(OOMErrorHandler);

  if ((s.flags & SHOULD_NOT_SET_PREPARE_STACK_TRACE_CALLBACK) == 0) {
    auto* prepare_stack_trace_cb = s.prepare_stack_trace_callback ?
        s.prepare_stack_trace_callback : PrepareStackTraceCallback;
    isolate->SetPrepareStackTraceCallback(prepare_stack_trace_cb);
  }
}

void SetIsolateMiscHandlers(v8::Isolate* isolate, const IsolateSettings& s) {
  isolate->SetMicrotasksPolicy(s.policy);

  auto* allow_wasm_codegen_cb = s.allow_wasm_code_generation_callback ?
    s.allow_wasm_code_generation_callback : AllowWasmCodeGenerationCallback;
  isolate->SetAllowWasmCodeGenerationCallback(allow_wasm_codegen_cb);
  isolate->SetModifyCodeGenerationFromStringsCallback(
      ModifyCodeGenerationFromStrings);

  Mutex::ScopedLock lock(node::per_process::cli_options_mutex);
  if (per_process::cli_options->get_per_isolate_options()
          ->get_per_env_options()
          ->experimental_fetch) {
    isolate->SetWasmStreamingCallback(wasm_web_api::StartStreamingCompilation);
  }

  if (per_process::cli_options->get_per_isolate_options()
          ->experimental_shadow_realm) {
    isolate->SetHostCreateShadowRealmContextCallback(
        shadow_realm::HostCreateShadowRealmContextCallback);
  }

  auto* modify_code_generation_from_strings_callback =
      ModifyCodeGenerationFromStrings;
  if (s.flags & ALLOW_MODIFY_CODE_GENERATION_FROM_STRINGS_CALLBACK &&
      s.modify_code_generation_from_strings_callback) {
    modify_code_generation_from_strings_callback =
        s.modify_code_generation_from_strings_callback;
  }
  isolate->SetModifyCodeGenerationFromStringsCallback(
      modify_code_generation_from_strings_callback);

  Mutex::ScopedLock lock(node::per_process::cli_options_mutex);
  if (per_process::cli_options->get_per_isolate_options()
          ->get_per_env_options()
          ->experimental_fetch) {
    isolate->SetWasmStreamingCallback(wasm_web_api::StartStreamingCompilation);
  }

  if (per_process::cli_options->get_per_isolate_options()
          ->experimental_shadow_realm) {
    isolate->SetHostCreateShadowRealmContextCallback(
        shadow_realm::HostCreateShadowRealmContextCallback);
  }

  if ((s.flags & SHOULD_NOT_SET_PROMISE_REJECTION_CALLBACK) == 0) {
    auto* promise_reject_cb = s.promise_reject_callback ?
      s.promise_reject_callback : PromiseRejectCallback;
    isolate->SetPromiseRejectCallback(promise_reject_cb);
  }

  if (s.flags & DETAILED_SOURCE_POSITIONS_FOR_PROFILING)
    v8::CpuProfiler::UseDetailedSourcePositionsForProfiling(isolate);
}

void SetIsolateUpForNode(v8::Isolate* isolate,
                         const IsolateSettings& settings) {
  SetIsolateErrorHandlers(isolate, settings);
  SetIsolateMiscHandlers(isolate, settings);
}

void SetIsolateUpForNode(v8::Isolate* isolate) {
  IsolateSettings settings;
  SetIsolateUpForNode(isolate, settings);
}

// TODO(joyeecheung): we may want to expose this, but then we need to be
// careful about what we override in the params.
Isolate* NewIsolate(Isolate::CreateParams* params,
                    uv_loop_t* event_loop,
                    MultiIsolatePlatform* platform,
                    bool has_snapshot_data) {
  Isolate* isolate = Isolate::Allocate();
  if (isolate == nullptr) return nullptr;
#ifdef NODE_V8_SHARED_RO_HEAP
  {
    // In shared-readonly-heap mode, V8 requires all snapshots used for
    // creating Isolates to be identical. This isn't really memory-safe
    // but also otherwise just doesn't work, and the only real alternative
    // is disabling shared-readonly-heap mode altogether.
    static Isolate::CreateParams first_params = *params;
    params->snapshot_blob = first_params.snapshot_blob;
    params->external_references = first_params.external_references;
  }
#endif

  // Register the isolate on the platform before the isolate gets initialized,
  // so that the isolate can access the platform during initialization.
  platform->RegisterIsolate(isolate, event_loop);

  SetIsolateCreateParamsForNode(params);
  Isolate::Initialize(isolate, *params);
  if (!has_snapshot_data) {
    // If in deserialize mode, delay until after the deserialization is
    // complete.
    SetIsolateUpForNode(isolate);
  } else {
    SetIsolateMiscHandlers(isolate, {});
  }

  return isolate;
}

Isolate* NewIsolate(ArrayBufferAllocator* allocator,
                    uv_loop_t* event_loop,
                    MultiIsolatePlatform* platform) {
  Isolate::CreateParams params;
  if (allocator != nullptr) params.array_buffer_allocator = allocator;
  return NewIsolate(&params, event_loop, platform);
}

Isolate* NewIsolate(std::shared_ptr<ArrayBufferAllocator> allocator,
                    uv_loop_t* event_loop,
                    MultiIsolatePlatform* platform) {
  Isolate::CreateParams params;
  if (allocator) params.array_buffer_allocator_shared = allocator;
  return NewIsolate(&params, event_loop, platform);
}

IsolateData* CreateIsolateData(Isolate* isolate,
                               uv_loop_t* loop,
                               MultiIsolatePlatform* platform,
                               ArrayBufferAllocator* allocator) {
  return new IsolateData(isolate, loop, platform, allocator);
}

void FreeIsolateData(IsolateData* isolate_data) {
  delete isolate_data;
}

InspectorParentHandle::~InspectorParentHandle() {}

// Hide the internal handle class from the public API.
#if HAVE_INSPECTOR
struct InspectorParentHandleImpl : public InspectorParentHandle {
  std::unique_ptr<inspector::ParentInspectorHandle> impl;

  explicit InspectorParentHandleImpl(
      std::unique_ptr<inspector::ParentInspectorHandle>&& impl)
    : impl(std::move(impl)) {}
};
#endif

Environment* CreateEnvironment(
    IsolateData* isolate_data,
    Local<Context> context,
    const std::vector<std::string>& args,
    const std::vector<std::string>& exec_args,
    EnvironmentFlags::Flags flags,
    ThreadId thread_id,
    std::unique_ptr<InspectorParentHandle> inspector_parent_handle) {
  Isolate* isolate = context->GetIsolate();
  HandleScope handle_scope(isolate);
  Context::Scope context_scope(context);
  // TODO(addaleax): This is a much better place for parsing per-Environment
  // options than the global parse call.
  Environment* env = new Environment(
      isolate_data, context, args, exec_args, nullptr, flags, thread_id);
<<<<<<< HEAD
#if HAVE_INSPECTOR
  if (env->should_create_inspector()) {
    if (inspector_parent_handle) {
      env->InitializeInspector(
          std::move(static_cast<InspectorParentHandleImpl*>(
              inspector_parent_handle.get())->impl));
=======

#if HAVE_INSPECTOR
  if (env->should_create_inspector()) {
    if (inspector_parent_handle) {
      env->InitializeInspector(std::move(
          static_cast<InspectorParentHandleImpl*>(inspector_parent_handle.get())
              ->impl));
>>>>>>> 8a2d13a7
    } else {
      env->InitializeInspector({});
    }
  }
#endif

  if (env->principal_realm()->RunBootstrapping().IsEmpty()) {
    FreeEnvironment(env);
    return nullptr;
  }

  return env;
}

void FreeEnvironment(Environment* env) {
  Isolate* isolate = env->isolate();
  Isolate::DisallowJavascriptExecutionScope disallow_js(isolate,
      Isolate::DisallowJavascriptExecutionScope::THROW_ON_FAILURE);
  {
    HandleScope handle_scope(isolate);  // For env->context().
    Context::Scope context_scope(env->context());
    SealHandleScope seal_handle_scope(isolate);

<<<<<<< HEAD
=======
    // Set the flag in accordance with the DisallowJavascriptExecutionScope
    // above.
    env->set_can_call_into_js(false);
>>>>>>> 8a2d13a7
    env->set_stopping(true);
    env->stop_sub_worker_contexts();
    env->RunCleanup();
    RunAtExit(env);
  }

  // This call needs to be made while the `Environment` is still alive
  // because we assume that it is available for async tracking in the
  // NodePlatform implementation.
  MultiIsolatePlatform* platform = env->isolate_data()->platform();
  if (platform != nullptr)
    platform->DrainTasks(isolate);

  delete env;
}

NODE_EXTERN std::unique_ptr<InspectorParentHandle> GetInspectorParentHandle(
    Environment* env,
    ThreadId thread_id,
    const char* url) {
  return GetInspectorParentHandle(env, thread_id, url, "");
}

NODE_EXTERN std::unique_ptr<InspectorParentHandle> GetInspectorParentHandle(
    Environment* env, ThreadId thread_id, const char* url, const char* name) {
  CHECK_NOT_NULL(env);
  if (name == nullptr) name = "";
  CHECK_NE(thread_id.id, static_cast<uint64_t>(-1));
  if (!env->should_create_inspector()) {
    return nullptr;
  }
#if HAVE_INSPECTOR
  return std::make_unique<InspectorParentHandleImpl>(
      env->inspector_agent()->GetParentHandle(thread_id.id, url, name));
#else
  return {};
#endif
}

MaybeLocal<Value> LoadEnvironment(
    Environment* env,
    StartExecutionCallback cb) {
  env->InitializeLibuv();
  env->InitializeDiagnostics();

  return StartExecution(env, cb);
}

MaybeLocal<Value> LoadEnvironment(
    Environment* env,
    const char* main_script_source_utf8) {
  CHECK_NOT_NULL(main_script_source_utf8);
  Isolate* isolate = env->isolate();
  return LoadEnvironment(
<<<<<<< HEAD
      env,
      [&](const StartExecutionCallbackInfo& info) -> MaybeLocal<Value> {
        // This is a slightly hacky way to convert UTF-8 to UTF-16.
        Local<String> str =
            String::NewFromUtf8(isolate,
                                main_script_source_utf8).ToLocalChecked();
        auto main_utf16 = std::make_unique<String::Value>(isolate, str);

        // TODO(addaleax): Avoid having a global table for all scripts.
        std::string name = "embedder_main_" + std::to_string(env->thread_id());
        builtins::BuiltinLoader::Add(
            name.c_str(), UnionBytes(**main_utf16, main_utf16->length()));
        env->set_main_utf16(std::move(main_utf16));
        Realm* realm = env->principal_realm();

        // Arguments must match the parameters specified in
        // BuiltinLoader::LookupAndCompile().
        std::vector<Local<Value>> args = {realm->process_object(),
                                          realm->builtin_module_require()};
        return realm->ExecuteBootstrapper(name.c_str(), &args);
=======
      env, [&](const StartExecutionCallbackInfo& info) -> MaybeLocal<Value> {
        std::string name = "embedder_main_" + std::to_string(env->thread_id());
        env->builtin_loader()->Add(name.c_str(), main_script_source_utf8);
        Realm* realm = env->principal_realm();

        return realm->ExecuteBootstrapper(name.c_str());
>>>>>>> 8a2d13a7
      });
}

Environment* GetCurrentEnvironment(Local<Context> context) {
  return Environment::GetCurrent(context);
}

IsolateData* GetEnvironmentIsolateData(Environment* env) {
  return env->isolate_data();
}

ArrayBufferAllocator* GetArrayBufferAllocator(IsolateData* isolate_data) {
  return isolate_data->node_allocator();
}

MultiIsolatePlatform* GetMultiIsolatePlatform(Environment* env) {
  return GetMultiIsolatePlatform(env->isolate_data());
}

MultiIsolatePlatform* GetMultiIsolatePlatform(IsolateData* env) {
  return env->platform();
}

MultiIsolatePlatform* CreatePlatform(
    int thread_pool_size,
    node::tracing::TracingController* tracing_controller) {
  return CreatePlatform(
      thread_pool_size,
      static_cast<v8::TracingController*>(tracing_controller));
}

MultiIsolatePlatform* CreatePlatform(
    int thread_pool_size,
    v8::TracingController* tracing_controller) {
  return MultiIsolatePlatform::Create(thread_pool_size,
                                      tracing_controller)
      .release();
}

void FreePlatform(MultiIsolatePlatform* platform) {
  delete platform;
}

std::unique_ptr<MultiIsolatePlatform> MultiIsolatePlatform::Create(
    int thread_pool_size,
    v8::TracingController* tracing_controller,
    v8::PageAllocator* page_allocator) {
  return std::make_unique<NodePlatform>(thread_pool_size,
                                        tracing_controller,
                                        page_allocator);
}

MaybeLocal<Object> GetPerContextExports(Local<Context> context) {
  Isolate* isolate = context->GetIsolate();
  EscapableHandleScope handle_scope(isolate);

  Local<Object> global = context->Global();
  Local<Private> key = Private::ForApi(isolate,
      FIXED_ONE_BYTE_STRING(isolate, "node:per_context_binding_exports"));

  Local<Value> existing_value;
  if (!global->GetPrivate(context, key).ToLocal(&existing_value))
    return MaybeLocal<Object>();
  if (existing_value->IsObject())
    return handle_scope.Escape(existing_value.As<Object>());

  Local<Object> exports = Object::New(isolate);
  if (context->Global()->SetPrivate(context, key, exports).IsNothing() ||
      InitializePrimordials(context).IsNothing())
    return MaybeLocal<Object>();
  return handle_scope.Escape(exports);
}

// Any initialization logic should be performed in
// InitializeContext, because embedders don't necessarily
// call NewContext and so they will experience breakages.
Local<Context> NewContext(Isolate* isolate,
                          Local<ObjectTemplate> object_template) {
  auto context = Context::New(isolate, nullptr, object_template);
  if (context.IsEmpty()) return context;

  if (InitializeContext(context).IsNothing()) {
    return Local<Context>();
  }

  return context;
}

void ProtoThrower(const FunctionCallbackInfo<Value>& info) {
  THROW_ERR_PROTO_ACCESS(info.GetIsolate());
}

// This runs at runtime, regardless of whether the context
// is created from a snapshot.
Maybe<bool> InitializeContextRuntime(Local<Context> context) {
  Isolate* isolate = context->GetIsolate();
  HandleScope handle_scope(isolate);

  // When `IsCodeGenerationFromStringsAllowed` is true, V8 takes the fast path
  // and ignores the ModifyCodeGenerationFromStrings callback. Set it to false
  // to delegate the code generation validation to
  // node::ModifyCodeGenerationFromStrings.
  // The `IsCodeGenerationFromStringsAllowed` can be refreshed by V8 according
  // to the runtime flags, propagate the value to the embedder data.
  bool is_code_generation_from_strings_allowed =
      context->IsCodeGenerationFromStringsAllowed();
  context->AllowCodeGenerationFromStrings(false);
  context->SetEmbedderData(
      ContextEmbedderIndex::kAllowCodeGenerationFromStrings,
<<<<<<< HEAD
      is_code_generation_from_strings_allowed ? True(isolate) : False(isolate));
=======
      Boolean::New(isolate, is_code_generation_from_strings_allowed));
>>>>>>> 8a2d13a7

  if (per_process::cli_options->disable_proto == "") {
    return Just(true);
  }

  // Remove __proto__
  // https://github.com/nodejs/node/issues/31951
  Local<Object> prototype;
  {
    Local<String> object_string =
      FIXED_ONE_BYTE_STRING(isolate, "Object");
    Local<String> prototype_string =
      FIXED_ONE_BYTE_STRING(isolate, "prototype");

    Local<Value> object_v;
    if (!context->Global()
        ->Get(context, object_string)
        .ToLocal(&object_v)) {
      return Nothing<bool>();
    }

    Local<Value> prototype_v;
    if (!object_v.As<Object>()
        ->Get(context, prototype_string)
        .ToLocal(&prototype_v)) {
      return Nothing<bool>();
    }

    prototype = prototype_v.As<Object>();
  }

  Local<String> proto_string =
    FIXED_ONE_BYTE_STRING(isolate, "__proto__");

  if (per_process::cli_options->disable_proto == "delete") {
    if (prototype
        ->Delete(context, proto_string)
        .IsNothing()) {
      return Nothing<bool>();
    }
  } else if (per_process::cli_options->disable_proto == "throw") {
    Local<Value> thrower;
    if (!Function::New(context, ProtoThrower)
        .ToLocal(&thrower)) {
      return Nothing<bool>();
    }

    PropertyDescriptor descriptor(thrower, thrower);
    descriptor.set_enumerable(false);
    descriptor.set_configurable(true);
    if (prototype
        ->DefineProperty(context, proto_string, descriptor)
        .IsNothing()) {
      return Nothing<bool>();
    }
  } else if (per_process::cli_options->disable_proto != "") {
    // Validated in ProcessGlobalArgs
<<<<<<< HEAD
    FatalError("InitializeContextRuntime()",
               "invalid --disable-proto mode");
  }

  return Just(true);
}

Maybe<bool> InitializeBaseContextForSnapshot(Local<Context> context) {
  Isolate* isolate = context->GetIsolate();
  HandleScope handle_scope(isolate);

  // Delete `Intl.v8BreakIterator`
  // https://github.com/nodejs/node/issues/14909
  {
    Context::Scope context_scope(context);
    Local<String> intl_string = FIXED_ONE_BYTE_STRING(isolate, "Intl");
    Local<String> break_iter_string =
        FIXED_ONE_BYTE_STRING(isolate, "v8BreakIterator");

    Local<Value> intl_v;
    if (!context->Global()->Get(context, intl_string).ToLocal(&intl_v)) {
      return Nothing<bool>();
    }

    if (intl_v->IsObject() &&
        intl_v.As<Object>()->Delete(context, break_iter_string).IsNothing()) {
      return Nothing<bool>();
    }
  }
  return Just(true);
}

Maybe<bool> InitializeMainContextForSnapshot(Local<Context> context) {
  Isolate* isolate = context->GetIsolate();
  HandleScope handle_scope(isolate);

=======
    OnFatalError("InitializeContextRuntime()", "invalid --disable-proto mode");
  }

  return Just(true);
}

Maybe<bool> InitializeBaseContextForSnapshot(Local<Context> context) {
  Isolate* isolate = context->GetIsolate();
  HandleScope handle_scope(isolate);

  // Delete `Intl.v8BreakIterator`
  // https://github.com/nodejs/node/issues/14909
  {
    Context::Scope context_scope(context);
    Local<String> intl_string = FIXED_ONE_BYTE_STRING(isolate, "Intl");
    Local<String> break_iter_string =
        FIXED_ONE_BYTE_STRING(isolate, "v8BreakIterator");

    Local<Value> intl_v;
    if (!context->Global()->Get(context, intl_string).ToLocal(&intl_v)) {
      return Nothing<bool>();
    }

    if (intl_v->IsObject() &&
        intl_v.As<Object>()->Delete(context, break_iter_string).IsNothing()) {
      return Nothing<bool>();
    }
  }
  return Just(true);
}

Maybe<bool> InitializeMainContextForSnapshot(Local<Context> context) {
  Isolate* isolate = context->GetIsolate();
  HandleScope handle_scope(isolate);

>>>>>>> 8a2d13a7
  // Initialize the default values.
  context->SetEmbedderData(ContextEmbedderIndex::kAllowWasmCodeGeneration,
                           True(isolate));
  context->SetEmbedderData(
      ContextEmbedderIndex::kAllowCodeGenerationFromStrings, True(isolate));

  if (InitializeBaseContextForSnapshot(context).IsNothing()) {
    return Nothing<bool>();
  }
  return InitializePrimordials(context);
}

Maybe<bool> InitializePrimordials(Local<Context> context) {
  // Run per-context JS files.
  Isolate* isolate = context->GetIsolate();
  Context::Scope context_scope(context);
  Local<Object> exports;

  Local<String> primordials_string =
      FIXED_ONE_BYTE_STRING(isolate, "primordials");

  // Create primordials first and make it available to per-context scripts.
  Local<Object> primordials = Object::New(isolate);
  if (primordials->SetPrototype(context, Null(isolate)).IsNothing() ||
      !GetPerContextExports(context).ToLocal(&exports) ||
      exports->Set(context, primordials_string, primordials).IsNothing()) {
    return Nothing<bool>();
  }

  static const char* context_files[] = {"internal/per_context/primordials",
                                        "internal/per_context/domexception",
                                        "internal/per_context/messageport",
                                        nullptr};

  // We do not have access to a per-Environment BuiltinLoader instance
  // at this point, because this code runs before an Environment exists
  // in the first place. However, creating BuiltinLoader instances is
  // relatively cheap and all the scripts that we may want to run at
  // startup are always present in it.
  thread_local builtins::BuiltinLoader builtin_loader;
  for (const char** module = context_files; *module != nullptr; module++) {
<<<<<<< HEAD
    // Arguments must match the parameters specified in
    // BuiltinLoader::LookupAndCompile().
    Local<Value> arguments[] = {exports, primordials};
    MaybeLocal<Function> maybe_fn =
        builtins::BuiltinLoader::LookupAndCompile(context, *module, nullptr);
    Local<Function> fn;
    if (!maybe_fn.ToLocal(&fn)) {
      return Nothing<bool>();
    }
    MaybeLocal<Value> result =
        fn->Call(context, Undefined(isolate), arraysize(arguments), arguments);
    // Execution failed during context creation.
    if (result.IsEmpty()) {
=======
    Local<Value> arguments[] = {exports, primordials};
    if (builtin_loader
            .CompileAndCall(
                context, *module, arraysize(arguments), arguments, nullptr)
            .IsEmpty()) {
      // Execution failed during context creation.
>>>>>>> 8a2d13a7
      return Nothing<bool>();
    }
  }

  return Just(true);
}

// This initializes the main context (i.e. vm contexts are not included).
Maybe<bool> InitializeContext(Local<Context> context) {
  if (InitializeMainContextForSnapshot(context).IsNothing()) {
    return Nothing<bool>();
  }

  return InitializeContextRuntime(context);
}

uv_loop_t* GetCurrentEventLoop(Isolate* isolate) {
  HandleScope handle_scope(isolate);
  Local<Context> context = isolate->GetCurrentContext();
  if (context.IsEmpty()) return nullptr;
  Environment* env = Environment::GetCurrent(context);
  if (env == nullptr) return nullptr;
  return env->event_loop();
}

void AddLinkedBinding(Environment* env, const node_module& mod) {
  CHECK_NOT_NULL(env);
  Mutex::ScopedLock lock(env->extra_linked_bindings_mutex());

  node_module* prev_tail = env->extra_linked_bindings_tail();
  env->extra_linked_bindings()->push_back(mod);
  if (prev_tail != nullptr)
    prev_tail->nm_link = &env->extra_linked_bindings()->back();
}

void AddLinkedBinding(Environment* env, const napi_module& mod) {
  node_module node_mod = napi_module_to_node_module(&mod);
  node_mod.nm_flags = NM_F_LINKED;
  AddLinkedBinding(env, node_mod);
}

void AddLinkedBinding(Environment* env,
                      const char* name,
                      addon_context_register_func fn,
                      void* priv) {
  node_module mod = {
    NODE_MODULE_VERSION,
    NM_F_LINKED,
    nullptr,  // nm_dso_handle
    nullptr,  // nm_filename
    nullptr,  // nm_register_func
    fn,
    name,
    priv,
    nullptr   // nm_link
  };
  AddLinkedBinding(env, mod);
}

void AddLinkedBinding(Environment* env,
                      const char* name,
                      napi_addon_register_func fn,
                      int32_t module_api_version) {
  node_module mod = {
      -1,           // nm_version for Node-API
      NM_F_LINKED,  // nm_flags
      nullptr,      // nm_dso_handle
      nullptr,      // nm_filename
      nullptr,      // nm_register_func
      get_node_api_context_register_func(env, name, module_api_version),
      name,                         // nm_modname
      reinterpret_cast<void*>(fn),  // nm_priv
      nullptr                       // nm_link
  };
  AddLinkedBinding(env, mod);
}

static std::atomic<uint64_t> next_thread_id{0};

ThreadId AllocateEnvironmentThreadId() {
  return ThreadId { next_thread_id++ };
}

void DefaultProcessExitHandler(Environment* env, int exit_code) {
  env->set_stopping(true);
  env->set_can_call_into_js(false);
  env->stop_sub_worker_contexts();
  env->isolate()->DumpAndResetStats();
<<<<<<< HEAD
=======
  // The tracing agent could be in the process of writing data using the
  // threadpool. Stop it before shutting down libuv. The rest of the tracing
  // agent disposal will be performed in DisposePlatform().
  per_process::v8_platform.StopTracingAgent();
>>>>>>> 8a2d13a7
  // When the process exits, the tasks in the thread pool may also need to
  // access the data of V8Platform, such as trace agent, or a field
  // added in the future. So make sure the thread pool exits first.
  // And make sure V8Platform don not call into Libuv threadpool, see Dispose
  // in node_v8_platform-inl.h
  uv_library_shutdown();
  DisposePlatform();
  exit(exit_code);
}


void SetProcessExitHandler(Environment* env,
                           std::function<void(Environment*, int)>&& handler) {
  env->set_process_exit_handler(std::move(handler));
}

}  // namespace node<|MERGE_RESOLUTION|>--- conflicted
+++ resolved
@@ -275,21 +275,6 @@
   auto* allow_wasm_codegen_cb = s.allow_wasm_code_generation_callback ?
     s.allow_wasm_code_generation_callback : AllowWasmCodeGenerationCallback;
   isolate->SetAllowWasmCodeGenerationCallback(allow_wasm_codegen_cb);
-  isolate->SetModifyCodeGenerationFromStringsCallback(
-      ModifyCodeGenerationFromStrings);
-
-  Mutex::ScopedLock lock(node::per_process::cli_options_mutex);
-  if (per_process::cli_options->get_per_isolate_options()
-          ->get_per_env_options()
-          ->experimental_fetch) {
-    isolate->SetWasmStreamingCallback(wasm_web_api::StartStreamingCompilation);
-  }
-
-  if (per_process::cli_options->get_per_isolate_options()
-          ->experimental_shadow_realm) {
-    isolate->SetHostCreateShadowRealmContextCallback(
-        shadow_realm::HostCreateShadowRealmContextCallback);
-  }
 
   auto* modify_code_generation_from_strings_callback =
       ModifyCodeGenerationFromStrings;
@@ -427,14 +412,6 @@
   // options than the global parse call.
   Environment* env = new Environment(
       isolate_data, context, args, exec_args, nullptr, flags, thread_id);
-<<<<<<< HEAD
-#if HAVE_INSPECTOR
-  if (env->should_create_inspector()) {
-    if (inspector_parent_handle) {
-      env->InitializeInspector(
-          std::move(static_cast<InspectorParentHandleImpl*>(
-              inspector_parent_handle.get())->impl));
-=======
 
 #if HAVE_INSPECTOR
   if (env->should_create_inspector()) {
@@ -442,7 +419,6 @@
       env->InitializeInspector(std::move(
           static_cast<InspectorParentHandleImpl*>(inspector_parent_handle.get())
               ->impl));
->>>>>>> 8a2d13a7
     } else {
       env->InitializeInspector({});
     }
@@ -466,12 +442,9 @@
     Context::Scope context_scope(env->context());
     SealHandleScope seal_handle_scope(isolate);
 
-<<<<<<< HEAD
-=======
     // Set the flag in accordance with the DisallowJavascriptExecutionScope
     // above.
     env->set_can_call_into_js(false);
->>>>>>> 8a2d13a7
     env->set_stopping(true);
     env->stop_sub_worker_contexts();
     env->RunCleanup();
@@ -524,37 +497,13 @@
     Environment* env,
     const char* main_script_source_utf8) {
   CHECK_NOT_NULL(main_script_source_utf8);
-  Isolate* isolate = env->isolate();
   return LoadEnvironment(
-<<<<<<< HEAD
-      env,
-      [&](const StartExecutionCallbackInfo& info) -> MaybeLocal<Value> {
-        // This is a slightly hacky way to convert UTF-8 to UTF-16.
-        Local<String> str =
-            String::NewFromUtf8(isolate,
-                                main_script_source_utf8).ToLocalChecked();
-        auto main_utf16 = std::make_unique<String::Value>(isolate, str);
-
-        // TODO(addaleax): Avoid having a global table for all scripts.
-        std::string name = "embedder_main_" + std::to_string(env->thread_id());
-        builtins::BuiltinLoader::Add(
-            name.c_str(), UnionBytes(**main_utf16, main_utf16->length()));
-        env->set_main_utf16(std::move(main_utf16));
-        Realm* realm = env->principal_realm();
-
-        // Arguments must match the parameters specified in
-        // BuiltinLoader::LookupAndCompile().
-        std::vector<Local<Value>> args = {realm->process_object(),
-                                          realm->builtin_module_require()};
-        return realm->ExecuteBootstrapper(name.c_str(), &args);
-=======
       env, [&](const StartExecutionCallbackInfo& info) -> MaybeLocal<Value> {
         std::string name = "embedder_main_" + std::to_string(env->thread_id());
         env->builtin_loader()->Add(name.c_str(), main_script_source_utf8);
         Realm* realm = env->principal_realm();
 
         return realm->ExecuteBootstrapper(name.c_str());
->>>>>>> 8a2d13a7
       });
 }
 
@@ -664,11 +613,7 @@
   context->AllowCodeGenerationFromStrings(false);
   context->SetEmbedderData(
       ContextEmbedderIndex::kAllowCodeGenerationFromStrings,
-<<<<<<< HEAD
-      is_code_generation_from_strings_allowed ? True(isolate) : False(isolate));
-=======
       Boolean::New(isolate, is_code_generation_from_strings_allowed));
->>>>>>> 8a2d13a7
 
   if (per_process::cli_options->disable_proto == "") {
     return Just(true);
@@ -726,9 +671,7 @@
     }
   } else if (per_process::cli_options->disable_proto != "") {
     // Validated in ProcessGlobalArgs
-<<<<<<< HEAD
-    FatalError("InitializeContextRuntime()",
-               "invalid --disable-proto mode");
+    OnFatalError("InitializeContextRuntime()", "invalid --disable-proto mode");
   }
 
   return Just(true);
@@ -763,43 +706,6 @@
   Isolate* isolate = context->GetIsolate();
   HandleScope handle_scope(isolate);
 
-=======
-    OnFatalError("InitializeContextRuntime()", "invalid --disable-proto mode");
-  }
-
-  return Just(true);
-}
-
-Maybe<bool> InitializeBaseContextForSnapshot(Local<Context> context) {
-  Isolate* isolate = context->GetIsolate();
-  HandleScope handle_scope(isolate);
-
-  // Delete `Intl.v8BreakIterator`
-  // https://github.com/nodejs/node/issues/14909
-  {
-    Context::Scope context_scope(context);
-    Local<String> intl_string = FIXED_ONE_BYTE_STRING(isolate, "Intl");
-    Local<String> break_iter_string =
-        FIXED_ONE_BYTE_STRING(isolate, "v8BreakIterator");
-
-    Local<Value> intl_v;
-    if (!context->Global()->Get(context, intl_string).ToLocal(&intl_v)) {
-      return Nothing<bool>();
-    }
-
-    if (intl_v->IsObject() &&
-        intl_v.As<Object>()->Delete(context, break_iter_string).IsNothing()) {
-      return Nothing<bool>();
-    }
-  }
-  return Just(true);
-}
-
-Maybe<bool> InitializeMainContextForSnapshot(Local<Context> context) {
-  Isolate* isolate = context->GetIsolate();
-  HandleScope handle_scope(isolate);
-
->>>>>>> 8a2d13a7
   // Initialize the default values.
   context->SetEmbedderData(ContextEmbedderIndex::kAllowWasmCodeGeneration,
                            True(isolate));
@@ -841,28 +747,12 @@
   // startup are always present in it.
   thread_local builtins::BuiltinLoader builtin_loader;
   for (const char** module = context_files; *module != nullptr; module++) {
-<<<<<<< HEAD
-    // Arguments must match the parameters specified in
-    // BuiltinLoader::LookupAndCompile().
-    Local<Value> arguments[] = {exports, primordials};
-    MaybeLocal<Function> maybe_fn =
-        builtins::BuiltinLoader::LookupAndCompile(context, *module, nullptr);
-    Local<Function> fn;
-    if (!maybe_fn.ToLocal(&fn)) {
-      return Nothing<bool>();
-    }
-    MaybeLocal<Value> result =
-        fn->Call(context, Undefined(isolate), arraysize(arguments), arguments);
-    // Execution failed during context creation.
-    if (result.IsEmpty()) {
-=======
     Local<Value> arguments[] = {exports, primordials};
     if (builtin_loader
             .CompileAndCall(
                 context, *module, arraysize(arguments), arguments, nullptr)
             .IsEmpty()) {
       // Execution failed during context creation.
->>>>>>> 8a2d13a7
       return Nothing<bool>();
     }
   }
@@ -951,13 +841,10 @@
   env->set_can_call_into_js(false);
   env->stop_sub_worker_contexts();
   env->isolate()->DumpAndResetStats();
-<<<<<<< HEAD
-=======
   // The tracing agent could be in the process of writing data using the
   // threadpool. Stop it before shutting down libuv. The rest of the tracing
   // agent disposal will be performed in DisposePlatform().
   per_process::v8_platform.StopTracingAgent();
->>>>>>> 8a2d13a7
   // When the process exits, the tasks in the thread pool may also need to
   // access the data of V8Platform, such as trace agent, or a field
   // added in the future. So make sure the thread pool exits first.
