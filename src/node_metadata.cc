--- conflicted
+++ resolved
@@ -105,8 +105,6 @@
   base64 = BASE64_VERSION;
   uvwasi = UVWASI_VERSION_STRING;
 
-  uvwasi = UVWASI_VERSION_STRING;
-
 #if HAVE_OPENSSL
   openssl = GetOpenSSLVersion();
 #endif
@@ -120,12 +118,9 @@
   ngtcp2 = NGTCP2_VERSION;
   nghttp3 = NGHTTP3_VERSION;
 #endif
-<<<<<<< HEAD
-=======
 
   simdutf = SIMDUTF_VERSION;
   ada = ADA_VERSION;
->>>>>>> 8a2d13a7
 }
 
 Metadata::Release::Release() : name(NODE_RELEASE) {
