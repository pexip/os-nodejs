--- conflicted
+++ resolved
@@ -237,13 +237,7 @@
 }  // anonymous namespace
 }  // namespace node
 
-<<<<<<< HEAD
-NODE_MODULE_CONTEXT_AWARE_INTERNAL(fs_event_wrap, node::FSEventWrap::Initialize)
-NODE_MODULE_EXTERNAL_REFERENCE(fs_event_wrap,
-                               node::FSEventWrap::RegisterExternalReferences)
-=======
 NODE_BINDING_CONTEXT_AWARE_INTERNAL(fs_event_wrap,
                                     node::FSEventWrap::Initialize)
 NODE_BINDING_EXTERNAL_REFERENCE(fs_event_wrap,
-                                node::FSEventWrap::RegisterExternalReferences)
->>>>>>> 8a2d13a7
+                                node::FSEventWrap::RegisterExternalReferences)