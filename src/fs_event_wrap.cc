// Copyright Joyent, Inc. and other Node contributors.
//
// Permission is hereby granted, free of charge, to any person obtaining a
// copy of this software and associated documentation files (the
// "Software"), to deal in the Software without restriction, including
// without limitation the rights to use, copy, modify, merge, publish,
// distribute, sublicense, and/or sell copies of the Software, and to permit
// persons to whom the Software is furnished to do so, subject to the
// following conditions:
//
// The above copyright notice and this permission notice shall be included
// in all copies or substantial portions of the Software.
//
// THE SOFTWARE IS PROVIDED "AS IS", WITHOUT WARRANTY OF ANY KIND, EXPRESS
// OR IMPLIED, INCLUDING BUT NOT LIMITED TO THE WARRANTIES OF
// MERCHANTABILITY, FITNESS FOR A PARTICULAR PURPOSE AND NONINFRINGEMENT. IN
// NO EVENT SHALL THE AUTHORS OR COPYRIGHT HOLDERS BE LIABLE FOR ANY CLAIM,
// DAMAGES OR OTHER LIABILITY, WHETHER IN AN ACTION OF CONTRACT, TORT OR
// OTHERWISE, ARISING FROM, OUT OF OR IN CONNECTION WITH THE SOFTWARE OR THE
// USE OR OTHER DEALINGS IN THE SOFTWARE.

#include "async_wrap-inl.h"
#include "env-inl.h"
#include "handle_wrap.h"
#include "node.h"
#include "node_external_reference.h"
#include "string_bytes.h"

namespace node {

using v8::Context;
using v8::DontDelete;
using v8::DontEnum;
using v8::FunctionCallbackInfo;
using v8::FunctionTemplate;
using v8::HandleScope;
using v8::Integer;
using v8::Isolate;
using v8::Local;
using v8::MaybeLocal;
using v8::Object;
using v8::PropertyAttribute;
using v8::ReadOnly;
using v8::Signature;
using v8::String;
using v8::Value;

namespace {

class FSEventWrap: public HandleWrap {
 public:
  static void Initialize(Local<Object> target,
                         Local<Value> unused,
                         Local<Context> context,
                         void* priv);
  static void RegisterExternalReferences(ExternalReferenceRegistry* registry);
  static void New(const FunctionCallbackInfo<Value>& args);
  static void Start(const FunctionCallbackInfo<Value>& args);
  static void GetInitialized(const FunctionCallbackInfo<Value>& args);

  SET_NO_MEMORY_INFO()
  SET_MEMORY_INFO_NAME(FSEventWrap)
  SET_SELF_SIZE(FSEventWrap)

 private:
  static const encoding kDefaultEncoding = UTF8;

  FSEventWrap(Environment* env, Local<Object> object);
  ~FSEventWrap() override = default;

  static void OnEvent(uv_fs_event_t* handle, const char* filename, int events,
    int status);

  uv_fs_event_t handle_;
  enum encoding encoding_ = kDefaultEncoding;
};


FSEventWrap::FSEventWrap(Environment* env, Local<Object> object)
    : HandleWrap(env,
                 object,
                 reinterpret_cast<uv_handle_t*>(&handle_),
                 AsyncWrap::PROVIDER_FSEVENTWRAP) {
  MarkAsUninitialized();
}


void FSEventWrap::GetInitialized(const FunctionCallbackInfo<Value>& args) {
  FSEventWrap* wrap = Unwrap<FSEventWrap>(args.This());
  CHECK_NOT_NULL(wrap);
  args.GetReturnValue().Set(!wrap->IsHandleClosing());
}

void FSEventWrap::Initialize(Local<Object> target,
                             Local<Value> unused,
                             Local<Context> context,
                             void* priv) {
  Environment* env = Environment::GetCurrent(context);
  Isolate* isolate = env->isolate();

<<<<<<< HEAD
  Local<FunctionTemplate> t = env->NewFunctionTemplate(New);
=======
  Local<FunctionTemplate> t = NewFunctionTemplate(isolate, New);
>>>>>>> a8a80be5
  t->InstanceTemplate()->SetInternalFieldCount(
      FSEventWrap::kInternalFieldCount);

  t->Inherit(HandleWrap::GetConstructorTemplate(env));
  SetProtoMethod(isolate, t, "start", Start);

  Local<FunctionTemplate> get_initialized_templ =
      FunctionTemplate::New(env->isolate(),
                            GetInitialized,
                            Local<Value>(),
                            Signature::New(env->isolate(), t));

  t->PrototypeTemplate()->SetAccessorProperty(
      FIXED_ONE_BYTE_STRING(env->isolate(), "initialized"),
      get_initialized_templ,
      Local<FunctionTemplate>(),
      static_cast<PropertyAttribute>(ReadOnly | DontDelete | DontEnum));

<<<<<<< HEAD
  env->SetConstructorFunction(target, "FSEvent", t);
=======
  SetConstructorFunction(context, target, "FSEvent", t);
>>>>>>> a8a80be5
}

void FSEventWrap::RegisterExternalReferences(
    ExternalReferenceRegistry* registry) {
  registry->Register(New);
  registry->Register(Start);
  registry->Register(GetInitialized);
}

void FSEventWrap::New(const FunctionCallbackInfo<Value>& args) {
  CHECK(args.IsConstructCall());
  Environment* env = Environment::GetCurrent(args);
  new FSEventWrap(env, args.This());
}

// wrap.start(filename, persistent, recursive, encoding)
void FSEventWrap::Start(const FunctionCallbackInfo<Value>& args) {
  Environment* env = Environment::GetCurrent(args);

  FSEventWrap* wrap = Unwrap<FSEventWrap>(args.This());
  CHECK_NOT_NULL(wrap);
  CHECK(wrap->IsHandleClosing());  // Check that Start() has not been called.

  const int argc = args.Length();
  CHECK_GE(argc, 4);

  BufferValue path(env->isolate(), args[0]);
  CHECK_NOT_NULL(*path);

  unsigned int flags = 0;
  if (args[2]->IsTrue())
    flags |= UV_FS_EVENT_RECURSIVE;

  wrap->encoding_ = ParseEncoding(env->isolate(), args[3], kDefaultEncoding);

  int err = uv_fs_event_init(wrap->env()->event_loop(), &wrap->handle_);
  if (err != 0) {
    return args.GetReturnValue().Set(err);
  }

  err = uv_fs_event_start(&wrap->handle_, OnEvent, *path, flags);
  wrap->MarkAsInitialized();

  if (err != 0) {
    FSEventWrap::Close(args);
    return args.GetReturnValue().Set(err);
  }

  // Check for persistent argument
  if (!args[1]->IsTrue()) {
    uv_unref(reinterpret_cast<uv_handle_t*>(&wrap->handle_));
  }

  args.GetReturnValue().Set(err);
}


void FSEventWrap::OnEvent(uv_fs_event_t* handle, const char* filename,
    int events, int status) {
  FSEventWrap* wrap = static_cast<FSEventWrap*>(handle->data);
  Environment* env = wrap->env();

  HandleScope handle_scope(env->isolate());
  Context::Scope context_scope(env->context());

  CHECK_EQ(wrap->persistent().IsEmpty(), false);

  // We're in a bind here. libuv can set both UV_RENAME and UV_CHANGE but
  // the Node API only lets us pass a single event to JS land.
  //
  // The obvious solution is to run the callback twice, once for each event.
  // However, since the second event is not allowed to fire if the handle is
  // closed after the first event, and since there is no good way to detect
  // closed handles, that option is out.
  //
  // For now, ignore the UV_CHANGE event if UV_RENAME is also set. Make the
  // assumption that a rename implicitly means an attribute change. Not too
  // unreasonable, right? Still, we should revisit this before v1.0.
  Local<String> event_string;
  if (status) {
    event_string = String::Empty(env->isolate());
  } else if (events & UV_RENAME) {
    event_string = env->rename_string();
  } else if (events & UV_CHANGE) {
    event_string = env->change_string();
  } else {
    UNREACHABLE("bad fs events flag");
  }

  Local<Value> argv[] = {
    Integer::New(env->isolate(), status),
    event_string,
    Null(env->isolate())
  };

  if (filename != nullptr) {
    Local<Value> error;
    MaybeLocal<Value> fn = StringBytes::Encode(env->isolate(),
                                               filename,
                                               wrap->encoding_,
                                               &error);
    if (fn.IsEmpty()) {
      argv[0] = Integer::New(env->isolate(), UV_EINVAL);
      argv[2] = StringBytes::Encode(env->isolate(),
                                    filename,
                                    strlen(filename),
                                    BUFFER,
                                    &error).ToLocalChecked();
    } else {
      argv[2] = fn.ToLocalChecked();
    }
  }

  wrap->MakeCallback(env->onchange_string(), arraysize(argv), argv);
}

}  // anonymous namespace
}  // namespace node

NODE_BINDING_CONTEXT_AWARE_INTERNAL(fs_event_wrap,
                                    node::FSEventWrap::Initialize)
NODE_BINDING_EXTERNAL_REFERENCE(fs_event_wrap,
                                node::FSEventWrap::RegisterExternalReferences)<|MERGE_RESOLUTION|>--- conflicted
+++ resolved
@@ -98,11 +98,7 @@
   Environment* env = Environment::GetCurrent(context);
   Isolate* isolate = env->isolate();
 
-<<<<<<< HEAD
-  Local<FunctionTemplate> t = env->NewFunctionTemplate(New);
-=======
   Local<FunctionTemplate> t = NewFunctionTemplate(isolate, New);
->>>>>>> a8a80be5
   t->InstanceTemplate()->SetInternalFieldCount(
       FSEventWrap::kInternalFieldCount);
 
@@ -121,11 +117,7 @@
       Local<FunctionTemplate>(),
       static_cast<PropertyAttribute>(ReadOnly | DontDelete | DontEnum));
 
-<<<<<<< HEAD
-  env->SetConstructorFunction(target, "FSEvent", t);
-=======
   SetConstructorFunction(context, target, "FSEvent", t);
->>>>>>> a8a80be5
 }
 
 void FSEventWrap::RegisterExternalReferences(
