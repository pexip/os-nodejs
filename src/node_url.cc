--- conflicted
+++ resolved
@@ -7,18 +7,9 @@
 #include "util-inl.h"
 #include "v8.h"
 
-<<<<<<< HEAD
-#include <algorithm>
-#include <cmath>
-#include <cstdio>
-#include <numeric>
-#include <string>
-#include <vector>
-=======
 #include <cstdint>
 #include <cstdio>
 #include <numeric>
->>>>>>> 8a2d13a7
 
 namespace node {
 namespace url {
@@ -37,40 +28,6 @@
   tracker->TrackField("url_components_buffer", url_components_buffer_);
 }
 
-<<<<<<< HEAD
-namespace url {
-namespace {
-
-// https://url.spec.whatwg.org/#eof-code-point
-constexpr char kEOL = -1;
-
-// https://url.spec.whatwg.org/#concept-host
-class URLHost {
- public:
-  ~URLHost();
-
-  void ParseIPv4Host(const char* input, size_t length);
-  void ParseIPv6Host(const char* input, size_t length);
-  void ParseOpaqueHost(const char* input, size_t length);
-  void ParseHost(const char* input,
-                 size_t length,
-                 bool is_special,
-                 bool unicode = false);
-
-  bool ParsingFailed() const { return type_ == HostType::H_FAILED; }
-  std::string ToString() const;
-  // Like ToString(), but avoids a copy in exchange for invalidating `*this`.
-  std::string ToStringMove();
-
- private:
-  enum class HostType {
-    H_FAILED,
-    H_DOMAIN,
-    H_IPV4,
-    H_IPV6,
-    H_OPAQUE,
-  };
-=======
 BindingData::BindingData(Realm* realm, v8::Local<v8::Object> object)
     : SnapshotableObject(realm, object, type_int),
       url_components_buffer_(realm->isolate(), kURLComponentsLength) {
@@ -80,7 +37,6 @@
             url_components_buffer_.GetJSArray())
       .Check();
 }
->>>>>>> 8a2d13a7
 
 bool BindingData::PrepareForSerialization(v8::Local<v8::Context> context,
                                           v8::SnapshotCreator* creator) {
@@ -133,38 +89,6 @@
       String::NewFromUtf8(env->isolate(), host.c_str()).ToLocalChecked());
 }
 
-<<<<<<< HEAD
-#define ARGS(XX)                                                              \
-  XX(ARG_FLAGS)                                                               \
-  XX(ARG_PROTOCOL)                                                            \
-  XX(ARG_USERNAME)                                                            \
-  XX(ARG_PASSWORD)                                                            \
-  XX(ARG_HOST)                                                                \
-  XX(ARG_PORT)                                                                \
-  XX(ARG_PATH)                                                                \
-  XX(ARG_QUERY)                                                               \
-  XX(ARG_FRAGMENT)                                                            \
-  XX(ARG_COUNT)  // This one has to be last.
-
-enum url_cb_args {
-#define XX(name) name,
-  ARGS(XX)
-#undef XX
-};
-
-#define TWO_CHAR_STRING_TEST(bits, name, expr)                                \
-  template <typename T>                                                       \
-  bool name(const T ch1, const T ch2) {                                \
-    static_assert(sizeof(ch1) >= (bits) / 8,                                  \
-                  "Character must be wider than " #bits " bits");             \
-    return (expr);                                                            \
-  }                                                                           \
-  template <typename T>                                                       \
-  bool name(const std::basic_string<T>& str) {                         \
-    static_assert(sizeof(str[0]) >= (bits) / 8,                               \
-                  "Character must be wider than " #bits " bits");             \
-    return str.length() >= 2 && name(str[0], str[1]);                         \
-=======
 void BindingData::DomainToUnicode(const FunctionCallbackInfo<Value>& args) {
   Environment* env = Environment::GetCurrent(args);
   CHECK_GE(args.Length(), 1);
@@ -184,90 +108,9 @@
   if (!out->set_hostname(input)) {
     return args.GetReturnValue().Set(
         String::NewFromUtf8(env->isolate(), "").ToLocalChecked());
->>>>>>> 8a2d13a7
   }
   std::string result = ada::unicode::to_unicode(out->get_hostname());
 
-<<<<<<< HEAD
-// https://infra.spec.whatwg.org/#ascii-tab-or-newline
-CHAR_TEST(8, IsASCIITabOrNewline, (ch == '\t' || ch == '\n' || ch == '\r'))
-
-// https://infra.spec.whatwg.org/#c0-control
-CHAR_TEST(8, IsC0Control, (ch >= '\0' && ch <= '\x1f'))
-
-// https://infra.spec.whatwg.org/#c0-control-or-space
-CHAR_TEST(8, IsC0ControlOrSpace, (ch >= '\0' && ch <= ' '))
-
-// https://infra.spec.whatwg.org/#ascii-digit
-CHAR_TEST(8, IsASCIIDigit, (ch >= '0' && ch <= '9'))
-
-// https://infra.spec.whatwg.org/#ascii-hex-digit
-CHAR_TEST(8, IsASCIIHexDigit, (IsASCIIDigit(ch) ||
-                               (ch >= 'A' && ch <= 'F') ||
-                               (ch >= 'a' && ch <= 'f')))
-
-// https://infra.spec.whatwg.org/#ascii-alpha
-CHAR_TEST(8, IsASCIIAlpha, ((ch >= 'A' && ch <= 'Z') ||
-                            (ch >= 'a' && ch <= 'z')))
-
-// https://infra.spec.whatwg.org/#ascii-alphanumeric
-CHAR_TEST(8, IsASCIIAlphanumeric, (IsASCIIDigit(ch) || IsASCIIAlpha(ch)))
-
-// https://infra.spec.whatwg.org/#ascii-lowercase
-template <typename T>
-T ASCIILowercase(T ch) {
-  return IsASCIIAlpha(ch) ? (ch | 0x20) : ch;
-}
-
-// https://url.spec.whatwg.org/#forbidden-host-code-point
-CHAR_TEST(8,
-          IsForbiddenHostCodePoint,
-          ch == '\0' || ch == '\t' || ch == '\n' || ch == '\r' || ch == ' ' ||
-              ch == '#' || ch == '/' || ch == ':' || ch == '?' || ch == '@' ||
-              ch == '[' || ch == '<' || ch == '>' || ch == '\\' || ch == ']' ||
-              ch == '^' || ch == '|')
-
-// https://url.spec.whatwg.org/#forbidden-domain-code-point
-CHAR_TEST(8,
-          IsForbiddenDomainCodePoint,
-          IsForbiddenHostCodePoint(ch) || IsC0Control(ch) || ch == '%' ||
-              ch == '\x7f')
-
-// https://url.spec.whatwg.org/#windows-drive-letter
-TWO_CHAR_STRING_TEST(8, IsWindowsDriveLetter,
-                     (IsASCIIAlpha(ch1) && (ch2 == ':' || ch2 == '|')))
-
-// https://url.spec.whatwg.org/#normalized-windows-drive-letter
-TWO_CHAR_STRING_TEST(8, IsNormalizedWindowsDriveLetter,
-                     (IsASCIIAlpha(ch1) && ch2 == ':'))
-
-#undef TWO_CHAR_STRING_TEST
-
-bool BitAt(const uint8_t a[], const uint8_t i) {
-  return !!(a[i >> 3] & (1 << (i & 7)));
-}
-
-// Appends ch to str. If ch position in encode_set is set, the ch will
-// be percent-encoded then appended.
-void AppendOrEscape(std::string* str,
-                    const unsigned char ch,
-                    const uint8_t encode_set[]) {
-  if (BitAt(encode_set, ch))
-    *str += hex + ch * 4;  // "%XX\0" has a length of 4
-  else
-    *str += ch;
-}
-
-unsigned hex2bin(const char ch) {
-  if (ch >= '0' && ch <= '9')
-    return ch - '0';
-  if (ch >= 'A' && ch <= 'F')
-    return 10 + (ch - 'A');
-  if (ch >= 'a' && ch <= 'f')
-    return 10 + (ch - 'a');
-  UNREACHABLE();
-}
-=======
   args.GetReturnValue().Set(String::NewFromUtf8(env->isolate(),
                                                 result.c_str(),
                                                 NewStringType::kNormal,
@@ -280,7 +123,6 @@
   CHECK_GE(args.Length(), 1);
   CHECK(args[0]->IsString());  // input
   // args[1] // base url
->>>>>>> 8a2d13a7
 
   Environment* env = Environment::GetCurrent(args);
   HandleScope handle_scope(env->isolate());
@@ -297,94 +139,18 @@
     }
     base_pointer = &base.value();
   }
-<<<<<<< HEAD
-  return dest;
-}
-
-#define SPECIALS(XX)                                                          \
-  XX(ftp, 21, "ftp:")                                                         \
-  XX(file, -1, "file:")                                                       \
-  XX(http, 80, "http:")                                                       \
-  XX(https, 443, "https:")                                                    \
-  XX(ws, 80, "ws:")                                                           \
-  XX(wss, 443, "wss:")
-
-bool IsSpecial(const std::string& scheme) {
-#define V(_, __, name) if (scheme == name) return true;
-  SPECIALS(V);
-#undef V
-  return false;
-}
-
-Local<String> GetSpecial(Environment* env, const std::string& scheme) {
-#define V(key, _, name) if (scheme == name)                                  \
-    return env->url_special_##key##_string();
-  SPECIALS(V)
-#undef V
-  UNREACHABLE();
-}
-
-int NormalizePort(const std::string& scheme, int p) {
-#define V(_, port, name) if (scheme == name && p == port) return -1;
-  SPECIALS(V);
-#undef V
-  return p;
-}
-
-// https://url.spec.whatwg.org/#start-with-a-windows-drive-letter
-bool StartsWithWindowsDriveLetter(const char* p, const char* end) {
-  size_t length = end - p;
-  return length >= 2 &&
-    IsWindowsDriveLetter(p[0], p[1]) &&
-    (length == 2 ||
-      p[2] == '/' ||
-      p[2] == '\\' ||
-      p[2] == '?' ||
-      p[2] == '#');
-}
-=======
   auto out =
       ada::parse<ada::url_aggregator>(input.ToStringView(), base_pointer);
->>>>>>> 8a2d13a7
 
   args.GetReturnValue().Set(out.has_value());
 }
 
-<<<<<<< HEAD
-bool ToASCII(const std::string& input, std::string* output) {
-  MaybeStackBuffer<char> buf;
-  if (i18n::ToASCII(&buf, input.c_str(), input.length()) < 0)
-    return false;
-  if (buf.length() == 0)
-    return false;
-  output->assign(*buf, buf.length());
-  return true;
-}
-#else  // !defined(NODE_HAVE_I18N_SUPPORT)
-// Intentional non-ops if ICU is not present.
-bool ToUnicode(const std::string& input, std::string* output) {
-  *output = input;
-  return true;
-}
-
-bool ToASCII(const std::string& input, std::string* output) {
-  *output = input;
-  return true;
-}
-#endif  // !defined(NODE_HAVE_I18N_SUPPORT)
-
-#define NS_IN6ADDRSZ 16
-
-void URLHost::ParseIPv6Host(const char* input, size_t length) {
-  CHECK_EQ(type_, HostType::H_FAILED);
-=======
 void BindingData::Format(const FunctionCallbackInfo<Value>& args) {
   CHECK_GT(args.Length(), 4);
   CHECK(args[0]->IsString());  // url href
 
   Environment* env = Environment::GetCurrent(args);
   Isolate* isolate = env->isolate();
->>>>>>> 8a2d13a7
 
   Utf8Value href(isolate, args[0].As<String>());
   const bool hash = args[1]->IsTrue();
@@ -406,31 +172,9 @@
     out->host = ada::idna::to_unicode(out->get_hostname());
   }
 
-<<<<<<< HEAD
-  type_ = HostType::H_IPV6;
-}
-
-// https://url.spec.whatwg.org/#ipv4-number-parser
-int64_t ParseIPv4Number(const char* start, const char* end) {
-  if (end - start == 0) return -1;
-
-  unsigned R = 10;
-  if (end - start >= 2 && start[0] == '0' && (start[1] | 0x20) == 'x') {
-    start += 2;
-    R = 16;
-  } else if (end - start >= 2 && start[0] == '0') {
-    start++;
-    R = 8;
-  }
-
-  if (end - start == 0) return 0;
-
-  const char* p = start;
-=======
   if (!search) {
     out->query = std::nullopt;
   }
->>>>>>> 8a2d13a7
 
   if (!auth) {
     out->username = "";
@@ -445,56 +189,6 @@
                                 .ToLocalChecked());
 }
 
-<<<<<<< HEAD
-// https://url.spec.whatwg.org/#ends-in-a-number-checker
-bool EndsInANumber(const std::string& input) {
-  std::vector<std::string> parts = SplitString(input, '.', false);
-
-  if (parts.empty()) return false;
-
-  if (parts.back().empty()) {
-    if (parts.size() == 1) return false;
-    parts.pop_back();
-  }
-
-  const std::string& last = parts.back();
-
-  // If last is non-empty and contains only ASCII digits, then return true
-  if (!last.empty() && std::all_of(last.begin(), last.end(), ::isdigit)) {
-    return true;
-  }
-
-  const char* last_str = last.c_str();
-  int64_t num = ParseIPv4Number(last_str, last_str + last.size());
-  if (num >= 0) return true;
-
-  return false;
-}
-
-void URLHost::ParseIPv4Host(const char* input, size_t length) {
-  CHECK_EQ(type_, HostType::H_FAILED);
-  const char* pointer = input;
-  const char* mark = input;
-  const char* end = pointer + length;
-  int parts = 0;
-  uint32_t val = 0;
-  uint64_t numbers[4];
-  int tooBigNumbers = 0;
-  if (length == 0)
-    return;
-
-  while (pointer <= end) {
-    const char ch = pointer < end ? pointer[0] : kEOL;
-    int64_t remaining = end - pointer - 1;
-    if (ch == '.' || ch == kEOL) {
-      if (++parts > static_cast<int>(arraysize(numbers)))
-        return;
-      if (pointer == mark)
-        return;
-      int64_t n = ParseIPv4Number(mark, pointer);
-      if (n < 0)
-        return;
-=======
 void BindingData::Parse(const FunctionCallbackInfo<Value>& args) {
   CHECK_GE(args.Length(), 1);
   CHECK(args[0]->IsString());  // input
@@ -504,7 +198,6 @@
   Environment* env = Environment::GetCurrent(args);
   HandleScope handle_scope(env->isolate());
   Context::Scope context_scope(env->context());
->>>>>>> 8a2d13a7
 
   Utf8Value input(env->isolate(), args[0]);
   ada::result<ada::url_aggregator> base;
@@ -517,12 +210,8 @@
     }
     base_pointer = &base.value();
   }
-<<<<<<< HEAD
-  CHECK_GT(parts, 0);
-=======
   auto out =
       ada::parse<ada::url_aggregator>(input.ToStringView(), base_pointer);
->>>>>>> 8a2d13a7
 
   if (!out) {
     return args.GetReturnValue().Set(false);
@@ -530,26 +219,9 @@
 
   binding_data->UpdateComponents(out->get_components(), out->type);
 
-<<<<<<< HEAD
-void URLHost::ParseOpaqueHost(const char* input, size_t length) {
-  CHECK_EQ(type_, HostType::H_FAILED);
-  std::string output;
-  output.reserve(length);
-  for (size_t i = 0; i < length; i++) {
-    const char ch = input[i];
-    if (IsForbiddenHostCodePoint(ch)) {
-      return;
-    } else {
-      AppendOrEscape(&output, ch, C0_CONTROL_ENCODE_SET);
-    }
-  }
-
-  SetOpaque(std::move(output));
-=======
   args.GetReturnValue().Set(
       ToV8Value(env->context(), out->get_href(), env->isolate())
           .ToLocalChecked());
->>>>>>> 8a2d13a7
 }
 
 void BindingData::Update(const FunctionCallbackInfo<Value>& args) {
@@ -557,51 +229,9 @@
   CHECK(args[1]->IsNumber());    // action type
   CHECK(args[2]->IsString());    // new value
 
-<<<<<<< HEAD
-  if (length == 0)
-    return;
-
-  if (pointer[0] == '[') {
-    if (pointer[length - 1] != ']')
-      return;
-    return ParseIPv6Host(++pointer, length - 2);
-  }
-
-  if (!is_special)
-    return ParseOpaqueHost(input, length);
-
-  // First, we have to percent decode
-  std::string decoded = PercentDecode(input, length);
-
-  // Then we have to punycode toASCII
-  if (!ToASCII(decoded, &decoded))
-    return;
-
-  // If any of the following characters are still present, we have to fail
-  for (size_t n = 0; n < decoded.size(); n++) {
-    const char ch = decoded[n];
-    if (IsForbiddenDomainCodePoint(ch)) {
-      return;
-    }
-  }
-
-  // If domain ends in a number, then return the result of IPv4 parsing domain
-  if (EndsInANumber(decoded)) {
-    return ParseIPv4Host(decoded.c_str(), decoded.length());
-  }
-
-  // If the unicode flag is set, run the result through punycode ToUnicode
-  if (unicode && !ToUnicode(decoded, &decoded))
-    return;
-
-  // It's not an IPv4 or IPv6 address, it must be a domain
-  SetDomain(std::move(decoded));
-}
-=======
   BindingData* binding_data = Realm::GetBindingData<BindingData>(args);
   Environment* env = Environment::GetCurrent(args);
   Isolate* isolate = env->isolate();
->>>>>>> 8a2d13a7
 
   enum url_update_action action = static_cast<enum url_update_action>(
       args[1]->Uint32Value(env->context()).FromJust());
@@ -618,28 +248,6 @@
     case kPathname: {
       result = out->set_pathname(new_value_view);
       break;
-<<<<<<< HEAD
-  }
-  Reset();
-  return return_value;
-}
-
-std::string URLHost::ToString() const {
-  std::string dest;
-  switch (type_) {
-    case HostType::H_DOMAIN:
-    case HostType::H_OPAQUE:
-      return value_.domain_or_opaque;
-    case HostType::H_IPV4: {
-      dest.reserve(15);
-      uint32_t value = value_.ipv4;
-      for (int n = 0; n < 4; n++) {
-        dest.insert(0, std::to_string(value % 256));
-        if (n < 3)
-          dest.insert(0, 1, '.');
-        value /= 256;
-      }
-=======
     }
     case kHash: {
       out->set_hash(new_value_view);
@@ -647,7 +255,6 @@
     }
     case kHost: {
       result = out->set_host(new_value_view);
->>>>>>> 8a2d13a7
       break;
     }
     case kHostname: {
@@ -674,884 +281,6 @@
       out->set_search(new_value_view);
       break;
     }
-<<<<<<< HEAD
-
-    // Update variables like they should have looked like if the string
-    // had been stripped of whitespace to begin with.
-    input = whitespace_stripped.c_str();
-    len = whitespace_stripped.size();
-    p = input;
-    end = input + len;
-    break;
-  }
-
-  bool atflag = false;  // Set when @ has been seen.
-  bool square_bracket_flag = false;  // Set inside of [...]
-  bool password_token_seen_flag = false;  // Set after a : after an username.
-
-  std::string buffer;
-
-  // Set the initial parse state.
-  const bool has_state_override = state_override != kUnknownState;
-  enum url_parse_state state = has_state_override ? state_override :
-                                                    kSchemeStart;
-
-  if (state < kSchemeStart || state > kFragment) {
-    url->flags |= URL_FLAGS_INVALID_PARSE_STATE;
-    return;
-  }
-
-  while (p <= end) {
-    const char ch = p < end ? p[0] : kEOL;
-    bool special = (url->flags & URL_FLAGS_SPECIAL);
-    bool cannot_be_base;
-    bool special_back_slash = (special && ch == '\\');
-
-    switch (state) {
-      case kSchemeStart:
-        if (IsASCIIAlpha(ch)) {
-          buffer += ASCIILowercase(ch);
-          state = kScheme;
-        } else if (!has_state_override) {
-          state = kNoScheme;
-          continue;
-        } else {
-          url->flags |= URL_FLAGS_FAILED;
-          return;
-        }
-        break;
-      case kScheme:
-        if (IsASCIIAlphanumeric(ch) || ch == '+' || ch == '-' || ch == '.') {
-          buffer += ASCIILowercase(ch);
-        } else if (ch == ':' || (has_state_override && ch == kEOL)) {
-          if (has_state_override && buffer.size() == 0) {
-            url->flags |= URL_FLAGS_TERMINATED;
-            return;
-          }
-          buffer += ':';
-
-          bool new_is_special = IsSpecial(buffer);
-
-          if (has_state_override) {
-            if ((special != new_is_special) ||
-                ((buffer == "file:") &&
-                 ((url->flags & URL_FLAGS_HAS_USERNAME) ||
-                  (url->flags & URL_FLAGS_HAS_PASSWORD) ||
-                  (url->port != -1))) ||
-                  (url->scheme == "file:" && url->host.empty())) {
-              url->flags |= URL_FLAGS_TERMINATED;
-              return;
-            }
-          }
-
-          url->scheme = std::move(buffer);
-          url->port = NormalizePort(url->scheme, url->port);
-          if (new_is_special) {
-            url->flags |= URL_FLAGS_SPECIAL;
-            special = true;
-          } else {
-            url->flags &= ~URL_FLAGS_SPECIAL;
-            special = false;
-          }
-          // `special_back_slash` equals to `(special && ch == '\\')` and `ch`
-          // here always not equals to `\\`. So `special_back_slash` here always
-          // equals to `false`.
-          special_back_slash = false;
-          buffer.clear();
-          if (has_state_override)
-            return;
-          if (url->scheme == "file:") {
-            state = kFile;
-          } else if (special &&
-                     has_base &&
-                     url->scheme == base->scheme) {
-            state = kSpecialRelativeOrAuthority;
-          } else if (special) {
-            state = kSpecialAuthoritySlashes;
-          } else if (p + 1 < end && p[1] == '/') {
-            state = kPathOrAuthority;
-            p++;
-          } else {
-            url->flags |= URL_FLAGS_CANNOT_BE_BASE;
-            url->flags |= URL_FLAGS_HAS_PATH;
-            url->path.emplace_back("");
-            state = kCannotBeBase;
-          }
-        } else if (!has_state_override) {
-          buffer.clear();
-          state = kNoScheme;
-          p = input;
-          continue;
-        } else {
-          url->flags |= URL_FLAGS_FAILED;
-          return;
-        }
-        break;
-      case kNoScheme:
-        cannot_be_base = has_base && (base->flags & URL_FLAGS_CANNOT_BE_BASE);
-        if (!has_base || (cannot_be_base && ch != '#')) {
-          url->flags |= URL_FLAGS_FAILED;
-          return;
-        } else if (cannot_be_base && ch == '#') {
-          url->scheme = base->scheme;
-          if (IsSpecial(url->scheme)) {
-            url->flags |= URL_FLAGS_SPECIAL;
-            special = true;
-          } else {
-            url->flags &= ~URL_FLAGS_SPECIAL;
-            special = false;
-          }
-          special_back_slash = (special && ch == '\\');
-          if (base->flags & URL_FLAGS_HAS_PATH) {
-            url->flags |= URL_FLAGS_HAS_PATH;
-            url->path = base->path;
-          }
-          if (base->flags & URL_FLAGS_HAS_QUERY) {
-            url->flags |= URL_FLAGS_HAS_QUERY;
-            url->query = base->query;
-          }
-          if (base->flags & URL_FLAGS_HAS_FRAGMENT) {
-            url->flags |= URL_FLAGS_HAS_FRAGMENT;
-            url->fragment = base->fragment;
-          }
-          url->flags |= URL_FLAGS_CANNOT_BE_BASE;
-          state = kFragment;
-        } else if (has_base &&
-                   base->scheme != "file:") {
-          state = kRelative;
-          continue;
-        } else {
-          url->scheme = "file:";
-          url->flags |= URL_FLAGS_SPECIAL;
-          special = true;
-          state = kFile;
-          special_back_slash = (special && ch == '\\');
-          continue;
-        }
-        break;
-      case kSpecialRelativeOrAuthority:
-        if (ch == '/' && p + 1 < end && p[1] == '/') {
-          state = kSpecialAuthorityIgnoreSlashes;
-          p++;
-        } else {
-          state = kRelative;
-          continue;
-        }
-        break;
-      case kPathOrAuthority:
-        if (ch == '/') {
-          state = kAuthority;
-        } else {
-          state = kPath;
-          continue;
-        }
-        break;
-      case kRelative:
-        url->scheme = base->scheme;
-        if (IsSpecial(url->scheme)) {
-          url->flags |= URL_FLAGS_SPECIAL;
-          special = true;
-        } else {
-          url->flags &= ~URL_FLAGS_SPECIAL;
-          special = false;
-        }
-        special_back_slash = (special && ch == '\\');
-        switch (ch) {
-          case kEOL:
-            if (base->flags & URL_FLAGS_HAS_USERNAME) {
-              url->flags |= URL_FLAGS_HAS_USERNAME;
-              url->username = base->username;
-            }
-            if (base->flags & URL_FLAGS_HAS_PASSWORD) {
-              url->flags |= URL_FLAGS_HAS_PASSWORD;
-              url->password = base->password;
-            }
-            if (base->flags & URL_FLAGS_HAS_HOST) {
-              url->flags |= URL_FLAGS_HAS_HOST;
-              url->host = base->host;
-            }
-            if (base->flags & URL_FLAGS_HAS_QUERY) {
-              url->flags |= URL_FLAGS_HAS_QUERY;
-              url->query = base->query;
-            }
-            if (base->flags & URL_FLAGS_HAS_PATH) {
-              url->flags |= URL_FLAGS_HAS_PATH;
-              url->path = base->path;
-            }
-            url->port = base->port;
-            break;
-          case '/':
-            state = kRelativeSlash;
-            break;
-          case '?':
-            if (base->flags & URL_FLAGS_HAS_USERNAME) {
-              url->flags |= URL_FLAGS_HAS_USERNAME;
-              url->username = base->username;
-            }
-            if (base->flags & URL_FLAGS_HAS_PASSWORD) {
-              url->flags |= URL_FLAGS_HAS_PASSWORD;
-              url->password = base->password;
-            }
-            if (base->flags & URL_FLAGS_HAS_HOST) {
-              url->flags |= URL_FLAGS_HAS_HOST;
-              url->host = base->host;
-            }
-            if (base->flags & URL_FLAGS_HAS_PATH) {
-              url->flags |= URL_FLAGS_HAS_PATH;
-              url->path = base->path;
-            }
-            url->port = base->port;
-            state = kQuery;
-            break;
-          case '#':
-            if (base->flags & URL_FLAGS_HAS_USERNAME) {
-              url->flags |= URL_FLAGS_HAS_USERNAME;
-              url->username = base->username;
-            }
-            if (base->flags & URL_FLAGS_HAS_PASSWORD) {
-              url->flags |= URL_FLAGS_HAS_PASSWORD;
-              url->password = base->password;
-            }
-            if (base->flags & URL_FLAGS_HAS_HOST) {
-              url->flags |= URL_FLAGS_HAS_HOST;
-              url->host = base->host;
-            }
-            if (base->flags & URL_FLAGS_HAS_QUERY) {
-              url->flags |= URL_FLAGS_HAS_QUERY;
-              url->query = base->query;
-            }
-            if (base->flags & URL_FLAGS_HAS_PATH) {
-              url->flags |= URL_FLAGS_HAS_PATH;
-              url->path = base->path;
-            }
-            url->port = base->port;
-            state = kFragment;
-            break;
-          default:
-            if (special_back_slash) {
-              state = kRelativeSlash;
-            } else {
-              if (base->flags & URL_FLAGS_HAS_USERNAME) {
-                url->flags |= URL_FLAGS_HAS_USERNAME;
-                url->username = base->username;
-              }
-              if (base->flags & URL_FLAGS_HAS_PASSWORD) {
-                url->flags |= URL_FLAGS_HAS_PASSWORD;
-                url->password = base->password;
-              }
-              if (base->flags & URL_FLAGS_HAS_HOST) {
-                url->flags |= URL_FLAGS_HAS_HOST;
-                url->host = base->host;
-              }
-              if (base->flags & URL_FLAGS_HAS_PATH) {
-                url->flags |= URL_FLAGS_HAS_PATH;
-                url->path = base->path;
-                ShortenUrlPath(url);
-              }
-              url->port = base->port;
-              state = kPath;
-              continue;
-            }
-        }
-        break;
-      case kRelativeSlash:
-        if (IsSpecial(url->scheme) && (ch == '/' || ch == '\\')) {
-          state = kSpecialAuthorityIgnoreSlashes;
-        } else if (ch == '/') {
-          state = kAuthority;
-        } else {
-          if (base->flags & URL_FLAGS_HAS_USERNAME) {
-            url->flags |= URL_FLAGS_HAS_USERNAME;
-            url->username = base->username;
-          }
-          if (base->flags & URL_FLAGS_HAS_PASSWORD) {
-            url->flags |= URL_FLAGS_HAS_PASSWORD;
-            url->password = base->password;
-          }
-          if (base->flags & URL_FLAGS_HAS_HOST) {
-            url->flags |= URL_FLAGS_HAS_HOST;
-            url->host = base->host;
-          }
-          url->port = base->port;
-          state = kPath;
-          continue;
-        }
-        break;
-      case kSpecialAuthoritySlashes:
-        state = kSpecialAuthorityIgnoreSlashes;
-        if (ch == '/' && p + 1 < end && p[1] == '/') {
-          p++;
-        } else {
-          continue;
-        }
-        break;
-      case kSpecialAuthorityIgnoreSlashes:
-        if (ch != '/' && ch != '\\') {
-          state = kAuthority;
-          continue;
-        }
-        break;
-      case kAuthority:
-        if (ch == '@') {
-          if (atflag) {
-            buffer.reserve(buffer.size() + 3);
-            buffer.insert(0, "%40");
-          }
-          atflag = true;
-          size_t blen = buffer.size();
-          if (blen > 0 && buffer[0] != ':') {
-            url->flags |= URL_FLAGS_HAS_USERNAME;
-          }
-          for (size_t n = 0; n < blen; n++) {
-            const char bch = buffer[n];
-            if (bch == ':') {
-              url->flags |= URL_FLAGS_HAS_PASSWORD;
-              if (!password_token_seen_flag) {
-                password_token_seen_flag = true;
-                continue;
-              }
-            }
-            if (password_token_seen_flag) {
-              AppendOrEscape(&url->password, bch, USERINFO_ENCODE_SET);
-            } else {
-              AppendOrEscape(&url->username, bch, USERINFO_ENCODE_SET);
-            }
-          }
-          buffer.clear();
-        } else if (ch == kEOL ||
-                   ch == '/' ||
-                   ch == '?' ||
-                   ch == '#' ||
-                   special_back_slash) {
-          if (atflag && buffer.size() == 0) {
-            url->flags |= URL_FLAGS_FAILED;
-            return;
-          }
-          p -= buffer.size() + 1;
-          buffer.clear();
-          state = kHost;
-        } else {
-          buffer += ch;
-        }
-        break;
-      case kHost:
-      case kHostname:
-        if (has_state_override && url->scheme == "file:") {
-          state = kFileHost;
-          continue;
-        } else if (ch == ':' && !square_bracket_flag) {
-          if (buffer.size() == 0) {
-            url->flags |= URL_FLAGS_FAILED;
-            return;
-          }
-          if (state_override == kHostname) {
-            return;
-          }
-          url->flags |= URL_FLAGS_HAS_HOST;
-          if (!ParseHost(buffer, &url->host, special)) {
-            url->flags |= URL_FLAGS_FAILED;
-            return;
-          }
-          buffer.clear();
-          state = kPort;
-        } else if (ch == kEOL ||
-                   ch == '/' ||
-                   ch == '?' ||
-                   ch == '#' ||
-                   special_back_slash) {
-          p--;
-          if (special && buffer.size() == 0) {
-            url->flags |= URL_FLAGS_FAILED;
-            return;
-          }
-          if (has_state_override &&
-              buffer.size() == 0 &&
-              ((url->username.size() > 0 || url->password.size() > 0) ||
-               url->port != -1)) {
-            url->flags |= URL_FLAGS_TERMINATED;
-            return;
-          }
-          url->flags |= URL_FLAGS_HAS_HOST;
-          if (!ParseHost(buffer, &url->host, special)) {
-            url->flags |= URL_FLAGS_FAILED;
-            return;
-          }
-          buffer.clear();
-          state = kPathStart;
-          if (has_state_override) {
-            return;
-          }
-        } else {
-          if (ch == '[')
-            square_bracket_flag = true;
-          if (ch == ']')
-            square_bracket_flag = false;
-          buffer += ch;
-        }
-        break;
-      case kPort:
-        if (IsASCIIDigit(ch)) {
-          buffer += ch;
-        } else if (has_state_override ||
-                   ch == kEOL ||
-                   ch == '/' ||
-                   ch == '?' ||
-                   ch == '#' ||
-                   special_back_slash) {
-          if (buffer.size() > 0) {
-            unsigned port = 0;
-            // the condition port <= 0xffff prevents integer overflow
-            for (size_t i = 0; port <= 0xffff && i < buffer.size(); i++)
-              port = port * 10 + buffer[i] - '0';
-            if (port > 0xffff) {
-              // TODO(TimothyGu): This hack is currently needed for the host
-              // setter since it needs access to hostname if it is valid, and
-              // if the FAILED flag is set the entire response to JS layer
-              // will be empty.
-              if (state_override == kHost)
-                url->port = -1;
-              else
-                url->flags |= URL_FLAGS_FAILED;
-              return;
-            }
-            // the port is valid
-            url->port = NormalizePort(url->scheme, static_cast<int>(port));
-            if (url->port == -1)
-              url->flags |= URL_FLAGS_IS_DEFAULT_SCHEME_PORT;
-            buffer.clear();
-          } else if (has_state_override) {
-            // TODO(TimothyGu): Similar case as above.
-            if (state_override == kHost)
-              url->port = -1;
-            else
-              url->flags |= URL_FLAGS_TERMINATED;
-            return;
-          }
-          state = kPathStart;
-          continue;
-        } else {
-          url->flags |= URL_FLAGS_FAILED;
-          return;
-        }
-        break;
-      case kFile:
-        url->scheme = "file:";
-        url->host.clear();
-        url->flags |= URL_FLAGS_HAS_HOST;
-        if (ch == '/' || ch == '\\') {
-          state = kFileSlash;
-        } else if (has_base && base->scheme == "file:") {
-          switch (ch) {
-            case kEOL:
-              if (base->flags & URL_FLAGS_HAS_HOST) {
-                url->host = base->host;
-              }
-              if (base->flags & URL_FLAGS_HAS_PATH) {
-                url->flags |= URL_FLAGS_HAS_PATH;
-                url->path = base->path;
-              }
-              if (base->flags & URL_FLAGS_HAS_QUERY) {
-                url->flags |= URL_FLAGS_HAS_QUERY;
-                url->query = base->query;
-              }
-              break;
-            case '?':
-              if (base->flags & URL_FLAGS_HAS_HOST) {
-                url->host = base->host;
-              }
-              if (base->flags & URL_FLAGS_HAS_PATH) {
-                url->flags |= URL_FLAGS_HAS_PATH;
-                url->path = base->path;
-              }
-              url->flags |= URL_FLAGS_HAS_QUERY;
-              url->query.clear();
-              state = kQuery;
-              break;
-            case '#':
-              if (base->flags & URL_FLAGS_HAS_HOST) {
-                url->host = base->host;
-              }
-              if (base->flags & URL_FLAGS_HAS_PATH) {
-                url->flags |= URL_FLAGS_HAS_PATH;
-                url->path = base->path;
-              }
-              if (base->flags & URL_FLAGS_HAS_QUERY) {
-                url->flags |= URL_FLAGS_HAS_QUERY;
-                url->query = base->query;
-              }
-              url->flags |= URL_FLAGS_HAS_FRAGMENT;
-              url->fragment.clear();
-              state = kFragment;
-              break;
-            default:
-              url->query.clear();
-              if (base->flags & URL_FLAGS_HAS_HOST) {
-                url->host = base->host;
-              }
-              if (base->flags & URL_FLAGS_HAS_PATH) {
-                url->flags |= URL_FLAGS_HAS_PATH;
-                url->path = base->path;
-              }
-              if (!StartsWithWindowsDriveLetter(p, end)) {
-                ShortenUrlPath(url);
-              } else {
-                url->path.clear();
-              }
-              state = kPath;
-              continue;
-          }
-        } else {
-          state = kPath;
-          continue;
-        }
-        break;
-      case kFileSlash:
-        if (ch == '/' || ch == '\\') {
-          state = kFileHost;
-        } else {
-          if (has_base && base->scheme == "file:") {
-            url->flags |= URL_FLAGS_HAS_HOST;
-            url->host = base->host;
-            if (!StartsWithWindowsDriveLetter(p, end) &&
-                IsNormalizedWindowsDriveLetter(base->path[0])) {
-              url->flags |= URL_FLAGS_HAS_PATH;
-              url->path.push_back(base->path[0]);
-            }
-          }
-          state = kPath;
-          continue;
-        }
-        break;
-      case kFileHost:
-        if (ch == kEOL ||
-            ch == '/' ||
-            ch == '\\' ||
-            ch == '?' ||
-            ch == '#') {
-          if (!has_state_override &&
-              buffer.size() == 2 &&
-              IsWindowsDriveLetter(buffer)) {
-            state = kPath;
-          } else if (buffer.size() == 0) {
-            url->flags |= URL_FLAGS_HAS_HOST;
-            url->host.clear();
-            if (has_state_override)
-              return;
-            state = kPathStart;
-          } else {
-            std::string host;
-            if (!ParseHost(buffer, &host, special)) {
-              url->flags |= URL_FLAGS_FAILED;
-              return;
-            }
-            if (host == "localhost")
-              host.clear();
-            url->flags |= URL_FLAGS_HAS_HOST;
-            url->host = host;
-            if (has_state_override)
-              return;
-            buffer.clear();
-            state = kPathStart;
-          }
-          continue;
-        } else {
-          buffer += ch;
-        }
-        break;
-      case kPathStart:
-        if (IsSpecial(url->scheme)) {
-          state = kPath;
-          if (ch != '/' && ch != '\\') {
-            continue;
-          }
-        } else if (!has_state_override && ch == '?') {
-          url->flags |= URL_FLAGS_HAS_QUERY;
-          url->query.clear();
-          state = kQuery;
-        } else if (!has_state_override && ch == '#') {
-          url->flags |= URL_FLAGS_HAS_FRAGMENT;
-          url->fragment.clear();
-          state = kFragment;
-        } else if (ch != kEOL) {
-          state = kPath;
-          if (ch != '/') {
-            continue;
-          }
-        } else if (has_state_override && !(url->flags & URL_FLAGS_HAS_HOST)) {
-          url->flags |= URL_FLAGS_HAS_PATH;
-          url->path.emplace_back("");
-        }
-        break;
-      case kPath:
-        if (ch == kEOL ||
-            ch == '/' ||
-            special_back_slash ||
-            (!has_state_override && (ch == '?' || ch == '#'))) {
-          if (IsDoubleDotSegment(buffer)) {
-            ShortenUrlPath(url);
-            if (ch != '/' && !special_back_slash) {
-              url->flags |= URL_FLAGS_HAS_PATH;
-              url->path.emplace_back("");
-            }
-          } else if (IsSingleDotSegment(buffer) &&
-                     ch != '/' && !special_back_slash) {
-            url->flags |= URL_FLAGS_HAS_PATH;
-            url->path.emplace_back("");
-          } else if (!IsSingleDotSegment(buffer)) {
-            if (url->scheme == "file:" &&
-                url->path.empty() &&
-                buffer.size() == 2 &&
-                IsWindowsDriveLetter(buffer)) {
-              buffer[1] = ':';
-            }
-            url->flags |= URL_FLAGS_HAS_PATH;
-            url->path.emplace_back(std::move(buffer));
-          }
-          buffer.clear();
-          if (ch == '?') {
-            url->flags |= URL_FLAGS_HAS_QUERY;
-            url->query.clear();
-            state = kQuery;
-          } else if (ch == '#') {
-            url->flags |= URL_FLAGS_HAS_FRAGMENT;
-            url->fragment.clear();
-            state = kFragment;
-          }
-        } else {
-          AppendOrEscape(&buffer, ch, PATH_ENCODE_SET);
-        }
-        break;
-      case kCannotBeBase:
-        switch (ch) {
-          case '?':
-            state = kQuery;
-            break;
-          case '#':
-            state = kFragment;
-            break;
-          default:
-            if (url->path.empty())
-              url->path.emplace_back("");
-            else if (ch != kEOL)
-              AppendOrEscape(&url->path[0], ch, C0_CONTROL_ENCODE_SET);
-        }
-        break;
-      case kQuery:
-        if (ch == kEOL || (!has_state_override && ch == '#')) {
-          url->flags |= URL_FLAGS_HAS_QUERY;
-          url->query = std::move(buffer);
-          buffer.clear();
-          if (ch == '#')
-            state = kFragment;
-        } else {
-          AppendOrEscape(&buffer, ch, special ? QUERY_ENCODE_SET_SPECIAL :
-                                                QUERY_ENCODE_SET_NONSPECIAL);
-        }
-        break;
-      case kFragment:
-        switch (ch) {
-          case kEOL:
-            url->flags |= URL_FLAGS_HAS_FRAGMENT;
-            url->fragment = std::move(buffer);
-            break;
-          default:
-            AppendOrEscape(&buffer, ch, FRAGMENT_ENCODE_SET);
-        }
-        break;
-      default:
-        url->flags |= URL_FLAGS_INVALID_PARSE_STATE;
-        return;
-    }
-
-    p++;
-  }
-}  // NOLINT(readability/fn_size)
-
-// https://url.spec.whatwg.org/#url-serializing
-std::string URL::SerializeURL(const url_data& url,
-                              bool exclude = false) {
-  std::string output;
-  output.reserve(
-    10 +  // We generally insert < 10 separator characters between URL parts
-    url.scheme.size() +
-    url.username.size() +
-    url.password.size() +
-    url.host.size() +
-    url.query.size() +
-    url.fragment.size() +
-    url.href.size() +
-    std::accumulate(
-        url.path.begin(),
-        url.path.end(),
-        0,
-        [](size_t sum, const auto& str) { return sum + str.size(); }));
-
-  output += url.scheme;
-  if (url.flags & URL_FLAGS_HAS_HOST) {
-    output += "//";
-    if (url.flags & URL_FLAGS_HAS_USERNAME ||
-        url.flags & URL_FLAGS_HAS_PASSWORD) {
-      if (url.flags & URL_FLAGS_HAS_USERNAME) {
-        output += url.username;
-      }
-      if (url.flags & URL_FLAGS_HAS_PASSWORD) {
-        output += ":" + url.password;
-      }
-      output += "@";
-    }
-    output += url.host;
-    if (url.port != -1) {
-      output += ":" + std::to_string(url.port);
-    }
-  }
-  if (url.flags & URL_FLAGS_CANNOT_BE_BASE) {
-    output += url.path[0];
-  } else {
-    if (!(url.flags & URL_FLAGS_HAS_HOST) &&
-          url.path.size() > 1 &&
-          url.path[0].empty()) {
-      output += "/.";
-    }
-    for (size_t i = 1; i < url.path.size(); i++) {
-      output += "/" + url.path[i];
-    }
-  }
-  if (url.flags & URL_FLAGS_HAS_QUERY) {
-    output += "?" + url.query;
-  }
-  if (!exclude && (url.flags & URL_FLAGS_HAS_FRAGMENT)) {
-    output += "#" + url.fragment;
-  }
-  output.shrink_to_fit();
-  return output;
-}
-
-namespace {
-void SetArgs(Environment* env,
-             Local<Value> argv[ARG_COUNT],
-             const struct url_data& url) {
-  Isolate* isolate = env->isolate();
-  argv[ARG_FLAGS] = Integer::NewFromUnsigned(isolate, url.flags);
-  argv[ARG_PROTOCOL] =
-      url.flags & URL_FLAGS_SPECIAL ?
-          GetSpecial(env, url.scheme) :
-          OneByteString(isolate, url.scheme.c_str());
-  if (url.flags & URL_FLAGS_HAS_USERNAME)
-    argv[ARG_USERNAME] = Utf8String(isolate, url.username);
-  if (url.flags & URL_FLAGS_HAS_PASSWORD)
-    argv[ARG_PASSWORD] = Utf8String(isolate, url.password);
-  if (url.flags & URL_FLAGS_HAS_HOST)
-    argv[ARG_HOST] = Utf8String(isolate, url.host);
-  if (url.flags & URL_FLAGS_HAS_QUERY)
-    argv[ARG_QUERY] = Utf8String(isolate, url.query);
-  if (url.flags & URL_FLAGS_HAS_FRAGMENT)
-    argv[ARG_FRAGMENT] = Utf8String(isolate, url.fragment);
-  if (url.port > -1)
-    argv[ARG_PORT] = Integer::New(isolate, url.port);
-  if (url.flags & URL_FLAGS_HAS_PATH)
-    argv[ARG_PATH] = ToV8Value(env->context(), url.path).ToLocalChecked();
-}
-
-void Parse(Environment* env,
-           Local<Value> recv,
-           const char* input,
-           size_t len,
-           enum url_parse_state state_override,
-           Local<Value> base_obj,
-           Local<Value> context_obj,
-           Local<Function> cb,
-           Local<Value> error_cb) {
-  Isolate* isolate = env->isolate();
-  Local<Context> context = env->context();
-  HandleScope handle_scope(isolate);
-  Context::Scope context_scope(context);
-
-  const bool has_context = context_obj->IsObject();
-  const bool has_base = base_obj->IsObject();
-
-  url_data base;
-  url_data url;
-  if (has_context)
-    url = HarvestContext(env, context_obj.As<Object>());
-  if (has_base)
-    base = HarvestBase(env, base_obj.As<Object>());
-
-  URL::Parse(input, len, state_override, &url, has_context, &base, has_base);
-  if ((url.flags & URL_FLAGS_INVALID_PARSE_STATE) ||
-      ((state_override != kUnknownState) &&
-       (url.flags & URL_FLAGS_TERMINATED)))
-    return;
-
-  // Define the return value placeholders
-  const Local<Value> undef = Undefined(isolate);
-  const Local<Value> null = Null(isolate);
-  if (!(url.flags & URL_FLAGS_FAILED)) {
-    Local<Value> argv[] = {
-      undef,
-      undef,
-      undef,
-      undef,
-      null,  // host defaults to null
-      null,  // port defaults to null
-      undef,
-      null,  // query defaults to null
-      null,  // fragment defaults to null
-    };
-    SetArgs(env, argv, url);
-    USE(cb->Call(context, recv, arraysize(argv), argv));
-  } else if (error_cb->IsFunction()) {
-    Local<Value> flags = Integer::NewFromUnsigned(isolate, url.flags);
-    USE(error_cb.As<Function>()->Call(context, recv, 1, &flags));
-  }
-}
-
-void Parse(const FunctionCallbackInfo<Value>& args) {
-  Environment* env = Environment::GetCurrent(args);
-  CHECK_GE(args.Length(), 5);
-  CHECK(args[0]->IsString());  // input
-  CHECK(args[2]->IsUndefined() ||  // base context
-        args[2]->IsNull() ||
-        args[2]->IsObject());
-  CHECK(args[3]->IsUndefined() ||  // context
-        args[3]->IsNull() ||
-        args[3]->IsObject());
-  CHECK(args[4]->IsFunction());  // complete callback
-  CHECK(args[5]->IsUndefined() || args[5]->IsFunction());  // error callback
-
-  Utf8Value input(env->isolate(), args[0]);
-  enum url_parse_state state_override = kUnknownState;
-  if (args[1]->IsNumber()) {
-    state_override = static_cast<enum url_parse_state>(
-        args[1]->Uint32Value(env->context()).FromJust());
-  }
-
-  Parse(env, args.This(),
-        *input, input.length(),
-        state_override,
-        args[2],
-        args[3],
-        args[4].As<Function>(),
-        args[5]);
-}
-
-void EncodeAuthSet(const FunctionCallbackInfo<Value>& args) {
-  Environment* env = Environment::GetCurrent(args);
-  CHECK_GE(args.Length(), 1);
-  CHECK(args[0]->IsString());
-  Utf8Value value(env->isolate(), args[0]);
-  std::string output;
-  size_t len = value.length();
-  output.reserve(len);
-  for (size_t n = 0; n < len; n++) {
-    const char ch = (*value)[n];
-    AppendOrEscape(&output, ch, USERINFO_ENCODE_SET);
-  }
-  args.GetReturnValue().Set(
-      String::NewFromUtf8(env->isolate(), output.c_str()).ToLocalChecked());
-}
-
-void DomainToASCII(const FunctionCallbackInfo<Value>& args) {
-=======
     case kUsername: {
       result = out->set_username(new_value_view);
       break;
@@ -1571,7 +300,6 @@
 }
 
 void BindingData::ToASCII(const v8::FunctionCallbackInfo<v8::Value>& args) {
->>>>>>> 8a2d13a7
   Environment* env = Environment::GetCurrent(args);
   CHECK_GE(args.Length(), 1);
   CHECK(args[0]->IsString());
@@ -1593,107 +321,6 @@
       String::NewFromUtf8(env->isolate(), out.c_str()).ToLocalChecked());
 }
 
-<<<<<<< HEAD
-void SetURLConstructor(const FunctionCallbackInfo<Value>& args) {
-  Environment* env = Environment::GetCurrent(args);
-  CHECK_EQ(args.Length(), 1);
-  CHECK(args[0]->IsFunction());
-  env->set_url_constructor_function(args[0].As<Function>());
-}
-
-void Initialize(Local<Object> target,
-                Local<Value> unused,
-                Local<Context> context,
-                void* priv) {
-  SetMethod(context, target, "parse", Parse);
-  SetMethodNoSideEffect(context, target, "encodeAuth", EncodeAuthSet);
-  SetMethodNoSideEffect(context, target, "domainToASCII", DomainToASCII);
-  SetMethodNoSideEffect(context, target, "domainToUnicode", DomainToUnicode);
-  SetMethod(context, target, "setURLConstructor", SetURLConstructor);
-
-#define XX(name, _) NODE_DEFINE_CONSTANT(target, name);
-  FLAGS(XX)
-#undef XX
-
-#define XX(name) NODE_DEFINE_CONSTANT(target, name);
-  PARSESTATES(XX)
-#undef XX
-}
-}  // namespace
-
-void RegisterExternalReferences(ExternalReferenceRegistry* registry) {
-  registry->Register(Parse);
-  registry->Register(EncodeAuthSet);
-  registry->Register(DomainToASCII);
-  registry->Register(DomainToUnicode);
-  registry->Register(SetURLConstructor);
-}
-
-std::string URL::ToFilePath() const {
-  if (context_.scheme != "file:") {
-    return "";
-  }
-
-#ifdef _WIN32
-  const char* slash = "\\";
-  auto is_slash = [] (char ch) {
-    return ch == '/' || ch == '\\';
-  };
-#else
-  const char* slash = "/";
-  auto is_slash = [] (char ch) {
-    return ch == '/';
-  };
-  if ((context_.flags & URL_FLAGS_HAS_HOST) &&
-      context_.host.length() > 0) {
-    return "";
-  }
-#endif
-  std::string decoded_path;
-  for (const std::string& part : context_.path) {
-    std::string decoded = PercentDecode(part.c_str(), part.length());
-    for (char& ch : decoded) {
-      if (is_slash(ch)) {
-        return "";
-      }
-    }
-    decoded_path += slash + decoded;
-  }
-
-#ifdef _WIN32
-  // TODO(TimothyGu): Use "\\?\" long paths on Windows.
-
-  // If hostname is set, then we have a UNC path. Pass the hostname through
-  // ToUnicode just in case it is an IDN using punycode encoding. We do not
-  // need to worry about percent encoding because the URL parser will have
-  // already taken care of that for us. Note that this only causes IDNs with an
-  // appropriate `xn--` prefix to be decoded.
-  if ((context_.flags & URL_FLAGS_HAS_HOST) &&
-      context_.host.length() > 0) {
-    std::string unicode_host;
-    if (!ToUnicode(context_.host, &unicode_host)) {
-      return "";
-    }
-    return "\\\\" + unicode_host + decoded_path;
-  }
-  // Otherwise, it's a local path that requires a drive letter.
-  if (decoded_path.length() < 3) {
-    return "";
-  }
-  if (decoded_path[2] != ':' ||
-      !IsASCIIAlpha(decoded_path[1])) {
-    return "";
-  }
-  // Strip out the leading '\'.
-  return decoded_path.substr(1);
-#else
-  return decoded_path;
-#endif
-}
-
-URL URL::FromFilePath(const std::string& file_path) {
-  URL url("file://");
-=======
 void BindingData::UpdateComponents(const ada::url_components& components,
                                    const ada::scheme::type type) {
   url_components_buffer_[0] = components.protocol_end;
@@ -1741,7 +368,6 @@
 }
 
 std::string FromFilePath(const std::string_view file_path) {
->>>>>>> 8a2d13a7
   std::string escaped_file_path;
   for (size_t i = 0; i < file_path.length(); ++i) {
     escaped_file_path += file_path[i];
@@ -1755,11 +381,6 @@
 
 }  // namespace node
 
-<<<<<<< HEAD
-NODE_MODULE_CONTEXT_AWARE_INTERNAL(url, node::url::Initialize)
-NODE_MODULE_EXTERNAL_REFERENCE(url, node::url::RegisterExternalReferences)
-=======
 NODE_BINDING_CONTEXT_AWARE_INTERNAL(url, node::url::BindingData::Initialize)
 NODE_BINDING_EXTERNAL_REFERENCE(
-    url, node::url::BindingData::RegisterExternalReferences)
->>>>>>> 8a2d13a7
+    url, node::url::BindingData::RegisterExternalReferences)