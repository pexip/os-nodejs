--- conflicted
+++ resolved
@@ -59,15 +59,12 @@
             FIXED_ONE_BYTE_STRING(env->isolate(), "immediateInfo"),
             env->immediate_info()->fields().GetJSArray())
       .Check();
-<<<<<<< HEAD
-=======
 
   target
       ->Set(context,
             FIXED_ONE_BYTE_STRING(env->isolate(), "timeoutInfo"),
             env->timeout_info().GetJSArray())
       .Check();
->>>>>>> 8a2d13a7
 }
 }  // anonymous namespace
 void RegisterTimerExternalReferences(ExternalReferenceRegistry* registry) {
@@ -80,10 +77,5 @@
 
 }  // namespace node
 
-<<<<<<< HEAD
-NODE_MODULE_CONTEXT_AWARE_INTERNAL(timers, node::Initialize)
-NODE_MODULE_EXTERNAL_REFERENCE(timers, node::RegisterTimerExternalReferences)
-=======
 NODE_BINDING_CONTEXT_AWARE_INTERNAL(timers, node::Initialize)
-NODE_BINDING_EXTERNAL_REFERENCE(timers, node::RegisterTimerExternalReferences)
->>>>>>> 8a2d13a7
+NODE_BINDING_EXTERNAL_REFERENCE(timers, node::RegisterTimerExternalReferences)