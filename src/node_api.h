#ifndef SRC_NODE_API_H_
#define SRC_NODE_API_H_

#ifdef BUILDING_NODE_EXTENSION
#ifdef _WIN32
// Building native addon against node
#define NAPI_EXTERN __declspec(dllimport)
#elif defined(__wasm32__)
#define NAPI_EXTERN __attribute__((__import_module__("napi")))
#endif
#endif
#include "js_native_api.h"
#include "node_api_types.h"

struct uv_loop_s;  // Forward declaration.

#ifdef _WIN32
#define NAPI_MODULE_EXPORT __declspec(dllexport)
#else
#define NAPI_MODULE_EXPORT __attribute__((visibility("default")))
#endif

#if defined(__GNUC__)
#define NAPI_NO_RETURN __attribute__((noreturn))
#elif defined(_WIN32)
#define NAPI_NO_RETURN __declspec(noreturn)
#else
#define NAPI_NO_RETURN
#endif

typedef napi_value(NAPI_CDECL* napi_addon_register_func)(napi_env env,
                                                         napi_value exports);
typedef int32_t(NAPI_CDECL* node_api_addon_get_api_version_func)();

// Used by deprecated registration method napi_module_register.
typedef struct napi_module {
  int nm_version;
  unsigned int nm_flags;
  const char* nm_filename;
  napi_addon_register_func nm_register_func;
  const char* nm_modname;
  void* nm_priv;
  void* reserved[4];
} napi_module;

#define NAPI_MODULE_VERSION 1

#define NAPI_MODULE_INITIALIZER_X(base, version)                               \
  NAPI_MODULE_INITIALIZER_X_HELPER(base, version)
#define NAPI_MODULE_INITIALIZER_X_HELPER(base, version) base##version

#ifdef __wasm32__
#define NAPI_MODULE_INITIALIZER_BASE napi_register_wasm_v
#else
#define NAPI_MODULE_INITIALIZER_BASE napi_register_module_v
#endif

#define NODE_API_MODULE_GET_API_VERSION_BASE node_api_module_get_api_version_v

#define NAPI_MODULE_INITIALIZER                                                \
  NAPI_MODULE_INITIALIZER_X(NAPI_MODULE_INITIALIZER_BASE, NAPI_MODULE_VERSION)

#define NODE_API_MODULE_GET_API_VERSION                                        \
  NAPI_MODULE_INITIALIZER_X(NODE_API_MODULE_GET_API_VERSION_BASE,              \
                            NAPI_MODULE_VERSION)

#define NAPI_MODULE_INIT()                                                     \
  EXTERN_C_START                                                               \
  NAPI_MODULE_EXPORT int32_t NODE_API_MODULE_GET_API_VERSION() {               \
    return NAPI_VERSION;                                                       \
  }                                                                            \
  NAPI_MODULE_EXPORT napi_value NAPI_MODULE_INITIALIZER(napi_env env,          \
                                                        napi_value exports);   \
  EXTERN_C_END                                                                 \
  napi_value NAPI_MODULE_INITIALIZER(napi_env env, napi_value exports)

#define NAPI_MODULE(modname, regfunc)                                          \
  NAPI_MODULE_INIT() { return regfunc(env, exports); }

// Deprecated. Use NAPI_MODULE.
#define NAPI_MODULE_X(modname, regfunc, priv, flags)                           \
  NAPI_MODULE(modname, regfunc)

EXTERN_C_START

// Deprecated. Replaced by symbol-based registration defined by NAPI_MODULE
// and NAPI_MODULE_INIT macros.
#if defined(__cplusplus) && __cplusplus >= 201402L
[[deprecated]]
#endif
NAPI_EXTERN void NAPI_CDECL
napi_module_register(napi_module* mod);

NAPI_EXTERN NAPI_NO_RETURN void NAPI_CDECL
napi_fatal_error(const char* location,
                 size_t location_len,
                 const char* message,
                 size_t message_len);

// Methods for custom handling of async operations
NAPI_EXTERN napi_status NAPI_CDECL
napi_async_init(napi_env env,
                napi_value async_resource,
                napi_value async_resource_name,
                napi_async_context* result);

NAPI_EXTERN napi_status NAPI_CDECL
napi_async_destroy(napi_env env, napi_async_context async_context);

NAPI_EXTERN napi_status NAPI_CDECL
napi_make_callback(napi_env env,
                   napi_async_context async_context,
                   napi_value recv,
                   napi_value func,
                   size_t argc,
                   const napi_value* argv,
                   napi_value* result);

// Methods to provide node::Buffer functionality with napi types
NAPI_EXTERN napi_status NAPI_CDECL napi_create_buffer(napi_env env,
                                                      size_t length,
                                                      void** data,
                                                      napi_value* result);
#ifndef NODE_API_NO_EXTERNAL_BUFFERS_ALLOWED
NAPI_EXTERN napi_status NAPI_CDECL
napi_create_external_buffer(napi_env env,
                            size_t length,
                            void* data,
                            napi_finalize finalize_cb,
                            void* finalize_hint,
                            napi_value* result);
#endif  // NODE_API_NO_EXTERNAL_BUFFERS_ALLOWED
NAPI_EXTERN napi_status NAPI_CDECL napi_create_buffer_copy(napi_env env,
                                                           size_t length,
                                                           const void* data,
                                                           void** result_data,
                                                           napi_value* result);
NAPI_EXTERN napi_status NAPI_CDECL napi_is_buffer(napi_env env,
                                                  napi_value value,
                                                  bool* result);
NAPI_EXTERN napi_status NAPI_CDECL napi_get_buffer_info(napi_env env,
                                                        napi_value value,
                                                        void** data,
                                                        size_t* length);

#ifndef __wasm32__
// Methods to manage simple async operations
NAPI_EXTERN napi_status NAPI_CDECL
napi_create_async_work(napi_env env,
                       napi_value async_resource,
                       napi_value async_resource_name,
                       napi_async_execute_callback execute,
                       napi_async_complete_callback complete,
                       void* data,
                       napi_async_work* result);
NAPI_EXTERN napi_status NAPI_CDECL napi_delete_async_work(napi_env env,
                                                          napi_async_work work);
NAPI_EXTERN napi_status NAPI_CDECL napi_queue_async_work(napi_env env,
                                                         napi_async_work work);
NAPI_EXTERN napi_status NAPI_CDECL napi_cancel_async_work(napi_env env,
                                                          napi_async_work work);
#endif  // __wasm32__

// version management
NAPI_EXTERN napi_status NAPI_CDECL
napi_get_node_version(napi_env env, const napi_node_version** version);

#if NAPI_VERSION >= 2

// Return the current libuv event loop for a given environment
NAPI_EXTERN napi_status NAPI_CDECL
napi_get_uv_event_loop(napi_env env, struct uv_loop_s** loop);

#endif  // NAPI_VERSION >= 2

#if NAPI_VERSION >= 3

NAPI_EXTERN napi_status NAPI_CDECL napi_fatal_exception(napi_env env,
                                                        napi_value err);

NAPI_EXTERN napi_status NAPI_CDECL
napi_add_env_cleanup_hook(napi_env env, napi_cleanup_hook fun, void* arg);

NAPI_EXTERN napi_status NAPI_CDECL
napi_remove_env_cleanup_hook(napi_env env, napi_cleanup_hook fun, void* arg);

NAPI_EXTERN napi_status NAPI_CDECL
napi_open_callback_scope(napi_env env,
                         napi_value resource_object,
                         napi_async_context context,
                         napi_callback_scope* result);

NAPI_EXTERN napi_status NAPI_CDECL
napi_close_callback_scope(napi_env env, napi_callback_scope scope);

#endif  // NAPI_VERSION >= 3

#if NAPI_VERSION >= 4

#ifndef __wasm32__
// Calling into JS from other threads
NAPI_EXTERN napi_status NAPI_CDECL
napi_create_threadsafe_function(napi_env env,
                                napi_value func,
                                napi_value async_resource,
                                napi_value async_resource_name,
                                size_t max_queue_size,
                                size_t initial_thread_count,
                                void* thread_finalize_data,
                                napi_finalize thread_finalize_cb,
                                void* context,
                                napi_threadsafe_function_call_js call_js_cb,
                                napi_threadsafe_function* result);

NAPI_EXTERN napi_status NAPI_CDECL napi_get_threadsafe_function_context(
    napi_threadsafe_function func, void** result);

NAPI_EXTERN napi_status NAPI_CDECL
napi_call_threadsafe_function(napi_threadsafe_function func,
                              void* data,
                              napi_threadsafe_function_call_mode is_blocking);

NAPI_EXTERN napi_status NAPI_CDECL
napi_acquire_threadsafe_function(napi_threadsafe_function func);

NAPI_EXTERN napi_status NAPI_CDECL napi_release_threadsafe_function(
    napi_threadsafe_function func, napi_threadsafe_function_release_mode mode);

NAPI_EXTERN napi_status NAPI_CDECL
napi_unref_threadsafe_function(napi_env env, napi_threadsafe_function func);

NAPI_EXTERN napi_status NAPI_CDECL
napi_ref_threadsafe_function(napi_env env, napi_threadsafe_function func);
#endif  // __wasm32__

#endif  // NAPI_VERSION >= 4

#if NAPI_VERSION >= 8
<<<<<<< HEAD
=======

NAPI_EXTERN napi_status NAPI_CDECL
napi_add_async_cleanup_hook(napi_env env,
                            napi_async_cleanup_hook hook,
                            void* arg,
                            napi_async_cleanup_hook_handle* remove_handle);

NAPI_EXTERN napi_status NAPI_CDECL
napi_remove_async_cleanup_hook(napi_async_cleanup_hook_handle remove_handle);

#endif  // NAPI_VERSION >= 8
>>>>>>> a8a80be5

#if NAPI_VERSION >= 9

NAPI_EXTERN napi_status NAPI_CDECL
node_api_get_module_file_name(napi_env env, const char** result);

<<<<<<< HEAD
#endif  // NAPI_VERSION >= 8

#ifdef NAPI_EXPERIMENTAL

NAPI_EXTERN napi_status
node_api_get_module_file_name(napi_env env, const char** result);

#endif  // NAPI_EXPERIMENTAL
=======
#endif  // NAPI_VERSION >= 9
>>>>>>> a8a80be5

EXTERN_C_END

#endif  // SRC_NODE_API_H_<|MERGE_RESOLUTION|>--- conflicted
+++ resolved
@@ -236,8 +236,6 @@
 #endif  // NAPI_VERSION >= 4
 
 #if NAPI_VERSION >= 8
-<<<<<<< HEAD
-=======
 
 NAPI_EXTERN napi_status NAPI_CDECL
 napi_add_async_cleanup_hook(napi_env env,
@@ -249,25 +247,13 @@
 napi_remove_async_cleanup_hook(napi_async_cleanup_hook_handle remove_handle);
 
 #endif  // NAPI_VERSION >= 8
->>>>>>> a8a80be5
 
 #if NAPI_VERSION >= 9
 
 NAPI_EXTERN napi_status NAPI_CDECL
 node_api_get_module_file_name(napi_env env, const char** result);
 
-<<<<<<< HEAD
-#endif  // NAPI_VERSION >= 8
-
-#ifdef NAPI_EXPERIMENTAL
-
-NAPI_EXTERN napi_status
-node_api_get_module_file_name(napi_env env, const char** result);
-
-#endif  // NAPI_EXPERIMENTAL
-=======
 #endif  // NAPI_VERSION >= 9
->>>>>>> a8a80be5
 
 EXTERN_C_END
 
