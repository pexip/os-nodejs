#ifndef SRC_NODE_API_H_
#define SRC_NODE_API_H_

<<<<<<< HEAD
#ifdef BUILDING_NODE_EXTENSION
#ifdef _WIN32
// Building native addon against node
#define NAPI_EXTERN __declspec(dllimport)
#elif defined(__wasm32__)
=======
#if defined(BUILDING_NODE_EXTENSION) && !defined(NAPI_EXTERN)
#ifdef _WIN32
// Building native addon against node
#define NAPI_EXTERN __declspec(dllimport)
#elif defined(__wasm__)
>>>>>>> 8a2d13a7
#define NAPI_EXTERN __attribute__((__import_module__("napi")))
#endif
#endif
#include "js_native_api.h"
#include "node_api_types.h"

struct uv_loop_s;  // Forward declaration.

#ifdef _WIN32
#define NAPI_MODULE_EXPORT __declspec(dllexport)
<<<<<<< HEAD
#else
#define NAPI_MODULE_EXPORT __attribute__((visibility("default")))
=======
#else
#ifdef __EMSCRIPTEN__
#define NAPI_MODULE_EXPORT                                                     \
  __attribute__((visibility("default"))) __attribute__((used))
#else
#define NAPI_MODULE_EXPORT __attribute__((visibility("default")))
#endif
>>>>>>> 8a2d13a7
#endif

#if defined(__GNUC__)
#define NAPI_NO_RETURN __attribute__((noreturn))
#elif defined(_WIN32)
#define NAPI_NO_RETURN __declspec(noreturn)
#else
#define NAPI_NO_RETURN
#endif

typedef napi_value(NAPI_CDECL* napi_addon_register_func)(napi_env env,
                                                         napi_value exports);
<<<<<<< HEAD
=======
typedef int32_t(NAPI_CDECL* node_api_addon_get_api_version_func)(void);
>>>>>>> 8a2d13a7

// Used by deprecated registration method napi_module_register.
typedef struct napi_module {
  int nm_version;
  unsigned int nm_flags;
  const char* nm_filename;
  napi_addon_register_func nm_register_func;
  const char* nm_modname;
  void* nm_priv;
  void* reserved[4];
} napi_module;

#define NAPI_MODULE_VERSION 1
<<<<<<< HEAD

#if defined(_MSC_VER)
#if defined(__cplusplus)
#define NAPI_C_CTOR(fn)                                                        \
  static void NAPI_CDECL fn(void);                                             \
  namespace {                                                                  \
  struct fn##_ {                                                               \
    fn##_() { fn(); }                                                          \
  } fn##_v_;                                                                   \
  }                                                                            \
  static void NAPI_CDECL fn(void)
#else  // !defined(__cplusplus)
#pragma section(".CRT$XCU", read)
// The NAPI_C_CTOR macro defines a function fn that is called during CRT
// initialization.
// C does not support dynamic initialization of static variables and this code
// simulates C++ behavior. Exporting the function pointer prevents it from being
// optimized. See for details:
// https://docs.microsoft.com/en-us/cpp/c-runtime-library/crt-initialization?view=msvc-170
#define NAPI_C_CTOR(fn)                                                        \
  static void NAPI_CDECL fn(void);                                             \
  __declspec(dllexport, allocate(".CRT$XCU")) void(NAPI_CDECL * fn##_)(void) = \
      fn;                                                                      \
  static void NAPI_CDECL fn(void)
#endif  // defined(__cplusplus)
#else
#define NAPI_C_CTOR(fn)                                                        \
  static void fn(void) __attribute__((constructor));                           \
  static void fn(void)
#endif

#define NAPI_MODULE_X(modname, regfunc, priv, flags)                           \
  EXTERN_C_START                                                               \
  static napi_module _module = {                                               \
      NAPI_MODULE_VERSION,                                                     \
      flags,                                                                   \
      __FILE__,                                                                \
      regfunc,                                                                 \
      #modname,                                                                \
      priv,                                                                    \
      {0},                                                                     \
  };                                                                           \
  NAPI_C_CTOR(_register_##modname) { napi_module_register(&_module); }         \
  EXTERN_C_END
=======
>>>>>>> 8a2d13a7

#define NAPI_MODULE_INITIALIZER_X(base, version)                               \
  NAPI_MODULE_INITIALIZER_X_HELPER(base, version)
#define NAPI_MODULE_INITIALIZER_X_HELPER(base, version) base##version

#ifdef __wasm__
#define NAPI_MODULE_INITIALIZER_BASE napi_register_wasm_v
#else
<<<<<<< HEAD
#define NAPI_MODULE(modname, regfunc)                                          \
  NAPI_MODULE_X(modname, regfunc, NULL, 0)  // NOLINT (readability/null_usage)
=======
#define NAPI_MODULE_INITIALIZER_BASE napi_register_module_v
>>>>>>> 8a2d13a7
#endif

#define NODE_API_MODULE_GET_API_VERSION_BASE node_api_module_get_api_version_v

#define NAPI_MODULE_INITIALIZER                                                \
  NAPI_MODULE_INITIALIZER_X(NAPI_MODULE_INITIALIZER_BASE, NAPI_MODULE_VERSION)

#define NODE_API_MODULE_GET_API_VERSION                                        \
  NAPI_MODULE_INITIALIZER_X(NODE_API_MODULE_GET_API_VERSION_BASE,              \
                            NAPI_MODULE_VERSION)

<<<<<<< HEAD
#define NAPI_MODULE_INITIALIZER                                                \
  NAPI_MODULE_INITIALIZER_X(NAPI_MODULE_INITIALIZER_BASE, NAPI_MODULE_VERSION)

#define NAPI_MODULE_INIT()                                                     \
  EXTERN_C_START                                                               \
  NAPI_MODULE_EXPORT napi_value NAPI_MODULE_INITIALIZER(napi_env env,          \
                                                        napi_value exports);   \
  EXTERN_C_END                                                                 \
  NAPI_MODULE(NODE_GYP_MODULE_NAME, NAPI_MODULE_INITIALIZER)                   \
  napi_value NAPI_MODULE_INITIALIZER(napi_env env, napi_value exports)

EXTERN_C_START

NAPI_EXTERN void NAPI_CDECL napi_module_register(napi_module* mod);
=======
#define NAPI_MODULE_INIT()                                                     \
  EXTERN_C_START                                                               \
  NAPI_MODULE_EXPORT int32_t NODE_API_MODULE_GET_API_VERSION(void) {           \
    return NAPI_VERSION;                                                       \
  }                                                                            \
  NAPI_MODULE_EXPORT napi_value NAPI_MODULE_INITIALIZER(napi_env env,          \
                                                        napi_value exports);   \
  EXTERN_C_END                                                                 \
  napi_value NAPI_MODULE_INITIALIZER(napi_env env, napi_value exports)

#define NAPI_MODULE(modname, regfunc)                                          \
  NAPI_MODULE_INIT() { return regfunc(env, exports); }

// Deprecated. Use NAPI_MODULE.
#define NAPI_MODULE_X(modname, regfunc, priv, flags)                           \
  NAPI_MODULE(modname, regfunc)

EXTERN_C_START

// Deprecated. Replaced by symbol-based registration defined by NAPI_MODULE
// and NAPI_MODULE_INIT macros.
#if defined(__cplusplus) && __cplusplus >= 201402L
[[deprecated]]
#endif
NAPI_EXTERN void NAPI_CDECL
napi_module_register(napi_module* mod);
>>>>>>> 8a2d13a7

NAPI_EXTERN NAPI_NO_RETURN void NAPI_CDECL
napi_fatal_error(const char* location,
                 size_t location_len,
                 const char* message,
                 size_t message_len);

// Methods for custom handling of async operations
NAPI_EXTERN napi_status NAPI_CDECL
napi_async_init(napi_env env,
                napi_value async_resource,
                napi_value async_resource_name,
                napi_async_context* result);

NAPI_EXTERN napi_status NAPI_CDECL
napi_async_destroy(napi_env env, napi_async_context async_context);

NAPI_EXTERN napi_status NAPI_CDECL
napi_make_callback(napi_env env,
                   napi_async_context async_context,
                   napi_value recv,
                   napi_value func,
                   size_t argc,
                   const napi_value* argv,
                   napi_value* result);

// Methods to provide node::Buffer functionality with napi types
NAPI_EXTERN napi_status NAPI_CDECL napi_create_buffer(napi_env env,
                                                      size_t length,
                                                      void** data,
                                                      napi_value* result);
#ifndef NODE_API_NO_EXTERNAL_BUFFERS_ALLOWED
NAPI_EXTERN napi_status NAPI_CDECL
napi_create_external_buffer(napi_env env,
                            size_t length,
                            void* data,
                            napi_finalize finalize_cb,
                            void* finalize_hint,
                            napi_value* result);
#endif  // NODE_API_NO_EXTERNAL_BUFFERS_ALLOWED
NAPI_EXTERN napi_status NAPI_CDECL napi_create_buffer_copy(napi_env env,
                                                           size_t length,
                                                           const void* data,
                                                           void** result_data,
                                                           napi_value* result);
NAPI_EXTERN napi_status NAPI_CDECL napi_is_buffer(napi_env env,
                                                  napi_value value,
                                                  bool* result);
NAPI_EXTERN napi_status NAPI_CDECL napi_get_buffer_info(napi_env env,
                                                        napi_value value,
                                                        void** data,
                                                        size_t* length);

// Methods to manage simple async operations
NAPI_EXTERN napi_status NAPI_CDECL
napi_create_async_work(napi_env env,
                       napi_value async_resource,
                       napi_value async_resource_name,
                       napi_async_execute_callback execute,
                       napi_async_complete_callback complete,
                       void* data,
                       napi_async_work* result);
NAPI_EXTERN napi_status NAPI_CDECL napi_delete_async_work(napi_env env,
                                                          napi_async_work work);
NAPI_EXTERN napi_status NAPI_CDECL napi_queue_async_work(napi_env env,
                                                         napi_async_work work);
NAPI_EXTERN napi_status NAPI_CDECL napi_cancel_async_work(napi_env env,
                                                          napi_async_work work);

// version management
NAPI_EXTERN napi_status NAPI_CDECL
napi_get_node_version(napi_env env, const napi_node_version** version);

#if NAPI_VERSION >= 2

// Return the current libuv event loop for a given environment
NAPI_EXTERN napi_status NAPI_CDECL
napi_get_uv_event_loop(napi_env env, struct uv_loop_s** loop);

#endif  // NAPI_VERSION >= 2

#if NAPI_VERSION >= 3

NAPI_EXTERN napi_status NAPI_CDECL napi_fatal_exception(napi_env env,
                                                        napi_value err);

NAPI_EXTERN napi_status NAPI_CDECL
napi_add_env_cleanup_hook(napi_env env, napi_cleanup_hook fun, void* arg);

NAPI_EXTERN napi_status NAPI_CDECL
napi_remove_env_cleanup_hook(napi_env env, napi_cleanup_hook fun, void* arg);

NAPI_EXTERN napi_status NAPI_CDECL
napi_open_callback_scope(napi_env env,
                         napi_value resource_object,
                         napi_async_context context,
                         napi_callback_scope* result);

NAPI_EXTERN napi_status NAPI_CDECL
napi_close_callback_scope(napi_env env, napi_callback_scope scope);

#endif  // NAPI_VERSION >= 3

#if NAPI_VERSION >= 4

// Calling into JS from other threads
NAPI_EXTERN napi_status NAPI_CDECL
napi_create_threadsafe_function(napi_env env,
                                napi_value func,
                                napi_value async_resource,
                                napi_value async_resource_name,
                                size_t max_queue_size,
                                size_t initial_thread_count,
                                void* thread_finalize_data,
                                napi_finalize thread_finalize_cb,
                                void* context,
                                napi_threadsafe_function_call_js call_js_cb,
                                napi_threadsafe_function* result);

NAPI_EXTERN napi_status NAPI_CDECL napi_get_threadsafe_function_context(
    napi_threadsafe_function func, void** result);

NAPI_EXTERN napi_status NAPI_CDECL
napi_call_threadsafe_function(napi_threadsafe_function func,
                              void* data,
                              napi_threadsafe_function_call_mode is_blocking);

NAPI_EXTERN napi_status NAPI_CDECL
napi_acquire_threadsafe_function(napi_threadsafe_function func);

NAPI_EXTERN napi_status NAPI_CDECL napi_release_threadsafe_function(
    napi_threadsafe_function func, napi_threadsafe_function_release_mode mode);

NAPI_EXTERN napi_status NAPI_CDECL
napi_unref_threadsafe_function(napi_env env, napi_threadsafe_function func);

NAPI_EXTERN napi_status NAPI_CDECL
napi_ref_threadsafe_function(napi_env env, napi_threadsafe_function func);

#endif  // NAPI_VERSION >= 4

#if NAPI_VERSION >= 8

NAPI_EXTERN napi_status NAPI_CDECL
napi_add_async_cleanup_hook(napi_env env,
                            napi_async_cleanup_hook hook,
                            void* arg,
                            napi_async_cleanup_hook_handle* remove_handle);

NAPI_EXTERN napi_status NAPI_CDECL
napi_remove_async_cleanup_hook(napi_async_cleanup_hook_handle remove_handle);

#endif  // NAPI_VERSION >= 8

#if NAPI_VERSION >= 9

NAPI_EXTERN napi_status NAPI_CDECL
node_api_get_module_file_name(napi_env env, const char** result);

#endif  // NAPI_VERSION >= 9

EXTERN_C_END

#endif  // SRC_NODE_API_H_<|MERGE_RESOLUTION|>--- conflicted
+++ resolved
@@ -1,19 +1,11 @@
 #ifndef SRC_NODE_API_H_
 #define SRC_NODE_API_H_
 
-<<<<<<< HEAD
-#ifdef BUILDING_NODE_EXTENSION
-#ifdef _WIN32
-// Building native addon against node
-#define NAPI_EXTERN __declspec(dllimport)
-#elif defined(__wasm32__)
-=======
 #if defined(BUILDING_NODE_EXTENSION) && !defined(NAPI_EXTERN)
 #ifdef _WIN32
 // Building native addon against node
 #define NAPI_EXTERN __declspec(dllimport)
 #elif defined(__wasm__)
->>>>>>> 8a2d13a7
 #define NAPI_EXTERN __attribute__((__import_module__("napi")))
 #endif
 #endif
@@ -24,10 +16,6 @@
 
 #ifdef _WIN32
 #define NAPI_MODULE_EXPORT __declspec(dllexport)
-<<<<<<< HEAD
-#else
-#define NAPI_MODULE_EXPORT __attribute__((visibility("default")))
-=======
 #else
 #ifdef __EMSCRIPTEN__
 #define NAPI_MODULE_EXPORT                                                     \
@@ -35,7 +23,6 @@
 #else
 #define NAPI_MODULE_EXPORT __attribute__((visibility("default")))
 #endif
->>>>>>> 8a2d13a7
 #endif
 
 #if defined(__GNUC__)
@@ -48,10 +35,7 @@
 
 typedef napi_value(NAPI_CDECL* napi_addon_register_func)(napi_env env,
                                                          napi_value exports);
-<<<<<<< HEAD
-=======
 typedef int32_t(NAPI_CDECL* node_api_addon_get_api_version_func)(void);
->>>>>>> 8a2d13a7
 
 // Used by deprecated registration method napi_module_register.
 typedef struct napi_module {
@@ -65,53 +49,6 @@
 } napi_module;
 
 #define NAPI_MODULE_VERSION 1
-<<<<<<< HEAD
-
-#if defined(_MSC_VER)
-#if defined(__cplusplus)
-#define NAPI_C_CTOR(fn)                                                        \
-  static void NAPI_CDECL fn(void);                                             \
-  namespace {                                                                  \
-  struct fn##_ {                                                               \
-    fn##_() { fn(); }                                                          \
-  } fn##_v_;                                                                   \
-  }                                                                            \
-  static void NAPI_CDECL fn(void)
-#else  // !defined(__cplusplus)
-#pragma section(".CRT$XCU", read)
-// The NAPI_C_CTOR macro defines a function fn that is called during CRT
-// initialization.
-// C does not support dynamic initialization of static variables and this code
-// simulates C++ behavior. Exporting the function pointer prevents it from being
-// optimized. See for details:
-// https://docs.microsoft.com/en-us/cpp/c-runtime-library/crt-initialization?view=msvc-170
-#define NAPI_C_CTOR(fn)                                                        \
-  static void NAPI_CDECL fn(void);                                             \
-  __declspec(dllexport, allocate(".CRT$XCU")) void(NAPI_CDECL * fn##_)(void) = \
-      fn;                                                                      \
-  static void NAPI_CDECL fn(void)
-#endif  // defined(__cplusplus)
-#else
-#define NAPI_C_CTOR(fn)                                                        \
-  static void fn(void) __attribute__((constructor));                           \
-  static void fn(void)
-#endif
-
-#define NAPI_MODULE_X(modname, regfunc, priv, flags)                           \
-  EXTERN_C_START                                                               \
-  static napi_module _module = {                                               \
-      NAPI_MODULE_VERSION,                                                     \
-      flags,                                                                   \
-      __FILE__,                                                                \
-      regfunc,                                                                 \
-      #modname,                                                                \
-      priv,                                                                    \
-      {0},                                                                     \
-  };                                                                           \
-  NAPI_C_CTOR(_register_##modname) { napi_module_register(&_module); }         \
-  EXTERN_C_END
-=======
->>>>>>> 8a2d13a7
 
 #define NAPI_MODULE_INITIALIZER_X(base, version)                               \
   NAPI_MODULE_INITIALIZER_X_HELPER(base, version)
@@ -120,12 +57,7 @@
 #ifdef __wasm__
 #define NAPI_MODULE_INITIALIZER_BASE napi_register_wasm_v
 #else
-<<<<<<< HEAD
-#define NAPI_MODULE(modname, regfunc)                                          \
-  NAPI_MODULE_X(modname, regfunc, NULL, 0)  // NOLINT (readability/null_usage)
-=======
 #define NAPI_MODULE_INITIALIZER_BASE napi_register_module_v
->>>>>>> 8a2d13a7
 #endif
 
 #define NODE_API_MODULE_GET_API_VERSION_BASE node_api_module_get_api_version_v
@@ -137,22 +69,6 @@
   NAPI_MODULE_INITIALIZER_X(NODE_API_MODULE_GET_API_VERSION_BASE,              \
                             NAPI_MODULE_VERSION)
 
-<<<<<<< HEAD
-#define NAPI_MODULE_INITIALIZER                                                \
-  NAPI_MODULE_INITIALIZER_X(NAPI_MODULE_INITIALIZER_BASE, NAPI_MODULE_VERSION)
-
-#define NAPI_MODULE_INIT()                                                     \
-  EXTERN_C_START                                                               \
-  NAPI_MODULE_EXPORT napi_value NAPI_MODULE_INITIALIZER(napi_env env,          \
-                                                        napi_value exports);   \
-  EXTERN_C_END                                                                 \
-  NAPI_MODULE(NODE_GYP_MODULE_NAME, NAPI_MODULE_INITIALIZER)                   \
-  napi_value NAPI_MODULE_INITIALIZER(napi_env env, napi_value exports)
-
-EXTERN_C_START
-
-NAPI_EXTERN void NAPI_CDECL napi_module_register(napi_module* mod);
-=======
 #define NAPI_MODULE_INIT()                                                     \
   EXTERN_C_START                                                               \
   NAPI_MODULE_EXPORT int32_t NODE_API_MODULE_GET_API_VERSION(void) {           \
@@ -179,7 +95,6 @@
 #endif
 NAPI_EXTERN void NAPI_CDECL
 napi_module_register(napi_module* mod);
->>>>>>> 8a2d13a7
 
 NAPI_EXTERN NAPI_NO_RETURN void NAPI_CDECL
 napi_fatal_error(const char* location,
