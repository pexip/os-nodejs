--- conflicted
+++ resolved
@@ -8,13 +8,8 @@
 #include "memory_tracker.h"
 #include "node_messaging.h"
 #include "util.h"
-<<<<<<< HEAD
-#include "v8.h"
-#include "uv.h"
-=======
 #include "uv.h"
 #include "v8.h"
->>>>>>> a8a80be5
 
 #include <functional>
 #include <limits>
@@ -29,12 +24,6 @@
 
 class Histogram : public MemoryRetainer {
  public:
-<<<<<<< HEAD
-  Histogram(
-      int64_t lowest = 1,
-      int64_t highest = std::numeric_limits<int64_t>::max(),
-      int figures = kDefaultHistogramFigures);
-=======
   struct Options {
     int64_t lowest = 1;
     int64_t highest = std::numeric_limits<int64_t>::max();
@@ -42,21 +31,10 @@
   };
 
   explicit Histogram(const Options& options);
->>>>>>> a8a80be5
   virtual ~Histogram() = default;
 
   inline bool Record(int64_t value);
   inline void Reset();
-<<<<<<< HEAD
-  inline int64_t Min();
-  inline int64_t Max();
-  inline double Mean();
-  inline double Stddev();
-  inline double Percentile(double percentile);
-  inline int64_t Exceeds() const { return exceeds_; }
-
-  inline uint64_t RecordDelta();
-=======
   inline int64_t Min() const;
   inline int64_t Max() const;
   inline double Mean() const;
@@ -68,7 +46,6 @@
   inline uint64_t RecordDelta();
 
   inline double Add(const Histogram& other);
->>>>>>> a8a80be5
 
   // Iterator is a function type that takes two doubles as argument, one for
   // percentile and one for the value at that percentile.
@@ -84,34 +61,20 @@
  private:
   using HistogramPointer = DeleteFnPtr<hdr_histogram, hdr_close>;
   HistogramPointer histogram_;
-<<<<<<< HEAD
-  int64_t exceeds_ = 0;
-  uint64_t prev_ = 0;
-
-=======
   uint64_t prev_ = 0;
   size_t exceeds_ = 0;
   size_t count_ = 0;
->>>>>>> a8a80be5
   Mutex mutex_;
 };
 
 class HistogramImpl {
  public:
-<<<<<<< HEAD
-  HistogramImpl(int64_t lowest, int64_t highest, int figures);
-=======
   explicit HistogramImpl(
       const Histogram::Options& options = Histogram::Options {});
->>>>>>> a8a80be5
   explicit HistogramImpl(std::shared_ptr<Histogram> histogram);
 
   Histogram* operator->() { return histogram_.get(); }
 
-<<<<<<< HEAD
- protected:
-=======
->>>>>>> a8a80be5
   const std::shared_ptr<Histogram>& histogram() const { return histogram_; }
 
  private:
@@ -123,20 +86,11 @@
   static v8::Local<v8::FunctionTemplate> GetConstructorTemplate(
     Environment* env);
   static void Initialize(Environment* env, v8::Local<v8::Object> target);
-<<<<<<< HEAD
+  static void RegisterExternalReferences(ExternalReferenceRegistry* registry);
 
   static BaseObjectPtr<HistogramBase> Create(
       Environment* env,
-      int64_t lowest = 1,
-      int64_t highest = std::numeric_limits<int64_t>::max(),
-      int figures = kDefaultHistogramFigures);
-=======
-  static void RegisterExternalReferences(ExternalReferenceRegistry* registry);
-
-  static BaseObjectPtr<HistogramBase> Create(
-      Environment* env,
-      const Histogram::Options& options = Histogram::Options {});
->>>>>>> a8a80be5
+      const Histogram::Options& options = Histogram::Options {});
 
   static BaseObjectPtr<HistogramBase> Create(
       Environment* env,
@@ -170,21 +124,12 @@
   static void DoReset(const v8::FunctionCallbackInfo<v8::Value>& args);
   static void Record(const v8::FunctionCallbackInfo<v8::Value>& args);
   static void RecordDelta(const v8::FunctionCallbackInfo<v8::Value>& args);
-<<<<<<< HEAD
-=======
   static void Add(const v8::FunctionCallbackInfo<v8::Value>& args);
->>>>>>> a8a80be5
 
   HistogramBase(
       Environment* env,
       v8::Local<v8::Object> wrap,
-<<<<<<< HEAD
-      int64_t lowest = 1,
-      int64_t highest = std::numeric_limits<int64_t>::max(),
-      int figures = kDefaultHistogramFigures);
-=======
-      const Histogram::Options& options = Histogram::Options {});
->>>>>>> a8a80be5
+      const Histogram::Options& options = Histogram::Options {});
 
   HistogramBase(
       Environment* env,
@@ -225,40 +170,22 @@
     RESET
   };
 
-<<<<<<< HEAD
-=======
   static void RegisterExternalReferences(ExternalReferenceRegistry* registry);
 
->>>>>>> a8a80be5
   static v8::Local<v8::FunctionTemplate> GetConstructorTemplate(
       Environment* env);
 
   static BaseObjectPtr<IntervalHistogram> Create(
       Environment* env,
-<<<<<<< HEAD
-      int64_t lowest = 1,
-      int64_t highest = std::numeric_limits<int64_t>::max(),
-      int figures = kDefaultHistogramFigures);
-
-  virtual void OnInterval() = 0;
-
-  void MemoryInfo(MemoryTracker* tracker) const override;
-=======
       int32_t interval,
       std::function<void(Histogram&)> on_interval,
       const Histogram::Options& options);
->>>>>>> a8a80be5
 
   IntervalHistogram(
       Environment* env,
       v8::Local<v8::Object> wrap,
       AsyncWrap::ProviderType type,
       int32_t interval,
-<<<<<<< HEAD
-      int64_t lowest = 1,
-      int64_t highest = std::numeric_limits<int64_t>::max(),
-      int figures = kDefaultHistogramFigures);
-=======
       std::function<void(Histogram&)> on_interval,
       const Histogram::Options& options = Histogram::Options {});
 
@@ -293,25 +220,6 @@
   void MemoryInfo(MemoryTracker* tracker) const override;
   SET_MEMORY_INFO_NAME(IntervalHistogram)
   SET_SELF_SIZE(IntervalHistogram)
->>>>>>> a8a80be5
-
-  static void GetMin(const v8::FunctionCallbackInfo<v8::Value>& args);
-  static void GetMax(const v8::FunctionCallbackInfo<v8::Value>& args);
-  static void GetMean(const v8::FunctionCallbackInfo<v8::Value>& args);
-  static void GetExceeds(const v8::FunctionCallbackInfo<v8::Value>& args);
-  static void GetStddev(const v8::FunctionCallbackInfo<v8::Value>& args);
-  static void GetPercentile(
-      const v8::FunctionCallbackInfo<v8::Value>& args);
-  static void GetPercentiles(
-      const v8::FunctionCallbackInfo<v8::Value>& args);
-  static void DoReset(const v8::FunctionCallbackInfo<v8::Value>& args);
-  static void Start(const v8::FunctionCallbackInfo<v8::Value>& args);
-  static void Stop(const v8::FunctionCallbackInfo<v8::Value>& args);
-
-  TransferMode GetTransferMode() const override {
-    return TransferMode::kCloneable;
-  }
-  std::unique_ptr<worker::TransferData> CloneForMessaging() const override;
 
  private:
   static void TimerCB(uv_timer_t* handle);
@@ -320,10 +228,7 @@
 
   bool enabled_ = false;
   int32_t interval_ = 0;
-<<<<<<< HEAD
-=======
   std::function<void(Histogram&)> on_interval_;
->>>>>>> a8a80be5
   uv_timer_t timer_;
 };
 
