--- conflicted
+++ resolved
@@ -165,20 +165,6 @@
   return SPrintF("%s[%d]", GetProcessTitle("Node.js"), uv_os_getpid());
 }
 
-<<<<<<< HEAD
-std::vector<std::string> SplitString(const std::string& in,
-                                     char delim,
-                                     bool skipEmpty) {
-  std::vector<std::string> out;
-  if (in.empty())
-    return out;
-  std::istringstream in_stream(in);
-  while (in_stream.good()) {
-    std::string item;
-    std::getline(in_stream, item, delim);
-    if (item.empty() && skipEmpty) continue;
-    out.emplace_back(std::move(item));
-=======
 std::vector<std::string_view> SplitString(const std::string_view in,
                                           const std::string_view delim) {
   std::vector<std::string_view> out;
@@ -192,7 +178,6 @@
     if (first != second) {
       out.emplace_back(first, second - first);
     }
->>>>>>> 8a2d13a7
   }
 
   return out;
@@ -373,8 +358,6 @@
   function->SetName(name_string);  // NODE_SET_METHOD() compatibility.
 }
 
-<<<<<<< HEAD
-=======
 void SetMethod(v8::Isolate* isolate,
                v8::Local<v8::Template> that,
                const char* name,
@@ -392,7 +375,6 @@
   that->Set(name_string, t);
 }
 
->>>>>>> 8a2d13a7
 void SetFastMethod(Local<v8::Context> context,
                    Local<v8::Object> that,
                    const char* name,
@@ -404,8 +386,6 @@
                           slow_callback,
                           Local<v8::Signature>(),
                           v8::ConstructorBehavior::kThrow,
-<<<<<<< HEAD
-=======
                           v8::SideEffectType::kHasSideEffect,
                           c_function)
           ->GetFunction(context)
@@ -427,7 +407,6 @@
                           slow_callback,
                           Local<v8::Signature>(),
                           v8::ConstructorBehavior::kThrow,
->>>>>>> 8a2d13a7
                           v8::SideEffectType::kHasNoSideEffect,
                           c_function)
           ->GetFunction(context)
@@ -536,8 +515,6 @@
   that->Set(context, name, tmpl->GetFunction(context).ToLocalChecked()).Check();
 }
 
-<<<<<<< HEAD
-=======
 namespace {
 
 class NonOwningExternalOneByteResource
@@ -600,5 +577,4 @@
   }
 }
 
->>>>>>> 8a2d13a7
 }  // namespace node