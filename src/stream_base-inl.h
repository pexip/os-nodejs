--- conflicted
+++ resolved
@@ -98,104 +98,6 @@
   PushStreamListener(&default_listener_);
 }
 
-<<<<<<< HEAD
-int StreamBase::Shutdown(v8::Local<v8::Object> req_wrap_obj) {
-  Environment* env = stream_env();
-
-  v8::HandleScope handle_scope(env->isolate());
-
-  if (req_wrap_obj.IsEmpty()) {
-    if (!env->shutdown_wrap_template()
-             ->NewInstance(env->context())
-             .ToLocal(&req_wrap_obj)) {
-      return UV_EBUSY;
-    }
-    StreamReq::ResetObject(req_wrap_obj);
-  }
-
-  BaseObjectPtr<AsyncWrap> req_wrap_ptr;
-  AsyncHooks::DefaultTriggerAsyncIdScope trigger_scope(GetAsyncWrap());
-  ShutdownWrap* req_wrap = CreateShutdownWrap(req_wrap_obj);
-  if (req_wrap != nullptr)
-    req_wrap_ptr.reset(req_wrap->GetAsyncWrap());
-  int err = DoShutdown(req_wrap);
-
-  if (err != 0 && req_wrap != nullptr) {
-    req_wrap->Dispose();
-  }
-
-  const char* msg = Error();
-  if (msg != nullptr) {
-    if (req_wrap_obj->Set(env->context(),
-                          env->error_string(),
-                          OneByteString(env->isolate(), msg)).IsNothing()) {
-      return UV_EBUSY;
-    }
-    ClearError();
-  }
-
-  return err;
-}
-
-StreamWriteResult StreamBase::Write(uv_buf_t* bufs,
-                                    size_t count,
-                                    uv_stream_t* send_handle,
-                                    v8::Local<v8::Object> req_wrap_obj,
-                                    bool skip_try_write) {
-  Environment* env = stream_env();
-  int err;
-
-  size_t total_bytes = 0;
-  for (size_t i = 0; i < count; ++i)
-    total_bytes += bufs[i].len;
-  bytes_written_ += total_bytes;
-
-  if (send_handle == nullptr && !skip_try_write) {
-    err = DoTryWrite(&bufs, &count);
-    if (err != 0 || count == 0) {
-      return StreamWriteResult { false, err, nullptr, total_bytes, {} };
-    }
-  }
-
-  v8::HandleScope handle_scope(env->isolate());
-
-  if (req_wrap_obj.IsEmpty()) {
-    if (!env->write_wrap_template()
-             ->NewInstance(env->context())
-             .ToLocal(&req_wrap_obj)) {
-      return StreamWriteResult { false, UV_EBUSY, nullptr, 0, {} };
-    }
-    StreamReq::ResetObject(req_wrap_obj);
-  }
-
-  AsyncHooks::DefaultTriggerAsyncIdScope trigger_scope(GetAsyncWrap());
-  WriteWrap* req_wrap = CreateWriteWrap(req_wrap_obj);
-  BaseObjectPtr<AsyncWrap> req_wrap_ptr(req_wrap->GetAsyncWrap());
-
-  err = DoWrite(req_wrap, bufs, count, send_handle);
-  bool async = err == 0;
-
-  if (!async) {
-    req_wrap->Dispose();
-    req_wrap = nullptr;
-  }
-
-  const char* msg = Error();
-  if (msg != nullptr) {
-    if (req_wrap_obj->Set(env->context(),
-                          env->error_string(),
-                          OneByteString(env->isolate(), msg)).IsNothing()) {
-      return StreamWriteResult { false, UV_EBUSY, nullptr, 0, {} };
-    }
-    ClearError();
-  }
-
-  return StreamWriteResult {
-      async, err, req_wrap, total_bytes, std::move(req_wrap_ptr) };
-}
-
-=======
->>>>>>> 8a2d13a7
 template <typename OtherBase>
 SimpleShutdownWrap<OtherBase>::SimpleShutdownWrap(
     StreamBase* stream,
@@ -255,25 +157,6 @@
 void WriteWrap::SetBackingStore(std::unique_ptr<v8::BackingStore> bs) {
   CHECK(!backing_store_);
   backing_store_ = std::move(bs);
-<<<<<<< HEAD
-}
-
-void StreamReq::Done(int status, const char* error_str) {
-  AsyncWrap* async_wrap = GetAsyncWrap();
-  Environment* env = async_wrap->env();
-  if (error_str != nullptr) {
-    v8::HandleScope handle_scope(env->isolate());
-    if (async_wrap->object()->Set(
-            env->context(),
-            env->error_string(),
-            OneByteString(env->isolate(), error_str)).IsNothing()) {
-      return;
-    }
-  }
-
-  OnDone(status);
-=======
->>>>>>> 8a2d13a7
 }
 
 void StreamReq::ResetObject(v8::Local<v8::Object> obj) {
