#include "node_messaging.h"

#include "async_wrap-inl.h"
#include "debug_utils-inl.h"
#include "memory_tracker-inl.h"
#include "node_buffer.h"
#include "node_contextify.h"
#include "node_errors.h"
<<<<<<< HEAD
=======
#include "node_external_reference.h"
>>>>>>> a8a80be5
#include "node_process-inl.h"
#include "util-inl.h"

using node::contextify::ContextifyContext;
using node::errors::TryCatchScope;
using v8::Array;
using v8::ArrayBuffer;
using v8::BackingStore;
using v8::CompiledWasmModule;
using v8::Context;
using v8::EscapableHandleScope;
using v8::Function;
using v8::FunctionCallbackInfo;
using v8::FunctionTemplate;
using v8::Global;
using v8::HandleScope;
using v8::Isolate;
using v8::Just;
using v8::Local;
using v8::Maybe;
using v8::MaybeLocal;
using v8::Nothing;
using v8::Object;
using v8::SharedArrayBuffer;
using v8::String;
using v8::Symbol;
using v8::Value;
using v8::ValueDeserializer;
using v8::ValueSerializer;
using v8::WasmModuleObject;

namespace node {

using BaseObjectList = std::vector<BaseObjectPtr<BaseObject>>;

// Hack to have WriteHostObject inform ReadHostObject that the value
// should be treated as a regular JS object. Used to transfer process.env.
static const uint32_t kNormalObject = static_cast<uint32_t>(-1);

BaseObject::TransferMode BaseObject::GetTransferMode() const {
  return BaseObject::TransferMode::kUntransferable;
}

std::unique_ptr<worker::TransferData> BaseObject::TransferForMessaging() {
  return CloneForMessaging();
}

std::unique_ptr<worker::TransferData> BaseObject::CloneForMessaging() const {
  return {};
}

Maybe<BaseObjectList> BaseObject::NestedTransferables() const {
  return Just(BaseObjectList {});
}

Maybe<bool> BaseObject::FinalizeTransferRead(
    Local<Context> context, ValueDeserializer* deserializer) {
  return Just(true);
}

namespace worker {

Maybe<bool> TransferData::FinalizeTransferWrite(
    Local<Context> context, ValueSerializer* serializer) {
  return Just(true);
}

Message::Message(MallocedBuffer<char>&& buffer)
    : main_message_buf_(std::move(buffer)) {}

bool Message::IsCloseMessage() const {
  return main_message_buf_.data == nullptr;
}

namespace {

// This is used to tell V8 how to read transferred host objects, like other
// `MessagePort`s and `SharedArrayBuffer`s, and make new JS objects out of them.
class DeserializerDelegate : public ValueDeserializer::Delegate {
 public:
  DeserializerDelegate(
      Message* m,
      Environment* env,
      const std::vector<BaseObjectPtr<BaseObject>>& host_objects,
      const std::vector<Local<SharedArrayBuffer>>& shared_array_buffers,
      const std::vector<CompiledWasmModule>& wasm_modules)
      : host_objects_(host_objects),
        shared_array_buffers_(shared_array_buffers),
        wasm_modules_(wasm_modules) {}

  MaybeLocal<Object> ReadHostObject(Isolate* isolate) override {
    // Identifying the index in the message's BaseObject array is sufficient.
    uint32_t id;
    if (!deserializer->ReadUint32(&id))
      return MaybeLocal<Object>();
    if (id != kNormalObject) {
      CHECK_LT(id, host_objects_.size());
      return host_objects_[id]->object(isolate);
    }
    EscapableHandleScope scope(isolate);
    Local<Context> context = isolate->GetCurrentContext();
    Local<Value> object;
    if (!deserializer->ReadValue(context).ToLocal(&object))
      return MaybeLocal<Object>();
    CHECK(object->IsObject());
    return scope.Escape(object.As<Object>());
  }

  MaybeLocal<SharedArrayBuffer> GetSharedArrayBufferFromId(
      Isolate* isolate, uint32_t clone_id) override {
    CHECK_LT(clone_id, shared_array_buffers_.size());
    return shared_array_buffers_[clone_id];
  }

  MaybeLocal<WasmModuleObject> GetWasmModuleFromId(
      Isolate* isolate, uint32_t transfer_id) override {
    CHECK_LT(transfer_id, wasm_modules_.size());
    return WasmModuleObject::FromCompiledModule(
        isolate, wasm_modules_[transfer_id]);
  }

  ValueDeserializer* deserializer = nullptr;

 private:
  const std::vector<BaseObjectPtr<BaseObject>>& host_objects_;
  const std::vector<Local<SharedArrayBuffer>>& shared_array_buffers_;
  const std::vector<CompiledWasmModule>& wasm_modules_;
};

}  // anonymous namespace

MaybeLocal<Value> Message::Deserialize(Environment* env,
                                       Local<Context> context,
                                       Local<Value>* port_list) {
  Context::Scope context_scope(context);

  CHECK(!IsCloseMessage());
  if (port_list != nullptr && !transferables_.empty()) {
    // Need to create this outside of the EscapableHandleScope, but inside
    // the Context::Scope.
    *port_list = Array::New(env->isolate());
  }

  EscapableHandleScope handle_scope(env->isolate());

  // Create all necessary objects for transferables, e.g. MessagePort handles.
  std::vector<BaseObjectPtr<BaseObject>> host_objects(transferables_.size());
  auto cleanup = OnScopeLeave([&]() {
    for (BaseObjectPtr<BaseObject> object : host_objects) {
      if (!object) continue;

      // If the function did not finish successfully, host_objects will contain
      // a list of objects that will never be passed to JS. Therefore, we
      // destroy them here.
      object->Detach();
    }
  });

  for (uint32_t i = 0; i < transferables_.size(); ++i) {
    HandleScope handle_scope(env->isolate());
    TransferData* data = transferables_[i].get();
    host_objects[i] = data->Deserialize(
        env, context, std::move(transferables_[i]));
    if (!host_objects[i]) return {};
    if (port_list != nullptr) {
      // If we gather a list of all message ports, and this transferred object
      // is a message port, add it to that list. This is a bit of an odd case
      // of special handling for MessagePorts (as opposed to applying to all
      // transferables), but it's required for spec compliance.
      DCHECK((*port_list)->IsArray());
      Local<Array> port_list_array = port_list->As<Array>();
      Local<Object> obj = host_objects[i]->object();
      if (env->message_port_constructor_template()->HasInstance(obj)) {
        if (port_list_array->Set(context,
                                 port_list_array->Length(),
                                 obj).IsNothing()) {
          return {};
        }
      }
    }
  }
  transferables_.clear();

  std::vector<Local<SharedArrayBuffer>> shared_array_buffers;
  // Attach all transferred SharedArrayBuffers to their new Isolate.
  for (uint32_t i = 0; i < shared_array_buffers_.size(); ++i) {
    Local<SharedArrayBuffer> sab =
        SharedArrayBuffer::New(env->isolate(), shared_array_buffers_[i]);
    shared_array_buffers.push_back(sab);
  }

  DeserializerDelegate delegate(
      this, env, host_objects, shared_array_buffers, wasm_modules_);
  ValueDeserializer deserializer(
      env->isolate(),
      reinterpret_cast<const uint8_t*>(main_message_buf_.data),
      main_message_buf_.size,
      &delegate);
  delegate.deserializer = &deserializer;

  // Attach all transferred ArrayBuffers to their new Isolate.
  for (uint32_t i = 0; i < array_buffers_.size(); ++i) {
    Local<ArrayBuffer> ab =
        ArrayBuffer::New(env->isolate(), std::move(array_buffers_[i]));
    deserializer.TransferArrayBuffer(i, ab);
  }

  if (deserializer.ReadHeader(context).IsNothing())
    return {};
  Local<Value> return_value;
  if (!deserializer.ReadValue(context).ToLocal(&return_value))
    return {};

  for (BaseObjectPtr<BaseObject> base_object : host_objects) {
    if (base_object->FinalizeTransferRead(context, &deserializer).IsNothing())
      return {};
  }

  host_objects.clear();
  return handle_scope.Escape(return_value);
}

void Message::AddSharedArrayBuffer(
    std::shared_ptr<BackingStore> backing_store) {
  shared_array_buffers_.emplace_back(std::move(backing_store));
}

void Message::AddTransferable(std::unique_ptr<TransferData>&& data) {
  transferables_.emplace_back(std::move(data));
}

uint32_t Message::AddWASMModule(CompiledWasmModule&& mod) {
  wasm_modules_.emplace_back(std::move(mod));
  return wasm_modules_.size() - 1;
}

namespace {

MaybeLocal<Function> GetEmitMessageFunction(Local<Context> context) {
  Isolate* isolate = context->GetIsolate();
  Local<Object> per_context_bindings;
  Local<Value> emit_message_val;
  if (!GetPerContextExports(context).ToLocal(&per_context_bindings) ||
      !per_context_bindings->Get(context,
                                FIXED_ONE_BYTE_STRING(isolate, "emitMessage"))
          .ToLocal(&emit_message_val)) {
    return MaybeLocal<Function>();
  }
  CHECK(emit_message_val->IsFunction());
  return emit_message_val.As<Function>();
}

MaybeLocal<Function> GetDOMException(Local<Context> context) {
  Isolate* isolate = context->GetIsolate();
  Local<Object> per_context_bindings;
  Local<Value> domexception_ctor_val;
  if (!GetPerContextExports(context).ToLocal(&per_context_bindings) ||
      !per_context_bindings->Get(context,
                                FIXED_ONE_BYTE_STRING(isolate, "DOMException"))
          .ToLocal(&domexception_ctor_val)) {
    return MaybeLocal<Function>();
  }
  CHECK(domexception_ctor_val->IsFunction());
  Local<Function> domexception_ctor = domexception_ctor_val.As<Function>();
  return domexception_ctor;
}

void ThrowDataCloneException(Local<Context> context, Local<String> message) {
  Isolate* isolate = context->GetIsolate();
  Local<Value> argv[] = {message,
                         FIXED_ONE_BYTE_STRING(isolate, "DataCloneError")};
  Local<Value> exception;
  Local<Function> domexception_ctor;
  if (!GetDOMException(context).ToLocal(&domexception_ctor) ||
      !domexception_ctor->NewInstance(context, arraysize(argv), argv)
           .ToLocal(&exception)) {
    return;
  }
  isolate->ThrowException(exception);
}

// This tells V8 how to serialize objects that it does not understand
// (e.g. C++ objects) into the output buffer, in a way that our own
// DeserializerDelegate understands how to unpack.
class SerializerDelegate : public ValueSerializer::Delegate {
 public:
  SerializerDelegate(Environment* env, Local<Context> context, Message* m)
      : env_(env), context_(context), msg_(m) {}

  void ThrowDataCloneError(Local<String> message) override {
    ThrowDataCloneException(context_, message);
  }

  Maybe<bool> WriteHostObject(Isolate* isolate, Local<Object> object) override {
    if (env_->base_object_ctor_template()->HasInstance(object)) {
      return WriteHostObject(
          BaseObjectPtr<BaseObject> { Unwrap<BaseObject>(object) });
    }

    // Convert process.env to a regular object.
    auto env_proxy_ctor_template = env_->env_proxy_ctor_template();
    if (!env_proxy_ctor_template.IsEmpty() &&
        env_proxy_ctor_template->HasInstance(object)) {
      HandleScope scope(isolate);
      // TODO(bnoordhuis) Prototype-less object in case process.env contains
      // a "__proto__" key? process.env has a prototype with concomitant
      // methods like toString(). It's probably confusing if that gets lost
      // in transmission.
      Local<Object> normal_object = Object::New(isolate);
      env_->env_vars()->AssignToObject(isolate, env_->context(), normal_object);
      serializer->WriteUint32(kNormalObject);  // Instead of a BaseObject.
      return serializer->WriteValue(env_->context(), normal_object);
    }

    ThrowDataCloneError(env_->clone_unsupported_type_str());
    return Nothing<bool>();
  }

  Maybe<uint32_t> GetSharedArrayBufferId(
      Isolate* isolate,
      Local<SharedArrayBuffer> shared_array_buffer) override {
    uint32_t i;
    for (i = 0; i < seen_shared_array_buffers_.size(); ++i) {
      if (PersistentToLocal::Strong(seen_shared_array_buffers_[i]) ==
          shared_array_buffer) {
        return Just(i);
      }
    }

    seen_shared_array_buffers_.emplace_back(
      Global<SharedArrayBuffer> { isolate, shared_array_buffer });
    msg_->AddSharedArrayBuffer(shared_array_buffer->GetBackingStore());
    return Just(i);
  }

  Maybe<uint32_t> GetWasmModuleTransferId(
      Isolate* isolate, Local<WasmModuleObject> module) override {
    return Just(msg_->AddWASMModule(module->GetCompiledModule()));
  }

  Maybe<bool> Finish(Local<Context> context) {
    for (uint32_t i = 0; i < host_objects_.size(); i++) {
      BaseObjectPtr<BaseObject> host_object = std::move(host_objects_[i]);
      std::unique_ptr<TransferData> data;
      if (i < first_cloned_object_index_)
        data = host_object->TransferForMessaging();
      if (!data)
        data = host_object->CloneForMessaging();
      if (!data) return Nothing<bool>();
      if (data->FinalizeTransferWrite(context, serializer).IsNothing())
        return Nothing<bool>();
      msg_->AddTransferable(std::move(data));
    }
    return Just(true);
  }

  inline void AddHostObject(BaseObjectPtr<BaseObject> host_object) {
    // Make sure we have not started serializing the value itself yet.
    CHECK_EQ(first_cloned_object_index_, SIZE_MAX);
    host_objects_.emplace_back(std::move(host_object));
  }

  // Some objects in the transfer list may register sub-objects that can be
  // transferred. This could e.g. be a public JS wrapper object, such as a
  // FileHandle, that is registering its C++ handle for transfer.
  inline Maybe<bool> AddNestedHostObjects() {
    for (size_t i = 0; i < host_objects_.size(); i++) {
      std::vector<BaseObjectPtr<BaseObject>> nested_transferables;
      if (!host_objects_[i]->NestedTransferables().To(&nested_transferables))
        return Nothing<bool>();
      for (auto& nested_transferable : nested_transferables) {
        if (std::find(host_objects_.begin(),
                      host_objects_.end(),
                      nested_transferable) == host_objects_.end()) {
          AddHostObject(nested_transferable);
        }
      }
    }
    return Just(true);
  }

  ValueSerializer* serializer = nullptr;

 private:
  Maybe<bool> WriteHostObject(BaseObjectPtr<BaseObject> host_object) {
    BaseObject::TransferMode mode = host_object->GetTransferMode();
    if (mode == BaseObject::TransferMode::kUntransferable) {
      ThrowDataCloneError(env_->clone_unsupported_type_str());
      return Nothing<bool>();
    }

    for (uint32_t i = 0; i < host_objects_.size(); i++) {
      if (host_objects_[i] == host_object) {
        serializer->WriteUint32(i);
        return Just(true);
      }
    }

    if (mode == BaseObject::TransferMode::kTransferable) {
      THROW_ERR_MISSING_TRANSFERABLE_IN_TRANSFER_LIST(env_);
      return Nothing<bool>();
    }

    CHECK_EQ(mode, BaseObject::TransferMode::kCloneable);
    uint32_t index = host_objects_.size();
    if (first_cloned_object_index_ == SIZE_MAX)
      first_cloned_object_index_ = index;
    serializer->WriteUint32(index);
    host_objects_.push_back(host_object);
    return Just(true);
  }

  Environment* env_;
  Local<Context> context_;
  Message* msg_;
  std::vector<Global<SharedArrayBuffer>> seen_shared_array_buffers_;
  std::vector<BaseObjectPtr<BaseObject>> host_objects_;
  size_t first_cloned_object_index_ = SIZE_MAX;

  friend class worker::Message;
};

}  // anonymous namespace

Maybe<bool> Message::Serialize(Environment* env,
                               Local<Context> context,
                               Local<Value> input,
                               const TransferList& transfer_list_v,
                               Local<Object> source_port) {
  HandleScope handle_scope(env->isolate());
  Context::Scope context_scope(context);

  // Verify that we're not silently overwriting an existing message.
  CHECK(main_message_buf_.is_empty());

  SerializerDelegate delegate(env, context, this);
  ValueSerializer serializer(env->isolate(), &delegate);
  delegate.serializer = &serializer;

  std::vector<Local<ArrayBuffer>> array_buffers;
  for (uint32_t i = 0; i < transfer_list_v.length(); ++i) {
    Local<Value> entry = transfer_list_v[i];
    if (entry->IsObject()) {
      // See https://github.com/nodejs/node/pull/30339#issuecomment-552225353
      // for details.
      bool untransferable;
      if (!entry.As<Object>()->HasPrivate(
              context,
              env->untransferable_object_private_symbol())
              .To(&untransferable)) {
        return Nothing<bool>();
      }
      if (untransferable) continue;
    }

    // Currently, we support ArrayBuffers and BaseObjects for which
    // GetTransferMode() does not return kUntransferable.
    if (entry->IsArrayBuffer()) {
      Local<ArrayBuffer> ab = entry.As<ArrayBuffer>();
      // If we cannot render the ArrayBuffer unusable in this Isolate,
      // copying the buffer will have to do.
      // Note that we can currently transfer ArrayBuffers even if they were
      // not allocated by Node’s ArrayBufferAllocator in the first place,
      // because we pass the underlying v8::BackingStore around rather than
      // raw data *and* an Isolate with a non-default ArrayBuffer allocator
      // is always going to outlive any Workers it creates, and so will its
      // allocator along with it.
      if (!ab->IsDetachable()) continue;
      if (std::find(array_buffers.begin(), array_buffers.end(), ab) !=
          array_buffers.end()) {
        ThrowDataCloneException(
            context,
            FIXED_ONE_BYTE_STRING(
                env->isolate(),
                "Transfer list contains duplicate ArrayBuffer"));
        return Nothing<bool>();
      }
      // We simply use the array index in the `array_buffers` list as the
      // ID that we write into the serialized buffer.
      uint32_t id = array_buffers.size();
      array_buffers.push_back(ab);
      serializer.TransferArrayBuffer(id, ab);
      continue;
    } else if (env->base_object_ctor_template()->HasInstance(entry)) {
      // Check if the source MessagePort is being transferred.
      if (!source_port.IsEmpty() && entry == source_port) {
        ThrowDataCloneException(
            context,
            FIXED_ONE_BYTE_STRING(env->isolate(),
                                  "Transfer list contains source port"));
        return Nothing<bool>();
      }
      BaseObjectPtr<BaseObject> host_object {
          Unwrap<BaseObject>(entry.As<Object>()) };
      if (env->message_port_constructor_template()->HasInstance(entry) &&
          (!host_object ||
           static_cast<MessagePort*>(host_object.get())->IsDetached())) {
        ThrowDataCloneException(
            context,
            FIXED_ONE_BYTE_STRING(
                env->isolate(),
                "MessagePort in transfer list is already detached"));
        return Nothing<bool>();
      }
      if (std::find(delegate.host_objects_.begin(),
                    delegate.host_objects_.end(),
                    host_object) != delegate.host_objects_.end()) {
        ThrowDataCloneException(
            context,
            String::Concat(env->isolate(),
                FIXED_ONE_BYTE_STRING(
                  env->isolate(),
                  "Transfer list contains duplicate "),
                entry.As<Object>()->GetConstructorName()));
        return Nothing<bool>();
      }
      if (host_object && host_object->GetTransferMode() !=
              BaseObject::TransferMode::kUntransferable) {
        delegate.AddHostObject(host_object);
        continue;
      }
    }

    THROW_ERR_INVALID_TRANSFER_OBJECT(env);
    return Nothing<bool>();
  }
  if (delegate.AddNestedHostObjects().IsNothing())
    return Nothing<bool>();

  serializer.WriteHeader();
  if (serializer.WriteValue(context, input).IsNothing()) {
    return Nothing<bool>();
  }

  for (Local<ArrayBuffer> ab : array_buffers) {
    // If serialization succeeded, we render it inaccessible in this Isolate.
    std::shared_ptr<BackingStore> backing_store = ab->GetBackingStore();
    ab->Detach();

    array_buffers_.emplace_back(std::move(backing_store));
  }

  if (delegate.Finish(context).IsNothing())
    return Nothing<bool>();

  // The serializer gave us a buffer allocated using `malloc()`.
  std::pair<uint8_t*, size_t> data = serializer.Release();
  CHECK_NOT_NULL(data.first);
  main_message_buf_ =
      MallocedBuffer<char>(reinterpret_cast<char*>(data.first), data.second);
  return Just(true);
}

void Message::MemoryInfo(MemoryTracker* tracker) const {
  tracker->TrackField("array_buffers_", array_buffers_);
  tracker->TrackField("shared_array_buffers", shared_array_buffers_);
  tracker->TrackField("transferables", transferables_);
}

MessagePortData::MessagePortData(MessagePort* owner)
    : owner_(owner) {
}

MessagePortData::~MessagePortData() {
  CHECK_NULL(owner_);
  Disentangle();
}

void MessagePortData::MemoryInfo(MemoryTracker* tracker) const {
  Mutex::ScopedLock lock(mutex_);
  tracker->TrackField("incoming_messages", incoming_messages_);
}

void MessagePortData::AddToIncomingQueue(std::shared_ptr<Message> message) {
  // This function will be called by other threads.
  Mutex::ScopedLock lock(mutex_);
  incoming_messages_.emplace_back(std::move(message));

  if (owner_ != nullptr) {
    Debug(owner_, "Adding message to incoming queue");
    owner_->TriggerAsync();
  }
}

void MessagePortData::Entangle(MessagePortData* a, MessagePortData* b) {
  auto group = std::make_shared<SiblingGroup>();
  group->Entangle({a, b});
}

void MessagePortData::Disentangle() {
  if (group_) {
    group_->Disentangle(this);
  }
}

MessagePort::~MessagePort() {
  if (data_) Detach();
}

MessagePort::MessagePort(Environment* env,
                         Local<Context> context,
                         Local<Object> wrap)
  : HandleWrap(env,
               wrap,
               reinterpret_cast<uv_handle_t*>(&async_),
               AsyncWrap::PROVIDER_MESSAGEPORT),
    data_(new MessagePortData(this)) {
  auto onmessage = [](uv_async_t* handle) {
    // Called when data has been put into the queue.
    MessagePort* channel = ContainerOf(&MessagePort::async_, handle);
    channel->OnMessage(MessageProcessingMode::kNormalOperation);
  };

  CHECK_EQ(uv_async_init(env->event_loop(),
                         &async_,
                         onmessage), 0);
  // Reset later to indicate success of the constructor.
  bool succeeded = false;
  auto cleanup = OnScopeLeave([&]() { if (!succeeded) Close(); });

  Local<Value> fn;
  if (!wrap->Get(context, env->oninit_symbol()).ToLocal(&fn))
    return;

  if (fn->IsFunction()) {
    Local<Function> init = fn.As<Function>();
    if (init->Call(context, wrap, 0, nullptr).IsEmpty())
      return;
  }

  Local<Function> emit_message_fn;
  if (!GetEmitMessageFunction(context).ToLocal(&emit_message_fn))
    return;
  emit_message_fn_.Reset(env->isolate(), emit_message_fn);

  succeeded = true;
  Debug(this, "Created message port");
}

bool MessagePort::IsDetached() const {
  return data_ == nullptr || IsHandleClosing();
}

void MessagePort::TriggerAsync() {
  if (IsHandleClosing()) return;
  CHECK_EQ(uv_async_send(&async_), 0);
}

void MessagePort::Close(v8::Local<v8::Value> close_callback) {
  Debug(this, "Closing message port, data set = %d", static_cast<int>(!!data_));

  if (data_) {
    // Wrap this call with accessing the mutex, so that TriggerAsync()
    // can check IsHandleClosing() without race conditions.
    Mutex::ScopedLock sibling_lock(data_->mutex_);
    HandleWrap::Close(close_callback);
  } else {
    HandleWrap::Close(close_callback);
  }
}

void MessagePort::New(const FunctionCallbackInfo<Value>& args) {
  // This constructor just throws an error. Unfortunately, we can’t use V8’s
  // ConstructorBehavior::kThrow, as that also removes the prototype from the
  // class (i.e. makes it behave like an arrow function).
  Environment* env = Environment::GetCurrent(args);
  THROW_ERR_CONSTRUCT_CALL_INVALID(env);
}

MessagePort* MessagePort::New(
    Environment* env,
    Local<Context> context,
    std::unique_ptr<MessagePortData> data,
    std::shared_ptr<SiblingGroup> sibling_group) {
  Context::Scope context_scope(context);
  Local<FunctionTemplate> ctor_templ = GetMessagePortConstructorTemplate(env);

  // Construct a new instance, then assign the listener instance and possibly
  // the MessagePortData to it.
  Local<Object> instance;
  if (!ctor_templ->InstanceTemplate()->NewInstance(context).ToLocal(&instance))
    return nullptr;
  MessagePort* port = new MessagePort(env, context, instance);
  CHECK_NOT_NULL(port);
  if (port->IsHandleClosing()) {
    // Construction failed with an exception.
    return nullptr;
  }

  if (data) {
    CHECK(!sibling_group);
    port->Detach();
    port->data_ = std::move(data);

    // This lock is here to avoid race conditions with the `owner_` read
    // in AddToIncomingQueue(). (This would likely be unproblematic without it,
    // but it's better to be safe than sorry.)
    Mutex::ScopedLock lock(port->data_->mutex_);
    port->data_->owner_ = port;
    // If the existing MessagePortData object had pending messages, this is
    // the easiest way to run that queue.
    port->TriggerAsync();
  } else if (sibling_group) {
    sibling_group->Entangle(port->data_.get());
  }
  return port;
}

MaybeLocal<Value> MessagePort::ReceiveMessage(Local<Context> context,
                                              MessageProcessingMode mode,
                                              Local<Value>* port_list) {
  std::shared_ptr<Message> received;
  {
    // Get the head of the message queue.
    Mutex::ScopedLock lock(data_->mutex_);

    Debug(this, "MessagePort has message");

    bool wants_message =
        receiving_messages_ ||
        mode == MessageProcessingMode::kForceReadMessages;
    // We have nothing to do if:
    // - There are no pending messages
    // - We are not intending to receive messages, and the message we would
    //   receive is not the final "close" message.
    if (data_->incoming_messages_.empty() ||
        (!wants_message &&
         !data_->incoming_messages_.front()->IsCloseMessage())) {
      return env()->no_message_symbol();
    }

    received = data_->incoming_messages_.front();
    data_->incoming_messages_.pop_front();
  }

  if (received->IsCloseMessage()) {
    Close();
    return env()->no_message_symbol();
  }

  if (!env()->can_call_into_js()) return MaybeLocal<Value>();

  return received->Deserialize(env(), context, port_list);
}

void MessagePort::OnMessage(MessageProcessingMode mode) {
  Debug(this, "Running MessagePort::OnMessage()");
  HandleScope handle_scope(env()->isolate());
  Local<Context> context =
      object(env()->isolate())->GetCreationContext().ToLocalChecked();

  size_t processing_limit;
  if (mode == MessageProcessingMode::kNormalOperation) {
    Mutex::ScopedLock(data_->mutex_);
    processing_limit = std::max(data_->incoming_messages_.size(),
                                static_cast<size_t>(1000));
  } else {
    processing_limit = std::numeric_limits<size_t>::max();
  }

  // data_ can only ever be modified by the owner thread, so no need to lock.
  // However, the message port may be transferred while it is processing
  // messages, so we need to check that this handle still owns its `data_` field
  // on every iteration.
  while (data_) {
    if (processing_limit-- == 0) {
      // Prevent event loop starvation by only processing those messages without
      // interruption that were already present when the OnMessage() call was
      // first triggered, but at least 1000 messages because otherwise the
      // overhead of repeatedly triggering the uv_async_t instance becomes
      // noticeable, at least on Windows.
      // (That might require more investigation by somebody more familiar with
      // Windows.)
      TriggerAsync();
      return;
    }

    HandleScope handle_scope(env()->isolate());
    Context::Scope context_scope(context);
    Local<Function> emit_message = PersistentToLocal::Strong(emit_message_fn_);

    Local<Value> payload;
    Local<Value> port_list = Undefined(env()->isolate());
    Local<Value> message_error;
    Local<Value> argv[3];

    {
      // Catch any exceptions from parsing the message itself (not from
      // emitting it) as 'messageeror' events.
      TryCatchScope try_catch(env());
      if (!ReceiveMessage(context, mode, &port_list).ToLocal(&payload)) {
        if (try_catch.HasCaught() && !try_catch.HasTerminated())
          message_error = try_catch.Exception();
        goto reschedule;
      }
    }
    if (payload == env()->no_message_symbol()) break;

    if (!env()->can_call_into_js()) {
      Debug(this, "MessagePort drains queue because !can_call_into_js()");
      // In this case there is nothing to do but to drain the current queue.
      continue;
    }

    argv[0] = payload;
    argv[1] = port_list;
    argv[2] = env()->message_string();

    if (MakeCallback(emit_message, arraysize(argv), argv).IsEmpty()) {
    reschedule:
      if (!message_error.IsEmpty()) {
        argv[0] = message_error;
        argv[1] = Undefined(env()->isolate());
        argv[2] = env()->messageerror_string();
        USE(MakeCallback(emit_message, arraysize(argv), argv));
      }

      // Re-schedule OnMessage() execution in case of failure.
      if (data_)
        TriggerAsync();
      return;
    }
  }
}

void MessagePort::OnClose() {
  Debug(this, "MessagePort::OnClose()");
  if (data_) {
    // Detach() returns move(data_).
    Detach()->Disentangle();
  }
}

std::unique_ptr<MessagePortData> MessagePort::Detach() {
  CHECK(data_);
  Mutex::ScopedLock lock(data_->mutex_);
  data_->owner_ = nullptr;
  return std::move(data_);
}

BaseObject::TransferMode MessagePort::GetTransferMode() const {
  if (IsDetached())
    return BaseObject::TransferMode::kUntransferable;
  return BaseObject::TransferMode::kTransferable;
}

std::unique_ptr<TransferData> MessagePort::TransferForMessaging() {
  Close();
  return Detach();
}

BaseObjectPtr<BaseObject> MessagePortData::Deserialize(
    Environment* env,
    Local<Context> context,
    std::unique_ptr<TransferData> self) {
  return BaseObjectPtr<MessagePort> { MessagePort::New(
      env, context,
      static_unique_pointer_cast<MessagePortData>(std::move(self))) };
}

Maybe<bool> MessagePort::PostMessage(Environment* env,
                                     Local<Context> context,
                                     Local<Value> message_v,
                                     const TransferList& transfer_v) {
  Isolate* isolate = env->isolate();
  Local<Object> obj = object(isolate);

  std::shared_ptr<Message> msg = std::make_shared<Message>();

  // Per spec, we need to both check if transfer list has the source port, and
  // serialize the input message, even if the MessagePort is closed or detached.

  Maybe<bool> serialization_maybe =
      msg->Serialize(env, context, message_v, transfer_v, obj);
  if (data_ == nullptr) {
    return serialization_maybe;
  }
  if (serialization_maybe.IsNothing()) {
    return Nothing<bool>();
  }

  std::string error;
  Maybe<bool> res = data_->Dispatch(msg, &error);
  if (res.IsNothing())
    return res;

  if (!error.empty())
    ProcessEmitWarning(env, error.c_str());

  return res;
}

Maybe<bool> MessagePortData::Dispatch(
    std::shared_ptr<Message> message,
    std::string* error) {
  if (!group_) {
    if (error != nullptr)
      *error = "MessagePortData is not entangled.";
    return Nothing<bool>();
  }
  return group_->Dispatch(this, message, error);
}

static Maybe<bool> ReadIterable(Environment* env,
                                Local<Context> context,
                                // NOLINTNEXTLINE(runtime/references)
                                TransferList& transfer_list,
                                Local<Value> object) {
  if (!object->IsObject()) return Just(false);

  if (object->IsArray()) {
    Local<Array> arr = object.As<Array>();
    size_t length = arr->Length();
    transfer_list.AllocateSufficientStorage(length);
    for (size_t i = 0; i < length; i++) {
      if (!arr->Get(context, i).ToLocal(&transfer_list[i]))
        return Nothing<bool>();
    }
    return Just(true);
  }

  Isolate* isolate = env->isolate();
  Local<Value> iterator_method;
  if (!object.As<Object>()->Get(context, Symbol::GetIterator(isolate))
      .ToLocal(&iterator_method)) return Nothing<bool>();
  if (!iterator_method->IsFunction()) return Just(false);

  Local<Value> iterator;
  if (!iterator_method.As<Function>()->Call(context, object, 0, nullptr)
      .ToLocal(&iterator)) return Nothing<bool>();
  if (!iterator->IsObject()) return Just(false);

  Local<Value> next;
  if (!iterator.As<Object>()->Get(context, env->next_string()).ToLocal(&next))
    return Nothing<bool>();
  if (!next->IsFunction()) return Just(false);

  std::vector<Local<Value>> entries;
  while (env->can_call_into_js()) {
    Local<Value> result;
    if (!next.As<Function>()->Call(context, iterator, 0, nullptr)
        .ToLocal(&result)) return Nothing<bool>();
    if (!result->IsObject()) return Just(false);

    Local<Value> done;
    if (!result.As<Object>()->Get(context, env->done_string()).ToLocal(&done))
      return Nothing<bool>();
    if (done->BooleanValue(isolate)) break;

    Local<Value> val;
    if (!result.As<Object>()->Get(context, env->value_string()).ToLocal(&val))
      return Nothing<bool>();
    entries.push_back(val);
  }

  transfer_list.AllocateSufficientStorage(entries.size());
  std::copy(entries.begin(), entries.end(), &transfer_list[0]);
  return Just(true);
}

void MessagePort::PostMessage(const FunctionCallbackInfo<Value>& args) {
  Environment* env = Environment::GetCurrent(args);
  Local<Object> obj = args.This();
  Local<Context> context = obj->GetCreationContext().ToLocalChecked();

  if (args.Length() == 0) {
    return THROW_ERR_MISSING_ARGS(env, "Not enough arguments to "
                                       "MessagePort.postMessage");
  }

  if (!args[1]->IsNullOrUndefined() && !args[1]->IsObject()) {
    // Browsers ignore null or undefined, and otherwise accept an array or an
    // options object.
    return THROW_ERR_INVALID_ARG_TYPE(env,
        "Optional transferList argument must be an iterable");
  }

  TransferList transfer_list;
  if (args[1]->IsObject()) {
    bool was_iterable;
    if (!ReadIterable(env, context, transfer_list, args[1]).To(&was_iterable))
      return;
    if (!was_iterable) {
      Local<Value> transfer_option;
      if (!args[1].As<Object>()->Get(context, env->transfer_string())
          .ToLocal(&transfer_option)) return;
      if (!transfer_option->IsUndefined()) {
        if (!ReadIterable(env, context, transfer_list, transfer_option)
            .To(&was_iterable)) return;
        if (!was_iterable) {
          return THROW_ERR_INVALID_ARG_TYPE(env,
              "Optional options.transfer argument must be an iterable");
        }
      }
    }
  }

  MessagePort* port = Unwrap<MessagePort>(args.This());
  // Even if the backing MessagePort object has already been deleted, we still
  // want to serialize the message to ensure spec-compliant behavior w.r.t.
  // transfers.
  if (port == nullptr || port->IsHandleClosing()) {
    Message msg;
    USE(msg.Serialize(env, context, args[0], transfer_list, obj));
    return;
  }

  Maybe<bool> res = port->PostMessage(env, context, args[0], transfer_list);
  if (res.IsJust())
    args.GetReturnValue().Set(res.FromJust());
}

void MessagePort::Start() {
  Debug(this, "Start receiving messages");
  receiving_messages_ = true;
  Mutex::ScopedLock lock(data_->mutex_);
  if (!data_->incoming_messages_.empty())
    TriggerAsync();
}

void MessagePort::Stop() {
  Debug(this, "Stop receiving messages");
  receiving_messages_ = false;
}

void MessagePort::Start(const FunctionCallbackInfo<Value>& args) {
  MessagePort* port;
  ASSIGN_OR_RETURN_UNWRAP(&port, args.This());
  if (!port->data_) {
    return;
  }
  port->Start();
}

void MessagePort::Stop(const FunctionCallbackInfo<Value>& args) {
  MessagePort* port;
  CHECK(args[0]->IsObject());
  ASSIGN_OR_RETURN_UNWRAP(&port, args[0].As<Object>());
  if (!port->data_) {
    return;
  }
  port->Stop();
}

void MessagePort::CheckType(const FunctionCallbackInfo<Value>& args) {
  Environment* env = Environment::GetCurrent(args);
  args.GetReturnValue().Set(
      GetMessagePortConstructorTemplate(env)->HasInstance(args[0]));
}

void MessagePort::Drain(const FunctionCallbackInfo<Value>& args) {
  MessagePort* port;
  ASSIGN_OR_RETURN_UNWRAP(&port, args[0].As<Object>());
  port->OnMessage(MessageProcessingMode::kForceReadMessages);
}

void MessagePort::ReceiveMessage(const FunctionCallbackInfo<Value>& args) {
  Environment* env = Environment::GetCurrent(args);
  if (!args[0]->IsObject() ||
      !env->message_port_constructor_template()->HasInstance(args[0])) {
    return THROW_ERR_INVALID_ARG_TYPE(env,
        "The \"port\" argument must be a MessagePort instance");
  }
  MessagePort* port = Unwrap<MessagePort>(args[0].As<Object>());
  if (port == nullptr) {
    // Return 'no messages' for a closed port.
    args.GetReturnValue().Set(
        Environment::GetCurrent(args)->no_message_symbol());
    return;
  }

  MaybeLocal<Value> payload = port->ReceiveMessage(
      port->object()->GetCreationContext().ToLocalChecked(),
      MessageProcessingMode::kForceReadMessages);
  if (!payload.IsEmpty())
    args.GetReturnValue().Set(payload.ToLocalChecked());
}

void MessagePort::MoveToContext(const FunctionCallbackInfo<Value>& args) {
  Environment* env = Environment::GetCurrent(args);
  if (!args[0]->IsObject() ||
      !env->message_port_constructor_template()->HasInstance(args[0])) {
    return THROW_ERR_INVALID_ARG_TYPE(env,
        "The \"port\" argument must be a MessagePort instance");
  }
  MessagePort* port = Unwrap<MessagePort>(args[0].As<Object>());
  if (port == nullptr || port->IsHandleClosing()) {
    Isolate* isolate = env->isolate();
    THROW_ERR_CLOSED_MESSAGE_PORT(isolate);
    return;
  }

  Local<Value> context_arg = args[1];
  ContextifyContext* context_wrapper;
  if (!context_arg->IsObject() ||
      (context_wrapper = ContextifyContext::ContextFromContextifiedSandbox(
          env, context_arg.As<Object>())) == nullptr) {
    return THROW_ERR_INVALID_ARG_TYPE(env, "Invalid context argument");
  }

  std::unique_ptr<MessagePortData> data;
  if (!port->IsDetached())
    data = port->Detach();

  Context::Scope context_scope(context_wrapper->context());
  MessagePort* target =
      MessagePort::New(env, context_wrapper->context(), std::move(data));
  if (target != nullptr)
    args.GetReturnValue().Set(target->object());
}

void MessagePort::Entangle(MessagePort* a, MessagePort* b) {
  MessagePortData::Entangle(a->data_.get(), b->data_.get());
}

void MessagePort::Entangle(MessagePort* a, MessagePortData* b) {
  MessagePortData::Entangle(a->data_.get(), b);
}

void MessagePort::MemoryInfo(MemoryTracker* tracker) const {
  tracker->TrackField("data", data_);
  tracker->TrackField("emit_message_fn", emit_message_fn_);
}

Local<FunctionTemplate> GetMessagePortConstructorTemplate(Environment* env) {
  // Factor generating the MessagePort JS constructor into its own piece
  // of code, because it is needed early on in the child environment setup.
  Local<FunctionTemplate> templ = env->message_port_constructor_template();
  if (!templ.IsEmpty())
    return templ;

  {
    Isolate* isolate = env->isolate();
    Local<FunctionTemplate> m = NewFunctionTemplate(isolate, MessagePort::New);
    m->SetClassName(env->message_port_constructor_string());
    m->InstanceTemplate()->SetInternalFieldCount(
        MessagePort::kInternalFieldCount);
    m->Inherit(HandleWrap::GetConstructorTemplate(env));

    SetProtoMethod(isolate, m, "postMessage", MessagePort::PostMessage);
    SetProtoMethod(isolate, m, "start", MessagePort::Start);

    env->set_message_port_constructor_template(m);
  }

  return GetMessagePortConstructorTemplate(env);
}

JSTransferable::JSTransferable(Environment* env, Local<Object> obj)
    : BaseObject(env, obj) {
  MakeWeak();
}

void JSTransferable::New(const FunctionCallbackInfo<Value>& args) {
  CHECK(args.IsConstructCall());
  new JSTransferable(Environment::GetCurrent(args), args.This());
}

JSTransferable::TransferMode JSTransferable::GetTransferMode() const {
  // Implement `kClone in this ? kCloneable : kTransferable`.
  HandleScope handle_scope(env()->isolate());
  errors::TryCatchScope ignore_exceptions(env());

  bool has_clone;
  if (!object()->Has(env()->context(),
                     env()->messaging_clone_symbol()).To(&has_clone)) {
    return TransferMode::kUntransferable;
  }

  return has_clone ? TransferMode::kCloneable : TransferMode::kTransferable;
}

std::unique_ptr<TransferData> JSTransferable::TransferForMessaging() {
  return TransferOrClone(TransferMode::kTransferable);
}

std::unique_ptr<TransferData> JSTransferable::CloneForMessaging() const {
  return TransferOrClone(TransferMode::kCloneable);
}

std::unique_ptr<TransferData> JSTransferable::TransferOrClone(
    TransferMode mode) const {
  // Call `this[symbol]()` where `symbol` is `kClone` or `kTransfer`,
  // which should return an object with `data` and `deserializeInfo` properties;
  // `data` is written to the serializer later, and `deserializeInfo` is stored
  // on the `TransferData` instance as a string.
  HandleScope handle_scope(env()->isolate());
  Local<Context> context = env()->isolate()->GetCurrentContext();
  Local<Symbol> method_name = mode == TransferMode::kCloneable ?
      env()->messaging_clone_symbol() : env()->messaging_transfer_symbol();

  Local<Value> method;
  if (!object()->Get(context, method_name).ToLocal(&method)) {
    return {};
  }
  if (method->IsFunction()) {
    Local<Value> result_v;
    if (!method.As<Function>()->Call(
            context, object(), 0, nullptr).ToLocal(&result_v)) {
      return {};
    }

    if (result_v->IsObject()) {
      Local<Object> result = result_v.As<Object>();
      Local<Value> data;
      Local<Value> deserialize_info;
      if (!result->Get(context, env()->data_string()).ToLocal(&data) ||
          !result->Get(context, env()->deserialize_info_string())
              .ToLocal(&deserialize_info)) {
        return {};
      }
      Utf8Value deserialize_info_str(env()->isolate(), deserialize_info);
      if (*deserialize_info_str == nullptr) return {};
      return std::make_unique<Data>(
          *deserialize_info_str, Global<Value>(env()->isolate(), data));
    }
  }

  if (mode == TransferMode::kTransferable)
    return TransferOrClone(TransferMode::kCloneable);
  else
    return {};
}

Maybe<BaseObjectList>
JSTransferable::NestedTransferables() const {
  // Call `this[kTransferList]()` and return the resulting list of BaseObjects.
  HandleScope handle_scope(env()->isolate());
  Local<Context> context = env()->isolate()->GetCurrentContext();
  Local<Symbol> method_name = env()->messaging_transfer_list_symbol();

  Local<Value> method;
  if (!object()->Get(context, method_name).ToLocal(&method)) {
    return Nothing<BaseObjectList>();
  }
  if (!method->IsFunction()) return Just(BaseObjectList {});

  Local<Value> list_v;
  if (!method.As<Function>()->Call(
          context, object(), 0, nullptr).ToLocal(&list_v)) {
    return Nothing<BaseObjectList>();
  }
  if (!list_v->IsArray()) return Just(BaseObjectList {});
  Local<Array> list = list_v.As<Array>();

  BaseObjectList ret;
  for (size_t i = 0; i < list->Length(); i++) {
    Local<Value> value;
    if (!list->Get(context, i).ToLocal(&value))
      return Nothing<BaseObjectList>();
    if (env()->base_object_ctor_template()->HasInstance(value))
      ret.emplace_back(Unwrap<BaseObject>(value));
  }
  return Just(ret);
}

Maybe<bool> JSTransferable::FinalizeTransferRead(
    Local<Context> context, ValueDeserializer* deserializer) {
  // Call `this[kDeserialize](data)` where `data` comes from the return value
  // of `this[kTransfer]()` or `this[kClone]()`.
  HandleScope handle_scope(env()->isolate());
  Local<Value> data;
  if (!deserializer->ReadValue(context).ToLocal(&data)) return Nothing<bool>();

  Local<Symbol> method_name = env()->messaging_deserialize_symbol();
  Local<Value> method;
  if (!object()->Get(context, method_name).ToLocal(&method)) {
    return Nothing<bool>();
  }
  if (!method->IsFunction()) return Just(true);

  if (method.As<Function>()->Call(context, object(), 1, &data).IsEmpty()) {
    return Nothing<bool>();
  }
  return Just(true);
}

JSTransferable::Data::Data(std::string&& deserialize_info,
                           v8::Global<v8::Value>&& data)
    : deserialize_info_(std::move(deserialize_info)),
      data_(std::move(data)) {}

BaseObjectPtr<BaseObject> JSTransferable::Data::Deserialize(
    Environment* env,
    Local<Context> context,
    std::unique_ptr<TransferData> self) {
  // Create the JS wrapper object that will later be filled with data passed to
  // the `[kDeserialize]()` method on it. This split is necessary, because here
  // we need to create an object with the right prototype and internal fields,
  // but the actual JS data stored in the serialized data can only be read at
  // the end of the stream, after the main message has been read.

  if (context != env->context()) {
    THROW_ERR_MESSAGE_TARGET_CONTEXT_UNAVAILABLE(env);
    return {};
  }
  HandleScope handle_scope(env->isolate());
  Local<Value> info;
  if (!ToV8Value(context, deserialize_info_).ToLocal(&info)) return {};

  Local<Value> ret;
  CHECK(!env->messaging_deserialize_create_object().IsEmpty());
  if (!env->messaging_deserialize_create_object()->Call(
          context, Null(env->isolate()), 1, &info).ToLocal(&ret) ||
      !env->base_object_ctor_template()->HasInstance(ret)) {
    return {};
  }

  return BaseObjectPtr<BaseObject> { Unwrap<BaseObject>(ret) };
}

Maybe<bool> JSTransferable::Data::FinalizeTransferWrite(
    Local<Context> context, ValueSerializer* serializer) {
  HandleScope handle_scope(context->GetIsolate());
  auto ret = serializer->WriteValue(context, PersistentToLocal::Strong(data_));
  data_.Reset();
  return ret;
}

std::shared_ptr<SiblingGroup> SiblingGroup::Get(const std::string& name) {
  Mutex::ScopedLock lock(SiblingGroup::groups_mutex_);
  std::shared_ptr<SiblingGroup> group;
  auto i = groups_.find(name);
  if (i == groups_.end() || i->second.expired()) {
    group = std::make_shared<SiblingGroup>(name);
    groups_[name] = group;
  } else {
    group = i->second.lock();
  }
  return group;
}

void SiblingGroup::CheckSiblingGroup(const std::string& name) {
  Mutex::ScopedLock lock(SiblingGroup::groups_mutex_);
  auto i = groups_.find(name);
  if (i != groups_.end() && i->second.expired())
    groups_.erase(name);
}

SiblingGroup::SiblingGroup(const std::string& name)
    : name_(name) { }

SiblingGroup::~SiblingGroup() {
  // If this is a named group, check to see if we can remove the group
  if (!name_.empty())
    CheckSiblingGroup(name_);
}

Maybe<bool> SiblingGroup::Dispatch(
    MessagePortData* source,
    std::shared_ptr<Message> message,
    std::string* error) {

  RwLock::ScopedReadLock lock(group_mutex_);

  // The source MessagePortData is not part of this group.
  if (ports_.find(source) == ports_.end()) {
    if (error != nullptr)
      *error = "Source MessagePort is not entangled with this group.";
    return Nothing<bool>();
  }

  // There are no destination ports.
  if (size() <= 1)
    return Just(false);

  // Transferables cannot be used when there is more
  // than a single destination.
  if (size() > 2 && message->has_transferables()) {
    if (error != nullptr)
      *error = "Transferables cannot be used with multiple destinations.";
    return Nothing<bool>();
  }

  for (MessagePortData* port : ports_) {
    if (port == source)
      continue;
    // This loop should only be entered if there's only a single destination
    for (const auto& transferable : message->transferables()) {
      if (port == transferable.get()) {
        if (error != nullptr) {
          *error = "The target port was posted to itself, and the "
                   "communication channel was lost";
        }
        return Just(true);
      }
    }
    port->AddToIncomingQueue(message);
  }

  return Just(true);
}

void SiblingGroup::Entangle(MessagePortData* port) {
  Entangle({ port });
}

void SiblingGroup::Entangle(std::initializer_list<MessagePortData*> ports) {
  RwLock::ScopedWriteLock lock(group_mutex_);
  for (MessagePortData* data : ports) {
    ports_.insert(data);
    CHECK(!data->group_);
    data->group_ = shared_from_this();
  }
}

void SiblingGroup::Disentangle(MessagePortData* data) {
  auto self = shared_from_this();  // Keep alive until end of function.
  RwLock::ScopedWriteLock lock(group_mutex_);
  ports_.erase(data);
  data->group_.reset();

  data->AddToIncomingQueue(std::make_shared<Message>());
  // If this is an anonymous group and there's another port, close it.
  if (size() == 1 && name_.empty())
    (*(ports_.begin()))->AddToIncomingQueue(std::make_shared<Message>());
}

SiblingGroup::Map SiblingGroup::groups_;
Mutex SiblingGroup::groups_mutex_;

namespace {

static void SetDeserializerCreateObjectFunction(
    const FunctionCallbackInfo<Value>& args) {
  Environment* env = Environment::GetCurrent(args);
  CHECK(args[0]->IsFunction());
  env->set_messaging_deserialize_create_object(args[0].As<Function>());
}

static void MessageChannel(const FunctionCallbackInfo<Value>& args) {
  Environment* env = Environment::GetCurrent(args);
  if (!args.IsConstructCall()) {
    THROW_ERR_CONSTRUCT_CALL_REQUIRED(env);
    return;
  }

  Local<Context> context = args.This()->GetCreationContext().ToLocalChecked();
  Context::Scope context_scope(context);

  MessagePort* port1 = MessagePort::New(env, context);
  if (port1 == nullptr) return;
  MessagePort* port2 = MessagePort::New(env, context);
  if (port2 == nullptr) {
    port1->Close();
    return;
  }

  MessagePort::Entangle(port1, port2);

  args.This()->Set(context, env->port1_string(), port1->object())
      .Check();
  args.This()->Set(context, env->port2_string(), port2->object())
      .Check();
}

static void BroadcastChannel(const FunctionCallbackInfo<Value>& args) {
  CHECK(args[0]->IsString());
  Environment* env = Environment::GetCurrent(args);
  Context::Scope context_scope(env->context());
  Utf8Value name(env->isolate(), args[0]);
  MessagePort* port =
      MessagePort::New(env, env->context(), {}, SiblingGroup::Get(*name));
  if (port != nullptr) {
    args.GetReturnValue().Set(port->object());
  }
}

static void InitMessaging(Local<Object> target,
                          Local<Value> unused,
                          Local<Context> context,
                          void* priv) {
  Environment* env = Environment::GetCurrent(context);
  Isolate* isolate = env->isolate();

  {
<<<<<<< HEAD
    env->SetConstructorFunction(
        target,
        "MessageChannel",
        env->NewFunctionTemplate(MessageChannel));
  }

  {
    Local<FunctionTemplate> t = env->NewFunctionTemplate(JSTransferable::New);
    t->Inherit(BaseObject::GetConstructorTemplate(env));
    t->InstanceTemplate()->SetInternalFieldCount(
        JSTransferable::kInternalFieldCount);
    env->SetConstructorFunction(target, "JSTransferable", t);
  }

  env->SetConstructorFunction(
      target,
      env->message_port_constructor_string(),
      GetMessagePortConstructorTemplate(env));
=======
    SetConstructorFunction(context,
                           target,
                           "MessageChannel",
                           NewFunctionTemplate(isolate, MessageChannel));
  }

  {
    Local<FunctionTemplate> t =
        NewFunctionTemplate(isolate, JSTransferable::New);
    t->Inherit(BaseObject::GetConstructorTemplate(env));
    t->InstanceTemplate()->SetInternalFieldCount(
        JSTransferable::kInternalFieldCount);
    t->SetClassName(OneByteString(isolate, "JSTransferable"));
    SetConstructorFunction(
        context, target, "JSTransferable", t, SetConstructorFunctionFlag::NONE);
  }

  SetConstructorFunction(context,
                         target,
                         env->message_port_constructor_string(),
                         GetMessagePortConstructorTemplate(env),
                         SetConstructorFunctionFlag::NONE);
>>>>>>> a8a80be5

  // These are not methods on the MessagePort prototype, because
  // the browser equivalents do not provide them.
  SetMethod(context, target, "stopMessagePort", MessagePort::Stop);
  SetMethod(context, target, "checkMessagePort", MessagePort::CheckType);
  SetMethod(context, target, "drainMessagePort", MessagePort::Drain);
  SetMethod(
      context, target, "receiveMessageOnPort", MessagePort::ReceiveMessage);
  SetMethod(
      context, target, "moveMessagePortToContext", MessagePort::MoveToContext);
  SetMethod(context,
            target,
            "setDeserializerCreateObjectFunction",
            SetDeserializerCreateObjectFunction);
  SetMethod(context, target, "broadcastChannel", BroadcastChannel);

  {
    Local<Function> domexception = GetDOMException(context).ToLocalChecked();
    target
        ->Set(context,
              FIXED_ONE_BYTE_STRING(env->isolate(), "DOMException"),
              domexception)
        .Check();
  }
}

static void RegisterExternalReferences(ExternalReferenceRegistry* registry) {
  registry->Register(MessageChannel);
  registry->Register(BroadcastChannel);
  registry->Register(JSTransferable::New);
  registry->Register(MessagePort::New);
  registry->Register(MessagePort::PostMessage);
  registry->Register(MessagePort::Start);
  registry->Register(MessagePort::Stop);
  registry->Register(MessagePort::CheckType);
  registry->Register(MessagePort::Drain);
  registry->Register(MessagePort::ReceiveMessage);
  registry->Register(MessagePort::MoveToContext);
  registry->Register(SetDeserializerCreateObjectFunction);
}

}  // anonymous namespace

}  // namespace worker
}  // namespace node

NODE_BINDING_CONTEXT_AWARE_INTERNAL(messaging, node::worker::InitMessaging)
NODE_BINDING_EXTERNAL_REFERENCE(messaging,
                                node::worker::RegisterExternalReferences)<|MERGE_RESOLUTION|>--- conflicted
+++ resolved
@@ -6,10 +6,7 @@
 #include "node_buffer.h"
 #include "node_contextify.h"
 #include "node_errors.h"
-<<<<<<< HEAD
-=======
 #include "node_external_reference.h"
->>>>>>> a8a80be5
 #include "node_process-inl.h"
 #include "util-inl.h"
 
@@ -1486,26 +1483,6 @@
   Isolate* isolate = env->isolate();
 
   {
-<<<<<<< HEAD
-    env->SetConstructorFunction(
-        target,
-        "MessageChannel",
-        env->NewFunctionTemplate(MessageChannel));
-  }
-
-  {
-    Local<FunctionTemplate> t = env->NewFunctionTemplate(JSTransferable::New);
-    t->Inherit(BaseObject::GetConstructorTemplate(env));
-    t->InstanceTemplate()->SetInternalFieldCount(
-        JSTransferable::kInternalFieldCount);
-    env->SetConstructorFunction(target, "JSTransferable", t);
-  }
-
-  env->SetConstructorFunction(
-      target,
-      env->message_port_constructor_string(),
-      GetMessagePortConstructorTemplate(env));
-=======
     SetConstructorFunction(context,
                            target,
                            "MessageChannel",
@@ -1528,7 +1505,6 @@
                          env->message_port_constructor_string(),
                          GetMessagePortConstructorTemplate(env),
                          SetConstructorFunctionFlag::NONE);
->>>>>>> a8a80be5
 
   // These are not methods on the MessagePort prototype, because
   // the browser equivalents do not provide them.
