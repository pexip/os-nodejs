// Copyright Joyent, Inc. and other Node contributors.
//
// Permission is hereby granted, free of charge, to any person obtaining a
// copy of this software and associated documentation files (the
// "Software"), to deal in the Software without restriction, including
// without limitation the rights to use, copy, modify, merge, publish,
// distribute, sublicense, and/or sell copies of the Software, and to permit
// persons to whom the Software is furnished to do so, subject to the
// following conditions:
//
// The above copyright notice and this permission notice shall be included
// in all copies or substantial portions of the Software.
//
// THE SOFTWARE IS PROVIDED "AS IS", WITHOUT WARRANTY OF ANY KIND, EXPRESS
// OR IMPLIED, INCLUDING BUT NOT LIMITED TO THE WARRANTIES OF
// MERCHANTABILITY, FITNESS FOR A PARTICULAR PURPOSE AND NONINFRINGEMENT. IN
// NO EVENT SHALL THE AUTHORS OR COPYRIGHT HOLDERS BE LIABLE FOR ANY CLAIM,
// DAMAGES OR OTHER LIABILITY, WHETHER IN AN ACTION OF CONTRACT, TORT OR
// OTHERWISE, ARISING FROM, OUT OF OR IN CONNECTION WITH THE SOFTWARE OR THE
// USE OR OTHER DEALINGS IN THE SOFTWARE.

#include "env-inl.h"
#include "node_external_reference.h"
#include "string_bytes.h"

#ifdef __MINGW32__
# include <io.h>
#endif  // __MINGW32__

#ifdef __POSIX__
# include <climits>         // PATH_MAX on Solaris.
#endif  // __POSIX__

#include <array>
#include <cerrno>
#include <cstring>

namespace node {
namespace os {

using v8::Array;
using v8::ArrayBuffer;
using v8::Boolean;
using v8::Context;
using v8::Float64Array;
using v8::FunctionCallbackInfo;
using v8::Int32;
using v8::Integer;
using v8::Isolate;
using v8::Local;
using v8::MaybeLocal;
using v8::NewStringType;
using v8::Null;
using v8::Number;
using v8::Object;
using v8::String;
using v8::Value;


static void GetHostname(const FunctionCallbackInfo<Value>& args) {
  Environment* env = Environment::GetCurrent(args);
  char buf[UV_MAXHOSTNAMESIZE];
  size_t size = sizeof(buf);
  int r = uv_os_gethostname(buf, &size);

  if (r != 0) {
    CHECK_GE(args.Length(), 1);
    env->CollectUVExceptionInfo(args[args.Length() - 1], r,
                                "uv_os_gethostname");
    return args.GetReturnValue().SetUndefined();
  }

  args.GetReturnValue().Set(
      String::NewFromUtf8(env->isolate(), buf).ToLocalChecked());
}

static void GetOSInformation(const FunctionCallbackInfo<Value>& args) {
  Environment* env = Environment::GetCurrent(args);
  uv_utsname_t info;
  int err = uv_os_uname(&info);

  if (err != 0) {
    CHECK_GE(args.Length(), 1);
    env->CollectUVExceptionInfo(args[args.Length() - 1], err, "uv_os_uname");
    return args.GetReturnValue().SetUndefined();
  }

  // [sysname, version, release, machine]
  Local<Value> osInformation[] = {
      String::NewFromUtf8(env->isolate(), info.sysname).ToLocalChecked(),
      String::NewFromUtf8(env->isolate(), info.version).ToLocalChecked(),
      String::NewFromUtf8(env->isolate(), info.release).ToLocalChecked(),
      String::NewFromUtf8(env->isolate(), info.machine).ToLocalChecked()};

  args.GetReturnValue().Set(Array::New(env->isolate(),
                                       osInformation,
                                       arraysize(osInformation)));
}

static void GetCPUInfo(const FunctionCallbackInfo<Value>& args) {
  Environment* env = Environment::GetCurrent(args);
  Isolate* isolate = env->isolate();

  uv_cpu_info_t* cpu_infos;
  int count;

  int err = uv_cpu_info(&cpu_infos, &count);
  if (err)
    return;

  // It's faster to create an array packed with all the data and
  // assemble them into objects in JS than to call Object::Set() repeatedly
  // The array is in the format
  // [model, speed, (5 entries of cpu_times), model2, speed2, ...]
  std::vector<Local<Value>> result;
  result.reserve(count * 7);
  for (int i = 0; i < count; i++) {
    uv_cpu_info_t* ci = cpu_infos + i;
    result.emplace_back(OneByteString(isolate, ci->model));
    result.emplace_back(Number::New(isolate, ci->speed));
<<<<<<< HEAD
    result.emplace_back(Number::New(isolate, ci->cpu_times.user));
    result.emplace_back(Number::New(isolate, ci->cpu_times.nice));
    result.emplace_back(Number::New(isolate, ci->cpu_times.sys));
    result.emplace_back(Number::New(isolate, ci->cpu_times.idle));
    result.emplace_back(Number::New(isolate, ci->cpu_times.irq));
=======
    result.emplace_back(
        Number::New(isolate, static_cast<double>(ci->cpu_times.user)));
    result.emplace_back(
        Number::New(isolate, static_cast<double>(ci->cpu_times.nice)));
    result.emplace_back(
        Number::New(isolate, static_cast<double>(ci->cpu_times.sys)));
    result.emplace_back(
        Number::New(isolate, static_cast<double>(ci->cpu_times.idle)));
    result.emplace_back(
        Number::New(isolate, static_cast<double>(ci->cpu_times.irq)));
>>>>>>> a8a80be5
  }

  uv_free_cpu_info(cpu_infos, count);
  args.GetReturnValue().Set(Array::New(isolate, result.data(), result.size()));
}


static void GetFreeMemory(const FunctionCallbackInfo<Value>& args) {
  double amount = static_cast<double>(uv_get_free_memory());
  args.GetReturnValue().Set(amount);
}


static void GetTotalMemory(const FunctionCallbackInfo<Value>& args) {
  double amount = static_cast<double>(uv_get_total_memory());
  args.GetReturnValue().Set(amount);
}


static void GetUptime(const FunctionCallbackInfo<Value>& args) {
  Environment* env = Environment::GetCurrent(args);
  double uptime;
  int err = uv_uptime(&uptime);
  if (err != 0) {
    env->CollectUVExceptionInfo(args[args.Length() - 1], err, "uv_uptime");
    return args.GetReturnValue().SetUndefined();
  }

  args.GetReturnValue().Set(uptime);
}


static void GetLoadAvg(const FunctionCallbackInfo<Value>& args) {
  CHECK(args[0]->IsFloat64Array());
  Local<Float64Array> array = args[0].As<Float64Array>();
  CHECK_EQ(array->Length(), 3);
  Local<ArrayBuffer> ab = array->Buffer();
  double* loadavg = static_cast<double*>(ab->Data());
  uv_loadavg(loadavg);
}


static void GetInterfaceAddresses(const FunctionCallbackInfo<Value>& args) {
  Environment* env = Environment::GetCurrent(args);
  Isolate* isolate = env->isolate();
  uv_interface_address_t* interfaces;
  int count, i;
  char ip[INET6_ADDRSTRLEN];
  char netmask[INET6_ADDRSTRLEN];
  std::array<char, 18> mac;
  Local<String> name, family;

  int err = uv_interface_addresses(&interfaces, &count);

  if (err == UV_ENOSYS)
    return args.GetReturnValue().SetUndefined();

  if (err) {
    CHECK_GE(args.Length(), 1);
    env->CollectUVExceptionInfo(args[args.Length() - 1], errno,
                                "uv_interface_addresses");
    return args.GetReturnValue().SetUndefined();
  }

  Local<Value> no_scope_id = Integer::New(isolate, -1);
  std::vector<Local<Value>> result;
  result.reserve(count * 7);
  for (i = 0; i < count; i++) {
    const char* const raw_name = interfaces[i].name;

    // Use UTF-8 on both Windows and Unixes (While it may be true that UNIX
    // systems are somewhat encoding-agnostic here, it’s more than reasonable
    // to assume UTF8 as the default as well. It’s what people will expect if
    // they name the interface from any input that uses UTF-8, which should be
    // the most frequent case by far these days.)
    name = String::NewFromUtf8(isolate, raw_name).ToLocalChecked();

    snprintf(mac.data(),
             mac.size(),
             "%02x:%02x:%02x:%02x:%02x:%02x",
             static_cast<unsigned char>(interfaces[i].phys_addr[0]),
             static_cast<unsigned char>(interfaces[i].phys_addr[1]),
             static_cast<unsigned char>(interfaces[i].phys_addr[2]),
             static_cast<unsigned char>(interfaces[i].phys_addr[3]),
             static_cast<unsigned char>(interfaces[i].phys_addr[4]),
             static_cast<unsigned char>(interfaces[i].phys_addr[5]));

    if (interfaces[i].address.address4.sin_family == AF_INET) {
      uv_ip4_name(&interfaces[i].address.address4, ip, sizeof(ip));
      uv_ip4_name(&interfaces[i].netmask.netmask4, netmask, sizeof(netmask));
      family = env->ipv4_string();
    } else if (interfaces[i].address.address4.sin_family == AF_INET6) {
      uv_ip6_name(&interfaces[i].address.address6, ip, sizeof(ip));
      uv_ip6_name(&interfaces[i].netmask.netmask6, netmask, sizeof(netmask));
      family = env->ipv6_string();
    } else {
      strncpy(ip, "<unknown sa family>", INET6_ADDRSTRLEN);
      family = env->unknown_string();
    }

    result.emplace_back(name);
    result.emplace_back(OneByteString(isolate, ip));
    result.emplace_back(OneByteString(isolate, netmask));
    result.emplace_back(family);
    result.emplace_back(FIXED_ONE_BYTE_STRING(isolate, mac));
    result.emplace_back(
<<<<<<< HEAD
        interfaces[i].is_internal ? True(isolate) : False(isolate));
=======
        Boolean::New(env->isolate(), interfaces[i].is_internal));
>>>>>>> a8a80be5
    if (interfaces[i].address.address4.sin_family == AF_INET6) {
      uint32_t scopeid = interfaces[i].address.address6.sin6_scope_id;
      result.emplace_back(Integer::NewFromUnsigned(isolate, scopeid));
    } else {
      result.emplace_back(no_scope_id);
    }
  }

  uv_free_interface_addresses(interfaces, count);
  args.GetReturnValue().Set(Array::New(isolate, result.data(), result.size()));
}


static void GetHomeDirectory(const FunctionCallbackInfo<Value>& args) {
  Environment* env = Environment::GetCurrent(args);
  char buf[PATH_MAX];

  size_t len = sizeof(buf);
  const int err = uv_os_homedir(buf, &len);

  if (err) {
    CHECK_GE(args.Length(), 1);
    env->CollectUVExceptionInfo(args[args.Length() - 1], err, "uv_os_homedir");
    return args.GetReturnValue().SetUndefined();
  }

  Local<String> home = String::NewFromUtf8(env->isolate(),
                                           buf,
                                           NewStringType::kNormal,
                                           len).ToLocalChecked();
  args.GetReturnValue().Set(home);
}


static void GetUserInfo(const FunctionCallbackInfo<Value>& args) {
  Environment* env = Environment::GetCurrent(args);
  uv_passwd_t pwd;
  enum encoding encoding;

  if (args[0]->IsObject()) {
    Local<Object> options = args[0].As<Object>();
    MaybeLocal<Value> maybe_encoding = options->Get(env->context(),
                                                    env->encoding_string());
    Local<Value> encoding_opt;
    if (!maybe_encoding.ToLocal(&encoding_opt))
        return;

    encoding = ParseEncoding(env->isolate(), encoding_opt, UTF8);
  } else {
    encoding = UTF8;
  }

  const int err = uv_os_get_passwd(&pwd);

  if (err) {
    CHECK_GE(args.Length(), 2);
    env->CollectUVExceptionInfo(args[args.Length() - 1], err,
                                "uv_os_get_passwd");
    return args.GetReturnValue().SetUndefined();
  }

  auto free_passwd = OnScopeLeave([&]() { uv_os_free_passwd(&pwd); });

  Local<Value> error;

  Local<Value> uid = Number::New(env->isolate(), pwd.uid);
  Local<Value> gid = Number::New(env->isolate(), pwd.gid);
  MaybeLocal<Value> username = StringBytes::Encode(env->isolate(),
                                                   pwd.username,
                                                   encoding,
                                                   &error);
  MaybeLocal<Value> homedir = StringBytes::Encode(env->isolate(),
                                                  pwd.homedir,
                                                  encoding,
                                                  &error);
  MaybeLocal<Value> shell;

  if (pwd.shell == nullptr)
    shell = Null(env->isolate());
  else
    shell = StringBytes::Encode(env->isolate(), pwd.shell, encoding, &error);

  if (username.IsEmpty() || homedir.IsEmpty() || shell.IsEmpty()) {
    CHECK(!error.IsEmpty());
    env->isolate()->ThrowException(error);
    return;
  }

  Local<Object> entry = Object::New(env->isolate());

  entry->Set(env->context(), env->uid_string(), uid).Check();
  entry->Set(env->context(), env->gid_string(), gid).Check();
  entry->Set(env->context(),
             env->username_string(),
             username.ToLocalChecked()).Check();
  entry->Set(env->context(),
             env->homedir_string(),
             homedir.ToLocalChecked()).Check();
  entry->Set(env->context(),
             env->shell_string(),
             shell.ToLocalChecked()).Check();

  args.GetReturnValue().Set(entry);
}


static void SetPriority(const FunctionCallbackInfo<Value>& args) {
  Environment* env = Environment::GetCurrent(args);

  CHECK_EQ(args.Length(), 3);
  CHECK(args[0]->IsInt32());
  CHECK(args[1]->IsInt32());

  const int pid = args[0].As<Int32>()->Value();
  const int priority = args[1].As<Int32>()->Value();
  const int err = uv_os_setpriority(pid, priority);

  if (err) {
    CHECK(args[2]->IsObject());
    env->CollectUVExceptionInfo(args[2], err, "uv_os_setpriority");
  }

  args.GetReturnValue().Set(err);
}


static void GetPriority(const FunctionCallbackInfo<Value>& args) {
  Environment* env = Environment::GetCurrent(args);

  CHECK_EQ(args.Length(), 2);
  CHECK(args[0]->IsInt32());

  const int pid = args[0].As<Int32>()->Value();
  int priority;
  const int err = uv_os_getpriority(pid, &priority);

  if (err) {
    CHECK(args[1]->IsObject());
    env->CollectUVExceptionInfo(args[1], err, "uv_os_getpriority");
    return;
  }

  args.GetReturnValue().Set(priority);
}

static void GetAvailableParallelism(const FunctionCallbackInfo<Value>& args) {
  unsigned int parallelism = uv_available_parallelism();
  args.GetReturnValue().Set(parallelism);
}

void Initialize(Local<Object> target,
                Local<Value> unused,
                Local<Context> context,
                void* priv) {
  Environment* env = Environment::GetCurrent(context);
  SetMethod(context, target, "getHostname", GetHostname);
  SetMethod(context, target, "getLoadAvg", GetLoadAvg);
  SetMethod(context, target, "getUptime", GetUptime);
  SetMethod(context, target, "getTotalMem", GetTotalMemory);
  SetMethod(context, target, "getFreeMem", GetFreeMemory);
  SetMethod(context, target, "getCPUs", GetCPUInfo);
  SetMethod(context, target, "getInterfaceAddresses", GetInterfaceAddresses);
  SetMethod(context, target, "getHomeDirectory", GetHomeDirectory);
  SetMethod(context, target, "getUserInfo", GetUserInfo);
  SetMethod(context, target, "setPriority", SetPriority);
  SetMethod(context, target, "getPriority", GetPriority);
  SetMethod(
      context, target, "getAvailableParallelism", GetAvailableParallelism);
  SetMethod(context, target, "getOSInformation", GetOSInformation);
  target
      ->Set(context,
            FIXED_ONE_BYTE_STRING(env->isolate(), "isBigEndian"),
            Boolean::New(env->isolate(), IsBigEndian()))
      .Check();
}

void RegisterExternalReferences(ExternalReferenceRegistry* registry) {
  registry->Register(GetHostname);
  registry->Register(GetLoadAvg);
  registry->Register(GetUptime);
  registry->Register(GetTotalMemory);
  registry->Register(GetFreeMemory);
  registry->Register(GetCPUInfo);
  registry->Register(GetInterfaceAddresses);
  registry->Register(GetHomeDirectory);
  registry->Register(GetUserInfo);
  registry->Register(SetPriority);
  registry->Register(GetPriority);
  registry->Register(GetAvailableParallelism);
  registry->Register(GetOSInformation);
}

}  // namespace os
}  // namespace node

NODE_BINDING_CONTEXT_AWARE_INTERNAL(os, node::os::Initialize)
NODE_BINDING_EXTERNAL_REFERENCE(os, node::os::RegisterExternalReferences)<|MERGE_RESOLUTION|>--- conflicted
+++ resolved
@@ -118,13 +118,6 @@
     uv_cpu_info_t* ci = cpu_infos + i;
     result.emplace_back(OneByteString(isolate, ci->model));
     result.emplace_back(Number::New(isolate, ci->speed));
-<<<<<<< HEAD
-    result.emplace_back(Number::New(isolate, ci->cpu_times.user));
-    result.emplace_back(Number::New(isolate, ci->cpu_times.nice));
-    result.emplace_back(Number::New(isolate, ci->cpu_times.sys));
-    result.emplace_back(Number::New(isolate, ci->cpu_times.idle));
-    result.emplace_back(Number::New(isolate, ci->cpu_times.irq));
-=======
     result.emplace_back(
         Number::New(isolate, static_cast<double>(ci->cpu_times.user)));
     result.emplace_back(
@@ -135,7 +128,6 @@
         Number::New(isolate, static_cast<double>(ci->cpu_times.idle)));
     result.emplace_back(
         Number::New(isolate, static_cast<double>(ci->cpu_times.irq)));
->>>>>>> a8a80be5
   }
 
   uv_free_cpu_info(cpu_infos, count);
@@ -242,11 +234,7 @@
     result.emplace_back(family);
     result.emplace_back(FIXED_ONE_BYTE_STRING(isolate, mac));
     result.emplace_back(
-<<<<<<< HEAD
-        interfaces[i].is_internal ? True(isolate) : False(isolate));
-=======
         Boolean::New(env->isolate(), interfaces[i].is_internal));
->>>>>>> a8a80be5
     if (interfaces[i].address.address4.sin_family == AF_INET6) {
       uint32_t scopeid = interfaces[i].address.address6.sin6_scope_id;
       result.emplace_back(Integer::NewFromUnsigned(isolate, scopeid));
