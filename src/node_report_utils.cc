#include "json_utils.h"
#include "node_internals.h"
#include "node_report.h"
#include "util-inl.h"

namespace node {
namespace report {

static constexpr auto null = JSONWriter::Null{};

// Utility function to format socket information.
static void ReportEndpoint(uv_handle_t* h,
                           struct sockaddr* addr,
                           const char* name,
                           JSONWriter* writer) {
  if (addr == nullptr) {
    writer->json_keyvalue(name, null);
    return;
  }

  uv_getnameinfo_t endpoint;
  char* host = nullptr;
  char hostbuf[INET6_ADDRSTRLEN];
  const int family = addr->sa_family;
  const int port = ntohs(family == AF_INET ?
                         reinterpret_cast<sockaddr_in*>(addr)->sin_port :
                         reinterpret_cast<sockaddr_in6*>(addr)->sin6_port);

  if (uv_getnameinfo(h->loop, &endpoint, nullptr, addr, NI_NUMERICSERV) == 0) {
    host = endpoint.host;
    DCHECK_EQ(port, std::stoi(endpoint.service));
  } else {
    const void* src = family == AF_INET ?
                      static_cast<void*>(
                        &(reinterpret_cast<sockaddr_in*>(addr)->sin_addr)) :
                      static_cast<void*>(
                        &(reinterpret_cast<sockaddr_in6*>(addr)->sin6_addr));
    if (uv_inet_ntop(family, src, hostbuf, sizeof(hostbuf)) == 0) {
      host = hostbuf;
    }
  }
  writer->json_objectstart(name);
  if (host != nullptr) {
    writer->json_keyvalue("host", host);
  }
  writer->json_keyvalue("port", port);
  writer->json_objectend();
}

// Utility function to format libuv socket information.
static void ReportEndpoints(uv_handle_t* h, JSONWriter* writer) {
  struct sockaddr_storage addr_storage;
  struct sockaddr* addr = reinterpret_cast<sockaddr*>(&addr_storage);
  uv_any_handle* handle = reinterpret_cast<uv_any_handle*>(h);
  int addr_size = sizeof(addr_storage);
  int rc = -1;

  switch (h->type) {
    case UV_UDP:
      rc = uv_udp_getsockname(&handle->udp, addr, &addr_size);
      break;
    case UV_TCP:
      rc = uv_tcp_getsockname(&handle->tcp, addr, &addr_size);
      break;
    default:
      break;
  }
  ReportEndpoint(h, rc == 0 ? addr : nullptr,  "localEndpoint", writer);

  switch (h->type) {
    case UV_UDP:
      rc = uv_udp_getpeername(&handle->udp, addr, &addr_size);
      break;
    case UV_TCP:
      rc = uv_tcp_getpeername(&handle->tcp, addr, &addr_size);
      break;
    default:
      break;
  }
  ReportEndpoint(h, rc == 0 ? addr : nullptr, "remoteEndpoint", writer);
}

// Utility function to format libuv pipe information.
static void ReportPipeEndpoints(uv_handle_t* h, JSONWriter* writer) {
  uv_any_handle* handle = reinterpret_cast<uv_any_handle*>(h);
  MaybeStackBuffer<char> buffer;
  size_t buffer_size = buffer.capacity();
  int rc = -1;

  // First call to get required buffer size.
  rc = uv_pipe_getsockname(&handle->pipe, buffer.out(), &buffer_size);
  if (rc == UV_ENOBUFS) {
<<<<<<< HEAD
    buffer = MallocedBuffer<char>(buffer_size);
    if (buffer.data != nullptr) {
      rc = uv_pipe_getsockname(&handle->pipe, buffer.data, &buffer_size);
    } else {
      buffer_size = 0;
    }
=======
    buffer.AllocateSufficientStorage(buffer_size);
    rc = uv_pipe_getsockname(&handle->pipe, buffer.out(), &buffer_size);
>>>>>>> 8a2d13a7
  }
  if (rc == 0 && buffer_size != 0) {
    buffer.SetLength(buffer_size);
    writer->json_keyvalue("localEndpoint", buffer.ToStringView());
  } else {
    writer->json_keyvalue("localEndpoint", null);
  }

  // First call to get required buffer size.
  buffer_size = buffer.capacity();
  rc = uv_pipe_getpeername(&handle->pipe, buffer.out(), &buffer_size);
  if (rc == UV_ENOBUFS) {
    buffer.AllocateSufficientStorage(buffer_size);
    rc = uv_pipe_getpeername(&handle->pipe, buffer.out(), &buffer_size);
  }
  if (rc == 0 && buffer_size != 0) {
    buffer.SetLength(buffer_size);
    writer->json_keyvalue("remoteEndpoint", buffer.ToStringView());
  } else {
    writer->json_keyvalue("remoteEndpoint", null);
  }
}

// Utility function to format libuv path information.
static void ReportPath(uv_handle_t* h, JSONWriter* writer) {
  MaybeStackBuffer<char> buffer;
  int rc = -1;
  size_t size = buffer.capacity();
  uv_any_handle* handle = reinterpret_cast<uv_any_handle*>(h);
  // First call to get required buffer size.
  switch (h->type) {
    case UV_FS_EVENT:
      rc = uv_fs_event_getpath(&(handle->fs_event), buffer.out(), &size);
      break;
    case UV_FS_POLL:
      rc = uv_fs_poll_getpath(&(handle->fs_poll), buffer.out(), &size);
      break;
    default:
      break;
  }
  if (rc == UV_ENOBUFS) {
    buffer.AllocateSufficientStorage(size);
    switch (h->type) {
      case UV_FS_EVENT:
        rc = uv_fs_event_getpath(&(handle->fs_event), buffer.out(), &size);
        break;
      case UV_FS_POLL:
        rc = uv_fs_poll_getpath(&(handle->fs_poll), buffer.out(), &size);
        break;
      default:
        break;
    }
  }

  if (rc == 0 && size > 0) {
    buffer.SetLength(size);
    writer->json_keyvalue("filename", buffer.ToStringView());
  } else {
    writer->json_keyvalue("filename", null);
  }
}

// Utility function to walk libuv handles.
void WalkHandle(uv_handle_t* h, void* arg) {
  const char* type = uv_handle_type_name(h->type);
  JSONWriter* writer = static_cast<JSONWriter*>(arg);
  uv_any_handle* handle = reinterpret_cast<uv_any_handle*>(h);

  writer->json_start();
  writer->json_keyvalue("type", type);
  writer->json_keyvalue("is_active", static_cast<bool>(uv_is_active(h)));
  writer->json_keyvalue("is_referenced", static_cast<bool>(uv_has_ref(h)));
  writer->json_keyvalue("address",
                        ValueToHexString(reinterpret_cast<uint64_t>(h)));

  switch (h->type) {
    case UV_FS_EVENT:
    case UV_FS_POLL:
      ReportPath(h, writer);
      break;
    case UV_PROCESS:
      writer->json_keyvalue("pid", handle->process.pid);
      break;
    case UV_TCP:
    case UV_UDP:
      ReportEndpoints(h, writer);
      break;
    case UV_NAMED_PIPE:
      ReportPipeEndpoints(h, writer);
      break;
    case UV_TIMER: {
      uint64_t due = handle->timer.timeout;
      uint64_t now = uv_now(handle->timer.loop);
      writer->json_keyvalue("repeat", uv_timer_get_repeat(&handle->timer));
      writer->json_keyvalue("firesInMsFromNow",
                            static_cast<int64_t>(due - now));
      writer->json_keyvalue("expired", now >= due);
      break;
    }
    case UV_TTY: {
      int height, width, rc;
      rc = uv_tty_get_winsize(&(handle->tty), &width, &height);
      if (rc == 0) {
        writer->json_keyvalue("width", width);
        writer->json_keyvalue("height", height);
      }
      break;
    }
    case UV_SIGNAL:
      // SIGWINCH is used by libuv so always appears.
      // See http://docs.libuv.org/en/v1.x/signal.html
      writer->json_keyvalue("signum", handle->signal.signum);
      writer->json_keyvalue("signal", signo_string(handle->signal.signum));
      break;
    default:
      break;
  }

  if (h->type == UV_TCP || h->type == UV_UDP
#ifndef _WIN32
      || h->type == UV_NAMED_PIPE
#endif
  ) {
    // These *must* be 0 or libuv will set the buffer sizes to the non-zero
    // values they contain.
    int send_size = 0;
    int recv_size = 0;
    uv_send_buffer_size(h, &send_size);
    uv_recv_buffer_size(h, &recv_size);
    writer->json_keyvalue("sendBufferSize", send_size);
    writer->json_keyvalue("recvBufferSize", recv_size);
  }

#ifndef _WIN32
  if (h->type == UV_TCP || h->type == UV_NAMED_PIPE || h->type == UV_TTY ||
      h->type == UV_UDP || h->type == UV_POLL) {
    uv_os_fd_t fd_v;
    int rc = uv_fileno(h, &fd_v);

    if (rc == 0) {
      writer->json_keyvalue("fd", static_cast<int>(fd_v));
      switch (fd_v) {
        case STDIN_FILENO:
          writer->json_keyvalue("stdio", "stdin");
          break;
        case STDOUT_FILENO:
          writer->json_keyvalue("stdio", "stdout");
          break;
        case STDERR_FILENO:
          writer->json_keyvalue("stdio", "stderr");
          break;
        default:
          break;
      }
    }
  }
#endif

  if (h->type == UV_TCP || h->type == UV_NAMED_PIPE || h->type == UV_TTY) {
    writer->json_keyvalue("writeQueueSize", handle->stream.write_queue_size);
    writer->json_keyvalue("readable",
                          static_cast<bool>(uv_is_readable(&handle->stream)));
    writer->json_keyvalue("writable",
                          static_cast<bool>(uv_is_writable(&handle->stream)));
  }
  if (h->type == UV_UDP) {
    writer->json_keyvalue(
        "writeQueueSize",
        uv_udp_get_send_queue_size(reinterpret_cast<uv_udp_t*>(h)));
    writer->json_keyvalue(
        "writeQueueCount",
        uv_udp_get_send_queue_count(reinterpret_cast<uv_udp_t*>(h)));
  }
  writer->json_end();
}

}  // namespace report
}  // namespace node<|MERGE_RESOLUTION|>--- conflicted
+++ resolved
@@ -90,17 +90,8 @@
   // First call to get required buffer size.
   rc = uv_pipe_getsockname(&handle->pipe, buffer.out(), &buffer_size);
   if (rc == UV_ENOBUFS) {
-<<<<<<< HEAD
-    buffer = MallocedBuffer<char>(buffer_size);
-    if (buffer.data != nullptr) {
-      rc = uv_pipe_getsockname(&handle->pipe, buffer.data, &buffer_size);
-    } else {
-      buffer_size = 0;
-    }
-=======
     buffer.AllocateSufficientStorage(buffer_size);
     rc = uv_pipe_getsockname(&handle->pipe, buffer.out(), &buffer_size);
->>>>>>> 8a2d13a7
   }
   if (rc == 0 && buffer_size != 0) {
     buffer.SetLength(buffer_size);
