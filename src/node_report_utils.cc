#include "json_utils.h"
#include "node_internals.h"
#include "node_report.h"
#include "util-inl.h"

namespace node {
namespace report {

static constexpr auto null = JSONWriter::Null{};

// Utility function to format socket information.
static void ReportEndpoint(uv_handle_t* h,
                           struct sockaddr* addr,
                           const char* name,
                           JSONWriter* writer) {
  if (addr == nullptr) {
    writer->json_keyvalue(name, null);
    return;
  }

  uv_getnameinfo_t endpoint;
  char* host = nullptr;
  char hostbuf[INET6_ADDRSTRLEN];
  const int family = addr->sa_family;
  const int port = ntohs(family == AF_INET ?
                         reinterpret_cast<sockaddr_in*>(addr)->sin_port :
                         reinterpret_cast<sockaddr_in6*>(addr)->sin6_port);

  if (uv_getnameinfo(h->loop, &endpoint, nullptr, addr, NI_NUMERICSERV) == 0) {
    host = endpoint.host;
    DCHECK_EQ(port, std::stoi(endpoint.service));
  } else {
    const void* src = family == AF_INET ?
                      static_cast<void*>(
                        &(reinterpret_cast<sockaddr_in*>(addr)->sin_addr)) :
                      static_cast<void*>(
                        &(reinterpret_cast<sockaddr_in6*>(addr)->sin6_addr));
    if (uv_inet_ntop(family, src, hostbuf, sizeof(hostbuf)) == 0) {
      host = hostbuf;
    }
  }
  writer->json_objectstart(name);
  if (host != nullptr) {
    writer->json_keyvalue("host", host);
  }
  writer->json_keyvalue("port", port);
  writer->json_objectend();
}

// Utility function to format libuv socket information.
static void ReportEndpoints(uv_handle_t* h, JSONWriter* writer) {
  struct sockaddr_storage addr_storage;
  struct sockaddr* addr = reinterpret_cast<sockaddr*>(&addr_storage);
  uv_any_handle* handle = reinterpret_cast<uv_any_handle*>(h);
  int addr_size = sizeof(addr_storage);
  int rc = -1;

  switch (h->type) {
    case UV_UDP:
      rc = uv_udp_getsockname(&handle->udp, addr, &addr_size);
      break;
    case UV_TCP:
      rc = uv_tcp_getsockname(&handle->tcp, addr, &addr_size);
      break;
    default:
      break;
  }
  ReportEndpoint(h, rc == 0 ? addr : nullptr,  "localEndpoint", writer);

  switch (h->type) {
    case UV_UDP:
      rc = uv_udp_getpeername(&handle->udp, addr, &addr_size);
      break;
    case UV_TCP:
      rc = uv_tcp_getpeername(&handle->tcp, addr, &addr_size);
      break;
    default:
      break;
  }
  ReportEndpoint(h, rc == 0 ? addr : nullptr, "remoteEndpoint", writer);
}

// Utility function to format libuv pipe information.
static void ReportPipeEndpoints(uv_handle_t* h, JSONWriter* writer) {
  uv_any_handle* handle = reinterpret_cast<uv_any_handle*>(h);
<<<<<<< HEAD
  MallocedBuffer<char> buffer(0);
  size_t buffer_size = 0;
  int rc = -1;

  // First call to get required buffer size.
  rc = uv_pipe_getsockname(&handle->pipe, buffer.data, &buffer_size);
  if (rc == UV_ENOBUFS) {
    buffer = MallocedBuffer<char>(buffer_size);
    if (buffer.data != nullptr) {
      rc = uv_pipe_getsockname(&handle->pipe, buffer.data, &buffer_size);
    }
  }
  if (rc == 0 && buffer_size != 0 && buffer.data != nullptr) {
    writer->json_keyvalue("localEndpoint", buffer.data);
=======
  MaybeStackBuffer<char> buffer;
  size_t buffer_size = buffer.capacity();
  int rc = -1;

  // First call to get required buffer size.
  rc = uv_pipe_getsockname(&handle->pipe, buffer.out(), &buffer_size);
  if (rc == UV_ENOBUFS) {
    buffer.AllocateSufficientStorage(buffer_size);
    rc = uv_pipe_getsockname(&handle->pipe, buffer.out(), &buffer_size);
  }
  if (rc == 0 && buffer_size != 0) {
    buffer.SetLength(buffer_size);
    writer->json_keyvalue("localEndpoint", buffer.ToStringView());
>>>>>>> a8a80be5
  } else {
    writer->json_keyvalue("localEndpoint", null);
  }

  // First call to get required buffer size.
<<<<<<< HEAD
  rc = uv_pipe_getpeername(&handle->pipe, buffer.data, &buffer_size);
  if (rc == UV_ENOBUFS) {
    buffer = MallocedBuffer<char>(buffer_size);
    if (buffer.data != nullptr) {
      rc = uv_pipe_getpeername(&handle->pipe, buffer.data, &buffer_size);
    }
  }
  if (rc == 0 && buffer_size != 0 && buffer.data != nullptr) {
    writer->json_keyvalue("remoteEndpoint", buffer.data);
=======
  buffer_size = buffer.capacity();
  rc = uv_pipe_getpeername(&handle->pipe, buffer.out(), &buffer_size);
  if (rc == UV_ENOBUFS) {
    buffer.AllocateSufficientStorage(buffer_size);
    rc = uv_pipe_getpeername(&handle->pipe, buffer.out(), &buffer_size);
  }
  if (rc == 0 && buffer_size != 0) {
    buffer.SetLength(buffer_size);
    writer->json_keyvalue("remoteEndpoint", buffer.ToStringView());
>>>>>>> a8a80be5
  } else {
    writer->json_keyvalue("remoteEndpoint", null);
  }
}

// Utility function to format libuv path information.
static void ReportPath(uv_handle_t* h, JSONWriter* writer) {
  MaybeStackBuffer<char> buffer;
  int rc = -1;
  size_t size = buffer.capacity();
  uv_any_handle* handle = reinterpret_cast<uv_any_handle*>(h);
  // First call to get required buffer size.
  switch (h->type) {
    case UV_FS_EVENT:
      rc = uv_fs_event_getpath(&(handle->fs_event), buffer.out(), &size);
      break;
    case UV_FS_POLL:
      rc = uv_fs_poll_getpath(&(handle->fs_poll), buffer.out(), &size);
      break;
    default:
      break;
  }
  if (rc == UV_ENOBUFS) {
    buffer.AllocateSufficientStorage(size);
    switch (h->type) {
      case UV_FS_EVENT:
        rc = uv_fs_event_getpath(&(handle->fs_event), buffer.out(), &size);
        break;
      case UV_FS_POLL:
        rc = uv_fs_poll_getpath(&(handle->fs_poll), buffer.out(), &size);
        break;
      default:
        break;
    }
  }

  if (rc == 0 && size > 0) {
    buffer.SetLength(size);
    writer->json_keyvalue("filename", buffer.ToStringView());
  } else {
    writer->json_keyvalue("filename", null);
  }
}

// Utility function to walk libuv handles.
void WalkHandle(uv_handle_t* h, void* arg) {
  const char* type = uv_handle_type_name(h->type);
  JSONWriter* writer = static_cast<JSONWriter*>(arg);
  uv_any_handle* handle = reinterpret_cast<uv_any_handle*>(h);

  writer->json_start();
  writer->json_keyvalue("type", type);
  writer->json_keyvalue("is_active", static_cast<bool>(uv_is_active(h)));
  writer->json_keyvalue("is_referenced", static_cast<bool>(uv_has_ref(h)));
  writer->json_keyvalue("address",
                        ValueToHexString(reinterpret_cast<uint64_t>(h)));

  switch (h->type) {
    case UV_FS_EVENT:
    case UV_FS_POLL:
      ReportPath(h, writer);
      break;
    case UV_PROCESS:
      writer->json_keyvalue("pid", handle->process.pid);
      break;
    case UV_TCP:
    case UV_UDP:
      ReportEndpoints(h, writer);
      break;
    case UV_NAMED_PIPE:
      ReportPipeEndpoints(h, writer);
      break;
    case UV_TIMER: {
      uint64_t due = handle->timer.timeout;
      uint64_t now = uv_now(handle->timer.loop);
      writer->json_keyvalue("repeat", uv_timer_get_repeat(&handle->timer));
      writer->json_keyvalue("firesInMsFromNow",
                            static_cast<int64_t>(due - now));
      writer->json_keyvalue("expired", now >= due);
      break;
    }
    case UV_TTY: {
      int height, width, rc;
      rc = uv_tty_get_winsize(&(handle->tty), &width, &height);
      if (rc == 0) {
        writer->json_keyvalue("width", width);
        writer->json_keyvalue("height", height);
      }
      break;
    }
    case UV_SIGNAL:
      // SIGWINCH is used by libuv so always appears.
      // See http://docs.libuv.org/en/v1.x/signal.html
      writer->json_keyvalue("signum", handle->signal.signum);
      writer->json_keyvalue("signal", signo_string(handle->signal.signum));
      break;
    default:
      break;
  }

  if (h->type == UV_TCP || h->type == UV_UDP
#ifndef _WIN32
      || h->type == UV_NAMED_PIPE
#endif
  ) {
    // These *must* be 0 or libuv will set the buffer sizes to the non-zero
    // values they contain.
    int send_size = 0;
    int recv_size = 0;
    uv_send_buffer_size(h, &send_size);
    uv_recv_buffer_size(h, &recv_size);
    writer->json_keyvalue("sendBufferSize", send_size);
    writer->json_keyvalue("recvBufferSize", recv_size);
  }

#ifndef _WIN32
  if (h->type == UV_TCP || h->type == UV_NAMED_PIPE || h->type == UV_TTY ||
      h->type == UV_UDP || h->type == UV_POLL) {
    uv_os_fd_t fd_v;
    int rc = uv_fileno(h, &fd_v);

    if (rc == 0) {
      writer->json_keyvalue("fd", static_cast<int>(fd_v));
      switch (fd_v) {
        case STDIN_FILENO:
          writer->json_keyvalue("stdio", "stdin");
          break;
        case STDOUT_FILENO:
          writer->json_keyvalue("stdio", "stdout");
          break;
        case STDERR_FILENO:
          writer->json_keyvalue("stdio", "stderr");
          break;
        default:
          break;
      }
    }
  }
#endif

  if (h->type == UV_TCP || h->type == UV_NAMED_PIPE || h->type == UV_TTY) {
    writer->json_keyvalue("writeQueueSize", handle->stream.write_queue_size);
    writer->json_keyvalue("readable",
                          static_cast<bool>(uv_is_readable(&handle->stream)));
    writer->json_keyvalue("writable",
                          static_cast<bool>(uv_is_writable(&handle->stream)));
  }
  if (h->type == UV_UDP) {
    writer->json_keyvalue(
        "writeQueueSize",
        uv_udp_get_send_queue_size(reinterpret_cast<uv_udp_t*>(h)));
    writer->json_keyvalue(
        "writeQueueCount",
        uv_udp_get_send_queue_count(reinterpret_cast<uv_udp_t*>(h)));
  }
  writer->json_end();
}

}  // namespace report
}  // namespace node<|MERGE_RESOLUTION|>--- conflicted
+++ resolved
@@ -83,22 +83,6 @@
 // Utility function to format libuv pipe information.
 static void ReportPipeEndpoints(uv_handle_t* h, JSONWriter* writer) {
   uv_any_handle* handle = reinterpret_cast<uv_any_handle*>(h);
-<<<<<<< HEAD
-  MallocedBuffer<char> buffer(0);
-  size_t buffer_size = 0;
-  int rc = -1;
-
-  // First call to get required buffer size.
-  rc = uv_pipe_getsockname(&handle->pipe, buffer.data, &buffer_size);
-  if (rc == UV_ENOBUFS) {
-    buffer = MallocedBuffer<char>(buffer_size);
-    if (buffer.data != nullptr) {
-      rc = uv_pipe_getsockname(&handle->pipe, buffer.data, &buffer_size);
-    }
-  }
-  if (rc == 0 && buffer_size != 0 && buffer.data != nullptr) {
-    writer->json_keyvalue("localEndpoint", buffer.data);
-=======
   MaybeStackBuffer<char> buffer;
   size_t buffer_size = buffer.capacity();
   int rc = -1;
@@ -112,23 +96,11 @@
   if (rc == 0 && buffer_size != 0) {
     buffer.SetLength(buffer_size);
     writer->json_keyvalue("localEndpoint", buffer.ToStringView());
->>>>>>> a8a80be5
   } else {
     writer->json_keyvalue("localEndpoint", null);
   }
 
   // First call to get required buffer size.
-<<<<<<< HEAD
-  rc = uv_pipe_getpeername(&handle->pipe, buffer.data, &buffer_size);
-  if (rc == UV_ENOBUFS) {
-    buffer = MallocedBuffer<char>(buffer_size);
-    if (buffer.data != nullptr) {
-      rc = uv_pipe_getpeername(&handle->pipe, buffer.data, &buffer_size);
-    }
-  }
-  if (rc == 0 && buffer_size != 0 && buffer.data != nullptr) {
-    writer->json_keyvalue("remoteEndpoint", buffer.data);
-=======
   buffer_size = buffer.capacity();
   rc = uv_pipe_getpeername(&handle->pipe, buffer.out(), &buffer_size);
   if (rc == UV_ENOBUFS) {
@@ -138,7 +110,6 @@
   if (rc == 0 && buffer_size != 0) {
     buffer.SetLength(buffer_size);
     writer->json_keyvalue("remoteEndpoint", buffer.ToStringView());
->>>>>>> a8a80be5
   } else {
     writer->json_keyvalue("remoteEndpoint", null);
   }
