--- conflicted
+++ resolved
@@ -49,12 +49,8 @@
   V(CODE_CACHE)                                                                \
   V(NGTCP2_DEBUG)                                                              \
   V(WASI)                                                                      \
-<<<<<<< HEAD
-  V(MKSNAPSHOT)
-=======
   V(MKSNAPSHOT)                                                                \
   V(PERMISSION_MODEL)
->>>>>>> 8a2d13a7
 
 enum class DebugCategory : unsigned int {
 #define V(name) name,
