#include "env.h"
#include "node_errors.h"
#include "node_external_reference.h"
#include "node_internals.h"
#include "node_options.h"
#include "node_report.h"
#include "util-inl.h"

#include "handle_wrap.h"
#include "node_buffer.h"
#include "stream_base-inl.h"
#include "stream_wrap.h"

#include <v8.h>
#include <atomic>
#include <sstream>

namespace node {
namespace report {
using v8::Context;
using v8::FunctionCallbackInfo;
using v8::HandleScope;
using v8::Isolate;
using v8::Local;
using v8::Object;
using v8::String;
using v8::Value;

void WriteReport(const FunctionCallbackInfo<Value>& info) {
  Environment* env = Environment::GetCurrent(info);
  Isolate* isolate = env->isolate();
  HandleScope scope(isolate);
  std::string filename;
  Local<Value> error;

  CHECK_EQ(info.Length(), 4);
  String::Utf8Value message(isolate, info[0].As<String>());
  String::Utf8Value trigger(isolate, info[1].As<String>());

  if (info[2]->IsString())
    filename = *String::Utf8Value(isolate, info[2]);
  if (!info[3].IsEmpty())
    error = info[3];
  else
    error = Local<Value>();

  filename = TriggerNodeReport(env, *message, *trigger, filename, error);
  // Return value is the report filename
  info.GetReturnValue().Set(
      String::NewFromUtf8(isolate, filename.c_str()).ToLocalChecked());
}

// External JavaScript API for returning a report
void GetReport(const FunctionCallbackInfo<Value>& info) {
  Environment* env = Environment::GetCurrent(info);
  Isolate* isolate = env->isolate();
  HandleScope scope(isolate);
  Local<Object> error;
  std::ostringstream out;

  CHECK_EQ(info.Length(), 1);
  if (!info[0].IsEmpty() && info[0]->IsObject())
    error = info[0].As<Object>();
  else
    error = Local<Object>();

  GetNodeReport(env, "JavaScript API", __func__, error, out);

  // Return value is the contents of a report as a string.
  info.GetReturnValue().Set(
      String::NewFromUtf8(isolate, out.str().c_str()).ToLocalChecked());
}

static void GetCompact(const FunctionCallbackInfo<Value>& info) {
  Mutex::ScopedLock lock(per_process::cli_options_mutex);
  info.GetReturnValue().Set(per_process::cli_options->report_compact);
}

static void SetCompact(const FunctionCallbackInfo<Value>& info) {
  Mutex::ScopedLock lock(per_process::cli_options_mutex);
  Environment* env = Environment::GetCurrent(info);
  Isolate* isolate = env->isolate();
  bool compact = info[0]->ToBoolean(isolate)->Value();
  per_process::cli_options->report_compact = compact;
}

static void GetDirectory(const FunctionCallbackInfo<Value>& info) {
  Mutex::ScopedLock lock(per_process::cli_options_mutex);
  Environment* env = Environment::GetCurrent(info);
  std::string directory = per_process::cli_options->report_directory;
  auto result = String::NewFromUtf8(env->isolate(), directory.c_str());
  info.GetReturnValue().Set(result.ToLocalChecked());
}

static void SetDirectory(const FunctionCallbackInfo<Value>& info) {
  Mutex::ScopedLock lock(per_process::cli_options_mutex);
  Environment* env = Environment::GetCurrent(info);
  CHECK(info[0]->IsString());
  Utf8Value dir(env->isolate(), info[0].As<String>());
  per_process::cli_options->report_directory = *dir;
}

static void GetFilename(const FunctionCallbackInfo<Value>& info) {
  Mutex::ScopedLock lock(per_process::cli_options_mutex);
  Environment* env = Environment::GetCurrent(info);
  std::string filename = per_process::cli_options->report_filename;
  auto result = String::NewFromUtf8(env->isolate(), filename.c_str());
  info.GetReturnValue().Set(result.ToLocalChecked());
}

static void SetFilename(const FunctionCallbackInfo<Value>& info) {
  Mutex::ScopedLock lock(per_process::cli_options_mutex);
  Environment* env = Environment::GetCurrent(info);
  CHECK(info[0]->IsString());
  Utf8Value name(env->isolate(), info[0].As<String>());
  per_process::cli_options->report_filename = *name;
}

static void GetSignal(const FunctionCallbackInfo<Value>& info) {
  Environment* env = Environment::GetCurrent(info);
  std::string signal = env->isolate_data()->options()->report_signal;
  auto result = String::NewFromUtf8(env->isolate(), signal.c_str());
  info.GetReturnValue().Set(result.ToLocalChecked());
}

static void SetSignal(const FunctionCallbackInfo<Value>& info) {
  Environment* env = Environment::GetCurrent(info);
  CHECK(info[0]->IsString());
  Utf8Value signal(env->isolate(), info[0].As<String>());
  env->isolate_data()->options()->report_signal = *signal;
}

static void ShouldReportOnFatalError(const FunctionCallbackInfo<Value>& info) {
  Mutex::ScopedLock lock(per_process::cli_options_mutex);
  info.GetReturnValue().Set(per_process::cli_options->report_on_fatalerror);
}

static void SetReportOnFatalError(const FunctionCallbackInfo<Value>& info) {
  CHECK(info[0]->IsBoolean());
  Mutex::ScopedLock lock(per_process::cli_options_mutex);
  per_process::cli_options->report_on_fatalerror = info[0]->IsTrue();
}

static void ShouldReportOnSignal(const FunctionCallbackInfo<Value>& info) {
  Environment* env = Environment::GetCurrent(info);
  info.GetReturnValue().Set(env->isolate_data()->options()->report_on_signal);
}

static void SetReportOnSignal(const FunctionCallbackInfo<Value>& info) {
  Environment* env = Environment::GetCurrent(info);
  CHECK(info[0]->IsBoolean());
  env->isolate_data()->options()->report_on_signal = info[0]->IsTrue();
}

static void ShouldReportOnUncaughtException(
    const FunctionCallbackInfo<Value>& info) {
  Environment* env = Environment::GetCurrent(info);
  info.GetReturnValue().Set(
      env->isolate_data()->options()->report_uncaught_exception);
}

static void SetReportOnUncaughtException(
    const FunctionCallbackInfo<Value>& info) {
  Environment* env = Environment::GetCurrent(info);
  CHECK(info[0]->IsBoolean());
  env->isolate_data()->options()->report_uncaught_exception = info[0]->IsTrue();
}

static void Initialize(Local<Object> exports,
                       Local<Value> unused,
                       Local<Context> context,
                       void* priv) {
  SetMethod(context, exports, "writeReport", WriteReport);
  SetMethod(context, exports, "getReport", GetReport);
  SetMethod(context, exports, "getCompact", GetCompact);
  SetMethod(context, exports, "setCompact", SetCompact);
  SetMethod(context, exports, "getDirectory", GetDirectory);
  SetMethod(context, exports, "setDirectory", SetDirectory);
  SetMethod(context, exports, "getFilename", GetFilename);
  SetMethod(context, exports, "setFilename", SetFilename);
  SetMethod(context, exports, "getSignal", GetSignal);
  SetMethod(context, exports, "setSignal", SetSignal);
  SetMethod(
      context, exports, "shouldReportOnFatalError", ShouldReportOnFatalError);
  SetMethod(context, exports, "setReportOnFatalError", SetReportOnFatalError);
  SetMethod(context, exports, "shouldReportOnSignal", ShouldReportOnSignal);
  SetMethod(context, exports, "setReportOnSignal", SetReportOnSignal);
  SetMethod(context,
            exports,
            "shouldReportOnUncaughtException",
            ShouldReportOnUncaughtException);
  SetMethod(context,
            exports,
            "setReportOnUncaughtException",
            SetReportOnUncaughtException);
}

void RegisterExternalReferences(ExternalReferenceRegistry* registry) {
  registry->Register(WriteReport);
  registry->Register(GetReport);
  registry->Register(GetCompact);
  registry->Register(SetCompact);
  registry->Register(GetDirectory);
  registry->Register(SetDirectory);
  registry->Register(GetFilename);
  registry->Register(SetFilename);
  registry->Register(GetSignal);
  registry->Register(SetSignal);
  registry->Register(ShouldReportOnFatalError);
  registry->Register(SetReportOnFatalError);
  registry->Register(ShouldReportOnSignal);
  registry->Register(SetReportOnSignal);
  registry->Register(ShouldReportOnUncaughtException);
  registry->Register(SetReportOnUncaughtException);
}

}  // namespace report
}  // namespace node

<<<<<<< HEAD
NODE_MODULE_CONTEXT_AWARE_INTERNAL(report, node::report::Initialize)
NODE_MODULE_EXTERNAL_REFERENCE(report, node::report::RegisterExternalReferences)
=======
NODE_BINDING_CONTEXT_AWARE_INTERNAL(report, node::report::Initialize)
NODE_BINDING_EXTERNAL_REFERENCE(report,
                                node::report::RegisterExternalReferences)
>>>>>>> 8a2d13a7
<|MERGE_RESOLUTION|>--- conflicted
+++ resolved
@@ -217,11 +217,6 @@
 }  // namespace report
 }  // namespace node
 
-<<<<<<< HEAD
-NODE_MODULE_CONTEXT_AWARE_INTERNAL(report, node::report::Initialize)
-NODE_MODULE_EXTERNAL_REFERENCE(report, node::report::RegisterExternalReferences)
-=======
 NODE_BINDING_CONTEXT_AWARE_INTERNAL(report, node::report::Initialize)
 NODE_BINDING_EXTERNAL_REFERENCE(report,
-                                node::report::RegisterExternalReferences)
->>>>>>> 8a2d13a7
+                                node::report::RegisterExternalReferences)