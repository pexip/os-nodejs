#include "node_util.h"
#include "base_object-inl.h"
#include "node_errors.h"
#include "node_external_reference.h"
#include "util-inl.h"

namespace node {
namespace util {

using v8::ALL_PROPERTIES;
using v8::Array;
using v8::ArrayBufferView;
using v8::BigInt;
using v8::Boolean;
using v8::Context;
using v8::External;
using v8::FunctionCallbackInfo;
using v8::FunctionTemplate;
using v8::HandleScope;
using v8::IndexFilter;
using v8::Integer;
using v8::Isolate;
using v8::KeyCollectionMode;
using v8::Local;
using v8::Object;
using v8::ONLY_CONFIGURABLE;
using v8::ONLY_ENUMERABLE;
using v8::ONLY_WRITABLE;
using v8::Promise;
using v8::PropertyFilter;
using v8::Proxy;
using v8::SKIP_STRINGS;
using v8::SKIP_SYMBOLS;
using v8::StackFrame;
using v8::StackTrace;
using v8::String;
using v8::Uint32;
using v8::Value;

// Used in ToUSVString().
constexpr char16_t kUnicodeReplacementCharacter = 0xFFFD;

// If a UTF-16 character is a low/trailing surrogate.
CHAR_TEST(16, IsUnicodeTrail, (ch & 0xFC00) == 0xDC00)

// If a UTF-16 character is a surrogate.
CHAR_TEST(16, IsUnicodeSurrogate, (ch & 0xF800) == 0xD800)

// If a UTF-16 surrogate is a low/trailing one.
CHAR_TEST(16, IsUnicodeSurrogateTrail, (ch & 0x400) != 0)

static void GetOwnNonIndexProperties(
    const FunctionCallbackInfo<Value>& args) {
  Environment* env = Environment::GetCurrent(args);
  Local<Context> context = env->context();

  CHECK(args[0]->IsObject());
  CHECK(args[1]->IsUint32());

  Local<Object> object = args[0].As<Object>();

  Local<Array> properties;

  PropertyFilter filter =
    static_cast<PropertyFilter>(args[1].As<Uint32>()->Value());

  if (!object->GetPropertyNames(
        context, KeyCollectionMode::kOwnOnly,
        filter,
        IndexFilter::kSkipIndices)
          .ToLocal(&properties)) {
    return;
  }
  args.GetReturnValue().Set(properties);
}

static void GetConstructorName(
    const FunctionCallbackInfo<Value>& args) {
  CHECK(args[0]->IsObject());

  Local<Object> object = args[0].As<Object>();
  Local<String> name = object->GetConstructorName();

  args.GetReturnValue().Set(name);
}

static void GetExternalValue(
    const FunctionCallbackInfo<Value>& args) {
  CHECK(args[0]->IsExternal());
  Isolate* isolate = args.GetIsolate();
  Local<External> external = args[0].As<External>();

  void* ptr = external->Value();
  uint64_t value = reinterpret_cast<uint64_t>(ptr);
  Local<BigInt> ret = BigInt::NewFromUnsigned(isolate, value);
  args.GetReturnValue().Set(ret);
}

static void GetPromiseDetails(const FunctionCallbackInfo<Value>& args) {
  // Return undefined if it's not a Promise.
  if (!args[0]->IsPromise())
    return;

  auto isolate = args.GetIsolate();

  Local<Promise> promise = args[0].As<Promise>();

  int state = promise->State();
  Local<Value> values[2] = { Integer::New(isolate, state) };
  size_t number_of_values = 1;
  if (state != Promise::PromiseState::kPending)
    values[number_of_values++] = promise->Result();
  Local<Array> ret = Array::New(isolate, values, number_of_values);
  args.GetReturnValue().Set(ret);
}

static void GetProxyDetails(const FunctionCallbackInfo<Value>& args) {
  // Return undefined if it's not a proxy.
  if (!args[0]->IsProxy())
    return;

  Local<Proxy> proxy = args[0].As<Proxy>();

  // TODO(BridgeAR): Remove the length check as soon as we prohibit access to
  // the util binding layer. It's accessed in the wild and `esm` would break in
  // case the check is removed.
  if (args.Length() == 1 || args[1]->IsTrue()) {
    Local<Value> ret[] = {
      proxy->GetTarget(),
      proxy->GetHandler()
    };

    args.GetReturnValue().Set(
        Array::New(args.GetIsolate(), ret, arraysize(ret)));
  } else {
    Local<Value> ret = proxy->GetTarget();

    args.GetReturnValue().Set(ret);
  }
}

<<<<<<< HEAD
=======
static void GetCallerLocation(const FunctionCallbackInfo<Value>& args) {
  Isolate* isolate = args.GetIsolate();
  Local<StackTrace> trace = StackTrace::CurrentStackTrace(isolate, 2);

  // This function is frame zero. The caller is frame one. If there aren't two
  // stack frames, return undefined.
  if (trace->GetFrameCount() != 2) {
    return;
  }

  Local<StackFrame> frame = trace->GetFrame(isolate, 1);
  Local<Value> ret[] = {Integer::New(isolate, frame->GetLineNumber()),
                        Integer::New(isolate, frame->GetColumn()),
                        frame->GetScriptNameOrSourceURL()};

  args.GetReturnValue().Set(Array::New(args.GetIsolate(), ret, arraysize(ret)));
}

>>>>>>> 8a2d13a7
static void IsArrayBufferDetached(const FunctionCallbackInfo<Value>& args) {
  if (args[0]->IsArrayBuffer()) {
    auto buffer = args[0].As<v8::ArrayBuffer>();
    args.GetReturnValue().Set(buffer->WasDetached());
    return;
  }
  args.GetReturnValue().Set(false);
}

static void PreviewEntries(const FunctionCallbackInfo<Value>& args) {
  if (!args[0]->IsObject())
    return;

  Environment* env = Environment::GetCurrent(args);
  bool is_key_value;
  Local<Array> entries;
  if (!args[0].As<Object>()->PreviewEntries(&is_key_value).ToLocal(&entries))
    return;
  // Fast path for WeakMap and WeakSet.
  if (args.Length() == 1)
    return args.GetReturnValue().Set(entries);

  Local<Value> ret[] = {
    entries,
    Boolean::New(env->isolate(), is_key_value)
  };
  return args.GetReturnValue().Set(
      Array::New(env->isolate(), ret, arraysize(ret)));
}

static void Sleep(const FunctionCallbackInfo<Value>& args) {
  CHECK(args[0]->IsUint32());
  uint32_t msec = args[0].As<Uint32>()->Value();
  uv_sleep(msec);
}

void ArrayBufferViewHasBuffer(const FunctionCallbackInfo<Value>& args) {
  CHECK(args[0]->IsArrayBufferView());
  args.GetReturnValue().Set(args[0].As<ArrayBufferView>()->HasBuffer());
}

<<<<<<< HEAD
WeakReference::WeakReference(Environment* env,
                             Local<Object> object,
                             Local<Object> target)
    : WeakReference(env, object, target, 0) {}

WeakReference::WeakReference(Environment* env,
                             Local<Object> object,
                             Local<Object> target,
                             uint64_t reference_count)
    : SnapshotableObject(env, object, type_int),
      reference_count_(reference_count) {
  MakeWeak();
  if (!target.IsEmpty()) {
    target_.Reset(env->isolate(), target);
=======
WeakReference::WeakReference(Realm* realm,
                             Local<Object> object,
                             Local<Object> target)
    : WeakReference(realm, object, target, 0) {}

WeakReference::WeakReference(Realm* realm,
                             Local<Object> object,
                             Local<Object> target,
                             uint64_t reference_count)
    : SnapshotableObject(realm, object, type_int),
      reference_count_(reference_count) {
  MakeWeak();
  if (!target.IsEmpty()) {
    target_.Reset(realm->isolate(), target);
>>>>>>> 8a2d13a7
    if (reference_count_ == 0) {
      target_.SetWeak();
    }
  }
}

bool WeakReference::PrepareForSerialization(Local<Context> context,
                                            v8::SnapshotCreator* creator) {
  if (target_.IsEmpty()) {
    target_index_ = 0;
    return true;
  }

  // Users can still hold strong references to target in addition to the
  // reference that we manage here, and they could expect that the referenced
  // object remains the same as long as that external strong reference
  // is alive. Since we have no way to know if there is any other reference
  // keeping the target alive, the best we can do to maintain consistency is to
  // simply save a reference to the target in the snapshot (effectively making
  // it strong) during serialization, and restore it during deserialization.
  // If there's no known counted reference from our side, we'll make the
  // reference here weak upon deserialization so that it can be GC'ed if users
  // do not hold additional references to it.
  Local<Object> target = target_.Get(context->GetIsolate());
  target_index_ = creator->AddData(context, target);
  DCHECK_NE(target_index_, 0);
  target_.Reset();
  return true;
}

InternalFieldInfoBase* WeakReference::Serialize(int index) {
  DCHECK_EQ(index, BaseObject::kEmbedderType);
  InternalFieldInfo* info =
      InternalFieldInfoBase::New<InternalFieldInfo>(type());
  info->target = target_index_;
  info->reference_count = reference_count_;
  return info;
}

void WeakReference::Deserialize(Local<Context> context,
                                Local<Object> holder,
                                int index,
                                InternalFieldInfoBase* info) {
  DCHECK_EQ(index, BaseObject::kEmbedderType);
  HandleScope scope(context->GetIsolate());

  InternalFieldInfo* weak_info = reinterpret_cast<InternalFieldInfo*>(info);
  Local<Object> target;
  if (weak_info->target != 0) {
    target = context->GetDataFromSnapshotOnce<Object>(weak_info->target)
                 .ToLocalChecked();
  }
<<<<<<< HEAD
  new WeakReference(Environment::GetCurrent(context),
                    holder,
                    target,
                    weak_info->reference_count);
}

void WeakReference::New(const FunctionCallbackInfo<Value>& args) {
  Environment* env = Environment::GetCurrent(args);
  CHECK(args.IsConstructCall());
  CHECK(args[0]->IsObject());
  new WeakReference(env, args.This(), args[0].As<Object>());
=======
  new WeakReference(
      Realm::GetCurrent(context), holder, target, weak_info->reference_count);
}

void WeakReference::New(const FunctionCallbackInfo<Value>& args) {
  Realm* realm = Realm::GetCurrent(args);
  CHECK(args.IsConstructCall());
  CHECK(args[0]->IsObject());
  new WeakReference(realm, args.This(), args[0].As<Object>());
>>>>>>> 8a2d13a7
}

void WeakReference::Get(const FunctionCallbackInfo<Value>& args) {
  WeakReference* weak_ref = Unwrap<WeakReference>(args.Holder());
  Isolate* isolate = args.GetIsolate();
  if (!weak_ref->target_.IsEmpty())
    args.GetReturnValue().Set(weak_ref->target_.Get(isolate));
}

<<<<<<< HEAD
void WeakReference::GetRef(const FunctionCallbackInfo<Value>& args) {
  WeakReference* weak_ref = Unwrap<WeakReference>(args.Holder());
  Isolate* isolate = args.GetIsolate();
  args.GetReturnValue().Set(
      v8::Number::New(isolate, weak_ref->reference_count_));
}

=======
>>>>>>> 8a2d13a7
void WeakReference::IncRef(const FunctionCallbackInfo<Value>& args) {
  WeakReference* weak_ref = Unwrap<WeakReference>(args.Holder());
  weak_ref->reference_count_++;
  if (weak_ref->target_.IsEmpty()) return;
  if (weak_ref->reference_count_ == 1) weak_ref->target_.ClearWeak();
<<<<<<< HEAD
=======
  args.GetReturnValue().Set(
      v8::Number::New(args.GetIsolate(), weak_ref->reference_count_));
>>>>>>> 8a2d13a7
}

void WeakReference::DecRef(const FunctionCallbackInfo<Value>& args) {
  WeakReference* weak_ref = Unwrap<WeakReference>(args.Holder());
  CHECK_GE(weak_ref->reference_count_, 1);
  weak_ref->reference_count_--;
  if (weak_ref->target_.IsEmpty()) return;
  if (weak_ref->reference_count_ == 0) weak_ref->target_.SetWeak();
<<<<<<< HEAD
=======
  args.GetReturnValue().Set(
      v8::Number::New(args.GetIsolate(), weak_ref->reference_count_));
>>>>>>> 8a2d13a7
}

static void GuessHandleType(const FunctionCallbackInfo<Value>& args) {
  Environment* env = Environment::GetCurrent(args);
  int fd;
  if (!args[0]->Int32Value(env->context()).To(&fd)) return;
  CHECK_GE(fd, 0);

  uv_handle_type t = uv_guess_handle(fd);
  const char* type = nullptr;

  switch (t) {
    case UV_TCP:
      type = "TCP";
      break;
    case UV_TTY:
      type = "TTY";
      break;
    case UV_UDP:
      type = "UDP";
      break;
    case UV_FILE:
      type = "FILE";
      break;
    case UV_NAMED_PIPE:
      type = "PIPE";
      break;
    case UV_UNKNOWN_HANDLE:
      type = "UNKNOWN";
      break;
    default:
      ABORT();
  }

  args.GetReturnValue().Set(OneByteString(env->isolate(), type));
}

static void ToUSVString(const FunctionCallbackInfo<Value>& args) {
  Environment* env = Environment::GetCurrent(args);
  CHECK_GE(args.Length(), 2);
  CHECK(args[0]->IsString());
  CHECK(args[1]->IsNumber());

  TwoByteValue value(env->isolate(), args[0]);

  int64_t start = args[1]->IntegerValue(env->context()).FromJust();
  CHECK_GE(start, 0);

  for (size_t i = start; i < value.length(); i++) {
    char16_t c = value[i];
    if (!IsUnicodeSurrogate(c)) {
      continue;
    } else if (IsUnicodeSurrogateTrail(c) || i == value.length() - 1) {
      value[i] = kUnicodeReplacementCharacter;
    } else {
      char16_t d = value[i + 1];
      if (IsUnicodeTrail(d)) {
        i++;
      } else {
        value[i] = kUnicodeReplacementCharacter;
      }
    }
  }

  args.GetReturnValue().Set(
      String::NewFromTwoByte(env->isolate(),
                             *value,
                             v8::NewStringType::kNormal,
                             value.length()).ToLocalChecked());
}

void RegisterExternalReferences(ExternalReferenceRegistry* registry) {
  registry->Register(GetPromiseDetails);
  registry->Register(GetProxyDetails);
<<<<<<< HEAD
=======
  registry->Register(GetCallerLocation);
>>>>>>> 8a2d13a7
  registry->Register(IsArrayBufferDetached);
  registry->Register(PreviewEntries);
  registry->Register(GetOwnNonIndexProperties);
  registry->Register(GetConstructorName);
  registry->Register(GetExternalValue);
  registry->Register(Sleep);
  registry->Register(ArrayBufferViewHasBuffer);
  registry->Register(WeakReference::New);
  registry->Register(WeakReference::Get);
<<<<<<< HEAD
  registry->Register(WeakReference::GetRef);
=======
>>>>>>> 8a2d13a7
  registry->Register(WeakReference::IncRef);
  registry->Register(WeakReference::DecRef);
  registry->Register(GuessHandleType);
  registry->Register(ToUSVString);
}

void Initialize(Local<Object> target,
                Local<Value> unused,
                Local<Context> context,
                void* priv) {
  Environment* env = Environment::GetCurrent(context);
  Isolate* isolate = env->isolate();

  {
    Local<v8::ObjectTemplate> tmpl = v8::ObjectTemplate::New(isolate);
#define V(PropertyName, _)                                                     \
  tmpl->Set(FIXED_ONE_BYTE_STRING(env->isolate(), #PropertyName),              \
            env->PropertyName());

    PER_ISOLATE_PRIVATE_SYMBOL_PROPERTIES(V)
#undef V

    target
        ->Set(context,
              FIXED_ONE_BYTE_STRING(isolate, "privateSymbols"),
              tmpl->NewInstance(context).ToLocalChecked())
        .Check();
  }

  {
    Local<Object> constants = Object::New(isolate);
#define V(name)                                                                \
  constants                                                                    \
      ->Set(context,                                                           \
            FIXED_ONE_BYTE_STRING(isolate, #name),                             \
            Integer::New(isolate, Promise::PromiseState::name))                \
      .Check();

    V(kPending);
    V(kFulfilled);
    V(kRejected);
#undef V

#define V(name)                                                                \
  constants                                                                    \
      ->Set(context,                                                           \
            FIXED_ONE_BYTE_STRING(isolate, #name),                             \
            Integer::New(isolate, PropertyFilter::name))                       \
      .Check();

    V(ALL_PROPERTIES);
    V(ONLY_WRITABLE);
    V(ONLY_ENUMERABLE);
    V(ONLY_CONFIGURABLE);
    V(SKIP_STRINGS);
    V(SKIP_SYMBOLS);
#undef V

    target->Set(context, env->constants_string(), constants).Check();
  }

  SetMethodNoSideEffect(
      context, target, "getPromiseDetails", GetPromiseDetails);
  SetMethodNoSideEffect(context, target, "getProxyDetails", GetProxyDetails);
  SetMethodNoSideEffect(
<<<<<<< HEAD
=======
      context, target, "getCallerLocation", GetCallerLocation);
  SetMethodNoSideEffect(
>>>>>>> 8a2d13a7
      context, target, "isArrayBufferDetached", IsArrayBufferDetached);
  SetMethodNoSideEffect(context, target, "previewEntries", PreviewEntries);
  SetMethodNoSideEffect(
      context, target, "getOwnNonIndexProperties", GetOwnNonIndexProperties);
  SetMethodNoSideEffect(
      context, target, "getConstructorName", GetConstructorName);
  SetMethodNoSideEffect(context, target, "getExternalValue", GetExternalValue);
  SetMethod(context, target, "sleep", Sleep);

  SetMethod(
      context, target, "arrayBufferViewHasBuffer", ArrayBufferViewHasBuffer);

  Local<String> should_abort_on_uncaught_toggle =
      FIXED_ONE_BYTE_STRING(env->isolate(), "shouldAbortOnUncaughtToggle");
  CHECK(target
            ->Set(context,
                  should_abort_on_uncaught_toggle,
                  env->should_abort_on_uncaught_toggle().GetJSArray())
            .FromJust());

  Local<FunctionTemplate> weak_ref =
      NewFunctionTemplate(isolate, WeakReference::New);
  weak_ref->InstanceTemplate()->SetInternalFieldCount(
      WeakReference::kInternalFieldCount);
  weak_ref->Inherit(BaseObject::GetConstructorTemplate(env));
  SetProtoMethod(isolate, weak_ref, "get", WeakReference::Get);
<<<<<<< HEAD
  SetProtoMethod(isolate, weak_ref, "getRef", WeakReference::GetRef);
=======
>>>>>>> 8a2d13a7
  SetProtoMethod(isolate, weak_ref, "incRef", WeakReference::IncRef);
  SetProtoMethod(isolate, weak_ref, "decRef", WeakReference::DecRef);
  SetConstructorFunction(context, target, "WeakReference", weak_ref);

  SetMethod(context, target, "guessHandleType", GuessHandleType);

  SetMethodNoSideEffect(context, target, "toUSVString", ToUSVString);
}

}  // namespace util
}  // namespace node

<<<<<<< HEAD
NODE_MODULE_CONTEXT_AWARE_INTERNAL(util, node::util::Initialize)
NODE_MODULE_EXTERNAL_REFERENCE(util, node::util::RegisterExternalReferences)
=======
NODE_BINDING_CONTEXT_AWARE_INTERNAL(util, node::util::Initialize)
NODE_BINDING_EXTERNAL_REFERENCE(util, node::util::RegisterExternalReferences)
>>>>>>> 8a2d13a7
<|MERGE_RESOLUTION|>--- conflicted
+++ resolved
@@ -139,8 +139,6 @@
   }
 }
 
-<<<<<<< HEAD
-=======
 static void GetCallerLocation(const FunctionCallbackInfo<Value>& args) {
   Isolate* isolate = args.GetIsolate();
   Local<StackTrace> trace = StackTrace::CurrentStackTrace(isolate, 2);
@@ -159,7 +157,6 @@
   args.GetReturnValue().Set(Array::New(args.GetIsolate(), ret, arraysize(ret)));
 }
 
->>>>>>> 8a2d13a7
 static void IsArrayBufferDetached(const FunctionCallbackInfo<Value>& args) {
   if (args[0]->IsArrayBuffer()) {
     auto buffer = args[0].As<v8::ArrayBuffer>();
@@ -201,22 +198,6 @@
   args.GetReturnValue().Set(args[0].As<ArrayBufferView>()->HasBuffer());
 }
 
-<<<<<<< HEAD
-WeakReference::WeakReference(Environment* env,
-                             Local<Object> object,
-                             Local<Object> target)
-    : WeakReference(env, object, target, 0) {}
-
-WeakReference::WeakReference(Environment* env,
-                             Local<Object> object,
-                             Local<Object> target,
-                             uint64_t reference_count)
-    : SnapshotableObject(env, object, type_int),
-      reference_count_(reference_count) {
-  MakeWeak();
-  if (!target.IsEmpty()) {
-    target_.Reset(env->isolate(), target);
-=======
 WeakReference::WeakReference(Realm* realm,
                              Local<Object> object,
                              Local<Object> target)
@@ -231,7 +212,6 @@
   MakeWeak();
   if (!target.IsEmpty()) {
     target_.Reset(realm->isolate(), target);
->>>>>>> 8a2d13a7
     if (reference_count_ == 0) {
       target_.SetWeak();
     }
@@ -284,19 +264,6 @@
     target = context->GetDataFromSnapshotOnce<Object>(weak_info->target)
                  .ToLocalChecked();
   }
-<<<<<<< HEAD
-  new WeakReference(Environment::GetCurrent(context),
-                    holder,
-                    target,
-                    weak_info->reference_count);
-}
-
-void WeakReference::New(const FunctionCallbackInfo<Value>& args) {
-  Environment* env = Environment::GetCurrent(args);
-  CHECK(args.IsConstructCall());
-  CHECK(args[0]->IsObject());
-  new WeakReference(env, args.This(), args[0].As<Object>());
-=======
   new WeakReference(
       Realm::GetCurrent(context), holder, target, weak_info->reference_count);
 }
@@ -306,7 +273,6 @@
   CHECK(args.IsConstructCall());
   CHECK(args[0]->IsObject());
   new WeakReference(realm, args.This(), args[0].As<Object>());
->>>>>>> 8a2d13a7
 }
 
 void WeakReference::Get(const FunctionCallbackInfo<Value>& args) {
@@ -316,26 +282,13 @@
     args.GetReturnValue().Set(weak_ref->target_.Get(isolate));
 }
 
-<<<<<<< HEAD
-void WeakReference::GetRef(const FunctionCallbackInfo<Value>& args) {
-  WeakReference* weak_ref = Unwrap<WeakReference>(args.Holder());
-  Isolate* isolate = args.GetIsolate();
-  args.GetReturnValue().Set(
-      v8::Number::New(isolate, weak_ref->reference_count_));
-}
-
-=======
->>>>>>> 8a2d13a7
 void WeakReference::IncRef(const FunctionCallbackInfo<Value>& args) {
   WeakReference* weak_ref = Unwrap<WeakReference>(args.Holder());
   weak_ref->reference_count_++;
   if (weak_ref->target_.IsEmpty()) return;
   if (weak_ref->reference_count_ == 1) weak_ref->target_.ClearWeak();
-<<<<<<< HEAD
-=======
   args.GetReturnValue().Set(
       v8::Number::New(args.GetIsolate(), weak_ref->reference_count_));
->>>>>>> 8a2d13a7
 }
 
 void WeakReference::DecRef(const FunctionCallbackInfo<Value>& args) {
@@ -344,11 +297,8 @@
   weak_ref->reference_count_--;
   if (weak_ref->target_.IsEmpty()) return;
   if (weak_ref->reference_count_ == 0) weak_ref->target_.SetWeak();
-<<<<<<< HEAD
-=======
   args.GetReturnValue().Set(
       v8::Number::New(args.GetIsolate(), weak_ref->reference_count_));
->>>>>>> 8a2d13a7
 }
 
 static void GuessHandleType(const FunctionCallbackInfo<Value>& args) {
@@ -423,10 +373,7 @@
 void RegisterExternalReferences(ExternalReferenceRegistry* registry) {
   registry->Register(GetPromiseDetails);
   registry->Register(GetProxyDetails);
-<<<<<<< HEAD
-=======
   registry->Register(GetCallerLocation);
->>>>>>> 8a2d13a7
   registry->Register(IsArrayBufferDetached);
   registry->Register(PreviewEntries);
   registry->Register(GetOwnNonIndexProperties);
@@ -436,10 +383,6 @@
   registry->Register(ArrayBufferViewHasBuffer);
   registry->Register(WeakReference::New);
   registry->Register(WeakReference::Get);
-<<<<<<< HEAD
-  registry->Register(WeakReference::GetRef);
-=======
->>>>>>> 8a2d13a7
   registry->Register(WeakReference::IncRef);
   registry->Register(WeakReference::DecRef);
   registry->Register(GuessHandleType);
@@ -505,11 +448,8 @@
       context, target, "getPromiseDetails", GetPromiseDetails);
   SetMethodNoSideEffect(context, target, "getProxyDetails", GetProxyDetails);
   SetMethodNoSideEffect(
-<<<<<<< HEAD
-=======
       context, target, "getCallerLocation", GetCallerLocation);
   SetMethodNoSideEffect(
->>>>>>> 8a2d13a7
       context, target, "isArrayBufferDetached", IsArrayBufferDetached);
   SetMethodNoSideEffect(context, target, "previewEntries", PreviewEntries);
   SetMethodNoSideEffect(
@@ -536,10 +476,6 @@
       WeakReference::kInternalFieldCount);
   weak_ref->Inherit(BaseObject::GetConstructorTemplate(env));
   SetProtoMethod(isolate, weak_ref, "get", WeakReference::Get);
-<<<<<<< HEAD
-  SetProtoMethod(isolate, weak_ref, "getRef", WeakReference::GetRef);
-=======
->>>>>>> 8a2d13a7
   SetProtoMethod(isolate, weak_ref, "incRef", WeakReference::IncRef);
   SetProtoMethod(isolate, weak_ref, "decRef", WeakReference::DecRef);
   SetConstructorFunction(context, target, "WeakReference", weak_ref);
@@ -552,10 +488,5 @@
 }  // namespace util
 }  // namespace node
 
-<<<<<<< HEAD
-NODE_MODULE_CONTEXT_AWARE_INTERNAL(util, node::util::Initialize)
-NODE_MODULE_EXTERNAL_REFERENCE(util, node::util::RegisterExternalReferences)
-=======
 NODE_BINDING_CONTEXT_AWARE_INTERNAL(util, node::util::Initialize)
-NODE_BINDING_EXTERNAL_REFERENCE(util, node::util::RegisterExternalReferences)
->>>>>>> 8a2d13a7
+NODE_BINDING_EXTERNAL_REFERENCE(util, node::util::RegisterExternalReferences)