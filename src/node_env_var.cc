--- conflicted
+++ resolved
@@ -444,13 +444,8 @@
   } else if (desc.has_get() || desc.has_set()) {
     // we don't accept a getter/setter in 'process.env'
     THROW_ERR_INVALID_OBJECT_DEFINE_PROPERTY(env,
-<<<<<<< HEAD
-                             "'process.env' does not accept an"
-                                             "accessor(getter/setter)"
-=======
                                              "'process.env' does not accept an"
                                              " accessor(getter/setter)"
->>>>>>> 8a2d13a7
                                              " descriptor");
   } else {
     THROW_ERR_INVALID_OBJECT_DEFINE_PROPERTY(env,
@@ -492,8 +487,4 @@
 }
 }  // namespace node
 
-<<<<<<< HEAD
-NODE_MODULE_EXTERNAL_REFERENCE(env_var, node::RegisterEnvVarExternalReferences)
-=======
-NODE_BINDING_EXTERNAL_REFERENCE(env_var, node::RegisterEnvVarExternalReferences)
->>>>>>> 8a2d13a7
+NODE_BINDING_EXTERNAL_REFERENCE(env_var, node::RegisterEnvVarExternalReferences)