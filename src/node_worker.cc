#include "node_worker.h"
#include "debug_utils-inl.h"
#include "histogram-inl.h"
#include "memory_tracker-inl.h"
#include "node_errors.h"
#include "node_external_reference.h"
#include "node_buffer.h"
#include "node_options-inl.h"
#include "node_perf.h"
#include "node_snapshot_builder.h"
#include "util-inl.h"
#include "async_wrap-inl.h"

#include <memory>
#include <string>
#include <vector>

using node::kAllowedInEnvvar;
using node::kDisallowedInEnvvar;
using v8::Array;
using v8::ArrayBuffer;
using v8::Boolean;
using v8::Context;
using v8::Float64Array;
using v8::FunctionCallbackInfo;
using v8::FunctionTemplate;
using v8::HandleScope;
using v8::Integer;
using v8::Isolate;
using v8::Local;
using v8::Locker;
using v8::Maybe;
using v8::MaybeLocal;
using v8::Null;
using v8::Number;
using v8::Object;
using v8::ResourceConstraints;
using v8::SealHandleScope;
using v8::String;
using v8::TryCatch;
using v8::Value;

namespace node {
namespace worker {

constexpr double kMB = 1024 * 1024;

Worker::Worker(Environment* env,
               Local<Object> wrap,
               const std::string& url,
               const std::string& name,
               std::shared_ptr<PerIsolateOptions> per_isolate_opts,
               std::vector<std::string>&& exec_argv,
               std::shared_ptr<KVStore> env_vars,
               const SnapshotData* snapshot_data)
    : AsyncWrap(env, wrap, AsyncWrap::PROVIDER_WORKER),
      per_isolate_opts_(per_isolate_opts),
      exec_argv_(exec_argv),
      platform_(env->isolate_data()->platform()),
      thread_id_(AllocateEnvironmentThreadId()),
<<<<<<< HEAD
=======
      name_(name),
>>>>>>> 8a2d13a7
      env_vars_(env_vars),
      snapshot_data_(snapshot_data) {
  Debug(this, "Creating new worker instance with thread id %llu",
        thread_id_.id);

  // Set up everything that needs to be set up in the parent environment.
  MessagePort* parent_port = MessagePort::New(env, env->context());
  if (parent_port == nullptr) {
    // This can happen e.g. because execution is terminating.
    return;
  }

  child_port_data_ = std::make_unique<MessagePortData>(nullptr);
  MessagePort::Entangle(parent_port, child_port_data_.get());

  object()
      ->Set(env->context(), env->message_port_string(), parent_port->object())
      .Check();

  object()->Set(env->context(),
                env->thread_id_string(),
                Number::New(env->isolate(), static_cast<double>(thread_id_.id)))
      .Check();

  inspector_parent_handle_ =
      GetInspectorParentHandle(env, thread_id_, url.c_str(), name.c_str());

  argv_ = std::vector<std::string>{env->argv()[0]};
  // Mark this Worker object as weak until we actually start the thread.
  MakeWeak();

  Debug(this, "Preparation for worker %llu finished", thread_id_.id);
}

bool Worker::is_stopped() const {
  Mutex::ScopedLock lock(mutex_);
  if (env_ != nullptr)
    return env_->is_stopping();
  return stopped_;
}

void Worker::UpdateResourceConstraints(ResourceConstraints* constraints) {
  constraints->set_stack_limit(reinterpret_cast<uint32_t*>(stack_base_));

  if (resource_limits_[kMaxYoungGenerationSizeMb] > 0) {
    constraints->set_max_young_generation_size_in_bytes(
        static_cast<size_t>(resource_limits_[kMaxYoungGenerationSizeMb] * kMB));
  } else {
    resource_limits_[kMaxYoungGenerationSizeMb] =
        constraints->max_young_generation_size_in_bytes() / kMB;
  }

  if (resource_limits_[kMaxOldGenerationSizeMb] > 0) {
    constraints->set_max_old_generation_size_in_bytes(
        static_cast<size_t>(resource_limits_[kMaxOldGenerationSizeMb] * kMB));
  } else {
    resource_limits_[kMaxOldGenerationSizeMb] =
        constraints->max_old_generation_size_in_bytes() / kMB;
  }

  if (resource_limits_[kCodeRangeSizeMb] > 0) {
    constraints->set_code_range_size_in_bytes(
        static_cast<size_t>(resource_limits_[kCodeRangeSizeMb] * kMB));
  } else {
    resource_limits_[kCodeRangeSizeMb] =
        constraints->code_range_size_in_bytes() / kMB;
  }
}

// This class contains data that is only relevant to the child thread itself,
// and only while it is running.
// (Eventually, the Environment instance should probably also be moved here.)
class WorkerThreadData {
 public:
  explicit WorkerThreadData(Worker* w)
    : w_(w) {
    int ret = uv_loop_init(&loop_);
    if (ret != 0) {
      char err_buf[128];
      uv_err_name_r(ret, err_buf, sizeof(err_buf));
      w->Exit(1, "ERR_WORKER_INIT_FAILED", err_buf);
      return;
    }
    loop_init_failed_ = false;
    uv_loop_configure(&loop_, UV_METRICS_IDLE_TIME);

    std::shared_ptr<ArrayBufferAllocator> allocator =
        ArrayBufferAllocator::Create();
    Isolate::CreateParams params;
    SetIsolateCreateParamsForNode(&params);
<<<<<<< HEAD
    params.array_buffer_allocator_shared = allocator;

    if (w->snapshot_data() != nullptr) {
      SnapshotBuilder::InitializeIsolateParams(w->snapshot_data(), &params);
    }
=======
>>>>>>> 8a2d13a7
    w->UpdateResourceConstraints(&params.constraints);
    params.array_buffer_allocator_shared = allocator;
    Isolate* isolate =
        NewIsolate(&params, &loop_, w->platform_, w->snapshot_data());
    if (isolate == nullptr) {
      w->Exit(1, "ERR_WORKER_INIT_FAILED", "Failed to create new Isolate");
      return;
    }

    SetIsolateUpForNode(isolate);

    // Be sure it's called before Environment::InitializeDiagnostics()
    // so that this callback stays when the callback of
    // --heapsnapshot-near-heap-limit gets is popped.
    isolate->AddNearHeapLimitCallback(Worker::NearHeapLimit, w);

    {
      Locker locker(isolate);
      Isolate::Scope isolate_scope(isolate);
      // V8 computes its stack limit the first time a `Locker` is used based on
      // --stack-size. Reset it to the correct value.
      isolate->SetStackLimit(w->stack_base_);

      HandleScope handle_scope(isolate);
      isolate_data_.reset(CreateIsolateData(isolate,
                                            &loop_,
                                            w_->platform_,
                                            allocator.get()));
      CHECK(isolate_data_);
      if (w_->per_isolate_opts_)
        isolate_data_->set_options(std::move(w_->per_isolate_opts_));
      isolate_data_->set_worker_context(w_);
      isolate_data_->max_young_gen_size =
          params.constraints.max_young_generation_size_in_bytes();
    }

    Mutex::ScopedLock lock(w_->mutex_);
    w_->isolate_ = isolate;
  }

  ~WorkerThreadData() {
    Debug(w_, "Worker %llu dispose isolate", w_->thread_id_.id);
    Isolate* isolate;
    {
      Mutex::ScopedLock lock(w_->mutex_);
      isolate = w_->isolate_;
      w_->isolate_ = nullptr;
    }

    if (isolate != nullptr) {
      CHECK(!loop_init_failed_);
      bool platform_finished = false;

      isolate_data_.reset();

      w_->platform_->AddIsolateFinishedCallback(isolate, [](void* data) {
        *static_cast<bool*>(data) = true;
      }, &platform_finished);

      // The order of these calls is important; if the Isolate is first disposed
      // and then unregistered, there is a race condition window in which no
      // new Isolate at the same address can successfully be registered with
      // the platform.
      // (Refs: https://github.com/nodejs/node/issues/30846)
      w_->platform_->UnregisterIsolate(isolate);
      isolate->Dispose();

      // Wait until the platform has cleaned up all relevant resources.
      while (!platform_finished) {
        uv_run(&loop_, UV_RUN_ONCE);
      }
    }
    if (!loop_init_failed_) {
      CheckedUvLoopClose(&loop_);
    }
  }

  bool loop_is_usable() const { return !loop_init_failed_; }

 private:
  Worker* const w_;
  uv_loop_t loop_;
  bool loop_init_failed_ = true;
  DeleteFnPtr<IsolateData, FreeIsolateData> isolate_data_;
  const SnapshotData* snapshot_data_ = nullptr;
  friend class Worker;
};

size_t Worker::NearHeapLimit(void* data, size_t current_heap_limit,
                             size_t initial_heap_limit) {
  Worker* worker = static_cast<Worker*>(data);
  // Give the current GC some extra leeway to let it finish rather than
  // crash hard. We are not going to perform further allocations anyway.
  constexpr size_t kExtraHeapAllowance = 16 * 1024 * 1024;
  size_t new_limit = current_heap_limit + kExtraHeapAllowance;
  Environment* env = worker->env();
  if (env != nullptr) {
    DCHECK(!env->is_in_heapsnapshot_heap_limit_callback());
    Debug(env,
          DebugCategory::DIAGNOSTICS,
          "Throwing ERR_WORKER_OUT_OF_MEMORY, "
          "new_limit=%" PRIu64 "\n",
          static_cast<uint64_t>(new_limit));
  }
  worker->Exit(1, "ERR_WORKER_OUT_OF_MEMORY", "JS heap out of memory");
  return new_limit;
}

void Worker::Run() {
  std::string trace_name = "[worker " + std::to_string(thread_id_.id) + "]" +
                           (name_ == "" ? "" : " " + name_);
  TRACE_EVENT_METADATA1(
      "__metadata", "thread_name", "name", TRACE_STR_COPY(trace_name.c_str()));
  CHECK_NOT_NULL(platform_);

  Debug(this, "Creating isolate for worker with id %llu", thread_id_.id);

  WorkerThreadData data(this);
  if (isolate_ == nullptr) return;
  CHECK(data.loop_is_usable());

  Debug(this, "Starting worker with id %llu", thread_id_.id);
  {
    Locker locker(isolate_);
    Isolate::Scope isolate_scope(isolate_);
    SealHandleScope outer_seal(isolate_);

    DeleteFnPtr<Environment, FreeEnvironment> env_;
    auto cleanup_env = OnScopeLeave([&]() {
      // TODO(addaleax): This call is harmless but should not be necessary.
      // Figure out why V8 is raising a DCHECK() here without it
      // (in test/parallel/test-async-hooks-worker-asyncfn-terminate-4.js).
      isolate_->CancelTerminateExecution();

      if (!env_) return;
      env_->set_can_call_into_js(false);

      {
        Mutex::ScopedLock lock(mutex_);
        stopped_ = true;
        this->env_ = nullptr;
      }

      env_.reset();
    });

    if (is_stopped()) return;
    {
      HandleScope handle_scope(isolate_);
      Local<Context> context;
      {
        // We create the Context object before we have an Environment* in place
        // that we could use for error handling. If creation fails due to
        // resource constraints, we need something in place to handle it,
        // though.
        TryCatch try_catch(isolate_);
        if (snapshot_data_ != nullptr) {
          context = Context::FromSnapshot(isolate_,
                                          SnapshotData::kNodeBaseContextIndex)
                        .ToLocalChecked();
          if (!context.IsEmpty() &&
              !InitializeContextRuntime(context).IsJust()) {
            context = Local<Context>();
          }
        } else {
          context = NewContext(isolate_);
        }
        if (context.IsEmpty()) {
          Exit(1, "ERR_WORKER_INIT_FAILED", "Failed to create new Context");
          return;
        }
      }

      if (is_stopped()) return;
      CHECK(!context.IsEmpty());
      Context::Scope context_scope(context);
      {
        env_.reset(CreateEnvironment(
            data.isolate_data_.get(),
            context,
            std::move(argv_),
            std::move(exec_argv_),
            static_cast<EnvironmentFlags::Flags>(environment_flags_),
            thread_id_,
            std::move(inspector_parent_handle_)));
        if (is_stopped()) return;
        CHECK_NOT_NULL(env_);
        env_->set_env_vars(std::move(env_vars_));
        SetProcessExitHandler(env_.get(), [this](Environment*, int exit_code) {
          Exit(exit_code);
        });
      }
      {
        Mutex::ScopedLock lock(mutex_);
        if (stopped_) return;
        this->env_ = env_.get();
      }
      Debug(this, "Created Environment for worker with id %llu", thread_id_.id);
      if (is_stopped()) return;
      {
        if (!CreateEnvMessagePort(env_.get())) {
          return;
        }

        Debug(this, "Created message port for worker %llu", thread_id_.id);
        if (LoadEnvironment(env_.get(), StartExecutionCallback{}).IsEmpty())
          return;

        Debug(this, "Loaded environment for worker %llu", thread_id_.id);
      }
    }

    {
      Maybe<int> exit_code = SpinEventLoop(env_.get());
      Mutex::ScopedLock lock(mutex_);
      if (exit_code_ == 0 && exit_code.IsJust()) {
        exit_code_ = exit_code.FromJust();
      }

      Debug(this, "Exiting thread for worker %llu with exit code %d",
            thread_id_.id, exit_code_);
    }
  }

  Debug(this, "Worker %llu thread stops", thread_id_.id);
}

bool Worker::CreateEnvMessagePort(Environment* env) {
  HandleScope handle_scope(isolate_);
  std::unique_ptr<MessagePortData> data;
  {
    Mutex::ScopedLock lock(mutex_);
    data = std::move(child_port_data_);
  }

  // Set up the message channel for receiving messages in the child.
  MessagePort* child_port = MessagePort::New(env,
                                             env->context(),
                                             std::move(data));
  // MessagePort::New() may return nullptr if execution is terminated
  // within it.
  if (child_port != nullptr)
    env->set_message_port(child_port->object(isolate_));

  return child_port;
}

void Worker::JoinThread() {
  if (!tid_.has_value())
    return;
  CHECK_EQ(uv_thread_join(&tid_.value()), 0);
  tid_.reset();

  env()->remove_sub_worker_context(this);

  {
    HandleScope handle_scope(env()->isolate());
    Context::Scope context_scope(env()->context());

    // Reset the parent port as we're closing it now anyway.
    object()->Set(env()->context(),
                  env()->message_port_string(),
                  Undefined(env()->isolate())).Check();

    Local<Value> args[] = {
        Integer::New(env()->isolate(), exit_code_),
        custom_error_ != nullptr
            ? OneByteString(env()->isolate(), custom_error_).As<Value>()
            : Null(env()->isolate()).As<Value>(),
        !custom_error_str_.empty()
            ? OneByteString(env()->isolate(), custom_error_str_.c_str())
                  .As<Value>()
            : Null(env()->isolate()).As<Value>(),
    };

    MakeCallback(env()->onexit_string(), arraysize(args), args);
  }

  // If we get here, the tid_.has_value() condition at the top of the function
  // implies that the thread was running. In that case, its final action will
  // be to schedule a callback on the parent thread which will delete this
  // object, so there's nothing more to do here.
}

Worker::~Worker() {
  Mutex::ScopedLock lock(mutex_);

  CHECK(stopped_);
  CHECK_NULL(env_);
  CHECK(!tid_.has_value());

  Debug(this, "Worker %llu destroyed", thread_id_.id);
}

void Worker::New(const FunctionCallbackInfo<Value>& args) {
  Environment* env = Environment::GetCurrent(args);
  auto is_internal = args[5];
  CHECK(is_internal->IsBoolean());
  Isolate* isolate = args.GetIsolate();

  CHECK(args.IsConstructCall());

  if (env->isolate_data()->platform() == nullptr) {
    THROW_ERR_MISSING_PLATFORM_FOR_WORKER(env);
    return;
  }

  std::string url;
  std::string name;
  std::shared_ptr<PerIsolateOptions> per_isolate_opts = nullptr;
  std::shared_ptr<KVStore> env_vars = nullptr;

  std::vector<std::string> exec_argv_out;

  // Argument might be a string or URL
  if (!args[0]->IsNullOrUndefined()) {
    Utf8Value value(
        isolate, args[0]->ToString(env->context()).FromMaybe(Local<String>()));
    url.append(value.out(), value.length());
  }

  if (!args[6]->IsNullOrUndefined()) {
    Utf8Value value(
        isolate, args[6]->ToString(env->context()).FromMaybe(Local<String>()));
    name.append(value.out(), value.length());
  }

  if (args[1]->IsNull()) {
    // Means worker.env = { ...process.env }.
    env_vars = env->env_vars()->Clone(isolate);
  } else if (args[1]->IsObject()) {
    // User provided env.
    env_vars = KVStore::CreateMapKVStore();
    env_vars->AssignFromObject(isolate->GetCurrentContext(),
                               args[1].As<Object>());
  } else {
    // Env is shared.
    env_vars = env->env_vars();
  }

  if (args[1]->IsObject() || args[2]->IsArray()) {
    per_isolate_opts.reset(new PerIsolateOptions());

    HandleEnvOptions(per_isolate_opts->per_env, [&env_vars](const char* name) {
      return env_vars->Get(name).FromMaybe("");
    });

#ifndef NODE_WITHOUT_NODE_OPTIONS
    MaybeLocal<String> maybe_node_opts =
        env_vars->Get(isolate, OneByteString(isolate, "NODE_OPTIONS"));
    Local<String> node_opts;
    if (maybe_node_opts.ToLocal(&node_opts)) {
      std::string node_options(*String::Utf8Value(isolate, node_opts));
      std::vector<std::string> errors{};
      std::vector<std::string> env_argv =
          ParseNodeOptionsEnvVar(node_options, &errors);
      // [0] is expected to be the program name, add dummy string.
      env_argv.insert(env_argv.begin(), "");
      std::vector<std::string> invalid_args{};
      options_parser::Parse(&env_argv,
                            nullptr,
                            &invalid_args,
                            per_isolate_opts.get(),
                            kAllowedInEnvvar,
                            &errors);
      if (!errors.empty() && args[1]->IsObject()) {
        // Only fail for explicitly provided env, this protects from failures
        // when NODE_OPTIONS from parent's env is used (which is the default).
        Local<Value> error;
        if (!ToV8Value(env->context(), errors).ToLocal(&error)) return;
        Local<String> key =
            FIXED_ONE_BYTE_STRING(env->isolate(), "invalidNodeOptions");
        // Ignore the return value of Set() because exceptions bubble up to JS
        // when we return anyway.
        USE(args.This()->Set(env->context(), key, error));
        return;
      }
    }
#endif  // NODE_WITHOUT_NODE_OPTIONS
  }

  if (args[2]->IsArray()) {
    Local<Array> array = args[2].As<Array>();
    // The first argument is reserved for program name, but we don't need it
    // in workers.
    std::vector<std::string> exec_argv = {""};
    uint32_t length = array->Length();
    for (uint32_t i = 0; i < length; i++) {
      Local<Value> arg;
      if (!array->Get(env->context(), i).ToLocal(&arg)) {
        return;
      }
      Local<String> arg_v8;
      if (!arg->ToString(env->context()).ToLocal(&arg_v8)) {
        return;
      }
      Utf8Value arg_utf8_value(args.GetIsolate(), arg_v8);
      std::string arg_string(arg_utf8_value.out(), arg_utf8_value.length());
      exec_argv.push_back(arg_string);
    }

    std::vector<std::string> invalid_args{};
    std::vector<std::string> errors{};
    // Using invalid_args as the v8_args argument as it stores unknown
    // options for the per isolate parser.
    options_parser::Parse(&exec_argv,
                          &exec_argv_out,
                          &invalid_args,
                          per_isolate_opts.get(),
                          kDisallowedInEnvvar,
                          &errors);

    // The first argument is program name.
    invalid_args.erase(invalid_args.begin());
    if (errors.size() > 0 || invalid_args.size() > 0) {
      Local<Value> error;
      if (!ToV8Value(env->context(),
                     errors.size() > 0 ? errors : invalid_args)
                         .ToLocal(&error)) {
        return;
      }
      Local<String> key =
          FIXED_ONE_BYTE_STRING(env->isolate(), "invalidExecArgv");
      // Ignore the return value of Set() because exceptions bubble up to JS
      // when we return anyway.
      USE(args.This()->Set(env->context(), key, error));
      return;
    }
  } else {
    exec_argv_out = env->exec_argv();
  }

  bool use_node_snapshot = per_process::cli_options->node_snapshot;
  const SnapshotData* snapshot_data =
      use_node_snapshot ? SnapshotBuilder::GetEmbeddedSnapshotData() : nullptr;

  Worker* worker = new Worker(env,
                              args.This(),
                              url,
                              name,
                              per_isolate_opts,
                              std::move(exec_argv_out),
                              env_vars,
                              snapshot_data);

  CHECK(args[3]->IsFloat64Array());
  Local<Float64Array> limit_info = args[3].As<Float64Array>();
  CHECK_EQ(limit_info->Length(), kTotalResourceLimitCount);
  limit_info->CopyContents(worker->resource_limits_,
                           sizeof(worker->resource_limits_));

  CHECK(args[4]->IsBoolean());
  if (args[4]->IsTrue() || env->tracks_unmanaged_fds())
    worker->environment_flags_ |= EnvironmentFlags::kTrackUnmanagedFds;
  if (env->hide_console_windows())
    worker->environment_flags_ |= EnvironmentFlags::kHideConsoleWindows;
  if (env->no_native_addons())
    worker->environment_flags_ |= EnvironmentFlags::kNoNativeAddons;
  if (env->no_global_search_paths())
    worker->environment_flags_ |= EnvironmentFlags::kNoGlobalSearchPaths;
  if (env->no_browser_globals())
    worker->environment_flags_ |= EnvironmentFlags::kNoBrowserGlobals;
}

void Worker::StartThread(const FunctionCallbackInfo<Value>& args) {
  Worker* w;
  ASSIGN_OR_RETURN_UNWRAP(&w, args.This());
  Mutex::ScopedLock lock(w->mutex_);

  w->stopped_ = false;

  if (w->resource_limits_[kStackSizeMb] > 0) {
    if (w->resource_limits_[kStackSizeMb] * kMB < kStackBufferSize) {
      w->resource_limits_[kStackSizeMb] = kStackBufferSize / kMB;
      w->stack_size_ = kStackBufferSize;
    } else {
      w->stack_size_ =
          static_cast<size_t>(w->resource_limits_[kStackSizeMb] * kMB);
    }
  } else {
    w->resource_limits_[kStackSizeMb] = w->stack_size_ / kMB;
  }

  uv_thread_options_t thread_options;
  thread_options.flags = UV_THREAD_HAS_STACK_SIZE;
  thread_options.stack_size = w->stack_size_;

  uv_thread_t* tid = &w->tid_.emplace();  // Create uv_thread_t instance
  int ret = uv_thread_create_ex(tid, &thread_options, [](void* arg) {
    // XXX: This could become a std::unique_ptr, but that makes at least
    // gcc 6.3 detect undefined behaviour when there shouldn't be any.
    // gcc 7+ handles this well.
    Worker* w = static_cast<Worker*>(arg);
    const uintptr_t stack_top = reinterpret_cast<uintptr_t>(&arg);

    // Leave a few kilobytes just to make sure we're within limits and have
    // some space to do work in C++ land.
    w->stack_base_ = stack_top - (w->stack_size_ - kStackBufferSize);

    w->Run();

    Mutex::ScopedLock lock(w->mutex_);
    w->env()->SetImmediateThreadsafe(
        [w = std::unique_ptr<Worker>(w)](Environment* env) {
          if (w->has_ref_)
            env->add_refs(-1);
          w->JoinThread();
          // implicitly delete w
        });
  }, static_cast<void*>(w));

  if (ret == 0) {
    // The object now owns the created thread and should not be garbage
    // collected until that finishes.
    w->ClearWeak();

    if (w->has_ref_)
      w->env()->add_refs(1);

    w->env()->add_sub_worker_context(w);
  } else {
    w->stopped_ = true;
    w->tid_.reset();

    char err_buf[128];
    uv_err_name_r(ret, err_buf, sizeof(err_buf));
    {
      Isolate* isolate = w->env()->isolate();
      HandleScope handle_scope(isolate);
      THROW_ERR_WORKER_INIT_FAILED(isolate, err_buf);
    }
  }
}

void Worker::StopThread(const FunctionCallbackInfo<Value>& args) {
  Worker* w;
  ASSIGN_OR_RETURN_UNWRAP(&w, args.This());

  Debug(w, "Worker %llu is getting stopped by parent", w->thread_id_.id);
  w->Exit(1);
}

void Worker::Ref(const FunctionCallbackInfo<Value>& args) {
  Worker* w;
  ASSIGN_OR_RETURN_UNWRAP(&w, args.This());
  if (!w->has_ref_ && w->tid_.has_value()) {
    w->has_ref_ = true;
    w->env()->add_refs(1);
  }
}

void Worker::HasRef(const FunctionCallbackInfo<Value>& args) {
  Worker* w;
  ASSIGN_OR_RETURN_UNWRAP(&w, args.This());
  args.GetReturnValue().Set(w->has_ref_);
}

void Worker::Unref(const FunctionCallbackInfo<Value>& args) {
  Worker* w;
  ASSIGN_OR_RETURN_UNWRAP(&w, args.This());
  if (w->has_ref_ && w->tid_.has_value()) {
    w->has_ref_ = false;
    w->env()->add_refs(-1);
  }
}

void Worker::GetResourceLimits(const FunctionCallbackInfo<Value>& args) {
  Worker* w;
  ASSIGN_OR_RETURN_UNWRAP(&w, args.This());
  args.GetReturnValue().Set(w->GetResourceLimits(args.GetIsolate()));
}

Local<Float64Array> Worker::GetResourceLimits(Isolate* isolate) const {
  Local<ArrayBuffer> ab = ArrayBuffer::New(isolate, sizeof(resource_limits_));

  memcpy(ab->Data(), resource_limits_, sizeof(resource_limits_));
  return Float64Array::New(ab, 0, kTotalResourceLimitCount);
}

void Worker::Exit(int code, const char* error_code, const char* error_message) {
  Mutex::ScopedLock lock(mutex_);
  Debug(this, "Worker %llu called Exit(%d, %s, %s)",
        thread_id_.id, code, error_code, error_message);

  if (error_code != nullptr) {
    custom_error_ = error_code;
    custom_error_str_ = error_message;
  }

  if (env_ != nullptr) {
    exit_code_ = code;
    Stop(env_);
  } else {
    stopped_ = true;
  }
}

bool Worker::IsNotIndicativeOfMemoryLeakAtExit() const {
  // Worker objects always stay alive as long as the child thread, regardless
  // of whether they are being referenced in the parent thread.
  return true;
}

class WorkerHeapSnapshotTaker : public AsyncWrap {
 public:
  WorkerHeapSnapshotTaker(Environment* env, Local<Object> obj)
    : AsyncWrap(env, obj, AsyncWrap::PROVIDER_WORKERHEAPSNAPSHOT) {}

  SET_NO_MEMORY_INFO()
  SET_MEMORY_INFO_NAME(WorkerHeapSnapshotTaker)
  SET_SELF_SIZE(WorkerHeapSnapshotTaker)
};

void Worker::TakeHeapSnapshot(const FunctionCallbackInfo<Value>& args) {
  Worker* w;
  ASSIGN_OR_RETURN_UNWRAP(&w, args.This());

  Debug(w, "Worker %llu taking heap snapshot", w->thread_id_.id);

  Environment* env = w->env();
  AsyncHooks::DefaultTriggerAsyncIdScope trigger_id_scope(w);
  Local<Object> wrap;
  if (!env->worker_heap_snapshot_taker_template()
      ->NewInstance(env->context()).ToLocal(&wrap)) {
    return;
  }

  // The created WorkerHeapSnapshotTaker is an object owned by main
  // thread's Isolate, it can not be accessed by worker thread
  std::unique_ptr<BaseObjectPtr<WorkerHeapSnapshotTaker>> taker =
      std::make_unique<BaseObjectPtr<WorkerHeapSnapshotTaker>>(
          MakeDetachedBaseObject<WorkerHeapSnapshotTaker>(env, wrap));

  // Interrupt the worker thread and take a snapshot, then schedule a call
  // on the parent thread that turns that snapshot into a readable stream.
  bool scheduled = w->RequestInterrupt([taker = std::move(taker),
                                        env](Environment* worker_env) mutable {
    heap::HeapSnapshotPointer snapshot{
        worker_env->isolate()->GetHeapProfiler()->TakeHeapSnapshot()};
    CHECK(snapshot);

    // Here, the worker thread temporarily owns the WorkerHeapSnapshotTaker
    // object.

    env->SetImmediateThreadsafe(
        [taker = std::move(taker),
         snapshot = std::move(snapshot)](Environment* env) mutable {
          HandleScope handle_scope(env->isolate());
          Context::Scope context_scope(env->context());

          AsyncHooks::DefaultTriggerAsyncIdScope trigger_id_scope(taker->get());
          BaseObjectPtr<AsyncWrap> stream =
              heap::CreateHeapSnapshotStream(env, std::move(snapshot));
          Local<Value> args[] = {stream->object()};
          taker->get()->MakeCallback(
              env->ondone_string(), arraysize(args), args);
          // implicitly delete `taker`
        },
        CallbackFlags::kUnrefed);

    // Now, the lambda is delivered to the main thread, as a result, the
    // WorkerHeapSnapshotTaker object is delivered to the main thread, too.
  });

  if (scheduled) {
    args.GetReturnValue().Set(wrap);
  } else {
    args.GetReturnValue().Set(Local<Object>());
  }
}

void Worker::LoopIdleTime(const FunctionCallbackInfo<Value>& args) {
  Worker* w;
  ASSIGN_OR_RETURN_UNWRAP(&w, args.This());

  Mutex::ScopedLock lock(w->mutex_);
  // Using w->is_stopped() here leads to a deadlock, and checking is_stopped()
  // before locking the mutex is a race condition. So manually do the same
  // check.
  if (w->stopped_ || w->env_ == nullptr)
    return args.GetReturnValue().Set(-1);

  uint64_t idle_time = uv_metrics_idle_time(w->env_->event_loop());
  args.GetReturnValue().Set(1.0 * idle_time / 1e6);
}

void Worker::LoopStartTime(const FunctionCallbackInfo<Value>& args) {
  Worker* w;
  ASSIGN_OR_RETURN_UNWRAP(&w, args.This());

  Mutex::ScopedLock lock(w->mutex_);
  // Using w->is_stopped() here leads to a deadlock, and checking is_stopped()
  // before locking the mutex is a race condition. So manually do the same
  // check.
  if (w->stopped_ || w->env_ == nullptr)
    return args.GetReturnValue().Set(-1);

  double loop_start_time = w->env_->performance_state()->milestones[
      node::performance::NODE_PERFORMANCE_MILESTONE_LOOP_START];
  CHECK_GE(loop_start_time, 0);
  args.GetReturnValue().Set(
      (loop_start_time - node::performance::timeOrigin) / 1e6);
}

namespace {

// Return the MessagePort that is global for this Environment and communicates
// with the internal [kPort] port of the JS Worker class in the parent thread.
void GetEnvMessagePort(const FunctionCallbackInfo<Value>& args) {
  Environment* env = Environment::GetCurrent(args);
  Local<Object> port = env->message_port();
  CHECK_IMPLIES(!env->is_main_thread(), !port.IsEmpty());
  if (!port.IsEmpty()) {
    CHECK_EQ(port->GetCreationContext().ToLocalChecked()->GetIsolate(),
             args.GetIsolate());
    args.GetReturnValue().Set(port);
  }
}

void InitWorker(Local<Object> target,
                Local<Value> unused,
                Local<Context> context,
                void* priv) {
  Environment* env = Environment::GetCurrent(context);
  Isolate* isolate = env->isolate();

  {
    Local<FunctionTemplate> w = NewFunctionTemplate(isolate, Worker::New);

    w->InstanceTemplate()->SetInternalFieldCount(
        Worker::kInternalFieldCount);
    w->Inherit(AsyncWrap::GetConstructorTemplate(env));

    SetProtoMethod(isolate, w, "startThread", Worker::StartThread);
    SetProtoMethod(isolate, w, "stopThread", Worker::StopThread);
    SetProtoMethod(isolate, w, "hasRef", Worker::HasRef);
    SetProtoMethod(isolate, w, "ref", Worker::Ref);
    SetProtoMethod(isolate, w, "unref", Worker::Unref);
    SetProtoMethod(isolate, w, "getResourceLimits", Worker::GetResourceLimits);
    SetProtoMethod(isolate, w, "takeHeapSnapshot", Worker::TakeHeapSnapshot);
    SetProtoMethod(isolate, w, "loopIdleTime", Worker::LoopIdleTime);
    SetProtoMethod(isolate, w, "loopStartTime", Worker::LoopStartTime);

    SetConstructorFunction(context, target, "Worker", w);
  }

  {
    Local<FunctionTemplate> wst = NewFunctionTemplate(isolate, nullptr);

    wst->InstanceTemplate()->SetInternalFieldCount(
        WorkerHeapSnapshotTaker::kInternalFieldCount);
    wst->Inherit(AsyncWrap::GetConstructorTemplate(env));

    Local<String> wst_string =
        FIXED_ONE_BYTE_STRING(isolate, "WorkerHeapSnapshotTaker");
    wst->SetClassName(wst_string);
    env->set_worker_heap_snapshot_taker_template(wst->InstanceTemplate());
  }

  SetMethod(context, target, "getEnvMessagePort", GetEnvMessagePort);

  target
      ->Set(env->context(),
            env->thread_id_string(),
            Number::New(isolate, static_cast<double>(env->thread_id())))
      .Check();

  target
      ->Set(env->context(),
            FIXED_ONE_BYTE_STRING(isolate, "isMainThread"),
            Boolean::New(isolate, env->is_main_thread()))
      .Check();

  target
      ->Set(env->context(),
            FIXED_ONE_BYTE_STRING(isolate, "ownsProcessState"),
            Boolean::New(isolate, env->owns_process_state()))
      .Check();

  if (!env->is_main_thread()) {
    target
        ->Set(env->context(),
              FIXED_ONE_BYTE_STRING(isolate, "resourceLimits"),
              env->worker_context()->GetResourceLimits(isolate))
        .Check();
  }

  NODE_DEFINE_CONSTANT(target, kMaxYoungGenerationSizeMb);
  NODE_DEFINE_CONSTANT(target, kMaxOldGenerationSizeMb);
  NODE_DEFINE_CONSTANT(target, kCodeRangeSizeMb);
  NODE_DEFINE_CONSTANT(target, kStackSizeMb);
  NODE_DEFINE_CONSTANT(target, kTotalResourceLimitCount);
}

void RegisterExternalReferences(ExternalReferenceRegistry* registry) {
  registry->Register(GetEnvMessagePort);
  registry->Register(Worker::New);
  registry->Register(Worker::StartThread);
  registry->Register(Worker::StopThread);
  registry->Register(Worker::HasRef);
  registry->Register(Worker::Ref);
  registry->Register(Worker::Unref);
  registry->Register(Worker::GetResourceLimits);
  registry->Register(Worker::TakeHeapSnapshot);
  registry->Register(Worker::LoopIdleTime);
  registry->Register(Worker::LoopStartTime);
}

}  // anonymous namespace
}  // namespace worker
}  // namespace node

<<<<<<< HEAD
NODE_MODULE_CONTEXT_AWARE_INTERNAL(worker, node::worker::InitWorker)
NODE_MODULE_EXTERNAL_REFERENCE(worker, node::worker::RegisterExternalReferences)
=======
NODE_BINDING_CONTEXT_AWARE_INTERNAL(worker, node::worker::InitWorker)
NODE_BINDING_EXTERNAL_REFERENCE(worker,
                                node::worker::RegisterExternalReferences)
>>>>>>> 8a2d13a7
<|MERGE_RESOLUTION|>--- conflicted
+++ resolved
@@ -58,10 +58,7 @@
       exec_argv_(exec_argv),
       platform_(env->isolate_data()->platform()),
       thread_id_(AllocateEnvironmentThreadId()),
-<<<<<<< HEAD
-=======
       name_(name),
->>>>>>> 8a2d13a7
       env_vars_(env_vars),
       snapshot_data_(snapshot_data) {
   Debug(this, "Creating new worker instance with thread id %llu",
@@ -152,14 +149,6 @@
         ArrayBufferAllocator::Create();
     Isolate::CreateParams params;
     SetIsolateCreateParamsForNode(&params);
-<<<<<<< HEAD
-    params.array_buffer_allocator_shared = allocator;
-
-    if (w->snapshot_data() != nullptr) {
-      SnapshotBuilder::InitializeIsolateParams(w->snapshot_data(), &params);
-    }
-=======
->>>>>>> 8a2d13a7
     w->UpdateResourceConstraints(&params.constraints);
     params.array_buffer_allocator_shared = allocator;
     Isolate* isolate =
@@ -972,11 +961,6 @@
 }  // namespace worker
 }  // namespace node
 
-<<<<<<< HEAD
-NODE_MODULE_CONTEXT_AWARE_INTERNAL(worker, node::worker::InitWorker)
-NODE_MODULE_EXTERNAL_REFERENCE(worker, node::worker::RegisterExternalReferences)
-=======
 NODE_BINDING_CONTEXT_AWARE_INTERNAL(worker, node::worker::InitWorker)
 NODE_BINDING_EXTERNAL_REFERENCE(worker,
-                                node::worker::RegisterExternalReferences)
->>>>>>> 8a2d13a7
+                                node::worker::RegisterExternalReferences)