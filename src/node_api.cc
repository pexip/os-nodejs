#include "async_wrap-inl.h"
#include "env-inl.h"
#define NAPI_EXPERIMENTAL
#include "js_native_api_v8.h"
#include "memory_tracker-inl.h"
#include "node_api.h"
#include "node_api_internals.h"
#include "node_binding.h"
#include "node_buffer.h"
#include "node_errors.h"
#include "node_internals.h"
#include "node_process.h"
#include "node_url.h"
#include "threadpoolwork-inl.h"
#include "tracing/traced_value.h"
#include "util-inl.h"

#include <atomic>
#include <cstring>
#include <memory>

node_napi_env__::node_napi_env__(v8::Local<v8::Context> context,
                                 const std::string& module_filename,
                                 int32_t module_api_version)
    : napi_env__(context, module_api_version), filename(module_filename) {
  CHECK_NOT_NULL(node_env());
}

void node_napi_env__::DeleteMe() {
  destructing = true;
<<<<<<< HEAD
=======
  DrainFinalizerQueue();
>>>>>>> 8a2d13a7
  napi_env__::DeleteMe();
}

bool node_napi_env__::can_call_into_js() const {
  return node_env()->can_call_into_js();
}

void node_napi_env__::CallFinalizer(napi_finalize cb, void* data, void* hint) {
  CallFinalizer<true>(cb, data, hint);
}

template <bool enforceUncaughtExceptionPolicy>
void node_napi_env__::CallFinalizer(napi_finalize cb, void* data, void* hint) {
<<<<<<< HEAD
  CallFinalizer<true>(cb, data, hint);
}

template <bool enforceUncaughtExceptionPolicy>
void node_napi_env__::CallFinalizer(napi_finalize cb, void* data, void* hint) {
  if (destructing) {
    // we can not defer finalizers when the environment is being destructed.
    v8::HandleScope handle_scope(isolate);
    v8::Context::Scope context_scope(context());
    CallbackIntoModule<enforceUncaughtExceptionPolicy>(
        [&](napi_env env) { cb(env, data, hint); });
    return;
  }
  // we need to keep the env live until the finalizer has been run
  // EnvRefHolder provides an exception safe wrapper to Ref and then
  // Unref once the lambda is freed
  EnvRefHolder liveEnv(static_cast<napi_env>(this));
  node_env()->SetImmediate(
      [=, liveEnv = std::move(liveEnv)](node::Environment* node_env) {
        node_napi_env__* env = static_cast<node_napi_env__*>(liveEnv.env());
        v8::HandleScope handle_scope(env->isolate);
        v8::Context::Scope context_scope(env->context());
        env->CallbackIntoModule<enforceUncaughtExceptionPolicy>(
            [&](napi_env env) { cb(env, data, hint); });
      });
=======
  v8::HandleScope handle_scope(isolate);
  v8::Context::Scope context_scope(context());
  CallbackIntoModule<enforceUncaughtExceptionPolicy>(
      [&](napi_env env) { cb(env, data, hint); });
}

void node_napi_env__::EnqueueFinalizer(v8impl::RefTracker* finalizer) {
  napi_env__::EnqueueFinalizer(finalizer);
  // Schedule a second pass only when it has not been scheduled, and not
  // destructing the env.
  // When the env is being destructed, queued finalizers are drained in the
  // loop of `node_napi_env__::DrainFinalizerQueue`.
  if (!finalization_scheduled && !destructing) {
    finalization_scheduled = true;
    Ref();
    node_env()->SetImmediate([this](node::Environment* node_env) {
      finalization_scheduled = false;
      Unref();
      DrainFinalizerQueue();
    });
  }
}

void node_napi_env__::DrainFinalizerQueue() {
  // As userland code can delete additional references in one finalizer,
  // the list of pending finalizers may be mutated as we execute them, so
  // we keep iterating it until it is empty.
  while (!pending_finalizers.empty()) {
    v8impl::RefTracker* ref_tracker = *pending_finalizers.begin();
    pending_finalizers.erase(ref_tracker);
    ref_tracker->Finalize();
  }
}

void node_napi_env__::trigger_fatal_exception(v8::Local<v8::Value> local_err) {
  v8::Local<v8::Message> local_msg =
      v8::Exception::CreateMessage(isolate, local_err);
  node::errors::TriggerUncaughtException(isolate, local_err, local_msg);
}

// The option enforceUncaughtExceptionPolicy is added for not breaking existing
// running Node-API add-ons.
template <bool enforceUncaughtExceptionPolicy, typename T>
void node_napi_env__::CallbackIntoModule(T&& call) {
  CallIntoModule(call, [](napi_env env_, v8::Local<v8::Value> local_err) {
    node_napi_env__* env = static_cast<node_napi_env__*>(env_);
    if (env->terminatedOrTerminating()) {
      return;
    }
    node::Environment* node_env = env->node_env();
    // If the module api version is less than NAPI_VERSION_EXPERIMENTAL,
    // and the option --force-node-api-uncaught-exceptions-policy is not
    // specified, emit a warning about the uncaught exception instead of
    // triggering uncaught exception event.
    if (env->module_api_version < NAPI_VERSION_EXPERIMENTAL &&
        !node_env->options()->force_node_api_uncaught_exceptions_policy &&
        !enforceUncaughtExceptionPolicy) {
      ProcessEmitDeprecationWarning(
          node_env,
          "Uncaught N-API callback exception detected, please run node "
          "with option --force-node-api-uncaught-exceptions-policy=true "
          "to handle those exceptions properly.",
          "DEP0168");
      return;
    }
    // If there was an unhandled exception in the complete callback,
    // report it as a fatal exception. (There is no JavaScript on the
    // call stack that can possibly handle it.)
    env->trigger_fatal_exception(local_err);
  });
>>>>>>> 8a2d13a7
}

void node_napi_env__::trigger_fatal_exception(v8::Local<v8::Value> local_err) {
  v8::Local<v8::Message> local_msg =
      v8::Exception::CreateMessage(isolate, local_err);
  node::errors::TriggerUncaughtException(isolate, local_err, local_msg);
}

// option enforceUncaughtExceptionPolicy is added for not breaking existing
// running n-api add-ons, and should be deprecated in the next major Node.js
// release.
template <bool enforceUncaughtExceptionPolicy, typename T>
void node_napi_env__::CallbackIntoModule(T&& call) {
  CallIntoModule(call, [](napi_env env_, v8::Local<v8::Value> local_err) {
    node_napi_env__* env = static_cast<node_napi_env__*>(env_);
    node::Environment* node_env = env->node_env();
    if (!node_env->options()->force_node_api_uncaught_exceptions_policy &&
        !enforceUncaughtExceptionPolicy) {
      ProcessEmitDeprecationWarning(
          node_env,
          "Uncaught N-API callback exception detected, please run node "
          "with option --force-node-api-uncaught-exceptions-policy=true"
          "to handle those exceptions properly.",
          "DEP0168");
      return;
    }
    // If there was an unhandled exception in the complete callback,
    // report it as a fatal exception. (There is no JavaScript on the
    // callstack that can possibly handle it.)
    env->trigger_fatal_exception(local_err);
  });
}

namespace v8impl {

namespace {

class BufferFinalizer : private Finalizer {
 public:
  static BufferFinalizer* New(napi_env env,
                              napi_finalize finalize_callback = nullptr,
                              void* finalize_data = nullptr,
                              void* finalize_hint = nullptr) {
    return new BufferFinalizer(
        env, finalize_callback, finalize_data, finalize_hint);
  }
  // node::Buffer::FreeCallback
  static void FinalizeBufferCallback(char* data, void* hint) {
    std::unique_ptr<BufferFinalizer, Deleter> finalizer{
        static_cast<BufferFinalizer*>(hint)};
<<<<<<< HEAD
    finalizer->_finalize_data = data;

    if (finalizer->_finalize_callback == nullptr) return;
    finalizer->_env->CallFinalizer(finalizer->_finalize_callback,
                                   finalizer->_finalize_data,
                                   finalizer->_finalize_hint);
=======
    finalizer->finalize_data_ = data;

    // It is safe to call into JavaScript at this point.
    if (finalizer->finalize_callback_ == nullptr) return;
    finalizer->env_->CallFinalizer(finalizer->finalize_callback_,
                                   finalizer->finalize_data_,
                                   finalizer->finalize_hint_);
>>>>>>> 8a2d13a7
  }

  struct Deleter {
    void operator()(BufferFinalizer* finalizer) { delete finalizer; }
  };

 private:
  BufferFinalizer(napi_env env,
                  napi_finalize finalize_callback,
                  void* finalize_data,
                  void* finalize_hint)
      : Finalizer(env, finalize_callback, finalize_data, finalize_hint) {
    env_->Ref();
  }

  ~BufferFinalizer() { env_->Unref(); }
};

<<<<<<< HEAD
inline napi_env NewEnv(v8::Local<v8::Context> context,
                       const std::string& module_filename) {
=======
void ThrowNodeApiVersionError(node::Environment* node_env,
                              const char* module_name,
                              int32_t module_api_version) {
  std::string error_message;
  error_message += module_name;
  error_message += " requires Node-API version ";
  error_message += std::to_string(module_api_version);
  error_message += ", but this version of Node.js only supports version ";
  error_message += NODE_STRINGIFY(NAPI_VERSION) " add-ons.";
  node_env->ThrowError(error_message.c_str());
}

inline napi_env NewEnv(v8::Local<v8::Context> context,
                       const std::string& module_filename,
                       int32_t module_api_version) {
>>>>>>> 8a2d13a7
  node_napi_env result;

  // Validate module_api_version.
  if (module_api_version < NODE_API_DEFAULT_MODULE_API_VERSION) {
    module_api_version = NODE_API_DEFAULT_MODULE_API_VERSION;
  } else if (module_api_version > NAPI_VERSION &&
             module_api_version != NAPI_VERSION_EXPERIMENTAL) {
    node::Environment* node_env = node::Environment::GetCurrent(context);
    CHECK_NOT_NULL(node_env);
    ThrowNodeApiVersionError(
        node_env, module_filename.c_str(), module_api_version);
    return nullptr;
  }

  result = new node_napi_env__(context, module_filename, module_api_version);
  // TODO(addaleax): There was previously code that tried to delete the
  // napi_env when its v8::Context was garbage collected;
  // However, as long as N-API addons using this napi_env are in place,
  // the Context needs to be accessible and alive.
  // Ideally, we'd want an on-addon-unload hook that takes care of this
  // once all N-API addons using this napi_env are unloaded.
  // For now, a per-Environment cleanup hook is the best we can do.
  result->node_env()->AddCleanupHook(
      [](void* arg) { static_cast<napi_env>(arg)->Unref(); },
      static_cast<void*>(result));

  return result;
}

class ThreadSafeFunction : public node::AsyncResource {
 public:
  ThreadSafeFunction(v8::Local<v8::Function> func,
                     v8::Local<v8::Object> resource,
                     v8::Local<v8::String> name,
                     size_t thread_count_,
                     void* context_,
                     size_t max_queue_size_,
                     node_napi_env env_,
                     void* finalize_data_,
                     napi_finalize finalize_cb_,
                     napi_threadsafe_function_call_js call_js_cb_)
      : AsyncResource(env_->isolate,
                      resource,
                      *v8::String::Utf8Value(env_->isolate, name)),
        thread_count(thread_count_),
        is_closing(false),
        dispatch_state(kDispatchIdle),
        context(context_),
        max_queue_size(max_queue_size_),
        env(env_),
        finalize_data(finalize_data_),
        finalize_cb(finalize_cb_),
        call_js_cb(call_js_cb_ == nullptr ? CallJs : call_js_cb_),
        handles_closing(false) {
    ref.Reset(env->isolate, func);
    node::AddEnvironmentCleanupHook(env->isolate, Cleanup, this);
    env->Ref();
  }

  ~ThreadSafeFunction() override {
    node::RemoveEnvironmentCleanupHook(env->isolate, Cleanup, this);
    env->Unref();
  }

  // These methods can be called from any thread.

  napi_status Push(void* data, napi_threadsafe_function_call_mode mode) {
    node::Mutex::ScopedLock lock(this->mutex);

    while (queue.size() >= max_queue_size && max_queue_size > 0 &&
           !is_closing) {
      if (mode == napi_tsfn_nonblocking) {
        return napi_queue_full;
      }
      cond->Wait(lock);
    }

    if (is_closing) {
      if (thread_count == 0) {
        return napi_invalid_arg;
      } else {
        thread_count--;
        return napi_closing;
      }
    } else {
      queue.push(data);
      Send();
      return napi_ok;
    }
  }

  napi_status Acquire() {
    node::Mutex::ScopedLock lock(this->mutex);

    if (is_closing) {
      return napi_closing;
    }

    thread_count++;

    return napi_ok;
  }

  napi_status Release(napi_threadsafe_function_release_mode mode) {
    node::Mutex::ScopedLock lock(this->mutex);

    if (thread_count == 0) {
      return napi_invalid_arg;
    }

    thread_count--;

    if (thread_count == 0 || mode == napi_tsfn_abort) {
      if (!is_closing) {
        is_closing = (mode == napi_tsfn_abort);
        if (is_closing && max_queue_size > 0) {
          cond->Signal(lock);
        }
        Send();
      }
    }

    return napi_ok;
  }

  void EmptyQueueAndDelete() {
    for (; !queue.empty(); queue.pop()) {
      call_js_cb(nullptr, nullptr, context, queue.front());
    }
    delete this;
  }

  // These methods must only be called from the loop thread.

  napi_status Init() {
    ThreadSafeFunction* ts_fn = this;
    uv_loop_t* loop = env->node_env()->event_loop();

    if (uv_async_init(loop, &async, AsyncCb) == 0) {
      if (max_queue_size > 0) {
        cond = std::make_unique<node::ConditionVariable>();
      }
      if (max_queue_size == 0 || cond) {
        return napi_ok;
      }

      env->node_env()->CloseHandle(
          reinterpret_cast<uv_handle_t*>(&async),
          [](uv_handle_t* handle) -> void {
            ThreadSafeFunction* ts_fn =
                node::ContainerOf(&ThreadSafeFunction::async,
                                  reinterpret_cast<uv_async_t*>(handle));
            delete ts_fn;
          });

      // Prevent the thread-safe function from being deleted here, because
      // the callback above will delete it.
      ts_fn = nullptr;
    }

    delete ts_fn;

    return napi_generic_failure;
  }

  napi_status Unref() {
    uv_unref(reinterpret_cast<uv_handle_t*>(&async));

    return napi_ok;
  }

  napi_status Ref() {
    uv_ref(reinterpret_cast<uv_handle_t*>(&async));

    return napi_ok;
  }

  inline void* Context() { return context; }

 protected:
  void Dispatch() {
    bool has_more = true;

    // Limit maximum synchronous iteration count to prevent event loop
    // starvation. See `src/node_messaging.cc` for an inspiration.
    unsigned int iterations_left = kMaxIterationCount;
    while (has_more && --iterations_left != 0) {
      dispatch_state = kDispatchRunning;
      has_more = DispatchOne();

      // Send() was called while we were executing the JS function
      if (dispatch_state.exchange(kDispatchIdle) != kDispatchRunning) {
        has_more = true;
      }
    }

    if (has_more) {
      Send();
    }
  }

  bool DispatchOne() {
    void* data = nullptr;
    bool popped_value = false;
    bool has_more = false;

    {
      node::Mutex::ScopedLock lock(this->mutex);
      if (is_closing) {
        CloseHandlesAndMaybeDelete();
      } else {
        size_t size = queue.size();
        if (size > 0) {
          data = queue.front();
          queue.pop();
          popped_value = true;
          if (size == max_queue_size && max_queue_size > 0) {
            cond->Signal(lock);
          }
          size--;
        }

        if (size == 0) {
          if (thread_count == 0) {
            is_closing = true;
            if (max_queue_size > 0) {
              cond->Signal(lock);
            }
            CloseHandlesAndMaybeDelete();
          }
        } else {
          has_more = true;
        }
      }
    }

    if (popped_value) {
      v8::HandleScope scope(env->isolate);
      CallbackScope cb_scope(this);
      napi_value js_callback = nullptr;
      if (!ref.IsEmpty()) {
        v8::Local<v8::Function> js_cb =
            v8::Local<v8::Function>::New(env->isolate, ref);
        js_callback = v8impl::JsValueFromV8LocalValue(js_cb);
      }
      env->CallbackIntoModule<false>(
          [&](napi_env env) { call_js_cb(env, js_callback, context, data); });
    }

    return has_more;
  }

  void Finalize() {
    v8::HandleScope scope(env->isolate);
    if (finalize_cb) {
      CallbackScope cb_scope(this);
<<<<<<< HEAD
      // Do not use CallFinalizer since it will defer the invocation, which
      // would lead to accessing a deleted ThreadSafeFunction.
      env->CallbackIntoModule<false>(
          [&](napi_env env) { finalize_cb(env, finalize_data, context); });
=======
      env->CallFinalizer<false>(finalize_cb, finalize_data, context);
>>>>>>> 8a2d13a7
    }
    EmptyQueueAndDelete();
  }

  void CloseHandlesAndMaybeDelete(bool set_closing = false) {
    v8::HandleScope scope(env->isolate);
    if (set_closing) {
      node::Mutex::ScopedLock lock(this->mutex);
      is_closing = true;
      if (max_queue_size > 0) {
        cond->Signal(lock);
      }
    }
    if (handles_closing) {
      return;
    }
    handles_closing = true;
    env->node_env()->CloseHandle(
        reinterpret_cast<uv_handle_t*>(&async),
        [](uv_handle_t* handle) -> void {
          ThreadSafeFunction* ts_fn =
              node::ContainerOf(&ThreadSafeFunction::async,
                                reinterpret_cast<uv_async_t*>(handle));
          ts_fn->Finalize();
        });
  }

  void Send() {
    // Ask currently running Dispatch() to make one more iteration
    unsigned char current_state = dispatch_state.fetch_or(kDispatchPending);
    if ((current_state & kDispatchRunning) == kDispatchRunning) {
      return;
    }

    CHECK_EQ(0, uv_async_send(&async));
  }

  // Default way of calling into JavaScript. Used when ThreadSafeFunction is
  //  without a call_js_cb_.
  static void CallJs(napi_env env, napi_value cb, void* context, void* data) {
    if (!(env == nullptr || cb == nullptr)) {
      napi_value recv;
      napi_status status;

      status = napi_get_undefined(env, &recv);
      if (status != napi_ok) {
        napi_throw_error(env,
                         "ERR_NAPI_TSFN_GET_UNDEFINED",
                         "Failed to retrieve undefined value");
        return;
      }

      status = napi_call_function(env, recv, cb, 0, nullptr, nullptr);
      if (status != napi_ok && status != napi_pending_exception) {
        napi_throw_error(
            env, "ERR_NAPI_TSFN_CALL_JS", "Failed to call JS callback");
        return;
      }
    }
  }

  static void AsyncCb(uv_async_t* async) {
    ThreadSafeFunction* ts_fn =
        node::ContainerOf(&ThreadSafeFunction::async, async);
    ts_fn->Dispatch();
  }

  static void Cleanup(void* data) {
    reinterpret_cast<ThreadSafeFunction*>(data)->CloseHandlesAndMaybeDelete(
        true);
  }

 private:
  static const unsigned char kDispatchIdle = 0;
  static const unsigned char kDispatchRunning = 1 << 0;
  static const unsigned char kDispatchPending = 1 << 1;

  static const unsigned int kMaxIterationCount = 1000;

  // These are variables protected by the mutex.
  node::Mutex mutex;
  std::unique_ptr<node::ConditionVariable> cond;
  std::queue<void*> queue;
  uv_async_t async;
  size_t thread_count;
  bool is_closing;
  std::atomic_uchar dispatch_state;

  // These are variables set once, upon creation, and then never again, which
  // means we don't need the mutex to read them.
  void* context;
  size_t max_queue_size;

  // These are variables accessed only from the loop thread.
  v8impl::Persistent<v8::Function> ref;
  node_napi_env env;
  void* finalize_data;
  napi_finalize finalize_cb;
  napi_threadsafe_function_call_js call_js_cb;
  bool handles_closing;
};

/**
 * Compared to node::AsyncResource, the resource object in AsyncContext is
 * gc-able. AsyncContext holds a weak reference to the resource object.
 * AsyncContext::MakeCallback doesn't implicitly set the receiver of the
 * callback to the resource object.
 */
class AsyncContext {
 public:
  AsyncContext(node_napi_env env,
               v8::Local<v8::Object> resource_object,
               const v8::Local<v8::String> resource_name,
               bool externally_managed_resource)
      : env_(env) {
    async_id_ = node_env()->new_async_id();
    trigger_async_id_ = node_env()->get_default_trigger_async_id();
    resource_.Reset(node_env()->isolate(), resource_object);
    lost_reference_ = false;
    if (externally_managed_resource) {
      resource_.SetWeak(
          this, AsyncContext::WeakCallback, v8::WeakCallbackType::kParameter);
    }

    node::AsyncWrap::EmitAsyncInit(node_env(),
                                   resource_object,
                                   resource_name,
                                   async_id_,
                                   trigger_async_id_);
  }

  ~AsyncContext() {
    resource_.Reset();
    lost_reference_ = true;
    node::AsyncWrap::EmitDestroy(node_env(), async_id_);
  }

  inline v8::MaybeLocal<v8::Value> MakeCallback(
      v8::Local<v8::Object> recv,
      const v8::Local<v8::Function> callback,
      int argc,
      v8::Local<v8::Value> argv[]) {
    EnsureReference();
    return node::InternalMakeCallback(node_env(),
                                      resource(),
                                      recv,
                                      callback,
                                      argc,
                                      argv,
                                      {async_id_, trigger_async_id_});
  }

  inline napi_callback_scope OpenCallbackScope() {
    EnsureReference();
    napi_callback_scope it =
        reinterpret_cast<napi_callback_scope>(new CallbackScope(this));
    env_->open_callback_scopes++;
    return it;
  }

  inline void EnsureReference() {
    if (lost_reference_) {
      const v8::HandleScope handle_scope(node_env()->isolate());
      resource_.Reset(node_env()->isolate(),
                      v8::Object::New(node_env()->isolate()));
      lost_reference_ = false;
    }
  }

  inline node::Environment* node_env() { return env_->node_env(); }
  inline v8::Local<v8::Object> resource() {
    return resource_.Get(node_env()->isolate());
  }
  inline node::async_context async_context() {
    return {async_id_, trigger_async_id_};
  }

  static inline void CloseCallbackScope(node_napi_env env,
                                        napi_callback_scope s) {
    CallbackScope* callback_scope = reinterpret_cast<CallbackScope*>(s);
    delete callback_scope;
    env->open_callback_scopes--;
  }

  static void WeakCallback(const v8::WeakCallbackInfo<AsyncContext>& data) {
    AsyncContext* async_context = data.GetParameter();
    async_context->resource_.Reset();
    async_context->lost_reference_ = true;
  }

 private:
  class CallbackScope : public node::CallbackScope {
   public:
    explicit CallbackScope(AsyncContext* async_context)
        : node::CallbackScope(async_context->node_env(),
                              async_context->resource_.Get(
                                  async_context->node_env()->isolate()),
                              async_context->async_context()) {}
  };

  node_napi_env env_;
  double async_id_;
  double trigger_async_id_;
  v8::Global<v8::Object> resource_;
  bool lost_reference_;
};

}  // end of anonymous namespace

}  // end of namespace v8impl

// Intercepts the Node-V8 module registration callback. Converts parameters
// to NAPI equivalents and then calls the registration callback specified
// by the NAPI module.
static void napi_module_register_cb(v8::Local<v8::Object> exports,
                                    v8::Local<v8::Value> module,
                                    v8::Local<v8::Context> context,
                                    void* priv) {
  napi_module_register_by_symbol(
      exports,
      module,
      context,
      static_cast<const napi_module*>(priv)->nm_register_func);
}

template <int32_t module_api_version>
static void node_api_context_register_func(v8::Local<v8::Object> exports,
                                           v8::Local<v8::Value> module,
                                           v8::Local<v8::Context> context,
                                           void* priv) {
  napi_module_register_by_symbol(
      exports,
      module,
      context,
      reinterpret_cast<napi_addon_register_func>(priv),
      module_api_version);
}

// This function must be augmented for each new Node API version.
// The key role of this function is to encode module_api_version in the function
// pointer. We are not going to have many Node API versions and having one
// function per version is relatively cheap. It avoids dynamic memory
// allocations or implementing more expensive changes to module registration.
// Currently AddLinkedBinding is the only user of this function.
node::addon_context_register_func get_node_api_context_register_func(
    node::Environment* node_env,
    const char* module_name,
    int32_t module_api_version) {
  static_assert(
      NAPI_VERSION == 9,
      "New version of Node-API requires adding another else-if statement below "
      "for the new version and updating this assert condition.");
  if (module_api_version <= NODE_API_DEFAULT_MODULE_API_VERSION) {
    return node_api_context_register_func<NODE_API_DEFAULT_MODULE_API_VERSION>;
  } else if (module_api_version == 9) {
    return node_api_context_register_func<9>;
  } else if (module_api_version == NAPI_VERSION_EXPERIMENTAL) {
    return node_api_context_register_func<NAPI_VERSION_EXPERIMENTAL>;
  } else {
    v8impl::ThrowNodeApiVersionError(node_env, module_name, module_api_version);
    return nullptr;
  }
}

void napi_module_register_by_symbol(v8::Local<v8::Object> exports,
                                    v8::Local<v8::Value> module,
                                    v8::Local<v8::Context> context,
                                    napi_addon_register_func init,
                                    int32_t module_api_version) {
  node::Environment* node_env = node::Environment::GetCurrent(context);
  std::string module_filename = "";
  if (init == nullptr) {
    CHECK_NOT_NULL(node_env);
    node_env->ThrowError("Module has no declared entry point.");
    return;
  }

  // We set `env->filename` from `module.filename` here, but we could just as
  // easily add a private property to `exports` in `process.dlopen`, which
  // receives the file name from JS, and retrieve *that* here. Thus, we are not
  // endorsing commonjs here by making use of `module.filename`.
  v8::Local<v8::Value> filename_js;
  v8::Local<v8::Object> modobj;
  if (module->ToObject(context).ToLocal(&modobj) &&
      modobj->Get(context, node_env->filename_string()).ToLocal(&filename_js) &&
      filename_js->IsString()) {
    node::Utf8Value filename(node_env->isolate(), filename_js);

    // Turn the absolute path into a URL. Currently the absolute path is always
    // a file system path.
    // TODO(gabrielschulhof): Pass the `filename` through unchanged if/when we
    // receive it as a URL already.
<<<<<<< HEAD
    module_filename = node::url::URL::FromFilePath(filename.ToString()).href();
=======
    module_filename = node::url::FromFilePath(filename.ToStringView());
>>>>>>> 8a2d13a7
  }

  // Create a new napi_env for this specific module.
  napi_env env = v8impl::NewEnv(context, module_filename, module_api_version);

  napi_value _exports = nullptr;
  env->CallIntoModule([&](napi_env env) {
    _exports = init(env, v8impl::JsValueFromV8LocalValue(exports));
  });

  // If register function returned a non-null exports object different from
  // the exports object we passed it, set that as the "exports" property of
  // the module.
  if (_exports != nullptr &&
      _exports != v8impl::JsValueFromV8LocalValue(exports)) {
    napi_value _module = v8impl::JsValueFromV8LocalValue(module);
    napi_set_named_property(env, _module, "exports", _exports);
  }
}

namespace node {
node_module napi_module_to_node_module(const napi_module* mod) {
  return {
      -1,
      mod->nm_flags | NM_F_DELETEME,
      nullptr,
      mod->nm_filename,
      nullptr,
      napi_module_register_cb,
      mod->nm_modname,
      const_cast<napi_module*>(mod),  // priv
      nullptr,
  };
}
}  // namespace node

// Registers a NAPI module.
void NAPI_CDECL napi_module_register(napi_module* mod) {
  node::node_module* nm =
      new node::node_module(node::napi_module_to_node_module(mod));
  node::node_module_register(nm);
}

napi_status NAPI_CDECL napi_add_env_cleanup_hook(napi_env env,
                                                 napi_cleanup_hook fun,
                                                 void* arg) {
  CHECK_ENV(env);
  CHECK_ARG(env, fun);

  node::AddEnvironmentCleanupHook(env->isolate, fun, arg);

  return napi_ok;
}

napi_status NAPI_CDECL napi_remove_env_cleanup_hook(napi_env env,
                                                    napi_cleanup_hook fun,
                                                    void* arg) {
  CHECK_ENV(env);
  CHECK_ARG(env, fun);

  node::RemoveEnvironmentCleanupHook(env->isolate, fun, arg);

  return napi_ok;
}

struct napi_async_cleanup_hook_handle__ {
  napi_async_cleanup_hook_handle__(napi_env env,
                                   napi_async_cleanup_hook user_hook,
                                   void* user_data)
      : env_(env), user_hook_(user_hook), user_data_(user_data) {
    handle_ = node::AddEnvironmentCleanupHook(env->isolate, Hook, this);
    env->Ref();
  }

  ~napi_async_cleanup_hook_handle__() {
    node::RemoveEnvironmentCleanupHook(std::move(handle_));
    if (done_cb_ != nullptr) done_cb_(done_data_);

    // Release the `env` handle asynchronously since it would be surprising if
    // a call to a N-API function would destroy `env` synchronously.
    static_cast<node_napi_env>(env_)->node_env()->SetImmediate(
        [env = env_](node::Environment*) { env->Unref(); });
  }

  static void Hook(void* data, void (*done_cb)(void*), void* done_data) {
    napi_async_cleanup_hook_handle__* handle =
        static_cast<napi_async_cleanup_hook_handle__*>(data);
    handle->done_cb_ = done_cb;
    handle->done_data_ = done_data;
    handle->user_hook_(handle, handle->user_data_);
  }

  node::AsyncCleanupHookHandle handle_;
  napi_env env_ = nullptr;
  napi_async_cleanup_hook user_hook_ = nullptr;
  void* user_data_ = nullptr;
  void (*done_cb_)(void*) = nullptr;
  void* done_data_ = nullptr;
};

napi_status NAPI_CDECL
napi_add_async_cleanup_hook(napi_env env,
                            napi_async_cleanup_hook hook,
                            void* arg,
                            napi_async_cleanup_hook_handle* remove_handle) {
  CHECK_ENV(env);
  CHECK_ARG(env, hook);

  napi_async_cleanup_hook_handle__* handle =
      new napi_async_cleanup_hook_handle__(env, hook, arg);

  if (remove_handle != nullptr) *remove_handle = handle;

  return napi_clear_last_error(env);
}

napi_status NAPI_CDECL
napi_remove_async_cleanup_hook(napi_async_cleanup_hook_handle remove_handle) {
  if (remove_handle == nullptr) return napi_invalid_arg;

  delete remove_handle;

  return napi_ok;
}

napi_status NAPI_CDECL napi_fatal_exception(napi_env env, napi_value err) {
  NAPI_PREAMBLE(env);
  CHECK_ARG(env, err);

  v8::Local<v8::Value> local_err = v8impl::V8LocalValueFromJsValue(err);
  static_cast<node_napi_env>(env)->trigger_fatal_exception(local_err);

  return napi_clear_last_error(env);
}

NAPI_NO_RETURN void NAPI_CDECL napi_fatal_error(const char* location,
                                                size_t location_len,
                                                const char* message,
                                                size_t message_len) {
  std::string location_string;
  std::string message_string;

  if (location_len != NAPI_AUTO_LENGTH) {
    location_string.assign(const_cast<char*>(location), location_len);
  } else {
    location_string.assign(const_cast<char*>(location), strlen(location));
  }

  if (message_len != NAPI_AUTO_LENGTH) {
    message_string.assign(const_cast<char*>(message), message_len);
  } else {
    message_string.assign(const_cast<char*>(message), strlen(message));
  }

  node::OnFatalError(location_string.c_str(), message_string.c_str());
}

napi_status NAPI_CDECL
napi_open_callback_scope(napi_env env,
                         napi_value /** ignored */,
                         napi_async_context async_context_handle,
                         napi_callback_scope* result) {
  // Omit NAPI_PREAMBLE and GET_RETURN_STATUS because V8 calls here cannot throw
  // JS exceptions.
  CHECK_ENV(env);
  CHECK_ARG(env, result);

  v8impl::AsyncContext* node_async_context =
      reinterpret_cast<v8impl::AsyncContext*>(async_context_handle);

  *result = node_async_context->OpenCallbackScope();

  return napi_clear_last_error(env);
}

napi_status NAPI_CDECL napi_close_callback_scope(napi_env env,
                                                 napi_callback_scope scope) {
  // Omit NAPI_PREAMBLE and GET_RETURN_STATUS because V8 calls here cannot throw
  // JS exceptions.
  CHECK_ENV(env);
  CHECK_ARG(env, scope);
  if (env->open_callback_scopes == 0) {
    return napi_callback_scope_mismatch;
  }

  v8impl::AsyncContext::CloseCallbackScope(reinterpret_cast<node_napi_env>(env),
                                           scope);

  return napi_clear_last_error(env);
}

napi_status NAPI_CDECL napi_async_init(napi_env env,
                                       napi_value async_resource,
                                       napi_value async_resource_name,
                                       napi_async_context* result) {
  CHECK_ENV(env);
  env->CheckGCAccess();
  CHECK_ARG(env, async_resource_name);
  CHECK_ARG(env, result);

  v8::Isolate* isolate = env->isolate;
  v8::Local<v8::Context> context = env->context();

  v8::Local<v8::Object> v8_resource;
  bool externally_managed_resource;
  if (async_resource != nullptr) {
    CHECK_TO_OBJECT(env, context, v8_resource, async_resource);
    externally_managed_resource = true;
  } else {
    v8_resource = v8::Object::New(isolate);
    externally_managed_resource = false;
  }

  v8::Local<v8::String> v8_resource_name;
  CHECK_TO_STRING(env, context, v8_resource_name, async_resource_name);

  v8impl::AsyncContext* async_context =
      new v8impl::AsyncContext(reinterpret_cast<node_napi_env>(env),
                               v8_resource,
                               v8_resource_name,
                               externally_managed_resource);

  *result = reinterpret_cast<napi_async_context>(async_context);

  return napi_clear_last_error(env);
}

napi_status NAPI_CDECL napi_async_destroy(napi_env env,
                                          napi_async_context async_context) {
  CHECK_ENV(env);
  env->CheckGCAccess();
  CHECK_ARG(env, async_context);

  v8impl::AsyncContext* node_async_context =
      reinterpret_cast<v8impl::AsyncContext*>(async_context);

  delete node_async_context;

  return napi_clear_last_error(env);
}

napi_status NAPI_CDECL napi_make_callback(napi_env env,
                                          napi_async_context async_context,
                                          napi_value recv,
                                          napi_value func,
                                          size_t argc,
                                          const napi_value* argv,
                                          napi_value* result) {
  NAPI_PREAMBLE(env);
  CHECK_ARG(env, recv);
  if (argc > 0) {
    CHECK_ARG(env, argv);
  }

  v8::Local<v8::Context> context = env->context();

  v8::Local<v8::Object> v8recv;
  CHECK_TO_OBJECT(env, context, v8recv, recv);

  v8::Local<v8::Function> v8func;
  CHECK_TO_FUNCTION(env, v8func, func);

  v8::MaybeLocal<v8::Value> callback_result;

  if (async_context == nullptr) {
    callback_result = node::MakeCallback(
        env->isolate,
        v8recv,
        v8func,
        argc,
        reinterpret_cast<v8::Local<v8::Value>*>(const_cast<napi_value*>(argv)),
        {0, 0});
  } else {
    v8impl::AsyncContext* node_async_context =
        reinterpret_cast<v8impl::AsyncContext*>(async_context);
    callback_result = node_async_context->MakeCallback(
        v8recv,
        v8func,
        argc,
        reinterpret_cast<v8::Local<v8::Value>*>(const_cast<napi_value*>(argv)));
  }

  if (try_catch.HasCaught()) {
    return napi_set_last_error(env, napi_pending_exception);
  } else {
    CHECK_MAYBE_EMPTY(env, callback_result, napi_generic_failure);
    if (result != nullptr) {
      *result =
          v8impl::JsValueFromV8LocalValue(callback_result.ToLocalChecked());
    }
  }

  return GET_RETURN_STATUS(env);
}

napi_status NAPI_CDECL napi_create_buffer(napi_env env,
                                          size_t length,
                                          void** data,
                                          napi_value* result) {
  NAPI_PREAMBLE(env);
  CHECK_ARG(env, result);

  v8::MaybeLocal<v8::Object> maybe = node::Buffer::New(env->isolate, length);

  CHECK_MAYBE_EMPTY(env, maybe, napi_generic_failure);

  v8::Local<v8::Object> buffer = maybe.ToLocalChecked();

  *result = v8impl::JsValueFromV8LocalValue(buffer);

  if (data != nullptr) {
    *data = node::Buffer::Data(buffer);
  }

  return GET_RETURN_STATUS(env);
}

napi_status NAPI_CDECL napi_create_external_buffer(napi_env env,
                                                   size_t length,
                                                   void* data,
                                                   napi_finalize finalize_cb,
                                                   void* finalize_hint,
                                                   napi_value* result) {
  NAPI_PREAMBLE(env);
  CHECK_ARG(env, result);

#if defined(V8_ENABLE_SANDBOX)
  return napi_set_last_error(env, napi_no_external_buffers_allowed);
#endif

  v8::Isolate* isolate = env->isolate;

  // The finalizer object will delete itself after invoking the callback.
<<<<<<< HEAD
  v8impl::Finalizer* finalizer =
      v8impl::Finalizer::New(env,
                             finalize_cb,
                             nullptr,
                             finalize_hint,
                             v8impl::Finalizer::kKeepEnvReference);
=======
  v8impl::BufferFinalizer* finalizer =
      v8impl::BufferFinalizer::New(env, finalize_cb, nullptr, finalize_hint);
>>>>>>> 8a2d13a7

  v8::MaybeLocal<v8::Object> maybe =
      node::Buffer::New(isolate,
                        static_cast<char*>(data),
                        length,
                        v8impl::BufferFinalizer::FinalizeBufferCallback,
                        finalizer);

  CHECK_MAYBE_EMPTY(env, maybe, napi_generic_failure);

  *result = v8impl::JsValueFromV8LocalValue(maybe.ToLocalChecked());
  return GET_RETURN_STATUS(env);
  // Tell coverity that 'finalizer' should not be freed when we return
  // as it will be deleted when the buffer to which it is associated
  // is finalized.
  // coverity[leaked_storage]
}

napi_status NAPI_CDECL napi_create_buffer_copy(napi_env env,
                                               size_t length,
                                               const void* data,
                                               void** result_data,
                                               napi_value* result) {
  NAPI_PREAMBLE(env);
  CHECK_ARG(env, result);

  v8::MaybeLocal<v8::Object> maybe =
      node::Buffer::Copy(env->isolate, static_cast<const char*>(data), length);

  CHECK_MAYBE_EMPTY(env, maybe, napi_generic_failure);

  v8::Local<v8::Object> buffer = maybe.ToLocalChecked();
  *result = v8impl::JsValueFromV8LocalValue(buffer);

  if (result_data != nullptr) {
    *result_data = node::Buffer::Data(buffer);
  }

  return GET_RETURN_STATUS(env);
}

napi_status NAPI_CDECL napi_is_buffer(napi_env env,
                                      napi_value value,
                                      bool* result) {
  CHECK_ENV(env);
  env->CheckGCAccess();
  CHECK_ARG(env, value);
  CHECK_ARG(env, result);

  *result = node::Buffer::HasInstance(v8impl::V8LocalValueFromJsValue(value));
  return napi_clear_last_error(env);
}

napi_status NAPI_CDECL napi_get_buffer_info(napi_env env,
                                            napi_value value,
                                            void** data,
                                            size_t* length) {
  CHECK_ENV(env);
  env->CheckGCAccess();
  CHECK_ARG(env, value);

  v8::Local<v8::Value> buffer = v8impl::V8LocalValueFromJsValue(value);

  if (data != nullptr) {
    *data = node::Buffer::Data(buffer);
  }
  if (length != nullptr) {
    *length = node::Buffer::Length(buffer);
  }

  return napi_clear_last_error(env);
}

napi_status NAPI_CDECL napi_get_node_version(napi_env env,
                                             const napi_node_version** result) {
  CHECK_ENV(env);
  CHECK_ARG(env, result);
  static const napi_node_version version = {
      NODE_MAJOR_VERSION, NODE_MINOR_VERSION, NODE_PATCH_VERSION, NODE_RELEASE};
  *result = &version;
  return napi_clear_last_error(env);
}

namespace {
namespace uvimpl {

static napi_status ConvertUVErrorCode(int code) {
  switch (code) {
    case 0:
      return napi_ok;
    case UV_EINVAL:
      return napi_invalid_arg;
    case UV_ECANCELED:
      return napi_cancelled;
    default:
      return napi_generic_failure;
  }
}

// Wrapper around uv_work_t which calls user-provided callbacks.
class Work : public node::AsyncResource, public node::ThreadPoolWork {
 private:
  explicit Work(node_napi_env env,
                v8::Local<v8::Object> async_resource,
                v8::Local<v8::String> async_resource_name,
                napi_async_execute_callback execute,
                napi_async_complete_callback complete = nullptr,
                void* data = nullptr)
      : AsyncResource(
            env->isolate,
            async_resource,
            *v8::String::Utf8Value(env->isolate, async_resource_name)),
        ThreadPoolWork(env->node_env(), "node_api"),
        _env(env),
        _data(data),
        _execute(execute),
        _complete(complete) {}

  ~Work() override = default;

 public:
  static Work* New(node_napi_env env,
                   v8::Local<v8::Object> async_resource,
                   v8::Local<v8::String> async_resource_name,
                   napi_async_execute_callback execute,
                   napi_async_complete_callback complete,
                   void* data) {
    return new Work(
        env, async_resource, async_resource_name, execute, complete, data);
  }

  static void Delete(Work* work) { delete work; }

  void DoThreadPoolWork() override { _execute(_env, _data); }

  void AfterThreadPoolWork(int status) override {
    if (_complete == nullptr) return;

    // Establish a handle scope here so that every callback doesn't have to.
    // Also it is needed for the exception-handling below.
    v8::HandleScope scope(_env->isolate);

    CallbackScope callback_scope(this);

    _env->CallbackIntoModule<true>([&](napi_env env) {
      _complete(env, ConvertUVErrorCode(status), _data);
    });

    // Note: Don't access `work` after this point because it was
    // likely deleted by the complete callback.
  }

 private:
  node_napi_env _env;
  void* _data;
  napi_async_execute_callback _execute;
  napi_async_complete_callback _complete;
};

}  // end of namespace uvimpl
}  // end of anonymous namespace

#define CALL_UV(env, condition)                                                \
  do {                                                                         \
    int result = (condition);                                                  \
    napi_status status = uvimpl::ConvertUVErrorCode(result);                   \
    if (status != napi_ok) {                                                   \
      return napi_set_last_error(env, status, result);                         \
    }                                                                          \
  } while (0)

napi_status NAPI_CDECL
napi_create_async_work(napi_env env,
                       napi_value async_resource,
                       napi_value async_resource_name,
                       napi_async_execute_callback execute,
                       napi_async_complete_callback complete,
                       void* data,
                       napi_async_work* result) {
  CHECK_ENV(env);
  env->CheckGCAccess();
  CHECK_ARG(env, execute);
  CHECK_ARG(env, result);

  v8::Local<v8::Context> context = env->context();

  v8::Local<v8::Object> resource;
  if (async_resource != nullptr) {
    CHECK_TO_OBJECT(env, context, resource, async_resource);
  } else {
    resource = v8::Object::New(env->isolate);
  }

  v8::Local<v8::String> resource_name;
  CHECK_TO_STRING(env, context, resource_name, async_resource_name);

  uvimpl::Work* work = uvimpl::Work::New(reinterpret_cast<node_napi_env>(env),
                                         resource,
                                         resource_name,
                                         execute,
                                         complete,
                                         data);

  *result = reinterpret_cast<napi_async_work>(work);

  return napi_clear_last_error(env);
}

napi_status NAPI_CDECL napi_delete_async_work(napi_env env,
                                              napi_async_work work) {
  CHECK_ENV(env);
  env->CheckGCAccess();
  CHECK_ARG(env, work);

  uvimpl::Work::Delete(reinterpret_cast<uvimpl::Work*>(work));

  return napi_clear_last_error(env);
}

napi_status NAPI_CDECL napi_get_uv_event_loop(napi_env env, uv_loop_t** loop) {
  CHECK_ENV(env);
  CHECK_ARG(env, loop);
  *loop = reinterpret_cast<node_napi_env>(env)->node_env()->event_loop();
  return napi_clear_last_error(env);
}

napi_status NAPI_CDECL napi_queue_async_work(napi_env env,
                                             napi_async_work work) {
  CHECK_ENV(env);
  CHECK_ARG(env, work);

  uv_loop_t* event_loop = nullptr;
  STATUS_CALL(napi_get_uv_event_loop(env, &event_loop));

  uvimpl::Work* w = reinterpret_cast<uvimpl::Work*>(work);

  w->ScheduleWork();

  return napi_clear_last_error(env);
}

napi_status NAPI_CDECL napi_cancel_async_work(napi_env env,
                                              napi_async_work work) {
  CHECK_ENV(env);
  CHECK_ARG(env, work);

  uvimpl::Work* w = reinterpret_cast<uvimpl::Work*>(work);

  CALL_UV(env, w->CancelWork());

  return napi_clear_last_error(env);
}

napi_status NAPI_CDECL
napi_create_threadsafe_function(napi_env env,
                                napi_value func,
                                napi_value async_resource,
                                napi_value async_resource_name,
                                size_t max_queue_size,
                                size_t initial_thread_count,
                                void* thread_finalize_data,
                                napi_finalize thread_finalize_cb,
                                void* context,
                                napi_threadsafe_function_call_js call_js_cb,
                                napi_threadsafe_function* result) {
  CHECK_ENV(env);
  env->CheckGCAccess();
  CHECK_ARG(env, async_resource_name);
  RETURN_STATUS_IF_FALSE(env, initial_thread_count > 0, napi_invalid_arg);
  CHECK_ARG(env, result);

  napi_status status = napi_ok;

  v8::Local<v8::Function> v8_func;
  if (func == nullptr) {
    CHECK_ARG(env, call_js_cb);
  } else {
    CHECK_TO_FUNCTION(env, v8_func, func);
  }

  v8::Local<v8::Context> v8_context = env->context();

  v8::Local<v8::Object> v8_resource;
  if (async_resource == nullptr) {
    v8_resource = v8::Object::New(env->isolate);
  } else {
    CHECK_TO_OBJECT(env, v8_context, v8_resource, async_resource);
  }

  v8::Local<v8::String> v8_name;
  CHECK_TO_STRING(env, v8_context, v8_name, async_resource_name);

  v8impl::ThreadSafeFunction* ts_fn =
      new v8impl::ThreadSafeFunction(v8_func,
                                     v8_resource,
                                     v8_name,
                                     initial_thread_count,
                                     context,
                                     max_queue_size,
                                     reinterpret_cast<node_napi_env>(env),
                                     thread_finalize_data,
                                     thread_finalize_cb,
                                     call_js_cb);

  if (ts_fn == nullptr) {
    status = napi_generic_failure;
  } else {
    // Init deletes ts_fn upon failure.
    status = ts_fn->Init();
    if (status == napi_ok) {
      *result = reinterpret_cast<napi_threadsafe_function>(ts_fn);
    }
  }

  return napi_set_last_error(env, status);
}

napi_status NAPI_CDECL napi_get_threadsafe_function_context(
    napi_threadsafe_function func, void** result) {
  CHECK_NOT_NULL(func);
  CHECK_NOT_NULL(result);

  *result = reinterpret_cast<v8impl::ThreadSafeFunction*>(func)->Context();
  return napi_ok;
}

napi_status NAPI_CDECL
napi_call_threadsafe_function(napi_threadsafe_function func,
                              void* data,
                              napi_threadsafe_function_call_mode is_blocking) {
  CHECK_NOT_NULL(func);
  return reinterpret_cast<v8impl::ThreadSafeFunction*>(func)->Push(data,
                                                                   is_blocking);
}

napi_status NAPI_CDECL
napi_acquire_threadsafe_function(napi_threadsafe_function func) {
  CHECK_NOT_NULL(func);
  return reinterpret_cast<v8impl::ThreadSafeFunction*>(func)->Acquire();
}

napi_status NAPI_CDECL napi_release_threadsafe_function(
    napi_threadsafe_function func, napi_threadsafe_function_release_mode mode) {
  CHECK_NOT_NULL(func);
  return reinterpret_cast<v8impl::ThreadSafeFunction*>(func)->Release(mode);
}

napi_status NAPI_CDECL
napi_unref_threadsafe_function(napi_env env, napi_threadsafe_function func) {
  CHECK_NOT_NULL(func);
  return reinterpret_cast<v8impl::ThreadSafeFunction*>(func)->Unref();
}

napi_status NAPI_CDECL
napi_ref_threadsafe_function(napi_env env, napi_threadsafe_function func) {
  CHECK_NOT_NULL(func);
  return reinterpret_cast<v8impl::ThreadSafeFunction*>(func)->Ref();
}

napi_status NAPI_CDECL node_api_get_module_file_name(napi_env env,
                                                     const char** result) {
  CHECK_ENV(env);
  CHECK_ARG(env, result);

  *result = static_cast<node_napi_env>(env)->GetFilename();
  return napi_clear_last_error(env);
}<|MERGE_RESOLUTION|>--- conflicted
+++ resolved
@@ -28,10 +28,7 @@
 
 void node_napi_env__::DeleteMe() {
   destructing = true;
-<<<<<<< HEAD
-=======
   DrainFinalizerQueue();
->>>>>>> 8a2d13a7
   napi_env__::DeleteMe();
 }
 
@@ -45,33 +42,6 @@
 
 template <bool enforceUncaughtExceptionPolicy>
 void node_napi_env__::CallFinalizer(napi_finalize cb, void* data, void* hint) {
-<<<<<<< HEAD
-  CallFinalizer<true>(cb, data, hint);
-}
-
-template <bool enforceUncaughtExceptionPolicy>
-void node_napi_env__::CallFinalizer(napi_finalize cb, void* data, void* hint) {
-  if (destructing) {
-    // we can not defer finalizers when the environment is being destructed.
-    v8::HandleScope handle_scope(isolate);
-    v8::Context::Scope context_scope(context());
-    CallbackIntoModule<enforceUncaughtExceptionPolicy>(
-        [&](napi_env env) { cb(env, data, hint); });
-    return;
-  }
-  // we need to keep the env live until the finalizer has been run
-  // EnvRefHolder provides an exception safe wrapper to Ref and then
-  // Unref once the lambda is freed
-  EnvRefHolder liveEnv(static_cast<napi_env>(this));
-  node_env()->SetImmediate(
-      [=, liveEnv = std::move(liveEnv)](node::Environment* node_env) {
-        node_napi_env__* env = static_cast<node_napi_env__*>(liveEnv.env());
-        v8::HandleScope handle_scope(env->isolate);
-        v8::Context::Scope context_scope(env->context());
-        env->CallbackIntoModule<enforceUncaughtExceptionPolicy>(
-            [&](napi_env env) { cb(env, data, hint); });
-      });
-=======
   v8::HandleScope handle_scope(isolate);
   v8::Context::Scope context_scope(context());
   CallbackIntoModule<enforceUncaughtExceptionPolicy>(
@@ -142,38 +112,6 @@
     // call stack that can possibly handle it.)
     env->trigger_fatal_exception(local_err);
   });
->>>>>>> 8a2d13a7
-}
-
-void node_napi_env__::trigger_fatal_exception(v8::Local<v8::Value> local_err) {
-  v8::Local<v8::Message> local_msg =
-      v8::Exception::CreateMessage(isolate, local_err);
-  node::errors::TriggerUncaughtException(isolate, local_err, local_msg);
-}
-
-// option enforceUncaughtExceptionPolicy is added for not breaking existing
-// running n-api add-ons, and should be deprecated in the next major Node.js
-// release.
-template <bool enforceUncaughtExceptionPolicy, typename T>
-void node_napi_env__::CallbackIntoModule(T&& call) {
-  CallIntoModule(call, [](napi_env env_, v8::Local<v8::Value> local_err) {
-    node_napi_env__* env = static_cast<node_napi_env__*>(env_);
-    node::Environment* node_env = env->node_env();
-    if (!node_env->options()->force_node_api_uncaught_exceptions_policy &&
-        !enforceUncaughtExceptionPolicy) {
-      ProcessEmitDeprecationWarning(
-          node_env,
-          "Uncaught N-API callback exception detected, please run node "
-          "with option --force-node-api-uncaught-exceptions-policy=true"
-          "to handle those exceptions properly.",
-          "DEP0168");
-      return;
-    }
-    // If there was an unhandled exception in the complete callback,
-    // report it as a fatal exception. (There is no JavaScript on the
-    // callstack that can possibly handle it.)
-    env->trigger_fatal_exception(local_err);
-  });
 }
 
 namespace v8impl {
@@ -193,14 +131,6 @@
   static void FinalizeBufferCallback(char* data, void* hint) {
     std::unique_ptr<BufferFinalizer, Deleter> finalizer{
         static_cast<BufferFinalizer*>(hint)};
-<<<<<<< HEAD
-    finalizer->_finalize_data = data;
-
-    if (finalizer->_finalize_callback == nullptr) return;
-    finalizer->_env->CallFinalizer(finalizer->_finalize_callback,
-                                   finalizer->_finalize_data,
-                                   finalizer->_finalize_hint);
-=======
     finalizer->finalize_data_ = data;
 
     // It is safe to call into JavaScript at this point.
@@ -208,7 +138,6 @@
     finalizer->env_->CallFinalizer(finalizer->finalize_callback_,
                                    finalizer->finalize_data_,
                                    finalizer->finalize_hint_);
->>>>>>> 8a2d13a7
   }
 
   struct Deleter {
@@ -227,10 +156,6 @@
   ~BufferFinalizer() { env_->Unref(); }
 };
 
-<<<<<<< HEAD
-inline napi_env NewEnv(v8::Local<v8::Context> context,
-                       const std::string& module_filename) {
-=======
 void ThrowNodeApiVersionError(node::Environment* node_env,
                               const char* module_name,
                               int32_t module_api_version) {
@@ -246,7 +171,6 @@
 inline napi_env NewEnv(v8::Local<v8::Context> context,
                        const std::string& module_filename,
                        int32_t module_api_version) {
->>>>>>> 8a2d13a7
   node_napi_env result;
 
   // Validate module_api_version.
@@ -503,14 +427,7 @@
     v8::HandleScope scope(env->isolate);
     if (finalize_cb) {
       CallbackScope cb_scope(this);
-<<<<<<< HEAD
-      // Do not use CallFinalizer since it will defer the invocation, which
-      // would lead to accessing a deleted ThreadSafeFunction.
-      env->CallbackIntoModule<false>(
-          [&](napi_env env) { finalize_cb(env, finalize_data, context); });
-=======
       env->CallFinalizer<false>(finalize_cb, finalize_data, context);
->>>>>>> 8a2d13a7
     }
     EmptyQueueAndDelete();
   }
@@ -803,11 +720,7 @@
     // a file system path.
     // TODO(gabrielschulhof): Pass the `filename` through unchanged if/when we
     // receive it as a URL already.
-<<<<<<< HEAD
-    module_filename = node::url::URL::FromFilePath(filename.ToString()).href();
-=======
     module_filename = node::url::FromFilePath(filename.ToStringView());
->>>>>>> 8a2d13a7
   }
 
   // Create a new napi_env for this specific module.
@@ -1141,17 +1054,8 @@
   v8::Isolate* isolate = env->isolate;
 
   // The finalizer object will delete itself after invoking the callback.
-<<<<<<< HEAD
-  v8impl::Finalizer* finalizer =
-      v8impl::Finalizer::New(env,
-                             finalize_cb,
-                             nullptr,
-                             finalize_hint,
-                             v8impl::Finalizer::kKeepEnvReference);
-=======
   v8impl::BufferFinalizer* finalizer =
       v8impl::BufferFinalizer::New(env, finalize_cb, nullptr, finalize_hint);
->>>>>>> 8a2d13a7
 
   v8::MaybeLocal<v8::Object> maybe =
       node::Buffer::New(isolate,
