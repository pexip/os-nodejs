--- conflicted
+++ resolved
@@ -16,15 +16,6 @@
 #include "util-inl.h"
 
 #include <atomic>
-<<<<<<< HEAD
-#include <memory>
-
-node_napi_env__::node_napi_env__(v8::Local<v8::Context> context,
-                                 const std::string& module_filename)
-    : napi_env__(context), filename(module_filename) {
-  CHECK_NOT_NULL(node_env());
-}
-=======
 #include <cstring>
 #include <memory>
 
@@ -40,33 +31,11 @@
   DrainFinalizerQueue();
   napi_env__::DeleteMe();
 }
->>>>>>> a8a80be5
 
 bool node_napi_env__::can_call_into_js() const {
   return node_env()->can_call_into_js();
 }
 
-<<<<<<< HEAD
-v8::Maybe<bool> node_napi_env__::mark_arraybuffer_as_untransferable(
-    v8::Local<v8::ArrayBuffer> ab) const {
-  return ab->SetPrivate(context(),
-                        node_env()->untransferable_object_private_symbol(),
-                        v8::True(isolate));
-}
-
-void node_napi_env__::CallFinalizer(napi_finalize cb, void* data, void* hint) {
-  // we need to keep the env live until the finalizer has been run
-  // EnvRefHolder provides an exception safe wrapper to Ref and then
-  // Unref once the lamba is freed
-  EnvRefHolder liveEnv(static_cast<napi_env>(this));
-  node_env()->SetImmediate(
-      [=, liveEnv = std::move(liveEnv)](node::Environment* node_env) {
-        napi_env env = liveEnv.env();
-        v8::HandleScope handle_scope(env->isolate);
-        v8::Context::Scope context_scope(env->context());
-        env->CallIntoModule([&](napi_env env) { cb(env, data, hint); });
-      });
-=======
 void node_napi_env__::CallFinalizer(napi_finalize cb, void* data, void* hint) {
   CallFinalizer<true>(cb, data, hint);
 }
@@ -139,7 +108,6 @@
     // callstack that can possibly handle it.)
     env->trigger_fatal_exception(local_err);
   });
->>>>>>> a8a80be5
 }
 
 namespace v8impl {
@@ -184,13 +152,6 @@
   ~BufferFinalizer() { env_->Unref(); }
 };
 
-<<<<<<< HEAD
-static inline napi_env
-NewEnv(v8::Local<v8::Context> context, const std::string& module_filename) {
-  node_napi_env result;
-
-  result = new node_napi_env__(context, module_filename);
-=======
 void ThrowNodeApiVersionError(node::Environment* node_env,
                               const char* module_name,
                               int32_t module_api_version) {
@@ -221,7 +182,6 @@
   }
 
   result = new node_napi_env__(context, module_filename, module_api_version);
->>>>>>> a8a80be5
   // TODO(addaleax): There was previously code that tried to delete the
   // napi_env when its v8::Context was garbage collected;
   // However, as long as N-API addons using this napi_env are in place,
@@ -247,22 +207,6 @@
                      node_napi_env env_,
                      void* finalize_data_,
                      napi_finalize finalize_cb_,
-<<<<<<< HEAD
-                     napi_threadsafe_function_call_js call_js_cb_):
-                     AsyncResource(env_->isolate,
-                                   resource,
-                                   *v8::String::Utf8Value(env_->isolate, name)),
-      thread_count(thread_count_),
-      is_closing(false),
-      dispatch_state(kDispatchIdle),
-      context(context_),
-      max_queue_size(max_queue_size_),
-      env(env_),
-      finalize_data(finalize_data_),
-      finalize_cb(finalize_cb_),
-      call_js_cb(call_js_cb_ == nullptr ? CallJs : call_js_cb_),
-      handles_closing(false) {
-=======
                      napi_threadsafe_function_call_js call_js_cb_)
       : AsyncResource(env_->isolate,
                       resource,
@@ -277,7 +221,6 @@
         finalize_cb(finalize_cb_),
         call_js_cb(call_js_cb_ == nullptr ? CallJs : call_js_cb_),
         handles_closing(false) {
->>>>>>> a8a80be5
     ref.Reset(env->isolate, func);
     node::AddEnvironmentCleanupHook(env->isolate, Cleanup, this);
     env->Ref();
@@ -401,13 +344,7 @@
     return napi_ok;
   }
 
-<<<<<<< HEAD
-  inline void* Context() {
-    return context;
-  }
-=======
   inline void* Context() { return context; }
->>>>>>> a8a80be5
 
  protected:
   void Dispatch() {
@@ -754,12 +691,8 @@
 void napi_module_register_by_symbol(v8::Local<v8::Object> exports,
                                     v8::Local<v8::Value> module,
                                     v8::Local<v8::Context> context,
-<<<<<<< HEAD
-                                    napi_addon_register_func init) {
-=======
                                     napi_addon_register_func init,
                                     int32_t module_api_version) {
->>>>>>> a8a80be5
   node::Environment* node_env = node::Environment::GetCurrent(context);
   std::string module_filename = "";
   if (init == nullptr) {
@@ -777,29 +710,17 @@
   if (module->ToObject(context).ToLocal(&modobj) &&
       modobj->Get(context, node_env->filename_string()).ToLocal(&filename_js) &&
       filename_js->IsString()) {
-<<<<<<< HEAD
-    node::Utf8Value filename(node_env->isolate(), filename_js);  // Cast
-=======
     node::Utf8Value filename(node_env->isolate(), filename_js);
->>>>>>> a8a80be5
 
     // Turn the absolute path into a URL. Currently the absolute path is always
     // a file system path.
     // TODO(gabrielschulhof): Pass the `filename` through unchanged if/when we
     // receive it as a URL already.
-<<<<<<< HEAD
-    module_filename = std::string("file://") + (*filename);
-  }
-
-  // Create a new napi_env for this specific module.
-  napi_env env = v8impl::NewEnv(context, module_filename);
-=======
     module_filename = node::url::FromFilePath(filename.ToStringView());
   }
 
   // Create a new napi_env for this specific module.
   napi_env env = v8impl::NewEnv(context, module_filename, module_api_version);
->>>>>>> a8a80be5
 
   napi_value _exports = nullptr;
   env->CallIntoModule([&](napi_env env) {
@@ -1130,21 +1051,12 @@
   v8impl::BufferFinalizer* finalizer =
       v8impl::BufferFinalizer::New(env, finalize_cb, nullptr, finalize_hint);
 
-<<<<<<< HEAD
-  v8::MaybeLocal<v8::Object> maybe = node::Buffer::New(
-      isolate,
-      static_cast<char*>(data),
-      length,
-      v8impl::BufferFinalizer::FinalizeBufferCallback,
-      finalizer);
-=======
   v8::MaybeLocal<v8::Object> maybe =
       node::Buffer::New(isolate,
                         static_cast<char*>(data),
                         length,
                         v8impl::BufferFinalizer::FinalizeBufferCallback,
                         finalizer);
->>>>>>> a8a80be5
 
   CHECK_MAYBE_EMPTY(env, maybe, napi_generic_failure);
 
@@ -1164,14 +1076,8 @@
   NAPI_PREAMBLE(env);
   CHECK_ARG(env, result);
 
-<<<<<<< HEAD
-  v8::MaybeLocal<v8::Object> maybe = node::Buffer::Copy(
-      env->isolate,
-      static_cast<const char*>(data), length);
-=======
   v8::MaybeLocal<v8::Object> maybe =
       node::Buffer::Copy(env->isolate, static_cast<const char*>(data), length);
->>>>>>> a8a80be5
 
   CHECK_MAYBE_EMPTY(env, maybe, napi_generic_failure);
 
@@ -1498,12 +1404,8 @@
   return reinterpret_cast<v8impl::ThreadSafeFunction*>(func)->Ref();
 }
 
-<<<<<<< HEAD
-napi_status node_api_get_module_file_name(napi_env env, const char** result) {
-=======
 napi_status NAPI_CDECL node_api_get_module_file_name(napi_env env,
                                                      const char** result) {
->>>>>>> a8a80be5
   CHECK_ENV(env);
   CHECK_ARG(env, result);
 
