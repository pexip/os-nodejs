--- conflicted
+++ resolved
@@ -70,11 +70,7 @@
   Environment* env = Environment::GetCurrent(context);
   Isolate* isolate = env->isolate();
 
-<<<<<<< HEAD
-  Local<FunctionTemplate> t = env->NewFunctionTemplate(New);
-=======
   Local<FunctionTemplate> t = NewFunctionTemplate(isolate, New);
->>>>>>> a8a80be5
   t->InstanceTemplate()
     ->SetInternalFieldCount(StreamBase::kInternalFieldCount);
 
@@ -91,21 +87,13 @@
 
   SetProtoMethod(isolate, t, "fchmod", Fchmod);
 
-<<<<<<< HEAD
-  env->SetConstructorFunction(target, "Pipe", t);
-=======
   SetConstructorFunction(context, target, "Pipe", t);
->>>>>>> a8a80be5
   env->set_pipe_constructor_template(t);
 
   // Create FunctionTemplate for PipeConnectWrap.
   auto cwt = BaseObject::MakeLazilyInitializedJSTemplate(env);
   cwt->Inherit(AsyncWrap::GetConstructorTemplate(env));
-<<<<<<< HEAD
-  env->SetConstructorFunction(target, "PipeConnectWrap", cwt);
-=======
   SetConstructorFunction(context, target, "PipeConnectWrap", cwt);
->>>>>>> a8a80be5
 
   // Define constants
   Local<Object> constants = Object::New(env->isolate());
