#ifndef SRC_NODE_URL_H_
#define SRC_NODE_URL_H_

#if defined(NODE_WANT_INTERNALS) && NODE_WANT_INTERNALS

#include <cinttypes>
#include "ada.h"
#include "aliased_buffer.h"
#include "node.h"
#include "node_snapshotable.h"
#include "util.h"

#include <string>

namespace node {
class ExternalReferenceRegistry;

namespace url {

enum url_update_action {
  kProtocol = 0,
  kHost = 1,
  kHostname = 2,
  kPort = 3,
  kUsername = 4,
  kPassword = 5,
  kPathname = 6,
  kSearch = 7,
  kHash = 8,
  kHref = 9,
};

class BindingData : public SnapshotableObject {
 public:
  explicit BindingData(Realm* realm, v8::Local<v8::Object> obj);

<<<<<<< HEAD
struct url_data {
  int32_t flags = URL_FLAGS_NONE;
  int port = -1;
  std::string scheme;
  std::string username;
  std::string password;
  std::string host;
  std::string query;
  std::string fragment;
  std::vector<std::string> path;
  std::string href;
};

namespace table_data {
extern const char hex[1024];
extern const uint8_t C0_CONTROL_ENCODE_SET[32];
extern const uint8_t FRAGMENT_ENCODE_SET[32];
extern const uint8_t PATH_ENCODE_SET[32];
extern const uint8_t USERINFO_ENCODE_SET[32];
extern const uint8_t QUERY_ENCODE_SET_NONSPECIAL[32];
extern const uint8_t QUERY_ENCODE_SET_SPECIAL[32];
}

class URL {
 public:
  static void Parse(const char* input,
                    size_t len,
                    enum url_parse_state state_override,
                    struct url_data* url,
                    bool has_url,
                    const struct url_data* base,
                    bool has_base);

  static std::string SerializeURL(const url_data& url, bool exclude);

  URL(const char* input, const size_t len) {
    Parse(input, len, kUnknownState, &context_, false, nullptr, false);
  }

  URL(const char* input, const size_t len, const URL* base) {
    if (base != nullptr)
      Parse(input, len, kUnknownState,
            &context_, false,
            &(base->context_), true);
    else
      Parse(input, len, kUnknownState, &context_, false, nullptr, false);
  }

  URL(const char* input, const size_t len,
      const char* base, const size_t baselen) {
    if (base != nullptr && baselen > 0) {
      URL _base(base, baselen);
      Parse(input, len, kUnknownState,
            &context_, false,
            &(_base.context_), true);
    } else {
      Parse(input, len, kUnknownState, &context_, false, nullptr, false);
    }
  }

  explicit URL(const std::string& input) :
      URL(input.c_str(), input.length()) {}

  URL(const std::string& input, const URL* base) :
      URL(input.c_str(), input.length(), base) {}

  URL(const std::string& input, const URL& base) :
      URL(input.c_str(), input.length(), &base) {}

  URL(const std::string& input, const std::string& base) :
      URL(input.c_str(), input.length(), base.c_str(), base.length()) {}

  int32_t flags() const {
    return context_.flags;
  }

  int port() const {
    return context_.port;
  }

  const std::string& protocol() const {
    return context_.scheme;
  }

  const std::string& username() const {
    return context_.username;
  }

  const std::string& password() const {
    return context_.password;
  }

  const std::string& host() const {
    return context_.host;
  }

  const std::string& query() const {
    return context_.query;
  }

  const std::string& fragment() const {
    return context_.fragment;
  }

  std::string path() const {
    std::string ret;
    for (const std::string& element : context_.path) {
      ret += '/' + element;
    }
    return ret;
  }

  std::string href() const {
    return SerializeURL(context_, false);
  }

  // Get the path of the file: URL in a format consumable by native file system
  // APIs. Returns an empty string if something went wrong.
  std::string ToFilePath() const;
  // Get the file URL from native file system path.
  static URL FromFilePath(const std::string& file_path);

  v8::MaybeLocal<v8::Value> ToObject(Environment* env) const;

  URL(const URL&) = default;
  URL& operator=(const URL&) = default;
  URL(URL&&) = default;
  URL& operator=(URL&&) = default;

  URL() : URL("") {}

 private:
  url_data context_;
=======
  using InternalFieldInfo = InternalFieldInfoBase;

  SERIALIZABLE_OBJECT_METHODS()
  SET_BINDING_ID(url_binding_data)

  void MemoryInfo(MemoryTracker* tracker) const override;
  SET_SELF_SIZE(BindingData)
  SET_MEMORY_INFO_NAME(BindingData)

  static void ToASCII(const v8::FunctionCallbackInfo<v8::Value>& args);
  static void ToUnicode(const v8::FunctionCallbackInfo<v8::Value>& args);

  static void DomainToASCII(const v8::FunctionCallbackInfo<v8::Value>& args);
  static void DomainToUnicode(const v8::FunctionCallbackInfo<v8::Value>& args);

  static void CanParse(const v8::FunctionCallbackInfo<v8::Value>& args);
  static void Format(const v8::FunctionCallbackInfo<v8::Value>& args);
  static void Parse(const v8::FunctionCallbackInfo<v8::Value>& args);
  static void Update(const v8::FunctionCallbackInfo<v8::Value>& args);

  static void Initialize(v8::Local<v8::Object> target,
                         v8::Local<v8::Value> unused,
                         v8::Local<v8::Context> context,
                         void* priv);
  static void RegisterExternalReferences(ExternalReferenceRegistry* registry);

 private:
  static constexpr size_t kURLComponentsLength = 9;
  AliasedUint32Array url_components_buffer_;

  void UpdateComponents(const ada::url_components& components,
                        const ada::scheme::type type);
>>>>>>> 8a2d13a7
};

std::string FromFilePath(const std::string_view file_path);

}  // namespace url

}  // namespace node

#endif  // defined(NODE_WANT_INTERNALS) && NODE_WANT_INTERNALS

#endif  // SRC_NODE_URL_H_<|MERGE_RESOLUTION|>--- conflicted
+++ resolved
@@ -34,141 +34,6 @@
  public:
   explicit BindingData(Realm* realm, v8::Local<v8::Object> obj);
 
-<<<<<<< HEAD
-struct url_data {
-  int32_t flags = URL_FLAGS_NONE;
-  int port = -1;
-  std::string scheme;
-  std::string username;
-  std::string password;
-  std::string host;
-  std::string query;
-  std::string fragment;
-  std::vector<std::string> path;
-  std::string href;
-};
-
-namespace table_data {
-extern const char hex[1024];
-extern const uint8_t C0_CONTROL_ENCODE_SET[32];
-extern const uint8_t FRAGMENT_ENCODE_SET[32];
-extern const uint8_t PATH_ENCODE_SET[32];
-extern const uint8_t USERINFO_ENCODE_SET[32];
-extern const uint8_t QUERY_ENCODE_SET_NONSPECIAL[32];
-extern const uint8_t QUERY_ENCODE_SET_SPECIAL[32];
-}
-
-class URL {
- public:
-  static void Parse(const char* input,
-                    size_t len,
-                    enum url_parse_state state_override,
-                    struct url_data* url,
-                    bool has_url,
-                    const struct url_data* base,
-                    bool has_base);
-
-  static std::string SerializeURL(const url_data& url, bool exclude);
-
-  URL(const char* input, const size_t len) {
-    Parse(input, len, kUnknownState, &context_, false, nullptr, false);
-  }
-
-  URL(const char* input, const size_t len, const URL* base) {
-    if (base != nullptr)
-      Parse(input, len, kUnknownState,
-            &context_, false,
-            &(base->context_), true);
-    else
-      Parse(input, len, kUnknownState, &context_, false, nullptr, false);
-  }
-
-  URL(const char* input, const size_t len,
-      const char* base, const size_t baselen) {
-    if (base != nullptr && baselen > 0) {
-      URL _base(base, baselen);
-      Parse(input, len, kUnknownState,
-            &context_, false,
-            &(_base.context_), true);
-    } else {
-      Parse(input, len, kUnknownState, &context_, false, nullptr, false);
-    }
-  }
-
-  explicit URL(const std::string& input) :
-      URL(input.c_str(), input.length()) {}
-
-  URL(const std::string& input, const URL* base) :
-      URL(input.c_str(), input.length(), base) {}
-
-  URL(const std::string& input, const URL& base) :
-      URL(input.c_str(), input.length(), &base) {}
-
-  URL(const std::string& input, const std::string& base) :
-      URL(input.c_str(), input.length(), base.c_str(), base.length()) {}
-
-  int32_t flags() const {
-    return context_.flags;
-  }
-
-  int port() const {
-    return context_.port;
-  }
-
-  const std::string& protocol() const {
-    return context_.scheme;
-  }
-
-  const std::string& username() const {
-    return context_.username;
-  }
-
-  const std::string& password() const {
-    return context_.password;
-  }
-
-  const std::string& host() const {
-    return context_.host;
-  }
-
-  const std::string& query() const {
-    return context_.query;
-  }
-
-  const std::string& fragment() const {
-    return context_.fragment;
-  }
-
-  std::string path() const {
-    std::string ret;
-    for (const std::string& element : context_.path) {
-      ret += '/' + element;
-    }
-    return ret;
-  }
-
-  std::string href() const {
-    return SerializeURL(context_, false);
-  }
-
-  // Get the path of the file: URL in a format consumable by native file system
-  // APIs. Returns an empty string if something went wrong.
-  std::string ToFilePath() const;
-  // Get the file URL from native file system path.
-  static URL FromFilePath(const std::string& file_path);
-
-  v8::MaybeLocal<v8::Value> ToObject(Environment* env) const;
-
-  URL(const URL&) = default;
-  URL& operator=(const URL&) = default;
-  URL(URL&&) = default;
-  URL& operator=(URL&&) = default;
-
-  URL() : URL("") {}
-
- private:
-  url_data context_;
-=======
   using InternalFieldInfo = InternalFieldInfoBase;
 
   SERIALIZABLE_OBJECT_METHODS()
@@ -201,7 +66,6 @@
 
   void UpdateComponents(const ada::url_components& components,
                         const ada::scheme::type type);
->>>>>>> 8a2d13a7
 };
 
 std::string FromFilePath(const std::string_view file_path);
