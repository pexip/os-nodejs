--- conflicted
+++ resolved
@@ -98,11 +98,7 @@
   // for this one. The addresses are a match if:
   // 1. They are the same family and match identically
   // 2. They are different family but match semantically (
-<<<<<<< HEAD
-  //     for instance, an IPv4 addres in IPv6 notation)
-=======
   //     for instance, an IPv4 address in IPv6 notation)
->>>>>>> a8a80be5
   bool is_match(const SocketAddress& other) const;
 
   // Compares this SocketAddress to the given other SocketAddress.
