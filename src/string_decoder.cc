--- conflicted
+++ resolved
@@ -342,14 +342,7 @@
 
 }  // namespace node
 
-<<<<<<< HEAD
-NODE_MODULE_CONTEXT_AWARE_INTERNAL(string_decoder,
-                                   node::InitializeStringDecoder)
-NODE_MODULE_EXTERNAL_REFERENCE(string_decoder,
-                               node::RegisterStringDecoderExternalReferences)
-=======
 NODE_BINDING_CONTEXT_AWARE_INTERNAL(string_decoder,
                                     node::InitializeStringDecoder)
 NODE_BINDING_EXTERNAL_REFERENCE(string_decoder,
-                                node::RegisterStringDecoderExternalReferences)
->>>>>>> 8a2d13a7
+                                node::RegisterStringDecoderExternalReferences)