--- conflicted
+++ resolved
@@ -75,12 +75,9 @@
 #include "v8-platform.h"  // NOLINT(build/include_order)
 #include "node_version.h"  // NODE_MODULE_VERSION
 
-<<<<<<< HEAD
-=======
 #define NAPI_EXPERIMENTAL
 #include "node_api.h"
 
->>>>>>> 8a2d13a7
 #include <functional>
 #include <memory>
 #include <ostream>
@@ -278,8 +275,6 @@
 // TODO(addaleax): Make this the canonical name, as it is more descriptive.
 namespace ProcessInitializationFlags = ProcessFlags;
 
-<<<<<<< HEAD
-=======
 namespace StopFlags {
 enum Flags : uint32_t {
   kNoFlags = 0,
@@ -289,7 +284,6 @@
 };
 }  // namespace StopFlags
 
->>>>>>> 8a2d13a7
 class NODE_EXTERN InitializationResult {
  public:
   virtual ~InitializationResult();
@@ -344,25 +338,6 @@
                     std::vector<std::string>* exec_argv,
                     std::vector<std::string>* errors));
 
-<<<<<<< HEAD
-// This runs a subset of the initialization performed by
-// InitializeOncePerProcess(), which supersedes this function.
-// The subset is roughly equivalent to the one given by
-// `ProcessInitializationFlags::kLegacyInitializeNodeWithArgsBehavior`.
-NODE_DEPRECATED("Use InitializeOncePerProcess() instead",
-                NODE_EXTERN int InitializeNodeWithArgs(
-                    std::vector<std::string>* argv,
-                    std::vector<std::string>* exec_argv,
-                    std::vector<std::string>* errors,
-                    ProcessInitializationFlags::Flags flags));
-NODE_DEPRECATED("Use InitializeOncePerProcess() instead",
-                NODE_EXTERN int InitializeNodeWithArgs(
-                    std::vector<std::string>* argv,
-                    std::vector<std::string>* exec_argv,
-                    std::vector<std::string>* errors));
-
-=======
->>>>>>> 8a2d13a7
 // Set up per-process state needed to run Node.js. This will consume arguments
 // from args, and return information about the initialization success,
 // including the arguments split into argv/exec_argv, a list of potential
@@ -1123,14 +1098,11 @@
                                   const char* name,
                                   addon_context_register_func fn,
                                   void* priv);
-<<<<<<< HEAD
-=======
 NODE_EXTERN void AddLinkedBinding(
     Environment* env,
     const char* name,
     napi_addon_register_func fn,
     int32_t module_api_version = NODE_API_DEFAULT_MODULE_API_VERSION);
->>>>>>> 8a2d13a7
 
 /* Registers a callback with the passed-in Environment instance. The callback
  * is called after the event loop exits, but before the VM is disposed.
