#include "node_main_instance.h"
#include <memory>
#if HAVE_OPENSSL
#include "crypto/crypto_util.h"
#endif  // HAVE_OPENSSL
#include "debug_utils-inl.h"
#include "node_builtins.h"
#include "node_external_reference.h"
#include "node_internals.h"
#include "node_options-inl.h"
#include "node_realm.h"
#include "node_snapshot_builder.h"
#include "node_snapshotable.h"
#include "node_v8_platform-inl.h"
#include "util-inl.h"
#if defined(LEAK_SANITIZER)
#include <sanitizer/lsan_interface.h>
#endif

#if HAVE_INSPECTOR
#include "inspector/worker_inspector.h"  // ParentInspectorHandle
#endif

namespace node {

using v8::Context;
using v8::HandleScope;
using v8::Isolate;
using v8::Local;
using v8::Locker;

NodeMainInstance::NodeMainInstance(Isolate* isolate,
                                   uv_loop_t* event_loop,
                                   MultiIsolatePlatform* platform,
                                   const std::vector<std::string>& args,
                                   const std::vector<std::string>& exec_args)
    : args_(args),
      exec_args_(exec_args),
      array_buffer_allocator_(nullptr),
      isolate_(isolate),
      platform_(platform),
      isolate_data_(nullptr),
      snapshot_data_(nullptr) {
  isolate_data_ =
      std::make_unique<IsolateData>(isolate_, event_loop, platform, nullptr);

  SetIsolateMiscHandlers(isolate_, {});
}

std::unique_ptr<NodeMainInstance> NodeMainInstance::Create(
    Isolate* isolate,
    uv_loop_t* event_loop,
    MultiIsolatePlatform* platform,
    const std::vector<std::string>& args,
    const std::vector<std::string>& exec_args) {
  return std::unique_ptr<NodeMainInstance>(
      new NodeMainInstance(isolate, event_loop, platform, args, exec_args));
}

NodeMainInstance::NodeMainInstance(const SnapshotData* snapshot_data,
                                   uv_loop_t* event_loop,
                                   MultiIsolatePlatform* platform,
                                   const std::vector<std::string>& args,
                                   const std::vector<std::string>& exec_args)
    : args_(args),
      exec_args_(exec_args),
      array_buffer_allocator_(ArrayBufferAllocator::Create()),
      isolate_(nullptr),
      platform_(platform),
      isolate_data_(),
      isolate_params_(std::make_unique<Isolate::CreateParams>()),
      snapshot_data_(snapshot_data) {
  isolate_params_->array_buffer_allocator = array_buffer_allocator_.get();
  if (snapshot_data != nullptr) {
    SnapshotBuilder::InitializeIsolateParams(snapshot_data,
                                             isolate_params_.get());
  }

  isolate_ = NewIsolate(
      isolate_params_.get(), event_loop, platform, snapshot_data != nullptr);
  CHECK_NOT_NULL(isolate_);

  // If the indexes are not nullptr, we are not deserializing
<<<<<<< HEAD
  CHECK_IMPLIES(deserialize_mode_, params->external_references != nullptr);
  isolate_data_ = std::make_unique<IsolateData>(isolate_,
                                                event_loop,
                                                platform,
                                                array_buffer_allocator_.get(),
                                                per_isolate_data_indexes);
  IsolateSettings s;
  SetIsolateMiscHandlers(isolate_, s);
  if (!deserialize_mode_) {
    // If in deserialize mode, delay until after the deserialization is
    // complete.
    SetIsolateErrorHandlers(isolate_, s);
  }
  isolate_data_->max_young_gen_size =
      params->constraints.max_young_generation_size_in_bytes();
=======
  isolate_data_ = std::make_unique<IsolateData>(
      isolate_,
      event_loop,
      platform,
      array_buffer_allocator_.get(),
      snapshot_data == nullptr ? nullptr : &(snapshot_data->isolate_data_info));

  isolate_data_->max_young_gen_size =
      isolate_params_->constraints.max_young_generation_size_in_bytes();
>>>>>>> a8a80be5
}

void NodeMainInstance::Dispose() {
  // This should only be called on a main instance that does not own its
  // isolate.
  CHECK_NULL(isolate_params_);
  platform_->DrainTasks(isolate_);
}

NodeMainInstance::~NodeMainInstance() {
  if (isolate_params_ == nullptr) {
    return;
  }
  // This should only be done on a main instance that owns its isolate.
  platform_->UnregisterIsolate(isolate_);
  isolate_->Dispose();
}

int NodeMainInstance::Run() {
  Locker locker(isolate_);
  Isolate::Scope isolate_scope(isolate_);
  HandleScope handle_scope(isolate_);

  int exit_code = 0;
  DeleteFnPtr<Environment, FreeEnvironment> env =
      CreateMainEnvironment(&exit_code);
  CHECK_NOT_NULL(env);

<<<<<<< HEAD
        per_process::v8_platform.DrainVMTasks(isolate_);

        more = uv_loop_alive(env->event_loop());
        if (more && !env->is_stopping()) continue;

        if (!uv_loop_alive(env->event_loop())) {
          if (EmitProcessBeforeExit(env.get()).IsNothing())
            break;
        }

        // Emit `beforeExit` if the loop became alive either after emitting
        // event, or after running some callbacks.
        more = uv_loop_alive(env->event_loop());
      } while (more == true && !env->is_stopping());
      env->performance_state()->Mark(
          node::performance::NODE_PERFORMANCE_MILESTONE_LOOP_EXIT);
    }

    env->set_trace_sync_io(false);
    if (!env->is_stopping()) env->VerifyNoStrongBaseObjects();
    exit_code = EmitProcessExit(env.get()).FromMaybe(1);
  }
=======
  Context::Scope context_scope(env->context());
  Run(&exit_code, env.get());
  return exit_code;
}

void NodeMainInstance::Run(int* exit_code, Environment* env) {
  if (*exit_code == 0) {
    LoadEnvironment(env, StartExecutionCallback{});
>>>>>>> a8a80be5

    *exit_code = SpinEventLoop(env).FromMaybe(1);
  }

#if defined(LEAK_SANITIZER)
  __lsan_do_leak_check();
#endif
}

DeleteFnPtr<Environment, FreeEnvironment>
NodeMainInstance::CreateMainEnvironment(int* exit_code) {
  *exit_code = 0;  // Reset the exit code to 0

  HandleScope handle_scope(isolate_);

  // TODO(addaleax): This should load a real per-Isolate option, currently
  // this is still effectively per-process.
  if (isolate_data_->options()->track_heap_objects) {
    isolate_->GetHeapProfiler()->StartTrackingHeapObjects(true);
  }

  Local<Context> context;
  DeleteFnPtr<Environment, FreeEnvironment> env;

  if (snapshot_data_ != nullptr) {
    env.reset(new Environment(isolate_data_.get(),
                              isolate_,
                              args_,
                              exec_args_,
                              &(snapshot_data_->env_info),
                              EnvironmentFlags::kDefaultFlags,
                              {}));
    context = Context::FromSnapshot(isolate_,
                                    SnapshotData::kNodeMainContextIndex,
                                    {DeserializeNodeInternalFields, env.get()})
                  .ToLocalChecked();

    CHECK(!context.IsEmpty());
    Context::Scope context_scope(context);

    CHECK(InitializeContextRuntime(context).IsJust());
    SetIsolateErrorHandlers(isolate_, {});
    env->InitializeMainContext(context, &(snapshot_data_->env_info));
#if HAVE_INSPECTOR
    env->InitializeInspector({});
#endif

#if HAVE_OPENSSL
    crypto::InitCryptoOnce(isolate_);
#endif  // HAVE_OPENSSL
  } else {
    context = NewContext(isolate_);
    CHECK(!context.IsEmpty());
    Context::Scope context_scope(context);
    env.reset(
        CreateEnvironment(isolate_data_.get(), context, args_, exec_args_));
  }

  return env;
}

}  // namespace node<|MERGE_RESOLUTION|>--- conflicted
+++ resolved
@@ -81,23 +81,6 @@
   CHECK_NOT_NULL(isolate_);
 
   // If the indexes are not nullptr, we are not deserializing
-<<<<<<< HEAD
-  CHECK_IMPLIES(deserialize_mode_, params->external_references != nullptr);
-  isolate_data_ = std::make_unique<IsolateData>(isolate_,
-                                                event_loop,
-                                                platform,
-                                                array_buffer_allocator_.get(),
-                                                per_isolate_data_indexes);
-  IsolateSettings s;
-  SetIsolateMiscHandlers(isolate_, s);
-  if (!deserialize_mode_) {
-    // If in deserialize mode, delay until after the deserialization is
-    // complete.
-    SetIsolateErrorHandlers(isolate_, s);
-  }
-  isolate_data_->max_young_gen_size =
-      params->constraints.max_young_generation_size_in_bytes();
-=======
   isolate_data_ = std::make_unique<IsolateData>(
       isolate_,
       event_loop,
@@ -107,7 +90,6 @@
 
   isolate_data_->max_young_gen_size =
       isolate_params_->constraints.max_young_generation_size_in_bytes();
->>>>>>> a8a80be5
 }
 
 void NodeMainInstance::Dispose() {
@@ -136,30 +118,6 @@
       CreateMainEnvironment(&exit_code);
   CHECK_NOT_NULL(env);
 
-<<<<<<< HEAD
-        per_process::v8_platform.DrainVMTasks(isolate_);
-
-        more = uv_loop_alive(env->event_loop());
-        if (more && !env->is_stopping()) continue;
-
-        if (!uv_loop_alive(env->event_loop())) {
-          if (EmitProcessBeforeExit(env.get()).IsNothing())
-            break;
-        }
-
-        // Emit `beforeExit` if the loop became alive either after emitting
-        // event, or after running some callbacks.
-        more = uv_loop_alive(env->event_loop());
-      } while (more == true && !env->is_stopping());
-      env->performance_state()->Mark(
-          node::performance::NODE_PERFORMANCE_MILESTONE_LOOP_EXIT);
-    }
-
-    env->set_trace_sync_io(false);
-    if (!env->is_stopping()) env->VerifyNoStrongBaseObjects();
-    exit_code = EmitProcessExit(env.get()).FromMaybe(1);
-  }
-=======
   Context::Scope context_scope(env->context());
   Run(&exit_code, env.get());
   return exit_code;
@@ -168,7 +126,6 @@
 void NodeMainInstance::Run(int* exit_code, Environment* env) {
   if (*exit_code == 0) {
     LoadEnvironment(env, StartExecutionCallback{});
->>>>>>> a8a80be5
 
     *exit_code = SpinEventLoop(env).FromMaybe(1);
   }
