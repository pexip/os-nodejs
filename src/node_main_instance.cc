--- conflicted
+++ resolved
@@ -76,19 +76,9 @@
                                              isolate_params_.get());
   }
 
-<<<<<<< HEAD
-  isolate_ = Isolate::Allocate();
-  CHECK_NOT_NULL(isolate_);
-  // Register the isolate on the platform before the isolate gets initialized,
-  // so that the isolate can access the platform during initialization.
-  platform->RegisterIsolate(isolate_, event_loop);
-  SetIsolateCreateParamsForNode(isolate_params_.get());
-  Isolate::Initialize(isolate_, *isolate_params_);
-=======
   isolate_ = NewIsolate(
       isolate_params_.get(), event_loop, platform, snapshot_data != nullptr);
   CHECK_NOT_NULL(isolate_);
->>>>>>> 8a2d13a7
 
   // If the indexes are not nullptr, we are not deserializing
   isolate_data_ = std::make_unique<IsolateData>(
@@ -97,17 +87,7 @@
       platform,
       array_buffer_allocator_.get(),
       snapshot_data == nullptr ? nullptr : &(snapshot_data->isolate_data_info));
-<<<<<<< HEAD
-  IsolateSettings s;
-  SetIsolateMiscHandlers(isolate_, s);
-  if (snapshot_data == nullptr) {
-    // If in deserialize mode, delay until after the deserialization is
-    // complete.
-    SetIsolateErrorHandlers(isolate_, s);
-  }
-=======
 
->>>>>>> 8a2d13a7
   isolate_data_->max_young_gen_size =
       isolate_params_->constraints.max_young_generation_size_in_bytes();
 }
@@ -137,7 +117,6 @@
   DeleteFnPtr<Environment, FreeEnvironment> env =
       CreateMainEnvironment(&exit_code);
   CHECK_NOT_NULL(env);
-<<<<<<< HEAD
 
   Context::Scope context_scope(env->context());
   Run(&exit_code, env.get());
@@ -151,21 +130,6 @@
     *exit_code = SpinEventLoop(env).FromMaybe(1);
   }
 
-=======
-
-  Context::Scope context_scope(env->context());
-  Run(&exit_code, env.get());
-  return exit_code;
-}
-
-void NodeMainInstance::Run(int* exit_code, Environment* env) {
-  if (*exit_code == 0) {
-    LoadEnvironment(env, StartExecutionCallback{});
-
-    *exit_code = SpinEventLoop(env).FromMaybe(1);
-  }
-
->>>>>>> 8a2d13a7
 #if defined(LEAK_SANITIZER)
   __lsan_do_leak_check();
 #endif
@@ -194,14 +158,11 @@
                               &(snapshot_data_->env_info),
                               EnvironmentFlags::kDefaultFlags,
                               {}));
-<<<<<<< HEAD
-=======
 #ifdef NODE_V8_SHARED_RO_HEAP
     // TODO(addaleax): Do this as part of creating the Environment
     // once we store the SnapshotData* itself on IsolateData.
     env->builtin_loader()->RefreshCodeCache(snapshot_data_->code_cache);
 #endif
->>>>>>> 8a2d13a7
     context = Context::FromSnapshot(isolate_,
                                     SnapshotData::kNodeMainContextIndex,
                                     {DeserializeNodeInternalFields, env.get()})
@@ -224,24 +185,8 @@
     context = NewContext(isolate_);
     CHECK(!context.IsEmpty());
     Context::Scope context_scope(context);
-<<<<<<< HEAD
-    env.reset(new Environment(isolate_data_.get(),
-                              context,
-                              args_,
-                              exec_args_,
-                              nullptr,
-                              EnvironmentFlags::kDefaultFlags,
-                              {}));
-#if HAVE_INSPECTOR
-    env->InitializeInspector({});
-#endif
-    if (env->principal_realm()->RunBootstrapping().IsEmpty()) {
-      return nullptr;
-    }
-=======
     env.reset(
         CreateEnvironment(isolate_data_.get(), context, args_, exec_args_));
->>>>>>> 8a2d13a7
   }
 
   return env;
