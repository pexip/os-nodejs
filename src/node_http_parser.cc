--- conflicted
+++ resolved
@@ -107,12 +107,6 @@
   SET_MEMORY_INFO_NAME(BindingData)
 };
 
-<<<<<<< HEAD
-// TODO(addaleax): Remove once we're on C++17.
-constexpr FastStringKey BindingData::type_name;
-
-=======
->>>>>>> a8a80be5
 // helper class for the Parser
 struct StringPtr {
   StringPtr() {
@@ -1223,20 +1217,6 @@
               methods).Check();
 
   t->Inherit(AsyncWrap::GetConstructorTemplate(env));
-<<<<<<< HEAD
-  env->SetProtoMethod(t, "close", Parser::Close);
-  env->SetProtoMethod(t, "free", Parser::Free);
-  env->SetProtoMethod(t, "execute", Parser::Execute);
-  env->SetProtoMethod(t, "finish", Parser::Finish);
-  env->SetProtoMethod(t, "initialize", Parser::Initialize);
-  env->SetProtoMethod(t, "pause", Parser::Pause<true>);
-  env->SetProtoMethod(t, "resume", Parser::Pause<false>);
-  env->SetProtoMethod(t, "consume", Parser::Consume);
-  env->SetProtoMethod(t, "unconsume", Parser::Unconsume);
-  env->SetProtoMethod(t, "getCurrentBuffer", Parser::GetCurrentBuffer);
-
-  env->SetConstructorFunction(target, "HTTPParser", t);
-=======
   SetProtoMethod(isolate, t, "close", Parser::Close);
   SetProtoMethod(isolate, t, "free", Parser::Free);
   SetProtoMethod(isolate, t, "remove", Parser::Remove);
@@ -1262,7 +1242,6 @@
   SetProtoMethod(isolate, c, "active", ConnectionsList::Active);
   SetProtoMethod(isolate, c, "expired", ConnectionsList::Expired);
   SetConstructorFunction(context, target, "ConnectionsList", c);
->>>>>>> a8a80be5
 }
 
 }  // anonymous namespace
