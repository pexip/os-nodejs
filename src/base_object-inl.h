// Copyright Joyent, Inc. and other Node contributors.
//
// Permission is hereby granted, free of charge, to any person obtaining a
// copy of this software and associated documentation files (the
// "Software"), to deal in the Software without restriction, including
// without limitation the rights to use, copy, modify, merge, publish,
// distribute, sublicense, and/or sell copies of the Software, and to permit
// persons to whom the Software is furnished to do so, subject to the
// following conditions:
//
// The above copyright notice and this permission notice shall be included
// in all copies or substantial portions of the Software.
//
// THE SOFTWARE IS PROVIDED "AS IS", WITHOUT WARRANTY OF ANY KIND, EXPRESS
// OR IMPLIED, INCLUDING BUT NOT LIMITED TO THE WARRANTIES OF
// MERCHANTABILITY, FITNESS FOR A PARTICULAR PURPOSE AND NONINFRINGEMENT. IN
// NO EVENT SHALL THE AUTHORS OR COPYRIGHT HOLDERS BE LIABLE FOR ANY CLAIM,
// DAMAGES OR OTHER LIABILITY, WHETHER IN AN ACTION OF CONTRACT, TORT OR
// OTHERWISE, ARISING FROM, OUT OF OR IN CONNECTION WITH THE SOFTWARE OR THE
// USE OR OTHER DEALINGS IN THE SOFTWARE.

#ifndef SRC_BASE_OBJECT_INL_H_
#define SRC_BASE_OBJECT_INL_H_

#if defined(NODE_WANT_INTERNALS) && NODE_WANT_INTERNALS

#include "base_object.h"
#include "env-inl.h"
#include "util.h"

#include "v8.h"

namespace node {

BaseObject::BaseObject(Environment* env, v8::Local<v8::Object> object)
    : BaseObject(env->principal_realm(), object) {
  // TODO(legendecas): Check the shorthand is only used in the principal realm
  // while allowing to create a BaseObject in a vm context.
}

// static
v8::Local<v8::FunctionTemplate> BaseObject::GetConstructorTemplate(
    Environment* env) {
  return BaseObject::GetConstructorTemplate(env->isolate_data());
}

void BaseObject::Detach() {
  CHECK_GT(pointer_data()->strong_ptr_count, 0);
  pointer_data()->is_detached = true;
}

v8::Global<v8::Object>& BaseObject::persistent() {
  return persistent_handle_;
}


v8::Local<v8::Object> BaseObject::object() const {
  return PersistentToLocal::Default(env()->isolate(), persistent_handle_);
}

v8::Local<v8::Object> BaseObject::object(v8::Isolate* isolate) const {
  v8::Local<v8::Object> handle = object();

  DCHECK_EQ(handle->GetCreationContext().ToLocalChecked()->GetIsolate(),
            isolate);
  DCHECK_EQ(env()->isolate(), isolate);

  return handle;
}

Environment* BaseObject::env() const {
  return realm_->env();
}

Realm* BaseObject::realm() const {
  return realm_;
}

void BaseObject::TagNodeObject(v8::Local<v8::Object> object) {
  DCHECK_GE(object->InternalFieldCount(), BaseObject::kInternalFieldCount);
  object->SetAlignedPointerInInternalField(BaseObject::kEmbedderType,
                                           &kNodeEmbedderId);
}

void BaseObject::SetInternalFields(v8::Local<v8::Object> object, void* slot) {
  TagNodeObject(object);
  object->SetAlignedPointerInInternalField(BaseObject::kSlot, slot);
}

BaseObject* BaseObject::FromJSObject(v8::Local<v8::Value> value) {
  v8::Local<v8::Object> obj = value.As<v8::Object>();
  DCHECK_GE(obj->InternalFieldCount(), BaseObject::kInternalFieldCount);
  return static_cast<BaseObject*>(
      obj->GetAlignedPointerFromInternalField(BaseObject::kSlot));
}

template <typename T>
T* BaseObject::FromJSObject(v8::Local<v8::Value> object) {
  return static_cast<T*>(FromJSObject(object));
}

void BaseObject::OnGCCollect() {
  delete this;
}

void BaseObject::ClearWeak() {
  if (has_pointer_data())
    pointer_data()->wants_weak_jsobj = false;

  persistent_handle_.ClearWeak();
}

bool BaseObject::IsWeakOrDetached() const {
  if (persistent_handle_.IsWeak()) return true;
<<<<<<< HEAD

  if (!has_pointer_data()) return false;
  const PointerData* pd = const_cast<BaseObject*>(this)->pointer_data();
  return pd->wants_weak_jsobj || pd->is_detached;
}
=======
>>>>>>> a8a80be5

  if (!has_pointer_data()) return false;
  const PointerData* pd = const_cast<BaseObject*>(this)->pointer_data();
  return pd->wants_weak_jsobj || pd->is_detached;
}

v8::EmbedderGraph::Node::Detachedness BaseObject::GetDetachedness() const {
  return IsWeakOrDetached() ? v8::EmbedderGraph::Node::Detachedness::kDetached
                            : v8::EmbedderGraph::Node::Detachedness::kUnknown;
}

template <int Field>
void BaseObject::InternalFieldGet(
    v8::Local<v8::String> property,
    const v8::PropertyCallbackInfo<v8::Value>& info) {
  info.GetReturnValue().Set(info.This()->GetInternalField(Field));
}

template <int Field, bool (v8::Value::* typecheck)() const>
void BaseObject::InternalFieldSet(v8::Local<v8::String> property,
                                  v8::Local<v8::Value> value,
                                  const v8::PropertyCallbackInfo<void>& info) {
  // This could be e.g. value->IsFunction().
  CHECK(((*value)->*typecheck)());
  info.This()->SetInternalField(Field, value);
}

bool BaseObject::has_pointer_data() const {
  return pointer_data_ != nullptr;
}

<<<<<<< HEAD
BaseObject::PointerData* BaseObject::pointer_data() {
  if (!has_pointer_data()) {
    PointerData* metadata = new PointerData();
    metadata->wants_weak_jsobj = persistent_handle_.IsWeak();
    metadata->self = this;
    pointer_data_ = metadata;
  }
  CHECK(has_pointer_data());
  return pointer_data_;
}

void BaseObject::decrease_refcount() {
  CHECK(has_pointer_data());
  PointerData* metadata = pointer_data();
  CHECK_GT(metadata->strong_ptr_count, 0);
  unsigned int new_refcount = --metadata->strong_ptr_count;
  if (new_refcount == 0) {
    if (metadata->is_detached) {
      OnGCCollect();
    } else if (metadata->wants_weak_jsobj && !persistent_handle_.IsEmpty()) {
      MakeWeak();
    }
  }
}

void BaseObject::increase_refcount() {
  unsigned int prev_refcount = pointer_data()->strong_ptr_count++;
  if (prev_refcount == 0 && !persistent_handle_.IsEmpty())
    persistent_handle_.ClearWeak();
}

=======
>>>>>>> a8a80be5
template <typename T, bool kIsWeak>
BaseObject::PointerData*
BaseObjectPtrImpl<T, kIsWeak>::pointer_data() const {
  if constexpr (kIsWeak) {
    return data_.pointer_data;
  }
  if (get_base_object() == nullptr) {
    return nullptr;
  }
  return get_base_object()->pointer_data();
}

template <typename T, bool kIsWeak>
BaseObject* BaseObjectPtrImpl<T, kIsWeak>::get_base_object() const {
  if constexpr (kIsWeak) {
    if (pointer_data() == nullptr) {
      return nullptr;
    }
    return pointer_data()->self;
  }
  return data_.target;
}

template <typename T, bool kIsWeak>
BaseObjectPtrImpl<T, kIsWeak>::~BaseObjectPtrImpl() {
  if constexpr (kIsWeak) {
    if (pointer_data() != nullptr &&
        --pointer_data()->weak_ptr_count == 0 &&
        pointer_data()->self == nullptr) {
      delete pointer_data();
    }
  } else if (get() != nullptr) {
    get()->decrease_refcount();
  }
}

template <typename T, bool kIsWeak>
BaseObjectPtrImpl<T, kIsWeak>::BaseObjectPtrImpl() {
  data_.target = nullptr;
}

template <typename T, bool kIsWeak>
BaseObjectPtrImpl<T, kIsWeak>::BaseObjectPtrImpl(T* target)
  : BaseObjectPtrImpl() {
  if (target == nullptr) return;
  if constexpr (kIsWeak) {
    data_.pointer_data = target->pointer_data();
    CHECK_NOT_NULL(pointer_data());
    pointer_data()->weak_ptr_count++;
  } else {
    data_.target = target;
    CHECK_NOT_NULL(pointer_data());
    get()->increase_refcount();
  }
}

template <typename T, bool kIsWeak>
template <typename U, bool kW>
BaseObjectPtrImpl<T, kIsWeak>::BaseObjectPtrImpl(
    const BaseObjectPtrImpl<U, kW>& other)
  : BaseObjectPtrImpl(other.get()) {}

template <typename T, bool kIsWeak>
BaseObjectPtrImpl<T, kIsWeak>::BaseObjectPtrImpl(const BaseObjectPtrImpl& other)
  : BaseObjectPtrImpl(other.get()) {}

template <typename T, bool kIsWeak>
template <typename U, bool kW>
BaseObjectPtrImpl<T, kIsWeak>& BaseObjectPtrImpl<T, kIsWeak>::operator=(
    const BaseObjectPtrImpl<U, kW>& other) {
  if (other.get() == get()) return *this;
  this->~BaseObjectPtrImpl();
  return *new (this) BaseObjectPtrImpl(other);
}

template <typename T, bool kIsWeak>
BaseObjectPtrImpl<T, kIsWeak>& BaseObjectPtrImpl<T, kIsWeak>::operator=(
    const BaseObjectPtrImpl& other) {
  if (other.get() == get()) return *this;
  this->~BaseObjectPtrImpl();
  return *new (this) BaseObjectPtrImpl(other);
}

template <typename T, bool kIsWeak>
BaseObjectPtrImpl<T, kIsWeak>::BaseObjectPtrImpl(BaseObjectPtrImpl&& other)
  : data_(other.data_) {
  if constexpr (kIsWeak)
    other.data_.target = nullptr;
  else
    other.data_.pointer_data = nullptr;
}

template <typename T, bool kIsWeak>
BaseObjectPtrImpl<T, kIsWeak>& BaseObjectPtrImpl<T, kIsWeak>::operator=(
    BaseObjectPtrImpl&& other) {
  if (&other == this) return *this;
  this->~BaseObjectPtrImpl();
  return *new (this) BaseObjectPtrImpl(std::move(other));
}

template <typename T, bool kIsWeak>
void BaseObjectPtrImpl<T, kIsWeak>::reset(T* ptr) {
  *this = BaseObjectPtrImpl(ptr);
}

template <typename T, bool kIsWeak>
T* BaseObjectPtrImpl<T, kIsWeak>::get() const {
  return static_cast<T*>(get_base_object());
}

template <typename T, bool kIsWeak>
T& BaseObjectPtrImpl<T, kIsWeak>::operator*() const {
  return *get();
}

template <typename T, bool kIsWeak>
T* BaseObjectPtrImpl<T, kIsWeak>::operator->() const {
  return get();
}

template <typename T, bool kIsWeak>
BaseObjectPtrImpl<T, kIsWeak>::operator bool() const {
  return get() != nullptr;
}

template <typename T, bool kIsWeak>
template <typename U, bool kW>
bool BaseObjectPtrImpl<T, kIsWeak>::operator ==(
    const BaseObjectPtrImpl<U, kW>& other) const {
  return get() == other.get();
}

template <typename T, bool kIsWeak>
template <typename U, bool kW>
bool BaseObjectPtrImpl<T, kIsWeak>::operator !=(
    const BaseObjectPtrImpl<U, kW>& other) const {
  return get() != other.get();
}

template <typename T, typename... Args>
BaseObjectPtr<T> MakeBaseObject(Args&&... args) {
  return BaseObjectPtr<T>(new T(std::forward<Args>(args)...));
}

template <typename T, typename... Args>
BaseObjectPtr<T> MakeDetachedBaseObject(Args&&... args) {
  BaseObjectPtr<T> target = MakeBaseObject<T>(std::forward<Args>(args)...);
  target->Detach();
  return target;
}

}  // namespace node

#endif  // defined(NODE_WANT_INTERNALS) && NODE_WANT_INTERNALS

#endif  // SRC_BASE_OBJECT_INL_H_<|MERGE_RESOLUTION|>--- conflicted
+++ resolved
@@ -112,14 +112,6 @@
 
 bool BaseObject::IsWeakOrDetached() const {
   if (persistent_handle_.IsWeak()) return true;
-<<<<<<< HEAD
-
-  if (!has_pointer_data()) return false;
-  const PointerData* pd = const_cast<BaseObject*>(this)->pointer_data();
-  return pd->wants_weak_jsobj || pd->is_detached;
-}
-=======
->>>>>>> a8a80be5
 
   if (!has_pointer_data()) return false;
   const PointerData* pd = const_cast<BaseObject*>(this)->pointer_data();
@@ -151,40 +143,6 @@
   return pointer_data_ != nullptr;
 }
 
-<<<<<<< HEAD
-BaseObject::PointerData* BaseObject::pointer_data() {
-  if (!has_pointer_data()) {
-    PointerData* metadata = new PointerData();
-    metadata->wants_weak_jsobj = persistent_handle_.IsWeak();
-    metadata->self = this;
-    pointer_data_ = metadata;
-  }
-  CHECK(has_pointer_data());
-  return pointer_data_;
-}
-
-void BaseObject::decrease_refcount() {
-  CHECK(has_pointer_data());
-  PointerData* metadata = pointer_data();
-  CHECK_GT(metadata->strong_ptr_count, 0);
-  unsigned int new_refcount = --metadata->strong_ptr_count;
-  if (new_refcount == 0) {
-    if (metadata->is_detached) {
-      OnGCCollect();
-    } else if (metadata->wants_weak_jsobj && !persistent_handle_.IsEmpty()) {
-      MakeWeak();
-    }
-  }
-}
-
-void BaseObject::increase_refcount() {
-  unsigned int prev_refcount = pointer_data()->strong_ptr_count++;
-  if (prev_refcount == 0 && !persistent_handle_.IsEmpty())
-    persistent_handle_.ClearWeak();
-}
-
-=======
->>>>>>> a8a80be5
 template <typename T, bool kIsWeak>
 BaseObject::PointerData*
 BaseObjectPtrImpl<T, kIsWeak>::pointer_data() const {
