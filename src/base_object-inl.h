// Copyright Joyent, Inc. and other Node contributors.
//
// Permission is hereby granted, free of charge, to any person obtaining a
// copy of this software and associated documentation files (the
// "Software"), to deal in the Software without restriction, including
// without limitation the rights to use, copy, modify, merge, publish,
// distribute, sublicense, and/or sell copies of the Software, and to permit
// persons to whom the Software is furnished to do so, subject to the
// following conditions:
//
// The above copyright notice and this permission notice shall be included
// in all copies or substantial portions of the Software.
//
// THE SOFTWARE IS PROVIDED "AS IS", WITHOUT WARRANTY OF ANY KIND, EXPRESS
// OR IMPLIED, INCLUDING BUT NOT LIMITED TO THE WARRANTIES OF
// MERCHANTABILITY, FITNESS FOR A PARTICULAR PURPOSE AND NONINFRINGEMENT. IN
// NO EVENT SHALL THE AUTHORS OR COPYRIGHT HOLDERS BE LIABLE FOR ANY CLAIM,
// DAMAGES OR OTHER LIABILITY, WHETHER IN AN ACTION OF CONTRACT, TORT OR
// OTHERWISE, ARISING FROM, OUT OF OR IN CONNECTION WITH THE SOFTWARE OR THE
// USE OR OTHER DEALINGS IN THE SOFTWARE.

#ifndef SRC_BASE_OBJECT_INL_H_
#define SRC_BASE_OBJECT_INL_H_

#if defined(NODE_WANT_INTERNALS) && NODE_WANT_INTERNALS

#include "base_object.h"
#include "env-inl.h"
#include "util.h"

#include "v8.h"

namespace node {

BaseObject::BaseObject(Environment* env, v8::Local<v8::Object> object)
<<<<<<< HEAD
    : BaseObject(env->principal_realm(), object) {}
=======
    : BaseObject(env->principal_realm(), object) {
  // TODO(legendecas): Check the shorthand is only used in the principal realm
  // while allowing to create a BaseObject in a vm context.
}
>>>>>>> 8a2d13a7

// static
v8::Local<v8::FunctionTemplate> BaseObject::GetConstructorTemplate(
    Environment* env) {
  return BaseObject::GetConstructorTemplate(env->isolate_data());
}

void BaseObject::Detach() {
  CHECK_GT(pointer_data()->strong_ptr_count, 0);
  pointer_data()->is_detached = true;
}

v8::Global<v8::Object>& BaseObject::persistent() {
  return persistent_handle_;
}


v8::Local<v8::Object> BaseObject::object() const {
  return PersistentToLocal::Default(env()->isolate(), persistent_handle_);
}

v8::Local<v8::Object> BaseObject::object(v8::Isolate* isolate) const {
  v8::Local<v8::Object> handle = object();

  DCHECK_EQ(handle->GetCreationContext().ToLocalChecked()->GetIsolate(),
            isolate);
  DCHECK_EQ(env()->isolate(), isolate);

  return handle;
}

Environment* BaseObject::env() const {
  return realm_->env();
}

Realm* BaseObject::realm() const {
  return realm_;
}

void BaseObject::TagNodeObject(v8::Local<v8::Object> object) {
  DCHECK_GE(object->InternalFieldCount(), BaseObject::kInternalFieldCount);
  object->SetAlignedPointerInInternalField(BaseObject::kEmbedderType,
                                           &kNodeEmbedderId);
}

void BaseObject::SetInternalFields(v8::Local<v8::Object> object, void* slot) {
  TagNodeObject(object);
  object->SetAlignedPointerInInternalField(BaseObject::kSlot, slot);
}

BaseObject* BaseObject::FromJSObject(v8::Local<v8::Value> value) {
  v8::Local<v8::Object> obj = value.As<v8::Object>();
  DCHECK_GE(obj->InternalFieldCount(), BaseObject::kInternalFieldCount);
  return static_cast<BaseObject*>(
      obj->GetAlignedPointerFromInternalField(BaseObject::kSlot));
}

template <typename T>
T* BaseObject::FromJSObject(v8::Local<v8::Value> object) {
  return static_cast<T*>(FromJSObject(object));
}

void BaseObject::OnGCCollect() {
  delete this;
}

void BaseObject::ClearWeak() {
  if (has_pointer_data())
    pointer_data()->wants_weak_jsobj = false;

  persistent_handle_.ClearWeak();
}

bool BaseObject::IsWeakOrDetached() const {
  if (persistent_handle_.IsWeak()) return true;

  if (!has_pointer_data()) return false;
  const PointerData* pd = const_cast<BaseObject*>(this)->pointer_data();
  return pd->wants_weak_jsobj || pd->is_detached;
}

v8::EmbedderGraph::Node::Detachedness BaseObject::GetDetachedness() const {
  return IsWeakOrDetached() ? v8::EmbedderGraph::Node::Detachedness::kDetached
                            : v8::EmbedderGraph::Node::Detachedness::kUnknown;
}

template <int Field>
void BaseObject::InternalFieldGet(
    v8::Local<v8::String> property,
    const v8::PropertyCallbackInfo<v8::Value>& info) {
  info.GetReturnValue().Set(info.This()->GetInternalField(Field));
}

template <int Field, bool (v8::Value::* typecheck)() const>
void BaseObject::InternalFieldSet(v8::Local<v8::String> property,
                                  v8::Local<v8::Value> value,
                                  const v8::PropertyCallbackInfo<void>& info) {
  // This could be e.g. value->IsFunction().
  CHECK(((*value)->*typecheck)());
  info.This()->SetInternalField(Field, value);
}

bool BaseObject::has_pointer_data() const {
  return pointer_data_ != nullptr;
}

template <typename T, bool kIsWeak>
BaseObject::PointerData*
BaseObjectPtrImpl<T, kIsWeak>::pointer_data() const {
  if constexpr (kIsWeak) {
    return data_.pointer_data;
  }
  if (get_base_object() == nullptr) {
    return nullptr;
  }
  return get_base_object()->pointer_data();
}

template <typename T, bool kIsWeak>
BaseObject* BaseObjectPtrImpl<T, kIsWeak>::get_base_object() const {
  if constexpr (kIsWeak) {
    if (pointer_data() == nullptr) {
      return nullptr;
    }
    return pointer_data()->self;
  }
  return data_.target;
}

template <typename T, bool kIsWeak>
BaseObjectPtrImpl<T, kIsWeak>::~BaseObjectPtrImpl() {
  if constexpr (kIsWeak) {
    if (pointer_data() != nullptr &&
        --pointer_data()->weak_ptr_count == 0 &&
        pointer_data()->self == nullptr) {
      delete pointer_data();
    }
  } else if (get() != nullptr) {
    get()->decrease_refcount();
  }
}

template <typename T, bool kIsWeak>
BaseObjectPtrImpl<T, kIsWeak>::BaseObjectPtrImpl() {
  data_.target = nullptr;
}

template <typename T, bool kIsWeak>
BaseObjectPtrImpl<T, kIsWeak>::BaseObjectPtrImpl(T* target)
  : BaseObjectPtrImpl() {
  if (target == nullptr) return;
  if constexpr (kIsWeak) {
    data_.pointer_data = target->pointer_data();
    CHECK_NOT_NULL(pointer_data());
    pointer_data()->weak_ptr_count++;
  } else {
    data_.target = target;
    CHECK_NOT_NULL(pointer_data());
    get()->increase_refcount();
  }
}

template <typename T, bool kIsWeak>
template <typename U, bool kW>
BaseObjectPtrImpl<T, kIsWeak>::BaseObjectPtrImpl(
    const BaseObjectPtrImpl<U, kW>& other)
  : BaseObjectPtrImpl(other.get()) {}

template <typename T, bool kIsWeak>
BaseObjectPtrImpl<T, kIsWeak>::BaseObjectPtrImpl(const BaseObjectPtrImpl& other)
  : BaseObjectPtrImpl(other.get()) {}

template <typename T, bool kIsWeak>
template <typename U, bool kW>
BaseObjectPtrImpl<T, kIsWeak>& BaseObjectPtrImpl<T, kIsWeak>::operator=(
    const BaseObjectPtrImpl<U, kW>& other) {
  if (other.get() == get()) return *this;
  this->~BaseObjectPtrImpl();
  return *new (this) BaseObjectPtrImpl(other);
}

template <typename T, bool kIsWeak>
BaseObjectPtrImpl<T, kIsWeak>& BaseObjectPtrImpl<T, kIsWeak>::operator=(
    const BaseObjectPtrImpl& other) {
  if (other.get() == get()) return *this;
  this->~BaseObjectPtrImpl();
  return *new (this) BaseObjectPtrImpl(other);
}

template <typename T, bool kIsWeak>
BaseObjectPtrImpl<T, kIsWeak>::BaseObjectPtrImpl(BaseObjectPtrImpl&& other)
  : data_(other.data_) {
  if constexpr (kIsWeak)
    other.data_.target = nullptr;
  else
    other.data_.pointer_data = nullptr;
}

template <typename T, bool kIsWeak>
BaseObjectPtrImpl<T, kIsWeak>& BaseObjectPtrImpl<T, kIsWeak>::operator=(
    BaseObjectPtrImpl&& other) {
  if (&other == this) return *this;
  this->~BaseObjectPtrImpl();
  return *new (this) BaseObjectPtrImpl(std::move(other));
}

template <typename T, bool kIsWeak>
void BaseObjectPtrImpl<T, kIsWeak>::reset(T* ptr) {
  *this = BaseObjectPtrImpl(ptr);
}

template <typename T, bool kIsWeak>
T* BaseObjectPtrImpl<T, kIsWeak>::get() const {
  return static_cast<T*>(get_base_object());
}

template <typename T, bool kIsWeak>
T& BaseObjectPtrImpl<T, kIsWeak>::operator*() const {
  return *get();
}

template <typename T, bool kIsWeak>
T* BaseObjectPtrImpl<T, kIsWeak>::operator->() const {
  return get();
}

template <typename T, bool kIsWeak>
BaseObjectPtrImpl<T, kIsWeak>::operator bool() const {
  return get() != nullptr;
}

template <typename T, bool kIsWeak>
template <typename U, bool kW>
bool BaseObjectPtrImpl<T, kIsWeak>::operator ==(
    const BaseObjectPtrImpl<U, kW>& other) const {
  return get() == other.get();
}

template <typename T, bool kIsWeak>
template <typename U, bool kW>
bool BaseObjectPtrImpl<T, kIsWeak>::operator !=(
    const BaseObjectPtrImpl<U, kW>& other) const {
  return get() != other.get();
}

template <typename T, typename... Args>
BaseObjectPtr<T> MakeBaseObject(Args&&... args) {
  return BaseObjectPtr<T>(new T(std::forward<Args>(args)...));
}

template <typename T, typename... Args>
BaseObjectPtr<T> MakeDetachedBaseObject(Args&&... args) {
  BaseObjectPtr<T> target = MakeBaseObject<T>(std::forward<Args>(args)...);
  target->Detach();
  return target;
}

}  // namespace node

#endif  // defined(NODE_WANT_INTERNALS) && NODE_WANT_INTERNALS

#endif  // SRC_BASE_OBJECT_INL_H_<|MERGE_RESOLUTION|>--- conflicted
+++ resolved
@@ -33,14 +33,10 @@
 namespace node {
 
 BaseObject::BaseObject(Environment* env, v8::Local<v8::Object> object)
-<<<<<<< HEAD
-    : BaseObject(env->principal_realm(), object) {}
-=======
     : BaseObject(env->principal_realm(), object) {
   // TODO(legendecas): Check the shorthand is only used in the principal realm
   // while allowing to create a BaseObject in a vm context.
 }
->>>>>>> 8a2d13a7
 
 // static
 v8::Local<v8::FunctionTemplate> BaseObject::GetConstructorTemplate(
