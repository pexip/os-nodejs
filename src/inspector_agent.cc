#include "inspector_agent.h"

#include "env-inl.h"
#include "inspector/main_thread_interface.h"
#include "inspector/node_string.h"
#include "inspector/runtime_agent.h"
#include "inspector/tracing_agent.h"
#include "inspector/worker_agent.h"
#include "inspector/worker_inspector.h"
#include "inspector_io.h"
#include "node/inspector/protocol/Protocol.h"
#include "node_errors.h"
#include "node_internals.h"
#include "node_options-inl.h"
#include "node_process-inl.h"
#include "node_url.h"
#include "util-inl.h"
#include "timer_wrap-inl.h"
#include "v8-inspector.h"
#include "v8-platform.h"

#include "libplatform/libplatform.h"

#ifdef __POSIX__
#include <pthread.h>
#include <climits>  // PTHREAD_STACK_MIN
#endif  // __POSIX__

#include <algorithm>
#include <cstring>
#include <sstream>
#include <unordered_map>
#include <vector>

namespace node {
namespace inspector {
namespace {

using node::OnFatalError;

using v8::Context;
using v8::Function;
using v8::HandleScope;
using v8::Isolate;
using v8::Local;
using v8::Message;
using v8::Object;
using v8::Value;

using v8_inspector::StringBuffer;
using v8_inspector::StringView;
using v8_inspector::V8Inspector;
using v8_inspector::V8InspectorClient;

#ifdef __POSIX__
static uv_sem_t start_io_thread_semaphore;
#endif  // __POSIX__
static uv_async_t start_io_thread_async;
// This is just an additional check to make sure start_io_thread_async
// is not accidentally re-used or used when uninitialized.
static std::atomic_bool start_io_thread_async_initialized { false };
// Protects the Agent* stored in start_io_thread_async.data.
static Mutex start_io_thread_async_mutex;

std::unique_ptr<StringBuffer> ToProtocolString(Isolate* isolate,
                                               Local<Value> value) {
  TwoByteValue buffer(isolate, value);
  return StringBuffer::create(StringView(*buffer, buffer.length()));
}

// Called on the main thread.
void StartIoThreadAsyncCallback(uv_async_t* handle) {
  static_cast<Agent*>(handle->data)->StartIoThread();
}


#ifdef __POSIX__
static void StartIoThreadWakeup(int signo, siginfo_t* info, void* ucontext) {
  uv_sem_post(&start_io_thread_semaphore);
}

inline void* StartIoThreadMain(void* unused) {
  for (;;) {
    uv_sem_wait(&start_io_thread_semaphore);
    Mutex::ScopedLock lock(start_io_thread_async_mutex);

    CHECK(start_io_thread_async_initialized);
    Agent* agent = static_cast<Agent*>(start_io_thread_async.data);
    if (agent != nullptr)
      agent->RequestIoThreadStart();
  }
}

static int StartDebugSignalHandler() {
  // Start a watchdog thread for calling v8::Debug::DebugBreak() because
  // it's not safe to call directly from the signal handler, it can
  // deadlock with the thread it interrupts.
  CHECK_EQ(0, uv_sem_init(&start_io_thread_semaphore, 0));
  pthread_attr_t attr;
  CHECK_EQ(0, pthread_attr_init(&attr));
#if defined(PTHREAD_STACK_MIN) && !defined(__FreeBSD__)
  // PTHREAD_STACK_MIN is 2 KiB with musl libc, which is too small to safely
  // receive signals. PTHREAD_STACK_MIN + MINSIGSTKSZ is 8 KiB on arm64, which
  // is the musl architecture with the biggest MINSIGSTKSZ so let's use that
  // as a lower bound and let's quadruple it just in case. The goal is to avoid
  // creating a big 2 or 4 MiB address space gap (problematic on 32 bits
  // because of fragmentation), not squeeze out every last byte.
  // Omitted on FreeBSD because it doesn't seem to like small stacks.
  const size_t stack_size = std::max(static_cast<size_t>(4 * 8192),
                                     static_cast<size_t>(PTHREAD_STACK_MIN));
  CHECK_EQ(0, pthread_attr_setstacksize(&attr, stack_size));
#endif  // defined(PTHREAD_STACK_MIN) && !defined(__FreeBSD__)
  CHECK_EQ(0, pthread_attr_setdetachstate(&attr, PTHREAD_CREATE_DETACHED));
  sigset_t sigmask;
  // Mask all signals.
  sigfillset(&sigmask);
  sigset_t savemask;
  CHECK_EQ(0, pthread_sigmask(SIG_SETMASK, &sigmask, &savemask));
  sigmask = savemask;
  pthread_t thread;
  const int err = pthread_create(&thread, &attr,
                                 StartIoThreadMain, nullptr);
  // Restore original mask
  CHECK_EQ(0, pthread_sigmask(SIG_SETMASK, &sigmask, nullptr));
  CHECK_EQ(0, pthread_attr_destroy(&attr));
  if (err != 0) {
    fprintf(stderr, "node[%u]: pthread_create: %s\n",
            uv_os_getpid(), strerror(err));
    fflush(stderr);
    // Leave SIGUSR1 blocked.  We don't install a signal handler,
    // receiving the signal would terminate the process.
    return -err;
  }
  RegisterSignalHandler(SIGUSR1, StartIoThreadWakeup);
  // Unblock SIGUSR1.  A pending SIGUSR1 signal will now be delivered.
  sigemptyset(&sigmask);
  sigaddset(&sigmask, SIGUSR1);
  CHECK_EQ(0, pthread_sigmask(SIG_UNBLOCK, &sigmask, nullptr));
  return 0;
}
#endif  // __POSIX__


#ifdef _WIN32
DWORD WINAPI StartIoThreadProc(void* arg) {
  Mutex::ScopedLock lock(start_io_thread_async_mutex);
  CHECK(start_io_thread_async_initialized);
  Agent* agent = static_cast<Agent*>(start_io_thread_async.data);
  if (agent != nullptr)
    agent->RequestIoThreadStart();
  return 0;
}

static int GetDebugSignalHandlerMappingName(DWORD pid, wchar_t* buf,
                                            size_t buf_len) {
  return _snwprintf(buf, buf_len, L"node-debug-handler-%u", pid);
}

static int StartDebugSignalHandler() {
  wchar_t mapping_name[32];
  HANDLE mapping_handle;
  DWORD pid;
  LPTHREAD_START_ROUTINE* handler;

  pid = uv_os_getpid();

  if (GetDebugSignalHandlerMappingName(pid,
                                       mapping_name,
                                       arraysize(mapping_name)) < 0) {
    return -1;
  }

  mapping_handle = CreateFileMappingW(INVALID_HANDLE_VALUE,
                                      nullptr,
                                      PAGE_READWRITE,
                                      0,
                                      sizeof *handler,
                                      mapping_name);
  if (mapping_handle == nullptr) {
    return -1;
  }

  handler = reinterpret_cast<LPTHREAD_START_ROUTINE*>(
      MapViewOfFile(mapping_handle,
                    FILE_MAP_ALL_ACCESS,
                    0,
                    0,
                    sizeof *handler));
  if (handler == nullptr) {
    CloseHandle(mapping_handle);
    return -1;
  }

  *handler = StartIoThreadProc;

  UnmapViewOfFile(static_cast<void*>(handler));

  return 0;
}
#endif  // _WIN32


const int CONTEXT_GROUP_ID = 1;

std::string GetWorkerLabel(node::Environment* env) {
  std::ostringstream result;
  result << "Worker[" << env->thread_id() << "]";
  return result.str();
}

class ChannelImpl final : public v8_inspector::V8Inspector::Channel,
                          public protocol::FrontendChannel {
 public:
  explicit ChannelImpl(Environment* env,
                       const std::unique_ptr<V8Inspector>& inspector,
                       std::shared_ptr<WorkerManager> worker_manager,
                       std::unique_ptr<InspectorSessionDelegate> delegate,
                       std::shared_ptr<MainThreadHandle> main_thread_,
                       bool prevent_shutdown)
      : delegate_(std::move(delegate)), prevent_shutdown_(prevent_shutdown),
        retaining_context_(false) {
    session_ = inspector->connect(CONTEXT_GROUP_ID, this, StringView());
    node_dispatcher_ = std::make_unique<protocol::UberDispatcher>(this);
    tracing_agent_ =
        std::make_unique<protocol::TracingAgent>(env, main_thread_);
    tracing_agent_->Wire(node_dispatcher_.get());
    if (worker_manager) {
      worker_agent_ = std::make_unique<protocol::WorkerAgent>(worker_manager);
      worker_agent_->Wire(node_dispatcher_.get());
    }
    runtime_agent_ = std::make_unique<protocol::RuntimeAgent>();
    runtime_agent_->Wire(node_dispatcher_.get());
  }

  ~ChannelImpl() override {
    tracing_agent_->disable();
    tracing_agent_.reset();  // Dispose before the dispatchers
    if (worker_agent_) {
      worker_agent_->disable();
      worker_agent_.reset();  // Dispose before the dispatchers
    }
    runtime_agent_->disable();
    runtime_agent_.reset();  // Dispose before the dispatchers
  }

  void dispatchProtocolMessage(const StringView& message) {
    std::string raw_message = protocol::StringUtil::StringViewToUtf8(message);
    per_process::Debug(DebugCategory::INSPECTOR_SERVER,
                       "[inspector received] %s\n",
                       raw_message);
    std::unique_ptr<protocol::DictionaryValue> value =
        protocol::DictionaryValue::cast(protocol::StringUtil::parseMessage(
            raw_message, false));
    int call_id;
    std::string method;
    node_dispatcher_->parseCommand(value.get(), &call_id, &method);
    if (v8_inspector::V8InspectorSession::canDispatchMethod(
            Utf8ToStringView(method)->string())) {
      session_->dispatchProtocolMessage(message);
    } else {
      node_dispatcher_->dispatch(call_id, method, std::move(value),
                                 raw_message);
    }
  }

  void schedulePauseOnNextStatement(const std::string& reason) {
    std::unique_ptr<StringBuffer> buffer = Utf8ToStringView(reason);
    session_->schedulePauseOnNextStatement(buffer->string(), buffer->string());
  }

  bool preventShutdown() {
    return prevent_shutdown_;
  }

  bool notifyWaitingForDisconnect() {
    retaining_context_ = runtime_agent_->notifyWaitingForDisconnect();
    return retaining_context_;
  }

  bool retainingContext() {
    return retaining_context_;
  }

 private:
  void sendResponse(
      int callId,
      std::unique_ptr<v8_inspector::StringBuffer> message) override {
    sendMessageToFrontend(message->string());
  }

  void sendNotification(
      std::unique_ptr<v8_inspector::StringBuffer> message) override {
    sendMessageToFrontend(message->string());
  }

  void flushProtocolNotifications() override { }

  void sendMessageToFrontend(const StringView& message) {
    if (per_process::enabled_debug_list.enabled(
            DebugCategory::INSPECTOR_SERVER)) {
      std::string raw_message = protocol::StringUtil::StringViewToUtf8(message);
      per_process::Debug(DebugCategory::INSPECTOR_SERVER,
                         "[inspector send] %s\n",
                         raw_message);
    }
    delegate_->SendMessageToFrontend(message);
  }

  void sendMessageToFrontend(const std::string& message) {
    sendMessageToFrontend(Utf8ToStringView(message)->string());
  }

  using Serializable = protocol::Serializable;

  void sendProtocolResponse(int callId,
                            std::unique_ptr<Serializable> message) override {
    sendMessageToFrontend(message->serializeToJSON());
  }
  void sendProtocolNotification(
      std::unique_ptr<Serializable> message) override {
    sendMessageToFrontend(message->serializeToJSON());
  }

  void fallThrough(int callId,
                   const std::string& method,
                   const std::string& message) override {
    DCHECK(false);
  }

  std::unique_ptr<protocol::RuntimeAgent> runtime_agent_;
  std::unique_ptr<protocol::TracingAgent> tracing_agent_;
  std::unique_ptr<protocol::WorkerAgent> worker_agent_;
  std::unique_ptr<InspectorSessionDelegate> delegate_;
  std::unique_ptr<v8_inspector::V8InspectorSession> session_;
  std::unique_ptr<protocol::UberDispatcher> node_dispatcher_;
  bool prevent_shutdown_;
  bool retaining_context_;
};

class SameThreadInspectorSession : public InspectorSession {
 public:
  SameThreadInspectorSession(
      int session_id, std::shared_ptr<NodeInspectorClient> client)
      : session_id_(session_id), client_(client) {}
  ~SameThreadInspectorSession() override;
  void Dispatch(const v8_inspector::StringView& message) override;

 private:
  int session_id_;
  std::weak_ptr<NodeInspectorClient> client_;
};

void NotifyClusterWorkersDebugEnabled(Environment* env) {
  Isolate* isolate = env->isolate();
  HandleScope handle_scope(isolate);
  Local<Context> context = env->context();

  // Send message to enable debug in cluster workers
  Local<Object> message = Object::New(isolate);
  message->Set(context, FIXED_ONE_BYTE_STRING(isolate, "cmd"),
               FIXED_ONE_BYTE_STRING(isolate, "NODE_DEBUG_ENABLED")).Check();
  ProcessEmit(env, "internalMessage", message);
}

#ifdef _WIN32
bool IsFilePath(const std::string& path) {
  // '\\'
  if (path.length() > 2 && path[0] == '\\' && path[1] == '\\')
    return true;
  // '[A-Z]:[/\\]'
  if (path.length() < 3)
    return false;
  if ((path[0] >= 'A' && path[0] <= 'Z') || (path[0] >= 'a' && path[0] <= 'z'))
    return path[1] == ':' && (path[2] == '/' || path[2] == '\\');
  return false;
}
#else
bool IsFilePath(const std::string& path) {
  return !path.empty() && path[0] == '/';
}
#endif  // __POSIX__

void ThrowUninitializedInspectorError(Environment* env) {
  HandleScope scope(env->isolate());

  const char* msg = "This Environment was initialized without a V8::Inspector";
  Local<Value> exception =
    v8::String::NewFromUtf8(env->isolate(), msg).ToLocalChecked();

  env->isolate()->ThrowException(exception);
}

}  // namespace

class NodeInspectorClient : public V8InspectorClient {
 public:
  explicit NodeInspectorClient(node::Environment* env, bool is_main)
      : env_(env), is_main_(is_main) {
    client_ = V8Inspector::create(env->isolate(), this);
    // TODO(bnoordhuis) Make name configurable from src/node.cc.
    std::string name =
        is_main_ ? GetHumanReadableProcessName() : GetWorkerLabel(env);
    ContextInfo info(name);
    info.is_default = true;
    contextCreated(env->context(), info);
  }

  void runMessageLoopOnPause(int context_group_id) override {
    waiting_for_resume_ = true;
    runMessageLoop();
  }

  void waitForSessionsDisconnect() {
    waiting_for_sessions_disconnect_ = true;
    runMessageLoop();
  }

  void waitForFrontend() {
    waiting_for_frontend_ = true;
    runMessageLoop();
  }

  void maxAsyncCallStackDepthChanged(int depth) override {
    if (waiting_for_sessions_disconnect_) {
      // V8 isolate is mostly done and is only letting Inspector protocol
      // clients gather data.
      return;
    }
    if (auto agent = env_->inspector_agent()) {
      if (depth == 0) {
        agent->DisableAsyncHook();
      } else {
        agent->EnableAsyncHook();
      }
    }
  }

  void contextCreated(Local<Context> context, const ContextInfo& info) {
    auto name_buffer = Utf8ToStringView(info.name);
    auto origin_buffer = Utf8ToStringView(info.origin);
    std::unique_ptr<StringBuffer> aux_data_buffer;

    v8_inspector::V8ContextInfo v8info(
        context, CONTEXT_GROUP_ID, name_buffer->string());
    v8info.origin = origin_buffer->string();

    if (info.is_default) {
      aux_data_buffer = Utf8ToStringView("{\"isDefault\":true}");
    } else {
      aux_data_buffer = Utf8ToStringView("{\"isDefault\":false}");
    }
    v8info.auxData = aux_data_buffer->string();

    client_->contextCreated(v8info);
  }

  void contextDestroyed(Local<Context> context) {
    client_->contextDestroyed(context);
  }

  void quitMessageLoopOnPause() override {
    waiting_for_resume_ = false;
  }

  void runIfWaitingForDebugger(int context_group_id) override {
    waiting_for_frontend_ = false;
  }

  int connectFrontend(std::unique_ptr<InspectorSessionDelegate> delegate,
                      bool prevent_shutdown) {
    int session_id = next_session_id_++;
    channels_[session_id] = std::make_unique<ChannelImpl>(env_,
                                                          client_,
                                                          getWorkerManager(),
                                                          std::move(delegate),
                                                          getThreadHandle(),
                                                          prevent_shutdown);
    return session_id;
  }

  void disconnectFrontend(int session_id) {
    auto it = channels_.find(session_id);
    if (it == channels_.end())
      return;
    bool retaining_context = it->second->retainingContext();
    channels_.erase(it);
    if (retaining_context) {
      for (const auto& id_channel : channels_) {
        if (id_channel.second->retainingContext())
          return;
      }
      contextDestroyed(env_->context());
    }
    if (waiting_for_sessions_disconnect_ && !is_main_)
      waiting_for_sessions_disconnect_ = false;
  }

  void dispatchMessageFromFrontend(int session_id, const StringView& message) {
    channels_[session_id]->dispatchProtocolMessage(message);
  }

  Local<Context> ensureDefaultContextInGroup(int contextGroupId) override {
    return env_->context();
  }

  void installAdditionalCommandLineAPI(Local<Context> context,
                                       Local<Object> target) override {
    Local<Function> installer = env_->inspector_console_extension_installer();
    if (!installer.IsEmpty()) {
      Local<Value> argv[] = {target};
      // If there is an exception, proceed in JS land
      USE(installer->Call(context, target, arraysize(argv), argv));
    }
  }

  void ReportUncaughtException(Local<Value> error, Local<Message> message) {
    Isolate* isolate = env_->isolate();
    Local<Context> context = env_->context();

    int script_id = message->GetScriptOrigin().ScriptId();

    Local<v8::StackTrace> stack_trace = message->GetStackTrace();

    if (!stack_trace.IsEmpty() && stack_trace->GetFrameCount() > 0 &&
        script_id == stack_trace->GetFrame(isolate, 0)->GetScriptId()) {
      script_id = 0;
    }

    const uint8_t DETAILS[] = "Uncaught";

    client_->exceptionThrown(
        context,
        StringView(DETAILS, sizeof(DETAILS) - 1),
        error,
        ToProtocolString(isolate, message->Get())->string(),
        ToProtocolString(isolate, message->GetScriptResourceName())->string(),
        message->GetLineNumber(context).FromMaybe(0),
        message->GetStartColumn(context).FromMaybe(0),
        client_->createStackTrace(stack_trace),
        script_id);
  }

  void startRepeatingTimer(double interval_s,
                           TimerCallback callback,
                           void* data) override {
    auto result =
        timers_.emplace(std::piecewise_construct, std::make_tuple(data),
                        std::make_tuple(env_, [=]() { callback(data); }));
    CHECK(result.second);
    uint64_t interval = static_cast<uint64_t>(1000 * interval_s);
    result.first->second.Update(interval, interval);
  }

  void cancelTimer(void* data) override {
    timers_.erase(data);
  }

  // Async stack traces instrumentation.
  void AsyncTaskScheduled(const StringView& task_name, void* task,
                          bool recurring) {
    client_->asyncTaskScheduled(task_name, task, recurring);
  }

  void AsyncTaskCanceled(void* task) {
    client_->asyncTaskCanceled(task);
  }

  void AsyncTaskStarted(void* task) {
    client_->asyncTaskStarted(task);
  }

  void AsyncTaskFinished(void* task) {
    client_->asyncTaskFinished(task);
  }

  void AllAsyncTasksCanceled() {
    client_->allAsyncTasksCanceled();
  }

  void schedulePauseOnNextStatement(const std::string& reason) {
    for (const auto& id_channel : channels_) {
      id_channel.second->schedulePauseOnNextStatement(reason);
    }
  }

  bool hasConnectedSessions() {
    for (const auto& id_channel : channels_) {
      // Other sessions are "invisible" more most purposes
      if (id_channel.second->preventShutdown())
        return true;
    }
    return false;
  }

  bool notifyWaitingForDisconnect() {
    bool retaining_context = false;
    for (const auto& id_channel : channels_) {
      if (id_channel.second->notifyWaitingForDisconnect())
        retaining_context = true;
    }
    return retaining_context;
  }

  std::shared_ptr<MainThreadHandle> getThreadHandle() {
    if (!interface_) {
      interface_ = std::make_shared<MainThreadInterface>(
          env_->inspector_agent());
    }
    return interface_->GetHandle();
  }

  std::shared_ptr<WorkerManager> getWorkerManager() {
    if (!is_main_) {
      return nullptr;
    }
    if (worker_manager_ == nullptr) {
      worker_manager_ =
          std::make_shared<WorkerManager>(getThreadHandle());
    }
    return worker_manager_;
  }

  bool IsActive() {
    return !channels_.empty();
  }

 private:
  bool shouldRunMessageLoop() {
    if (waiting_for_frontend_)
      return true;
    if (waiting_for_sessions_disconnect_ || waiting_for_resume_) {
      return hasConnectedSessions();
    }
    return false;
  }

  void runMessageLoop() {
    if (running_nested_loop_)
      return;

    running_nested_loop_ = true;

    while (shouldRunMessageLoop()) {
      if (interface_) interface_->WaitForFrontendEvent();
      env_->RunAndClearInterrupts();
    }
    running_nested_loop_ = false;
  }

  double currentTimeMS() override {
    return env_->isolate_data()->platform()->CurrentClockTimeMillis();
  }

  std::unique_ptr<StringBuffer> resourceNameToUrl(
      const StringView& resource_name_view) override {
    std::string resource_name =
        protocol::StringUtil::StringViewToUtf8(resource_name_view);
    if (!IsFilePath(resource_name))
      return nullptr;
<<<<<<< HEAD
    node::url::URL url = node::url::URL::FromFilePath(resource_name);
    return Utf8ToStringView(url.href());
=======

    std::string url = node::url::FromFilePath(resource_name);
    return Utf8ToStringView(url);
>>>>>>> 8a2d13a7
  }

  node::Environment* env_;
  bool is_main_;
  bool running_nested_loop_ = false;
  std::unique_ptr<V8Inspector> client_;
  // Note: ~ChannelImpl may access timers_ so timers_ has to come first.
  std::unordered_map<void*, TimerWrapHandle> timers_;
  std::unordered_map<int, std::unique_ptr<ChannelImpl>> channels_;
  int next_session_id_ = 1;
  bool waiting_for_resume_ = false;
  bool waiting_for_frontend_ = false;
  bool waiting_for_sessions_disconnect_ = false;
  // Allows accessing Inspector from non-main threads
  std::shared_ptr<MainThreadInterface> interface_;
  std::shared_ptr<WorkerManager> worker_manager_;
};

Agent::Agent(Environment* env)
    : parent_env_(env),
      debug_options_(env->options()->debug_options()),
      host_port_(env->inspector_host_port()) {}

Agent::~Agent() {}

bool Agent::Start(const std::string& path,
                  const DebugOptions& options,
                  std::shared_ptr<ExclusiveAccess<HostPort>> host_port,
                  bool is_main) {
  path_ = path;
  debug_options_ = options;
  CHECK_NOT_NULL(host_port);
  host_port_ = host_port;

  client_ = std::make_shared<NodeInspectorClient>(parent_env_, is_main);
  if (parent_env_->owns_inspector()) {
    Mutex::ScopedLock lock(start_io_thread_async_mutex);
    CHECK_EQ(start_io_thread_async_initialized.exchange(true), false);
    CHECK_EQ(0, uv_async_init(parent_env_->event_loop(),
                              &start_io_thread_async,
                              StartIoThreadAsyncCallback));
    uv_unref(reinterpret_cast<uv_handle_t*>(&start_io_thread_async));
    start_io_thread_async.data = this;
    // Ignore failure, SIGUSR1 won't work, but that should not block node start.
    StartDebugSignalHandler();

    parent_env_->AddCleanupHook([](void* data) {
      Environment* env = static_cast<Environment*>(data);

      {
        Mutex::ScopedLock lock(start_io_thread_async_mutex);
        start_io_thread_async.data = nullptr;
      }

      // This is global, will never get freed
      env->CloseHandle(&start_io_thread_async, [](uv_async_t*) {
        CHECK(start_io_thread_async_initialized.exchange(false));
      });
    }, parent_env_);
  }

  AtExit(parent_env_, [](void* env) {
    Agent* agent = static_cast<Environment*>(env)->inspector_agent();
    if (agent->IsActive()) {
      agent->WaitForDisconnect();
    }
  }, parent_env_);

  bool wait_for_connect = options.wait_for_connect();
  if (parent_handle_) {
    wait_for_connect = parent_handle_->WaitForConnect();
    parent_handle_->WorkerStarted(client_->getThreadHandle(), wait_for_connect);
  } else if (!options.inspector_enabled || !options.allow_attaching_debugger ||
             !StartIoThread()) {
    return false;
  }

  // Patch the debug options to implement waitForDebuggerOnStart for
  // the NodeWorker.enable method.
  if (wait_for_connect) {
    CHECK(!parent_env_->has_serialized_options());
    debug_options_.EnableBreakFirstLine();
    parent_env_->options()->get_debug_options()->EnableBreakFirstLine();
    client_->waitForFrontend();
  }
  return true;
}

bool Agent::StartIoThread() {
  if (io_ != nullptr)
    return true;

  if (!parent_env_->should_create_inspector() && !client_) {
    ThrowUninitializedInspectorError(parent_env_);
    return false;
  }

  CHECK_NOT_NULL(client_);

  io_ = InspectorIo::Start(client_->getThreadHandle(),
                           path_,
                           host_port_,
                           debug_options_.inspect_publish_uid);
  if (io_ == nullptr) {
    return false;
  }
  NotifyClusterWorkersDebugEnabled(parent_env_);
  return true;
}

void Agent::Stop() {
  io_.reset();
}

std::unique_ptr<InspectorSession> Agent::Connect(
    std::unique_ptr<InspectorSessionDelegate> delegate,
    bool prevent_shutdown) {
  if (!parent_env_->should_create_inspector() && !client_) {
    ThrowUninitializedInspectorError(parent_env_);
    return std::unique_ptr<InspectorSession>{};
  }

  CHECK_NOT_NULL(client_);

  int session_id = client_->connectFrontend(std::move(delegate),
                                            prevent_shutdown);
  return std::unique_ptr<InspectorSession>(
      new SameThreadInspectorSession(session_id, client_));
}

std::unique_ptr<InspectorSession> Agent::ConnectToMainThread(
    std::unique_ptr<InspectorSessionDelegate> delegate,
    bool prevent_shutdown) {
  if (!parent_env_->should_create_inspector() && !client_) {
    ThrowUninitializedInspectorError(parent_env_);
    return std::unique_ptr<InspectorSession>{};
  }

  CHECK_NOT_NULL(parent_handle_);
  CHECK_NOT_NULL(client_);
  auto thread_safe_delegate =
      client_->getThreadHandle()->MakeDelegateThreadSafe(std::move(delegate));
  return parent_handle_->Connect(std::move(thread_safe_delegate),
                                 prevent_shutdown);
}

void Agent::WaitForDisconnect() {
  if (!parent_env_->should_create_inspector() && !client_) {
    ThrowUninitializedInspectorError(parent_env_);
    return;
  }

  CHECK_NOT_NULL(client_);
  bool is_worker = parent_handle_ != nullptr;
  parent_handle_.reset();
  if (client_->hasConnectedSessions() && !is_worker) {
    fprintf(stderr, "Waiting for the debugger to disconnect...\n");
    fflush(stderr);
  }
  if (!client_->notifyWaitingForDisconnect()) {
    client_->contextDestroyed(parent_env_->context());
  } else if (is_worker) {
    client_->waitForSessionsDisconnect();
  }
  if (io_ != nullptr) {
    io_->StopAcceptingNewConnections();
    client_->waitForSessionsDisconnect();
  }
}

void Agent::ReportUncaughtException(Local<Value> error,
                                    Local<Message> message) {
  if (!IsListening())
    return;
  client_->ReportUncaughtException(error, message);
  WaitForDisconnect();
}

void Agent::PauseOnNextJavascriptStatement(const std::string& reason) {
  client_->schedulePauseOnNextStatement(reason);
}

void Agent::RegisterAsyncHook(Isolate* isolate,
                              Local<Function> enable_function,
                              Local<Function> disable_function) {
  parent_env_->set_inspector_enable_async_hooks(enable_function);
  parent_env_->set_inspector_disable_async_hooks(disable_function);
  if (pending_enable_async_hook_) {
    CHECK(!pending_disable_async_hook_);
    pending_enable_async_hook_ = false;
    EnableAsyncHook();
  } else if (pending_disable_async_hook_) {
    CHECK(!pending_enable_async_hook_);
    pending_disable_async_hook_ = false;
    DisableAsyncHook();
  }
}

void Agent::EnableAsyncHook() {
  HandleScope scope(parent_env_->isolate());
  Local<Function> enable = parent_env_->inspector_enable_async_hooks();
  if (!enable.IsEmpty()) {
    ToggleAsyncHook(parent_env_->isolate(), enable);
  } else if (pending_disable_async_hook_) {
    CHECK(!pending_enable_async_hook_);
    pending_disable_async_hook_ = false;
  } else {
    pending_enable_async_hook_ = true;
  }
}

void Agent::DisableAsyncHook() {
  HandleScope scope(parent_env_->isolate());
  Local<Function> disable = parent_env_->inspector_enable_async_hooks();
  if (!disable.IsEmpty()) {
    ToggleAsyncHook(parent_env_->isolate(), disable);
  } else if (pending_enable_async_hook_) {
    CHECK(!pending_disable_async_hook_);
    pending_enable_async_hook_ = false;
  } else {
    pending_disable_async_hook_ = true;
  }
}

void Agent::ToggleAsyncHook(Isolate* isolate, Local<Function> fn) {
  // Guard against running this during cleanup -- no async events will be
  // emitted anyway at that point anymore, and calling into JS is not possible.
  // This should probably not be something we're attempting in the first place,
  // Refs: https://github.com/nodejs/node/pull/34362#discussion_r456006039
  if (!parent_env_->can_call_into_js()) return;
  CHECK(parent_env_->has_run_bootstrapping_code());
  HandleScope handle_scope(isolate);
  CHECK(!fn.IsEmpty());
  auto context = parent_env_->context();
  v8::TryCatch try_catch(isolate);
  USE(fn->Call(context, Undefined(isolate), 0, nullptr));
  if (try_catch.HasCaught() && !try_catch.HasTerminated()) {
    PrintCaughtException(isolate, context, try_catch);
    OnFatalError("\nnode::inspector::Agent::ToggleAsyncHook",
                 "Cannot toggle Inspector's AsyncHook, please report this.");
  }
}

void Agent::AsyncTaskScheduled(const StringView& task_name, void* task,
                               bool recurring) {
  client_->AsyncTaskScheduled(task_name, task, recurring);
}

void Agent::AsyncTaskCanceled(void* task) {
  client_->AsyncTaskCanceled(task);
}

void Agent::AsyncTaskStarted(void* task) {
  client_->AsyncTaskStarted(task);
}

void Agent::AsyncTaskFinished(void* task) {
  client_->AsyncTaskFinished(task);
}

void Agent::AllAsyncTasksCanceled() {
  client_->AllAsyncTasksCanceled();
}

void Agent::RequestIoThreadStart() {
  // We need to attempt to interrupt V8 flow (in case Node is running
  // continuous JS code) and to wake up libuv thread (in case Node is waiting
  // for IO events)
  if (!options().allow_attaching_debugger) {
    return;
  }
  CHECK(start_io_thread_async_initialized);
  uv_async_send(&start_io_thread_async);
  parent_env_->RequestInterrupt([this](Environment*) {
    StartIoThread();
  });

  CHECK(start_io_thread_async_initialized);
  uv_async_send(&start_io_thread_async);
}

void Agent::ContextCreated(Local<Context> context, const ContextInfo& info) {
  if (client_ == nullptr)  // This happens for a main context
    return;
  client_->contextCreated(context, info);
}

bool Agent::IsActive() {
  if (client_ == nullptr)
    return false;
  return io_ != nullptr || client_->IsActive();
}

void Agent::SetParentHandle(
    std::unique_ptr<ParentInspectorHandle> parent_handle) {
  parent_handle_ = std::move(parent_handle);
}

std::unique_ptr<ParentInspectorHandle> Agent::GetParentHandle(
<<<<<<< HEAD
    uint64_t thread_id, const std::string& url) {
=======
    uint64_t thread_id, const std::string& url, const std::string& name) {
>>>>>>> 8a2d13a7
  if (!parent_env_->should_create_inspector() && !client_) {
    ThrowUninitializedInspectorError(parent_env_);
    return std::unique_ptr<ParentInspectorHandle>{};
  }

  CHECK_NOT_NULL(client_);
  if (!parent_handle_) {
    return client_->getWorkerManager()->NewParentHandle(thread_id, url, name);
  } else {
    return parent_handle_->NewParentInspectorHandle(thread_id, url, name);
  }
}

void Agent::WaitForConnect() {
  if (!parent_env_->should_create_inspector() && !client_) {
    ThrowUninitializedInspectorError(parent_env_);
    return;
  }

  CHECK_NOT_NULL(client_);
  client_->waitForFrontend();
}

std::shared_ptr<WorkerManager> Agent::GetWorkerManager() {
  if (!parent_env_->should_create_inspector() && !client_) {
    ThrowUninitializedInspectorError(parent_env_);
    return std::unique_ptr<WorkerManager>{};
  }

  CHECK_NOT_NULL(client_);
  return client_->getWorkerManager();
}

std::string Agent::GetWsUrl() const {
  if (io_ == nullptr)
    return "";
  return io_->GetWsUrl();
}

SameThreadInspectorSession::~SameThreadInspectorSession() {
  auto client = client_.lock();
  if (client)
    client->disconnectFrontend(session_id_);
}

void SameThreadInspectorSession::Dispatch(
    const v8_inspector::StringView& message) {
  auto client = client_.lock();
  if (client)
    client->dispatchMessageFromFrontend(session_id_, message);
}

}  // namespace inspector
}  // namespace node<|MERGE_RESOLUTION|>--- conflicted
+++ resolved
@@ -657,14 +657,9 @@
         protocol::StringUtil::StringViewToUtf8(resource_name_view);
     if (!IsFilePath(resource_name))
       return nullptr;
-<<<<<<< HEAD
-    node::url::URL url = node::url::URL::FromFilePath(resource_name);
-    return Utf8ToStringView(url.href());
-=======
 
     std::string url = node::url::FromFilePath(resource_name);
     return Utf8ToStringView(url);
->>>>>>> 8a2d13a7
   }
 
   node::Environment* env_;
@@ -964,11 +959,7 @@
 }
 
 std::unique_ptr<ParentInspectorHandle> Agent::GetParentHandle(
-<<<<<<< HEAD
-    uint64_t thread_id, const std::string& url) {
-=======
     uint64_t thread_id, const std::string& url, const std::string& name) {
->>>>>>> 8a2d13a7
   if (!parent_env_->should_create_inspector() && !client_) {
     ThrowUninitializedInspectorError(parent_env_);
     return std::unique_ptr<ParentInspectorHandle>{};
