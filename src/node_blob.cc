#include "node_blob.h"
#include "async_wrap-inl.h"
#include "base_object-inl.h"
#include "env-inl.h"
#include "memory_tracker-inl.h"
#include "node_errors.h"
#include "node_external_reference.h"
#include "threadpoolwork-inl.h"
#include "v8.h"

#include <algorithm>

namespace node {

using v8::Array;
using v8::ArrayBuffer;
using v8::ArrayBufferView;
using v8::BackingStore;
using v8::Context;
using v8::EscapableHandleScope;
using v8::Function;
using v8::FunctionCallbackInfo;
using v8::FunctionTemplate;
using v8::HandleScope;
using v8::Isolate;
using v8::Local;
using v8::MaybeLocal;
using v8::Number;
using v8::Object;
using v8::String;
using v8::Uint32;
using v8::Undefined;
using v8::Value;

void Blob::Initialize(
    Local<Object> target,
    Local<Value> unused,
    Local<Context> context,
    void* priv) {
<<<<<<< HEAD
  Environment* env = Environment::GetCurrent(context);

  BlobBindingData* const binding_data =
      env->AddBindingData<BlobBindingData>(context, target);
=======
  Realm* realm = Realm::GetCurrent(context);

  BlobBindingData* const binding_data =
      realm->AddBindingData<BlobBindingData>(context, target);
>>>>>>> 8a2d13a7
  if (binding_data == nullptr) return;

  SetMethod(context, target, "createBlob", New);
  SetMethod(context, target, "storeDataObject", StoreDataObject);
  SetMethod(context, target, "getDataObject", GetDataObject);
  SetMethod(context, target, "revokeDataObject", RevokeDataObject);
<<<<<<< HEAD
  FixedSizeBlobCopyJob::Initialize(env, target);
=======
  FixedSizeBlobCopyJob::Initialize(realm->env(), target);
>>>>>>> 8a2d13a7
}

Local<FunctionTemplate> Blob::GetConstructorTemplate(Environment* env) {
  Local<FunctionTemplate> tmpl = env->blob_constructor_template();
  if (tmpl.IsEmpty()) {
    Isolate* isolate = env->isolate();
    tmpl = NewFunctionTemplate(isolate, nullptr);
    tmpl->InstanceTemplate()->SetInternalFieldCount(
        BaseObject::kInternalFieldCount);
    tmpl->Inherit(BaseObject::GetConstructorTemplate(env));
    tmpl->SetClassName(
        FIXED_ONE_BYTE_STRING(env->isolate(), "Blob"));
    SetProtoMethod(isolate, tmpl, "toArrayBuffer", ToArrayBuffer);
    SetProtoMethod(isolate, tmpl, "slice", ToSlice);
    env->set_blob_constructor_template(tmpl);
  }
  return tmpl;
}

bool Blob::HasInstance(Environment* env, v8::Local<v8::Value> object) {
  return GetConstructorTemplate(env)->HasInstance(object);
}

BaseObjectPtr<Blob> Blob::Create(Environment* env,
                                 const std::vector<BlobEntry>& store,
                                 size_t length) {
  HandleScope scope(env->isolate());

  Local<Function> ctor;
  if (!GetConstructorTemplate(env)->GetFunction(env->context()).ToLocal(&ctor))
    return BaseObjectPtr<Blob>();

  Local<Object> obj;
  if (!ctor->NewInstance(env->context()).ToLocal(&obj))
    return BaseObjectPtr<Blob>();

  return MakeBaseObject<Blob>(env, obj, store, length);
}

void Blob::New(const FunctionCallbackInfo<Value>& args) {
  Environment* env = Environment::GetCurrent(args);
  CHECK(args[0]->IsArray());  // sources
  CHECK(args[1]->IsUint32());  // length

  std::vector<BlobEntry> entries;

  size_t length = args[1].As<Uint32>()->Value();
  size_t len = 0;
  Local<Array> ary = args[0].As<Array>();
  for (size_t n = 0; n < ary->Length(); n++) {
    Local<Value> entry;
    if (!ary->Get(env->context(), n).ToLocal(&entry))
      return;
    CHECK(entry->IsArrayBufferView() || Blob::HasInstance(env, entry));
    if (entry->IsArrayBufferView()) {
      Local<ArrayBufferView> view = entry.As<ArrayBufferView>();
      CHECK_EQ(view->ByteOffset(), 0);
      std::shared_ptr<BackingStore> store = view->Buffer()->GetBackingStore();
      size_t byte_length = view->ByteLength();
      view->Buffer()->Detach();  // The Blob will own the backing store now.
      entries.emplace_back(BlobEntry{std::move(store), byte_length, 0});
      len += byte_length;
    } else {
      Blob* blob;
      ASSIGN_OR_RETURN_UNWRAP(&blob, entry);
      auto source = blob->entries();
      entries.insert(entries.end(), source.begin(), source.end());
      len += blob->length();
    }
  }
  CHECK_EQ(length, len);

  BaseObjectPtr<Blob> blob = Create(env, entries, length);
  if (blob)
    args.GetReturnValue().Set(blob->object());
}

void Blob::ToArrayBuffer(const FunctionCallbackInfo<Value>& args) {
  Environment* env = Environment::GetCurrent(args);
  Blob* blob;
  ASSIGN_OR_RETURN_UNWRAP(&blob, args.Holder());
  Local<Value> ret;
  if (blob->GetArrayBuffer(env).ToLocal(&ret))
    args.GetReturnValue().Set(ret);
}

void Blob::ToSlice(const FunctionCallbackInfo<Value>& args) {
  Environment* env = Environment::GetCurrent(args);
  Blob* blob;
  ASSIGN_OR_RETURN_UNWRAP(&blob, args.Holder());
  CHECK(args[0]->IsUint32());
  CHECK(args[1]->IsUint32());
  size_t start = args[0].As<Uint32>()->Value();
  size_t end = args[1].As<Uint32>()->Value();
  BaseObjectPtr<Blob> slice = blob->Slice(env, start, end);
  if (slice)
    args.GetReturnValue().Set(slice->object());
}

void Blob::MemoryInfo(MemoryTracker* tracker) const {
  tracker->TrackFieldWithSize("store", length_);
}

MaybeLocal<Value> Blob::GetArrayBuffer(Environment* env) {
  EscapableHandleScope scope(env->isolate());
  size_t len = length();
  std::shared_ptr<BackingStore> store =
      ArrayBuffer::NewBackingStore(env->isolate(), len);
  if (len > 0) {
    unsigned char* dest = static_cast<unsigned char*>(store->Data());
    size_t total = 0;
    for (const auto& entry : entries()) {
      unsigned char* src = static_cast<unsigned char*>(entry.store->Data());
      src += entry.offset;
      memcpy(dest, src, entry.length);
      dest += entry.length;
      total += entry.length;
      CHECK_LE(total, len);
    }
  }

  return scope.Escape(ArrayBuffer::New(env->isolate(), store));
}

BaseObjectPtr<Blob> Blob::Slice(Environment* env, size_t start, size_t end) {
  CHECK_LE(start, length());
  CHECK_LE(end, length());
  CHECK_LE(start, end);

  std::vector<BlobEntry> slices;
  size_t total = end - start;
  size_t remaining = total;

  if (total == 0) return Create(env, slices, 0);

  for (const auto& entry : entries()) {
    if (start + entry.offset > entry.store->ByteLength()) {
      start -= entry.length;
      continue;
    }

    size_t offset = entry.offset + start;
    size_t len = std::min(remaining, entry.store->ByteLength() - offset);
    slices.emplace_back(BlobEntry{entry.store, len, offset});

    remaining -= len;
    start = 0;

    if (remaining == 0)
      break;
  }

  return Create(env, slices, total);
}

Blob::Blob(
    Environment* env,
    v8::Local<v8::Object> obj,
    const std::vector<BlobEntry>& store,
    size_t length)
    : BaseObject(env, obj),
      store_(store),
      length_(length) {
  MakeWeak();
}

BaseObjectPtr<BaseObject>
Blob::BlobTransferData::Deserialize(
    Environment* env,
    Local<Context> context,
    std::unique_ptr<worker::TransferData> self) {
  if (context != env->context()) {
    THROW_ERR_MESSAGE_TARGET_CONTEXT_UNAVAILABLE(env);
    return {};
  }
  return Blob::Create(env, store_, length_);
}

BaseObject::TransferMode Blob::GetTransferMode() const {
  return BaseObject::TransferMode::kCloneable;
}

std::unique_ptr<worker::TransferData> Blob::CloneForMessaging() const {
  return std::make_unique<BlobTransferData>(store_, length_);
}

void Blob::StoreDataObject(const v8::FunctionCallbackInfo<v8::Value>& args) {
  Environment* env = Environment::GetCurrent(args);
<<<<<<< HEAD
  BlobBindingData* binding_data =
      Environment::GetBindingData<BlobBindingData>(args);
=======
  BlobBindingData* binding_data = Realm::GetBindingData<BlobBindingData>(args);
>>>>>>> 8a2d13a7

  CHECK(args[0]->IsString());  // ID key
  CHECK(Blob::HasInstance(env, args[1]));  // Blob
  CHECK(args[2]->IsUint32());  // Length
  CHECK(args[3]->IsString());  // Type

  Utf8Value key(env->isolate(), args[0]);
  Blob* blob;
  ASSIGN_OR_RETURN_UNWRAP(&blob, args[1]);

  size_t length = args[2].As<Uint32>()->Value();
  Utf8Value type(env->isolate(), args[3]);

  binding_data->store_data_object(
      std::string(*key, key.length()),
      BlobBindingData::StoredDataObject(
        BaseObjectPtr<Blob>(blob),
        length,
        std::string(*type, type.length())));
}

void Blob::RevokeDataObject(const v8::FunctionCallbackInfo<v8::Value>& args) {
<<<<<<< HEAD
  BlobBindingData* binding_data =
      Environment::GetBindingData<BlobBindingData>(args);
=======
  BlobBindingData* binding_data = Realm::GetBindingData<BlobBindingData>(args);
>>>>>>> 8a2d13a7

  Environment* env = Environment::GetCurrent(args);
  CHECK(args[0]->IsString());  // ID key

  Utf8Value key(env->isolate(), args[0]);

  binding_data->revoke_data_object(std::string(*key, key.length()));
}

void Blob::GetDataObject(const v8::FunctionCallbackInfo<v8::Value>& args) {
<<<<<<< HEAD
  BlobBindingData* binding_data =
      Environment::GetBindingData<BlobBindingData>(args);
=======
  BlobBindingData* binding_data = Realm::GetBindingData<BlobBindingData>(args);
>>>>>>> 8a2d13a7

  Environment* env = Environment::GetCurrent(args);
  CHECK(args[0]->IsString());

  Utf8Value key(env->isolate(), args[0]);

  BlobBindingData::StoredDataObject stored =
      binding_data->get_data_object(std::string(*key, key.length()));
  if (stored.blob) {
    Local<Value> type;
    if (!String::NewFromUtf8(
            env->isolate(),
            stored.type.c_str(),
            v8::NewStringType::kNormal,
            static_cast<int>(stored.type.length())).ToLocal(&type)) {
      return;
    }

    Local<Value> values[] = {
      stored.blob->object(),
      Uint32::NewFromUnsigned(env->isolate(), stored.length),
      type
    };

    args.GetReturnValue().Set(
        Array::New(
            env->isolate(),
            values,
            arraysize(values)));
  }
}

FixedSizeBlobCopyJob::FixedSizeBlobCopyJob(Environment* env,
                                           Local<Object> object,
                                           Blob* blob,
                                           FixedSizeBlobCopyJob::Mode mode)
    : AsyncWrap(env, object, AsyncWrap::PROVIDER_FIXEDSIZEBLOBCOPY),
      ThreadPoolWork(env, "blob"),
      mode_(mode) {
  if (mode == FixedSizeBlobCopyJob::Mode::SYNC) MakeWeak();
  source_ = blob->entries();
  length_ = blob->length();
}

void FixedSizeBlobCopyJob::AfterThreadPoolWork(int status) {
  Environment* env = AsyncWrap::env();
  CHECK_EQ(mode_, Mode::ASYNC);
  CHECK(status == 0 || status == UV_ECANCELED);
  std::unique_ptr<FixedSizeBlobCopyJob> ptr(this);
  HandleScope handle_scope(env->isolate());
  Context::Scope context_scope(env->context());
  Local<Value> args[2];

  if (status == UV_ECANCELED) {
    args[0] = Number::New(env->isolate(), status),
    args[1] = Undefined(env->isolate());
  } else {
    args[0] = Undefined(env->isolate());
    args[1] = ArrayBuffer::New(env->isolate(), destination_);
  }

  ptr->MakeCallback(env->ondone_string(), arraysize(args), args);
}

void FixedSizeBlobCopyJob::DoThreadPoolWork() {
  unsigned char* dest = static_cast<unsigned char*>(destination_->Data());
  if (length_ > 0) {
    size_t total = 0;
    for (const auto& entry : source_) {
      unsigned char* src = static_cast<unsigned char*>(entry.store->Data());
      src += entry.offset;
      memcpy(dest, src, entry.length);
      dest += entry.length;
      total += entry.length;
      CHECK_LE(total, length_);
    }
  }
}

void FixedSizeBlobCopyJob::MemoryInfo(MemoryTracker* tracker) const {
  tracker->TrackFieldWithSize("source", length_);
  tracker->TrackFieldWithSize(
      "destination",
      destination_ ? destination_->ByteLength() : 0);
}

void FixedSizeBlobCopyJob::Initialize(Environment* env, Local<Object> target) {
  Isolate* isolate = env->isolate();
  v8::Local<v8::FunctionTemplate> job = NewFunctionTemplate(isolate, New);
  job->Inherit(AsyncWrap::GetConstructorTemplate(env));
  job->InstanceTemplate()->SetInternalFieldCount(
      AsyncWrap::kInternalFieldCount);
  SetProtoMethod(isolate, job, "run", Run);
  SetConstructorFunction(env->context(), target, "FixedSizeBlobCopyJob", job);
}

void FixedSizeBlobCopyJob::New(const FunctionCallbackInfo<Value>& args) {
  static constexpr size_t kMaxSyncLength = 4096;
  static constexpr size_t kMaxEntryCount = 4;

  Environment* env = Environment::GetCurrent(args);
  CHECK(args.IsConstructCall());
  CHECK(args[0]->IsObject());
  CHECK(Blob::HasInstance(env, args[0]));

  Blob* blob;
  ASSIGN_OR_RETURN_UNWRAP(&blob, args[0]);

  // This is a fairly arbitrary heuristic. We want to avoid deferring to
  // the threadpool if the amount of data being copied is small and there
  // aren't that many entries to copy.
  FixedSizeBlobCopyJob::Mode mode =
      (blob->length() < kMaxSyncLength &&
       blob->entries().size() < kMaxEntryCount) ?
          FixedSizeBlobCopyJob::Mode::SYNC :
          FixedSizeBlobCopyJob::Mode::ASYNC;

  new FixedSizeBlobCopyJob(env, args.This(), blob, mode);
}

void FixedSizeBlobCopyJob::Run(const FunctionCallbackInfo<Value>& args) {
  Environment* env = Environment::GetCurrent(args);
  FixedSizeBlobCopyJob* job;
  ASSIGN_OR_RETURN_UNWRAP(&job, args.Holder());
  job->destination_ =
      ArrayBuffer::NewBackingStore(env->isolate(), job->length_);
  if (job->mode() == FixedSizeBlobCopyJob::Mode::ASYNC)
    return job->ScheduleWork();

  job->DoThreadPoolWork();
  args.GetReturnValue().Set(
      ArrayBuffer::New(env->isolate(), job->destination_));
}

void FixedSizeBlobCopyJob::RegisterExternalReferences(
    ExternalReferenceRegistry* registry) {
  registry->Register(New);
  registry->Register(Run);
}

void BlobBindingData::StoredDataObject::MemoryInfo(
    MemoryTracker* tracker) const {
  tracker->TrackField("blob", blob);
  tracker->TrackFieldWithSize("type", type.length());
}

BlobBindingData::StoredDataObject::StoredDataObject(
    const BaseObjectPtr<Blob>& blob_,
    size_t length_,
    const std::string& type_)
    : blob(blob_),
      length(length_),
      type(type_) {}

<<<<<<< HEAD
BlobBindingData::BlobBindingData(Environment* env, Local<Object> wrap)
    : SnapshotableObject(env, wrap, type_int) {
=======
BlobBindingData::BlobBindingData(Realm* realm, Local<Object> wrap)
    : SnapshotableObject(realm, wrap, type_int) {
>>>>>>> 8a2d13a7
  MakeWeak();
}

void BlobBindingData::MemoryInfo(MemoryTracker* tracker) const {
  tracker->TrackField("data_objects", data_objects_);
}

void BlobBindingData::store_data_object(
    const std::string& uuid,
    const BlobBindingData::StoredDataObject& object) {
  data_objects_[uuid] = object;
}

void BlobBindingData::revoke_data_object(const std::string& uuid) {
  if (data_objects_.find(uuid) == data_objects_.end()) {
    return;
  }
  data_objects_.erase(uuid);
  CHECK_EQ(data_objects_.find(uuid), data_objects_.end());
}

BlobBindingData::StoredDataObject BlobBindingData::get_data_object(
    const std::string& uuid) {
  auto entry = data_objects_.find(uuid);
  if (entry == data_objects_.end())
    return BlobBindingData::StoredDataObject {};
  return entry->second;
}

void BlobBindingData::Deserialize(Local<Context> context,
                                  Local<Object> holder,
                                  int index,
                                  InternalFieldInfoBase* info) {
  DCHECK_EQ(index, BaseObject::kEmbedderType);
  HandleScope scope(context->GetIsolate());
<<<<<<< HEAD
  Environment* env = Environment::GetCurrent(context);
  BlobBindingData* binding =
      env->AddBindingData<BlobBindingData>(context, holder);
=======
  Realm* realm = Realm::GetCurrent(context);
  BlobBindingData* binding =
      realm->AddBindingData<BlobBindingData>(context, holder);
>>>>>>> 8a2d13a7
  CHECK_NOT_NULL(binding);
}

bool BlobBindingData::PrepareForSerialization(Local<Context> context,
                                              v8::SnapshotCreator* creator) {
  // Stored blob objects are not actually persisted.
  // Return true because we need to maintain the reference to the binding from
  // JS land.
  return true;
}

InternalFieldInfoBase* BlobBindingData::Serialize(int index) {
  DCHECK_EQ(index, BaseObject::kEmbedderType);
  InternalFieldInfo* info =
      InternalFieldInfoBase::New<InternalFieldInfo>(type());
  return info;
}

void Blob::RegisterExternalReferences(ExternalReferenceRegistry* registry) {
  registry->Register(Blob::New);
  registry->Register(Blob::ToArrayBuffer);
  registry->Register(Blob::ToSlice);
  registry->Register(Blob::StoreDataObject);
  registry->Register(Blob::GetDataObject);
  registry->Register(Blob::RevokeDataObject);

  FixedSizeBlobCopyJob::RegisterExternalReferences(registry);
}

}  // namespace node

<<<<<<< HEAD
NODE_MODULE_CONTEXT_AWARE_INTERNAL(blob, node::Blob::Initialize)
NODE_MODULE_EXTERNAL_REFERENCE(blob, node::Blob::RegisterExternalReferences)
=======
NODE_BINDING_CONTEXT_AWARE_INTERNAL(blob, node::Blob::Initialize)
NODE_BINDING_EXTERNAL_REFERENCE(blob, node::Blob::RegisterExternalReferences)
>>>>>>> 8a2d13a7
<|MERGE_RESOLUTION|>--- conflicted
+++ resolved
@@ -37,28 +37,17 @@
     Local<Value> unused,
     Local<Context> context,
     void* priv) {
-<<<<<<< HEAD
-  Environment* env = Environment::GetCurrent(context);
-
-  BlobBindingData* const binding_data =
-      env->AddBindingData<BlobBindingData>(context, target);
-=======
   Realm* realm = Realm::GetCurrent(context);
 
   BlobBindingData* const binding_data =
       realm->AddBindingData<BlobBindingData>(context, target);
->>>>>>> 8a2d13a7
   if (binding_data == nullptr) return;
 
   SetMethod(context, target, "createBlob", New);
   SetMethod(context, target, "storeDataObject", StoreDataObject);
   SetMethod(context, target, "getDataObject", GetDataObject);
   SetMethod(context, target, "revokeDataObject", RevokeDataObject);
-<<<<<<< HEAD
-  FixedSizeBlobCopyJob::Initialize(env, target);
-=======
   FixedSizeBlobCopyJob::Initialize(realm->env(), target);
->>>>>>> 8a2d13a7
 }
 
 Local<FunctionTemplate> Blob::GetConstructorTemplate(Environment* env) {
@@ -247,12 +236,7 @@
 
 void Blob::StoreDataObject(const v8::FunctionCallbackInfo<v8::Value>& args) {
   Environment* env = Environment::GetCurrent(args);
-<<<<<<< HEAD
-  BlobBindingData* binding_data =
-      Environment::GetBindingData<BlobBindingData>(args);
-=======
   BlobBindingData* binding_data = Realm::GetBindingData<BlobBindingData>(args);
->>>>>>> 8a2d13a7
 
   CHECK(args[0]->IsString());  // ID key
   CHECK(Blob::HasInstance(env, args[1]));  // Blob
@@ -275,12 +259,7 @@
 }
 
 void Blob::RevokeDataObject(const v8::FunctionCallbackInfo<v8::Value>& args) {
-<<<<<<< HEAD
-  BlobBindingData* binding_data =
-      Environment::GetBindingData<BlobBindingData>(args);
-=======
   BlobBindingData* binding_data = Realm::GetBindingData<BlobBindingData>(args);
->>>>>>> 8a2d13a7
 
   Environment* env = Environment::GetCurrent(args);
   CHECK(args[0]->IsString());  // ID key
@@ -291,12 +270,7 @@
 }
 
 void Blob::GetDataObject(const v8::FunctionCallbackInfo<v8::Value>& args) {
-<<<<<<< HEAD
-  BlobBindingData* binding_data =
-      Environment::GetBindingData<BlobBindingData>(args);
-=======
   BlobBindingData* binding_data = Realm::GetBindingData<BlobBindingData>(args);
->>>>>>> 8a2d13a7
 
   Environment* env = Environment::GetCurrent(args);
   CHECK(args[0]->IsString());
@@ -451,13 +425,8 @@
       length(length_),
       type(type_) {}
 
-<<<<<<< HEAD
-BlobBindingData::BlobBindingData(Environment* env, Local<Object> wrap)
-    : SnapshotableObject(env, wrap, type_int) {
-=======
 BlobBindingData::BlobBindingData(Realm* realm, Local<Object> wrap)
     : SnapshotableObject(realm, wrap, type_int) {
->>>>>>> 8a2d13a7
   MakeWeak();
 }
 
@@ -493,15 +462,9 @@
                                   InternalFieldInfoBase* info) {
   DCHECK_EQ(index, BaseObject::kEmbedderType);
   HandleScope scope(context->GetIsolate());
-<<<<<<< HEAD
-  Environment* env = Environment::GetCurrent(context);
-  BlobBindingData* binding =
-      env->AddBindingData<BlobBindingData>(context, holder);
-=======
   Realm* realm = Realm::GetCurrent(context);
   BlobBindingData* binding =
       realm->AddBindingData<BlobBindingData>(context, holder);
->>>>>>> 8a2d13a7
   CHECK_NOT_NULL(binding);
 }
 
@@ -533,10 +496,5 @@
 
 }  // namespace node
 
-<<<<<<< HEAD
-NODE_MODULE_CONTEXT_AWARE_INTERNAL(blob, node::Blob::Initialize)
-NODE_MODULE_EXTERNAL_REFERENCE(blob, node::Blob::RegisterExternalReferences)
-=======
 NODE_BINDING_CONTEXT_AWARE_INTERNAL(blob, node::Blob::Initialize)
-NODE_BINDING_EXTERNAL_REFERENCE(blob, node::Blob::RegisterExternalReferences)
->>>>>>> 8a2d13a7
+NODE_BINDING_EXTERNAL_REFERENCE(blob, node::Blob::RegisterExternalReferences)