--- conflicted
+++ resolved
@@ -643,30 +643,13 @@
 
   node_module* mod = FindModule(modlist_internal, *module_v, NM_F_INTERNAL);
   if (mod != nullptr) {
-<<<<<<< HEAD
-    exports = InitModule(env, mod, module);
-    env->internal_bindings.insert(mod);
-=======
     exports = InitInternalBinding(realm, mod);
     realm->internal_bindings.insert(mod);
->>>>>>> 8a2d13a7
   } else if (!strcmp(*module_v, "constants")) {
     exports = Object::New(isolate);
     CHECK(exports->SetPrototype(context, Null(isolate)).FromJust());
     DefineConstants(isolate, exports);
   } else if (!strcmp(*module_v, "natives")) {
-<<<<<<< HEAD
-    exports = builtins::BuiltinLoader::GetSourceObject(env->context());
-    // Legacy feature: process.binding('natives').config contains stringified
-    // config.gypi
-    CHECK(exports
-              ->Set(env->context(),
-                    env->config_string(),
-                    builtins::BuiltinLoader::GetConfigString(env->isolate()))
-              .FromJust());
-  } else {
-    return THROW_ERR_INVALID_MODULE(env, "No such module: %s", *module_v);
-=======
     exports = realm->env()->builtin_loader()->GetSourceObject(context);
     // Legacy feature: process.binding('natives').config contains stringified
     // config.gypi
@@ -677,7 +660,6 @@
               .FromJust());
   } else {
     return THROW_ERR_INVALID_MODULE(isolate, "No such binding: %s", *module_v);
->>>>>>> 8a2d13a7
   }
 
   args.GetReturnValue().Set(exports);
@@ -708,11 +690,7 @@
 
   if (mod == nullptr) {
     return THROW_ERR_INVALID_MODULE(
-<<<<<<< HEAD
-        env, "No such module was linked: %s", *module_name_v);
-=======
         env, "No such binding was linked: %s", *module_name_v);
->>>>>>> 8a2d13a7
   }
 
   Local<Object> module = Object::New(env->isolate());
@@ -753,10 +731,5 @@
 }  // namespace binding
 }  // namespace node
 
-<<<<<<< HEAD
-NODE_MODULE_EXTERNAL_REFERENCE(binding,
-                               node::binding::RegisterExternalReferences)
-=======
 NODE_BINDING_EXTERNAL_REFERENCE(binding,
-                                node::binding::RegisterExternalReferences)
->>>>>>> 8a2d13a7
+                                node::binding::RegisterExternalReferences)