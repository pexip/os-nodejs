--- conflicted
+++ resolved
@@ -399,6 +399,7 @@
                 Local<Context> context,
                 void* priv) {
   Environment* env = Environment::GetCurrent(context);
+  Isolate* isolate = env->isolate();
 
   SetMethod(context, target, "opendir", OpenDir);
 
@@ -409,11 +410,7 @@
   SetProtoMethod(isolate, dir, "close", DirHandle::Close);
   Local<ObjectTemplate> dirt = dir->InstanceTemplate();
   dirt->SetInternalFieldCount(DirHandle::kInternalFieldCount);
-<<<<<<< HEAD
-  env->SetConstructorFunction(target, "DirHandle", dir);
-=======
   SetConstructorFunction(context, target, "DirHandle", dir);
->>>>>>> a8a80be5
   env->set_dir_instance_template(dirt);
 }
 
