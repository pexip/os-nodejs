--- conflicted
+++ resolved
@@ -63,11 +63,7 @@
     SetProtoMethod(isolate, constructor, "spawn", Spawn);
     SetProtoMethod(isolate, constructor, "kill", Kill);
 
-<<<<<<< HEAD
-    env->SetConstructorFunction(target, "Process", constructor);
-=======
     SetConstructorFunction(context, target, "Process", constructor);
->>>>>>> a8a80be5
   }
 
   SET_NO_MEMORY_INFO()
