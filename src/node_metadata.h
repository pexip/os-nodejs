--- conflicted
+++ resolved
@@ -44,9 +44,6 @@
   V(nghttp2)                                                                   \
   V(napi)                                                                      \
   V(llhttp)                                                                    \
-<<<<<<< HEAD
-  V(uvwasi)
-=======
   V(uvwasi)                                                                    \
   V(acorn)                                                                     \
   V(simdutf)                                                                   \
@@ -54,7 +51,6 @@
   NODE_VERSIONS_KEY_UNDICI(V)                                                  \
   V(cjs_module_lexer)                                                          \
   V(base64)
->>>>>>> 8a2d13a7
 
 #if HAVE_OPENSSL
 #define NODE_VERSIONS_KEY_CRYPTO(V) V(openssl)
