--- conflicted
+++ resolved
@@ -145,9 +145,6 @@
   }
 
   if (heap_snapshot_near_heap_limit < 0) {
-<<<<<<< HEAD
-    errors->push_back("--heap-snapshot-near-heap-limit must not be negative");
-=======
     errors->push_back("--heapsnapshot-near-heap-limit must not be negative");
   }
 
@@ -189,7 +186,6 @@
 #ifndef ALLOW_ATTACHING_DEBUGGER_IN_WATCH_MODE
     debug_options_.allow_attaching_debugger = false;
 #endif
->>>>>>> a8a80be5
   }
 
 #if HAVE_INSPECTOR
@@ -349,46 +345,23 @@
   AddOption("--conditions",
             "additional user conditions for conditional exports and imports",
             &EnvironmentOptions::conditions,
-<<<<<<< HEAD
-            kAllowedInEnvironment);
-=======
-            kAllowedInEnvvar);
->>>>>>> a8a80be5
+            kAllowedInEnvvar);
   AddAlias("-C", "--conditions");
   AddOption("--diagnostic-dir",
             "set dir for all output files"
             " (default: current working directory)",
             &EnvironmentOptions::diagnostic_dir,
-<<<<<<< HEAD
-            kAllowedInEnvironment);
-=======
-            kAllowedInEnvvar);
->>>>>>> a8a80be5
+            kAllowedInEnvvar);
   AddOption("--dns-result-order",
             "set default value of verbatim in dns.lookup. Options are "
             "'ipv4first' (IPv4 addresses are placed before IPv6 addresses) "
             "'verbatim' (addresses are in the order the DNS resolver "
             "returned)",
             &EnvironmentOptions::dns_result_order,
-<<<<<<< HEAD
-            kAllowedInEnvironment);
-=======
-            kAllowedInEnvvar);
->>>>>>> a8a80be5
+            kAllowedInEnvvar);
   AddOption("--enable-source-maps",
             "Source Map V3 support for stack traces",
             &EnvironmentOptions::enable_source_maps,
-<<<<<<< HEAD
-            kAllowedInEnvironment);
-  AddOption("--experimental-abortcontroller",
-            "experimental AbortController support",
-            &EnvironmentOptions::experimental_abortcontroller,
-            kAllowedInEnvironment);
-  AddOption("--experimental-json-modules",
-            "experimental JSON interop support for the ES Module loader",
-            &EnvironmentOptions::experimental_json_modules,
-            kAllowedInEnvironment);
-=======
             kAllowedInEnvvar);
   AddOption("--experimental-abortcontroller", "", NoOp{}, kAllowedInEnvvar);
   AddOption("--experimental-fetch",
@@ -405,7 +378,6 @@
             &EnvironmentOptions::experimental_global_web_crypto,
             kAllowedInEnvvar);
   AddOption("--experimental-json-modules", "", NoOp{}, kAllowedInEnvvar);
->>>>>>> a8a80be5
   AddOption("--experimental-loader",
             "use the specified module as a custom loader",
             &EnvironmentOptions::userland_loaders,
@@ -459,23 +431,14 @@
   AddOption("--heapsnapshot-signal",
             "Generate heap snapshot on specified signal",
             &EnvironmentOptions::heap_snapshot_signal,
-<<<<<<< HEAD
-            kAllowedInEnvironment);
-=======
-            kAllowedInEnvvar);
->>>>>>> a8a80be5
+            kAllowedInEnvvar);
   AddOption("--heapsnapshot-near-heap-limit",
             "Generate heap snapshots whenever V8 is approaching "
             "the heap limit. No more than the specified number of "
             "heap snapshots will be generated.",
             &EnvironmentOptions::heap_snapshot_near_heap_limit,
-<<<<<<< HEAD
-            kAllowedInEnvironment);
-  AddOption("--http-parser", "", NoOp{}, kAllowedInEnvironment);
-=======
             kAllowedInEnvvar);
   AddOption("--http-parser", "", NoOp{}, kAllowedInEnvvar);
->>>>>>> a8a80be5
   AddOption("--insecure-http-parser",
             "use an insecure HTTP parser that accepts invalid HTTP headers",
             &EnvironmentOptions::insecure_http_parser,
@@ -494,18 +457,11 @@
   AddOption("--deprecation",
             "silence deprecation warnings",
             &EnvironmentOptions::deprecation,
-<<<<<<< HEAD
-            kAllowedInEnvironment,
-=======
             kAllowedInEnvvar,
->>>>>>> a8a80be5
             true);
   AddOption("--force-async-hooks-checks",
             "disable checks for async_hooks",
             &EnvironmentOptions::force_async_hooks_checks,
-<<<<<<< HEAD
-            kAllowedInEnvironment,
-=======
             kAllowedInEnvvar,
             true);
   AddOption(
@@ -523,16 +479,11 @@
             "disable global module search paths",
             &EnvironmentOptions::global_search_paths,
             kAllowedInEnvvar,
->>>>>>> a8a80be5
             true);
   AddOption("--warnings",
             "silence all process warnings",
             &EnvironmentOptions::warnings,
-<<<<<<< HEAD
-            kAllowedInEnvironment,
-=======
             kAllowedInEnvvar,
->>>>>>> a8a80be5
             true);
   AddOption("--force-context-aware",
             "disable loading non-context-aware addons",
@@ -669,23 +620,13 @@
             "(always raise an error), 'throw' (raise an error unless "
             "'unhandledRejection' hook is set), 'warn' (log a warning), 'none' "
             "(silence warnings), 'warn-with-error-code' (log a warning and set "
-<<<<<<< HEAD
-            "exit code 1 unless 'unhandledRejection' hook is set).",
+            "exit code 1 unless 'unhandledRejection' hook is set). (default: "
+            "throw)",
             &EnvironmentOptions::unhandled_rejections,
-            kAllowedInEnvironment);
+            kAllowedInEnvvar);
   AddOption("--verify-base-objects",
             "", /* undocumented, only for debugging */
             &EnvironmentOptions::verify_base_objects,
-            kAllowedInEnvironment);
-
-=======
-            "exit code 1 unless 'unhandledRejection' hook is set). (default: "
-            "throw)",
-            &EnvironmentOptions::unhandled_rejections,
-            kAllowedInEnvvar);
-  AddOption("--verify-base-objects",
-            "", /* undocumented, only for debugging */
-            &EnvironmentOptions::verify_base_objects,
             kAllowedInEnvvar);
   AddOption("--watch",
             "run in watch mode",
@@ -700,7 +641,6 @@
             &EnvironmentOptions::watch_mode_preserve_output,
             kAllowedInEnvvar);
   Implies("--watch-path", "--watch");
->>>>>>> a8a80be5
   AddOption("--check",
             "syntax check script without executing",
             &EnvironmentOptions::syntax_check_only);
@@ -774,15 +714,7 @@
   AddOption("--track-heap-objects",
             "track heap object allocations for heap snapshots",
             &PerIsolateOptions::track_heap_objects,
-<<<<<<< HEAD
-            kAllowedInEnvironment);
-  AddOption("--node-snapshot",
-            "",  // It's a debug-only option.
-            &PerIsolateOptions::node_snapshot,
-            kAllowedInEnvironment);
-=======
-            kAllowedInEnvvar);
->>>>>>> a8a80be5
+            kAllowedInEnvvar);
 
   // Explicitly add some V8 flags to mark them as allowed in NODE_OPTIONS.
   AddOption("--abort-on-uncaught-exception",
@@ -1031,12 +963,8 @@
 
   AddOption("--node-memory-debug",
             "Run with extra debug checks for memory leaks in Node.js itself",
-<<<<<<< HEAD
-            NoOp{}, kAllowedInEnvironment);
-=======
             NoOp{},
             kAllowedInEnvvar);
->>>>>>> a8a80be5
   Implies("--node-memory-debug", "--debug-arraybuffer-allocations");
   Implies("--node-memory-debug", "--verify-base-objects");
 }
