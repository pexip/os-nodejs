--- conflicted
+++ resolved
@@ -250,11 +250,7 @@
 // reset to nullptr once the BaseObject is destroyed.
 // The API matches std::shared_ptr closely. However, this class is not thread
 // safe, that is, we can't have different BaseObjectPtrImpl instances in
-<<<<<<< HEAD
-// different threads refering to the same BaseObject instance.
-=======
 // different threads referring to the same BaseObject instance.
->>>>>>> 8a2d13a7
 template <typename T, bool kIsWeak>
 class BaseObjectPtrImpl final {
  public:
