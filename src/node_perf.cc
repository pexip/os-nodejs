#include "node_perf.h"
<<<<<<< HEAD
#include "aliased_buffer.h"
=======
#include "aliased_buffer-inl.h"
>>>>>>> 8a2d13a7
#include "env-inl.h"
#include "histogram-inl.h"
#include "memory_tracker-inl.h"
#include "node_buffer.h"
#include "node_external_reference.h"
#include "node_internals.h"
#include "node_process-inl.h"
#include "util-inl.h"

#include <cinttypes>

namespace node {
namespace performance {

using v8::Context;
using v8::DontDelete;
using v8::Function;
using v8::FunctionCallbackInfo;
using v8::FunctionTemplate;
using v8::GCCallbackFlags;
using v8::GCType;
using v8::Int32;
using v8::Integer;
using v8::Isolate;
using v8::Local;
using v8::MaybeLocal;
using v8::Number;
using v8::Object;
using v8::PropertyAttribute;
using v8::ReadOnly;
using v8::String;
using v8::Value;

// Microseconds in a millisecond, as a float.
#define MICROS_PER_MILLIS 1e3

// https://w3c.github.io/hr-time/#dfn-time-origin
const uint64_t timeOrigin = PERFORMANCE_NOW();
// https://w3c.github.io/hr-time/#dfn-time-origin-timestamp
const double timeOriginTimestamp = GetCurrentTimeInMicroseconds();
uint64_t performance_v8_start;

PerformanceState::PerformanceState(Isolate* isolate,
                                   const PerformanceState::SerializeInfo* info)
    : root(isolate,
           sizeof(performance_state_internal),
           MAYBE_FIELD_PTR(info, root)),
      milestones(isolate,
                 offsetof(performance_state_internal, milestones),
                 NODE_PERFORMANCE_MILESTONE_INVALID,
                 root,
                 MAYBE_FIELD_PTR(info, milestones)),
      observers(isolate,
                offsetof(performance_state_internal, observers),
                NODE_PERFORMANCE_ENTRY_TYPE_INVALID,
                root,
                MAYBE_FIELD_PTR(info, observers)) {
  if (info == nullptr) {
    for (size_t i = 0; i < milestones.Length(); i++) milestones[i] = -1.;
  }
<<<<<<< HEAD
}

PerformanceState::SerializeInfo PerformanceState::Serialize(
    v8::Local<v8::Context> context, v8::SnapshotCreator* creator) {
  SerializeInfo info{root.Serialize(context, creator),
                     milestones.Serialize(context, creator),
                     observers.Serialize(context, creator)};
  return info;
}

void PerformanceState::Deserialize(v8::Local<v8::Context> context) {
  root.Deserialize(context);
  // This is just done to set up the pointers, we will actually reset
  // all the milestones after deserialization.
  milestones.Deserialize(context);
  observers.Deserialize(context);
}

std::ostream& operator<<(std::ostream& o,
                         const PerformanceState::SerializeInfo& i) {
  o << "{\n"
    << "  " << i.root << ",  // root\n"
    << "  " << i.milestones << ",  // milestones\n"
    << "  " << i.observers << ",  // observers\n"
    << "}";
  return o;
}

=======
}

PerformanceState::SerializeInfo PerformanceState::Serialize(
    v8::Local<v8::Context> context, v8::SnapshotCreator* creator) {
  SerializeInfo info{root.Serialize(context, creator),
                     milestones.Serialize(context, creator),
                     observers.Serialize(context, creator)};
  return info;
}

void PerformanceState::Deserialize(v8::Local<v8::Context> context) {
  root.Deserialize(context);
  // This is just done to set up the pointers, we will actually reset
  // all the milestones after deserialization.
  milestones.Deserialize(context);
  observers.Deserialize(context);
}

std::ostream& operator<<(std::ostream& o,
                         const PerformanceState::SerializeInfo& i) {
  o << "{\n"
    << "  " << i.root << ",  // root\n"
    << "  " << i.milestones << ",  // milestones\n"
    << "  " << i.observers << ",  // observers\n"
    << "}";
  return o;
}

>>>>>>> 8a2d13a7
void PerformanceState::Mark(PerformanceMilestone milestone, uint64_t ts) {
  this->milestones[milestone] = static_cast<double>(ts);
  TRACE_EVENT_INSTANT_WITH_TIMESTAMP0(
      TRACING_CATEGORY_NODE1(bootstrap),
      GetPerformanceMilestoneName(milestone),
      TRACE_EVENT_SCOPE_THREAD, ts / 1000);
}

// Allows specific Node.js lifecycle milestones to be set from JavaScript
void MarkMilestone(const FunctionCallbackInfo<Value>& args) {
  Environment* env = Environment::GetCurrent(args);
  PerformanceMilestone milestone =
      static_cast<PerformanceMilestone>(args[0].As<Int32>()->Value());
  if (milestone != NODE_PERFORMANCE_MILESTONE_INVALID)
    env->performance_state()->Mark(milestone);
}

void SetupPerformanceObservers(const FunctionCallbackInfo<Value>& args) {
  Environment* env = Environment::GetCurrent(args);
  CHECK(args[0]->IsFunction());
  env->set_performance_entry_callback(args[0].As<Function>());
}

// Marks the start of a GC cycle
void MarkGarbageCollectionStart(
    Isolate* isolate,
    GCType type,
    GCCallbackFlags flags,
    void* data) {
  Environment* env = static_cast<Environment*>(data);
  // Prevent gc callback from reentering with different type
  // See https://github.com/nodejs/node/issues/44046
  if (env->performance_state()->current_gc_type != 0) {
    return;
  }
  env->performance_state()->performance_last_gc_start_mark = PERFORMANCE_NOW();
  env->performance_state()->current_gc_type = type;
}

MaybeLocal<Object> GCPerformanceEntryTraits::GetDetails(
    Environment* env,
    const GCPerformanceEntry& entry) {
  Local<Object> obj = Object::New(env->isolate());

  if (!obj->Set(
          env->context(),
          env->kind_string(),
          Integer::NewFromUnsigned(
              env->isolate(),
              entry.details.kind)).IsJust()) {
    return MaybeLocal<Object>();
  }

  if (!obj->Set(
          env->context(),
          env->flags_string(),
          Integer::NewFromUnsigned(
              env->isolate(),
              entry.details.flags)).IsJust()) {
    return MaybeLocal<Object>();
  }

  return obj;
}

// Marks the end of a GC cycle
void MarkGarbageCollectionEnd(
    Isolate* isolate,
    GCType type,
    GCCallbackFlags flags,
    void* data) {
  Environment* env = static_cast<Environment*>(data);
  PerformanceState* state = env->performance_state();
  if (type != state->current_gc_type) {
    return;
  }
  env->performance_state()->current_gc_type = 0;
  // If no one is listening to gc performance entries, do not create them.
  if (LIKELY(!state->observers[NODE_PERFORMANCE_ENTRY_TYPE_GC]))
    return;

  double start_time =
      (state->performance_last_gc_start_mark - timeOrigin) / 1e6;
  double duration =
      (PERFORMANCE_NOW() / 1e6) - (state->performance_last_gc_start_mark / 1e6);

  std::unique_ptr<GCPerformanceEntry> entry =
      std::make_unique<GCPerformanceEntry>(
          "gc",
          start_time,
          duration,
          GCPerformanceEntry::Details(static_cast<PerformanceGCKind>(type),
                                      static_cast<PerformanceGCFlags>(flags)));

  env->SetImmediate([entry = std::move(entry)](Environment* env) {
    entry->Notify(env);
  }, CallbackFlags::kUnrefed);
}

void GarbageCollectionCleanupHook(void* data) {
  Environment* env = static_cast<Environment*>(data);
  // Reset current_gc_type to 0
  env->performance_state()->current_gc_type = 0;
  env->isolate()->RemoveGCPrologueCallback(MarkGarbageCollectionStart, data);
  env->isolate()->RemoveGCEpilogueCallback(MarkGarbageCollectionEnd, data);
}

static void InstallGarbageCollectionTracking(
    const FunctionCallbackInfo<Value>& args) {
  Environment* env = Environment::GetCurrent(args);
  // Reset current_gc_type to 0
  env->performance_state()->current_gc_type = 0;
  env->isolate()->AddGCPrologueCallback(MarkGarbageCollectionStart,
                                        static_cast<void*>(env));
  env->isolate()->AddGCEpilogueCallback(MarkGarbageCollectionEnd,
                                        static_cast<void*>(env));
  env->AddCleanupHook(GarbageCollectionCleanupHook, env);
}

static void RemoveGarbageCollectionTracking(
  const FunctionCallbackInfo<Value> &args) {
  Environment* env = Environment::GetCurrent(args);

  env->RemoveCleanupHook(GarbageCollectionCleanupHook, env);
  GarbageCollectionCleanupHook(env);
}

<<<<<<< HEAD
// Gets the name of a function
inline Local<Value> GetName(Local<Function> fn) {
  Local<Value> val = fn->GetDebugName();
  if (val.IsEmpty() || val->IsUndefined()) {
    Local<Value> boundFunction = fn->GetBoundFunction();
    if (!boundFunction.IsEmpty() && !boundFunction->IsUndefined()) {
      val = GetName(boundFunction.As<Function>());
    }
  }
  return val;
}

=======
>>>>>>> 8a2d13a7
// Notify a custom PerformanceEntry to observers
void Notify(const FunctionCallbackInfo<Value>& args) {
  Environment* env = Environment::GetCurrent(args);
  Utf8Value type(env->isolate(), args[0]);
  Local<Value> entry = args[1];
  PerformanceEntryType entry_type = ToPerformanceEntryTypeEnum(*type);
  AliasedUint32Array& observers = env->performance_state()->observers;
  if (entry_type != NODE_PERFORMANCE_ENTRY_TYPE_INVALID &&
      observers[entry_type]) {
    USE(env->performance_entry_callback()->
      Call(env->context(), Undefined(env->isolate()), 1, &entry));
  }
}

// Return idle time of the event loop
void LoopIdleTime(const FunctionCallbackInfo<Value>& args) {
  Environment* env = Environment::GetCurrent(args);
  uint64_t idle_time = uv_metrics_idle_time(env->event_loop());
  args.GetReturnValue().Set(1.0 * idle_time / 1e6);
}

void CreateELDHistogram(const FunctionCallbackInfo<Value>& args) {
  Environment* env = Environment::GetCurrent(args);
  int64_t interval = args[0].As<Integer>()->Value();
  CHECK_GT(interval, 0);
  BaseObjectPtr<IntervalHistogram> histogram =
      IntervalHistogram::Create(env, interval, [](Histogram& histogram) {
        uint64_t delta = histogram.RecordDelta();
        TRACE_COUNTER1(TRACING_CATEGORY_NODE2(perf, event_loop),
                        "delay", delta);
        TRACE_COUNTER1(TRACING_CATEGORY_NODE2(perf, event_loop),
                      "min", histogram.Min());
        TRACE_COUNTER1(TRACING_CATEGORY_NODE2(perf, event_loop),
                      "max", histogram.Max());
        TRACE_COUNTER1(TRACING_CATEGORY_NODE2(perf, event_loop),
                      "mean", histogram.Mean());
        TRACE_COUNTER1(TRACING_CATEGORY_NODE2(perf, event_loop),
                      "stddev", histogram.Stddev());
      }, Histogram::Options { 1000 });
  args.GetReturnValue().Set(histogram->object());
}

void GetTimeOrigin(const FunctionCallbackInfo<Value>& args) {
  args.GetReturnValue().Set(Number::New(args.GetIsolate(), timeOrigin / 1e6));
}

void GetTimeOriginTimeStamp(const FunctionCallbackInfo<Value>& args) {
  args.GetReturnValue().Set(
      Number::New(args.GetIsolate(), timeOriginTimestamp / MICROS_PER_MILLIS));
}

void MarkBootstrapComplete(const FunctionCallbackInfo<Value>& args) {
  Environment* env = Environment::GetCurrent(args);
  env->performance_state()->Mark(
      performance::NODE_PERFORMANCE_MILESTONE_BOOTSTRAP_COMPLETE);
}

void Initialize(Local<Object> target,
                Local<Value> unused,
                Local<Context> context,
                void* priv) {
  Environment* env = Environment::GetCurrent(context);
  Isolate* isolate = env->isolate();
  PerformanceState* state = env->performance_state();

  target->Set(context,
              FIXED_ONE_BYTE_STRING(isolate, "observerCounts"),
              state->observers.GetJSArray()).Check();
  target->Set(context,
              FIXED_ONE_BYTE_STRING(isolate, "milestones"),
              state->milestones.GetJSArray()).Check();

  Local<String> performanceEntryString =
      FIXED_ONE_BYTE_STRING(isolate, "PerformanceEntry");

  Local<FunctionTemplate> pe = FunctionTemplate::New(isolate);
  pe->SetClassName(performanceEntryString);
  Local<Function> fn = pe->GetFunction(context).ToLocalChecked();
  target->Set(context, performanceEntryString, fn).Check();
  env->set_performance_entry_template(fn);

  SetMethod(context, target, "markMilestone", MarkMilestone);
  SetMethod(context, target, "setupObservers", SetupPerformanceObservers);
  SetMethod(context,
            target,
            "installGarbageCollectionTracking",
            InstallGarbageCollectionTracking);
  SetMethod(context,
            target,
            "removeGarbageCollectionTracking",
            RemoveGarbageCollectionTracking);
  SetMethod(context, target, "notify", Notify);
  SetMethod(context, target, "loopIdleTime", LoopIdleTime);
  SetMethod(context, target, "getTimeOrigin", GetTimeOrigin);
  SetMethod(context, target, "getTimeOriginTimestamp", GetTimeOriginTimeStamp);
  SetMethod(context, target, "createELDHistogram", CreateELDHistogram);
  SetMethod(context, target, "markBootstrapComplete", MarkBootstrapComplete);

  Local<Object> constants = Object::New(isolate);

  NODE_DEFINE_CONSTANT(constants, NODE_PERFORMANCE_GC_MAJOR);
  NODE_DEFINE_CONSTANT(constants, NODE_PERFORMANCE_GC_MINOR);
  NODE_DEFINE_CONSTANT(constants, NODE_PERFORMANCE_GC_INCREMENTAL);
  NODE_DEFINE_CONSTANT(constants, NODE_PERFORMANCE_GC_WEAKCB);

  NODE_DEFINE_CONSTANT(
    constants, NODE_PERFORMANCE_GC_FLAGS_NO);
  NODE_DEFINE_CONSTANT(
    constants, NODE_PERFORMANCE_GC_FLAGS_CONSTRUCT_RETAINED);
  NODE_DEFINE_CONSTANT(
    constants, NODE_PERFORMANCE_GC_FLAGS_FORCED);
  NODE_DEFINE_CONSTANT(
    constants, NODE_PERFORMANCE_GC_FLAGS_SYNCHRONOUS_PHANTOM_PROCESSING);
  NODE_DEFINE_CONSTANT(
    constants, NODE_PERFORMANCE_GC_FLAGS_ALL_AVAILABLE_GARBAGE);
  NODE_DEFINE_CONSTANT(
    constants, NODE_PERFORMANCE_GC_FLAGS_ALL_EXTERNAL_MEMORY);
  NODE_DEFINE_CONSTANT(
    constants, NODE_PERFORMANCE_GC_FLAGS_SCHEDULE_IDLE);

#define V(name, _)                                                            \
  NODE_DEFINE_HIDDEN_CONSTANT(constants, NODE_PERFORMANCE_ENTRY_TYPE_##name);
  NODE_PERFORMANCE_ENTRY_TYPES(V)
#undef V

#define V(name, _)                                                            \
  NODE_DEFINE_HIDDEN_CONSTANT(constants, NODE_PERFORMANCE_MILESTONE_##name);
  NODE_PERFORMANCE_MILESTONES(V)
#undef V

  PropertyAttribute attr =
      static_cast<PropertyAttribute>(ReadOnly | DontDelete);

  target->DefineOwnProperty(context,
                            env->constants_string(),
                            constants,
                            attr).ToChecked();

  HistogramBase::Initialize(env, target);
}

void RegisterExternalReferences(ExternalReferenceRegistry* registry) {
  registry->Register(MarkMilestone);
  registry->Register(SetupPerformanceObservers);
  registry->Register(InstallGarbageCollectionTracking);
  registry->Register(RemoveGarbageCollectionTracking);
  registry->Register(Notify);
  registry->Register(LoopIdleTime);
  registry->Register(GetTimeOrigin);
  registry->Register(GetTimeOriginTimeStamp);
  registry->Register(CreateELDHistogram);
  registry->Register(MarkBootstrapComplete);
  HistogramBase::RegisterExternalReferences(registry);
  IntervalHistogram::RegisterExternalReferences(registry);
}
}  // namespace performance
}  // namespace node

<<<<<<< HEAD
NODE_MODULE_CONTEXT_AWARE_INTERNAL(performance, node::performance::Initialize)
NODE_MODULE_EXTERNAL_REFERENCE(performance,
                               node::performance::RegisterExternalReferences)
=======
NODE_BINDING_CONTEXT_AWARE_INTERNAL(performance, node::performance::Initialize)
NODE_BINDING_EXTERNAL_REFERENCE(performance,
                                node::performance::RegisterExternalReferences)
>>>>>>> 8a2d13a7
<|MERGE_RESOLUTION|>--- conflicted
+++ resolved
@@ -1,9 +1,5 @@
 #include "node_perf.h"
-<<<<<<< HEAD
-#include "aliased_buffer.h"
-=======
 #include "aliased_buffer-inl.h"
->>>>>>> 8a2d13a7
 #include "env-inl.h"
 #include "histogram-inl.h"
 #include "memory_tracker-inl.h"
@@ -64,7 +60,6 @@
   if (info == nullptr) {
     for (size_t i = 0; i < milestones.Length(); i++) milestones[i] = -1.;
   }
-<<<<<<< HEAD
 }
 
 PerformanceState::SerializeInfo PerformanceState::Serialize(
@@ -93,36 +88,6 @@
   return o;
 }
 
-=======
-}
-
-PerformanceState::SerializeInfo PerformanceState::Serialize(
-    v8::Local<v8::Context> context, v8::SnapshotCreator* creator) {
-  SerializeInfo info{root.Serialize(context, creator),
-                     milestones.Serialize(context, creator),
-                     observers.Serialize(context, creator)};
-  return info;
-}
-
-void PerformanceState::Deserialize(v8::Local<v8::Context> context) {
-  root.Deserialize(context);
-  // This is just done to set up the pointers, we will actually reset
-  // all the milestones after deserialization.
-  milestones.Deserialize(context);
-  observers.Deserialize(context);
-}
-
-std::ostream& operator<<(std::ostream& o,
-                         const PerformanceState::SerializeInfo& i) {
-  o << "{\n"
-    << "  " << i.root << ",  // root\n"
-    << "  " << i.milestones << ",  // milestones\n"
-    << "  " << i.observers << ",  // observers\n"
-    << "}";
-  return o;
-}
-
->>>>>>> 8a2d13a7
 void PerformanceState::Mark(PerformanceMilestone milestone, uint64_t ts) {
   this->milestones[milestone] = static_cast<double>(ts);
   TRACE_EVENT_INSTANT_WITH_TIMESTAMP0(
@@ -250,21 +215,6 @@
   GarbageCollectionCleanupHook(env);
 }
 
-<<<<<<< HEAD
-// Gets the name of a function
-inline Local<Value> GetName(Local<Function> fn) {
-  Local<Value> val = fn->GetDebugName();
-  if (val.IsEmpty() || val->IsUndefined()) {
-    Local<Value> boundFunction = fn->GetBoundFunction();
-    if (!boundFunction.IsEmpty() && !boundFunction->IsUndefined()) {
-      val = GetName(boundFunction.As<Function>());
-    }
-  }
-  return val;
-}
-
-=======
->>>>>>> 8a2d13a7
 // Notify a custom PerformanceEntry to observers
 void Notify(const FunctionCallbackInfo<Value>& args) {
   Environment* env = Environment::GetCurrent(args);
@@ -423,12 +373,6 @@
 }  // namespace performance
 }  // namespace node
 
-<<<<<<< HEAD
-NODE_MODULE_CONTEXT_AWARE_INTERNAL(performance, node::performance::Initialize)
-NODE_MODULE_EXTERNAL_REFERENCE(performance,
-                               node::performance::RegisterExternalReferences)
-=======
 NODE_BINDING_CONTEXT_AWARE_INTERNAL(performance, node::performance::Initialize)
 NODE_BINDING_EXTERNAL_REFERENCE(performance,
-                                node::performance::RegisterExternalReferences)
->>>>>>> 8a2d13a7
+                                node::performance::RegisterExternalReferences)