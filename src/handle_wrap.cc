// Copyright Joyent, Inc. and other Node contributors.
//
// Permission is hereby granted, free of charge, to any person obtaining a
// copy of this software and associated documentation files (the
// "Software"), to deal in the Software without restriction, including
// without limitation the rights to use, copy, modify, merge, publish,
// distribute, sublicense, and/or sell copies of the Software, and to permit
// persons to whom the Software is furnished to do so, subject to the
// following conditions:
//
// The above copyright notice and this permission notice shall be included
// in all copies or substantial portions of the Software.
//
// THE SOFTWARE IS PROVIDED "AS IS", WITHOUT WARRANTY OF ANY KIND, EXPRESS
// OR IMPLIED, INCLUDING BUT NOT LIMITED TO THE WARRANTIES OF
// MERCHANTABILITY, FITNESS FOR A PARTICULAR PURPOSE AND NONINFRINGEMENT. IN
// NO EVENT SHALL THE AUTHORS OR COPYRIGHT HOLDERS BE LIABLE FOR ANY CLAIM,
// DAMAGES OR OTHER LIABILITY, WHETHER IN AN ACTION OF CONTRACT, TORT OR
// OTHERWISE, ARISING FROM, OUT OF OR IN CONNECTION WITH THE SOFTWARE OR THE
// USE OR OTHER DEALINGS IN THE SOFTWARE.

#include "handle_wrap.h"
#include "async_wrap-inl.h"
#include "env-inl.h"
#include "node_external_reference.h"
#include "util-inl.h"

namespace node {

using v8::Context;
using v8::FunctionCallbackInfo;
using v8::FunctionTemplate;
using v8::HandleScope;
using v8::Isolate;
using v8::Local;
using v8::Object;
using v8::Value;


void HandleWrap::Ref(const FunctionCallbackInfo<Value>& args) {
  HandleWrap* wrap;
  ASSIGN_OR_RETURN_UNWRAP(&wrap, args.Holder());

  if (IsAlive(wrap))
    uv_ref(wrap->GetHandle());
}


void HandleWrap::Unref(const FunctionCallbackInfo<Value>& args) {
  HandleWrap* wrap;
  ASSIGN_OR_RETURN_UNWRAP(&wrap, args.Holder());

  if (IsAlive(wrap))
    uv_unref(wrap->GetHandle());
}


void HandleWrap::HasRef(const FunctionCallbackInfo<Value>& args) {
  HandleWrap* wrap;
  ASSIGN_OR_RETURN_UNWRAP(&wrap, args.Holder());
  args.GetReturnValue().Set(HasRef(wrap));
}


void HandleWrap::Close(const FunctionCallbackInfo<Value>& args) {
  HandleWrap* wrap;
  ASSIGN_OR_RETURN_UNWRAP(&wrap, args.Holder());

  wrap->Close(args[0]);
}

void HandleWrap::Close(Local<Value> close_callback) {
  if (state_ != kInitialized)
    return;

  uv_close(handle_, OnClose);
  state_ = kClosing;

  if (!close_callback.IsEmpty() && close_callback->IsFunction() &&
      !persistent().IsEmpty()) {
    object()->Set(env()->context(),
                  env()->handle_onclose_symbol(),
                  close_callback).Check();
  }
}


void HandleWrap::OnGCCollect() {
  // When all references to a HandleWrap are lost and the object is supposed to
  // be destroyed, we first call Close() to clean up the underlying libuv
  // handle. The OnClose callback then acquires and destroys another reference
  // to that object, and when that reference is lost, we perform the default
  // action (i.e. destroying `this`).
  if (state_ != kClosed) {
    Close();
  } else {
    BaseObject::OnGCCollect();
  }
}


bool HandleWrap::IsNotIndicativeOfMemoryLeakAtExit() const {
  return IsWeakOrDetached() ||
         !HandleWrap::HasRef(this) ||
         !uv_is_active(GetHandle());
}


void HandleWrap::MarkAsInitialized() {
  env()->handle_wrap_queue()->PushBack(this);
  state_ = kInitialized;
}


void HandleWrap::MarkAsUninitialized() {
  handle_wrap_queue_.Remove();
  state_ = kClosed;
}


HandleWrap::HandleWrap(Environment* env,
                       Local<Object> object,
                       uv_handle_t* handle,
                       AsyncWrap::ProviderType provider)
    : AsyncWrap(env, object, provider),
      state_(kInitialized),
      handle_(handle) {
  handle_->data = this;
  HandleScope scope(env->isolate());
  CHECK(env->has_run_bootstrapping_code());
  env->handle_wrap_queue()->PushBack(this);
}


void HandleWrap::OnClose(uv_handle_t* handle) {
  CHECK_NOT_NULL(handle->data);
  BaseObjectPtr<HandleWrap> wrap { static_cast<HandleWrap*>(handle->data) };
  wrap->Detach();

  Environment* env = wrap->env();
  HandleScope scope(env->isolate());
  Context::Scope context_scope(env->context());

  CHECK_EQ(wrap->state_, kClosing);

  wrap->state_ = kClosed;

  wrap->OnClose();
  wrap->handle_wrap_queue_.Remove();

  if (!wrap->persistent().IsEmpty() &&
      wrap->object()->Has(env->context(), env->handle_onclose_symbol())
      .FromMaybe(false)) {
    wrap->MakeCallback(env->handle_onclose_symbol(), 0, nullptr);
  }
}

Local<FunctionTemplate> HandleWrap::GetConstructorTemplate(Environment* env) {
  Local<FunctionTemplate> tmpl = env->handle_wrap_ctor_template();
  if (tmpl.IsEmpty()) {
    Isolate* isolate = env->isolate();
    tmpl = NewFunctionTemplate(isolate, nullptr);
    tmpl->SetClassName(FIXED_ONE_BYTE_STRING(env->isolate(), "HandleWrap"));
    tmpl->Inherit(AsyncWrap::GetConstructorTemplate(env));
    SetProtoMethod(isolate, tmpl, "close", HandleWrap::Close);
    SetProtoMethodNoSideEffect(isolate, tmpl, "hasRef", HandleWrap::HasRef);
    SetProtoMethod(isolate, tmpl, "ref", HandleWrap::Ref);
    SetProtoMethod(isolate, tmpl, "unref", HandleWrap::Unref);
    env->set_handle_wrap_ctor_template(tmpl);
  }
  return tmpl;
}

void HandleWrap::RegisterExternalReferences(
    ExternalReferenceRegistry* registry) {
  registry->Register(HandleWrap::Close);
  registry->Register(HandleWrap::HasRef);
  registry->Register(HandleWrap::Ref);
  registry->Register(HandleWrap::Unref);
}

}  // namespace node

<<<<<<< HEAD
NODE_MODULE_EXTERNAL_REFERENCE(handle_wrap,
                               node::HandleWrap::RegisterExternalReferences)
=======
NODE_BINDING_EXTERNAL_REFERENCE(handle_wrap,
                                node::HandleWrap::RegisterExternalReferences)
>>>>>>> 8a2d13a7
<|MERGE_RESOLUTION|>--- conflicted
+++ resolved
@@ -181,10 +181,5 @@
 
 }  // namespace node
 
-<<<<<<< HEAD
-NODE_MODULE_EXTERNAL_REFERENCE(handle_wrap,
-                               node::HandleWrap::RegisterExternalReferences)
-=======
 NODE_BINDING_EXTERNAL_REFERENCE(handle_wrap,
-                                node::HandleWrap::RegisterExternalReferences)
->>>>>>> 8a2d13a7
+                                node::HandleWrap::RegisterExternalReferences)