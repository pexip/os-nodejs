// Copyright Joyent, Inc. and other Node contributors.
//
// Permission is hereby granted, free of charge, to any person obtaining a
// copy of this software and associated documentation files (the
// "Software"), to deal in the Software without restriction, including
// without limitation the rights to use, copy, modify, merge, publish,
// distribute, sublicense, and/or sell copies of the Software, and to permit
// persons to whom the Software is furnished to do so, subject to the
// following conditions:
//
// The above copyright notice and this permission notice shall be included
// in all copies or substantial portions of the Software.
//
// THE SOFTWARE IS PROVIDED "AS IS", WITHOUT WARRANTY OF ANY KIND, EXPRESS
// OR IMPLIED, INCLUDING BUT NOT LIMITED TO THE WARRANTIES OF
// MERCHANTABILITY, FITNESS FOR A PARTICULAR PURPOSE AND NONINFRINGEMENT. IN
// NO EVENT SHALL THE AUTHORS OR COPYRIGHT HOLDERS BE LIABLE FOR ANY CLAIM,
// DAMAGES OR OTHER LIABILITY, WHETHER IN AN ACTION OF CONTRACT, TORT OR
// OTHERWISE, ARISING FROM, OUT OF OR IN CONNECTION WITH THE SOFTWARE OR THE
// USE OR OTHER DEALINGS IN THE SOFTWARE.

#include "tcp_wrap.h"

#include "connect_wrap.h"
#include "connection_wrap.h"
#include "env-inl.h"
#include "handle_wrap.h"
#include "node_buffer.h"
#include "node_external_reference.h"
#include "node_internals.h"
#include "stream_base-inl.h"
#include "stream_wrap.h"
#include "util-inl.h"

#include <cstdlib>


namespace node {

using v8::Boolean;
using v8::Context;
using v8::EscapableHandleScope;
using v8::Function;
using v8::FunctionCallbackInfo;
using v8::FunctionTemplate;
using v8::Int32;
using v8::Integer;
using v8::Isolate;
using v8::Local;
using v8::MaybeLocal;
using v8::Object;
using v8::String;
using v8::Uint32;
using v8::Value;

MaybeLocal<Object> TCPWrap::Instantiate(Environment* env,
                                        AsyncWrap* parent,
                                        TCPWrap::SocketType type) {
  EscapableHandleScope handle_scope(env->isolate());
  AsyncHooks::DefaultTriggerAsyncIdScope trigger_scope(parent);
  CHECK_EQ(env->tcp_constructor_template().IsEmpty(), false);
  Local<Function> constructor = env->tcp_constructor_template()
                                    ->GetFunction(env->context())
                                    .ToLocalChecked();
  CHECK_EQ(constructor.IsEmpty(), false);
  Local<Value> type_value = Int32::New(env->isolate(), type);
  return handle_scope.EscapeMaybe(
      constructor->NewInstance(env->context(), 1, &type_value));
}


void TCPWrap::Initialize(Local<Object> target,
                         Local<Value> unused,
                         Local<Context> context,
                         void* priv) {
  Environment* env = Environment::GetCurrent(context);
  Isolate* isolate = env->isolate();

  Local<FunctionTemplate> t = NewFunctionTemplate(isolate, New);
  t->InstanceTemplate()->SetInternalFieldCount(StreamBase::kInternalFieldCount);

  // Init properties
  t->InstanceTemplate()->Set(FIXED_ONE_BYTE_STRING(env->isolate(), "reading"),
                             Boolean::New(env->isolate(), false));
  t->InstanceTemplate()->Set(env->owner_symbol(), Null(env->isolate()));
  t->InstanceTemplate()->Set(env->onconnection_string(), Null(env->isolate()));

  t->Inherit(LibuvStreamWrap::GetConstructorTemplate(env));

  SetProtoMethod(isolate, t, "open", Open);
  SetProtoMethod(isolate, t, "bind", Bind);
  SetProtoMethod(isolate, t, "listen", Listen);
  SetProtoMethod(isolate, t, "connect", Connect);
  SetProtoMethod(isolate, t, "bind6", Bind6);
  SetProtoMethod(isolate, t, "connect6", Connect6);
  SetProtoMethod(isolate,
                 t,
                 "getsockname",
                 GetSockOrPeerName<TCPWrap, uv_tcp_getsockname>);
  SetProtoMethod(isolate,
                 t,
                 "getpeername",
                 GetSockOrPeerName<TCPWrap, uv_tcp_getpeername>);
  SetProtoMethod(isolate, t, "setNoDelay", SetNoDelay);
  SetProtoMethod(isolate, t, "setKeepAlive", SetKeepAlive);
  SetProtoMethod(isolate, t, "reset", Reset);

#ifdef _WIN32
  SetProtoMethod(isolate, t, "setSimultaneousAccepts", SetSimultaneousAccepts);
#endif

  SetConstructorFunction(context, target, "TCP", t);
  env->set_tcp_constructor_template(t);

  // Create FunctionTemplate for TCPConnectWrap.
  Local<FunctionTemplate> cwt =
      BaseObject::MakeLazilyInitializedJSTemplate(env);
  cwt->Inherit(AsyncWrap::GetConstructorTemplate(env));
  SetConstructorFunction(context, target, "TCPConnectWrap", cwt);

  // Define constants
  Local<Object> constants = Object::New(env->isolate());
  NODE_DEFINE_CONSTANT(constants, SOCKET);
  NODE_DEFINE_CONSTANT(constants, SERVER);
  NODE_DEFINE_CONSTANT(constants, UV_TCP_IPV6ONLY);
  target->Set(context,
              env->constants_string(),
              constants).Check();
}

void TCPWrap::RegisterExternalReferences(ExternalReferenceRegistry* registry) {
  registry->Register(New);
  registry->Register(Open);
  registry->Register(Bind);
  registry->Register(Listen);
  registry->Register(Connect);
  registry->Register(Bind6);
  registry->Register(Connect6);

  registry->Register(GetSockOrPeerName<TCPWrap, uv_tcp_getsockname>);
  registry->Register(GetSockOrPeerName<TCPWrap, uv_tcp_getpeername>);
  registry->Register(SetNoDelay);
  registry->Register(SetKeepAlive);
  registry->Register(Reset);
#ifdef _WIN32
  registry->Register(SetSimultaneousAccepts);
#endif
}

void TCPWrap::New(const FunctionCallbackInfo<Value>& args) {
  // This constructor should not be exposed to public javascript.
  // Therefore we assert that we are not trying to call this as a
  // normal function.
  CHECK(args.IsConstructCall());
  CHECK(args[0]->IsInt32());
  Environment* env = Environment::GetCurrent(args);

  int type_value = args[0].As<Int32>()->Value();
  TCPWrap::SocketType type = static_cast<TCPWrap::SocketType>(type_value);

  ProviderType provider;
  switch (type) {
    case SOCKET:
      provider = PROVIDER_TCPWRAP;
      break;
    case SERVER:
      provider = PROVIDER_TCPSERVERWRAP;
      break;
    default:
      UNREACHABLE();
  }

  new TCPWrap(env, args.This(), provider);
}


TCPWrap::TCPWrap(Environment* env, Local<Object> object, ProviderType provider)
    : ConnectionWrap(env, object, provider) {
  int r = uv_tcp_init(env->event_loop(), &handle_);
  CHECK_EQ(r, 0);  // How do we proxy this error up to javascript?
                   // Suggestion: uv_tcp_init() returns void.
}


void TCPWrap::SetNoDelay(const FunctionCallbackInfo<Value>& args) {
  TCPWrap* wrap;
  ASSIGN_OR_RETURN_UNWRAP(&wrap,
                          args.Holder(),
                          args.GetReturnValue().Set(UV_EBADF));
  int enable = static_cast<int>(args[0]->IsTrue());
  int err = uv_tcp_nodelay(&wrap->handle_, enable);
  args.GetReturnValue().Set(err);
}


void TCPWrap::SetKeepAlive(const FunctionCallbackInfo<Value>& args) {
  TCPWrap* wrap;
  ASSIGN_OR_RETURN_UNWRAP(&wrap,
                          args.Holder(),
                          args.GetReturnValue().Set(UV_EBADF));
  Environment* env = wrap->env();
  int enable;
  if (!args[0]->Int32Value(env->context()).To(&enable)) return;
  unsigned int delay = static_cast<unsigned int>(args[1].As<Uint32>()->Value());
  int err = uv_tcp_keepalive(&wrap->handle_, enable, delay);
  args.GetReturnValue().Set(err);
}


#ifdef _WIN32
void TCPWrap::SetSimultaneousAccepts(const FunctionCallbackInfo<Value>& args) {
  TCPWrap* wrap;
  ASSIGN_OR_RETURN_UNWRAP(&wrap,
                          args.Holder(),
                          args.GetReturnValue().Set(UV_EBADF));
  bool enable = args[0]->IsTrue();
  int err = uv_tcp_simultaneous_accepts(&wrap->handle_, enable);
  args.GetReturnValue().Set(err);
}
#endif


void TCPWrap::Open(const FunctionCallbackInfo<Value>& args) {
  TCPWrap* wrap;
  ASSIGN_OR_RETURN_UNWRAP(&wrap,
                          args.Holder(),
                          args.GetReturnValue().Set(UV_EBADF));
  int64_t val;
  if (!args[0]->IntegerValue(args.GetIsolate()->GetCurrentContext()).To(&val))
    return;
  int fd = static_cast<int>(val);
  int err = uv_tcp_open(&wrap->handle_, fd);

  if (err == 0)
    wrap->set_fd(fd);

  args.GetReturnValue().Set(err);
}

template <typename T>
void TCPWrap::Bind(
    const FunctionCallbackInfo<Value>& args,
    int family,
    std::function<int(const char* ip_address, int port, T* addr)> uv_ip_addr) {
  TCPWrap* wrap;
  ASSIGN_OR_RETURN_UNWRAP(&wrap,
                          args.Holder(),
                          args.GetReturnValue().Set(UV_EBADF));
  Environment* env = wrap->env();
  node::Utf8Value ip_address(env->isolate(), args[0]);
  int port;
  unsigned int flags = 0;
  if (!args[1]->Int32Value(env->context()).To(&port)) return;
  if (family == AF_INET6 &&
      !args[2]->Uint32Value(env->context()).To(&flags)) {
    return;
  }

  T addr;
  int err = uv_ip_addr(*ip_address, port, &addr);

  if (err == 0) {
    err = uv_tcp_bind(&wrap->handle_,
                      reinterpret_cast<const sockaddr*>(&addr),
                      flags);
  }
  args.GetReturnValue().Set(err);
}

void TCPWrap::Bind(const FunctionCallbackInfo<Value>& args) {
  Bind<sockaddr_in>(args, AF_INET, uv_ip4_addr);
}


void TCPWrap::Bind6(const FunctionCallbackInfo<Value>& args) {
  Bind<sockaddr_in6>(args, AF_INET6, uv_ip6_addr);
}


void TCPWrap::Listen(const FunctionCallbackInfo<Value>& args) {
  TCPWrap* wrap;
  ASSIGN_OR_RETURN_UNWRAP(&wrap,
                          args.Holder(),
                          args.GetReturnValue().Set(UV_EBADF));
  Environment* env = wrap->env();
  int backlog;
  if (!args[0]->Int32Value(env->context()).To(&backlog)) return;
  int err = uv_listen(reinterpret_cast<uv_stream_t*>(&wrap->handle_),
                      backlog,
                      OnConnection);
  args.GetReturnValue().Set(err);
}


void TCPWrap::Connect(const FunctionCallbackInfo<Value>& args) {
  CHECK(args[2]->IsUint32());
  // explicit cast to fit to libuv's type expectation
  int port = static_cast<int>(args[2].As<Uint32>()->Value());
  Connect<sockaddr_in>(args,
                       [port](const char* ip_address, sockaddr_in* addr) {
      return uv_ip4_addr(ip_address, port, addr);
  });
}


void TCPWrap::Connect6(const FunctionCallbackInfo<Value>& args) {
  Environment* env = Environment::GetCurrent(args);
  CHECK(args[2]->IsUint32());
  int port;
  if (!args[2]->Int32Value(env->context()).To(&port)) return;
  Connect<sockaddr_in6>(args,
                        [port](const char* ip_address, sockaddr_in6* addr) {
      return uv_ip6_addr(ip_address, port, addr);
  });
}

template <typename T>
void TCPWrap::Connect(const FunctionCallbackInfo<Value>& args,
    std::function<int(const char* ip_address, T* addr)> uv_ip_addr) {
  Environment* env = Environment::GetCurrent(args);

  TCPWrap* wrap;
  ASSIGN_OR_RETURN_UNWRAP(&wrap,
                          args.Holder(),
                          args.GetReturnValue().Set(UV_EBADF));

  CHECK(args[0]->IsObject());
  CHECK(args[1]->IsString());

  Local<Object> req_wrap_obj = args[0].As<Object>();
  node::Utf8Value ip_address(env->isolate(), args[1]);

  T addr;
  int err = uv_ip_addr(*ip_address, &addr);

  if (err == 0) {
    AsyncHooks::DefaultTriggerAsyncIdScope trigger_scope(wrap);
    ConnectWrap* req_wrap =
        new ConnectWrap(env, req_wrap_obj, AsyncWrap::PROVIDER_TCPCONNECTWRAP);
    err = req_wrap->Dispatch(uv_tcp_connect,
                             &wrap->handle_,
                             reinterpret_cast<const sockaddr*>(&addr),
                             AfterConnect);
    if (err) {
      delete req_wrap;
    } else {
      CHECK(args[2]->Uint32Value(env->context()).IsJust());
      int port = args[2]->Uint32Value(env->context()).FromJust();
      TRACE_EVENT_NESTABLE_ASYNC_BEGIN2(TRACING_CATEGORY_NODE2(net, native),
                                        "connect",
                                        req_wrap,
                                        "ip",
                                        TRACE_STR_COPY(*ip_address),
                                        "port",
                                        port);
    }
  }

  args.GetReturnValue().Set(err);
}
void TCPWrap::Reset(const FunctionCallbackInfo<Value>& args) {
  TCPWrap* wrap;
  ASSIGN_OR_RETURN_UNWRAP(
      &wrap, args.Holder(), args.GetReturnValue().Set(UV_EBADF));

  int err = wrap->Reset(args[0]);

  args.GetReturnValue().Set(err);
}

int TCPWrap::Reset(Local<Value> close_callback) {
  if (state_ != kInitialized) return 0;

  int err = uv_tcp_close_reset(&handle_, OnClose);
  state_ = kClosing;
  if (!err & !close_callback.IsEmpty() && close_callback->IsFunction() &&
      !persistent().IsEmpty()) {
    object()
        ->Set(env()->context(), env()->handle_onclose_symbol(), close_callback)
        .Check();
  }
  return err;
}

// also used by udp_wrap.cc
MaybeLocal<Object> AddressToJS(Environment* env,
                               const sockaddr* addr,
                               Local<Object> info) {
  EscapableHandleScope scope(env->isolate());
  char ip[INET6_ADDRSTRLEN + UV_IF_NAMESIZE];
  const sockaddr_in* a4;
  const sockaddr_in6* a6;

  int port;

  if (info.IsEmpty())
    info = Object::New(env->isolate());

  switch (addr->sa_family) {
  case AF_INET6:
    a6 = reinterpret_cast<const sockaddr_in6*>(addr);
    uv_inet_ntop(AF_INET6, &a6->sin6_addr, ip, sizeof ip);
    // Add an interface identifier to a link local address.
    if (IN6_IS_ADDR_LINKLOCAL(&a6->sin6_addr) && a6->sin6_scope_id > 0) {
      const size_t addrlen = strlen(ip);
      CHECK_LT(addrlen, sizeof(ip));
      ip[addrlen] = '%';
      size_t scopeidlen = sizeof(ip) - addrlen - 1;
      CHECK_GE(scopeidlen, UV_IF_NAMESIZE);
      const int r = uv_if_indextoiid(a6->sin6_scope_id,
                                     ip + addrlen + 1,
                                     &scopeidlen);
      if (r) {
        env->ThrowUVException(r, "uv_if_indextoiid");
        return {};
      }
    }
    port = ntohs(a6->sin6_port);
    info->Set(env->context(),
              env->address_string(),
              OneByteString(env->isolate(), ip)).Check();
    info->Set(env->context(), env->family_string(), env->ipv6_string()).Check();
    info->Set(env->context(),
              env->port_string(),
              Integer::New(env->isolate(), port)).Check();
    break;

  case AF_INET:
    a4 = reinterpret_cast<const sockaddr_in*>(addr);
    uv_inet_ntop(AF_INET, &a4->sin_addr, ip, sizeof ip);
    port = ntohs(a4->sin_port);
    info->Set(env->context(),
              env->address_string(),
              OneByteString(env->isolate(), ip)).Check();
    info->Set(env->context(), env->family_string(), env->ipv4_string()).Check();
    info->Set(env->context(),
              env->port_string(),
              Integer::New(env->isolate(), port)).Check();
    break;

  default:
    info->Set(env->context(),
              env->address_string(),
              String::Empty(env->isolate())).Check();
  }

  return scope.Escape(info);
}


}  // namespace node

<<<<<<< HEAD
NODE_MODULE_CONTEXT_AWARE_INTERNAL(tcp_wrap, node::TCPWrap::Initialize)
NODE_MODULE_EXTERNAL_REFERENCE(tcp_wrap,
                               node::TCPWrap::RegisterExternalReferences)
=======
NODE_BINDING_CONTEXT_AWARE_INTERNAL(tcp_wrap, node::TCPWrap::Initialize)
NODE_BINDING_EXTERNAL_REFERENCE(tcp_wrap,
                                node::TCPWrap::RegisterExternalReferences)
>>>>>>> 8a2d13a7
<|MERGE_RESOLUTION|>--- conflicted
+++ resolved
@@ -450,12 +450,6 @@
 
 }  // namespace node
 
-<<<<<<< HEAD
-NODE_MODULE_CONTEXT_AWARE_INTERNAL(tcp_wrap, node::TCPWrap::Initialize)
-NODE_MODULE_EXTERNAL_REFERENCE(tcp_wrap,
-                               node::TCPWrap::RegisterExternalReferences)
-=======
 NODE_BINDING_CONTEXT_AWARE_INTERNAL(tcp_wrap, node::TCPWrap::Initialize)
 NODE_BINDING_EXTERNAL_REFERENCE(tcp_wrap,
-                                node::TCPWrap::RegisterExternalReferences)
->>>>>>> 8a2d13a7
+                                node::TCPWrap::RegisterExternalReferences)