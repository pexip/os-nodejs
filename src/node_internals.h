// Copyright Joyent, Inc. and other Node contributors.
//
// Permission is hereby granted, free of charge, to any person obtaining a
// copy of this software and associated documentation files (the
// "Software"), to deal in the Software without restriction, including
// without limitation the rights to use, copy, modify, merge, publish,
// distribute, sublicense, and/or sell copies of the Software, and to permit
// persons to whom the Software is furnished to do so, subject to the
// following conditions:
//
// The above copyright notice and this permission notice shall be included
// in all copies or substantial portions of the Software.
//
// THE SOFTWARE IS PROVIDED "AS IS", WITHOUT WARRANTY OF ANY KIND, EXPRESS
// OR IMPLIED, INCLUDING BUT NOT LIMITED TO THE WARRANTIES OF
// MERCHANTABILITY, FITNESS FOR A PARTICULAR PURPOSE AND NONINFRINGEMENT. IN
// NO EVENT SHALL THE AUTHORS OR COPYRIGHT HOLDERS BE LIABLE FOR ANY CLAIM,
// DAMAGES OR OTHER LIABILITY, WHETHER IN AN ACTION OF CONTRACT, TORT OR
// OTHERWISE, ARISING FROM, OUT OF OR IN CONNECTION WITH THE SOFTWARE OR THE
// USE OR OTHER DEALINGS IN THE SOFTWARE.

#ifndef SRC_NODE_INTERNALS_H_
#define SRC_NODE_INTERNALS_H_

#if defined(NODE_WANT_INTERNALS) && NODE_WANT_INTERNALS

#include "env.h"
#include "node.h"
#include "node_binding.h"
#include "node_mutex.h"
#include "tracing/trace_event.h"
#include "util.h"
#include "uv.h"
#include "v8.h"

#include <cstdint>
#include <cstdlib>

#include <string>
#include <vector>

struct sockaddr;

namespace node {

namespace builtins {
class BuiltinLoader;
}

namespace per_process {
extern Mutex env_var_mutex;
extern uint64_t node_start_time;
}  // namespace per_process

// Forward declaration
class Environment;

// Convert a struct sockaddr to a { address: '1.2.3.4', port: 1234 } JS object.
// Sets address and port properties on the info object and returns it.
// If |info| is omitted, a new object is returned.
v8::MaybeLocal<v8::Object> AddressToJS(
    Environment* env,
    const sockaddr* addr,
    v8::Local<v8::Object> info = v8::Local<v8::Object>());

template <typename T, int (*F)(const typename T::HandleType*, sockaddr*, int*)>
void GetSockOrPeerName(const v8::FunctionCallbackInfo<v8::Value>& args) {
  T* wrap;
  ASSIGN_OR_RETURN_UNWRAP(&wrap,
                          args.Holder(),
                          args.GetReturnValue().Set(UV_EBADF));
  CHECK(args[0]->IsObject());
  sockaddr_storage storage;
  int addrlen = sizeof(storage);
  sockaddr* const addr = reinterpret_cast<sockaddr*>(&storage);
  const int err = F(&wrap->handle_, addr, &addrlen);
  if (err == 0)
    AddressToJS(wrap->env(), addr, args[0].As<v8::Object>());
  args.GetReturnValue().Set(err);
}

void PrintStackTrace(v8::Isolate* isolate, v8::Local<v8::StackTrace> stack);
void PrintCaughtException(v8::Isolate* isolate,
                          v8::Local<v8::Context> context,
                          const v8::TryCatch& try_catch);
std::string FormatCaughtException(v8::Isolate* isolate,
                                  v8::Local<v8::Context> context,
                                  const v8::TryCatch& try_catch);

void ResetStdio();  // Safe to call more than once and from signal handlers.
#ifdef __POSIX__
void SignalExit(int signal, siginfo_t* info, void* ucontext);
#endif

std::string GetProcessTitle(const char* default_title);
std::string GetHumanReadableProcessName();

v8::Maybe<bool> InitializeBaseContextForSnapshot(
    v8::Local<v8::Context> context);
v8::Maybe<bool> InitializeContextRuntime(v8::Local<v8::Context> context);
v8::Maybe<bool> InitializePrimordials(v8::Local<v8::Context> context);

class NodeArrayBufferAllocator : public ArrayBufferAllocator {
 public:
  inline uint32_t* zero_fill_field() { return &zero_fill_field_; }

  void* Allocate(size_t size) override;  // Defined in src/node.cc
  void* AllocateUninitialized(size_t size) override;
  void Free(void* data, size_t size) override;
  void* Reallocate(void* data, size_t old_size, size_t size) override;
  virtual void RegisterPointer(void* data, size_t size) {
    total_mem_usage_.fetch_add(size, std::memory_order_relaxed);
  }
  virtual void UnregisterPointer(void* data, size_t size) {
    total_mem_usage_.fetch_sub(size, std::memory_order_relaxed);
  }

  NodeArrayBufferAllocator* GetImpl() final { return this; }
  inline uint64_t total_mem_usage() const {
    return total_mem_usage_.load(std::memory_order_relaxed);
  }

 private:
  uint32_t zero_fill_field_ = 1;  // Boolean but exposed as uint32 to JS land.
  std::atomic<size_t> total_mem_usage_ {0};

  // Delegate to V8's allocator for compatibility with the V8 memory cage.
  std::unique_ptr<v8::ArrayBuffer::Allocator> allocator_{
      v8::ArrayBuffer::Allocator::NewDefaultAllocator()};
};

class DebuggingArrayBufferAllocator final : public NodeArrayBufferAllocator {
 public:
  ~DebuggingArrayBufferAllocator() override;
  void* Allocate(size_t size) override;
  void* AllocateUninitialized(size_t size) override;
  void Free(void* data, size_t size) override;
  void* Reallocate(void* data, size_t old_size, size_t size) override;
  void RegisterPointer(void* data, size_t size) override;
  void UnregisterPointer(void* data, size_t size) override;

 private:
  void RegisterPointerInternal(void* data, size_t size);
  void UnregisterPointerInternal(void* data, size_t size);
  Mutex mutex_;
  std::unordered_map<void*, size_t> allocations_;
};

namespace Buffer {
v8::MaybeLocal<v8::Object> Copy(Environment* env, const char* data, size_t len);
v8::MaybeLocal<v8::Object> New(Environment* env, size_t size);
// Takes ownership of |data|.
v8::MaybeLocal<v8::Object> New(Environment* env,
                               char* data,
                               size_t length,
                               void (*callback)(char* data, void* hint),
                               void* hint);
// Takes ownership of |data|.  Must allocate |data| with the current Isolate's
// ArrayBuffer::Allocator().
v8::MaybeLocal<v8::Object> New(Environment* env,
                               char* data,
                               size_t length);
// Creates a Buffer instance over an existing ArrayBuffer.
v8::MaybeLocal<v8::Uint8Array> New(Environment* env,
                                   v8::Local<v8::ArrayBuffer> ab,
                                   size_t byte_offset,
                                   size_t length);
// Construct a Buffer from a MaybeStackBuffer (and also its subclasses like
// Utf8Value and TwoByteValue).
// If |buf| is invalidated, an empty MaybeLocal is returned, and nothing is
// changed.
// If |buf| contains actual data, this method takes ownership of |buf|'s
// underlying buffer. However, |buf| itself can be reused even after this call,
// but its capacity, if increased through AllocateSufficientStorage, is not
// guaranteed to stay the same.
template <typename T>
static v8::MaybeLocal<v8::Object> New(Environment* env,
                                      MaybeStackBuffer<T>* buf) {
  v8::MaybeLocal<v8::Object> ret;
  char* src = reinterpret_cast<char*>(buf->out());
  const size_t len_in_bytes = buf->length() * sizeof(buf->out()[0]);

  if (buf->IsAllocated())
    ret = New(env, src, len_in_bytes);
  else if (!buf->IsInvalidated())
    ret = Copy(env, src, len_in_bytes);

  if (ret.IsEmpty())
    return ret;

  if (buf->IsAllocated())
    buf->Release();

  return ret;
}
}  // namespace Buffer

v8::MaybeLocal<v8::Value> InternalMakeCallback(
    Environment* env,
    v8::Local<v8::Object> resource,
    v8::Local<v8::Object> recv,
    const v8::Local<v8::Function> callback,
    int argc,
    v8::Local<v8::Value> argv[],
    async_context asyncContext);

v8::MaybeLocal<v8::Value> MakeSyncCallback(v8::Isolate* isolate,
                                           v8::Local<v8::Object> recv,
                                           v8::Local<v8::Function> callback,
                                           int argc,
                                           v8::Local<v8::Value> argv[]);

class InternalCallbackScope {
 public:
  enum Flags {
    kNoFlags = 0,
    // Indicates whether 'before' and 'after' hooks should be skipped.
    kSkipAsyncHooks = 1,
    // Indicates whether nextTick and microtask queues should be skipped.
    // This should only be used when there is no call into JS in this scope.
    // (The HTTP parser also uses it for some weird backwards
    // compatibility issues, but it shouldn't.)
    kSkipTaskQueues = 2
  };
  InternalCallbackScope(Environment* env,
                        v8::Local<v8::Object> object,
                        const async_context& asyncContext,
                        int flags = kNoFlags);
  // Utility that can be used by AsyncWrap classes.
  explicit InternalCallbackScope(AsyncWrap* async_wrap, int flags = 0);
  ~InternalCallbackScope();
  void Close();

  inline bool Failed() const { return failed_; }
  inline void MarkAsFailed() { failed_ = true; }

 private:
  Environment* env_;
  async_context async_context_;
  v8::Local<v8::Object> object_;
  bool skip_hooks_;
  bool skip_task_queues_;
  bool failed_ = false;
  bool pushed_ids_ = false;
  bool closed_ = false;
};

class DebugSealHandleScope {
 public:
  explicit inline DebugSealHandleScope(v8::Isolate* isolate = nullptr)
#ifdef DEBUG
    : actual_scope_(isolate != nullptr ? isolate : v8::Isolate::GetCurrent())
#endif
  {}

 private:
#ifdef DEBUG
  v8::SealHandleScope actual_scope_;
#endif
};

class ThreadPoolWork {
 public:
  explicit inline ThreadPoolWork(Environment* env, const char* type)
      : env_(env), type_(type) {
    CHECK_NOT_NULL(env);
  }
  inline virtual ~ThreadPoolWork() = default;

  inline void ScheduleWork();
  inline int CancelWork();

  virtual void DoThreadPoolWork() = 0;
  virtual void AfterThreadPoolWork(int status) = 0;

  Environment* env() const { return env_; }

 private:
  Environment* env_;
  uv_work_t work_req_;
  const char* type_;
};

#define TRACING_CATEGORY_NODE "node"
#define TRACING_CATEGORY_NODE1(one)                                           \
    TRACING_CATEGORY_NODE ","                                                 \
    TRACING_CATEGORY_NODE "." #one
#define TRACING_CATEGORY_NODE2(one, two)                                      \
    TRACING_CATEGORY_NODE ","                                                 \
    TRACING_CATEGORY_NODE "." #one ","                                        \
    TRACING_CATEGORY_NODE "." #one "." #two

// Functions defined in node.cc that are exposed via the bootstrapper object

#if defined(__POSIX__) && !defined(__ANDROID__) && !defined(__CloudABI__)
#define NODE_IMPLEMENTS_POSIX_CREDENTIALS 1
#endif  // defined(__POSIX__) && !defined(__ANDROID__) && !defined(__CloudABI__)

namespace credentials {
bool SafeGetenv(const char* key,
                std::string* text,
                std::shared_ptr<KVStore> env_vars = nullptr,
                v8::Isolate* isolate = nullptr);
}  // namespace credentials

void DefineZlibConstants(v8::Local<v8::Object> target);
v8::Isolate* NewIsolate(v8::Isolate::CreateParams* params,
                        uv_loop_t* event_loop,
                        MultiIsolatePlatform* platform,
                        bool has_snapshot_data = false);
// This overload automatically picks the right 'main_script_id' if no callback
// was provided by the embedder.
v8::MaybeLocal<v8::Value> StartExecution(Environment* env,
                                         StartExecutionCallback cb = nullptr);
v8::MaybeLocal<v8::Object> GetPerContextExports(v8::Local<v8::Context> context);
void MarkBootstrapComplete(const v8::FunctionCallbackInfo<v8::Value>& args);

class InitializationResultImpl final : public InitializationResult {
 public:
  ~InitializationResultImpl();
  int exit_code() const { return exit_code_; }
  bool early_return() const { return early_return_; }
  const std::vector<std::string>& args() const { return args_; }
  const std::vector<std::string>& exec_args() const { return exec_args_; }
  const std::vector<std::string>& errors() const { return errors_; }
  MultiIsolatePlatform* platform() const { return platform_; }

  int exit_code_ = 0;
  std::vector<std::string> args_;
  std::vector<std::string> exec_args_;
  std::vector<std::string> errors_;
  bool early_return_ = false;
  MultiIsolatePlatform* platform_ = nullptr;
};

void SetIsolateErrorHandlers(v8::Isolate* isolate, const IsolateSettings& s);
void SetIsolateMiscHandlers(v8::Isolate* isolate, const IsolateSettings& s);
void SetIsolateCreateParamsForNode(v8::Isolate::CreateParams* params);

#if HAVE_INSPECTOR
namespace profiler {
void StartProfilers(Environment* env);
}
#endif  // HAVE_INSPECTOR

#ifdef __POSIX__
static constexpr unsigned kMaxSignal = 32;
#endif

bool HasSignalJSHandler(int signum);

#ifdef _WIN32
typedef SYSTEMTIME TIME_TYPE;
#else  // UNIX, OSX
typedef struct tm TIME_TYPE;
#endif

double GetCurrentTimeInMicroseconds();
int WriteFileSync(const char* path, uv_buf_t buf);
int WriteFileSync(v8::Isolate* isolate,
                  const char* path,
                  v8::Local<v8::String> string);

class DiagnosticFilename {
 public:
  static void LocalTime(TIME_TYPE* tm_struct);

  inline DiagnosticFilename(Environment* env,
                            const char* prefix,
                            const char* ext);

  inline DiagnosticFilename(uint64_t thread_id,
                            const char* prefix,
                            const char* ext);

  inline const char* operator*() const;

 private:
  static std::string MakeFilename(
      uint64_t thread_id,
      const char* prefix,
      const char* ext);

  std::string filename_;
};

namespace heap {
<<<<<<< HEAD
bool WriteSnapshot(v8::Isolate* isolate, const char* filename);
}

class TraceEventScope {
 public:
  TraceEventScope(const char* category,
                  const char* name,
                  void* id) : category_(category), name_(name), id_(id) {
    TRACE_EVENT_NESTABLE_ASYNC_BEGIN0(category_, name_, id_);
  }
  ~TraceEventScope() {
    TRACE_EVENT_NESTABLE_ASYNC_END0(category_, name_, id_);
  }

 private:
  const char* category_;
  const char* name_;
  void* id_;
};
=======
v8::Maybe<void> WriteSnapshot(Environment* env, const char* filename);
}
>>>>>>> a8a80be5

namespace heap {

void DeleteHeapSnapshot(const v8::HeapSnapshot* snapshot);
using HeapSnapshotPointer =
  DeleteFnPtr<const v8::HeapSnapshot, DeleteHeapSnapshot>;

BaseObjectPtr<AsyncWrap> CreateHeapSnapshotStream(
    Environment* env, HeapSnapshotPointer&& snapshot);
}  // namespace heap

namespace fs {
std::string Basename(const std::string& str, const std::string& extension);
}  // namespace fs

node_module napi_module_to_node_module(const napi_module* mod);

std::ostream& operator<<(std::ostream& output,
                         const std::vector<SnapshotIndex>& v);
std::ostream& operator<<(std::ostream& output,
                         const std::vector<std::string>& vec);
std::ostream& operator<<(std::ostream& output,
                         const std::vector<PropInfo>& vec);
std::ostream& operator<<(std::ostream& output, const PropInfo& d);
std::ostream& operator<<(std::ostream& output, const EnvSerializeInfo& d);
std::ostream& operator<<(std::ostream& output,
                         const ImmediateInfo::SerializeInfo& d);
std::ostream& operator<<(std::ostream& output,
                         const TickInfo::SerializeInfo& d);
std::ostream& operator<<(std::ostream& output,
                         const AsyncHooks::SerializeInfo& d);
std::ostream& operator<<(std::ostream& output, const SnapshotMetadata& d);

namespace performance {
std::ostream& operator<<(std::ostream& output,
                         const PerformanceState::SerializeInfo& d);
}

bool linux_at_secure();
}  // namespace node

#endif  // defined(NODE_WANT_INTERNALS) && NODE_WANT_INTERNALS

#endif  // SRC_NODE_INTERNALS_H_<|MERGE_RESOLUTION|>--- conflicted
+++ resolved
@@ -385,30 +385,8 @@
 };
 
 namespace heap {
-<<<<<<< HEAD
-bool WriteSnapshot(v8::Isolate* isolate, const char* filename);
-}
-
-class TraceEventScope {
- public:
-  TraceEventScope(const char* category,
-                  const char* name,
-                  void* id) : category_(category), name_(name), id_(id) {
-    TRACE_EVENT_NESTABLE_ASYNC_BEGIN0(category_, name_, id_);
-  }
-  ~TraceEventScope() {
-    TRACE_EVENT_NESTABLE_ASYNC_END0(category_, name_, id_);
-  }
-
- private:
-  const char* category_;
-  const char* name_;
-  void* id_;
-};
-=======
 v8::Maybe<void> WriteSnapshot(Environment* env, const char* filename);
 }
->>>>>>> a8a80be5
 
 namespace heap {
 
