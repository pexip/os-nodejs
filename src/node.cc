// Copyright Joyent, Inc. and other Node contributors.
//
// Permission is hereby granted, free of charge, to any person obtaining a
// copy of this software and associated documentation files (the
// "Software"), to deal in the Software without restriction, including
// without limitation the rights to use, copy, modify, merge, publish,
// distribute, sublicense, and/or sell copies of the Software, and to permit
// persons to whom the Software is furnished to do so, subject to the
// following conditions:
//
// The above copyright notice and this permission notice shall be included
// in all copies or substantial portions of the Software.
//
// THE SOFTWARE IS PROVIDED "AS IS", WITHOUT WARRANTY OF ANY KIND, EXPRESS
// OR IMPLIED, INCLUDING BUT NOT LIMITED TO THE WARRANTIES OF
// MERCHANTABILITY, FITNESS FOR A PARTICULAR PURPOSE AND NONINFRINGEMENT. IN
// NO EVENT SHALL THE AUTHORS OR COPYRIGHT HOLDERS BE LIABLE FOR ANY CLAIM,
// DAMAGES OR OTHER LIABILITY, WHETHER IN AN ACTION OF CONTRACT, TORT OR
// OTHERWISE, ARISING FROM, OUT OF OR IN CONNECTION WITH THE SOFTWARE OR THE
// USE OR OTHER DEALINGS IN THE SOFTWARE.

#include "node.h"

// ========== local headers ==========

#include "debug_utils-inl.h"
#include "env-inl.h"
#include "histogram-inl.h"
#include "memory_tracker-inl.h"
#include "node_binding.h"
#include "node_builtins.h"
#include "node_errors.h"
#include "node_internals.h"
#include "node_main_instance.h"
#include "node_metadata.h"
#include "node_options-inl.h"
#include "node_perf.h"
#include "node_process-inl.h"
#include "node_realm-inl.h"
#include "node_report.h"
#include "node_revert.h"
<<<<<<< HEAD
=======
#include "node_sea.h"
>>>>>>> 8a2d13a7
#include "node_snapshot_builder.h"
#include "node_v8_platform-inl.h"
#include "node_version.h"

#if HAVE_OPENSSL
#include "node_crypto.h"
#endif

#if defined(NODE_HAVE_I18N_SUPPORT)
#include "node_i18n.h"
#endif

#if HAVE_INSPECTOR
#include "inspector_agent.h"
#include "inspector_io.h"
#endif

#if defined HAVE_DTRACE || defined HAVE_ETW
#include "node_dtrace.h"
#endif

#if NODE_USE_V8_PLATFORM
#include "libplatform/libplatform.h"
#endif  // NODE_USE_V8_PLATFORM
#include "v8-profiler.h"

#if HAVE_INSPECTOR
#include "inspector/worker_inspector.h"  // ParentInspectorHandle
#endif

#ifdef NODE_ENABLE_VTUNE_PROFILING
#include "../deps/v8/src/third_party/vtune/v8-vtune.h"
#endif

#include "large_pages/node_large_page.h"

#if defined(__APPLE__) || defined(__linux__) || defined(_WIN32)
#define NODE_USE_V8_WASM_TRAP_HANDLER 1
#else
#define NODE_USE_V8_WASM_TRAP_HANDLER 0
#endif

#if NODE_USE_V8_WASM_TRAP_HANDLER
#if defined(_WIN32)
#include "v8-wasm-trap-handler-win.h"
#else
#include <atomic>
#include "v8-wasm-trap-handler-posix.h"
#endif
#endif  // NODE_USE_V8_WASM_TRAP_HANDLER

// ========== global C headers ==========

#include <fcntl.h>  // _O_RDWR
#include <sys/types.h>

#if defined(NODE_HAVE_I18N_SUPPORT)
#include <unicode/uvernum.h>
#include <unicode/utypes.h>
#endif


#if defined(LEAK_SANITIZER)
#include <sanitizer/lsan_interface.h>
#endif

#if defined(_MSC_VER)
#include <direct.h>
#include <io.h>
#define STDIN_FILENO 0
#else
#include <pthread.h>
#include <sys/resource.h>  // getrlimit, setrlimit
#include <termios.h>       // tcgetattr, tcsetattr
#include <unistd.h>        // STDIN_FILENO, STDERR_FILENO
#endif

// ========== global C++ headers ==========

#include <cerrno>
#include <climits>  // PATH_MAX
#include <csignal>
#include <cstdio>
#include <cstdlib>
#include <cstring>

#include <string>
#include <tuple>
#include <vector>

namespace node {

<<<<<<< HEAD
using builtins::BuiltinLoader;

=======
>>>>>>> 8a2d13a7
using v8::EscapableHandleScope;
using v8::Isolate;
using v8::Local;
using v8::MaybeLocal;
using v8::Object;
using v8::V8;
using v8::Value;

namespace per_process {

// node_revert.h
// Bit flag used to track security reverts.
unsigned int reverted_cve = 0;

// util.h
// Tells whether the per-process V8::Initialize() is called and
// if it is safe to call v8::Isolate::TryGetCurrent().
bool v8_initialized = false;

// node_internals.h
// process-relative uptime base in nanoseconds, initialized in node::Start()
uint64_t node_start_time;

#if NODE_USE_V8_WASM_TRAP_HANDLER && defined(_WIN32)
PVOID old_vectored_exception_handler;
#endif

// node_v8_platform-inl.h
struct V8Platform v8_platform;
}  // namespace per_process

// The section in the OpenSSL configuration file to be loaded.
const char* conf_section_name = STRINGIFY(NODE_OPENSSL_CONF_NAME);

#ifdef __POSIX__
void SignalExit(int signo, siginfo_t* info, void* ucontext) {
  ResetStdio();
  raise(signo);
}
#endif  // __POSIX__

#if HAVE_INSPECTOR
int Environment::InitializeInspector(
    std::unique_ptr<inspector::ParentInspectorHandle> parent_handle) {
  std::string inspector_path;
  bool is_main = !parent_handle;
  if (parent_handle) {
    inspector_path = parent_handle->url();
    inspector_agent_->SetParentHandle(std::move(parent_handle));
  } else {
    inspector_path = argv_.size() > 1 ? argv_[1].c_str() : "";
  }

  CHECK(!inspector_agent_->IsListening());
  // Inspector agent can't fail to start, but if it was configured to listen
  // right away on the websocket port and fails to bind/etc, this will return
  // false.
  inspector_agent_->Start(inspector_path,
                          options_->debug_options(),
                          inspector_host_port(),
                          is_main);
  if (options_->debug_options().inspector_enabled &&
      !inspector_agent_->IsListening()) {
    return 12;  // Signal internal error
  }

  profiler::StartProfilers(this);

  if (inspector_agent_->options().break_node_first_line) {
    inspector_agent_->PauseOnNextJavascriptStatement("Break at bootstrap");
  }

  return 0;
}
#endif  // HAVE_INSPECTOR

#define ATOMIC_WAIT_EVENTS(V)                                               \
  V(kStartWait,           "started")                                        \
  V(kWokenUp,             "was woken up by another thread")                 \
  V(kTimedOut,            "timed out")                                      \
  V(kTerminatedExecution, "was stopped by terminated execution")            \
  V(kAPIStopped,          "was stopped through the embedder API")           \
  V(kNotEqual,            "did not wait because the values mismatched")     \

static void AtomicsWaitCallback(Isolate::AtomicsWaitEvent event,
                                Local<v8::SharedArrayBuffer> array_buffer,
                                size_t offset_in_bytes, int64_t value,
                                double timeout_in_ms,
                                Isolate::AtomicsWaitWakeHandle* stop_handle,
                                void* data) {
  Environment* env = static_cast<Environment*>(data);

  const char* message = "(unknown event)";
  switch (event) {
#define V(key, msg)                         \
    case Isolate::AtomicsWaitEvent::key:    \
      message = msg;                        \
      break;
    ATOMIC_WAIT_EVENTS(V)
#undef V
  }

  fprintf(stderr,
          "(node:%d) [Thread %" PRIu64 "] Atomics.wait(%p + %zx, %" PRId64
          ", %.f) %s\n",
          static_cast<int>(uv_os_getpid()),
          env->thread_id(),
          array_buffer->Data(),
          offset_in_bytes,
          value,
          timeout_in_ms,
          message);
}

void Environment::InitializeDiagnostics() {
  isolate_->GetHeapProfiler()->AddBuildEmbedderGraphCallback(
      Environment::BuildEmbedderGraph, this);
  if (heap_snapshot_near_heap_limit_ > 0) {
    AddHeapSnapshotNearHeapLimitCallback();
  }
  if (options_->trace_uncaught)
    isolate_->SetCaptureStackTraceForUncaughtExceptions(true);
  if (options_->trace_atomics_wait) {
    isolate_->SetAtomicsWaitCallback(AtomicsWaitCallback, this);
    AddCleanupHook([](void* data) {
      Environment* env = static_cast<Environment*>(data);
      env->isolate()->SetAtomicsWaitCallback(nullptr, nullptr);
    }, this);
  }

#if defined HAVE_DTRACE || defined HAVE_ETW
  InitDTrace(this);
#endif
}

static
MaybeLocal<Value> StartExecution(Environment* env, const char* main_script_id) {
  EscapableHandleScope scope(env->isolate());
  CHECK_NOT_NULL(main_script_id);
  Realm* realm = env->principal_realm();

<<<<<<< HEAD
  // Arguments must match the parameters specified in
  // BuiltinLoader::LookupAndCompile().
  std::vector<Local<Value>> arguments = {env->process_object(),
                                         env->builtin_module_require(),
                                         env->internal_binding_loader(),
                                         env->primordials()};

  return scope.EscapeMaybe(
      realm->ExecuteBootstrapper(main_script_id, &arguments));
=======
  return scope.EscapeMaybe(realm->ExecuteBootstrapper(main_script_id));
>>>>>>> 8a2d13a7
}

MaybeLocal<Value> StartExecution(Environment* env, StartExecutionCallback cb) {
  InternalCallbackScope callback_scope(
      env,
      Object::New(env->isolate()),
      { 1, 0 },
      InternalCallbackScope::kSkipAsyncHooks);

  if (cb != nullptr) {
    EscapableHandleScope scope(env->isolate());

    if (StartExecution(env, "internal/main/environment").IsEmpty()) return {};

    StartExecutionCallbackInfo info = {
        env->process_object(),
        env->builtin_module_require(),
    };

    return scope.EscapeMaybe(cb(info));
  }

  // TODO(joyeecheung): move these conditions into JS land and let the
  // deserialize main function take precedence. For workers, we need to
  // move the pre-execution part into a different file that can be
  // reused when dealing with user-defined main functions.
  if (!env->snapshot_deserialize_main().IsEmpty()) {
    return env->RunSnapshotDeserializeMain();
  }

  if (env->worker_context() != nullptr) {
    return StartExecution(env, "internal/main/worker_thread");
  }

  std::string first_argv;
  if (env->argv().size() > 1) {
    first_argv = env->argv()[1];
  }

<<<<<<< HEAD
=======
#ifndef DISABLE_SINGLE_EXECUTABLE_APPLICATION
  if (sea::IsSingleExecutable()) {
    // TODO(addaleax): Find a way to reuse:
    //
    // LoadEnvironment(Environment*, const char*)
    //
    // instead and not add yet another main entry point here because this
    // already duplicates existing code.
    return StartExecution(env, "internal/main/single_executable_application");
  }
#endif

>>>>>>> 8a2d13a7
  if (first_argv == "inspect") {
    return StartExecution(env, "internal/main/inspect");
  }

  if (per_process::cli_options->build_snapshot) {
    return StartExecution(env, "internal/main/mksnapshot");
  }

  if (per_process::cli_options->print_help) {
    return StartExecution(env, "internal/main/print_help");
  }


  if (env->options()->prof_process) {
    return StartExecution(env, "internal/main/prof_process");
  }

  // -e/--eval without -i/--interactive
  if (env->options()->has_eval_string && !env->options()->force_repl) {
    return StartExecution(env, "internal/main/eval_string");
  }

  if (env->options()->syntax_check_only) {
    return StartExecution(env, "internal/main/check_syntax");
  }

  if (env->options()->test_runner) {
    return StartExecution(env, "internal/main/test_runner");
  }

  if (env->options()->watch_mode) {
    return StartExecution(env, "internal/main/watch_mode");
  }

  if (!first_argv.empty() && first_argv != "-") {
    return StartExecution(env, "internal/main/run_main_module");
  }

  if (env->options()->force_repl || uv_guess_handle(STDIN_FILENO) == UV_TTY) {
    return StartExecution(env, "internal/main/repl");
  }

  return StartExecution(env, "internal/main/eval_stdin");
}

#ifdef __POSIX__
typedef void (*sigaction_cb)(int signo, siginfo_t* info, void* ucontext);
#endif
#if NODE_USE_V8_WASM_TRAP_HANDLER
#if defined(_WIN32)
static LONG TrapWebAssemblyOrContinue(EXCEPTION_POINTERS* exception) {
  if (v8::TryHandleWebAssemblyTrapWindows(exception)) {
    return EXCEPTION_CONTINUE_EXECUTION;
  }
  return EXCEPTION_CONTINUE_SEARCH;
}
#else
static std::atomic<sigaction_cb> previous_sigsegv_action;
// TODO(align behavior between macos and other in next major version)
#if defined(__APPLE__)
static std::atomic<sigaction_cb> previous_sigbus_action;
#endif  // __APPLE__

void TrapWebAssemblyOrContinue(int signo, siginfo_t* info, void* ucontext) {
  if (!v8::TryHandleWebAssemblyTrapPosix(signo, info, ucontext)) {
#if defined(__APPLE__)
    sigaction_cb prev = signo == SIGBUS ? previous_sigbus_action.load()
                                        : previous_sigsegv_action.load();
#else
    sigaction_cb prev = previous_sigsegv_action.load();
#endif  // __APPLE__
    if (prev != nullptr) {
      prev(signo, info, ucontext);
    } else {
      // Reset to the default signal handler, i.e. cause a hard crash.
      struct sigaction sa;
      memset(&sa, 0, sizeof(sa));
      sa.sa_handler = SIG_DFL;
      CHECK_EQ(sigaction(signo, &sa, nullptr), 0);

      ResetStdio();
      raise(signo);
    }
  }
}
#endif  // defined(_WIN32)
#endif  // NODE_USE_V8_WASM_TRAP_HANDLER

#ifdef __POSIX__
void RegisterSignalHandler(int signal,
                           sigaction_cb handler,
                           bool reset_handler) {
  CHECK_NOT_NULL(handler);
#if NODE_USE_V8_WASM_TRAP_HANDLER
  if (signal == SIGSEGV) {
    CHECK(previous_sigsegv_action.is_lock_free());
    CHECK(!reset_handler);
    previous_sigsegv_action.store(handler);
    return;
  }
// TODO(align behavior between macos and other in next major version)
#if defined(__APPLE__)
  if (signal == SIGBUS) {
    CHECK(previous_sigbus_action.is_lock_free());
    CHECK(!reset_handler);
    previous_sigbus_action.store(handler);
    return;
  }
#endif  // __APPLE__
#endif  // NODE_USE_V8_WASM_TRAP_HANDLER
  struct sigaction sa;
  memset(&sa, 0, sizeof(sa));
  sa.sa_sigaction = handler;
  sa.sa_flags = reset_handler ? SA_RESETHAND : 0;
  sigfillset(&sa.sa_mask);
  CHECK_EQ(sigaction(signal, &sa, nullptr), 0);
}
#endif  // __POSIX__

#ifdef __POSIX__
static struct {
  int flags;
  bool isatty;
  struct stat stat;
  struct termios termios;
} stdio[1 + STDERR_FILENO];
#endif  // __POSIX__

void ResetSignalHandlers() {
#ifdef __POSIX__
  // Restore signal dispositions, the parent process may have changed them.
  struct sigaction act;
  memset(&act, 0, sizeof(act));

  // The hard-coded upper limit is because NSIG is not very reliable; on Linux,
  // it evaluates to 32, 34 or 64, depending on whether RT signals are enabled.
  // Counting up to SIGRTMIN doesn't work for the same reason.
  for (unsigned nr = 1; nr < kMaxSignal; nr += 1) {
    if (nr == SIGKILL || nr == SIGSTOP)
      continue;
    act.sa_handler = (nr == SIGPIPE || nr == SIGXFSZ) ? SIG_IGN : SIG_DFL;
    if (act.sa_handler == SIG_DFL) {
      // The only bad handler value we can inhert from before exec is SIG_IGN
      // (any actual function pointer is reset to SIG_DFL during exec).
      // If that's the case, we want to reset it back to SIG_DFL.
      // However, it's also possible that an embeder (or an LD_PRELOAD-ed
      // library) has set up own signal handler for own purposes
      // (e.g. profiling). If that's the case, we want to keep it intact.
      struct sigaction old;
      CHECK_EQ(0, sigaction(nr, nullptr, &old));
      if ((old.sa_flags & SA_SIGINFO) || old.sa_handler != SIG_IGN) continue;
    }
    CHECK_EQ(0, sigaction(nr, &act, nullptr));
  }
#endif  // __POSIX__
}

static std::atomic<uint32_t> init_process_flags = 0;

static void PlatformInit(ProcessInitializationFlags::Flags flags) {
  // init_process_flags is accessed in ResetStdio(),
  // which can be called from signal handlers.
  CHECK(init_process_flags.is_lock_free());
  init_process_flags.store(flags);

  if (!(flags & ProcessInitializationFlags::kNoStdioInitialization)) {
    atexit(ResetStdio);
  }

#ifdef __POSIX__
  if (!(flags & ProcessInitializationFlags::kNoStdioInitialization)) {
    // Disable stdio buffering, it interacts poorly with printf()
    // calls elsewhere in the program (e.g., any logging from V8.)
    setvbuf(stdout, nullptr, _IONBF, 0);
    setvbuf(stderr, nullptr, _IONBF, 0);

    // Make sure file descriptors 0-2 are valid before we start logging
    // anything.
    for (auto& s : stdio) {
      const int fd = &s - stdio;
      if (fstat(fd, &s.stat) == 0) continue;

      // Anything but EBADF means something is seriously wrong.  We don't
      // have to special-case EINTR, fstat() is not interruptible.
      if (errno != EBADF) ABORT();

      // If EBADF (file descriptor doesn't exist), open /dev/null and duplicate
      // its file descriptor to the invalid file descriptor.  Make sure *that*
      // file descriptor is valid.  POSIX doesn't guarantee the next file
      // descriptor open(2) gives us is the lowest available number anymore in
      // POSIX.1-2017, which is why dup2(2) is needed.
      int null_fd;

      do {
        null_fd = open("/dev/null", O_RDWR);
      } while (null_fd < 0 && errno == EINTR);

      if (null_fd != fd) {
        int err;

        do {
          err = dup2(null_fd, fd);
        } while (err < 0 && errno == EINTR);
        CHECK_EQ(err, 0);
      }

      if (fstat(fd, &s.stat) < 0) ABORT();
    }
  }

  if (!(flags & ProcessInitializationFlags::kNoDefaultSignalHandling)) {
#if HAVE_INSPECTOR
    sigset_t sigmask;
    sigemptyset(&sigmask);
    sigaddset(&sigmask, SIGUSR1);
    const int err = pthread_sigmask(SIG_SETMASK, &sigmask, nullptr);
    CHECK_EQ(err, 0);
#endif  // HAVE_INSPECTOR

    ResetSignalHandlers();
  }

  if (!(flags & ProcessInitializationFlags::kNoStdioInitialization)) {
    // Record the state of the stdio file descriptors so we can restore it
    // on exit.  Needs to happen before installing signal handlers because
    // they make use of that information.
    for (auto& s : stdio) {
      const int fd = &s - stdio;
      int err;

      do {
        s.flags = fcntl(fd, F_GETFL);
      } while (s.flags == -1 && errno == EINTR);  // NOLINT
      CHECK_NE(s.flags, -1);

      if (uv_guess_handle(fd) != UV_TTY) continue;
      s.isatty = true;

      do {
        err = tcgetattr(fd, &s.termios);
      } while (err == -1 && errno == EINTR);  // NOLINT
      CHECK_EQ(err, 0);
    }
  }

  if (!(flags & ProcessInitializationFlags::kNoDefaultSignalHandling)) {
    RegisterSignalHandler(SIGINT, SignalExit, true);
    RegisterSignalHandler(SIGTERM, SignalExit, true);

#if NODE_USE_V8_WASM_TRAP_HANDLER
#if defined(_WIN32)
    {
      constexpr ULONG first = TRUE;
      per_process::old_vectored_exception_handler =
          AddVectoredExceptionHandler(first, TrapWebAssemblyOrContinue);
    }
#else
    // Tell V8 to disable emitting WebAssembly
    // memory bounds checks. This means that we have
<<<<<<< HEAD
    // to catch the SIGSEGV in TrapWebAssemblyOrContinue
=======
    // to catch the SIGSEGV/SIGBUS in TrapWebAssemblyOrContinue
>>>>>>> 8a2d13a7
    // and pass the signal context to V8.
    {
      struct sigaction sa;
      memset(&sa, 0, sizeof(sa));
      sa.sa_sigaction = TrapWebAssemblyOrContinue;
      sa.sa_flags = SA_SIGINFO;
      CHECK_EQ(sigaction(SIGSEGV, &sa, nullptr), 0);
<<<<<<< HEAD
=======
// TODO(align behavior between macos and other in next major version)
#if defined(__APPLE__)
      CHECK_EQ(sigaction(SIGBUS, &sa, nullptr), 0);
#endif
>>>>>>> 8a2d13a7
    }
#endif  // defined(_WIN32)
    V8::EnableWebAssemblyTrapHandler(false);
#endif  // NODE_USE_V8_WASM_TRAP_HANDLER
  }

  if (!(flags & ProcessInitializationFlags::kNoAdjustResourceLimits)) {
    // Raise the open file descriptor limit.
    struct rlimit lim;
    if (getrlimit(RLIMIT_NOFILE, &lim) == 0 && lim.rlim_cur != lim.rlim_max) {
      // Do a binary search for the limit.
      rlim_t min = lim.rlim_cur;
      rlim_t max = 1 << 20;
      // But if there's a defined upper bound, don't search, just set it.
      if (lim.rlim_max != RLIM_INFINITY) {
        min = lim.rlim_max;
        max = lim.rlim_max;
      }
      do {
        lim.rlim_cur = min + (max - min) / 2;
        if (setrlimit(RLIMIT_NOFILE, &lim)) {
          max = lim.rlim_cur;
        } else {
          min = lim.rlim_cur;
        }
      } while (min + 1 < max);
    }
  }
#endif  // __POSIX__
#ifdef _WIN32
  if (!(flags & ProcessInitializationFlags::kNoStdioInitialization)) {
    for (int fd = 0; fd <= 2; ++fd) {
      auto handle = reinterpret_cast<HANDLE>(_get_osfhandle(fd));
      if (handle == INVALID_HANDLE_VALUE ||
          GetFileType(handle) == FILE_TYPE_UNKNOWN) {
        // Ignore _close result. If it fails or not depends on used Windows
        // version. We will just check _open result.
        _close(fd);
        if (fd != _open("nul", _O_RDWR)) ABORT();
      }
    }
  }
#endif  // _WIN32
}

// Safe to call more than once and from signal handlers.
void ResetStdio() {
  if (init_process_flags.load() &
      ProcessInitializationFlags::kNoStdioInitialization) {
    return;
  }

  uv_tty_reset_mode();
#ifdef __POSIX__
  for (auto& s : stdio) {
    const int fd = &s - stdio;

    struct stat tmp;
    if (-1 == fstat(fd, &tmp)) {
      CHECK_EQ(errno, EBADF);  // Program closed file descriptor.
      continue;
    }

    bool is_same_file =
        (s.stat.st_dev == tmp.st_dev && s.stat.st_ino == tmp.st_ino);
    if (!is_same_file) continue;  // Program reopened file descriptor.

    int flags;
    do
      flags = fcntl(fd, F_GETFL);
    while (flags == -1 && errno == EINTR);  // NOLINT
    CHECK_NE(flags, -1);

    // Restore the O_NONBLOCK flag if it changed.
    if (O_NONBLOCK & (flags ^ s.flags)) {
      flags &= ~O_NONBLOCK;
      flags |= s.flags & O_NONBLOCK;

      int err;
      do
        err = fcntl(fd, F_SETFL, flags);
      while (err == -1 && errno == EINTR);  // NOLINT
      CHECK_NE(err, -1);
    }

    if (s.isatty) {
      sigset_t sa;
      int err;

      // We might be a background job that doesn't own the TTY so block SIGTTOU
      // before making the tcsetattr() call, otherwise that signal suspends us.
      sigemptyset(&sa);
      sigaddset(&sa, SIGTTOU);

      CHECK_EQ(0, pthread_sigmask(SIG_BLOCK, &sa, nullptr));
      do
        err = tcsetattr(fd, TCSANOW, &s.termios);
      while (err == -1 && errno == EINTR);  // NOLINT
      CHECK_EQ(0, pthread_sigmask(SIG_UNBLOCK, &sa, nullptr));

      // Normally we expect err == 0. But if macOS App Sandbox is enabled,
      // tcsetattr will fail with err == -1 and errno == EPERM.
      CHECK_IMPLIES(err != 0, err == -1 && errno == EPERM);
    }
  }
#endif  // __POSIX__
}


int ProcessGlobalArgs(std::vector<std::string>* args,
                      std::vector<std::string>* exec_args,
                      std::vector<std::string>* errors,
                      OptionEnvvarSettings settings) {
  // Parse a few arguments which are specific to Node.
  std::vector<std::string> v8_args;

  Mutex::ScopedLock lock(per_process::cli_options_mutex);
  options_parser::Parse(
      args,
      exec_args,
      &v8_args,
      per_process::cli_options.get(),
      settings,
      errors);

  if (!errors->empty()) return 9;

  std::string revert_error;
  for (const std::string& cve : per_process::cli_options->security_reverts) {
    Revert(cve.c_str(), &revert_error);
    if (!revert_error.empty()) {
      errors->emplace_back(std::move(revert_error));
      return 12;
    }
  }

  if (per_process::cli_options->disable_proto != "delete" &&
      per_process::cli_options->disable_proto != "throw" &&
      per_process::cli_options->disable_proto != "") {
    errors->emplace_back("invalid mode passed to --disable-proto");
    return 12;
  }

  // TODO(aduh95): remove this when the harmony-import-assertions flag
  // is removed in V8.
  if (std::find(v8_args.begin(), v8_args.end(),
                "--no-harmony-import-assertions") == v8_args.end()) {
    v8_args.emplace_back("--harmony-import-assertions");
  }

  auto env_opts = per_process::cli_options->per_isolate->per_env;
  if (std::find(v8_args.begin(), v8_args.end(),
                "--abort-on-uncaught-exception") != v8_args.end() ||
      std::find(v8_args.begin(), v8_args.end(),
                "--abort_on_uncaught_exception") != v8_args.end()) {
    env_opts->abort_on_uncaught_exception = true;
  }

#ifdef __POSIX__
  // Block SIGPROF signals when sleeping in epoll_wait/kevent/etc.  Avoids the
  // performance penalty of frequent EINTR wakeups when the profiler is running.
  // Only do this for v8.log profiling, as it breaks v8::CpuProfiler users.
  if (std::find(v8_args.begin(), v8_args.end(), "--prof") != v8_args.end()) {
    uv_loop_configure(uv_default_loop(), UV_LOOP_BLOCK_SIGNAL, SIGPROF);
  }
#endif

  std::vector<char*> v8_args_as_char_ptr(v8_args.size());
  if (v8_args.size() > 0) {
    for (size_t i = 0; i < v8_args.size(); ++i)
      v8_args_as_char_ptr[i] = v8_args[i].data();
    int argc = v8_args.size();
    V8::SetFlagsFromCommandLine(&argc, v8_args_as_char_ptr.data(), true);
    v8_args_as_char_ptr.resize(argc);
  }

  // Anything that's still in v8_argv is not a V8 or a node option.
  for (size_t i = 1; i < v8_args_as_char_ptr.size(); i++)
    errors->push_back("bad option: " + std::string(v8_args_as_char_ptr[i]));

  if (v8_args_as_char_ptr.size() > 1) return 9;

  return 0;
}

static std::atomic_bool init_called{false};

// TODO(addaleax): Turn this into a wrapper around InitializeOncePerProcess()
// (with the corresponding additional flags set), then eventually remove this.
int InitializeNodeWithArgs(std::vector<std::string>* argv,
                           std::vector<std::string>* exec_argv,
                           std::vector<std::string>* errors) {
  return InitializeNodeWithArgs(argv, exec_argv, errors,
                                ProcessFlags::kNoFlags);
}

int InitializeNodeWithArgs(std::vector<std::string>* argv,
                           std::vector<std::string>* exec_argv,
                           std::vector<std::string>* errors,
                           ProcessInitializationFlags::Flags flags) {
  // Make sure InitializeNodeWithArgs() is called only once.
  CHECK(!init_called.exchange(true));

  // Initialize node_start_time to get relative uptime.
  per_process::node_start_time = uv_hrtime();

  // Register built-in bindings
  binding::RegisterBuiltinBindings();

  // Make inherited handles noninheritable.
  if (!(flags & ProcessInitializationFlags::kEnableStdioInheritance) &&
      !(flags & ProcessInitializationFlags::kNoStdioInitialization)) {
    uv_disable_stdio_inheritance();
  }

  // Cache the original command line to be
  // used in diagnostic reports.
  per_process::cli_options->cmdline = *argv;

#if defined(NODE_V8_OPTIONS)
  // Should come before the call to V8::SetFlagsFromCommandLine()
  // so the user can disable a flag --foo at run-time by passing
  // --no_foo from the command line.
  V8::SetFlagsFromString(NODE_V8_OPTIONS, sizeof(NODE_V8_OPTIONS) - 1);
#endif

  HandleEnvOptions(per_process::cli_options->per_isolate->per_env);

#if !defined(NODE_WITHOUT_NODE_OPTIONS)
  if (!(flags & ProcessInitializationFlags::kDisableNodeOptionsEnv)) {
    std::string node_options;

    if (credentials::SafeGetenv("NODE_OPTIONS", &node_options)) {
      std::vector<std::string> env_argv =
          ParseNodeOptionsEnvVar(node_options, errors);

      if (!errors->empty()) return 9;

      // [0] is expected to be the program name, fill it in from the real argv.
      env_argv.insert(env_argv.begin(), argv->at(0));

      const int exit_code = ProcessGlobalArgs(&env_argv,
                                              nullptr,
                                              errors,
<<<<<<< HEAD
                                              kAllowedInEnvironment);
=======
                                              kAllowedInEnvvar);
>>>>>>> 8a2d13a7
      if (exit_code != 0) return exit_code;
    }
  }
#endif

  if (!(flags & ProcessInitializationFlags::kDisableCLIOptions)) {
    const int exit_code = ProcessGlobalArgs(argv,
                                            exec_argv,
                                            errors,
<<<<<<< HEAD
                                            kDisallowedInEnvironment);
=======
                                            kDisallowedInEnvvar);
>>>>>>> 8a2d13a7
    if (exit_code != 0) return exit_code;
  }

  // Set the process.title immediately after processing argv if --title is set.
  if (!per_process::cli_options->title.empty())
    uv_set_process_title(per_process::cli_options->title.c_str());

#if defined(NODE_HAVE_I18N_SUPPORT)
  if (!(flags & ProcessInitializationFlags::kNoICU)) {
    // If the parameter isn't given, use the env variable.
    if (per_process::cli_options->icu_data_dir.empty())
      credentials::SafeGetenv("NODE_ICU_DATA",
                              &per_process::cli_options->icu_data_dir);

#ifdef NODE_ICU_DEFAULT_DATA_DIR
    // If neither the CLI option nor the environment variable was specified,
    // fall back to the configured default
    if (per_process::cli_options->icu_data_dir.empty()) {
      // Check whether the NODE_ICU_DEFAULT_DATA_DIR contains the right data
      // file and can be read.
      static const char full_path[] =
          NODE_ICU_DEFAULT_DATA_DIR "/" U_ICUDATA_NAME ".dat";

      FILE* f = fopen(full_path, "rb");

      if (f != nullptr) {
        fclose(f);
        per_process::cli_options->icu_data_dir = NODE_ICU_DEFAULT_DATA_DIR;
      }
    }
#endif  // NODE_ICU_DEFAULT_DATA_DIR

    // Initialize ICU.
    // If icu_data_dir is empty here, it will load the 'minimal' data.
    if (!i18n::InitializeICUDirectory(per_process::cli_options->icu_data_dir)) {
      errors->push_back("could not initialize ICU "
                        "(check NODE_ICU_DATA or --icu-data-dir parameters)\n");
      return 9;
    }
    per_process::metadata.versions.InitializeIntlVersions();
  }

# ifndef __POSIX__
  std::string tz;
  if (credentials::SafeGetenv("TZ", &tz) && !tz.empty()) {
    i18n::SetDefaultTimeZone(tz.c_str());
  }
# endif

#endif  // defined(NODE_HAVE_I18N_SUPPORT)

  // We should set node_is_initialized here instead of in node::Start,
  // otherwise embedders using node::Init to initialize everything will not be
  // able to set it and native addons will not load for them.
  node_is_initialized = true;
  return 0;
}

std::unique_ptr<InitializationResult> InitializeOncePerProcess(
    const std::vector<std::string>& args,
    ProcessInitializationFlags::Flags flags) {
  auto result = std::make_unique<InitializationResultImpl>();
  result->args_ = args;
<<<<<<< HEAD

  if (!(flags & ProcessInitializationFlags::kNoParseGlobalDebugVariables)) {
    // Initialized the enabled list for Debug() calls with system
    // environment variables.
    per_process::enabled_debug_list.Parse();
  }

  PlatformInit(flags);

  // This needs to run *before* V8::Initialize().
  {
    result->exit_code_ = InitializeNodeWithArgs(
        &result->args_, &result->exec_args_, &result->errors_, flags);
    if (result->exit_code() != 0) {
      result->early_return_ = true;
      return result;
    }
  }

  if (!(flags & ProcessInitializationFlags::kNoUseLargePages) &&
      (per_process::cli_options->use_largepages == "on" ||
       per_process::cli_options->use_largepages == "silent")) {
    int lp_result = node::MapStaticCodeToLargePages();
    if (per_process::cli_options->use_largepages == "on" && lp_result != 0) {
      result->errors_.emplace_back(node::LargePagesError(lp_result));
    }
  }

  if (!(flags & ProcessInitializationFlags::kNoPrintHelpOrVersionOutput)) {
    if (per_process::cli_options->print_version) {
      printf("%s\n", NODE_VERSION);
      result->exit_code_ = 0;
      result->early_return_ = true;
      return result;
    }

    if (per_process::cli_options->print_bash_completion) {
      std::string completion = options_parser::GetBashCompletion();
      printf("%s\n", completion.c_str());
      result->exit_code_ = 0;
      result->early_return_ = true;
      return result;
    }

    if (per_process::cli_options->print_v8_help) {
      V8::SetFlagsFromString("--help", static_cast<size_t>(6));
      result->exit_code_ = 0;
      result->early_return_ = true;
      return result;
    }
  }

  if (!(flags & ProcessInitializationFlags::kNoInitOpenSSL)) {
#if HAVE_OPENSSL && !defined(OPENSSL_IS_BORINGSSL)
    auto GetOpenSSLErrorString = []() -> std::string {
      std::string ret;
      ERR_print_errors_cb(
          [](const char* str, size_t len, void* opaque) {
            std::string* ret = static_cast<std::string*>(opaque);
            ret->append(str, len);
            ret->append("\n");
            return 0;
          },
          static_cast<void*>(&ret));
      return ret;
    };

    {
      std::string extra_ca_certs;
      if (credentials::SafeGetenv("NODE_EXTRA_CA_CERTS", &extra_ca_certs))
        crypto::UseExtraCaCerts(extra_ca_certs);
    }
    // In the case of FIPS builds we should make sure
    // the random source is properly initialized first.
#if OPENSSL_VERSION_MAJOR >= 3
    // Call OPENSSL_init_crypto to initialize OPENSSL_INIT_LOAD_CONFIG to
    // avoid the default behavior where errors raised during the parsing of the
    // OpenSSL configuration file are not propagated and cannot be detected.
    //
    // If FIPS is configured the OpenSSL configuration file will have an
    // .include pointing to the fipsmodule.cnf file generated by the openssl
    // fipsinstall command. If the path to this file is incorrect no error
    // will be reported.
    //
    // For Node.js this will mean that CSPRNG() will be called by V8 as
    // part of its initialization process, and CSPRNG() will in turn call
    // call RAND_status which will now always return 0, leading to an endless
    // loop and the node process will appear to hang/freeze.

    // Passing NULL as the config file will allow the default openssl.cnf file
    // to be loaded, but the default section in that file will not be used,
    // instead only the section that matches the value of conf_section_name
    // will be read from the default configuration file.
    const char* conf_file = nullptr;
    // To allow for using the previous default where the 'openssl_conf' appname
    // was used, the command line option 'openssl-shared-config' can be used to
    // force the old behavior.
    if (per_process::cli_options->openssl_shared_config) {
      conf_section_name = "openssl_conf";
    }
    // Use OPENSSL_CONF environment variable is set.
    std::string env_openssl_conf;
    credentials::SafeGetenv("OPENSSL_CONF", &env_openssl_conf);
    if (!env_openssl_conf.empty()) {
      conf_file = env_openssl_conf.c_str();
    }
    // Use --openssl-conf command line option if specified.
    if (!per_process::cli_options->openssl_config.empty()) {
      conf_file = per_process::cli_options->openssl_config.c_str();
    }

    OPENSSL_INIT_SETTINGS* settings = OPENSSL_INIT_new();
    OPENSSL_INIT_set_config_filename(settings, conf_file);
    OPENSSL_INIT_set_config_appname(settings, conf_section_name);
    OPENSSL_INIT_set_config_file_flags(settings,
                                       CONF_MFLAGS_IGNORE_MISSING_FILE);

    OPENSSL_init_crypto(OPENSSL_INIT_LOAD_CONFIG, settings);
    OPENSSL_INIT_free(settings);

    if (ERR_peek_error() != 0) {
      // XXX: ERR_GET_REASON does not return something that is
      // useful as an exit code at all.
      result->exit_code_ = ERR_GET_REASON(ERR_peek_error());
      result->early_return_ = true;
      result->errors_.emplace_back("OpenSSL configuration error:\n" +
                                   GetOpenSSLErrorString());
      return result;
    }
#else  // OPENSSL_VERSION_MAJOR < 3
    if (FIPS_mode()) {
      OPENSSL_init();
    }
#endif
    if (!crypto::ProcessFipsOptions()) {
      // XXX: ERR_GET_REASON does not return something that is
      // useful as an exit code at all.
      result->exit_code_ = ERR_GET_REASON(ERR_peek_error());
      result->early_return_ = true;
      result->errors_.emplace_back(
          "OpenSSL error when trying to enable FIPS:\n" +
          GetOpenSSLErrorString());
      return result;
=======

  if (!(flags & ProcessInitializationFlags::kNoParseGlobalDebugVariables)) {
    // Initialized the enabled list for Debug() calls with system
    // environment variables.
    per_process::enabled_debug_list.Parse();
  }

  PlatformInit(flags);

  // This needs to run *before* V8::Initialize().
  {
    result->exit_code_ = InitializeNodeWithArgs(
        &result->args_, &result->exec_args_, &result->errors_, flags);
    if (result->exit_code() != 0) {
      result->early_return_ = true;
      return result;
    }
  }

  if (!(flags & ProcessInitializationFlags::kNoUseLargePages) &&
      (per_process::cli_options->use_largepages == "on" ||
       per_process::cli_options->use_largepages == "silent")) {
    int lp_result = node::MapStaticCodeToLargePages();
    if (per_process::cli_options->use_largepages == "on" && lp_result != 0) {
      result->errors_.emplace_back(node::LargePagesError(lp_result));
>>>>>>> 8a2d13a7
    }

<<<<<<< HEAD
=======
  if (!(flags & ProcessInitializationFlags::kNoPrintHelpOrVersionOutput)) {
    if (per_process::cli_options->print_version) {
      printf("%s\n", NODE_VERSION);
      result->exit_code_ = 0;
      result->early_return_ = true;
      return result;
    }

    if (per_process::cli_options->print_bash_completion) {
      std::string completion = options_parser::GetBashCompletion();
      printf("%s\n", completion.c_str());
      result->exit_code_ = 0;
      result->early_return_ = true;
      return result;
    }

    if (per_process::cli_options->print_v8_help) {
      V8::SetFlagsFromString("--help", static_cast<size_t>(6));
      result->exit_code_ = 0;
      result->early_return_ = true;
      return result;
    }
  }

  if (!(flags & ProcessInitializationFlags::kNoInitOpenSSL)) {
#if HAVE_OPENSSL && !defined(OPENSSL_IS_BORINGSSL)
    auto GetOpenSSLErrorString = []() -> std::string {
      std::string ret;
      ERR_print_errors_cb(
          [](const char* str, size_t len, void* opaque) {
            std::string* ret = static_cast<std::string*>(opaque);
            ret->append(str, len);
            ret->append("\n");
            return 0;
          },
          static_cast<void*>(&ret));
      return ret;
    };

    // In the case of FIPS builds we should make sure
    // the random source is properly initialized first.
#if OPENSSL_VERSION_MAJOR >= 3
    // Call OPENSSL_init_crypto to initialize OPENSSL_INIT_LOAD_CONFIG to
    // avoid the default behavior where errors raised during the parsing of the
    // OpenSSL configuration file are not propagated and cannot be detected.
    //
    // If FIPS is configured the OpenSSL configuration file will have an
    // .include pointing to the fipsmodule.cnf file generated by the openssl
    // fipsinstall command. If the path to this file is incorrect no error
    // will be reported.
    //
    // For Node.js this will mean that CSPRNG() will be called by V8 as
    // part of its initialization process, and CSPRNG() will in turn call
    // call RAND_status which will now always return 0, leading to an endless
    // loop and the node process will appear to hang/freeze.

    // Passing NULL as the config file will allow the default openssl.cnf file
    // to be loaded, but the default section in that file will not be used,
    // instead only the section that matches the value of conf_section_name
    // will be read from the default configuration file.
    const char* conf_file = nullptr;
    // To allow for using the previous default where the 'openssl_conf' appname
    // was used, the command line option 'openssl-shared-config' can be used to
    // force the old behavior.
    if (per_process::cli_options->openssl_shared_config) {
      conf_section_name = "openssl_conf";
    }
    // Use OPENSSL_CONF environment variable is set.
    std::string env_openssl_conf;
    credentials::SafeGetenv("OPENSSL_CONF", &env_openssl_conf);
    if (!env_openssl_conf.empty()) {
      conf_file = env_openssl_conf.c_str();
    }
    // Use --openssl-conf command line option if specified.
    if (!per_process::cli_options->openssl_config.empty()) {
      conf_file = per_process::cli_options->openssl_config.c_str();
    }

    OPENSSL_INIT_SETTINGS* settings = OPENSSL_INIT_new();
    OPENSSL_INIT_set_config_filename(settings, conf_file);
    OPENSSL_INIT_set_config_appname(settings, conf_section_name);
    OPENSSL_INIT_set_config_file_flags(settings,
                                       CONF_MFLAGS_IGNORE_MISSING_FILE);

    OPENSSL_init_crypto(OPENSSL_INIT_LOAD_CONFIG, settings);
    OPENSSL_INIT_free(settings);

    if (ERR_peek_error() != 0) {
      // XXX: ERR_GET_REASON does not return something that is
      // useful as an exit code at all.
      result->exit_code_ = ERR_GET_REASON(ERR_peek_error());
      result->early_return_ = true;
      result->errors_.emplace_back("OpenSSL configuration error:\n" +
                                   GetOpenSSLErrorString());
      return result;
    }
#else  // OPENSSL_VERSION_MAJOR < 3
    if (FIPS_mode()) {
      OPENSSL_init();
    }
#endif
    if (!crypto::ProcessFipsOptions()) {
      // XXX: ERR_GET_REASON does not return something that is
      // useful as an exit code at all.
      result->exit_code_ = ERR_GET_REASON(ERR_peek_error());
      result->early_return_ = true;
      result->errors_.emplace_back(
          "OpenSSL error when trying to enable FIPS:\n" +
          GetOpenSSLErrorString());
      return result;
    }

>>>>>>> 8a2d13a7
    // Ensure CSPRNG is properly seeded.
    CHECK(crypto::CSPRNG(nullptr, 0).is_ok());

    V8::SetEntropySource([](unsigned char* buffer, size_t length) {
      // V8 falls back to very weak entropy when this function fails
      // and /dev/urandom isn't available. That wouldn't be so bad if
      // the entropy was only used for Math.random() but it's also used for
      // hash table and address space layout randomization. Better to abort.
      CHECK(crypto::CSPRNG(buffer, length).is_ok());
      return true;
    });
<<<<<<< HEAD
=======

    {
      std::string extra_ca_certs;
      if (credentials::SafeGetenv("NODE_EXTRA_CA_CERTS", &extra_ca_certs))
        crypto::UseExtraCaCerts(extra_ca_certs);
    }
>>>>>>> 8a2d13a7
#endif  // HAVE_OPENSSL && !defined(OPENSSL_IS_BORINGSSL)
  }

  if (!(flags & ProcessInitializationFlags::kNoInitializeNodeV8Platform)) {
    per_process::v8_platform.Initialize(
        static_cast<int>(per_process::cli_options->v8_thread_pool_size));
    result->platform_ = per_process::v8_platform.Platform();
  }

  if (!(flags & ProcessInitializationFlags::kNoInitializeV8)) {
    V8::Initialize();
  }

  performance::performance_v8_start = PERFORMANCE_NOW();
  per_process::v8_initialized = true;

  return result;
}

void TearDownOncePerProcess() {
  const uint64_t flags = init_process_flags.load();
  ResetStdio();
  if (!(flags & ProcessInitializationFlags::kNoDefaultSignalHandling)) {
    ResetSignalHandlers();
  }

  per_process::v8_initialized = false;
  if (!(flags & ProcessInitializationFlags::kNoInitializeV8)) {
    V8::Dispose();
  }

#if NODE_USE_V8_WASM_TRAP_HANDLER && defined(_WIN32)
  if (!(flags & ProcessInitializationFlags::kNoDefaultSignalHandling)) {
    RemoveVectoredExceptionHandler(per_process::old_vectored_exception_handler);
  }
#endif

  if (!(flags & ProcessInitializationFlags::kNoInitializeNodeV8Platform)) {
    V8::DisposePlatform();
    // uv_run cannot be called from the time before the beforeExit callback
    // runs until the program exits unless the event loop has any referenced
    // handles after beforeExit terminates. This prevents unrefed timers
    // that happen to terminate during shutdown from being run unsafely.
    // Since uv_run cannot be called, uv_async handles held by the platform
    // will never be fully cleaned up.
    per_process::v8_platform.Dispose();
  }
}

InitializationResult::~InitializationResult() {}
InitializationResultImpl::~InitializationResultImpl() {}

int GenerateAndWriteSnapshotData(const SnapshotData** snapshot_data_ptr,
                                 const InitializationResult* result) {
  int exit_code = result->exit_code();
  // nullptr indicates there's no snapshot data.
  DCHECK_NULL(*snapshot_data_ptr);

  // node:embedded_snapshot_main indicates that we are using the
  // embedded snapshot and we are not supposed to clean it up.
  if (result->args()[1] == "node:embedded_snapshot_main") {
    *snapshot_data_ptr = SnapshotBuilder::GetEmbeddedSnapshotData();
    if (*snapshot_data_ptr == nullptr) {
      // The Node.js binary is built without embedded snapshot
      fprintf(stderr,
              "node:embedded_snapshot_main was specified as snapshot "
              "entry point but Node.js was built without embedded "
              "snapshot.\n");
      exit_code = 1;
      return exit_code;
    }
  } else {
    // Otherwise, load and run the specified main script.
    std::unique_ptr<SnapshotData> generated_data =
        std::make_unique<SnapshotData>();
    exit_code = node::SnapshotBuilder::Generate(
        generated_data.get(), result->args(), result->exec_args());
    if (exit_code == 0) {
      *snapshot_data_ptr = generated_data.release();
    } else {
      return exit_code;
    }
  }

  // Get the path to write the snapshot blob to.
  std::string snapshot_blob_path;
  if (!per_process::cli_options->snapshot_blob.empty()) {
    snapshot_blob_path = per_process::cli_options->snapshot_blob;
  } else {
    // Defaults to snapshot.blob in the current working directory.
    snapshot_blob_path = std::string("snapshot.blob");
  }

  FILE* fp = fopen(snapshot_blob_path.c_str(), "wb");
  if (fp != nullptr) {
    (*snapshot_data_ptr)->ToBlob(fp);
    fclose(fp);
  } else {
    fprintf(stderr,
            "Cannot open %s for writing a snapshot.\n",
            snapshot_blob_path.c_str());
    exit_code = 1;
  }
  return exit_code;
}

int LoadSnapshotDataAndRun(const SnapshotData** snapshot_data_ptr,
                           const InitializationResult* result) {
  int exit_code = result->exit_code();
  // nullptr indicates there's no snapshot data.
  DCHECK_NULL(*snapshot_data_ptr);
  // --snapshot-blob indicates that we are reading a customized snapshot.
  if (!per_process::cli_options->snapshot_blob.empty()) {
    std::string filename = per_process::cli_options->snapshot_blob;
    FILE* fp = fopen(filename.c_str(), "rb");
    if (fp == nullptr) {
      fprintf(stderr, "Cannot open %s", filename.c_str());
      exit_code = 1;
      return exit_code;
    }
    std::unique_ptr<SnapshotData> read_data = std::make_unique<SnapshotData>();
<<<<<<< HEAD
    if (!SnapshotData::FromBlob(read_data.get(), fp)) {
=======
    bool ok = SnapshotData::FromBlob(read_data.get(), fp);
    fclose(fp);
    if (!ok) {
>>>>>>> 8a2d13a7
      // If we fail to read the customized snapshot, simply exit with 1.
      exit_code = 1;
      return exit_code;
    }
    *snapshot_data_ptr = read_data.release();
<<<<<<< HEAD
    fclose(fp);
=======
>>>>>>> 8a2d13a7
  } else if (per_process::cli_options->node_snapshot) {
    // If --snapshot-blob is not specified, we are reading the embedded
    // snapshot, but we will skip it if --no-node-snapshot is specified.
    const node::SnapshotData* read_data =
        SnapshotBuilder::GetEmbeddedSnapshotData();
    if (read_data != nullptr && read_data->Check()) {
      // If we fail to read the embedded snapshot, treat it as if Node.js
      // was built without one.
      *snapshot_data_ptr = read_data;
    }
  }

<<<<<<< HEAD
  if ((*snapshot_data_ptr) != nullptr) {
    BuiltinLoader::RefreshCodeCache((*snapshot_data_ptr)->code_cache);
  }
=======
>>>>>>> 8a2d13a7
  NodeMainInstance main_instance(*snapshot_data_ptr,
                                 uv_default_loop(),
                                 per_process::v8_platform.Platform(),
                                 result->args(),
                                 result->exec_args());
  exit_code = main_instance.Run();
  return exit_code;
}

int Start(int argc, char** argv) {
<<<<<<< HEAD
=======
#ifndef DISABLE_SINGLE_EXECUTABLE_APPLICATION
  std::tie(argc, argv) = sea::FixupArgsForSEA(argc, argv);
#endif

>>>>>>> 8a2d13a7
  CHECK_GT(argc, 0);

  // Hack around with the argv pointer. Used for process.title = "blah".
  argv = uv_setup_args(argc, argv);

  std::unique_ptr<InitializationResult> result =
      InitializeOncePerProcess(std::vector<std::string>(argv, argv + argc));
  for (const std::string& error : result->errors()) {
    FPrintF(stderr, "%s: %s\n", result->args().at(0), error);
  }
  if (result->early_return()) {
    return result->exit_code();
  }

  DCHECK_EQ(result->exit_code(), 0);
  const SnapshotData* snapshot_data = nullptr;

  auto cleanup_process = OnScopeLeave([&]() {
    TearDownOncePerProcess();

    if (snapshot_data != nullptr &&
        snapshot_data->data_ownership == SnapshotData::DataOwnership::kOwned) {
      delete snapshot_data;
<<<<<<< HEAD
    }
  });

  uv_loop_configure(uv_default_loop(), UV_METRICS_IDLE_TIME);

  // --build-snapshot indicates that we are in snapshot building mode.
  if (per_process::cli_options->build_snapshot) {
    if (result->args().size() < 2) {
      fprintf(stderr,
              "--build-snapshot must be used with an entry point script.\n"
              "Usage: node --build-snapshot /path/to/entry.js\n");
      return 9;
    }
=======
    }
  });

  uv_loop_configure(uv_default_loop(), UV_METRICS_IDLE_TIME);

  // --build-snapshot indicates that we are in snapshot building mode.
  if (per_process::cli_options->build_snapshot) {
    if (result->args().size() < 2) {
      fprintf(stderr,
              "--build-snapshot must be used with an entry point script.\n"
              "Usage: node --build-snapshot /path/to/entry.js\n");
      return 9;
    }
>>>>>>> 8a2d13a7
    return GenerateAndWriteSnapshotData(&snapshot_data, result.get());
  }

  // Without --build-snapshot, we are in snapshot loading mode.
  return LoadSnapshotDataAndRun(&snapshot_data, result.get());
}

int Stop(Environment* env) {
  return Stop(env, StopFlags::kNoFlags);
}

int Stop(Environment* env, StopFlags::Flags flags) {
  env->ExitEnv(flags);
  return 0;
}

}  // namespace node

#if !HAVE_INSPECTOR
void Initialize() {}

NODE_BINDING_CONTEXT_AWARE_INTERNAL(inspector, Initialize)
#endif  // !HAVE_INSPECTOR<|MERGE_RESOLUTION|>--- conflicted
+++ resolved
@@ -39,10 +39,7 @@
 #include "node_realm-inl.h"
 #include "node_report.h"
 #include "node_revert.h"
-<<<<<<< HEAD
-=======
 #include "node_sea.h"
->>>>>>> 8a2d13a7
 #include "node_snapshot_builder.h"
 #include "node_v8_platform-inl.h"
 #include "node_version.h"
@@ -135,11 +132,6 @@
 
 namespace node {
 
-<<<<<<< HEAD
-using builtins::BuiltinLoader;
-
-=======
->>>>>>> 8a2d13a7
 using v8::EscapableHandleScope;
 using v8::Isolate;
 using v8::Local;
@@ -281,19 +273,7 @@
   CHECK_NOT_NULL(main_script_id);
   Realm* realm = env->principal_realm();
 
-<<<<<<< HEAD
-  // Arguments must match the parameters specified in
-  // BuiltinLoader::LookupAndCompile().
-  std::vector<Local<Value>> arguments = {env->process_object(),
-                                         env->builtin_module_require(),
-                                         env->internal_binding_loader(),
-                                         env->primordials()};
-
-  return scope.EscapeMaybe(
-      realm->ExecuteBootstrapper(main_script_id, &arguments));
-=======
   return scope.EscapeMaybe(realm->ExecuteBootstrapper(main_script_id));
->>>>>>> 8a2d13a7
 }
 
 MaybeLocal<Value> StartExecution(Environment* env, StartExecutionCallback cb) {
@@ -333,8 +313,6 @@
     first_argv = env->argv()[1];
   }
 
-<<<<<<< HEAD
-=======
 #ifndef DISABLE_SINGLE_EXECUTABLE_APPLICATION
   if (sea::IsSingleExecutable()) {
     // TODO(addaleax): Find a way to reuse:
@@ -347,7 +325,6 @@
   }
 #endif
 
->>>>>>> 8a2d13a7
   if (first_argv == "inspect") {
     return StartExecution(env, "internal/main/inspect");
   }
@@ -607,11 +584,7 @@
 #else
     // Tell V8 to disable emitting WebAssembly
     // memory bounds checks. This means that we have
-<<<<<<< HEAD
-    // to catch the SIGSEGV in TrapWebAssemblyOrContinue
-=======
     // to catch the SIGSEGV/SIGBUS in TrapWebAssemblyOrContinue
->>>>>>> 8a2d13a7
     // and pass the signal context to V8.
     {
       struct sigaction sa;
@@ -619,13 +592,10 @@
       sa.sa_sigaction = TrapWebAssemblyOrContinue;
       sa.sa_flags = SA_SIGINFO;
       CHECK_EQ(sigaction(SIGSEGV, &sa, nullptr), 0);
-<<<<<<< HEAD
-=======
 // TODO(align behavior between macos and other in next major version)
 #if defined(__APPLE__)
       CHECK_EQ(sigaction(SIGBUS, &sa, nullptr), 0);
 #endif
->>>>>>> 8a2d13a7
     }
 #endif  // defined(_WIN32)
     V8::EnableWebAssemblyTrapHandler(false);
@@ -870,11 +840,7 @@
       const int exit_code = ProcessGlobalArgs(&env_argv,
                                               nullptr,
                                               errors,
-<<<<<<< HEAD
-                                              kAllowedInEnvironment);
-=======
                                               kAllowedInEnvvar);
->>>>>>> 8a2d13a7
       if (exit_code != 0) return exit_code;
     }
   }
@@ -884,11 +850,7 @@
     const int exit_code = ProcessGlobalArgs(argv,
                                             exec_argv,
                                             errors,
-<<<<<<< HEAD
-                                            kDisallowedInEnvironment);
-=======
                                             kDisallowedInEnvvar);
->>>>>>> 8a2d13a7
     if (exit_code != 0) return exit_code;
   }
 
@@ -952,7 +914,6 @@
     ProcessInitializationFlags::Flags flags) {
   auto result = std::make_unique<InitializationResultImpl>();
   result->args_ = args;
-<<<<<<< HEAD
 
   if (!(flags & ProcessInitializationFlags::kNoParseGlobalDebugVariables)) {
     // Initialized the enabled list for Debug() calls with system
@@ -1020,11 +981,6 @@
       return ret;
     };
 
-    {
-      std::string extra_ca_certs;
-      if (credentials::SafeGetenv("NODE_EXTRA_CA_CERTS", &extra_ca_certs))
-        crypto::UseExtraCaCerts(extra_ca_certs);
-    }
     // In the case of FIPS builds we should make sure
     // the random source is properly initialized first.
 #if OPENSSL_VERSION_MAJOR >= 3
@@ -1096,150 +1052,8 @@
           "OpenSSL error when trying to enable FIPS:\n" +
           GetOpenSSLErrorString());
       return result;
-=======
-
-  if (!(flags & ProcessInitializationFlags::kNoParseGlobalDebugVariables)) {
-    // Initialized the enabled list for Debug() calls with system
-    // environment variables.
-    per_process::enabled_debug_list.Parse();
-  }
-
-  PlatformInit(flags);
-
-  // This needs to run *before* V8::Initialize().
-  {
-    result->exit_code_ = InitializeNodeWithArgs(
-        &result->args_, &result->exec_args_, &result->errors_, flags);
-    if (result->exit_code() != 0) {
-      result->early_return_ = true;
-      return result;
-    }
-  }
-
-  if (!(flags & ProcessInitializationFlags::kNoUseLargePages) &&
-      (per_process::cli_options->use_largepages == "on" ||
-       per_process::cli_options->use_largepages == "silent")) {
-    int lp_result = node::MapStaticCodeToLargePages();
-    if (per_process::cli_options->use_largepages == "on" && lp_result != 0) {
-      result->errors_.emplace_back(node::LargePagesError(lp_result));
->>>>>>> 8a2d13a7
-    }
-
-<<<<<<< HEAD
-=======
-  if (!(flags & ProcessInitializationFlags::kNoPrintHelpOrVersionOutput)) {
-    if (per_process::cli_options->print_version) {
-      printf("%s\n", NODE_VERSION);
-      result->exit_code_ = 0;
-      result->early_return_ = true;
-      return result;
-    }
-
-    if (per_process::cli_options->print_bash_completion) {
-      std::string completion = options_parser::GetBashCompletion();
-      printf("%s\n", completion.c_str());
-      result->exit_code_ = 0;
-      result->early_return_ = true;
-      return result;
-    }
-
-    if (per_process::cli_options->print_v8_help) {
-      V8::SetFlagsFromString("--help", static_cast<size_t>(6));
-      result->exit_code_ = 0;
-      result->early_return_ = true;
-      return result;
-    }
-  }
-
-  if (!(flags & ProcessInitializationFlags::kNoInitOpenSSL)) {
-#if HAVE_OPENSSL && !defined(OPENSSL_IS_BORINGSSL)
-    auto GetOpenSSLErrorString = []() -> std::string {
-      std::string ret;
-      ERR_print_errors_cb(
-          [](const char* str, size_t len, void* opaque) {
-            std::string* ret = static_cast<std::string*>(opaque);
-            ret->append(str, len);
-            ret->append("\n");
-            return 0;
-          },
-          static_cast<void*>(&ret));
-      return ret;
-    };
-
-    // In the case of FIPS builds we should make sure
-    // the random source is properly initialized first.
-#if OPENSSL_VERSION_MAJOR >= 3
-    // Call OPENSSL_init_crypto to initialize OPENSSL_INIT_LOAD_CONFIG to
-    // avoid the default behavior where errors raised during the parsing of the
-    // OpenSSL configuration file are not propagated and cannot be detected.
-    //
-    // If FIPS is configured the OpenSSL configuration file will have an
-    // .include pointing to the fipsmodule.cnf file generated by the openssl
-    // fipsinstall command. If the path to this file is incorrect no error
-    // will be reported.
-    //
-    // For Node.js this will mean that CSPRNG() will be called by V8 as
-    // part of its initialization process, and CSPRNG() will in turn call
-    // call RAND_status which will now always return 0, leading to an endless
-    // loop and the node process will appear to hang/freeze.
-
-    // Passing NULL as the config file will allow the default openssl.cnf file
-    // to be loaded, but the default section in that file will not be used,
-    // instead only the section that matches the value of conf_section_name
-    // will be read from the default configuration file.
-    const char* conf_file = nullptr;
-    // To allow for using the previous default where the 'openssl_conf' appname
-    // was used, the command line option 'openssl-shared-config' can be used to
-    // force the old behavior.
-    if (per_process::cli_options->openssl_shared_config) {
-      conf_section_name = "openssl_conf";
-    }
-    // Use OPENSSL_CONF environment variable is set.
-    std::string env_openssl_conf;
-    credentials::SafeGetenv("OPENSSL_CONF", &env_openssl_conf);
-    if (!env_openssl_conf.empty()) {
-      conf_file = env_openssl_conf.c_str();
-    }
-    // Use --openssl-conf command line option if specified.
-    if (!per_process::cli_options->openssl_config.empty()) {
-      conf_file = per_process::cli_options->openssl_config.c_str();
-    }
-
-    OPENSSL_INIT_SETTINGS* settings = OPENSSL_INIT_new();
-    OPENSSL_INIT_set_config_filename(settings, conf_file);
-    OPENSSL_INIT_set_config_appname(settings, conf_section_name);
-    OPENSSL_INIT_set_config_file_flags(settings,
-                                       CONF_MFLAGS_IGNORE_MISSING_FILE);
-
-    OPENSSL_init_crypto(OPENSSL_INIT_LOAD_CONFIG, settings);
-    OPENSSL_INIT_free(settings);
-
-    if (ERR_peek_error() != 0) {
-      // XXX: ERR_GET_REASON does not return something that is
-      // useful as an exit code at all.
-      result->exit_code_ = ERR_GET_REASON(ERR_peek_error());
-      result->early_return_ = true;
-      result->errors_.emplace_back("OpenSSL configuration error:\n" +
-                                   GetOpenSSLErrorString());
-      return result;
-    }
-#else  // OPENSSL_VERSION_MAJOR < 3
-    if (FIPS_mode()) {
-      OPENSSL_init();
-    }
-#endif
-    if (!crypto::ProcessFipsOptions()) {
-      // XXX: ERR_GET_REASON does not return something that is
-      // useful as an exit code at all.
-      result->exit_code_ = ERR_GET_REASON(ERR_peek_error());
-      result->early_return_ = true;
-      result->errors_.emplace_back(
-          "OpenSSL error when trying to enable FIPS:\n" +
-          GetOpenSSLErrorString());
-      return result;
-    }
-
->>>>>>> 8a2d13a7
+    }
+
     // Ensure CSPRNG is properly seeded.
     CHECK(crypto::CSPRNG(nullptr, 0).is_ok());
 
@@ -1251,15 +1065,12 @@
       CHECK(crypto::CSPRNG(buffer, length).is_ok());
       return true;
     });
-<<<<<<< HEAD
-=======
 
     {
       std::string extra_ca_certs;
       if (credentials::SafeGetenv("NODE_EXTRA_CA_CERTS", &extra_ca_certs))
         crypto::UseExtraCaCerts(extra_ca_certs);
     }
->>>>>>> 8a2d13a7
 #endif  // HAVE_OPENSSL && !defined(OPENSSL_IS_BORINGSSL)
   }
 
@@ -1381,22 +1192,14 @@
       return exit_code;
     }
     std::unique_ptr<SnapshotData> read_data = std::make_unique<SnapshotData>();
-<<<<<<< HEAD
-    if (!SnapshotData::FromBlob(read_data.get(), fp)) {
-=======
     bool ok = SnapshotData::FromBlob(read_data.get(), fp);
     fclose(fp);
     if (!ok) {
->>>>>>> 8a2d13a7
       // If we fail to read the customized snapshot, simply exit with 1.
       exit_code = 1;
       return exit_code;
     }
     *snapshot_data_ptr = read_data.release();
-<<<<<<< HEAD
-    fclose(fp);
-=======
->>>>>>> 8a2d13a7
   } else if (per_process::cli_options->node_snapshot) {
     // If --snapshot-blob is not specified, we are reading the embedded
     // snapshot, but we will skip it if --no-node-snapshot is specified.
@@ -1409,12 +1212,6 @@
     }
   }
 
-<<<<<<< HEAD
-  if ((*snapshot_data_ptr) != nullptr) {
-    BuiltinLoader::RefreshCodeCache((*snapshot_data_ptr)->code_cache);
-  }
-=======
->>>>>>> 8a2d13a7
   NodeMainInstance main_instance(*snapshot_data_ptr,
                                  uv_default_loop(),
                                  per_process::v8_platform.Platform(),
@@ -1425,13 +1222,10 @@
 }
 
 int Start(int argc, char** argv) {
-<<<<<<< HEAD
-=======
 #ifndef DISABLE_SINGLE_EXECUTABLE_APPLICATION
   std::tie(argc, argv) = sea::FixupArgsForSEA(argc, argv);
 #endif
 
->>>>>>> 8a2d13a7
   CHECK_GT(argc, 0);
 
   // Hack around with the argv pointer. Used for process.title = "blah".
@@ -1455,7 +1249,6 @@
     if (snapshot_data != nullptr &&
         snapshot_data->data_ownership == SnapshotData::DataOwnership::kOwned) {
       delete snapshot_data;
-<<<<<<< HEAD
     }
   });
 
@@ -1469,21 +1262,6 @@
               "Usage: node --build-snapshot /path/to/entry.js\n");
       return 9;
     }
-=======
-    }
-  });
-
-  uv_loop_configure(uv_default_loop(), UV_METRICS_IDLE_TIME);
-
-  // --build-snapshot indicates that we are in snapshot building mode.
-  if (per_process::cli_options->build_snapshot) {
-    if (result->args().size() < 2) {
-      fprintf(stderr,
-              "--build-snapshot must be used with an entry point script.\n"
-              "Usage: node --build-snapshot /path/to/entry.js\n");
-      return 9;
-    }
->>>>>>> 8a2d13a7
     return GenerateAndWriteSnapshotData(&snapshot_data, result.get());
   }
 
