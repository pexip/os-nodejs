--- conflicted
+++ resolved
@@ -27,7 +27,6 @@
 #include "env-inl.h"
 #include "histogram-inl.h"
 #include "memory_tracker-inl.h"
-#include "histogram-inl.h"
 #include "node_binding.h"
 #include "node_builtins.h"
 #include "node_errors.h"
@@ -37,10 +36,7 @@
 #include "node_options-inl.h"
 #include "node_perf.h"
 #include "node_process-inl.h"
-<<<<<<< HEAD
-=======
 #include "node_realm-inl.h"
->>>>>>> a8a80be5
 #include "node_report.h"
 #include "node_revert.h"
 #include "node_sea.h"
@@ -255,14 +251,8 @@
 void Environment::InitializeDiagnostics() {
   isolate_->GetHeapProfiler()->AddBuildEmbedderGraphCallback(
       Environment::BuildEmbedderGraph, this);
-<<<<<<< HEAD
-  if (options_->heap_snapshot_near_heap_limit > 0) {
-    isolate_->AddNearHeapLimitCallback(Environment::NearHeapLimitCallback,
-                                       this);
-=======
   if (heap_snapshot_near_heap_limit_ > 0) {
     AddHeapSnapshotNearHeapLimitCallback();
->>>>>>> a8a80be5
   }
   if (options_->trace_uncaught)
     isolate_->SetCaptureStackTraceForUncaughtExceptions(true);
@@ -1241,25 +1231,6 @@
     return result->exit_code();
   }
 
-<<<<<<< HEAD
-  {
-    Isolate::CreateParams params;
-    const std::vector<size_t>* indexes = nullptr;
-    std::vector<intptr_t> external_references;
-
-    bool use_no_snapshot =
-        per_process::cli_options->per_isolate->node_snapshot;
-    if (use_no_snapshot) {
-      v8::StartupData* blob = NodeMainInstance::GetEmbeddedSnapshotBlob();
-      if (blob != nullptr) {
-        // TODO(joyeecheung): collect external references and set it in
-        // params.external_references.
-        external_references.push_back(reinterpret_cast<intptr_t>(nullptr));
-        params.external_references = external_references.data();
-        params.snapshot_blob = blob;
-        indexes = NodeMainInstance::GetIsolateDataIndexes();
-      }
-=======
   DCHECK_EQ(result->exit_code(), 0);
   const SnapshotData* snapshot_data = nullptr;
 
@@ -1269,7 +1240,6 @@
     if (snapshot_data != nullptr &&
         snapshot_data->data_ownership == SnapshotData::DataOwnership::kOwned) {
       delete snapshot_data;
->>>>>>> a8a80be5
     }
   });
 
