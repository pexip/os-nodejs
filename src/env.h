// Copyright Joyent, Inc. and other Node contributors.
//
// Permission is hereby granted, free of charge, to any person obtaining a
// copy of this software and associated documentation files (the
// "Software"), to deal in the Software without restriction, including
// without limitation the rights to use, copy, modify, merge, publish,
// distribute, sublicense, and/or sell copies of the Software, and to permit
// persons to whom the Software is furnished to do so, subject to the
// following conditions:
//
// The above copyright notice and this permission notice shall be included
// in all copies or substantial portions of the Software.
//
// THE SOFTWARE IS PROVIDED "AS IS", WITHOUT WARRANTY OF ANY KIND, EXPRESS
// OR IMPLIED, INCLUDING BUT NOT LIMITED TO THE WARRANTIES OF
// MERCHANTABILITY, FITNESS FOR A PARTICULAR PURPOSE AND NONINFRINGEMENT. IN
// NO EVENT SHALL THE AUTHORS OR COPYRIGHT HOLDERS BE LIABLE FOR ANY CLAIM,
// DAMAGES OR OTHER LIABILITY, WHETHER IN AN ACTION OF CONTRACT, TORT OR
// OTHERWISE, ARISING FROM, OUT OF OR IN CONNECTION WITH THE SOFTWARE OR THE
// USE OR OTHER DEALINGS IN THE SOFTWARE.

#ifndef SRC_ENV_H_
#define SRC_ENV_H_

#if defined(NODE_WANT_INTERNALS) && NODE_WANT_INTERNALS

#include "aliased_buffer.h"
#if HAVE_INSPECTOR
#include "inspector_agent.h"
#include "inspector_profiler.h"
#endif
#include "callback_queue.h"
#include "cleanup_queue-inl.h"
#include "debug_utils.h"
#include "env_properties.h"
#include "handle_wrap.h"
#include "node.h"
#include "node_binding.h"
#include "node_builtins.h"
#include "node_main_instance.h"
#include "node_options.h"
#include "node_perf_common.h"
#include "node_realm.h"
#include "node_snapshotable.h"
#include "req_wrap.h"
#include "util.h"
#include "uv.h"
#include "v8.h"

#include <array>
#include <atomic>
#include <cstdint>
#include <functional>
#include <list>
#include <memory>
#include <ostream>
#include <set>
#include <string>
#include <unordered_map>
#include <unordered_set>
#include <vector>

namespace node {

namespace contextify {
class ContextifyScript;
class CompiledFnEntry;
}

namespace performance {
class PerformanceState;
}

namespace tracing {
class AgentWriterHandle;
}

#if HAVE_INSPECTOR
namespace profiler {
class V8CoverageConnection;
class V8CpuProfilerConnection;
class V8HeapProfilerConnection;
}  // namespace profiler

namespace inspector {
class ParentInspectorHandle;
}
#endif  // HAVE_INSPECTOR

namespace worker {
class Worker;
}

namespace loader {
class ModuleWrap;
}  // namespace loader

class Environment;
class Realm;

// Disables zero-filling for ArrayBuffer allocations in this scope. This is
// similar to how we implement Buffer.allocUnsafe() in JS land.
class NoArrayBufferZeroFillScope {
 public:
  inline explicit NoArrayBufferZeroFillScope(IsolateData* isolate_data);
  inline ~NoArrayBufferZeroFillScope();

 private:
  NodeArrayBufferAllocator* node_allocator_;

  friend class Environment;
};

<<<<<<< HEAD
// PER_ISOLATE_* macros: We have a lot of per-isolate properties
// and adding and maintaining their getters and setters by hand would be
// difficult so let's make the preprocessor generate them for us.
//
// In each macro, `V` is expected to be the name of a macro or function which
// accepts the number of arguments provided in each tuple in the macro body,
// typically two. The named function will be invoked against each tuple.
//
// Make sure that any macro V defined for use with the PER_ISOLATE_* macros is
// undefined again after use.

// Private symbols are per-isolate primitives but Environment proxies them
// for the sake of convenience.  Strings should be ASCII-only and have a
// "node:" prefix to avoid name clashes with third-party code.
#define PER_ISOLATE_PRIVATE_SYMBOL_PROPERTIES(V)                              \
  V(alpn_buffer_private_symbol, "node:alpnBuffer")                            \
  V(arrow_message_private_symbol, "node:arrowMessage")                        \
  V(contextify_context_private_symbol, "node:contextify:context")             \
  V(contextify_global_private_symbol, "node:contextify:global")               \
  V(decorated_private_symbol, "node:decorated")                               \
  V(napi_type_tag, "node:napi:type_tag")                                      \
  V(napi_wrapper, "node:napi:wrapper")                                        \
  V(untransferable_object_private_symbol, "node:untransferableObject")        \

// Symbols are per-isolate primitives but Environment proxies them
// for the sake of convenience.
#define PER_ISOLATE_SYMBOL_PROPERTIES(V)                                       \
  V(async_id_symbol, "async_id_symbol")                                        \
  V(handle_onclose_symbol, "handle_onclose")                                   \
  V(no_message_symbol, "no_message_symbol")                                    \
  V(messaging_deserialize_symbol, "messaging_deserialize_symbol")              \
  V(messaging_transfer_symbol, "messaging_transfer_symbol")                    \
  V(messaging_clone_symbol, "messaging_clone_symbol")                          \
  V(messaging_transfer_list_symbol, "messaging_transfer_list_symbol")          \
  V(oninit_symbol, "oninit")                                                   \
  V(owner_symbol, "owner_symbol")                                              \
  V(onpskexchange_symbol, "onpskexchange")                                     \
  V(resource_symbol, "resource_symbol")                                        \
  V(trigger_async_id_symbol, "trigger_async_id_symbol")                        \

// Strings are per-isolate primitives but Environment proxies them
// for the sake of convenience.  Strings should be ASCII-only.
#define PER_ISOLATE_STRING_PROPERTIES(V)                                       \
  V(address_string, "address")                                                 \
  V(aliases_string, "aliases")                                                 \
  V(args_string, "args")                                                       \
  V(asn1curve_string, "asn1Curve")                                             \
  V(async_ids_stack_string, "async_ids_stack")                                 \
  V(bits_string, "bits")                                                       \
  V(block_list_string, "blockList")                                            \
  V(buffer_string, "buffer")                                                   \
  V(bytes_parsed_string, "bytesParsed")                                        \
  V(bytes_read_string, "bytesRead")                                            \
  V(bytes_written_string, "bytesWritten")                                      \
  V(cached_data_produced_string, "cachedDataProduced")                         \
  V(cached_data_rejected_string, "cachedDataRejected")                         \
  V(cached_data_string, "cachedData")                                          \
  V(cache_key_string, "cacheKey")                                              \
  V(change_string, "change")                                                   \
  V(channel_string, "channel")                                                 \
  V(chunks_sent_since_last_write_string, "chunksSentSinceLastWrite")           \
  V(clone_unsupported_type_str, "Cannot transfer object of unsupported type.") \
  V(code_string, "code")                                                       \
  V(commonjs_string, "commonjs")                                               \
  V(config_string, "config")                                                   \
  V(constants_string, "constants")                                             \
  V(crypto_dh_string, "dh")                                                    \
  V(crypto_dsa_string, "dsa")                                                  \
  V(crypto_ec_string, "ec")                                                    \
  V(crypto_ed25519_string, "ed25519")                                          \
  V(crypto_ed448_string, "ed448")                                              \
  V(crypto_x25519_string, "x25519")                                            \
  V(crypto_x448_string, "x448")                                                \
  V(crypto_rsa_string, "rsa")                                                  \
  V(crypto_rsa_pss_string, "rsa-pss")                                          \
  V(cwd_string, "cwd")                                                         \
  V(data_string, "data")                                                       \
  V(default_is_true_string, "defaultIsTrue")                                   \
  V(deserialize_info_string, "deserializeInfo")                                \
  V(dest_string, "dest")                                                       \
  V(destroyed_string, "destroyed")                                             \
  V(detached_string, "detached")                                               \
  V(dh_string, "DH")                                                           \
  V(dns_a_string, "A")                                                         \
  V(dns_aaaa_string, "AAAA")                                                   \
  V(dns_caa_string, "CAA")                                                     \
  V(dns_critical_string, "critical")                                           \
  V(dns_cname_string, "CNAME")                                                 \
  V(dns_mx_string, "MX")                                                       \
  V(dns_naptr_string, "NAPTR")                                                 \
  V(dns_ns_string, "NS")                                                       \
  V(dns_ptr_string, "PTR")                                                     \
  V(dns_soa_string, "SOA")                                                     \
  V(dns_srv_string, "SRV")                                                     \
  V(dns_txt_string, "TXT")                                                     \
  V(done_string, "done")                                                       \
  V(duration_string, "duration")                                               \
  V(ecdh_string, "ECDH")                                                       \
  V(emit_string, "emit")                                                       \
  V(emit_warning_string, "emitWarning")                                        \
  V(empty_object_string, "{}")                                                 \
  V(encoding_string, "encoding")                                               \
  V(entries_string, "entries")                                                 \
  V(entry_type_string, "entryType")                                            \
  V(env_pairs_string, "envPairs")                                              \
  V(env_var_settings_string, "envVarSettings")                                 \
  V(errno_string, "errno")                                                     \
  V(error_string, "error")                                                     \
  V(exchange_string, "exchange")                                               \
  V(exit_code_string, "exitCode")                                              \
  V(expire_string, "expire")                                                   \
  V(exponent_string, "exponent")                                               \
  V(exports_string, "exports")                                                 \
  V(ext_key_usage_string, "ext_key_usage")                                     \
  V(external_stream_string, "_externalStream")                                 \
  V(family_string, "family")                                                   \
  V(fatal_exception_string, "_fatalException")                                 \
  V(fd_string, "fd")                                                           \
  V(fields_string, "fields")                                                   \
  V(file_string, "file")                                                       \
  V(filename_string, "filename")                                               \
  V(fingerprint256_string, "fingerprint256")                                   \
  V(fingerprint_string, "fingerprint")                                         \
  V(flags_string, "flags")                                                     \
  V(flowlabel_string, "flowlabel")                                             \
  V(fragment_string, "fragment")                                               \
  V(function_string, "function")                                               \
  V(get_data_clone_error_string, "_getDataCloneError")                         \
  V(get_shared_array_buffer_id_string, "_getSharedArrayBufferId")              \
  V(gid_string, "gid")                                                         \
  V(h2_string, "h2")                                                           \
  V(handle_string, "handle")                                                   \
  V(help_text_string, "helpText")                                              \
  V(homedir_string, "homedir")                                                 \
  V(host_string, "host")                                                       \
  V(hostmaster_string, "hostmaster")                                           \
  V(http_1_1_string, "http/1.1")                                               \
  V(identity_string, "identity")                                               \
  V(ignore_string, "ignore")                                                   \
  V(infoaccess_string, "infoAccess")                                           \
  V(inherit_string, "inherit")                                                 \
  V(input_string, "input")                                                     \
  V(internal_binding_string, "internalBinding")                                \
  V(internal_string, "internal")                                               \
  V(ipv4_string, "IPv4")                                                       \
  V(ipv6_string, "IPv6")                                                       \
  V(isclosing_string, "isClosing")                                             \
  V(issuer_string, "issuer")                                                   \
  V(issuercert_string, "issuerCertificate")                                    \
  V(kill_signal_string, "killSignal")                                          \
  V(kind_string, "kind")                                                       \
  V(length_string, "length")                                                   \
  V(library_string, "library")                                                 \
  V(mac_string, "mac")                                                         \
  V(max_buffer_string, "maxBuffer")                                            \
  V(message_port_constructor_string, "MessagePort")                            \
  V(message_port_string, "messagePort")                                        \
  V(message_string, "message")                                                 \
  V(messageerror_string, "messageerror")                                       \
  V(minttl_string, "minttl")                                                   \
  V(module_string, "module")                                                   \
  V(modulus_string, "modulus")                                                 \
  V(name_string, "name")                                                       \
  V(netmask_string, "netmask")                                                 \
  V(next_string, "next")                                                       \
  V(nistcurve_string, "nistCurve")                                             \
  V(node_string, "node")                                                       \
  V(nsname_string, "nsname")                                                   \
  V(ocsp_request_string, "OCSPRequest")                                        \
  V(oncertcb_string, "oncertcb")                                               \
  V(onchange_string, "onchange")                                               \
  V(onclienthello_string, "onclienthello")                                     \
  V(oncomplete_string, "oncomplete")                                           \
  V(onconnection_string, "onconnection")                                       \
  V(ondone_string, "ondone")                                                   \
  V(onerror_string, "onerror")                                                 \
  V(onexit_string, "onexit")                                                   \
  V(onhandshakedone_string, "onhandshakedone")                                 \
  V(onhandshakestart_string, "onhandshakestart")                               \
  V(onkeylog_string, "onkeylog")                                               \
  V(onmessage_string, "onmessage")                                             \
  V(onnewsession_string, "onnewsession")                                       \
  V(onocspresponse_string, "onocspresponse")                                   \
  V(onreadstart_string, "onreadstart")                                         \
  V(onreadstop_string, "onreadstop")                                           \
  V(onshutdown_string, "onshutdown")                                           \
  V(onsignal_string, "onsignal")                                               \
  V(onunpipe_string, "onunpipe")                                               \
  V(onwrite_string, "onwrite")                                                 \
  V(openssl_error_stack, "opensslErrorStack")                                  \
  V(options_string, "options")                                                 \
  V(order_string, "order")                                                     \
  V(output_string, "output")                                                   \
  V(overlapped_string, "overlapped")                                           \
  V(parse_error_string, "Parse Error")                                         \
  V(password_string, "password")                                               \
  V(path_string, "path")                                                       \
  V(pending_handle_string, "pendingHandle")                                    \
  V(pid_string, "pid")                                                         \
  V(pipe_source_string, "pipeSource")                                          \
  V(pipe_string, "pipe")                                                       \
  V(pipe_target_string, "pipeTarget")                                          \
  V(port1_string, "port1")                                                     \
  V(port2_string, "port2")                                                     \
  V(port_string, "port")                                                       \
  V(preference_string, "preference")                                           \
  V(primordials_string, "primordials")                                         \
  V(priority_string, "priority")                                               \
  V(process_string, "process")                                                 \
  V(promise_string, "promise")                                                 \
  V(psk_string, "psk")                                                         \
  V(pubkey_string, "pubkey")                                                   \
  V(query_string, "query")                                                     \
  V(raw_string, "raw")                                                         \
  V(read_host_object_string, "_readHostObject")                                \
  V(readable_string, "readable")                                               \
  V(reason_string, "reason")                                                   \
  V(refresh_string, "refresh")                                                 \
  V(regexp_string, "regexp")                                                   \
  V(rename_string, "rename")                                                   \
  V(replacement_string, "replacement")                                         \
  V(require_string, "require")                                                 \
  V(retry_string, "retry")                                                     \
  V(scheme_string, "scheme")                                                   \
  V(scopeid_string, "scopeid")                                                 \
  V(serial_number_string, "serialNumber")                                      \
  V(serial_string, "serial")                                                   \
  V(servername_string, "servername")                                           \
  V(service_string, "service")                                                 \
  V(session_id_string, "sessionId")                                            \
  V(shell_string, "shell")                                                     \
  V(signal_string, "signal")                                                   \
  V(sink_string, "sink")                                                       \
  V(size_string, "size")                                                       \
  V(sni_context_err_string, "Invalid SNI context")                             \
  V(sni_context_string, "sni_context")                                         \
  V(source_string, "source")                                                   \
  V(stack_string, "stack")                                                     \
  V(standard_name_string, "standardName")                                      \
  V(start_time_string, "startTime")                                            \
  V(status_string, "status")                                                   \
  V(stdio_string, "stdio")                                                     \
  V(subject_string, "subject")                                                 \
  V(subjectaltname_string, "subjectaltname")                                   \
  V(syscall_string, "syscall")                                                 \
  V(target_string, "target")                                                   \
  V(thread_id_string, "threadId")                                              \
  V(ticketkeycallback_string, "onticketkeycallback")                           \
  V(timeout_string, "timeout")                                                 \
  V(tls_ticket_string, "tlsTicket")                                            \
  V(transfer_string, "transfer")                                               \
  V(ttl_string, "ttl")                                                         \
  V(type_string, "type")                                                       \
  V(uid_string, "uid")                                                         \
  V(unknown_string, "<unknown>")                                               \
  V(url_special_ftp_string, "ftp:")                                            \
  V(url_special_file_string, "file:")                                          \
  V(url_special_gopher_string, "gopher:")                                      \
  V(url_special_http_string, "http:")                                          \
  V(url_special_https_string, "https:")                                        \
  V(url_special_ws_string, "ws:")                                              \
  V(url_special_wss_string, "wss:")                                            \
  V(url_string, "url")                                                         \
  V(username_string, "username")                                               \
  V(valid_from_string, "valid_from")                                           \
  V(valid_to_string, "valid_to")                                               \
  V(value_string, "value")                                                     \
  V(verify_error_string, "verifyError")                                        \
  V(version_string, "version")                                                 \
  V(weight_string, "weight")                                                   \
  V(windows_hide_string, "windowsHide")                                        \
  V(windows_verbatim_arguments_string, "windowsVerbatimArguments")             \
  V(wrap_string, "wrap")                                                       \
  V(writable_string, "writable")                                               \
  V(write_host_object_string, "_writeHostObject")                              \
  V(write_queue_size_string, "writeQueueSize")                                 \
  V(x_forwarded_string, "x-forwarded-for")                                     \
  V(zero_return_string, "ZERO_RETURN")

#define ENVIRONMENT_STRONG_PERSISTENT_TEMPLATES(V)                             \
  V(async_wrap_ctor_template, v8::FunctionTemplate)                            \
  V(async_wrap_object_ctor_template, v8::FunctionTemplate)                     \
  V(base_object_ctor_template, v8::FunctionTemplate)                           \
  V(binding_data_ctor_template, v8::FunctionTemplate)                          \
  V(blob_constructor_template, v8::FunctionTemplate)                           \
  V(blocklist_constructor_template, v8::FunctionTemplate)                      \
  V(compiled_fn_entry_template, v8::ObjectTemplate)                            \
  V(dir_instance_template, v8::ObjectTemplate)                                 \
  V(fd_constructor_template, v8::ObjectTemplate)                               \
  V(fdclose_constructor_template, v8::ObjectTemplate)                          \
  V(filehandlereadwrap_template, v8::ObjectTemplate)                           \
  V(fsreqpromise_constructor_template, v8::ObjectTemplate)                     \
  V(handle_wrap_ctor_template, v8::FunctionTemplate)                           \
  V(histogram_ctor_template, v8::FunctionTemplate)                             \
  V(http2settings_constructor_template, v8::ObjectTemplate)                    \
  V(http2stream_constructor_template, v8::ObjectTemplate)                      \
  V(http2ping_constructor_template, v8::ObjectTemplate)                        \
  V(i18n_converter_template, v8::ObjectTemplate)                               \
  V(intervalhistogram_constructor_template, v8::FunctionTemplate)              \
  V(libuv_stream_wrap_ctor_template, v8::FunctionTemplate)                     \
  V(message_port_constructor_template, v8::FunctionTemplate)                   \
  V(microtask_queue_ctor_template, v8::FunctionTemplate)                       \
  V(pipe_constructor_template, v8::FunctionTemplate)                           \
  V(promise_wrap_template, v8::ObjectTemplate)                                 \
  V(sab_lifetimepartner_constructor_template, v8::FunctionTemplate)            \
  V(script_context_constructor_template, v8::FunctionTemplate)                 \
  V(secure_context_constructor_template, v8::FunctionTemplate)                 \
  V(shutdown_wrap_template, v8::ObjectTemplate)                                \
  V(socketaddress_constructor_template, v8::FunctionTemplate)                  \
  V(streambaseoutputstream_constructor_template, v8::ObjectTemplate)           \
  V(tcp_constructor_template, v8::FunctionTemplate)                            \
  V(tty_constructor_template, v8::FunctionTemplate)                            \
  V(write_wrap_template, v8::ObjectTemplate)                                   \
  V(worker_heap_snapshot_taker_template, v8::ObjectTemplate)

#define ENVIRONMENT_STRONG_PERSISTENT_VALUES(V)                                \
  V(async_hooks_after_function, v8::Function)                                  \
  V(async_hooks_before_function, v8::Function)                                 \
  V(async_hooks_callback_trampoline, v8::Function)                             \
  V(async_hooks_binding, v8::Object)                                           \
  V(async_hooks_destroy_function, v8::Function)                                \
  V(async_hooks_init_function, v8::Function)                                   \
  V(async_hooks_promise_resolve_function, v8::Function)                        \
  V(buffer_prototype_object, v8::Object)                                       \
  V(crypto_key_object_constructor, v8::Function)                               \
  V(crypto_key_object_handle_constructor, v8::Function)                        \
  V(crypto_key_object_private_constructor, v8::Function)                       \
  V(crypto_key_object_public_constructor, v8::Function)                        \
  V(crypto_key_object_secret_constructor, v8::Function)                        \
  V(domexception_function, v8::Function)                                       \
  V(enhance_fatal_stack_after_inspector, v8::Function)                         \
  V(enhance_fatal_stack_before_inspector, v8::Function)                        \
  V(fs_use_promises_symbol, v8::Symbol)                                        \
  V(host_import_module_dynamically_callback, v8::Function)                     \
  V(host_initialize_import_meta_object_callback, v8::Function)                 \
  V(http2session_on_altsvc_function, v8::Function)                             \
  V(http2session_on_error_function, v8::Function)                              \
  V(http2session_on_frame_error_function, v8::Function)                        \
  V(http2session_on_goaway_data_function, v8::Function)                        \
  V(http2session_on_headers_function, v8::Function)                            \
  V(http2session_on_origin_function, v8::Function)                             \
  V(http2session_on_ping_function, v8::Function)                               \
  V(http2session_on_priority_function, v8::Function)                           \
  V(http2session_on_settings_function, v8::Function)                           \
  V(http2session_on_stream_close_function, v8::Function)                       \
  V(http2session_on_stream_trailers_function, v8::Function)                    \
  V(internal_binding_loader, v8::Function)                                     \
  V(immediate_callback_function, v8::Function)                                 \
  V(inspector_console_extension_installer, v8::Function)                       \
  V(inspector_disable_async_hooks, v8::Function)                               \
  V(inspector_enable_async_hooks, v8::Function)                                \
  V(messaging_deserialize_create_object, v8::Function)                         \
  V(message_port, v8::Object)                                                  \
  V(native_module_require, v8::Function)                                       \
  V(performance_entry_callback, v8::Function)                                  \
  V(performance_entry_template, v8::Function)                                  \
  V(prepare_stack_trace_callback, v8::Function)                                \
  V(process_object, v8::Object)                                                \
  V(primordials, v8::Object)                                                   \
  V(primordials_safe_map_prototype_object, v8::Object)                         \
  V(primordials_safe_set_prototype_object, v8::Object)                         \
  V(primordials_safe_weak_map_prototype_object, v8::Object)                    \
  V(primordials_safe_weak_set_prototype_object, v8::Object)                    \
  V(promise_hook_handler, v8::Function)                                        \
  V(promise_reject_callback, v8::Function)                                     \
  V(script_data_constructor_function, v8::Function)                            \
  V(source_map_cache_getter, v8::Function)                                     \
  V(tick_callback_function, v8::Function)                                      \
  V(timers_callback_function, v8::Function)                                    \
  V(tls_wrap_constructor_function, v8::Function)                               \
  V(trace_category_state_function, v8::Function)                               \
  V(udp_constructor_function, v8::Function)                                    \
  V(url_constructor_function, v8::Function)
=======
struct IsolateDataSerializeInfo {
  std::vector<SnapshotIndex> primitive_values;
  std::vector<PropInfo> template_values;
>>>>>>> a8a80be5

  friend std::ostream& operator<<(std::ostream& o,
                                  const IsolateDataSerializeInfo& i);
};

class NODE_EXTERN_PRIVATE IsolateData : public MemoryRetainer {
 public:
  IsolateData(v8::Isolate* isolate,
              uv_loop_t* event_loop,
              MultiIsolatePlatform* platform = nullptr,
              ArrayBufferAllocator* node_allocator = nullptr,
              const IsolateDataSerializeInfo* isolate_data_info = nullptr);
  SET_MEMORY_INFO_NAME(IsolateData)
  SET_SELF_SIZE(IsolateData)
  void MemoryInfo(MemoryTracker* tracker) const override;
  IsolateDataSerializeInfo Serialize(v8::SnapshotCreator* creator);

  inline uv_loop_t* event_loop() const;
  inline MultiIsolatePlatform* platform() const;
  inline std::shared_ptr<PerIsolateOptions> options();
  inline void set_options(std::shared_ptr<PerIsolateOptions> options);

  inline NodeArrayBufferAllocator* node_allocator() const;

  inline worker::Worker* worker_context() const;
  inline void set_worker_context(worker::Worker* context);

#define VP(PropertyName, StringValue) V(v8::Private, PropertyName)
#define VY(PropertyName, StringValue) V(v8::Symbol, PropertyName)
#define VS(PropertyName, StringValue) V(v8::String, PropertyName)
#define V(TypeName, PropertyName)                                             \
  inline v8::Local<TypeName> PropertyName() const;
  PER_ISOLATE_PRIVATE_SYMBOL_PROPERTIES(VP)
  PER_ISOLATE_SYMBOL_PROPERTIES(VY)
  PER_ISOLATE_STRING_PROPERTIES(VS)
#undef V
#undef VY
#undef VS
#undef VP

#define V(PropertyName, TypeName)                                              \
  inline v8::Local<TypeName> PropertyName() const;                             \
  inline void set_##PropertyName(v8::Local<TypeName> value);
  PER_ISOLATE_TEMPLATE_PROPERTIES(V)
#undef V

  inline v8::Local<v8::String> async_wrap_provider(int index) const;

  size_t max_young_gen_size = 1;
  std::unordered_map<const char*, v8::Eternal<v8::String>> static_str_map;

  inline v8::Isolate* isolate() const;
  IsolateData(const IsolateData&) = delete;
  IsolateData& operator=(const IsolateData&) = delete;
  IsolateData(IsolateData&&) = delete;
  IsolateData& operator=(IsolateData&&) = delete;

 private:
  void DeserializeProperties(const IsolateDataSerializeInfo* isolate_data_info);
  void CreateProperties();

#define VP(PropertyName, StringValue) V(v8::Private, PropertyName)
#define VY(PropertyName, StringValue) V(v8::Symbol, PropertyName)
#define VS(PropertyName, StringValue) V(v8::String, PropertyName)
#define VT(PropertyName, TypeName) V(TypeName, PropertyName)
#define V(TypeName, PropertyName)                                             \
  v8::Eternal<TypeName> PropertyName ## _;
  PER_ISOLATE_PRIVATE_SYMBOL_PROPERTIES(VP)
  PER_ISOLATE_SYMBOL_PROPERTIES(VY)
  PER_ISOLATE_STRING_PROPERTIES(VS)
  PER_ISOLATE_TEMPLATE_PROPERTIES(VT)
#undef V
#undef V
#undef VT
#undef VS
#undef VY
#undef VP
  // Keep a list of all Persistent strings used for AsyncWrap Provider types.
  std::array<v8::Eternal<v8::String>, AsyncWrap::PROVIDERS_LENGTH>
      async_wrap_providers_;

  v8::Isolate* const isolate_;
  uv_loop_t* const event_loop_;
  NodeArrayBufferAllocator* const node_allocator_;
  MultiIsolatePlatform* platform_;
  std::shared_ptr<PerIsolateOptions> options_;
  worker::Worker* worker_context_ = nullptr;
};

struct ContextInfo {
  explicit ContextInfo(const std::string& name) : name(name) {}
  const std::string name;
  std::string origin;
  bool is_default = false;
};

class EnabledDebugList;

namespace per_process {
extern std::shared_ptr<KVStore> system_environment;
}

struct EnvSerializeInfo;

class AsyncHooks : public MemoryRetainer {
 public:
  SET_MEMORY_INFO_NAME(AsyncHooks)
  SET_SELF_SIZE(AsyncHooks)
  void MemoryInfo(MemoryTracker* tracker) const override;

  // Reason for both UidFields and Fields are that one is stored as a double*
  // and the other as a uint32_t*.
  enum Fields {
    kInit,
    kBefore,
    kAfter,
    kDestroy,
    kPromiseResolve,
    kTotals,
    kCheck,
    kStackLength,
    kUsesExecutionAsyncResource,
    kFieldsCount,
  };

  enum UidFields {
    kExecutionAsyncId,
    kTriggerAsyncId,
    kAsyncIdCounter,
    kDefaultTriggerAsyncId,
    kUidFieldsCount,
  };

  inline AliasedUint32Array& fields();
  inline AliasedFloat64Array& async_id_fields();
  inline AliasedFloat64Array& async_ids_stack();
  inline v8::Local<v8::Array> js_execution_async_resources();
  // Returns the native executionAsyncResource value at stack index `index`.
  // Resources provided on the JS side are not stored on the native stack,
  // in which case an empty `Local<>` is returned.
  // The `js_execution_async_resources` array contains the value in that case.
  inline v8::Local<v8::Object> native_execution_async_resource(size_t index);

<<<<<<< HEAD
  inline void SetJSPromiseHooks(v8::Local<v8::Function> init,
                                v8::Local<v8::Function> before,
                                v8::Local<v8::Function> after,
                                v8::Local<v8::Function> resolve);
=======
  void InstallPromiseHooks(v8::Local<v8::Context> ctx);
  void ResetPromiseHooks(v8::Local<v8::Function> init,
                         v8::Local<v8::Function> before,
                         v8::Local<v8::Function> after,
                         v8::Local<v8::Function> resolve);
>>>>>>> a8a80be5

  inline v8::Local<v8::String> provider_string(int idx);

  inline void no_force_checks();
  inline Environment* env();

  // NB: This call does not take (co-)ownership of `execution_async_resource`.
  // The lifetime of the `v8::Local<>` pointee must last until
  // `pop_async_context()` or `clear_async_id_stack()` are called.
  void push_async_context(double async_id,
                          double trigger_async_id,
                          v8::Local<v8::Object> execution_async_resource);
  bool pop_async_context(double async_id);
  void clear_async_id_stack();  // Used in fatal exceptions.

  inline void AddContext(v8::Local<v8::Context> ctx);
  inline void RemoveContext(v8::Local<v8::Context> ctx);

  AsyncHooks(const AsyncHooks&) = delete;
  AsyncHooks& operator=(const AsyncHooks&) = delete;
  AsyncHooks(AsyncHooks&&) = delete;
  AsyncHooks& operator=(AsyncHooks&&) = delete;
  ~AsyncHooks() = default;

  // Used to set the kDefaultTriggerAsyncId in a scope. This is instead of
  // passing the trigger_async_id along with other constructor arguments.
  class DefaultTriggerAsyncIdScope {
   public:
    DefaultTriggerAsyncIdScope() = delete;
    explicit DefaultTriggerAsyncIdScope(Environment* env,
                                        double init_trigger_async_id);
    explicit DefaultTriggerAsyncIdScope(AsyncWrap* async_wrap);
    ~DefaultTriggerAsyncIdScope();

    DefaultTriggerAsyncIdScope(const DefaultTriggerAsyncIdScope&) = delete;
    DefaultTriggerAsyncIdScope& operator=(const DefaultTriggerAsyncIdScope&) =
        delete;
    DefaultTriggerAsyncIdScope(DefaultTriggerAsyncIdScope&&) = delete;
    DefaultTriggerAsyncIdScope& operator=(DefaultTriggerAsyncIdScope&&) =
        delete;

   private:
    AsyncHooks* async_hooks_;
    double old_default_trigger_async_id_;
  };

  struct SerializeInfo {
    AliasedBufferIndex async_ids_stack;
    AliasedBufferIndex fields;
    AliasedBufferIndex async_id_fields;
    SnapshotIndex js_execution_async_resources;
    std::vector<SnapshotIndex> native_execution_async_resources;
  };

  SerializeInfo Serialize(v8::Local<v8::Context> context,
                          v8::SnapshotCreator* creator);
  void Deserialize(v8::Local<v8::Context> context);

 private:
  friend class Environment;  // So we can call the constructor.
  explicit AsyncHooks(v8::Isolate* isolate, const SerializeInfo* info);

  [[noreturn]] void FailWithCorruptedAsyncStack(double expected_async_id);

  // Stores the ids of the current execution context stack.
  AliasedFloat64Array async_ids_stack_;
  // Attached to a Uint32Array that tracks the number of active hooks for
  // each type.
  AliasedUint32Array fields_;
  // Attached to a Float64Array that tracks the state of async resources.
  AliasedFloat64Array async_id_fields_;

  void grow_async_ids_stack();

  v8::Global<v8::Array> js_execution_async_resources_;
<<<<<<< HEAD
  std::vector<v8::Global<v8::Object>> native_execution_async_resources_;

  std::vector<v8::Global<v8::Context>> contexts_;
=======
  std::vector<v8::Local<v8::Object>> native_execution_async_resources_;

  // Non-empty during deserialization
  const SerializeInfo* info_ = nullptr;
>>>>>>> a8a80be5

  std::array<v8::Global<v8::Function>, 4> js_promise_hooks_;
};

class ImmediateInfo : public MemoryRetainer {
 public:
  inline AliasedUint32Array& fields();
  inline uint32_t count() const;
  inline uint32_t ref_count() const;
  inline bool has_outstanding() const;
  inline void ref_count_inc(uint32_t increment);
  inline void ref_count_dec(uint32_t decrement);

  ImmediateInfo(const ImmediateInfo&) = delete;
  ImmediateInfo& operator=(const ImmediateInfo&) = delete;
  ImmediateInfo(ImmediateInfo&&) = delete;
  ImmediateInfo& operator=(ImmediateInfo&&) = delete;
  ~ImmediateInfo() = default;

  SET_MEMORY_INFO_NAME(ImmediateInfo)
  SET_SELF_SIZE(ImmediateInfo)
  void MemoryInfo(MemoryTracker* tracker) const override;

  struct SerializeInfo {
    AliasedBufferIndex fields;
  };
  SerializeInfo Serialize(v8::Local<v8::Context> context,
                          v8::SnapshotCreator* creator);
  void Deserialize(v8::Local<v8::Context> context);

 private:
  friend class Environment;  // So we can call the constructor.
  explicit ImmediateInfo(v8::Isolate* isolate, const SerializeInfo* info);

  enum Fields { kCount, kRefCount, kHasOutstanding, kFieldsCount };

  AliasedUint32Array fields_;
};

class TickInfo : public MemoryRetainer {
 public:
  inline AliasedUint8Array& fields();
  inline bool has_tick_scheduled() const;
  inline bool has_rejection_to_warn() const;

  SET_MEMORY_INFO_NAME(TickInfo)
  SET_SELF_SIZE(TickInfo)
  void MemoryInfo(MemoryTracker* tracker) const override;

  TickInfo(const TickInfo&) = delete;
  TickInfo& operator=(const TickInfo&) = delete;
  TickInfo(TickInfo&&) = delete;
  TickInfo& operator=(TickInfo&&) = delete;
  ~TickInfo() = default;

  struct SerializeInfo {
    AliasedBufferIndex fields;
  };
  SerializeInfo Serialize(v8::Local<v8::Context> context,
                          v8::SnapshotCreator* creator);
  void Deserialize(v8::Local<v8::Context> context);

 private:
  friend class Environment;  // So we can call the constructor.
  explicit TickInfo(v8::Isolate* isolate, const SerializeInfo* info);

  enum Fields { kHasTickScheduled = 0, kHasRejectionToWarn, kFieldsCount };

  AliasedUint8Array fields_;
};

class TrackingTraceStateObserver :
    public v8::TracingController::TraceStateObserver {
 public:
  explicit TrackingTraceStateObserver(Environment* env) : env_(env) {}

  void OnTraceEnabled() override {
    UpdateTraceCategoryState();
  }

  void OnTraceDisabled() override {
    UpdateTraceCategoryState();
  }

 private:
  void UpdateTraceCategoryState();

  Environment* env_;
};

class ShouldNotAbortOnUncaughtScope {
 public:
  explicit inline ShouldNotAbortOnUncaughtScope(Environment* env);
  inline void Close();
  inline ~ShouldNotAbortOnUncaughtScope();
  ShouldNotAbortOnUncaughtScope(const ShouldNotAbortOnUncaughtScope&) = delete;
  ShouldNotAbortOnUncaughtScope& operator=(
      const ShouldNotAbortOnUncaughtScope&) = delete;
  ShouldNotAbortOnUncaughtScope(ShouldNotAbortOnUncaughtScope&&) = delete;
  ShouldNotAbortOnUncaughtScope& operator=(ShouldNotAbortOnUncaughtScope&&) =
      delete;

 private:
  Environment* env_;
};

<<<<<<< HEAD
class CleanupHookCallback {
 public:
  typedef void (*Callback)(void*);

  CleanupHookCallback(Callback fn,
                      void* arg,
                      uint64_t insertion_order_counter)
      : fn_(fn), arg_(arg), insertion_order_counter_(insertion_order_counter) {}

  // Only hashes `arg_`, since that is usually enough to identify the hook.
  struct Hash {
    inline size_t operator()(const CleanupHookCallback& cb) const;
  };
=======
typedef void (*DeserializeRequestCallback)(v8::Local<v8::Context> context,
                                           v8::Local<v8::Object> holder,
                                           int index,
                                           InternalFieldInfoBase* info);
struct DeserializeRequest {
  DeserializeRequestCallback cb;
  v8::Global<v8::Object> holder;
  int index;
  InternalFieldInfoBase* info = nullptr;  // Owned by the request
};
>>>>>>> a8a80be5

struct EnvSerializeInfo {
  std::vector<std::string> builtins;
  AsyncHooks::SerializeInfo async_hooks;
  TickInfo::SerializeInfo tick_info;
  ImmediateInfo::SerializeInfo immediate_info;
  AliasedBufferIndex timeout_info;
  performance::PerformanceState::SerializeInfo performance_state;
  AliasedBufferIndex exiting;
  AliasedBufferIndex stream_base_state;
  AliasedBufferIndex should_abort_on_uncaught_toggle;

  RealmSerializeInfo principal_realm;
  friend std::ostream& operator<<(std::ostream& o, const EnvSerializeInfo& i);
};

struct SnapshotMetadata {
  // For now kFullyCustomized is only built with the --build-snapshot CLI flag.
  // We might want to add more types of snapshots in the future.
  enum class Type : uint8_t { kDefault, kFullyCustomized };

  Type type;
  std::string node_version;
  std::string node_arch;
  std::string node_platform;
  // Result of v8::ScriptCompiler::CachedDataVersionTag().
  uint32_t v8_cache_version_tag;
};

<<<<<<< HEAD
 private:
  friend class Environment;
  Callback fn_;
  void* arg_;
=======
struct SnapshotData {
  enum class DataOwnership { kOwned, kNotOwned };

  static const uint32_t kMagic = 0x143da19;
  static const SnapshotIndex kNodeVMContextIndex = 0;
  static const SnapshotIndex kNodeBaseContextIndex = kNodeVMContextIndex + 1;
  static const SnapshotIndex kNodeMainContextIndex = kNodeBaseContextIndex + 1;
>>>>>>> a8a80be5

  DataOwnership data_ownership = DataOwnership::kOwned;

  SnapshotMetadata metadata;

  // The result of v8::SnapshotCreator::CreateBlob() during the snapshot
  // building process.
  v8::StartupData v8_snapshot_blob_data{nullptr, 0};

  IsolateDataSerializeInfo isolate_data_info;
  // TODO(joyeecheung): there should be a vector of env_info once we snapshot
  // the worker environments.
  EnvSerializeInfo env_info;

  // A vector of built-in ids and v8::ScriptCompiler::CachedData, this can be
  // shared across Node.js instances because they are supposed to share the
  // read only space. We use builtins::CodeCacheInfo because
  // v8::ScriptCompiler::CachedData is not copyable.
  std::vector<builtins::CodeCacheInfo> code_cache;

  void ToBlob(FILE* out) const;
  // If returns false, the metadata doesn't match the current Node.js binary,
  // and the caller should not consume the snapshot data.
  bool Check() const;
  static bool FromBlob(SnapshotData* out, FILE* in);

  ~SnapshotData();
};

/**
 * Environment is a per-isolate data structure that represents an execution
 * environment. Each environment has a principal realm. An environment can
 * create multiple subsidiary synthetic realms.
 */
class Environment : public MemoryRetainer {
 public:
  Environment(const Environment&) = delete;
  Environment& operator=(const Environment&) = delete;
  Environment(Environment&&) = delete;
  Environment& operator=(Environment&&) = delete;

  SET_MEMORY_INFO_NAME(Environment)

  inline size_t SelfSize() const override;
  bool IsRootNode() const override { return true; }
  void MemoryInfo(MemoryTracker* tracker) const override;

<<<<<<< HEAD
  void CreateProperties();
  void VerifyNoStrongBaseObjects();
=======
  EnvSerializeInfo Serialize(v8::SnapshotCreator* creator);
  void DeserializeProperties(const EnvSerializeInfo* info);

  void PrintInfoForSnapshotIfDebug();
  void EnqueueDeserializeRequest(DeserializeRequestCallback cb,
                                 v8::Local<v8::Object> holder,
                                 int index,
                                 InternalFieldInfoBase* info);
  void RunDeserializeRequests();
>>>>>>> a8a80be5
  // Should be called before InitializeInspector()
  void InitializeDiagnostics();

  std::string GetCwd();

#if HAVE_INSPECTOR
  // If the environment is created for a worker, pass parent_handle and
  // the ownership if transferred into the Environment.
  int InitializeInspector(
      std::unique_ptr<inspector::ParentInspectorHandle> parent_handle);
#endif

  inline size_t async_callback_scope_depth() const;
  inline void PushAsyncCallbackScope();
  inline void PopAsyncCallbackScope();

  static inline Environment* GetCurrent(v8::Isolate* isolate);
  static inline Environment* GetCurrent(v8::Local<v8::Context> context);
  static inline Environment* GetCurrent(
      const v8::FunctionCallbackInfo<v8::Value>& info);

  template <typename T>
  static inline Environment* GetCurrent(
      const v8::PropertyCallbackInfo<T>& info);

  // Create an Environment without initializing a main Context. Use
  // InitializeMainContext() to initialize a main context for it.
  Environment(IsolateData* isolate_data,
              v8::Isolate* isolate,
              const std::vector<std::string>& args,
              const std::vector<std::string>& exec_args,
              const EnvSerializeInfo* env_info,
              EnvironmentFlags::Flags flags,
              ThreadId thread_id);
  void InitializeMainContext(v8::Local<v8::Context> context,
                             const EnvSerializeInfo* env_info);
  // Create an Environment and initialize the provided principal context for it.
  Environment(IsolateData* isolate_data,
              v8::Local<v8::Context> context,
              const std::vector<std::string>& args,
              const std::vector<std::string>& exec_args,
              const EnvSerializeInfo* env_info,
              EnvironmentFlags::Flags flags,
              ThreadId thread_id);
  ~Environment() override;

  void InitializeLibuv();
  inline const std::vector<std::string>& exec_argv();
  inline const std::vector<std::string>& argv();
  const std::string& exec_path() const;

  typedef void (*HandleCleanupCb)(Environment* env,
                                  uv_handle_t* handle,
                                  void* arg);
  struct HandleCleanup {
    uv_handle_t* handle_;
    HandleCleanupCb cb_;
    void* arg_;
  };

  void RegisterHandleCleanups();
  void CleanupHandles();
  void Exit(int code);
  void ExitEnv(StopFlags::Flags flags);

  // Register clean-up cb to be called on environment destruction.
  inline void RegisterHandleCleanup(uv_handle_t* handle,
                                    HandleCleanupCb cb,
                                    void* arg);

  template <typename T, typename OnCloseCallback>
  inline void CloseHandle(T* handle, OnCloseCallback callback);

  void ResetPromiseHooks(v8::Local<v8::Function> init,
                         v8::Local<v8::Function> before,
                         v8::Local<v8::Function> after,
                         v8::Local<v8::Function> resolve);
  void AssignToContext(v8::Local<v8::Context> context,
                       Realm* realm,
                       const ContextInfo& info);
  void TrackContext(v8::Local<v8::Context> context);
  void UntrackContext(v8::Local<v8::Context> context);

  void StartProfilerIdleNotifier();

  void StartProfilerIdleNotifier();

  inline v8::Isolate* isolate() const;
  inline uv_loop_t* event_loop() const;
  void TryLoadAddon(const char* filename,
                    int flags,
                    const std::function<bool(binding::DLib*)>& was_loaded);

  static inline Environment* from_timer_handle(uv_timer_t* handle);
  inline uv_timer_t* timer_handle();

  static inline Environment* from_immediate_check_handle(uv_check_t* handle);
  inline uv_check_t* immediate_check_handle();
  inline uv_idle_t* immediate_idle_handle();

  inline void IncreaseWaitingRequestCounter();
  inline void DecreaseWaitingRequestCounter();

  inline AsyncHooks* async_hooks();
  inline ImmediateInfo* immediate_info();
  inline AliasedInt32Array& timeout_info();
  inline TickInfo* tick_info();
  inline uint64_t timer_base() const;
  inline std::shared_ptr<KVStore> env_vars();
  inline void set_env_vars(std::shared_ptr<KVStore> env_vars);

  inline IsolateData* isolate_data() const;

  inline bool printed_error() const;
  inline void set_printed_error(bool value);

  void PrintSyncTrace() const;
  inline void set_trace_sync_io(bool value);

  inline void set_force_context_aware(bool value);
  inline bool force_context_aware() const;

  // This is a pseudo-boolean that keeps track of whether the process is
  // exiting.
  inline void set_exiting(bool value);
  inline AliasedUint32Array& exiting();

  // This stores whether the --abort-on-uncaught-exception flag was passed
  // to Node.
  inline bool abort_on_uncaught_exception() const;
  inline void set_abort_on_uncaught_exception(bool value);
  // This is a pseudo-boolean that keeps track of whether an uncaught exception
  // should abort the process or not if --abort-on-uncaught-exception was
  // passed to Node. If the flag was not passed, it is ignored.
  inline AliasedUint32Array& should_abort_on_uncaught_toggle();

  inline AliasedInt32Array& stream_base_state();

  // The necessary API for async_hooks.
  inline double new_async_id();
  inline double execution_async_id();
  inline double trigger_async_id();
  inline double get_default_trigger_async_id();

  // List of id's that have been destroyed and need the destroy() cb called.
  inline std::vector<double>* destroy_async_id_list();

  std::set<struct node_module*> internal_bindings;
  std::set<std::string> builtins_with_cache;
  std::set<std::string> builtins_without_cache;
  // This is only filled during deserialization. We use a vector since
  // it's only used for tests.
  std::vector<std::string> builtins_in_snapshot;

  std::unordered_multimap<int, loader::ModuleWrap*> hash_to_module_map;
  std::unordered_map<uint32_t, loader::ModuleWrap*> id_to_module_map;
  std::unordered_map<uint32_t, contextify::ContextifyScript*>
      id_to_script_map;
  std::unordered_map<uint32_t, contextify::CompiledFnEntry*> id_to_function_map;

  inline uint32_t get_next_module_id();
  inline uint32_t get_next_script_id();
  inline uint32_t get_next_function_id();

  EnabledDebugList* enabled_debug_list() { return &enabled_debug_list_; }

  inline performance::PerformanceState* performance_state();

  void CollectUVExceptionInfo(v8::Local<v8::Value> context,
                              int errorno,
                              const char* syscall = nullptr,
                              const char* message = nullptr,
                              const char* path = nullptr,
                              const char* dest = nullptr);

  // If this flag is set, calls into JS (if they would be observable
  // from userland) must be avoided.  This flag does not indicate whether
  // calling into JS is allowed from a VM perspective at this point.
  inline bool can_call_into_js() const;
  inline void set_can_call_into_js(bool can_call_into_js);

  // Increase or decrease a counter that manages whether this Environment
  // keeps the event loop alive on its own or not. The counter starts out at 0,
  // meaning it does not, and any positive value will make it keep the event
  // loop alive.
  // This is used by Workers to manage their own .ref()/.unref() implementation,
  // as Workers aren't directly associated with their own libuv handles.
  void add_refs(int64_t diff);

  // Convenient getter of the principal realm's has_run_bootstrapping_code().
  inline bool has_run_bootstrapping_code() const;

  inline bool has_serialized_options() const;
  inline void set_has_serialized_options(bool has_serialized_options);

  inline bool is_main_thread() const;
  inline bool no_native_addons() const;
  inline bool should_not_register_esm_loader() const;
  inline bool should_create_inspector() const;
  inline bool owns_process_state() const;
  inline bool owns_inspector() const;
  inline bool tracks_unmanaged_fds() const;
  inline bool hide_console_windows() const;
<<<<<<< HEAD
=======
  inline bool no_global_search_paths() const;
  inline bool no_browser_globals() const;
>>>>>>> a8a80be5
  inline uint64_t thread_id() const;
  inline worker::Worker* worker_context() const;
  Environment* worker_parent_env() const;
  inline void add_sub_worker_context(worker::Worker* context);
  inline void remove_sub_worker_context(worker::Worker* context);
  void stop_sub_worker_contexts();
  template <typename Fn>
  inline void ForEachWorker(Fn&& iterator);
  // Determine if the environment is stopping. This getter is thread-safe.
  inline bool is_stopping() const;
  inline void set_stopping(bool value);
  inline std::list<node_module>* extra_linked_bindings();
  inline node_module* extra_linked_bindings_head();
  inline node_module* extra_linked_bindings_tail();
  inline const Mutex& extra_linked_bindings_mutex() const;

  inline bool filehandle_close_warning() const;
  inline void set_filehandle_close_warning(bool on);

  inline void set_source_maps_enabled(bool on);
  inline bool source_maps_enabled() const;

  inline void ThrowError(const char* errmsg);
  inline void ThrowTypeError(const char* errmsg);
  inline void ThrowRangeError(const char* errmsg);
  inline void ThrowErrnoException(int errorno,
                                  const char* syscall = nullptr,
                                  const char* message = nullptr,
                                  const char* path = nullptr);
  inline void ThrowUVException(int errorno,
                               const char* syscall = nullptr,
                               const char* message = nullptr,
                               const char* path = nullptr,
                               const char* dest = nullptr);

<<<<<<< HEAD
  inline v8::Local<v8::FunctionTemplate>
      NewFunctionTemplate(v8::FunctionCallback callback,
                          v8::Local<v8::Signature> signature =
                              v8::Local<v8::Signature>(),
                          v8::ConstructorBehavior behavior =
                              v8::ConstructorBehavior::kAllow,
                          v8::SideEffectType side_effect =
                              v8::SideEffectType::kHasSideEffect);

  // Convenience methods for NewFunctionTemplate().
  inline void SetMethod(v8::Local<v8::Object> that,
                        const char* name,
                        v8::FunctionCallback callback);

  inline void SetProtoMethod(v8::Local<v8::FunctionTemplate> that,
                             const char* name,
                             v8::FunctionCallback callback);

  inline void SetInstanceMethod(v8::Local<v8::FunctionTemplate> that,
                                const char* name,
                                v8::FunctionCallback callback);


  // Safe variants denote the function has no side effects.
  inline void SetMethodNoSideEffect(v8::Local<v8::Object> that,
                                    const char* name,
                                    v8::FunctionCallback callback);
  inline void SetProtoMethodNoSideEffect(v8::Local<v8::FunctionTemplate> that,
                                         const char* name,
                                         v8::FunctionCallback callback);

  enum class SetConstructorFunctionFlag {
    NONE,
    SET_CLASS_NAME,
  };

  inline void SetConstructorFunction(v8::Local<v8::Object> that,
                          const char* name,
                          v8::Local<v8::FunctionTemplate> tmpl,
                          SetConstructorFunctionFlag flag =
                              SetConstructorFunctionFlag::SET_CLASS_NAME);

  inline void SetConstructorFunction(v8::Local<v8::Object> that,
                          v8::Local<v8::String> name,
                          v8::Local<v8::FunctionTemplate> tmpl,
                          SetConstructorFunctionFlag flag =
                              SetConstructorFunctionFlag::SET_CLASS_NAME);

=======
>>>>>>> a8a80be5
  void AtExit(void (*cb)(void* arg), void* arg);
  void RunAtExitCallbacks();

  void RunWeakRefCleanup();

  v8::MaybeLocal<v8::Value> RunSnapshotSerializeCallback() const;
  v8::MaybeLocal<v8::Value> RunSnapshotDeserializeCallback() const;
  v8::MaybeLocal<v8::Value> RunSnapshotDeserializeMain() const;

  // Primitive values are shared across realms.
  // The getters simply proxy to the per-isolate primitive.
#define VP(PropertyName, StringValue) V(v8::Private, PropertyName)
#define VY(PropertyName, StringValue) V(v8::Symbol, PropertyName)
#define VS(PropertyName, StringValue) V(v8::String, PropertyName)
#define V(TypeName, PropertyName)                                             \
  inline v8::Local<TypeName> PropertyName() const;
  PER_ISOLATE_PRIVATE_SYMBOL_PROPERTIES(VP)
  PER_ISOLATE_SYMBOL_PROPERTIES(VY)
  PER_ISOLATE_STRING_PROPERTIES(VS)
#undef V
#undef VS
#undef VY
#undef VP

#define V(PropertyName, TypeName)                                             \
  inline v8::Local<TypeName> PropertyName() const;                            \
  inline void set_ ## PropertyName(v8::Local<TypeName> value);
  PER_ISOLATE_TEMPLATE_PROPERTIES(V)
  // Per-realm strong persistent values of the principal realm.
  // Get/set the value with an explicit realm instead when possible.
  // Deprecate soon.
  PER_REALM_STRONG_PERSISTENT_VALUES(V)
#undef V

  // Return the context of the principal realm.
  // Get the context with an explicit realm instead when possible.
  // Deprecate soon.
  inline v8::Local<v8::Context> context() const;
  inline Realm* principal_realm() const;

#if HAVE_INSPECTOR
  inline inspector::Agent* inspector_agent() const {
    return inspector_agent_.get();
  }

  inline bool is_in_inspector_console_call() const;
  inline void set_is_in_inspector_console_call(bool value);
#endif

  typedef ListHead<HandleWrap, &HandleWrap::handle_wrap_queue_> HandleWrapQueue;
  typedef ListHead<ReqWrapBase, &ReqWrapBase::req_wrap_queue_> ReqWrapQueue;

  inline HandleWrapQueue* handle_wrap_queue() { return &handle_wrap_queue_; }
  inline ReqWrapQueue* req_wrap_queue() { return &req_wrap_queue_; }

  inline bool EmitProcessEnvWarning() {
    bool current_value = emit_env_nonstring_warning_;
    emit_env_nonstring_warning_ = false;
    return current_value;
  }

  inline bool EmitErrNameWarning() {
    bool current_value = emit_err_name_warning_;
    emit_err_name_warning_ = false;
    return current_value;
  }

  // cb will be called as cb(env) on the next event loop iteration.
  // Unlike the JS setImmediate() function, nested SetImmediate() calls will
  // be run without returning control to the event loop, similar to nextTick().
  template <typename Fn>
  inline void SetImmediate(
      Fn&& cb, CallbackFlags::Flags flags = CallbackFlags::kRefed);
  template <typename Fn>
  // This behaves like SetImmediate() but can be called from any thread.
  inline void SetImmediateThreadsafe(
      Fn&& cb, CallbackFlags::Flags flags = CallbackFlags::kRefed);
  // This behaves like V8's Isolate::RequestInterrupt(), but also accounts for
  // the event loop (i.e. combines the V8 function with SetImmediate()).
  // The passed callback may not throw exceptions.
  // This function can be called from any thread.
  template <typename Fn>
  inline void RequestInterrupt(Fn&& cb);
  // This needs to be available for the JS-land setImmediate().
  void ToggleImmediateRef(bool ref);

  inline void PushShouldNotAbortOnUncaughtScope();
  inline void PopShouldNotAbortOnUncaughtScope();
  inline bool inside_should_not_abort_on_uncaught_scope() const;

  static inline Environment* ForAsyncHooks(AsyncHooks* hooks);

  v8::Local<v8::Value> GetNow();
  void ScheduleTimer(int64_t duration);
  void ToggleTimerRef(bool ref);

<<<<<<< HEAD
  using CleanupCallback = CleanupHookCallback::Callback;
  inline void AddCleanupHook(CleanupCallback cb, void* arg);
  inline void RemoveCleanupHook(CleanupCallback cb, void* arg);
=======
  inline void AddCleanupHook(CleanupQueue::Callback cb, void* arg);
  inline void RemoveCleanupHook(CleanupQueue::Callback cb, void* arg);
>>>>>>> a8a80be5
  void RunCleanup();

  static size_t NearHeapLimitCallback(void* data,
                                      size_t current_heap_limit,
                                      size_t initial_heap_limit);
  static void BuildEmbedderGraph(v8::Isolate* isolate,
                                 v8::EmbedderGraph* graph,
                                 void* data);

  inline std::shared_ptr<EnvironmentOptions> options();
  inline std::shared_ptr<ExclusiveAccess<HostPort>> inspector_host_port();

  inline int32_t stack_trace_limit() const { return 10; }

#if HAVE_INSPECTOR
  void set_coverage_connection(
      std::unique_ptr<profiler::V8CoverageConnection> connection);
  profiler::V8CoverageConnection* coverage_connection();

  inline void set_coverage_directory(const char* directory);
  inline const std::string& coverage_directory() const;

  void set_cpu_profiler_connection(
      std::unique_ptr<profiler::V8CpuProfilerConnection> connection);
  profiler::V8CpuProfilerConnection* cpu_profiler_connection();

  inline void set_cpu_prof_name(const std::string& name);
  inline const std::string& cpu_prof_name() const;

  inline void set_cpu_prof_interval(uint64_t interval);
  inline uint64_t cpu_prof_interval() const;

  inline void set_cpu_prof_dir(const std::string& dir);
  inline const std::string& cpu_prof_dir() const;

  void set_heap_profiler_connection(
      std::unique_ptr<profiler::V8HeapProfilerConnection> connection);
  profiler::V8HeapProfilerConnection* heap_profiler_connection();

  inline void set_heap_prof_name(const std::string& name);
  inline const std::string& heap_prof_name() const;

  inline void set_heap_prof_dir(const std::string& dir);
  inline const std::string& heap_prof_dir() const;

  inline void set_heap_prof_interval(uint64_t interval);
  inline uint64_t heap_prof_interval() const;

#endif  // HAVE_INSPECTOR

  inline void set_process_exit_handler(
      std::function<void(Environment*, int)>&& handler);

  void RunAndClearNativeImmediates(bool only_refed = false);
  void RunAndClearInterrupts();

  uv_buf_t allocate_managed_buffer(const size_t suggested_size);
  std::unique_ptr<v8::BackingStore> release_managed_buffer(const uv_buf_t& buf);

  void AddUnmanagedFd(int fd);
  void RemoveUnmanagedFd(int fd);

  template <typename T>
  void ForEachRealm(T&& iterator) const;

  inline void set_heap_snapshot_near_heap_limit(uint32_t limit);
  inline bool is_in_heapsnapshot_heap_limit_callback() const;

  inline void AddHeapSnapshotNearHeapLimitCallback();

  inline void RemoveHeapSnapshotNearHeapLimitCallback(size_t heap_limit);

 private:
  inline void ThrowError(v8::Local<v8::Value> (*fun)(v8::Local<v8::String>),
                         const char* errmsg);

  std::list<binding::DLib> loaded_addons_;
  v8::Isolate* const isolate_;
  IsolateData* const isolate_data_;
  uv_timer_t timer_handle_;
  uv_check_t immediate_check_handle_;
  uv_idle_t immediate_idle_handle_;
  uv_prepare_t idle_prepare_handle_;
  uv_check_t idle_check_handle_;
  uv_async_t task_queues_async_;
  int64_t task_queues_async_refs_ = 0;

  AsyncHooks async_hooks_;
  ImmediateInfo immediate_info_;
  AliasedInt32Array timeout_info_;
  TickInfo tick_info_;
  const uint64_t timer_base_;
  std::shared_ptr<KVStore> env_vars_;
  bool printed_error_ = false;
  bool trace_sync_io_ = false;
  bool emit_env_nonstring_warning_ = true;
  bool emit_err_name_warning_ = true;
  bool emit_filehandle_warning_ = true;
  bool source_maps_enabled_ = false;

  size_t async_callback_scope_depth_ = 0;
  std::vector<double> destroy_async_id_list_;

#if HAVE_INSPECTOR
  std::unique_ptr<profiler::V8CoverageConnection> coverage_connection_;
  std::unique_ptr<profiler::V8CpuProfilerConnection> cpu_profiler_connection_;
  std::string coverage_directory_;
  std::string cpu_prof_dir_;
  std::string cpu_prof_name_;
  uint64_t cpu_prof_interval_;
  std::unique_ptr<profiler::V8HeapProfilerConnection> heap_profiler_connection_;
  std::string heap_prof_dir_;
  std::string heap_prof_name_;
  uint64_t heap_prof_interval_;
#endif  // HAVE_INSPECTOR

  std::shared_ptr<EnvironmentOptions> options_;
  // options_ contains debug options parsed from CLI arguments,
  // while inspector_host_port_ stores the actual inspector host
  // and port being used. For example the port is -1 by default
  // and can be specified as 0 (meaning any port allocated when the
  // server starts listening), but when the inspector server starts
  // the inspector_host_port_->port() will be the actual port being
  // used.
  std::shared_ptr<ExclusiveAccess<HostPort>> inspector_host_port_;
  std::vector<std::string> exec_argv_;
  std::vector<std::string> argv_;
  std::string exec_path_;

<<<<<<< HEAD
  bool is_processing_heap_limit_callback_ = false;
  int64_t heap_limit_snapshot_taken_ = 0;
=======
  bool is_in_heapsnapshot_heap_limit_callback_ = false;
  uint32_t heap_limit_snapshot_taken_ = 0;
  uint32_t heap_snapshot_near_heap_limit_ = 0;
  bool heapsnapshot_near_heap_limit_callback_added_ = false;
>>>>>>> a8a80be5

  uint32_t module_id_counter_ = 0;
  uint32_t script_id_counter_ = 0;
  uint32_t function_id_counter_ = 0;

  AliasedUint32Array exiting_;

  AliasedUint32Array should_abort_on_uncaught_toggle_;
  int should_not_abort_scope_counter_ = 0;

  std::unique_ptr<TrackingTraceStateObserver> trace_state_observer_;

  AliasedInt32Array stream_base_state_;

  uint64_t environment_start_time_;
  std::unique_ptr<performance::PerformanceState> performance_state_;

  bool has_serialized_options_ = false;

  std::atomic_bool can_call_into_js_ { true };
  uint64_t flags_;
  uint64_t thread_id_;
  std::unordered_set<worker::Worker*> sub_worker_contexts_;

#if HAVE_INSPECTOR
  std::unique_ptr<inspector::Agent> inspector_agent_;
  bool is_in_inspector_console_call_ = false;
#endif

  std::list<DeserializeRequest> deserialize_requests_;

  // handle_wrap_queue_ and req_wrap_queue_ needs to be at a fixed offset from
  // the start of the class because it is used by
  // src/node_postmortem_metadata.cc to calculate offsets and generate debug
  // symbols for Environment, which assumes that the position of members in
  // memory are predictable. For more information please refer to
  // `doc/contributing/node-postmortem-support.md`
  friend int GenDebugSymbols();
  HandleWrapQueue handle_wrap_queue_;
  ReqWrapQueue req_wrap_queue_;
  std::list<HandleCleanup> handle_cleanup_queue_;
  int handle_cleanup_waiting_ = 0;
  int request_waiting_ = 0;

  EnabledDebugList enabled_debug_list_;

  std::vector<v8::Global<v8::Context>> contexts_;
  std::list<node_module> extra_linked_bindings_;
  Mutex extra_linked_bindings_mutex_;

  static void RunTimers(uv_timer_t* handle);

  struct ExitCallback {
    void (*cb_)(void* arg);
    void* arg_;
  };

  std::list<ExitCallback> at_exit_functions_;

  typedef CallbackQueue<void, Environment*> NativeImmediateQueue;
  NativeImmediateQueue native_immediates_;
  Mutex native_immediates_threadsafe_mutex_;
  NativeImmediateQueue native_immediates_threadsafe_;
  NativeImmediateQueue native_immediates_interrupts_;
  // Also guarded by native_immediates_threadsafe_mutex_. This can be used when
  // trying to post tasks from other threads to an Environment, as the libuv
  // handle for the immediate queues (task_queues_async_) may not be initialized
  // yet or already have been destroyed.
  bool task_queues_async_initialized_ = false;

  std::atomic<Environment**> interrupt_data_ {nullptr};
  void RequestInterruptFromV8();
  static void CheckImmediate(uv_check_t* handle);

  CleanupQueue cleanup_queue_;
  bool started_cleanup_ = false;

  std::atomic_bool is_stopping_ { false };

  std::unordered_set<int> unmanaged_fds_;

  std::function<void(Environment*, int)> process_exit_handler_ {
      DefaultProcessExitHandler };

  std::unique_ptr<Realm> principal_realm_ = nullptr;

  // Used by allocate_managed_buffer() and release_managed_buffer() to keep
  // track of the BackingStore for a given pointer.
  std::unordered_map<char*, std::unique_ptr<v8::BackingStore>>
      released_allocated_buffers_;
};

}  // namespace node

#endif  // defined(NODE_WANT_INTERNALS) && NODE_WANT_INTERNALS

#endif  // SRC_ENV_H_<|MERGE_RESOLUTION|>--- conflicted
+++ resolved
@@ -111,385 +111,9 @@
   friend class Environment;
 };
 
-<<<<<<< HEAD
-// PER_ISOLATE_* macros: We have a lot of per-isolate properties
-// and adding and maintaining their getters and setters by hand would be
-// difficult so let's make the preprocessor generate them for us.
-//
-// In each macro, `V` is expected to be the name of a macro or function which
-// accepts the number of arguments provided in each tuple in the macro body,
-// typically two. The named function will be invoked against each tuple.
-//
-// Make sure that any macro V defined for use with the PER_ISOLATE_* macros is
-// undefined again after use.
-
-// Private symbols are per-isolate primitives but Environment proxies them
-// for the sake of convenience.  Strings should be ASCII-only and have a
-// "node:" prefix to avoid name clashes with third-party code.
-#define PER_ISOLATE_PRIVATE_SYMBOL_PROPERTIES(V)                              \
-  V(alpn_buffer_private_symbol, "node:alpnBuffer")                            \
-  V(arrow_message_private_symbol, "node:arrowMessage")                        \
-  V(contextify_context_private_symbol, "node:contextify:context")             \
-  V(contextify_global_private_symbol, "node:contextify:global")               \
-  V(decorated_private_symbol, "node:decorated")                               \
-  V(napi_type_tag, "node:napi:type_tag")                                      \
-  V(napi_wrapper, "node:napi:wrapper")                                        \
-  V(untransferable_object_private_symbol, "node:untransferableObject")        \
-
-// Symbols are per-isolate primitives but Environment proxies them
-// for the sake of convenience.
-#define PER_ISOLATE_SYMBOL_PROPERTIES(V)                                       \
-  V(async_id_symbol, "async_id_symbol")                                        \
-  V(handle_onclose_symbol, "handle_onclose")                                   \
-  V(no_message_symbol, "no_message_symbol")                                    \
-  V(messaging_deserialize_symbol, "messaging_deserialize_symbol")              \
-  V(messaging_transfer_symbol, "messaging_transfer_symbol")                    \
-  V(messaging_clone_symbol, "messaging_clone_symbol")                          \
-  V(messaging_transfer_list_symbol, "messaging_transfer_list_symbol")          \
-  V(oninit_symbol, "oninit")                                                   \
-  V(owner_symbol, "owner_symbol")                                              \
-  V(onpskexchange_symbol, "onpskexchange")                                     \
-  V(resource_symbol, "resource_symbol")                                        \
-  V(trigger_async_id_symbol, "trigger_async_id_symbol")                        \
-
-// Strings are per-isolate primitives but Environment proxies them
-// for the sake of convenience.  Strings should be ASCII-only.
-#define PER_ISOLATE_STRING_PROPERTIES(V)                                       \
-  V(address_string, "address")                                                 \
-  V(aliases_string, "aliases")                                                 \
-  V(args_string, "args")                                                       \
-  V(asn1curve_string, "asn1Curve")                                             \
-  V(async_ids_stack_string, "async_ids_stack")                                 \
-  V(bits_string, "bits")                                                       \
-  V(block_list_string, "blockList")                                            \
-  V(buffer_string, "buffer")                                                   \
-  V(bytes_parsed_string, "bytesParsed")                                        \
-  V(bytes_read_string, "bytesRead")                                            \
-  V(bytes_written_string, "bytesWritten")                                      \
-  V(cached_data_produced_string, "cachedDataProduced")                         \
-  V(cached_data_rejected_string, "cachedDataRejected")                         \
-  V(cached_data_string, "cachedData")                                          \
-  V(cache_key_string, "cacheKey")                                              \
-  V(change_string, "change")                                                   \
-  V(channel_string, "channel")                                                 \
-  V(chunks_sent_since_last_write_string, "chunksSentSinceLastWrite")           \
-  V(clone_unsupported_type_str, "Cannot transfer object of unsupported type.") \
-  V(code_string, "code")                                                       \
-  V(commonjs_string, "commonjs")                                               \
-  V(config_string, "config")                                                   \
-  V(constants_string, "constants")                                             \
-  V(crypto_dh_string, "dh")                                                    \
-  V(crypto_dsa_string, "dsa")                                                  \
-  V(crypto_ec_string, "ec")                                                    \
-  V(crypto_ed25519_string, "ed25519")                                          \
-  V(crypto_ed448_string, "ed448")                                              \
-  V(crypto_x25519_string, "x25519")                                            \
-  V(crypto_x448_string, "x448")                                                \
-  V(crypto_rsa_string, "rsa")                                                  \
-  V(crypto_rsa_pss_string, "rsa-pss")                                          \
-  V(cwd_string, "cwd")                                                         \
-  V(data_string, "data")                                                       \
-  V(default_is_true_string, "defaultIsTrue")                                   \
-  V(deserialize_info_string, "deserializeInfo")                                \
-  V(dest_string, "dest")                                                       \
-  V(destroyed_string, "destroyed")                                             \
-  V(detached_string, "detached")                                               \
-  V(dh_string, "DH")                                                           \
-  V(dns_a_string, "A")                                                         \
-  V(dns_aaaa_string, "AAAA")                                                   \
-  V(dns_caa_string, "CAA")                                                     \
-  V(dns_critical_string, "critical")                                           \
-  V(dns_cname_string, "CNAME")                                                 \
-  V(dns_mx_string, "MX")                                                       \
-  V(dns_naptr_string, "NAPTR")                                                 \
-  V(dns_ns_string, "NS")                                                       \
-  V(dns_ptr_string, "PTR")                                                     \
-  V(dns_soa_string, "SOA")                                                     \
-  V(dns_srv_string, "SRV")                                                     \
-  V(dns_txt_string, "TXT")                                                     \
-  V(done_string, "done")                                                       \
-  V(duration_string, "duration")                                               \
-  V(ecdh_string, "ECDH")                                                       \
-  V(emit_string, "emit")                                                       \
-  V(emit_warning_string, "emitWarning")                                        \
-  V(empty_object_string, "{}")                                                 \
-  V(encoding_string, "encoding")                                               \
-  V(entries_string, "entries")                                                 \
-  V(entry_type_string, "entryType")                                            \
-  V(env_pairs_string, "envPairs")                                              \
-  V(env_var_settings_string, "envVarSettings")                                 \
-  V(errno_string, "errno")                                                     \
-  V(error_string, "error")                                                     \
-  V(exchange_string, "exchange")                                               \
-  V(exit_code_string, "exitCode")                                              \
-  V(expire_string, "expire")                                                   \
-  V(exponent_string, "exponent")                                               \
-  V(exports_string, "exports")                                                 \
-  V(ext_key_usage_string, "ext_key_usage")                                     \
-  V(external_stream_string, "_externalStream")                                 \
-  V(family_string, "family")                                                   \
-  V(fatal_exception_string, "_fatalException")                                 \
-  V(fd_string, "fd")                                                           \
-  V(fields_string, "fields")                                                   \
-  V(file_string, "file")                                                       \
-  V(filename_string, "filename")                                               \
-  V(fingerprint256_string, "fingerprint256")                                   \
-  V(fingerprint_string, "fingerprint")                                         \
-  V(flags_string, "flags")                                                     \
-  V(flowlabel_string, "flowlabel")                                             \
-  V(fragment_string, "fragment")                                               \
-  V(function_string, "function")                                               \
-  V(get_data_clone_error_string, "_getDataCloneError")                         \
-  V(get_shared_array_buffer_id_string, "_getSharedArrayBufferId")              \
-  V(gid_string, "gid")                                                         \
-  V(h2_string, "h2")                                                           \
-  V(handle_string, "handle")                                                   \
-  V(help_text_string, "helpText")                                              \
-  V(homedir_string, "homedir")                                                 \
-  V(host_string, "host")                                                       \
-  V(hostmaster_string, "hostmaster")                                           \
-  V(http_1_1_string, "http/1.1")                                               \
-  V(identity_string, "identity")                                               \
-  V(ignore_string, "ignore")                                                   \
-  V(infoaccess_string, "infoAccess")                                           \
-  V(inherit_string, "inherit")                                                 \
-  V(input_string, "input")                                                     \
-  V(internal_binding_string, "internalBinding")                                \
-  V(internal_string, "internal")                                               \
-  V(ipv4_string, "IPv4")                                                       \
-  V(ipv6_string, "IPv6")                                                       \
-  V(isclosing_string, "isClosing")                                             \
-  V(issuer_string, "issuer")                                                   \
-  V(issuercert_string, "issuerCertificate")                                    \
-  V(kill_signal_string, "killSignal")                                          \
-  V(kind_string, "kind")                                                       \
-  V(length_string, "length")                                                   \
-  V(library_string, "library")                                                 \
-  V(mac_string, "mac")                                                         \
-  V(max_buffer_string, "maxBuffer")                                            \
-  V(message_port_constructor_string, "MessagePort")                            \
-  V(message_port_string, "messagePort")                                        \
-  V(message_string, "message")                                                 \
-  V(messageerror_string, "messageerror")                                       \
-  V(minttl_string, "minttl")                                                   \
-  V(module_string, "module")                                                   \
-  V(modulus_string, "modulus")                                                 \
-  V(name_string, "name")                                                       \
-  V(netmask_string, "netmask")                                                 \
-  V(next_string, "next")                                                       \
-  V(nistcurve_string, "nistCurve")                                             \
-  V(node_string, "node")                                                       \
-  V(nsname_string, "nsname")                                                   \
-  V(ocsp_request_string, "OCSPRequest")                                        \
-  V(oncertcb_string, "oncertcb")                                               \
-  V(onchange_string, "onchange")                                               \
-  V(onclienthello_string, "onclienthello")                                     \
-  V(oncomplete_string, "oncomplete")                                           \
-  V(onconnection_string, "onconnection")                                       \
-  V(ondone_string, "ondone")                                                   \
-  V(onerror_string, "onerror")                                                 \
-  V(onexit_string, "onexit")                                                   \
-  V(onhandshakedone_string, "onhandshakedone")                                 \
-  V(onhandshakestart_string, "onhandshakestart")                               \
-  V(onkeylog_string, "onkeylog")                                               \
-  V(onmessage_string, "onmessage")                                             \
-  V(onnewsession_string, "onnewsession")                                       \
-  V(onocspresponse_string, "onocspresponse")                                   \
-  V(onreadstart_string, "onreadstart")                                         \
-  V(onreadstop_string, "onreadstop")                                           \
-  V(onshutdown_string, "onshutdown")                                           \
-  V(onsignal_string, "onsignal")                                               \
-  V(onunpipe_string, "onunpipe")                                               \
-  V(onwrite_string, "onwrite")                                                 \
-  V(openssl_error_stack, "opensslErrorStack")                                  \
-  V(options_string, "options")                                                 \
-  V(order_string, "order")                                                     \
-  V(output_string, "output")                                                   \
-  V(overlapped_string, "overlapped")                                           \
-  V(parse_error_string, "Parse Error")                                         \
-  V(password_string, "password")                                               \
-  V(path_string, "path")                                                       \
-  V(pending_handle_string, "pendingHandle")                                    \
-  V(pid_string, "pid")                                                         \
-  V(pipe_source_string, "pipeSource")                                          \
-  V(pipe_string, "pipe")                                                       \
-  V(pipe_target_string, "pipeTarget")                                          \
-  V(port1_string, "port1")                                                     \
-  V(port2_string, "port2")                                                     \
-  V(port_string, "port")                                                       \
-  V(preference_string, "preference")                                           \
-  V(primordials_string, "primordials")                                         \
-  V(priority_string, "priority")                                               \
-  V(process_string, "process")                                                 \
-  V(promise_string, "promise")                                                 \
-  V(psk_string, "psk")                                                         \
-  V(pubkey_string, "pubkey")                                                   \
-  V(query_string, "query")                                                     \
-  V(raw_string, "raw")                                                         \
-  V(read_host_object_string, "_readHostObject")                                \
-  V(readable_string, "readable")                                               \
-  V(reason_string, "reason")                                                   \
-  V(refresh_string, "refresh")                                                 \
-  V(regexp_string, "regexp")                                                   \
-  V(rename_string, "rename")                                                   \
-  V(replacement_string, "replacement")                                         \
-  V(require_string, "require")                                                 \
-  V(retry_string, "retry")                                                     \
-  V(scheme_string, "scheme")                                                   \
-  V(scopeid_string, "scopeid")                                                 \
-  V(serial_number_string, "serialNumber")                                      \
-  V(serial_string, "serial")                                                   \
-  V(servername_string, "servername")                                           \
-  V(service_string, "service")                                                 \
-  V(session_id_string, "sessionId")                                            \
-  V(shell_string, "shell")                                                     \
-  V(signal_string, "signal")                                                   \
-  V(sink_string, "sink")                                                       \
-  V(size_string, "size")                                                       \
-  V(sni_context_err_string, "Invalid SNI context")                             \
-  V(sni_context_string, "sni_context")                                         \
-  V(source_string, "source")                                                   \
-  V(stack_string, "stack")                                                     \
-  V(standard_name_string, "standardName")                                      \
-  V(start_time_string, "startTime")                                            \
-  V(status_string, "status")                                                   \
-  V(stdio_string, "stdio")                                                     \
-  V(subject_string, "subject")                                                 \
-  V(subjectaltname_string, "subjectaltname")                                   \
-  V(syscall_string, "syscall")                                                 \
-  V(target_string, "target")                                                   \
-  V(thread_id_string, "threadId")                                              \
-  V(ticketkeycallback_string, "onticketkeycallback")                           \
-  V(timeout_string, "timeout")                                                 \
-  V(tls_ticket_string, "tlsTicket")                                            \
-  V(transfer_string, "transfer")                                               \
-  V(ttl_string, "ttl")                                                         \
-  V(type_string, "type")                                                       \
-  V(uid_string, "uid")                                                         \
-  V(unknown_string, "<unknown>")                                               \
-  V(url_special_ftp_string, "ftp:")                                            \
-  V(url_special_file_string, "file:")                                          \
-  V(url_special_gopher_string, "gopher:")                                      \
-  V(url_special_http_string, "http:")                                          \
-  V(url_special_https_string, "https:")                                        \
-  V(url_special_ws_string, "ws:")                                              \
-  V(url_special_wss_string, "wss:")                                            \
-  V(url_string, "url")                                                         \
-  V(username_string, "username")                                               \
-  V(valid_from_string, "valid_from")                                           \
-  V(valid_to_string, "valid_to")                                               \
-  V(value_string, "value")                                                     \
-  V(verify_error_string, "verifyError")                                        \
-  V(version_string, "version")                                                 \
-  V(weight_string, "weight")                                                   \
-  V(windows_hide_string, "windowsHide")                                        \
-  V(windows_verbatim_arguments_string, "windowsVerbatimArguments")             \
-  V(wrap_string, "wrap")                                                       \
-  V(writable_string, "writable")                                               \
-  V(write_host_object_string, "_writeHostObject")                              \
-  V(write_queue_size_string, "writeQueueSize")                                 \
-  V(x_forwarded_string, "x-forwarded-for")                                     \
-  V(zero_return_string, "ZERO_RETURN")
-
-#define ENVIRONMENT_STRONG_PERSISTENT_TEMPLATES(V)                             \
-  V(async_wrap_ctor_template, v8::FunctionTemplate)                            \
-  V(async_wrap_object_ctor_template, v8::FunctionTemplate)                     \
-  V(base_object_ctor_template, v8::FunctionTemplate)                           \
-  V(binding_data_ctor_template, v8::FunctionTemplate)                          \
-  V(blob_constructor_template, v8::FunctionTemplate)                           \
-  V(blocklist_constructor_template, v8::FunctionTemplate)                      \
-  V(compiled_fn_entry_template, v8::ObjectTemplate)                            \
-  V(dir_instance_template, v8::ObjectTemplate)                                 \
-  V(fd_constructor_template, v8::ObjectTemplate)                               \
-  V(fdclose_constructor_template, v8::ObjectTemplate)                          \
-  V(filehandlereadwrap_template, v8::ObjectTemplate)                           \
-  V(fsreqpromise_constructor_template, v8::ObjectTemplate)                     \
-  V(handle_wrap_ctor_template, v8::FunctionTemplate)                           \
-  V(histogram_ctor_template, v8::FunctionTemplate)                             \
-  V(http2settings_constructor_template, v8::ObjectTemplate)                    \
-  V(http2stream_constructor_template, v8::ObjectTemplate)                      \
-  V(http2ping_constructor_template, v8::ObjectTemplate)                        \
-  V(i18n_converter_template, v8::ObjectTemplate)                               \
-  V(intervalhistogram_constructor_template, v8::FunctionTemplate)              \
-  V(libuv_stream_wrap_ctor_template, v8::FunctionTemplate)                     \
-  V(message_port_constructor_template, v8::FunctionTemplate)                   \
-  V(microtask_queue_ctor_template, v8::FunctionTemplate)                       \
-  V(pipe_constructor_template, v8::FunctionTemplate)                           \
-  V(promise_wrap_template, v8::ObjectTemplate)                                 \
-  V(sab_lifetimepartner_constructor_template, v8::FunctionTemplate)            \
-  V(script_context_constructor_template, v8::FunctionTemplate)                 \
-  V(secure_context_constructor_template, v8::FunctionTemplate)                 \
-  V(shutdown_wrap_template, v8::ObjectTemplate)                                \
-  V(socketaddress_constructor_template, v8::FunctionTemplate)                  \
-  V(streambaseoutputstream_constructor_template, v8::ObjectTemplate)           \
-  V(tcp_constructor_template, v8::FunctionTemplate)                            \
-  V(tty_constructor_template, v8::FunctionTemplate)                            \
-  V(write_wrap_template, v8::ObjectTemplate)                                   \
-  V(worker_heap_snapshot_taker_template, v8::ObjectTemplate)
-
-#define ENVIRONMENT_STRONG_PERSISTENT_VALUES(V)                                \
-  V(async_hooks_after_function, v8::Function)                                  \
-  V(async_hooks_before_function, v8::Function)                                 \
-  V(async_hooks_callback_trampoline, v8::Function)                             \
-  V(async_hooks_binding, v8::Object)                                           \
-  V(async_hooks_destroy_function, v8::Function)                                \
-  V(async_hooks_init_function, v8::Function)                                   \
-  V(async_hooks_promise_resolve_function, v8::Function)                        \
-  V(buffer_prototype_object, v8::Object)                                       \
-  V(crypto_key_object_constructor, v8::Function)                               \
-  V(crypto_key_object_handle_constructor, v8::Function)                        \
-  V(crypto_key_object_private_constructor, v8::Function)                       \
-  V(crypto_key_object_public_constructor, v8::Function)                        \
-  V(crypto_key_object_secret_constructor, v8::Function)                        \
-  V(domexception_function, v8::Function)                                       \
-  V(enhance_fatal_stack_after_inspector, v8::Function)                         \
-  V(enhance_fatal_stack_before_inspector, v8::Function)                        \
-  V(fs_use_promises_symbol, v8::Symbol)                                        \
-  V(host_import_module_dynamically_callback, v8::Function)                     \
-  V(host_initialize_import_meta_object_callback, v8::Function)                 \
-  V(http2session_on_altsvc_function, v8::Function)                             \
-  V(http2session_on_error_function, v8::Function)                              \
-  V(http2session_on_frame_error_function, v8::Function)                        \
-  V(http2session_on_goaway_data_function, v8::Function)                        \
-  V(http2session_on_headers_function, v8::Function)                            \
-  V(http2session_on_origin_function, v8::Function)                             \
-  V(http2session_on_ping_function, v8::Function)                               \
-  V(http2session_on_priority_function, v8::Function)                           \
-  V(http2session_on_settings_function, v8::Function)                           \
-  V(http2session_on_stream_close_function, v8::Function)                       \
-  V(http2session_on_stream_trailers_function, v8::Function)                    \
-  V(internal_binding_loader, v8::Function)                                     \
-  V(immediate_callback_function, v8::Function)                                 \
-  V(inspector_console_extension_installer, v8::Function)                       \
-  V(inspector_disable_async_hooks, v8::Function)                               \
-  V(inspector_enable_async_hooks, v8::Function)                                \
-  V(messaging_deserialize_create_object, v8::Function)                         \
-  V(message_port, v8::Object)                                                  \
-  V(native_module_require, v8::Function)                                       \
-  V(performance_entry_callback, v8::Function)                                  \
-  V(performance_entry_template, v8::Function)                                  \
-  V(prepare_stack_trace_callback, v8::Function)                                \
-  V(process_object, v8::Object)                                                \
-  V(primordials, v8::Object)                                                   \
-  V(primordials_safe_map_prototype_object, v8::Object)                         \
-  V(primordials_safe_set_prototype_object, v8::Object)                         \
-  V(primordials_safe_weak_map_prototype_object, v8::Object)                    \
-  V(primordials_safe_weak_set_prototype_object, v8::Object)                    \
-  V(promise_hook_handler, v8::Function)                                        \
-  V(promise_reject_callback, v8::Function)                                     \
-  V(script_data_constructor_function, v8::Function)                            \
-  V(source_map_cache_getter, v8::Function)                                     \
-  V(tick_callback_function, v8::Function)                                      \
-  V(timers_callback_function, v8::Function)                                    \
-  V(tls_wrap_constructor_function, v8::Function)                               \
-  V(trace_category_state_function, v8::Function)                               \
-  V(udp_constructor_function, v8::Function)                                    \
-  V(url_constructor_function, v8::Function)
-=======
 struct IsolateDataSerializeInfo {
   std::vector<SnapshotIndex> primitive_values;
   std::vector<PropInfo> template_values;
->>>>>>> a8a80be5
 
   friend std::ostream& operator<<(std::ostream& o,
                                   const IsolateDataSerializeInfo& i);
@@ -633,18 +257,11 @@
   // The `js_execution_async_resources` array contains the value in that case.
   inline v8::Local<v8::Object> native_execution_async_resource(size_t index);
 
-<<<<<<< HEAD
-  inline void SetJSPromiseHooks(v8::Local<v8::Function> init,
-                                v8::Local<v8::Function> before,
-                                v8::Local<v8::Function> after,
-                                v8::Local<v8::Function> resolve);
-=======
   void InstallPromiseHooks(v8::Local<v8::Context> ctx);
   void ResetPromiseHooks(v8::Local<v8::Function> init,
                          v8::Local<v8::Function> before,
                          v8::Local<v8::Function> after,
                          v8::Local<v8::Function> resolve);
->>>>>>> a8a80be5
 
   inline v8::Local<v8::String> provider_string(int idx);
 
@@ -659,9 +276,6 @@
                           v8::Local<v8::Object> execution_async_resource);
   bool pop_async_context(double async_id);
   void clear_async_id_stack();  // Used in fatal exceptions.
-
-  inline void AddContext(v8::Local<v8::Context> ctx);
-  inline void RemoveContext(v8::Local<v8::Context> ctx);
 
   AsyncHooks(const AsyncHooks&) = delete;
   AsyncHooks& operator=(const AsyncHooks&) = delete;
@@ -720,16 +334,10 @@
   void grow_async_ids_stack();
 
   v8::Global<v8::Array> js_execution_async_resources_;
-<<<<<<< HEAD
-  std::vector<v8::Global<v8::Object>> native_execution_async_resources_;
-
-  std::vector<v8::Global<v8::Context>> contexts_;
-=======
   std::vector<v8::Local<v8::Object>> native_execution_async_resources_;
 
   // Non-empty during deserialization
   const SerializeInfo* info_ = nullptr;
->>>>>>> a8a80be5
 
   std::array<v8::Global<v8::Function>, 4> js_promise_hooks_;
 };
@@ -836,21 +444,6 @@
   Environment* env_;
 };
 
-<<<<<<< HEAD
-class CleanupHookCallback {
- public:
-  typedef void (*Callback)(void*);
-
-  CleanupHookCallback(Callback fn,
-                      void* arg,
-                      uint64_t insertion_order_counter)
-      : fn_(fn), arg_(arg), insertion_order_counter_(insertion_order_counter) {}
-
-  // Only hashes `arg_`, since that is usually enough to identify the hook.
-  struct Hash {
-    inline size_t operator()(const CleanupHookCallback& cb) const;
-  };
-=======
 typedef void (*DeserializeRequestCallback)(v8::Local<v8::Context> context,
                                            v8::Local<v8::Object> holder,
                                            int index,
@@ -861,7 +454,6 @@
   int index;
   InternalFieldInfoBase* info = nullptr;  // Owned by the request
 };
->>>>>>> a8a80be5
 
 struct EnvSerializeInfo {
   std::vector<std::string> builtins;
@@ -891,12 +483,6 @@
   uint32_t v8_cache_version_tag;
 };
 
-<<<<<<< HEAD
- private:
-  friend class Environment;
-  Callback fn_;
-  void* arg_;
-=======
 struct SnapshotData {
   enum class DataOwnership { kOwned, kNotOwned };
 
@@ -904,7 +490,6 @@
   static const SnapshotIndex kNodeVMContextIndex = 0;
   static const SnapshotIndex kNodeBaseContextIndex = kNodeVMContextIndex + 1;
   static const SnapshotIndex kNodeMainContextIndex = kNodeBaseContextIndex + 1;
->>>>>>> a8a80be5
 
   DataOwnership data_ownership = DataOwnership::kOwned;
 
@@ -952,10 +537,6 @@
   bool IsRootNode() const override { return true; }
   void MemoryInfo(MemoryTracker* tracker) const override;
 
-<<<<<<< HEAD
-  void CreateProperties();
-  void VerifyNoStrongBaseObjects();
-=======
   EnvSerializeInfo Serialize(v8::SnapshotCreator* creator);
   void DeserializeProperties(const EnvSerializeInfo* info);
 
@@ -965,7 +546,6 @@
                                  int index,
                                  InternalFieldInfoBase* info);
   void RunDeserializeRequests();
->>>>>>> a8a80be5
   // Should be called before InitializeInspector()
   void InitializeDiagnostics();
 
@@ -1051,8 +631,6 @@
 
   void StartProfilerIdleNotifier();
 
-  void StartProfilerIdleNotifier();
-
   inline v8::Isolate* isolate() const;
   inline uv_loop_t* event_loop() const;
   void TryLoadAddon(const char* filename,
@@ -1169,11 +747,8 @@
   inline bool owns_inspector() const;
   inline bool tracks_unmanaged_fds() const;
   inline bool hide_console_windows() const;
-<<<<<<< HEAD
-=======
   inline bool no_global_search_paths() const;
   inline bool no_browser_globals() const;
->>>>>>> a8a80be5
   inline uint64_t thread_id() const;
   inline worker::Worker* worker_context() const;
   Environment* worker_parent_env() const;
@@ -1209,57 +784,6 @@
                                const char* path = nullptr,
                                const char* dest = nullptr);
 
-<<<<<<< HEAD
-  inline v8::Local<v8::FunctionTemplate>
-      NewFunctionTemplate(v8::FunctionCallback callback,
-                          v8::Local<v8::Signature> signature =
-                              v8::Local<v8::Signature>(),
-                          v8::ConstructorBehavior behavior =
-                              v8::ConstructorBehavior::kAllow,
-                          v8::SideEffectType side_effect =
-                              v8::SideEffectType::kHasSideEffect);
-
-  // Convenience methods for NewFunctionTemplate().
-  inline void SetMethod(v8::Local<v8::Object> that,
-                        const char* name,
-                        v8::FunctionCallback callback);
-
-  inline void SetProtoMethod(v8::Local<v8::FunctionTemplate> that,
-                             const char* name,
-                             v8::FunctionCallback callback);
-
-  inline void SetInstanceMethod(v8::Local<v8::FunctionTemplate> that,
-                                const char* name,
-                                v8::FunctionCallback callback);
-
-
-  // Safe variants denote the function has no side effects.
-  inline void SetMethodNoSideEffect(v8::Local<v8::Object> that,
-                                    const char* name,
-                                    v8::FunctionCallback callback);
-  inline void SetProtoMethodNoSideEffect(v8::Local<v8::FunctionTemplate> that,
-                                         const char* name,
-                                         v8::FunctionCallback callback);
-
-  enum class SetConstructorFunctionFlag {
-    NONE,
-    SET_CLASS_NAME,
-  };
-
-  inline void SetConstructorFunction(v8::Local<v8::Object> that,
-                          const char* name,
-                          v8::Local<v8::FunctionTemplate> tmpl,
-                          SetConstructorFunctionFlag flag =
-                              SetConstructorFunctionFlag::SET_CLASS_NAME);
-
-  inline void SetConstructorFunction(v8::Local<v8::Object> that,
-                          v8::Local<v8::String> name,
-                          v8::Local<v8::FunctionTemplate> tmpl,
-                          SetConstructorFunctionFlag flag =
-                              SetConstructorFunctionFlag::SET_CLASS_NAME);
-
-=======
->>>>>>> a8a80be5
   void AtExit(void (*cb)(void* arg), void* arg);
   void RunAtExitCallbacks();
 
@@ -1356,14 +880,8 @@
   void ScheduleTimer(int64_t duration);
   void ToggleTimerRef(bool ref);
 
-<<<<<<< HEAD
-  using CleanupCallback = CleanupHookCallback::Callback;
-  inline void AddCleanupHook(CleanupCallback cb, void* arg);
-  inline void RemoveCleanupHook(CleanupCallback cb, void* arg);
-=======
   inline void AddCleanupHook(CleanupQueue::Callback cb, void* arg);
   inline void RemoveCleanupHook(CleanupQueue::Callback cb, void* arg);
->>>>>>> a8a80be5
   void RunCleanup();
 
   static size_t NearHeapLimitCallback(void* data,
@@ -1493,15 +1011,10 @@
   std::vector<std::string> argv_;
   std::string exec_path_;
 
-<<<<<<< HEAD
-  bool is_processing_heap_limit_callback_ = false;
-  int64_t heap_limit_snapshot_taken_ = 0;
-=======
   bool is_in_heapsnapshot_heap_limit_callback_ = false;
   uint32_t heap_limit_snapshot_taken_ = 0;
   uint32_t heap_snapshot_near_heap_limit_ = 0;
   bool heapsnapshot_near_heap_limit_callback_added_ = false;
->>>>>>> a8a80be5
 
   uint32_t module_id_counter_ = 0;
   uint32_t script_id_counter_ = 0;
