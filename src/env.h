// Copyright Joyent, Inc. and other Node contributors.
//
// Permission is hereby granted, free of charge, to any person obtaining a
// copy of this software and associated documentation files (the
// "Software"), to deal in the Software without restriction, including
// without limitation the rights to use, copy, modify, merge, publish,
// distribute, sublicense, and/or sell copies of the Software, and to permit
// persons to whom the Software is furnished to do so, subject to the
// following conditions:
//
// The above copyright notice and this permission notice shall be included
// in all copies or substantial portions of the Software.
//
// THE SOFTWARE IS PROVIDED "AS IS", WITHOUT WARRANTY OF ANY KIND, EXPRESS
// OR IMPLIED, INCLUDING BUT NOT LIMITED TO THE WARRANTIES OF
// MERCHANTABILITY, FITNESS FOR A PARTICULAR PURPOSE AND NONINFRINGEMENT. IN
// NO EVENT SHALL THE AUTHORS OR COPYRIGHT HOLDERS BE LIABLE FOR ANY CLAIM,
// DAMAGES OR OTHER LIABILITY, WHETHER IN AN ACTION OF CONTRACT, TORT OR
// OTHERWISE, ARISING FROM, OUT OF OR IN CONNECTION WITH THE SOFTWARE OR THE
// USE OR OTHER DEALINGS IN THE SOFTWARE.

#ifndef SRC_ENV_H_
#define SRC_ENV_H_

#if defined(NODE_WANT_INTERNALS) && NODE_WANT_INTERNALS

#include "aliased_buffer.h"
#if HAVE_INSPECTOR
#include "inspector_agent.h"
#include "inspector_profiler.h"
#endif
#include "callback_queue.h"
#include "cleanup_queue-inl.h"
#include "debug_utils.h"
#include "env_properties.h"
#include "handle_wrap.h"
#include "node.h"
#include "node_binding.h"
#include "node_builtins.h"
#include "node_main_instance.h"
#include "node_options.h"
#include "node_perf_common.h"
#include "node_realm.h"
#include "node_snapshotable.h"
#include "req_wrap.h"
#include "util.h"
#include "uv.h"
#include "v8.h"

#include <array>
#include <atomic>
#include <cstdint>
#include <functional>
#include <list>
#include <memory>
#include <ostream>
#include <set>
#include <string>
#include <unordered_map>
#include <unordered_set>
#include <vector>

namespace node {

namespace contextify {
class ContextifyScript;
class CompiledFnEntry;
}

namespace performance {
class PerformanceState;
}

namespace tracing {
class AgentWriterHandle;
}

#if HAVE_INSPECTOR
namespace profiler {
class V8CoverageConnection;
class V8CpuProfilerConnection;
class V8HeapProfilerConnection;
}  // namespace profiler

namespace inspector {
class ParentInspectorHandle;
}
#endif  // HAVE_INSPECTOR

namespace worker {
class Worker;
}

namespace loader {
class ModuleWrap;
}  // namespace loader

class Environment;
class Realm;

// Disables zero-filling for ArrayBuffer allocations in this scope. This is
// similar to how we implement Buffer.allocUnsafe() in JS land.
class NoArrayBufferZeroFillScope {
 public:
  inline explicit NoArrayBufferZeroFillScope(IsolateData* isolate_data);
  inline ~NoArrayBufferZeroFillScope();

 private:
  NodeArrayBufferAllocator* node_allocator_;

  friend class Environment;
};

struct IsolateDataSerializeInfo {
  std::vector<SnapshotIndex> primitive_values;
  std::vector<PropInfo> template_values;

  friend std::ostream& operator<<(std::ostream& o,
                                  const IsolateDataSerializeInfo& i);
};

class NODE_EXTERN_PRIVATE IsolateData : public MemoryRetainer {
 public:
  IsolateData(v8::Isolate* isolate,
              uv_loop_t* event_loop,
              MultiIsolatePlatform* platform = nullptr,
              ArrayBufferAllocator* node_allocator = nullptr,
              const IsolateDataSerializeInfo* isolate_data_info = nullptr);
  SET_MEMORY_INFO_NAME(IsolateData)
  SET_SELF_SIZE(IsolateData)
  void MemoryInfo(MemoryTracker* tracker) const override;
  IsolateDataSerializeInfo Serialize(v8::SnapshotCreator* creator);

  inline uv_loop_t* event_loop() const;
  inline MultiIsolatePlatform* platform() const;
  inline std::shared_ptr<PerIsolateOptions> options();
  inline void set_options(std::shared_ptr<PerIsolateOptions> options);

  inline NodeArrayBufferAllocator* node_allocator() const;

  inline worker::Worker* worker_context() const;
  inline void set_worker_context(worker::Worker* context);

#define VP(PropertyName, StringValue) V(v8::Private, PropertyName)
#define VY(PropertyName, StringValue) V(v8::Symbol, PropertyName)
#define VS(PropertyName, StringValue) V(v8::String, PropertyName)
#define V(TypeName, PropertyName)                                             \
  inline v8::Local<TypeName> PropertyName() const;
  PER_ISOLATE_PRIVATE_SYMBOL_PROPERTIES(VP)
  PER_ISOLATE_SYMBOL_PROPERTIES(VY)
  PER_ISOLATE_STRING_PROPERTIES(VS)
#undef V
#undef VY
#undef VS
#undef VP

<<<<<<< HEAD
=======
#define VM(PropertyName) V(PropertyName##_binding, v8::FunctionTemplate)
>>>>>>> 8a2d13a7
#define V(PropertyName, TypeName)                                              \
  inline v8::Local<TypeName> PropertyName() const;                             \
  inline void set_##PropertyName(v8::Local<TypeName> value);
  PER_ISOLATE_TEMPLATE_PROPERTIES(V)
<<<<<<< HEAD
#undef V
=======
  NODE_BINDINGS_WITH_PER_ISOLATE_INIT(VM)
#undef V
#undef VM
>>>>>>> 8a2d13a7

  inline v8::Local<v8::String> async_wrap_provider(int index) const;

  size_t max_young_gen_size = 1;
  std::unordered_map<const char*, v8::Eternal<v8::String>> static_str_map;

  inline v8::Isolate* isolate() const;
  IsolateData(const IsolateData&) = delete;
  IsolateData& operator=(const IsolateData&) = delete;
  IsolateData(IsolateData&&) = delete;
  IsolateData& operator=(IsolateData&&) = delete;

 private:
  void DeserializeProperties(const IsolateDataSerializeInfo* isolate_data_info);
  void CreateProperties();

#define VP(PropertyName, StringValue) V(v8::Private, PropertyName)
#define VY(PropertyName, StringValue) V(v8::Symbol, PropertyName)
#define VS(PropertyName, StringValue) V(v8::String, PropertyName)
<<<<<<< HEAD
=======
#define VM(PropertyName) V(v8::FunctionTemplate, PropertyName##_binding)
>>>>>>> 8a2d13a7
#define VT(PropertyName, TypeName) V(TypeName, PropertyName)
#define V(TypeName, PropertyName)                                             \
  v8::Eternal<TypeName> PropertyName ## _;
  PER_ISOLATE_PRIVATE_SYMBOL_PROPERTIES(VP)
  PER_ISOLATE_SYMBOL_PROPERTIES(VY)
  PER_ISOLATE_STRING_PROPERTIES(VS)
  PER_ISOLATE_TEMPLATE_PROPERTIES(VT)
<<<<<<< HEAD
#undef V
#undef V
=======
  NODE_BINDINGS_WITH_PER_ISOLATE_INIT(VM)
#undef V
#undef VM
>>>>>>> 8a2d13a7
#undef VT
#undef VS
#undef VY
#undef VP
  // Keep a list of all Persistent strings used for AsyncWrap Provider types.
  std::array<v8::Eternal<v8::String>, AsyncWrap::PROVIDERS_LENGTH>
      async_wrap_providers_;

  v8::Isolate* const isolate_;
  uv_loop_t* const event_loop_;
  NodeArrayBufferAllocator* const node_allocator_;
  MultiIsolatePlatform* platform_;
  std::shared_ptr<PerIsolateOptions> options_;
  worker::Worker* worker_context_ = nullptr;
};

struct ContextInfo {
  explicit ContextInfo(const std::string& name) : name(name) {}
  const std::string name;
  std::string origin;
  bool is_default = false;
};

class EnabledDebugList;

namespace per_process {
extern std::shared_ptr<KVStore> system_environment;
}

struct EnvSerializeInfo;

class AsyncHooks : public MemoryRetainer {
 public:
  SET_MEMORY_INFO_NAME(AsyncHooks)
  SET_SELF_SIZE(AsyncHooks)
  void MemoryInfo(MemoryTracker* tracker) const override;

  // Reason for both UidFields and Fields are that one is stored as a double*
  // and the other as a uint32_t*.
  enum Fields {
    kInit,
    kBefore,
    kAfter,
    kDestroy,
    kPromiseResolve,
    kTotals,
    kCheck,
    kStackLength,
    kUsesExecutionAsyncResource,
    kFieldsCount,
  };

  enum UidFields {
    kExecutionAsyncId,
    kTriggerAsyncId,
    kAsyncIdCounter,
    kDefaultTriggerAsyncId,
    kUidFieldsCount,
  };

  inline AliasedUint32Array& fields();
  inline AliasedFloat64Array& async_id_fields();
  inline AliasedFloat64Array& async_ids_stack();
  inline v8::Local<v8::Array> js_execution_async_resources();
  // Returns the native executionAsyncResource value at stack index `index`.
  // Resources provided on the JS side are not stored on the native stack,
  // in which case an empty `Local<>` is returned.
  // The `js_execution_async_resources` array contains the value in that case.
  inline v8::Local<v8::Object> native_execution_async_resource(size_t index);

  void InstallPromiseHooks(v8::Local<v8::Context> ctx);
  void ResetPromiseHooks(v8::Local<v8::Function> init,
                         v8::Local<v8::Function> before,
                         v8::Local<v8::Function> after,
                         v8::Local<v8::Function> resolve);

  inline v8::Local<v8::String> provider_string(int idx);

  inline void no_force_checks();
  inline Environment* env();

  // NB: This call does not take (co-)ownership of `execution_async_resource`.
  // The lifetime of the `v8::Local<>` pointee must last until
  // `pop_async_context()` or `clear_async_id_stack()` are called.
  void push_async_context(double async_id,
                          double trigger_async_id,
                          v8::Local<v8::Object> execution_async_resource);
  bool pop_async_context(double async_id);
  void clear_async_id_stack();  // Used in fatal exceptions.

  AsyncHooks(const AsyncHooks&) = delete;
  AsyncHooks& operator=(const AsyncHooks&) = delete;
  AsyncHooks(AsyncHooks&&) = delete;
  AsyncHooks& operator=(AsyncHooks&&) = delete;
  ~AsyncHooks() = default;

  // Used to set the kDefaultTriggerAsyncId in a scope. This is instead of
  // passing the trigger_async_id along with other constructor arguments.
  class DefaultTriggerAsyncIdScope {
   public:
    DefaultTriggerAsyncIdScope() = delete;
    explicit DefaultTriggerAsyncIdScope(Environment* env,
                                        double init_trigger_async_id);
    explicit DefaultTriggerAsyncIdScope(AsyncWrap* async_wrap);
    ~DefaultTriggerAsyncIdScope();

    DefaultTriggerAsyncIdScope(const DefaultTriggerAsyncIdScope&) = delete;
    DefaultTriggerAsyncIdScope& operator=(const DefaultTriggerAsyncIdScope&) =
        delete;
    DefaultTriggerAsyncIdScope(DefaultTriggerAsyncIdScope&&) = delete;
    DefaultTriggerAsyncIdScope& operator=(DefaultTriggerAsyncIdScope&&) =
        delete;

   private:
    AsyncHooks* async_hooks_;
    double old_default_trigger_async_id_;
  };

  struct SerializeInfo {
    AliasedBufferIndex async_ids_stack;
    AliasedBufferIndex fields;
    AliasedBufferIndex async_id_fields;
    SnapshotIndex js_execution_async_resources;
    std::vector<SnapshotIndex> native_execution_async_resources;
  };

  SerializeInfo Serialize(v8::Local<v8::Context> context,
                          v8::SnapshotCreator* creator);
  void Deserialize(v8::Local<v8::Context> context);

 private:
  friend class Environment;  // So we can call the constructor.
  explicit AsyncHooks(v8::Isolate* isolate, const SerializeInfo* info);

  [[noreturn]] void FailWithCorruptedAsyncStack(double expected_async_id);

  // Stores the ids of the current execution context stack.
  AliasedFloat64Array async_ids_stack_;
  // Attached to a Uint32Array that tracks the number of active hooks for
  // each type.
  AliasedUint32Array fields_;
  // Attached to a Float64Array that tracks the state of async resources.
  AliasedFloat64Array async_id_fields_;

  void grow_async_ids_stack();

  v8::Global<v8::Array> js_execution_async_resources_;
  std::vector<v8::Local<v8::Object>> native_execution_async_resources_;

  // Non-empty during deserialization
  const SerializeInfo* info_ = nullptr;

  std::array<v8::Global<v8::Function>, 4> js_promise_hooks_;
};

class ImmediateInfo : public MemoryRetainer {
 public:
  inline AliasedUint32Array& fields();
  inline uint32_t count() const;
  inline uint32_t ref_count() const;
  inline bool has_outstanding() const;
  inline void ref_count_inc(uint32_t increment);
  inline void ref_count_dec(uint32_t decrement);

  ImmediateInfo(const ImmediateInfo&) = delete;
  ImmediateInfo& operator=(const ImmediateInfo&) = delete;
  ImmediateInfo(ImmediateInfo&&) = delete;
  ImmediateInfo& operator=(ImmediateInfo&&) = delete;
  ~ImmediateInfo() = default;

  SET_MEMORY_INFO_NAME(ImmediateInfo)
  SET_SELF_SIZE(ImmediateInfo)
  void MemoryInfo(MemoryTracker* tracker) const override;

  struct SerializeInfo {
    AliasedBufferIndex fields;
  };
  SerializeInfo Serialize(v8::Local<v8::Context> context,
                          v8::SnapshotCreator* creator);
  void Deserialize(v8::Local<v8::Context> context);

 private:
  friend class Environment;  // So we can call the constructor.
  explicit ImmediateInfo(v8::Isolate* isolate, const SerializeInfo* info);

  enum Fields { kCount, kRefCount, kHasOutstanding, kFieldsCount };

  AliasedUint32Array fields_;
};

class TickInfo : public MemoryRetainer {
 public:
  inline AliasedUint8Array& fields();
  inline bool has_tick_scheduled() const;
  inline bool has_rejection_to_warn() const;

  SET_MEMORY_INFO_NAME(TickInfo)
  SET_SELF_SIZE(TickInfo)
  void MemoryInfo(MemoryTracker* tracker) const override;

  TickInfo(const TickInfo&) = delete;
  TickInfo& operator=(const TickInfo&) = delete;
  TickInfo(TickInfo&&) = delete;
  TickInfo& operator=(TickInfo&&) = delete;
  ~TickInfo() = default;

  struct SerializeInfo {
    AliasedBufferIndex fields;
  };
  SerializeInfo Serialize(v8::Local<v8::Context> context,
                          v8::SnapshotCreator* creator);
  void Deserialize(v8::Local<v8::Context> context);

 private:
  friend class Environment;  // So we can call the constructor.
  explicit TickInfo(v8::Isolate* isolate, const SerializeInfo* info);

  enum Fields { kHasTickScheduled = 0, kHasRejectionToWarn, kFieldsCount };

  AliasedUint8Array fields_;
};

class TrackingTraceStateObserver :
    public v8::TracingController::TraceStateObserver {
 public:
  explicit TrackingTraceStateObserver(Environment* env) : env_(env) {}

  void OnTraceEnabled() override {
    UpdateTraceCategoryState();
  }

  void OnTraceDisabled() override {
    UpdateTraceCategoryState();
  }

 private:
  void UpdateTraceCategoryState();

  Environment* env_;
};

class ShouldNotAbortOnUncaughtScope {
 public:
  explicit inline ShouldNotAbortOnUncaughtScope(Environment* env);
  inline void Close();
  inline ~ShouldNotAbortOnUncaughtScope();
  ShouldNotAbortOnUncaughtScope(const ShouldNotAbortOnUncaughtScope&) = delete;
  ShouldNotAbortOnUncaughtScope& operator=(
      const ShouldNotAbortOnUncaughtScope&) = delete;
  ShouldNotAbortOnUncaughtScope(ShouldNotAbortOnUncaughtScope&&) = delete;
  ShouldNotAbortOnUncaughtScope& operator=(ShouldNotAbortOnUncaughtScope&&) =
      delete;

 private:
  Environment* env_;
};

typedef void (*DeserializeRequestCallback)(v8::Local<v8::Context> context,
                                           v8::Local<v8::Object> holder,
                                           int index,
                                           InternalFieldInfoBase* info);
struct DeserializeRequest {
  DeserializeRequestCallback cb;
  v8::Global<v8::Object> holder;
  int index;
  InternalFieldInfoBase* info = nullptr;  // Owned by the request
};

struct EnvSerializeInfo {
<<<<<<< HEAD
  std::vector<std::string> builtins;
  AsyncHooks::SerializeInfo async_hooks;
  TickInfo::SerializeInfo tick_info;
  ImmediateInfo::SerializeInfo immediate_info;
=======
  AsyncHooks::SerializeInfo async_hooks;
  TickInfo::SerializeInfo tick_info;
  ImmediateInfo::SerializeInfo immediate_info;
  AliasedBufferIndex timeout_info;
>>>>>>> 8a2d13a7
  performance::PerformanceState::SerializeInfo performance_state;
  AliasedBufferIndex exiting;
  AliasedBufferIndex stream_base_state;
  AliasedBufferIndex should_abort_on_uncaught_toggle;

  RealmSerializeInfo principal_realm;
  friend std::ostream& operator<<(std::ostream& o, const EnvSerializeInfo& i);
};

struct SnapshotMetadata {
  // For now kFullyCustomized is only built with the --build-snapshot CLI flag.
  // We might want to add more types of snapshots in the future.
  enum class Type : uint8_t { kDefault, kFullyCustomized };

  Type type;
  std::string node_version;
  std::string node_arch;
  std::string node_platform;
  // Result of v8::ScriptCompiler::CachedDataVersionTag().
  uint32_t v8_cache_version_tag;
};

struct SnapshotData {
  enum class DataOwnership { kOwned, kNotOwned };

  static const uint32_t kMagic = 0x143da19;
  static const SnapshotIndex kNodeVMContextIndex = 0;
  static const SnapshotIndex kNodeBaseContextIndex = kNodeVMContextIndex + 1;
  static const SnapshotIndex kNodeMainContextIndex = kNodeBaseContextIndex + 1;

  DataOwnership data_ownership = DataOwnership::kOwned;

  SnapshotMetadata metadata;

  // The result of v8::SnapshotCreator::CreateBlob() during the snapshot
  // building process.
  v8::StartupData v8_snapshot_blob_data{nullptr, 0};

  IsolateDataSerializeInfo isolate_data_info;
  // TODO(joyeecheung): there should be a vector of env_info once we snapshot
  // the worker environments.
  EnvSerializeInfo env_info;

  // A vector of built-in ids and v8::ScriptCompiler::CachedData, this can be
  // shared across Node.js instances because they are supposed to share the
  // read only space. We use builtins::CodeCacheInfo because
  // v8::ScriptCompiler::CachedData is not copyable.
  std::vector<builtins::CodeCacheInfo> code_cache;

  void ToBlob(FILE* out) const;
  // If returns false, the metadata doesn't match the current Node.js binary,
  // and the caller should not consume the snapshot data.
  bool Check() const;
  static bool FromBlob(SnapshotData* out, FILE* in);

  ~SnapshotData();
};

/**
 * Environment is a per-isolate data structure that represents an execution
 * environment. Each environment has a principal realm. An environment can
 * create multiple subsidiary synthetic realms.
 */
class Environment : public MemoryRetainer {
 public:
  Environment(const Environment&) = delete;
  Environment& operator=(const Environment&) = delete;
  Environment(Environment&&) = delete;
  Environment& operator=(Environment&&) = delete;

  SET_MEMORY_INFO_NAME(Environment)

  inline size_t SelfSize() const override;
  bool IsRootNode() const override { return true; }
  void MemoryInfo(MemoryTracker* tracker) const override;

  EnvSerializeInfo Serialize(v8::SnapshotCreator* creator);
  void DeserializeProperties(const EnvSerializeInfo* info);

  void PrintInfoForSnapshotIfDebug();
  void EnqueueDeserializeRequest(DeserializeRequestCallback cb,
                                 v8::Local<v8::Object> holder,
                                 int index,
                                 InternalFieldInfoBase* info);
  void RunDeserializeRequests();
  // Should be called before InitializeInspector()
  void InitializeDiagnostics();

  std::string GetCwd();

#if HAVE_INSPECTOR
  // If the environment is created for a worker, pass parent_handle and
  // the ownership if transferred into the Environment.
  int InitializeInspector(
      std::unique_ptr<inspector::ParentInspectorHandle> parent_handle);
#endif

  inline size_t async_callback_scope_depth() const;
  inline void PushAsyncCallbackScope();
  inline void PopAsyncCallbackScope();

  static inline Environment* GetCurrent(v8::Isolate* isolate);
  static inline Environment* GetCurrent(v8::Local<v8::Context> context);
  static inline Environment* GetCurrent(
      const v8::FunctionCallbackInfo<v8::Value>& info);

  template <typename T>
  static inline Environment* GetCurrent(
      const v8::PropertyCallbackInfo<T>& info);

<<<<<<< HEAD
  // Methods created using SetMethod(), SetPrototypeMethod(), etc. inside
  // this scope can access the created T* object using
  // GetBindingData<T>(args) later.
  template <typename T>
  T* AddBindingData(v8::Local<v8::Context> context,
                    v8::Local<v8::Object> target);
  template <typename T, typename U>
  static inline T* GetBindingData(const v8::PropertyCallbackInfo<U>& info);
  template <typename T>
  static inline T* GetBindingData(
      const v8::FunctionCallbackInfo<v8::Value>& info);
  template <typename T>
  static inline T* GetBindingData(v8::Local<v8::Context> context);

  typedef std::unordered_map<
      FastStringKey,
      BaseObjectPtr<BaseObject>,
      FastStringKey::Hash> BindingDataStore;

=======
>>>>>>> 8a2d13a7
  // Create an Environment without initializing a main Context. Use
  // InitializeMainContext() to initialize a main context for it.
  Environment(IsolateData* isolate_data,
              v8::Isolate* isolate,
              const std::vector<std::string>& args,
              const std::vector<std::string>& exec_args,
              const EnvSerializeInfo* env_info,
              EnvironmentFlags::Flags flags,
              ThreadId thread_id);
  void InitializeMainContext(v8::Local<v8::Context> context,
                             const EnvSerializeInfo* env_info);
  // Create an Environment and initialize the provided principal context for it.
  Environment(IsolateData* isolate_data,
              v8::Local<v8::Context> context,
              const std::vector<std::string>& args,
              const std::vector<std::string>& exec_args,
              const EnvSerializeInfo* env_info,
              EnvironmentFlags::Flags flags,
              ThreadId thread_id);
  ~Environment() override;

  void InitializeLibuv();
  inline const std::vector<std::string>& exec_argv();
  inline const std::vector<std::string>& argv();
  const std::string& exec_path() const;

  typedef void (*HandleCleanupCb)(Environment* env,
                                  uv_handle_t* handle,
                                  void* arg);
  struct HandleCleanup {
    uv_handle_t* handle_;
    HandleCleanupCb cb_;
    void* arg_;
  };

  void RegisterHandleCleanups();
  void CleanupHandles();
  void Exit(int code);
  void ExitEnv(StopFlags::Flags flags);

  // Register clean-up cb to be called on environment destruction.
  inline void RegisterHandleCleanup(uv_handle_t* handle,
                                    HandleCleanupCb cb,
                                    void* arg);

  template <typename T, typename OnCloseCallback>
  inline void CloseHandle(T* handle, OnCloseCallback callback);

  void ResetPromiseHooks(v8::Local<v8::Function> init,
                         v8::Local<v8::Function> before,
                         v8::Local<v8::Function> after,
                         v8::Local<v8::Function> resolve);
  void AssignToContext(v8::Local<v8::Context> context,
                       Realm* realm,
                       const ContextInfo& info);
  void TrackContext(v8::Local<v8::Context> context);
  void UntrackContext(v8::Local<v8::Context> context);

  void StartProfilerIdleNotifier();

  inline v8::Isolate* isolate() const;
  inline uv_loop_t* event_loop() const;
  void TryLoadAddon(const char* filename,
                    int flags,
                    const std::function<bool(binding::DLib*)>& was_loaded);

  static inline Environment* from_timer_handle(uv_timer_t* handle);
  inline uv_timer_t* timer_handle();

  static inline Environment* from_immediate_check_handle(uv_check_t* handle);
  inline uv_check_t* immediate_check_handle();
  inline uv_idle_t* immediate_idle_handle();

  inline void IncreaseWaitingRequestCounter();
  inline void DecreaseWaitingRequestCounter();

  inline AsyncHooks* async_hooks();
  inline ImmediateInfo* immediate_info();
  inline AliasedInt32Array& timeout_info();
  inline TickInfo* tick_info();
  inline uint64_t timer_base() const;
  inline std::shared_ptr<KVStore> env_vars();
  inline void set_env_vars(std::shared_ptr<KVStore> env_vars);

  inline IsolateData* isolate_data() const;

  inline bool printed_error() const;
  inline void set_printed_error(bool value);

  void PrintSyncTrace() const;
  inline void set_trace_sync_io(bool value);

  inline void set_force_context_aware(bool value);
  inline bool force_context_aware() const;

  // This is a pseudo-boolean that keeps track of whether the process is
  // exiting.
  inline void set_exiting(bool value);
  inline AliasedUint32Array& exiting();

  // This stores whether the --abort-on-uncaught-exception flag was passed
  // to Node.
  inline bool abort_on_uncaught_exception() const;
  inline void set_abort_on_uncaught_exception(bool value);
  // This is a pseudo-boolean that keeps track of whether an uncaught exception
  // should abort the process or not if --abort-on-uncaught-exception was
  // passed to Node. If the flag was not passed, it is ignored.
  inline AliasedUint32Array& should_abort_on_uncaught_toggle();

  inline AliasedInt32Array& stream_base_state();

  // The necessary API for async_hooks.
  inline double new_async_id();
  inline double execution_async_id();
  inline double trigger_async_id();
  inline double get_default_trigger_async_id();

  // List of id's that have been destroyed and need the destroy() cb called.
  inline std::vector<double>* destroy_async_id_list();

<<<<<<< HEAD
  std::set<struct node_module*> internal_bindings;
  std::set<std::string> builtins_with_cache;
  std::set<std::string> builtins_without_cache;
  // This is only filled during deserialization. We use a vector since
  // it's only used for tests.
  std::vector<std::string> builtins_in_snapshot;
=======
  builtins::BuiltinLoader* builtin_loader();
>>>>>>> 8a2d13a7

  std::unordered_multimap<int, loader::ModuleWrap*> hash_to_module_map;
  std::unordered_map<uint32_t, loader::ModuleWrap*> id_to_module_map;
  std::unordered_map<uint32_t, contextify::ContextifyScript*>
      id_to_script_map;
  std::unordered_map<uint32_t, contextify::CompiledFnEntry*> id_to_function_map;

  inline uint32_t get_next_module_id();
  inline uint32_t get_next_script_id();
  inline uint32_t get_next_function_id();

  EnabledDebugList* enabled_debug_list() { return &enabled_debug_list_; }

  inline performance::PerformanceState* performance_state();

  void CollectUVExceptionInfo(v8::Local<v8::Value> context,
                              int errorno,
                              const char* syscall = nullptr,
                              const char* message = nullptr,
                              const char* path = nullptr,
                              const char* dest = nullptr);

  // If this flag is set, calls into JS (if they would be observable
  // from userland) must be avoided.  This flag does not indicate whether
  // calling into JS is allowed from a VM perspective at this point.
  inline bool can_call_into_js() const;
  inline void set_can_call_into_js(bool can_call_into_js);

  // Increase or decrease a counter that manages whether this Environment
  // keeps the event loop alive on its own or not. The counter starts out at 0,
  // meaning it does not, and any positive value will make it keep the event
  // loop alive.
  // This is used by Workers to manage their own .ref()/.unref() implementation,
  // as Workers aren't directly associated with their own libuv handles.
  void add_refs(int64_t diff);

  // Convenient getter of the principal realm's has_run_bootstrapping_code().
  inline bool has_run_bootstrapping_code() const;

  inline bool has_serialized_options() const;
  inline void set_has_serialized_options(bool has_serialized_options);

  inline bool is_main_thread() const;
  inline bool no_native_addons() const;
  inline bool should_not_register_esm_loader() const;
  inline bool should_create_inspector() const;
  inline bool owns_process_state() const;
  inline bool owns_inspector() const;
  inline bool tracks_unmanaged_fds() const;
  inline bool hide_console_windows() const;
  inline bool no_global_search_paths() const;
  inline bool no_browser_globals() const;
  inline uint64_t thread_id() const;
  inline worker::Worker* worker_context() const;
  Environment* worker_parent_env() const;
  inline void add_sub_worker_context(worker::Worker* context);
  inline void remove_sub_worker_context(worker::Worker* context);
  void stop_sub_worker_contexts();
  template <typename Fn>
  inline void ForEachWorker(Fn&& iterator);
  // Determine if the environment is stopping. This getter is thread-safe.
  inline bool is_stopping() const;
  inline void set_stopping(bool value);
  inline std::list<node_module>* extra_linked_bindings();
  inline node_module* extra_linked_bindings_head();
  inline node_module* extra_linked_bindings_tail();
  inline const Mutex& extra_linked_bindings_mutex() const;

  inline bool filehandle_close_warning() const;
  inline void set_filehandle_close_warning(bool on);

  inline void set_source_maps_enabled(bool on);
  inline bool source_maps_enabled() const;

  inline void ThrowError(const char* errmsg);
  inline void ThrowTypeError(const char* errmsg);
  inline void ThrowRangeError(const char* errmsg);
  inline void ThrowErrnoException(int errorno,
                                  const char* syscall = nullptr,
                                  const char* message = nullptr,
                                  const char* path = nullptr);
  inline void ThrowUVException(int errorno,
                               const char* syscall = nullptr,
                               const char* message = nullptr,
                               const char* path = nullptr,
                               const char* dest = nullptr);

  void AtExit(void (*cb)(void* arg), void* arg);
  void RunAtExitCallbacks();

  void RunWeakRefCleanup();

  v8::MaybeLocal<v8::Value> RunSnapshotSerializeCallback() const;
  v8::MaybeLocal<v8::Value> RunSnapshotDeserializeCallback() const;
  v8::MaybeLocal<v8::Value> RunSnapshotDeserializeMain() const;

  // Primitive values are shared across realms.
  // The getters simply proxy to the per-isolate primitive.
#define VP(PropertyName, StringValue) V(v8::Private, PropertyName)
#define VY(PropertyName, StringValue) V(v8::Symbol, PropertyName)
#define VS(PropertyName, StringValue) V(v8::String, PropertyName)
#define V(TypeName, PropertyName)                                             \
  inline v8::Local<TypeName> PropertyName() const;
  PER_ISOLATE_PRIVATE_SYMBOL_PROPERTIES(VP)
  PER_ISOLATE_SYMBOL_PROPERTIES(VY)
  PER_ISOLATE_STRING_PROPERTIES(VS)
#undef V
#undef VS
#undef VY
#undef VP

#define V(PropertyName, TypeName)                                             \
  inline v8::Local<TypeName> PropertyName() const;                            \
  inline void set_ ## PropertyName(v8::Local<TypeName> value);
  PER_ISOLATE_TEMPLATE_PROPERTIES(V)
  // Per-realm strong persistent values of the principal realm.
  // Get/set the value with an explicit realm instead when possible.
  // Deprecate soon.
  PER_REALM_STRONG_PERSISTENT_VALUES(V)
#undef V

  // Return the context of the principal realm.
  // Get the context with an explicit realm instead when possible.
  // Deprecate soon.
  inline v8::Local<v8::Context> context() const;
  inline Realm* principal_realm() const;

#if HAVE_INSPECTOR
  inline inspector::Agent* inspector_agent() const {
    return inspector_agent_.get();
  }

  inline bool is_in_inspector_console_call() const;
  inline void set_is_in_inspector_console_call(bool value);
#endif

  typedef ListHead<HandleWrap, &HandleWrap::handle_wrap_queue_> HandleWrapQueue;
  typedef ListHead<ReqWrapBase, &ReqWrapBase::req_wrap_queue_> ReqWrapQueue;

  inline HandleWrapQueue* handle_wrap_queue() { return &handle_wrap_queue_; }
  inline ReqWrapQueue* req_wrap_queue() { return &req_wrap_queue_; }

  inline bool EmitProcessEnvWarning() {
    bool current_value = emit_env_nonstring_warning_;
    emit_env_nonstring_warning_ = false;
    return current_value;
  }

  inline bool EmitErrNameWarning() {
    bool current_value = emit_err_name_warning_;
    emit_err_name_warning_ = false;
    return current_value;
  }

  // cb will be called as cb(env) on the next event loop iteration.
  // Unlike the JS setImmediate() function, nested SetImmediate() calls will
  // be run without returning control to the event loop, similar to nextTick().
  template <typename Fn>
  inline void SetImmediate(
      Fn&& cb, CallbackFlags::Flags flags = CallbackFlags::kRefed);
  template <typename Fn>
  // This behaves like SetImmediate() but can be called from any thread.
  inline void SetImmediateThreadsafe(
      Fn&& cb, CallbackFlags::Flags flags = CallbackFlags::kRefed);
  // This behaves like V8's Isolate::RequestInterrupt(), but also accounts for
  // the event loop (i.e. combines the V8 function with SetImmediate()).
  // The passed callback may not throw exceptions.
  // This function can be called from any thread.
  template <typename Fn>
  inline void RequestInterrupt(Fn&& cb);
  // This needs to be available for the JS-land setImmediate().
  void ToggleImmediateRef(bool ref);

  inline void PushShouldNotAbortOnUncaughtScope();
  inline void PopShouldNotAbortOnUncaughtScope();
  inline bool inside_should_not_abort_on_uncaught_scope() const;

  static inline Environment* ForAsyncHooks(AsyncHooks* hooks);

  v8::Local<v8::Value> GetNow();
  void ScheduleTimer(int64_t duration);
  void ToggleTimerRef(bool ref);

  inline void AddCleanupHook(CleanupQueue::Callback cb, void* arg);
  inline void RemoveCleanupHook(CleanupQueue::Callback cb, void* arg);
  void RunCleanup();

  static size_t NearHeapLimitCallback(void* data,
                                      size_t current_heap_limit,
                                      size_t initial_heap_limit);
  static void BuildEmbedderGraph(v8::Isolate* isolate,
                                 v8::EmbedderGraph* graph,
                                 void* data);

  inline std::shared_ptr<EnvironmentOptions> options();
  inline std::shared_ptr<ExclusiveAccess<HostPort>> inspector_host_port();

  inline int32_t stack_trace_limit() const { return 10; }

#if HAVE_INSPECTOR
  void set_coverage_connection(
      std::unique_ptr<profiler::V8CoverageConnection> connection);
  profiler::V8CoverageConnection* coverage_connection();

  inline void set_coverage_directory(const char* directory);
  inline const std::string& coverage_directory() const;

  void set_cpu_profiler_connection(
      std::unique_ptr<profiler::V8CpuProfilerConnection> connection);
  profiler::V8CpuProfilerConnection* cpu_profiler_connection();

  inline void set_cpu_prof_name(const std::string& name);
  inline const std::string& cpu_prof_name() const;

  inline void set_cpu_prof_interval(uint64_t interval);
  inline uint64_t cpu_prof_interval() const;

  inline void set_cpu_prof_dir(const std::string& dir);
  inline const std::string& cpu_prof_dir() const;

  void set_heap_profiler_connection(
      std::unique_ptr<profiler::V8HeapProfilerConnection> connection);
  profiler::V8HeapProfilerConnection* heap_profiler_connection();

  inline void set_heap_prof_name(const std::string& name);
  inline const std::string& heap_prof_name() const;

  inline void set_heap_prof_dir(const std::string& dir);
  inline const std::string& heap_prof_dir() const;

  inline void set_heap_prof_interval(uint64_t interval);
  inline uint64_t heap_prof_interval() const;

#endif  // HAVE_INSPECTOR

  inline void set_process_exit_handler(
      std::function<void(Environment*, int)>&& handler);

  void RunAndClearNativeImmediates(bool only_refed = false);
  void RunAndClearInterrupts();

  uv_buf_t allocate_managed_buffer(const size_t suggested_size);
  std::unique_ptr<v8::BackingStore> release_managed_buffer(const uv_buf_t& buf);

  void AddUnmanagedFd(int fd);
  void RemoveUnmanagedFd(int fd);

  template <typename T>
  void ForEachRealm(T&& iterator) const;

  inline void set_heap_snapshot_near_heap_limit(uint32_t limit);
  inline bool is_in_heapsnapshot_heap_limit_callback() const;

  inline void AddHeapSnapshotNearHeapLimitCallback();

  inline void RemoveHeapSnapshotNearHeapLimitCallback(size_t heap_limit);

 private:
  inline void ThrowError(v8::Local<v8::Value> (*fun)(v8::Local<v8::String>),
                         const char* errmsg);

  std::list<binding::DLib> loaded_addons_;
  v8::Isolate* const isolate_;
  IsolateData* const isolate_data_;
  uv_timer_t timer_handle_;
  uv_check_t immediate_check_handle_;
  uv_idle_t immediate_idle_handle_;
  uv_prepare_t idle_prepare_handle_;
  uv_check_t idle_check_handle_;
  uv_async_t task_queues_async_;
  int64_t task_queues_async_refs_ = 0;

  // These may be read by ctors and should be listed before complex fields.
  std::atomic_bool is_stopping_{false};
  std::atomic_bool can_call_into_js_{true};

  AsyncHooks async_hooks_;
  ImmediateInfo immediate_info_;
  AliasedInt32Array timeout_info_;
  TickInfo tick_info_;
  const uint64_t timer_base_;
  std::shared_ptr<KVStore> env_vars_;
  bool printed_error_ = false;
  bool trace_sync_io_ = false;
  bool emit_env_nonstring_warning_ = true;
  bool emit_err_name_warning_ = true;
  bool emit_filehandle_warning_ = true;
  bool source_maps_enabled_ = false;

  size_t async_callback_scope_depth_ = 0;
  std::vector<double> destroy_async_id_list_;

#if HAVE_INSPECTOR
  std::unique_ptr<profiler::V8CoverageConnection> coverage_connection_;
  std::unique_ptr<profiler::V8CpuProfilerConnection> cpu_profiler_connection_;
  std::string coverage_directory_;
  std::string cpu_prof_dir_;
  std::string cpu_prof_name_;
  uint64_t cpu_prof_interval_;
  std::unique_ptr<profiler::V8HeapProfilerConnection> heap_profiler_connection_;
  std::string heap_prof_dir_;
  std::string heap_prof_name_;
  uint64_t heap_prof_interval_;
#endif  // HAVE_INSPECTOR

  std::shared_ptr<EnvironmentOptions> options_;
  // options_ contains debug options parsed from CLI arguments,
  // while inspector_host_port_ stores the actual inspector host
  // and port being used. For example the port is -1 by default
  // and can be specified as 0 (meaning any port allocated when the
  // server starts listening), but when the inspector server starts
  // the inspector_host_port_->port() will be the actual port being
  // used.
  std::shared_ptr<ExclusiveAccess<HostPort>> inspector_host_port_;
  std::vector<std::string> exec_argv_;
  std::vector<std::string> argv_;
  std::string exec_path_;

  bool is_in_heapsnapshot_heap_limit_callback_ = false;
  uint32_t heap_limit_snapshot_taken_ = 0;
  uint32_t heap_snapshot_near_heap_limit_ = 0;
  bool heapsnapshot_near_heap_limit_callback_added_ = false;

  uint32_t module_id_counter_ = 0;
  uint32_t script_id_counter_ = 0;
  uint32_t function_id_counter_ = 0;

  AliasedUint32Array exiting_;

  AliasedUint32Array should_abort_on_uncaught_toggle_;
  int should_not_abort_scope_counter_ = 0;

  std::unique_ptr<TrackingTraceStateObserver> trace_state_observer_;

  AliasedInt32Array stream_base_state_;

  uint64_t environment_start_time_;
  std::unique_ptr<performance::PerformanceState> performance_state_;

  bool has_serialized_options_ = false;

  uint64_t flags_;
  uint64_t thread_id_;
  std::unordered_set<worker::Worker*> sub_worker_contexts_;

#if HAVE_INSPECTOR
  std::unique_ptr<inspector::Agent> inspector_agent_;
  bool is_in_inspector_console_call_ = false;
#endif

  std::list<DeserializeRequest> deserialize_requests_;

  // handle_wrap_queue_ and req_wrap_queue_ needs to be at a fixed offset from
  // the start of the class because it is used by
  // src/node_postmortem_metadata.cc to calculate offsets and generate debug
  // symbols for Environment, which assumes that the position of members in
  // memory are predictable. For more information please refer to
  // `doc/contributing/node-postmortem-support.md`
  friend int GenDebugSymbols();
  HandleWrapQueue handle_wrap_queue_;
  ReqWrapQueue req_wrap_queue_;
  std::list<HandleCleanup> handle_cleanup_queue_;
  int handle_cleanup_waiting_ = 0;
  int request_waiting_ = 0;

  EnabledDebugList enabled_debug_list_;

  std::vector<v8::Global<v8::Context>> contexts_;
  std::list<node_module> extra_linked_bindings_;
  Mutex extra_linked_bindings_mutex_;

  static void RunTimers(uv_timer_t* handle);

  struct ExitCallback {
    void (*cb_)(void* arg);
    void* arg_;
  };

  std::list<ExitCallback> at_exit_functions_;

  typedef CallbackQueue<void, Environment*> NativeImmediateQueue;
  NativeImmediateQueue native_immediates_;
  Mutex native_immediates_threadsafe_mutex_;
  NativeImmediateQueue native_immediates_threadsafe_;
  NativeImmediateQueue native_immediates_interrupts_;
  // Also guarded by native_immediates_threadsafe_mutex_. This can be used when
  // trying to post tasks from other threads to an Environment, as the libuv
  // handle for the immediate queues (task_queues_async_) may not be initialized
  // yet or already have been destroyed.
  bool task_queues_async_initialized_ = false;

  std::atomic<Environment**> interrupt_data_ {nullptr};
  void RequestInterruptFromV8();
  static void CheckImmediate(uv_check_t* handle);

<<<<<<< HEAD
  BindingDataStore bindings_;

  CleanupQueue cleanup_queue_;
  bool started_cleanup_ = false;

  std::atomic_bool is_stopping_ { false };

=======
  CleanupQueue cleanup_queue_;
  bool started_cleanup_ = false;

>>>>>>> 8a2d13a7
  std::unordered_set<int> unmanaged_fds_;

  std::function<void(Environment*, int)> process_exit_handler_ {
      DefaultProcessExitHandler };

  std::unique_ptr<Realm> principal_realm_ = nullptr;

  builtins::BuiltinLoader builtin_loader_;

  // Used by allocate_managed_buffer() and release_managed_buffer() to keep
  // track of the BackingStore for a given pointer.
  std::unordered_map<char*, std::unique_ptr<v8::BackingStore>>
      released_allocated_buffers_;
};

}  // namespace node

#endif  // defined(NODE_WANT_INTERNALS) && NODE_WANT_INTERNALS

#endif  // SRC_ENV_H_<|MERGE_RESOLUTION|>--- conflicted
+++ resolved
@@ -154,21 +154,14 @@
 #undef VS
 #undef VP
 
-<<<<<<< HEAD
-=======
 #define VM(PropertyName) V(PropertyName##_binding, v8::FunctionTemplate)
->>>>>>> 8a2d13a7
 #define V(PropertyName, TypeName)                                              \
   inline v8::Local<TypeName> PropertyName() const;                             \
   inline void set_##PropertyName(v8::Local<TypeName> value);
   PER_ISOLATE_TEMPLATE_PROPERTIES(V)
-<<<<<<< HEAD
-#undef V
-=======
   NODE_BINDINGS_WITH_PER_ISOLATE_INIT(VM)
 #undef V
 #undef VM
->>>>>>> 8a2d13a7
 
   inline v8::Local<v8::String> async_wrap_provider(int index) const;
 
@@ -188,10 +181,7 @@
 #define VP(PropertyName, StringValue) V(v8::Private, PropertyName)
 #define VY(PropertyName, StringValue) V(v8::Symbol, PropertyName)
 #define VS(PropertyName, StringValue) V(v8::String, PropertyName)
-<<<<<<< HEAD
-=======
 #define VM(PropertyName) V(v8::FunctionTemplate, PropertyName##_binding)
->>>>>>> 8a2d13a7
 #define VT(PropertyName, TypeName) V(TypeName, PropertyName)
 #define V(TypeName, PropertyName)                                             \
   v8::Eternal<TypeName> PropertyName ## _;
@@ -199,14 +189,9 @@
   PER_ISOLATE_SYMBOL_PROPERTIES(VY)
   PER_ISOLATE_STRING_PROPERTIES(VS)
   PER_ISOLATE_TEMPLATE_PROPERTIES(VT)
-<<<<<<< HEAD
-#undef V
-#undef V
-=======
   NODE_BINDINGS_WITH_PER_ISOLATE_INIT(VM)
 #undef V
 #undef VM
->>>>>>> 8a2d13a7
 #undef VT
 #undef VS
 #undef VY
@@ -476,17 +461,10 @@
 };
 
 struct EnvSerializeInfo {
-<<<<<<< HEAD
-  std::vector<std::string> builtins;
-  AsyncHooks::SerializeInfo async_hooks;
-  TickInfo::SerializeInfo tick_info;
-  ImmediateInfo::SerializeInfo immediate_info;
-=======
   AsyncHooks::SerializeInfo async_hooks;
   TickInfo::SerializeInfo tick_info;
   ImmediateInfo::SerializeInfo immediate_info;
   AliasedBufferIndex timeout_info;
->>>>>>> 8a2d13a7
   performance::PerformanceState::SerializeInfo performance_state;
   AliasedBufferIndex exiting;
   AliasedBufferIndex stream_base_state;
@@ -597,28 +575,6 @@
   static inline Environment* GetCurrent(
       const v8::PropertyCallbackInfo<T>& info);
 
-<<<<<<< HEAD
-  // Methods created using SetMethod(), SetPrototypeMethod(), etc. inside
-  // this scope can access the created T* object using
-  // GetBindingData<T>(args) later.
-  template <typename T>
-  T* AddBindingData(v8::Local<v8::Context> context,
-                    v8::Local<v8::Object> target);
-  template <typename T, typename U>
-  static inline T* GetBindingData(const v8::PropertyCallbackInfo<U>& info);
-  template <typename T>
-  static inline T* GetBindingData(
-      const v8::FunctionCallbackInfo<v8::Value>& info);
-  template <typename T>
-  static inline T* GetBindingData(v8::Local<v8::Context> context);
-
-  typedef std::unordered_map<
-      FastStringKey,
-      BaseObjectPtr<BaseObject>,
-      FastStringKey::Hash> BindingDataStore;
-
-=======
->>>>>>> 8a2d13a7
   // Create an Environment without initializing a main Context. Use
   // InitializeMainContext() to initialize a main context for it.
   Environment(IsolateData* isolate_data,
@@ -739,16 +695,7 @@
   // List of id's that have been destroyed and need the destroy() cb called.
   inline std::vector<double>* destroy_async_id_list();
 
-<<<<<<< HEAD
-  std::set<struct node_module*> internal_bindings;
-  std::set<std::string> builtins_with_cache;
-  std::set<std::string> builtins_without_cache;
-  // This is only filled during deserialization. We use a vector since
-  // it's only used for tests.
-  std::vector<std::string> builtins_in_snapshot;
-=======
   builtins::BuiltinLoader* builtin_loader();
->>>>>>> 8a2d13a7
 
   std::unordered_multimap<int, loader::ModuleWrap*> hash_to_module_map;
   std::unordered_map<uint32_t, loader::ModuleWrap*> id_to_module_map;
@@ -1144,19 +1091,9 @@
   void RequestInterruptFromV8();
   static void CheckImmediate(uv_check_t* handle);
 
-<<<<<<< HEAD
-  BindingDataStore bindings_;
-
   CleanupQueue cleanup_queue_;
   bool started_cleanup_ = false;
 
-  std::atomic_bool is_stopping_ { false };
-
-=======
-  CleanupQueue cleanup_queue_;
-  bool started_cleanup_ = false;
-
->>>>>>> 8a2d13a7
   std::unordered_set<int> unmanaged_fds_;
 
   std::function<void(Environment*, int)> process_exit_handler_ {
