#ifndef SRC_NODE_FILE_H_
#define SRC_NODE_FILE_H_

#if defined(NODE_WANT_INTERNALS) && NODE_WANT_INTERNALS

#include "aliased_buffer.h"
#include "node_messaging.h"
#include "node_snapshotable.h"
#include "stream_base.h"

namespace node {
namespace fs {

class FileHandleReadWrap;

enum class FsStatsOffset {
  kDev = 0,
  kMode,
  kNlink,
  kUid,
  kGid,
  kRdev,
  kBlkSize,
  kIno,
  kSize,
  kBlocks,
  kATimeSec,
  kATimeNsec,
  kMTimeSec,
  kMTimeNsec,
  kCTimeSec,
  kCTimeNsec,
  kBirthTimeSec,
  kBirthTimeNsec,
  kFsStatsFieldsNumber
};

// Stat fields buffers contain twice the number of entries in an uv_stat_t
// because `fs.StatWatcher` needs room to store 2 `fs.Stats` instances.
constexpr size_t kFsStatsBufferLength =
    static_cast<size_t>(FsStatsOffset::kFsStatsFieldsNumber) * 2;

<<<<<<< HEAD
class BindingData : public SnapshotableObject {
 public:
  explicit BindingData(Environment* env, v8::Local<v8::Object> wrap);

  AliasedFloat64Array stats_field_array;
  AliasedBigInt64Array stats_field_bigint_array;
=======
enum class FsStatFsOffset {
  kType = 0,
  kBSize,
  kBlocks,
  kBFree,
  kBAvail,
  kFiles,
  kFFree,
  kFsStatFsFieldsNumber
};

constexpr size_t kFsStatFsBufferLength =
    static_cast<size_t>(FsStatFsOffset::kFsStatFsFieldsNumber);

class BindingData : public SnapshotableObject {
 public:
  explicit BindingData(Realm* realm, v8::Local<v8::Object> wrap);

  AliasedFloat64Array stats_field_array;
  AliasedBigInt64Array stats_field_bigint_array;

  AliasedFloat64Array statfs_field_array;
  AliasedBigInt64Array statfs_field_bigint_array;
>>>>>>> 8a2d13a7

  std::vector<BaseObjectPtr<FileHandleReadWrap>>
      file_handle_read_wrap_freelist;

  using InternalFieldInfo = InternalFieldInfoBase;
  SERIALIZABLE_OBJECT_METHODS()
<<<<<<< HEAD
  static constexpr FastStringKey type_name{"node::fs::BindingData"};
  static constexpr EmbedderObjectType type_int =
      EmbedderObjectType::k_fs_binding_data;
=======
  SET_BINDING_ID(fs_binding_data)
>>>>>>> 8a2d13a7

  void MemoryInfo(MemoryTracker* tracker) const override;
  SET_SELF_SIZE(BindingData)
  SET_MEMORY_INFO_NAME(BindingData)
};

// structure used to store state during a complex operation, e.g., mkdirp.
class FSContinuationData : public MemoryRetainer {
 public:
  inline FSContinuationData(uv_fs_t* req, int mode, uv_fs_cb done_cb);

  inline void PushPath(std::string&& path);
  inline void PushPath(const std::string& path);
  inline std::string PopPath();
  // Used by mkdirp to track the first path created:
  inline void MaybeSetFirstPath(const std::string& path);
  inline void Done(int result);

  int mode() const { return mode_; }
  const std::vector<std::string>& paths() const { return paths_; }
  const std::string& first_path() const { return first_path_; }

  void MemoryInfo(MemoryTracker* tracker) const override;
  SET_MEMORY_INFO_NAME(FSContinuationData)
  SET_SELF_SIZE(FSContinuationData)

 private:
  uv_fs_cb done_cb_;
  uv_fs_t* req_;
  int mode_;
  std::vector<std::string> paths_;
  std::string first_path_;
};

class FSReqBase : public ReqWrap<uv_fs_t> {
 public:
  typedef MaybeStackBuffer<char, 64> FSReqBuffer;

  inline FSReqBase(BindingData* binding_data,
                   v8::Local<v8::Object> req,
                   AsyncWrap::ProviderType type,
                   bool use_bigint);
  ~FSReqBase() override;

  inline void Init(const char* syscall,
                   const char* data,
                   size_t len,
                   enum encoding encoding);
  inline FSReqBuffer& Init(const char* syscall, size_t len,
                           enum encoding encoding);

  virtual void Reject(v8::Local<v8::Value> reject) = 0;
  virtual void Resolve(v8::Local<v8::Value> value) = 0;
  virtual void ResolveStat(const uv_stat_t* stat) = 0;
  virtual void ResolveStatFs(const uv_statfs_t* stat) = 0;
  virtual void SetReturnValue(
      const v8::FunctionCallbackInfo<v8::Value>& args) = 0;

  const char* syscall() const { return syscall_; }
  const char* data() const { return has_data_ ? *buffer_ : nullptr; }
  enum encoding encoding() const { return encoding_; }
  bool use_bigint() const { return use_bigint_; }
  bool is_plain_open() const { return is_plain_open_; }
  bool with_file_types() const { return with_file_types_; }

  void set_is_plain_open(bool value) { is_plain_open_ = value; }
  void set_with_file_types(bool value) { with_file_types_ = value; }

  FSContinuationData* continuation_data() const {
    return continuation_data_.get();
  }
  void set_continuation_data(std::unique_ptr<FSContinuationData> data) {
    continuation_data_ = std::move(data);
  }

  static FSReqBase* from_req(uv_fs_t* req) {
    return static_cast<FSReqBase*>(ReqWrap::from_req(req));
  }

  FSReqBase(const FSReqBase&) = delete;
  FSReqBase& operator=(const FSReqBase&) = delete;

  void MemoryInfo(MemoryTracker* tracker) const override;

  BindingData* binding_data();

 private:
  std::unique_ptr<FSContinuationData> continuation_data_;
  enum encoding encoding_ = UTF8;
  bool has_data_ = false;
  bool use_bigint_ = false;
  bool is_plain_open_ = false;
  bool with_file_types_ = false;
  const char* syscall_ = nullptr;

  BaseObjectPtr<BindingData> binding_data_;

  // Typically, the content of buffer_ is something like a file name, so
  // something around 64 bytes should be enough.
  FSReqBuffer buffer_;
};

class FSReqCallback final : public FSReqBase {
 public:
  inline FSReqCallback(BindingData* binding_data,
                       v8::Local<v8::Object> req,
                       bool use_bigint);

  void Reject(v8::Local<v8::Value> reject) override;
  void Resolve(v8::Local<v8::Value> value) override;
  void ResolveStat(const uv_stat_t* stat) override;
  void ResolveStatFs(const uv_statfs_t* stat) override;
  void SetReturnValue(const v8::FunctionCallbackInfo<v8::Value>& args) override;

  SET_MEMORY_INFO_NAME(FSReqCallback)
  SET_SELF_SIZE(FSReqCallback)

  FSReqCallback(const FSReqCallback&) = delete;
  FSReqCallback& operator=(const FSReqCallback&) = delete;
};

template <typename NativeT, typename V8T>
void FillStatsArray(AliasedBufferBase<NativeT, V8T>* fields,
                    const uv_stat_t* s,
                    const size_t offset = 0);

inline v8::Local<v8::Value> FillGlobalStatsArray(BindingData* binding_data,
                                                 const bool use_bigint,
                                                 const uv_stat_t* s,
                                                 const bool second = false);

template <typename NativeT, typename V8T>
void FillStatFsArray(AliasedBufferBase<NativeT, V8T>* fields,
                     const uv_statfs_t* s);

inline v8::Local<v8::Value> FillGlobalStatFsArray(BindingData* binding_data,
                                                  const bool use_bigint,
                                                  const uv_statfs_t* s);

template <typename AliasedBufferT>
class FSReqPromise final : public FSReqBase {
 public:
  static inline FSReqPromise* New(BindingData* binding_data,
                                  bool use_bigint);
  inline ~FSReqPromise() override;

  inline void Reject(v8::Local<v8::Value> reject) override;
  inline void Resolve(v8::Local<v8::Value> value) override;
  inline void ResolveStat(const uv_stat_t* stat) override;
  inline void ResolveStatFs(const uv_statfs_t* stat) override;
  inline void SetReturnValue(
      const v8::FunctionCallbackInfo<v8::Value>& args) override;
  inline void MemoryInfo(MemoryTracker* tracker) const override;

  SET_MEMORY_INFO_NAME(FSReqPromise)
  SET_SELF_SIZE(FSReqPromise)

  FSReqPromise(const FSReqPromise&) = delete;
  FSReqPromise& operator=(const FSReqPromise&) = delete;
  FSReqPromise(const FSReqPromise&&) = delete;
  FSReqPromise& operator=(const FSReqPromise&&) = delete;

 private:
  inline FSReqPromise(BindingData* binding_data,
                      v8::Local<v8::Object> obj,
                      bool use_bigint);

  bool finished_ = false;
  AliasedBufferT stats_field_array_;
  AliasedBufferT statfs_field_array_;
};

class FSReqAfterScope final {
 public:
  FSReqAfterScope(FSReqBase* wrap, uv_fs_t* req);
  ~FSReqAfterScope();
  void Clear();

  bool Proceed();

  void Reject(uv_fs_t* req);

  FSReqAfterScope(const FSReqAfterScope&) = delete;
  FSReqAfterScope& operator=(const FSReqAfterScope&) = delete;
  FSReqAfterScope(const FSReqAfterScope&&) = delete;
  FSReqAfterScope& operator=(const FSReqAfterScope&&) = delete;

 private:
  BaseObjectPtr<FSReqBase> wrap_;
  uv_fs_t* req_ = nullptr;
  v8::HandleScope handle_scope_;
  v8::Context::Scope context_scope_;
};

class FileHandle;

// A request wrap specifically for uv_fs_read()s scheduled for reading
// from a FileHandle.
class FileHandleReadWrap final : public ReqWrap<uv_fs_t> {
 public:
  FileHandleReadWrap(FileHandle* handle, v8::Local<v8::Object> obj);
  ~FileHandleReadWrap() override;

  static inline FileHandleReadWrap* from_req(uv_fs_t* req) {
    return static_cast<FileHandleReadWrap*>(ReqWrap::from_req(req));
  }

  void MemoryInfo(MemoryTracker* tracker) const override;
  SET_MEMORY_INFO_NAME(FileHandleReadWrap)
  SET_SELF_SIZE(FileHandleReadWrap)

 private:
  FileHandle* file_handle_;
  uv_buf_t buffer_;

  friend class FileHandle;
};

// A wrapper for a file descriptor that will automatically close the fd when
// the object is garbage collected
class FileHandle final : public AsyncWrap, public StreamBase {
 public:
  enum InternalFields {
    kFileHandleBaseField = StreamBase::kInternalFieldCount,
    kClosingPromiseSlot,
    kInternalFieldCount
  };

  static FileHandle* New(BindingData* binding_data,
                         int fd,
                         v8::Local<v8::Object> obj = v8::Local<v8::Object>());
  ~FileHandle() override;

  static void New(const v8::FunctionCallbackInfo<v8::Value>& args);

  int GetFD() override { return fd_; }

  // Will asynchronously close the FD and return a Promise that will
  // be resolved once closing is complete.
  static void Close(const v8::FunctionCallbackInfo<v8::Value>& args);

  // Releases ownership of the FD.
  static void ReleaseFD(const v8::FunctionCallbackInfo<v8::Value>& args);

  // StreamBase interface:
  int ReadStart() override;
  int ReadStop() override;

  bool IsAlive() override { return !closed_; }
  bool IsClosing() override { return closing_; }
  AsyncWrap* GetAsyncWrap() override { return this; }

  // In the case of file streams, shutting down corresponds to closing.
  ShutdownWrap* CreateShutdownWrap(v8::Local<v8::Object> object) override;
  int DoShutdown(ShutdownWrap* req_wrap) override;

  int DoWrite(WriteWrap* w,
              uv_buf_t* bufs,
              size_t count,
              uv_stream_t* send_handle) override;

  void MemoryInfo(MemoryTracker* tracker) const override;

  SET_MEMORY_INFO_NAME(FileHandle)
  SET_SELF_SIZE(FileHandle)

  FileHandle(const FileHandle&) = delete;
  FileHandle& operator=(const FileHandle&) = delete;
  FileHandle(const FileHandle&&) = delete;
  FileHandle& operator=(const FileHandle&&) = delete;

  TransferMode GetTransferMode() const override;
  std::unique_ptr<worker::TransferData> TransferForMessaging() override;

 private:
  class TransferData : public worker::TransferData {
   public:
    explicit TransferData(int fd);
    ~TransferData();

    BaseObjectPtr<BaseObject> Deserialize(
        Environment* env,
        v8::Local<v8::Context> context,
        std::unique_ptr<worker::TransferData> self) override;

    SET_NO_MEMORY_INFO()
    SET_MEMORY_INFO_NAME(FileHandleTransferData)
    SET_SELF_SIZE(TransferData)

   private:
    int fd_;
  };

  FileHandle(BindingData* binding_data, v8::Local<v8::Object> obj, int fd);

  // Synchronous close that emits a warning
  void Close();
  void AfterClose();

  class CloseReq final : public ReqWrap<uv_fs_t> {
   public:
    CloseReq(Environment* env,
             v8::Local<v8::Object> obj,
             v8::Local<v8::Promise> promise,
             v8::Local<v8::Value> ref);
    ~CloseReq() override;

    FileHandle* file_handle();

    void MemoryInfo(MemoryTracker* tracker) const override;

    SET_MEMORY_INFO_NAME(CloseReq)
    SET_SELF_SIZE(CloseReq)

    void Resolve();

    void Reject(v8::Local<v8::Value> reason);

    static CloseReq* from_req(uv_fs_t* req) {
      return static_cast<CloseReq*>(ReqWrap::from_req(req));
    }

    CloseReq(const CloseReq&) = delete;
    CloseReq& operator=(const CloseReq&) = delete;
    CloseReq(const CloseReq&&) = delete;
    CloseReq& operator=(const CloseReq&&) = delete;

   private:
    v8::Global<v8::Promise> promise_{};
    v8::Global<v8::Value> ref_{};
  };

  // Asynchronous close
  v8::MaybeLocal<v8::Promise> ClosePromise();

  int fd_;
  bool closing_ = false;
  bool closed_ = false;
  bool reading_ = false;
  int64_t read_offset_ = -1;
  int64_t read_length_ = -1;

  BaseObjectPtr<FileHandleReadWrap> current_read_;

  BaseObjectPtr<BindingData> binding_data_;
};

int MKDirpSync(uv_loop_t* loop,
               uv_fs_t* req,
               const std::string& path,
               int mode,
               uv_fs_cb cb = nullptr);

class FSReqWrapSync {
 public:
  FSReqWrapSync() = default;
  ~FSReqWrapSync() { uv_fs_req_cleanup(&req); }
  uv_fs_t req;

  FSContinuationData* continuation_data() const {
    return continuation_data_.get();
  }
  void set_continuation_data(std::unique_ptr<FSContinuationData> data) {
    continuation_data_ = std::move(data);
  }

  FSReqWrapSync(const FSReqWrapSync&) = delete;
  FSReqWrapSync& operator=(const FSReqWrapSync&) = delete;

 private:
  std::unique_ptr<FSContinuationData> continuation_data_;
};

// TODO(addaleax): Currently, callers check the return value and assume
// that nullptr indicates a synchronous call, rather than a failure.
// Failure conditions should be disambiguated and handled appropriately.
inline FSReqBase* GetReqWrap(const v8::FunctionCallbackInfo<v8::Value>& args,
                             int index,
                             bool use_bigint = false);

// Returns nullptr if the operation fails from the start.
template <typename Func, typename... Args>
inline FSReqBase* AsyncDestCall(Environment* env, FSReqBase* req_wrap,
                                const v8::FunctionCallbackInfo<v8::Value>& args,
                                const char* syscall, const char* dest,
                                size_t len, enum encoding enc, uv_fs_cb after,
                                Func fn, Args... fn_args);

// Returns nullptr if the operation fails from the start.
template <typename Func, typename... Args>
inline FSReqBase* AsyncCall(Environment* env,
                            FSReqBase* req_wrap,
                            const v8::FunctionCallbackInfo<v8::Value>& args,
                            const char* syscall, enum encoding enc,
                            uv_fs_cb after, Func fn, Args... fn_args);

// Template counterpart of SYNC_CALL, except that it only puts
// the error number and the syscall in the context instead of
// creating an error in the C++ land.
// ctx must be checked using value->IsObject() before being passed.
template <typename Func, typename... Args>
inline int SyncCall(Environment* env, v8::Local<v8::Value> ctx,
                    FSReqWrapSync* req_wrap, const char* syscall,
                    Func fn, Args... args);

}  // namespace fs

}  // namespace node

#endif  // defined(NODE_WANT_INTERNALS) && NODE_WANT_INTERNALS

#endif  // SRC_NODE_FILE_H_<|MERGE_RESOLUTION|>--- conflicted
+++ resolved
@@ -40,14 +40,6 @@
 constexpr size_t kFsStatsBufferLength =
     static_cast<size_t>(FsStatsOffset::kFsStatsFieldsNumber) * 2;
 
-<<<<<<< HEAD
-class BindingData : public SnapshotableObject {
- public:
-  explicit BindingData(Environment* env, v8::Local<v8::Object> wrap);
-
-  AliasedFloat64Array stats_field_array;
-  AliasedBigInt64Array stats_field_bigint_array;
-=======
 enum class FsStatFsOffset {
   kType = 0,
   kBSize,
@@ -71,20 +63,13 @@
 
   AliasedFloat64Array statfs_field_array;
   AliasedBigInt64Array statfs_field_bigint_array;
->>>>>>> 8a2d13a7
 
   std::vector<BaseObjectPtr<FileHandleReadWrap>>
       file_handle_read_wrap_freelist;
 
   using InternalFieldInfo = InternalFieldInfoBase;
   SERIALIZABLE_OBJECT_METHODS()
-<<<<<<< HEAD
-  static constexpr FastStringKey type_name{"node::fs::BindingData"};
-  static constexpr EmbedderObjectType type_int =
-      EmbedderObjectType::k_fs_binding_data;
-=======
   SET_BINDING_ID(fs_binding_data)
->>>>>>> 8a2d13a7
 
   void MemoryInfo(MemoryTracker* tracker) const override;
   SET_SELF_SIZE(BindingData)
