--- conflicted
+++ resolved
@@ -14,15 +14,6 @@
 import io
 from pathlib import Path
 
-<<<<<<< HEAD
-# Fallback to find_executable from distutils.spawn is a stopgap for
-# supporting V8 builds, which do not yet support Python 3.
-try:
-  from shutil import which
-except ImportError:
-  from distutils.spawn import find_executable as which
-=======
->>>>>>> a8a80be5
 from distutils.version import StrictVersion
 
 # If not run from node/, cd to node/.
@@ -51,13 +42,6 @@
 import getsharedopensslhasquic
 from gyp_node import run_gyp
 from utils import SearchFiles
-<<<<<<< HEAD
-
-# imports in deps/v8/tools/node
-sys.path.insert(0, os.path.join('deps', 'v8', 'tools', 'node'))
-from fetch_deps import FetchDeps
-=======
->>>>>>> a8a80be5
 
 # parse our options
 parser = argparse.ArgumentParser()
@@ -1153,11 +1137,8 @@
 def host_arch_cc():
   """Host architecture check using the CC command."""
 
-<<<<<<< HEAD
-=======
   if sys.platform.startswith('zos'):
     return 's390x'
->>>>>>> a8a80be5
   k = cc_macros(os.environ.get('CC_host'))
 
   matchup = {
@@ -1245,12 +1226,6 @@
   host_byteorder = 'little' if target_arch in ('mipsel', 'mips64el') else 'big'
   o['variables']['v8_host_byteorder'] = host_byteorder
 
-<<<<<<< HEAD
-def clang_version_ge(version_checked):
-  for compiler in [(CC, 'c'), (CXX, 'c++')]:
-    ok, is_clang, clang_version, gcc_version = \
-      try_check_compiler(compiler[0], compiler[1])
-=======
 def configure_zos(o):
   o['variables']['node_static_zoslib'] = b(True)
   if options.static_zoslib_gyp:
@@ -1265,21 +1240,15 @@
     _, is_clang, clang_version, _1 = (
       try_check_compiler(compiler[0], compiler[1])
     )
->>>>>>> a8a80be5
     if is_clang and clang_version >= version_checked:
       return True
   return False
 
 def gcc_version_ge(version_checked):
   for compiler in [(CC, 'c'), (CXX, 'c++')]:
-<<<<<<< HEAD
-    ok, is_clang, clang_version, gcc_version = \
-      try_check_compiler(compiler[0], compiler[1])
-=======
     _, is_clang, _1, gcc_version = (
       try_check_compiler(compiler[0], compiler[1])
     )
->>>>>>> a8a80be5
     if is_clang or gcc_version < version_checked:
       return False
   return True
@@ -1403,13 +1372,8 @@
       gcc_version_checked_str = ".".join(map(str, gcc_version_checked))
       clang_version_checked_str = ".".join(map(str, clang_version_checked))
       raise Exception(
-<<<<<<< HEAD
-        'The option --enable-lto is supported for gcc %s+'
-        'or clang %s+ only.' % (gcc_version_checked_str, clang_version_checked_str))
-=======
         f'The option --enable-lto is supported for gcc {gcc_version_checked_str}+'
         f'or clang {clang_version_checked_str}+ only.')
->>>>>>> a8a80be5
 
   o['variables']['enable_lto'] = b(options.enable_lto)
 
@@ -2210,13 +2174,8 @@
 if bin_override is not None:
   gyp_args += ['-Dpython=' + sys.executable]
 
-<<<<<<< HEAD
-# pass the leftover positional arguments to GYP
-gyp_args += args
-=======
 # pass the leftover non-whitespace positional arguments to GYP
 gyp_args += [arg for arg in args if not str.isspace(arg)]
->>>>>>> a8a80be5
 
 if warn.warned and not options.verbose:
   warn('warnings were emitted in the configure phase')
