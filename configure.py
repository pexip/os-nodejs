from __future__ import print_function

import json
import sys
import errno
import argparse
import os
import pprint
import re
import shlex
import subprocess
import shutil
import bz2
import io
from pathlib import Path

from distutils.version import StrictVersion

# If not run from node/, cd to node/.
os.chdir(Path(__file__).parent)

original_argv = sys.argv[1:]

# gcc and g++ as defaults matches what GYP's Makefile generator does,
# except on OS X.
CC = os.environ.get('CC', 'cc' if sys.platform == 'darwin' else 'gcc')
CXX = os.environ.get('CXX', 'c++' if sys.platform == 'darwin' else 'g++')

tools_path = Path('tools')

sys.path.insert(0, str(tools_path / 'gyp' / 'pylib'))
from gyp.common import GetFlavor

# imports in tools/configure.d
sys.path.insert(0, str(tools_path / 'configure.d'))
import nodedownload

# imports in tools/
sys.path.insert(0, 'tools')
import getmoduleversion
import getnapibuildversion
import getsharedopensslhasquic
from gyp_node import run_gyp
from utils import SearchFiles

# parse our options
parser = argparse.ArgumentParser()

valid_os = ('win', 'mac', 'solaris', 'freebsd', 'openbsd', 'linux',
<<<<<<< HEAD
            'android', 'aix', 'cloudabi', 'ios')
=======
            'android', 'aix', 'cloudabi', 'os400', 'ios')
>>>>>>> 8a2d13a7
valid_arch = ('arm', 'arm64', 'ia32', 'mips', 'mipsel', 'mips64el', 'ppc',
              'ppc64', 'x64', 'x86', 'x86_64', 's390x', 'riscv64', 'loong64')
valid_arm_float_abi = ('soft', 'softfp', 'hard')
valid_arm_fpu = ('vfp', 'vfpv3', 'vfpv3-d16', 'neon')
valid_mips_arch = ('loongson', 'r1', 'r2', 'r6', 'rx')
valid_mips_fpu = ('fp32', 'fp64', 'fpxx')
valid_mips_float_abi = ('soft', 'hard')
valid_intl_modes = ('none', 'small-icu', 'full-icu', 'system-icu')
icu_versions = json.loads((tools_path / 'icu' / 'icu_versions.json').read_text(encoding='utf-8'))

shareable_builtins = {'cjs_module_lexer/lexer': 'deps/cjs-module-lexer/lexer.js',
                     'cjs_module_lexer/dist/lexer': 'deps/cjs-module-lexer/dist/lexer.js',
                     'undici/undici': 'deps/undici/undici.js'
}

shareable_builtins = {'cjs_module_lexer/lexer': 'deps/cjs-module-lexer/lexer.js',
                     'cjs_module_lexer/dist/lexer': 'deps/cjs-module-lexer/dist/lexer.js',
                     'undici/undici': 'deps/undici/undici.js'
}

# create option groups
shared_optgroup = parser.add_argument_group("Shared libraries",
    "Flags that allows you to control whether you want to build against "
    "built-in dependencies or its shared representations. If necessary, "
    "provide multiple libraries with comma.")
static_optgroup = parser.add_argument_group("Static libraries",
    "Flags that allows you to control whether you want to build against "
    "additional static libraries.")
intl_optgroup = parser.add_argument_group("Internationalization",
    "Flags that lets you enable i18n features in Node.js as well as which "
    "library you want to build against.")
http2_optgroup = parser.add_argument_group("HTTP2",
    "Flags that allows you to control HTTP2 features in Node.js")
shared_builtin_optgroup = parser.add_argument_group("Shared builtins",
    "Flags that allows you to control whether you want to build against "
    "internal builtins or shared files.")

# Options should be in alphabetical order but keep --prefix at the top,
# that's arguably the one people will be looking for most.
parser.add_argument('--prefix',
    action='store',
    dest='prefix',
    default='/usr/local',
    help='select the install prefix [default: %(default)s]')

parser.add_argument('--coverage',
    action='store_true',
    dest='coverage',
    default=None,
    help='Build node with code coverage enabled')

parser.add_argument('--debug',
    action='store_true',
    dest='debug',
    default=None,
    help='also build debug build')

parser.add_argument('--debug-node',
    action='store_true',
    dest='debug_node',
    default=None,
    help='build the Node.js part of the binary with debugging symbols')

parser.add_argument('--dest-cpu',
    action='store',
    dest='dest_cpu',
    choices=valid_arch,
    help=f"CPU architecture to build for ({', '.join(valid_arch)})")

parser.add_argument('--cross-compiling',
    action='store_true',
    dest='cross_compiling',
    default=None,
    help='force build to be considered as cross compiled')
parser.add_argument('--no-cross-compiling',
    action='store_false',
    dest='cross_compiling',
    default=None,
    help='force build to be considered as NOT cross compiled')

parser.add_argument('--dest-os',
    action='store',
    dest='dest_os',
    choices=valid_os,
    help=f"operating system to build for ({', '.join(valid_os)})")

parser.add_argument('--error-on-warn',
    action='store_true',
    dest='error_on_warn',
    default=None,
    help='Turn compiler warnings into errors for node core sources.')

parser.add_argument('--gdb',
    action='store_true',
    dest='gdb',
    default=None,
    help='add gdb support')

parser.add_argument('--no-ifaddrs',
    action='store_true',
    dest='no_ifaddrs',
    default=None,
    help='use on deprecated SunOS systems that do not support ifaddrs.h')

<<<<<<< HEAD
=======
parser.add_argument('--disable-single-executable-application',
    action='store_true',
    dest='disable_single_executable_application',
    default=None,
    help='Disable Single Executable Application support.')

>>>>>>> 8a2d13a7
parser.add_argument("--fully-static",
    action="store_true",
    dest="fully_static",
    default=None,
    help="Generate an executable without external dynamic libraries. This "
         "will not work on OSX when using the default compilation environment")

parser.add_argument("--partly-static",
    action="store_true",
    dest="partly_static",
    default=None,
    help="Generate an executable with libgcc and libstdc++ libraries. This "
         "will not work on OSX when using the default compilation environment")

parser.add_argument("--enable-vtune-profiling",
    action="store_true",
    dest="enable_vtune_profiling",
    help="Enable profiling support for Intel VTune profiler to profile "
         "JavaScript code executed in Node.js. This feature is only available "
         "for x32, x86, and x64 architectures.")

parser.add_argument("--enable-pgo-generate",
    action="store_true",
    dest="enable_pgo_generate",
    default=None,
    help="Enable profiling with pgo of a binary. This feature is only available "
         "on linux with gcc and g++ 5.4.1 or newer.")

parser.add_argument("--enable-pgo-use",
    action="store_true",
    dest="enable_pgo_use",
    default=None,
    help="Enable use of the profile generated with --enable-pgo-generate. This "
         "feature is only available on linux with gcc and g++ 5.4.1 or newer.")

parser.add_argument("--enable-lto",
    action="store_true",
    dest="enable_lto",
    default=None,
    help="Enable compiling with lto of a binary. This feature is only available "
         "with gcc 5.4.1+ or clang 3.9.1+.")

parser.add_argument("--link-module",
    action="append",
    dest="linked_module",
    help="Path to a JS file to be bundled in the binary as a builtin. "
         "This module will be referenced by path without extension; "
         "e.g. /root/x/y.js will be referenced via require('root/x/y'). "
         "Can be used multiple times")

parser.add_argument("--openssl-conf-name",
    action="store",
    dest="openssl_conf_name",
    default='nodejs_conf',
    help="The OpenSSL config appname (config section name) used by Node.js")

parser.add_argument('--openssl-default-cipher-list',
    action='store',
    dest='openssl_default_cipher_list',
    help='Use the specified cipher list as the default cipher list')

parser.add_argument("--openssl-no-asm",
    action="store_true",
    dest="openssl_no_asm",
    default=None,
    help="Do not build optimized assembly for OpenSSL")

parser.add_argument('--openssl-is-fips',
    action='store_true',
    dest='openssl_is_fips',
    default=None,
    help='specifies that the OpenSSL library is FIPS compatible')

parser.add_argument('--openssl-use-def-ca-store',
    action='store_true',
    dest='use_openssl_ca_store',
    default=None,
    help='Use OpenSSL supplied CA store instead of compiled-in Mozilla CA copy.')

parser.add_argument('--openssl-system-ca-path',
    action='store',
    dest='openssl_system_ca_path',
    help='Use the specified path to system CA (PEM format) in addition to '
         'the OpenSSL supplied CA store or compiled-in Mozilla CA copy.')

parser.add_argument('--experimental-http-parser',
    action='store_true',
    dest='experimental_http_parser',
    default=None,
    help='(no-op)')

shared_optgroup.add_argument('--shared-http-parser',
    action='store_true',
    dest='shared_http_parser',
    default=None,
    help='link to a shared http_parser DLL instead of static linking')

shared_optgroup.add_argument('--shared-http-parser-includes',
    action='store',
    dest='shared_http_parser_includes',
    help='directory containing http_parser header files')

shared_optgroup.add_argument('--shared-http-parser-libname',
    action='store',
    dest='shared_http_parser_libname',
    default='http_parser',
    help='alternative lib name to link to [default: %(default)s]')

shared_optgroup.add_argument('--shared-http-parser-libpath',
    action='store',
    dest='shared_http_parser_libpath',
    help='a directory to search for the shared http_parser DLL')

shared_optgroup.add_argument('--shared-libuv',
    action='store_true',
    dest='shared_libuv',
    default=None,
    help='link to a shared libuv DLL instead of static linking')

shared_optgroup.add_argument('--shared-libuv-includes',
    action='store',
    dest='shared_libuv_includes',
    help='directory containing libuv header files')

shared_optgroup.add_argument('--shared-libuv-libname',
    action='store',
    dest='shared_libuv_libname',
    default='uv',
    help='alternative lib name to link to [default: %(default)s]')

shared_optgroup.add_argument('--shared-libuv-libpath',
    action='store',
    dest='shared_libuv_libpath',
    help='a directory to search for the shared libuv DLL')

shared_optgroup.add_argument('--shared-nghttp2',
    action='store_true',
    dest='shared_nghttp2',
    default=None,
    help='link to a shared nghttp2 DLL instead of static linking')

shared_optgroup.add_argument('--shared-nghttp2-includes',
    action='store',
    dest='shared_nghttp2_includes',
    help='directory containing nghttp2 header files')

shared_optgroup.add_argument('--shared-nghttp2-libname',
    action='store',
    dest='shared_nghttp2_libname',
    default='nghttp2',
    help='alternative lib name to link to [default: %(default)s]')

shared_optgroup.add_argument('--shared-nghttp2-libpath',
    action='store',
    dest='shared_nghttp2_libpath',
    help='a directory to search for the shared nghttp2 DLLs')

shared_optgroup.add_argument('--shared-nghttp3',
    action='store_true',
    dest='shared_nghttp3',
    default=None,
    help='link to a shared nghttp3 DLL instead of static linking')

shared_optgroup.add_argument('--shared-nghttp3-includes',
    action='store',
    dest='shared_nghttp3_includes',
    help='directory containing nghttp3 header files')

shared_optgroup.add_argument('--shared-nghttp3-libname',
    action='store',
    dest='shared_nghttp3_libname',
    default='nghttp3',
    help='alternative lib name to link to [default: %(default)s]')

shared_optgroup.add_argument('--shared-nghttp3-libpath',
    action='store',
    dest='shared_nghttp3_libpath',
    help='a directory to search for the shared nghttp3 DLLs')

shared_optgroup.add_argument('--shared-ngtcp2',
    action='store_true',
    dest='shared_ngtcp2',
    default=None,
    help='link to a shared ngtcp2 DLL instead of static linking')

shared_optgroup.add_argument('--shared-ngtcp2-includes',
    action='store',
    dest='shared_ngtcp2_includes',
    help='directory containing ngtcp2 header files')

shared_optgroup.add_argument('--shared-ngtcp2-libname',
    action='store',
    dest='shared_ngtcp2_libname',
    default='ngtcp2',
    help='alternative lib name to link to [default: %(default)s]')

shared_optgroup.add_argument('--shared-ngtcp2-libpath',
    action='store',
    dest='shared_ngtcp2_libpath',
    help='a directory to search for the shared tcp2 DLLs')

shared_optgroup.add_argument('--shared-openssl',
    action='store_true',
    dest='shared_openssl',
    default=None,
    help='link to a shared OpenSSl DLL instead of static linking')

shared_optgroup.add_argument('--shared-openssl-includes',
    action='store',
    dest='shared_openssl_includes',
    help='directory containing OpenSSL header files')

shared_optgroup.add_argument('--shared-openssl-libname',
    action='store',
    dest='shared_openssl_libname',
    default='crypto,ssl',
    help='alternative lib name to link to [default: %(default)s]')

shared_optgroup.add_argument('--shared-openssl-libpath',
    action='store',
    dest='shared_openssl_libpath',
    help='a directory to search for the shared OpenSSL DLLs')

shared_optgroup.add_argument('--shared-zlib',
    action='store_true',
    dest='shared_zlib',
    default=None,
    help='link to a shared zlib DLL instead of static linking')

shared_optgroup.add_argument('--shared-zlib-includes',
    action='store',
    dest='shared_zlib_includes',
    help='directory containing zlib header files')

shared_optgroup.add_argument('--shared-zlib-libname',
    action='store',
    dest='shared_zlib_libname',
    default='z',
    help='alternative lib name to link to [default: %(default)s]')

shared_optgroup.add_argument('--shared-zlib-libpath',
    action='store',
    dest='shared_zlib_libpath',
    help='a directory to search for the shared zlib DLL')

shared_optgroup.add_argument('--shared-brotli',
    action='store_true',
    dest='shared_brotli',
    default=None,
    help='link to a shared brotli DLL instead of static linking')

shared_optgroup.add_argument('--shared-brotli-includes',
    action='store',
    dest='shared_brotli_includes',
    help='directory containing brotli header files')

shared_optgroup.add_argument('--shared-brotli-libname',
    action='store',
    dest='shared_brotli_libname',
    default='brotlidec,brotlienc',
    help='alternative lib name to link to [default: %(default)s]')

shared_optgroup.add_argument('--shared-brotli-libpath',
    action='store',
    dest='shared_brotli_libpath',
    help='a directory to search for the shared brotli DLL')

shared_optgroup.add_argument('--shared-cares',
    action='store_true',
    dest='shared_cares',
    default=None,
    help='link to a shared cares DLL instead of static linking')

shared_optgroup.add_argument('--shared-cares-includes',
    action='store',
    dest='shared_cares_includes',
    help='directory containing cares header files')

shared_optgroup.add_argument('--shared-cares-libname',
    action='store',
    dest='shared_cares_libname',
    default='cares',
    help='alternative lib name to link to [default: %(default)s]')

shared_optgroup.add_argument('--shared-cares-libpath',
    action='store',
    dest='shared_cares_libpath',
    help='a directory to search for the shared cares DLL')

parser.add_argument_group(shared_optgroup)

for builtin in shareable_builtins:
  builtin_id = 'shared_builtin_' + builtin + '_path'
  shared_builtin_optgroup.add_argument('--shared-builtin-' + builtin + '-path',
    action='store',
    dest='node_shared_builtin_' + builtin.replace('/', '_') + '_path',
    help='Path to shared file for ' + builtin + ' builtin. '
         'Will be used instead of bundled version at runtime')

parser.add_argument_group(shared_builtin_optgroup)

static_optgroup.add_argument('--static-zoslib-gyp',
    action='store',
    dest='static_zoslib_gyp',
<<<<<<< HEAD
    help='path to zoslib.gyp file for includes and to link to static zoslib libray')
=======
    help='path to zoslib.gyp file for includes and to link to static zoslib library')
>>>>>>> 8a2d13a7

parser.add_argument_group(static_optgroup)

parser.add_argument('--systemtap-includes',
    action='store',
    dest='systemtap_includes',
    help='directory containing systemtap header files')

parser.add_argument('--tag',
    action='store',
    dest='tag',
    help='custom build tag')

parser.add_argument('--release-urlbase',
    action='store',
    dest='release_urlbase',
    help='Provide a custom URL prefix for the `process.release` properties '
         '`sourceUrl` and `headersUrl`. When compiling a release build, this '
         'will default to https://nodejs.org/download/release/')

parser.add_argument('--enable-d8',
    action='store_true',
    dest='enable_d8',
    default=None,
    help=argparse.SUPPRESS)  # Unsupported, undocumented.

parser.add_argument('--enable-trace-maps',
    action='store_true',
    dest='trace_maps',
    default=None,
    help='Enable the --trace-maps flag in V8 (use at your own risk)')

parser.add_argument('--experimental-enable-pointer-compression',
    action='store_true',
    dest='enable_pointer_compression',
    default=None,
    help='[Experimental] Enable V8 pointer compression (limits max heap to 4GB and breaks ABI compatibility)')

<<<<<<< HEAD
=======
parser.add_argument('--disable-shared-readonly-heap',
    action='store_true',
    dest='disable_shared_ro_heap',
    default=None,
    help='Disable the shared read-only heap feature in V8')

>>>>>>> 8a2d13a7
parser.add_argument('--v8-options',
    action='store',
    dest='v8_options',
    help='v8 options to pass, see `node --v8-options` for examples.')

parser.add_argument('--with-ossfuzz',
    action='store_true',
    dest='ossfuzz',
    default=None,
    help='Enables building of fuzzers. This command should be run in an OSS-Fuzz Docker image.')

parser.add_argument('--with-arm-float-abi',
    action='store',
    dest='arm_float_abi',
    choices=valid_arm_float_abi,
    help=f"specifies which floating-point ABI to use ({', '.join(valid_arm_float_abi)}).")

parser.add_argument('--with-arm-fpu',
    action='store',
    dest='arm_fpu',
    choices=valid_arm_fpu,
<<<<<<< HEAD
    help='ARM FPU mode ({0}) [default: %(default)s]'.format(
        ', '.join(valid_arm_fpu)))
=======
    help=f"ARM FPU mode ({', '.join(valid_arm_fpu)}) [default: %(default)s]")
>>>>>>> 8a2d13a7

parser.add_argument('--with-mips-arch-variant',
    action='store',
    dest='mips_arch_variant',
    default='r2',
    choices=valid_mips_arch,
<<<<<<< HEAD
    help='MIPS arch variant ({0}) [default: %(default)s]'.format(
        ', '.join(valid_mips_arch)))
=======
    help=f"MIPS arch variant ({', '.join(valid_mips_arch)}) [default: %(default)s]")
>>>>>>> 8a2d13a7

parser.add_argument('--with-mips-fpu-mode',
    action='store',
    dest='mips_fpu_mode',
    default='fp32',
    choices=valid_mips_fpu,
<<<<<<< HEAD
    help='MIPS FPU mode ({0}) [default: %(default)s]'.format(
        ', '.join(valid_mips_fpu)))
=======
    help=f"MIPS FPU mode ({', '.join(valid_mips_fpu)}) [default: %(default)s]")
>>>>>>> 8a2d13a7

parser.add_argument('--with-mips-float-abi',
    action='store',
    dest='mips_float_abi',
    default='hard',
    choices=valid_mips_float_abi,
<<<<<<< HEAD
    help='MIPS floating-point ABI ({0}) [default: %(default)s]'.format(
        ', '.join(valid_mips_float_abi)))
=======
    help=f"MIPS floating-point ABI ({', '.join(valid_mips_float_abi)}) [default: %(default)s]")
>>>>>>> 8a2d13a7

parser.add_argument('--with-dtrace',
    action='store_true',
    dest='with_dtrace',
    default=None,
    help='build with DTrace (default is true on sunos and darwin)')

parser.add_argument('--with-etw',
    action='store_true',
    dest='with_etw',
    default=None,
    help='build with ETW (default is true on Windows)')

parser.add_argument('--use-largepages',
    action='store_true',
    dest='node_use_large_pages',
    default=None,
    help='This option has no effect. --use-largepages is now a runtime option.')

parser.add_argument('--use-largepages-script-lld',
    action='store_true',
    dest='node_use_large_pages_script_lld',
    default=None,
    help='This option has no effect. --use-largepages is now a runtime option.')

parser.add_argument('--use-section-ordering-file',
    action='store',
    dest='node_section_ordering_info',
    default='',
    help='Pass a section ordering file to the linker. This requires that ' +
         'Node.js be linked using the gold linker. The gold linker must have ' +
         'version 1.2 or greater.')

intl_optgroup.add_argument('--with-intl',
    action='store',
    dest='with_intl',
    default='full-icu',
    choices=valid_intl_modes,
<<<<<<< HEAD
    help='Intl mode (valid choices: {0}) [default: %(default)s]'.format(
        ', '.join(valid_intl_modes)))
=======
    help=f"Intl mode (valid choices: {', '.join(valid_intl_modes)}) [default: %(default)s]")
>>>>>>> 8a2d13a7

intl_optgroup.add_argument('--without-intl',
    action='store_const',
    dest='with_intl',
    const='none',
    help='Disable Intl, same as --with-intl=none')

intl_optgroup.add_argument('--with-icu-path',
    action='store',
    dest='with_icu_path',
    help='Path to icu.gyp (ICU i18n, Chromium version only.)')

icu_default_locales='root,en'

intl_optgroup.add_argument('--with-icu-locales',
    action='store',
    dest='with_icu_locales',
    default=icu_default_locales,
    help='Comma-separated list of locales for "small-icu". "root" is assumed. '
        '[default: %(default)s]')

intl_optgroup.add_argument('--with-icu-source',
    action='store',
    dest='with_icu_source',
    help='Intl mode: optional local path to icu/ dir, or path/URL of '
        'the icu4c source archive. '
        f"v{icu_versions['minimum_icu']}.x or later recommended.")

intl_optgroup.add_argument('--with-icu-default-data-dir',
    action='store',
    dest='with_icu_default_data_dir',
    help='Path to the icuXXdt{lb}.dat file. If unspecified, ICU data will '
         'only be read if the NODE_ICU_DATA environment variable or the '
         '--icu-data-dir runtime argument is used. This option has effect '
         'only when Node.js is built with --with-intl=small-icu.')

parser.add_argument('--with-ltcg',
    action='store_true',
    dest='with_ltcg',
    default=None,
    help='Use Link Time Code Generation. This feature is only available on Windows.')

parser.add_argument('--without-node-snapshot',
    action='store_true',
    dest='without_node_snapshot',
    default=None,
    help='Turn off V8 snapshot integration. Currently experimental.')

parser.add_argument('--without-node-code-cache',
    action='store_true',
    dest='without_node_code_cache',
    default=None,
    help='Turn off V8 Code cache integration.')

intl_optgroup.add_argument('--download',
    action='store',
    dest='download_list',
    help=nodedownload.help())

intl_optgroup.add_argument('--download-path',
    action='store',
    dest='download_path',
    default='deps',
    help='Download directory [default: %(default)s]')

parser.add_argument_group(intl_optgroup)

parser.add_argument('--debug-lib',
    action='store_true',
    dest='node_debug_lib',
    default=None,
    help='build lib with DCHECK macros')

http2_optgroup.add_argument('--debug-nghttp2',
    action='store_true',
    dest='debug_nghttp2',
    default=None,
    help='build nghttp2 with DEBUGBUILD (default is false)')

parser.add_argument_group(http2_optgroup)

parser.add_argument('--without-dtrace',
    action='store_true',
    dest='without_dtrace',
    default=None,
    help='build without DTrace')

parser.add_argument('--without-etw',
    action='store_true',
    dest='without_etw',
    default=None,
    help='build without ETW')

parser.add_argument('--without-npm',
    action='store_true',
    dest='without_npm',
    default=None,
    help='do not install the bundled npm (package manager)')

parser.add_argument('--without-corepack',
    action='store_true',
    dest='without_corepack',
    default=None,
    help='do not install the bundled Corepack')

# Dummy option for backwards compatibility
parser.add_argument('--without-report',
    action='store_true',
    dest='unused_without_report',
    default=None,
    help=argparse.SUPPRESS)

parser.add_argument('--with-snapshot',
    action='store_true',
    dest='unused_with_snapshot',
    default=None,
    help=argparse.SUPPRESS)

parser.add_argument('--without-snapshot',
    action='store_true',
    dest='unused_without_snapshot',
    default=None,
    help=argparse.SUPPRESS)

parser.add_argument('--without-siphash',
    action='store_true',
    dest='without_siphash',
    default=None,
    help=argparse.SUPPRESS)

# End dummy list.

parser.add_argument('--without-ssl',
    action='store_true',
    dest='without_ssl',
    default=None,
    help='build without SSL (disables crypto, https, inspector, etc.)')

parser.add_argument('--without-node-options',
    action='store_true',
    dest='without_node_options',
    default=None,
    help='build without NODE_OPTIONS support')

parser.add_argument('--ninja',
    action='store_true',
    dest='use_ninja',
    default=None,
    help='generate build files for use with Ninja')

parser.add_argument('--enable-asan',
    action='store_true',
    dest='enable_asan',
    default=None,
    help='compile for Address Sanitizer to find memory bugs')

parser.add_argument('--enable-static',
    action='store_true',
    dest='enable_static',
    default=None,
    help='build as static library')

parser.add_argument('--no-browser-globals',
    action='store_true',
    dest='no_browser_globals',
    default=None,
    help='do not export browser globals like setTimeout, console, etc. ' +
         '(This mode is deprecated and not officially supported for regular ' +
         'applications)')

parser.add_argument('--without-inspector',
    action='store_true',
    dest='without_inspector',
    default=None,
    help='disable the V8 inspector protocol')

parser.add_argument('--shared',
    action='store_true',
    dest='shared',
    default=None,
    help='compile shared library for embedding node in another project. ' +
         '(This mode is not officially supported for regular applications)')

parser.add_argument('--libdir',
    action='store',
    dest='libdir',
    default='lib',
    help='a directory to install the shared library into relative to the '
         'prefix. This is a no-op if --shared is not specified. ' +
         '(This mode is not officially supported for regular applications)')

parser.add_argument('--without-v8-platform',
    action='store_true',
    dest='without_v8_platform',
    default=False,
    help='do not initialize v8 platform during node.js startup. ' +
         '(This mode is not officially supported for regular applications)')

parser.add_argument('--without-bundled-v8',
    action='store_true',
    dest='without_bundled_v8',
    default=False,
    help='do not use V8 includes from the bundled deps folder. ' +
         '(This mode is not officially supported for regular applications)')

parser.add_argument('--verbose',
    action='store_true',
    dest='verbose',
    default=False,
    help='get more output from this script')

parser.add_argument('--v8-non-optimized-debug',
    action='store_true',
    dest='v8_non_optimized_debug',
    default=False,
    help='compile V8 with minimal optimizations and with runtime checks')

parser.add_argument('--v8-with-dchecks',
    action='store_true',
    dest='v8_with_dchecks',
    default=False,
    help='compile V8 with debug checks and runtime debugging features enabled')

parser.add_argument('--v8-lite-mode',
    action='store_true',
    dest='v8_lite_mode',
    default=False,
    help='compile V8 in lite mode for constrained environments (lowers V8 '+
         'memory footprint, but also implies no just-in-time compilation ' +
         'support, thus much slower execution)')

parser.add_argument('--v8-enable-object-print',
    action='store_true',
    dest='v8_enable_object_print',
    default=True,
    help='compile V8 with auxiliary functions for native debuggers')

parser.add_argument('--v8-disable-object-print',
    action='store_true',
    dest='v8_disable_object_print',
    default=False,
    help='disable the V8 auxiliary functions for native debuggers')

parser.add_argument('--v8-enable-hugepage',
    action='store_true',
    dest='v8_enable_hugepage',
    default=None,
    help='Enable V8 transparent hugepage support. This feature is only '+
         'available on Linux platform.')

parser.add_argument('--v8-enable-short-builtin-calls',
    action='store_true',
    dest='v8_enable_short_builtin_calls',
    default=None,
    help='Enable V8 short builtin calls support. This feature is enabled '+
         'on x86_64 platform by default.')

parser.add_argument('--v8-enable-snapshot-compression',
    action='store_true',
    dest='v8_enable_snapshot_compression',
    default=None,
    help='Enable the built-in snapshot compression in V8.')

parser.add_argument('--node-builtin-modules-path',
    action='store',
    dest='node_builtin_modules_path',
    default=False,
    help='node will load builtin modules from disk instead of from binary')

parser.add_argument('--node-snapshot-main',
    action='store',
    dest='node_snapshot_main',
    default=None,
    help='Run a file when building the embedded snapshot. Currently ' +
         'experimental.')

# Create compile_commands.json in out/Debug and out/Release.
parser.add_argument('-C',
    action='store_true',
    dest='compile_commands_json',
    default=None,
    help=argparse.SUPPRESS)

(options, args) = parser.parse_known_args()

# Expand ~ in the install prefix now, it gets written to multiple files.
options.prefix = str(Path(options.prefix or '').expanduser())

# set up auto-download list
auto_downloads = nodedownload.parse(options.download_list)


def error(msg):
  prefix = '\033[1m\033[31mERROR\033[0m' if os.isatty(1) else 'ERROR'
  print(f'{prefix}: {msg}')
  sys.exit(1)

def warn(msg):
  warn.warned = True
  prefix = '\033[1m\033[93mWARNING\033[0m' if os.isatty(1) else 'WARNING'
  print(f'{prefix}: {msg}')

# track if warnings occurred
warn.warned = False

def info(msg):
  prefix = '\033[1m\033[32mINFO\033[0m' if os.isatty(1) else 'INFO'
  print(f'{prefix}: {msg}')

def print_verbose(x):
  if not options.verbose:
    return
  if isinstance(x, str):
    print(x)
  else:
    pprint.pprint(x, indent=2)

def b(value):
  """Returns the string 'true' if value is truthy, 'false' otherwise."""
  return 'true' if value else 'false'

def B(value):
  """Returns 1 if value is truthy, 0 otherwise."""
  return 1 if value else 0

def to_utf8(s):
  return s if isinstance(s, str) else s.decode("utf-8")

def pkg_config(pkg):
  """Run pkg-config on the specified package
  Returns ("-l flags", "-I flags", "-L flags", "version")
  otherwise (None, None, None, None)"""
  pkg_config = os.environ.get('PKG_CONFIG', 'pkg-config')
  args = []  # Print pkg-config warnings on first round.
  retval = []
  for flag in ['--libs-only-l', '--cflags-only-I',
               '--libs-only-L', '--modversion']:
    args += [flag]
    if isinstance(pkg, list):
      args += pkg
    else:
      args += [pkg]
    try:
      proc = subprocess.Popen(shlex.split(pkg_config) + args,
                              stdout=subprocess.PIPE)
      with proc:
        val = to_utf8(proc.communicate()[0]).strip()
    except OSError as e:
      if e.errno != errno.ENOENT:
        raise e  # Unexpected error.
      return (None, None, None, None)  # No pkg-config/pkgconf installed.
    retval.append(val)
    args = ['--silence-errors']
  return tuple(retval)


def try_check_compiler(cc, lang):
  try:
    proc = subprocess.Popen(shlex.split(cc) + ['-E', '-P', '-x', lang, '-'],
                            stdin=subprocess.PIPE, stdout=subprocess.PIPE)
  except OSError:
    return (False, False, '', '')

  with proc:
    proc.stdin.write(b'__clang__ __GNUC__ __GNUC_MINOR__ __GNUC_PATCHLEVEL__ '
                     b'__clang_major__ __clang_minor__ __clang_patchlevel__')

    if sys.platform == 'zos':
      values = (to_utf8(proc.communicate()[0]).split('\n')[-2].split() + ['0'] * 7)[0:7]
    else:
      values = (to_utf8(proc.communicate()[0]).split() + ['0'] * 7)[0:7]

<<<<<<< HEAD
  if sys.platform == 'zos':
    values = (to_utf8(proc.communicate()[0]).split('\n')[-2].split() + ['0'] * 7)[0:7]
  else:
    values = (to_utf8(proc.communicate()[0]).split() + ['0'] * 7)[0:7]

=======
>>>>>>> 8a2d13a7
  is_clang = values[0] == '1'
  gcc_version = tuple(map(int, values[1:1+3]))
  clang_version = tuple(map(int, values[4:4+3])) if is_clang else None

  return (True, is_clang, clang_version, gcc_version)


#
# The version of asm compiler is needed for building openssl asm files.
# See deps/openssl/openssl.gypi for detail.
# Commands and regular expressions to obtain its version number are taken from
# https://github.com/openssl/openssl/blob/OpenSSL_1_0_2-stable/crypto/sha/asm/sha512-x86_64.pl#L112-L129
#
def get_version_helper(cc, regexp):
  try:
    proc = subprocess.Popen(shlex.split(cc) + ['-v'], stdin=subprocess.PIPE,
                            stderr=subprocess.PIPE, stdout=subprocess.PIPE)
  except OSError:
    error('''No acceptable C compiler found!

       Please make sure you have a C compiler installed on your system and/or
       consider adjusting the CC environment variable if you installed
       it in a non-standard prefix.''')

  with proc:
    match = re.search(regexp, to_utf8(proc.communicate()[1]))

  return match.group(2) if match else '0.0'

def get_nasm_version(asm):
  try:
    proc = subprocess.Popen(shlex.split(asm) + ['-v'],
                            stdin=subprocess.PIPE, stderr=subprocess.PIPE,
                            stdout=subprocess.PIPE)
  except OSError:
    warn('''No acceptable ASM compiler found!
         Please make sure you have installed NASM from https://www.nasm.us
         and refer BUILDING.md.''')
    return '0.0'

  with proc:
    match = re.match(r"NASM version ([2-9]\.[0-9][0-9]+)",
                     to_utf8(proc.communicate()[0]))

  return match.group(1) if match else '0.0'

def get_llvm_version(cc):
  return get_version_helper(
    cc, r"(^(?:.+ )?clang version|based on LLVM) ([0-9]+\.[0-9]+)")

def get_xcode_version(cc):
  return get_version_helper(
    cc, r"(^Apple (?:clang|LLVM) version) ([0-9]+\.[0-9]+)")

def get_gas_version(cc):
  try:
    custom_env = os.environ.copy()
    custom_env["LC_ALL"] = "C"
    proc = subprocess.Popen(shlex.split(cc) + ['-Wa,-v', '-c', '-o',
                                               '/dev/null', '-x',
                                               'assembler',  '/dev/null'],
                            stdin=subprocess.PIPE, stderr=subprocess.PIPE,
                            stdout=subprocess.PIPE, env=custom_env)
  except OSError:
    error('''No acceptable C compiler found!

       Please make sure you have a C compiler installed on your system and/or
       consider adjusting the CC environment variable if you installed
       it in a non-standard prefix.''')

  with proc:
    gas_ret = to_utf8(proc.communicate()[1])

  match = re.match(r"GNU assembler version ([2-9]\.[0-9]+)", gas_ret)

  if match:
    return match.group(1)

  warn(f'Could not recognize `gas`: {gas_ret}')
  return '0.0'

# Note: Apple clang self-reports as clang 4.2.0 and gcc 4.2.1.  It passes
# the version check more by accident than anything else but a more rigorous
# check involves checking the build number against an allowlist.  I'm not
# quite prepared to go that far yet.
def check_compiler(o):
  if sys.platform == 'win32':
    o['variables']['llvm_version'] = '0.0'
    if not options.openssl_no_asm and options.dest_cpu in ('x86', 'x64'):
      nasm_version = get_nasm_version('nasm')
      o['variables']['nasm_version'] = nasm_version
      if nasm_version == '0.0':
        o['variables']['openssl_no_asm'] = 1
    return

  ok, is_clang, clang_version, gcc_version = try_check_compiler(CXX, 'c++')
  version_str = ".".join(map(str, clang_version if is_clang else gcc_version))
  print_verbose(f"Detected {'clang ' if is_clang else ''}C++ compiler (CXX={CXX}) version: {version_str}")
  if not ok:
<<<<<<< HEAD
    warn('failed to autodetect C++ compiler version (CXX=%s)' % CXX)
  elif clang_version < (8, 0, 0) if is_clang else gcc_version < (8, 3, 0):
    warn('C++ compiler (CXX=%s, %s) too old, need g++ 8.3.0 or clang++ 8.0.0' %
         (CXX, version_str))
=======
    warn(f'failed to autodetect C++ compiler version (CXX={CXX})')
  elif clang_version < (8, 0, 0) if is_clang else gcc_version < (8, 3, 0):
    warn(f'C++ compiler (CXX={CXX}, {version_str}) too old, need g++ 10.1.0 or clang++ 8.0.0')
>>>>>>> 8a2d13a7

  ok, is_clang, clang_version, gcc_version = try_check_compiler(CC, 'c')
  version_str = ".".join(map(str, clang_version if is_clang else gcc_version))
  print_verbose(f"Detected {'clang ' if is_clang else ''}C compiler (CC={CC}) version: {version_str}")
  if not ok:
    warn(f'failed to autodetect C compiler version (CC={CC})')
  elif not is_clang and gcc_version < (4, 2, 0):
    # clang 3.2 is a little white lie because any clang version will probably
    # do for the C bits.  However, we might as well encourage people to upgrade
    # to a version that is not completely ancient.
    warn(f'C compiler (CC={CC}, {version_str}) too old, need gcc 4.2 or clang 3.2')

  o['variables']['llvm_version'] = get_llvm_version(CC) if is_clang else '0.0'

  # Need xcode_version or gas_version when openssl asm files are compiled.
  if options.without_ssl or options.openssl_no_asm or options.shared_openssl:
    return

  if is_clang:
    if sys.platform == 'darwin':
      o['variables']['xcode_version'] = get_xcode_version(CC)
  else:
    o['variables']['gas_version'] = get_gas_version(CC)


def cc_macros(cc=None):
  """Checks predefined macros using the C compiler command."""

  try:
    p = subprocess.Popen(shlex.split(cc or CC) + ['-dM', '-E', '-'],
                         stdin=subprocess.PIPE,
                         stdout=subprocess.PIPE,
                         stderr=subprocess.PIPE)
  except OSError:
    error('''No acceptable C compiler found!

       Please make sure you have a C compiler installed on your system and/or
       consider adjusting the CC environment variable if you installed
       it in a non-standard prefix.''')

  with p:
    p.stdin.write(b'\n')
    out = to_utf8(p.communicate()[0]).split('\n')

  k = {}
  for line in out:
    lst = shlex.split(line)
    if len(lst) > 2:
      key = lst[1]
      val = lst[2]
      k[key] = val
  return k


def is_arch_armv7():
  """Check for ARMv7 instructions"""
  cc_macros_cache = cc_macros()
  return cc_macros_cache.get('__ARM_ARCH') == '7'


def is_arch_armv6():
  """Check for ARMv6 instructions"""
  cc_macros_cache = cc_macros()
  return cc_macros_cache.get('__ARM_ARCH') == '6'


def is_arm_hard_float_abi():
  """Check for hardfloat or softfloat eabi on ARM"""
  # GCC versions 4.6 and above define __ARM_PCS or __ARM_PCS_VFP to specify
  # the Floating Point ABI used (PCS stands for Procedure Call Standard).
  # We use these as well as a couple of other defines to statically determine
  # what FP ABI used.

  return '__ARM_PCS_VFP' in cc_macros()


def host_arch_cc():
  """Host architecture check using the CC command."""

  if sys.platform.startswith('zos'):
    return 's390x'
  k = cc_macros(os.environ.get('CC_host'))

  matchup = {
    '__aarch64__' : 'arm64',
    '__arm__'     : 'arm',
    '__i386__'    : 'ia32',
    '__MIPSEL__'  : 'mipsel',
    '__mips__'    : 'mips',
    '__PPC64__'   : 'ppc64',
    '__PPC__'     : 'ppc64',
    '__x86_64__'  : 'x64',
    '__s390x__'   : 's390x',
    '__riscv'     : 'riscv',
    '__loongarch64': 'loong64',
  }

  rtn = 'ia32' # default

  for key, value in matchup.items():
    if k.get(key, 0) and k[key] != '0':
      rtn = value
      break

  if rtn == 'mipsel' and '_LP64' in k:
    rtn = 'mips64el'

  if rtn == 'riscv':
    if k['__riscv_xlen'] == '64':
      rtn = 'riscv64'
    else:
      rtn = 'riscv32'

  return rtn


def host_arch_win():
  """Host architecture check using environ vars (better way to do this?)"""

  observed_arch = os.environ.get('PROCESSOR_ARCHITECTURE', 'x86')
  arch = os.environ.get('PROCESSOR_ARCHITEW6432', observed_arch)

  matchup = {
    'AMD64'  : 'x64',
    'x86'    : 'ia32',
    'arm'    : 'arm',
    'mips'   : 'mips',
    'ARM64'  : 'arm64'
  }

  return matchup.get(arch, 'ia32')


def configure_arm(o):
  if options.arm_float_abi:
    arm_float_abi = options.arm_float_abi
  elif is_arm_hard_float_abi():
    arm_float_abi = 'hard'
  else:
    arm_float_abi = 'default'

  arm_fpu = 'vfp'

  if is_arch_armv7():
    arm_fpu = 'vfpv3'
    o['variables']['arm_version'] = '7'
  else:
    o['variables']['arm_version'] = '6' if is_arch_armv6() else 'default'

  o['variables']['arm_thumb'] = 0      # -marm
  o['variables']['arm_float_abi'] = arm_float_abi

  if options.dest_os == 'android':
    arm_fpu = 'vfpv3'
    o['variables']['arm_version'] = '7'

  o['variables']['arm_fpu'] = options.arm_fpu or arm_fpu


def configure_mips(o, target_arch):
  can_use_fpu_instructions = options.mips_float_abi != 'soft'
  o['variables']['v8_can_use_fpu_instructions'] = b(can_use_fpu_instructions)
  o['variables']['v8_use_mips_abi_hardfloat'] = b(can_use_fpu_instructions)
  o['variables']['mips_arch_variant'] = options.mips_arch_variant
  o['variables']['mips_fpu_mode'] = options.mips_fpu_mode
  host_byteorder = 'little' if target_arch in ('mipsel', 'mips64el') else 'big'
  o['variables']['v8_host_byteorder'] = host_byteorder

def configure_zos(o):
  o['variables']['node_static_zoslib'] = b(True)
  if options.static_zoslib_gyp:
    # Apply to all Node.js components for now
<<<<<<< HEAD
    o['variables']['zoslib_include_dir'] = os.path.dirname(options.static_zoslib_gyp) + '/include'
=======
    o['variables']['zoslib_include_dir'] = Path(options.static_zoslib_gyp).parent + '/include'
>>>>>>> 8a2d13a7
    o['include_dirs'] += [o['variables']['zoslib_include_dir']]
  else:
    raise Exception('--static-zoslib-gyp=<path to zoslib.gyp file> is required.')

def clang_version_ge(version_checked):
  for compiler in [(CC, 'c'), (CXX, 'c++')]:
    _, is_clang, clang_version, _1 = (
      try_check_compiler(compiler[0], compiler[1])
    )
    if is_clang and clang_version >= version_checked:
      return True
  return False

def gcc_version_ge(version_checked):
  for compiler in [(CC, 'c'), (CXX, 'c++')]:
    _, is_clang, _1, gcc_version = (
      try_check_compiler(compiler[0], compiler[1])
    )
    if is_clang or gcc_version < version_checked:
      return False
  return True

def configure_node_lib_files(o):
  o['variables']['node_library_files'] = SearchFiles('lib', 'js')

def configure_node(o):
  if options.dest_os == 'android':
    o['variables']['OS'] = 'android'
  o['variables']['node_prefix'] = options.prefix
  o['variables']['node_install_npm'] = b(not options.without_npm)
  o['variables']['node_install_corepack'] = b(not options.without_corepack)
  o['variables']['debug_node'] = b(options.debug_node)
  o['default_configuration'] = 'Debug' if options.debug else 'Release'
  o['variables']['error_on_warn'] = b(options.error_on_warn)

  host_arch = host_arch_win() if os.name == 'nt' else host_arch_cc()
  target_arch = options.dest_cpu or host_arch
  # ia32 is preferred by the build tools (GYP) over x86 even if we prefer the latter
  # the Makefile resets this to x86 afterward
  if target_arch == 'x86':
    target_arch = 'ia32'
  # x86_64 is common across linuxes, allow it as an alias for x64
  if target_arch == 'x86_64':
    target_arch = 'x64'
  o['variables']['host_arch'] = host_arch
  o['variables']['target_arch'] = target_arch
  o['variables']['node_byteorder'] = sys.byteorder

  cross_compiling = (options.cross_compiling
                     if options.cross_compiling is not None
                     else target_arch != host_arch)
  if cross_compiling:
    os.environ['GYP_CROSSCOMPILE'] = "1"
  if options.unused_without_snapshot:
    warn('building --without-snapshot is no longer possible')

  o['variables']['want_separate_host_toolset'] = int(cross_compiling)

  # Enable branch protection for arm64
  if target_arch == 'arm64':
    o['cflags']+=['-msign-return-address=all']
    o['variables']['arm_fpu'] = options.arm_fpu or 'neon'

  if options.node_snapshot_main is not None:
    if options.shared:
      # This should be possible to fix, but we will need to refactor the
      # libnode target to avoid building it twice.
      error('--node-snapshot-main is incompatible with --shared')
    if options.without_node_snapshot:
      error('--node-snapshot-main is incompatible with ' +
            '--without-node-snapshot')
    if cross_compiling:
      error('--node-snapshot-main is incompatible with cross compilation')
    o['variables']['node_snapshot_main'] = options.node_snapshot_main

  if options.without_node_snapshot or options.node_builtin_modules_path:
    o['variables']['node_use_node_snapshot'] = 'false'
  else:
    o['variables']['node_use_node_snapshot'] = b(
      not cross_compiling and not options.shared)

  if options.without_node_code_cache or options.without_node_snapshot or options.node_builtin_modules_path:
    o['variables']['node_use_node_code_cache'] = 'false'
  else:
    # TODO(refack): fix this when implementing embedded code-cache when cross-compiling.
    o['variables']['node_use_node_code_cache'] = b(
      not cross_compiling and not options.shared)

  if target_arch == 'arm':
    configure_arm(o)
  elif target_arch in ('mips', 'mipsel', 'mips64el'):
    configure_mips(o, target_arch)
  elif sys.platform == 'zos':
    configure_zos(o)

  if flavor in ('aix', 'os400'):
    o['variables']['node_target_type'] = 'static_library'

  if target_arch in ('x86', 'x64', 'ia32', 'x32'):
    o['variables']['node_enable_v8_vtunejit'] = b(options.enable_vtune_profiling)
  elif options.enable_vtune_profiling:
    raise Exception(
       'The VTune profiler for JavaScript is only supported on x32, x86, and x64 '
       'architectures.')
  else:
    o['variables']['node_enable_v8_vtunejit'] = 'false'

  if flavor != 'linux' and (options.enable_pgo_generate or options.enable_pgo_use):
    raise Exception(
      'The pgo option is supported only on linux.')

  if flavor == 'linux':
    if options.enable_pgo_generate or options.enable_pgo_use:
      version_checked = (5, 4, 1)
      if not gcc_version_ge(version_checked):
        version_checked_str = ".".join(map(str, version_checked))
        raise Exception(
          'The options --enable-pgo-generate and --enable-pgo-use '
          f'are supported for gcc and gxx {version_checked_str} or newer only.')

    if options.enable_pgo_generate and options.enable_pgo_use:
      raise Exception(
        'Only one of the --enable-pgo-generate or --enable-pgo-use options '
        'can be specified at a time. You would like to use '
        '--enable-pgo-generate first, profile node, and then recompile '
        'with --enable-pgo-use')

  o['variables']['enable_pgo_generate'] = b(options.enable_pgo_generate)
  o['variables']['enable_pgo_use']      = b(options.enable_pgo_use)

  if flavor == 'win' and (options.enable_lto):
    raise Exception(
      'Use Link Time Code Generation instead.')

  if options.enable_lto:
    gcc_version_checked = (5, 4, 1)
    clang_version_checked = (3, 9, 1)
    if not gcc_version_ge(gcc_version_checked) and not clang_version_ge(clang_version_checked):
      gcc_version_checked_str = ".".join(map(str, gcc_version_checked))
      clang_version_checked_str = ".".join(map(str, clang_version_checked))
      raise Exception(
        f'The option --enable-lto is supported for gcc {gcc_version_checked_str}+'
        f'or clang {clang_version_checked_str}+ only.')

  o['variables']['enable_lto'] = b(options.enable_lto)

  if flavor in ('solaris', 'mac', 'linux', 'freebsd'):
    use_dtrace = not options.without_dtrace
    # Don't enable by default on linux and freebsd
    if flavor in ('linux', 'freebsd'):
      use_dtrace = options.with_dtrace

    if flavor == 'linux':
      if options.systemtap_includes:
        o['include_dirs'] += [options.systemtap_includes]
    o['variables']['node_use_dtrace'] = b(use_dtrace)
  elif options.with_dtrace:
    raise Exception(
       'DTrace is currently only supported on SunOS, MacOS or Linux systems.')
  else:
    o['variables']['node_use_dtrace'] = 'false'

  if options.node_use_large_pages or options.node_use_large_pages_script_lld:
    warn('''The `--use-largepages` and `--use-largepages-script-lld` options
         have no effect during build time. Support for mapping to large pages is
         now a runtime option of Node.js. Run `node --use-largepages` or add
         `--use-largepages` to the `NODE_OPTIONS` environment variable once
         Node.js is built to enable mapping to large pages.''')

  if options.no_ifaddrs:
    o['defines'] += ['SUNOS_NO_IFADDRS']

  o['variables']['single_executable_application'] = b(not options.disable_single_executable_application)
  if options.disable_single_executable_application:
    o['defines'] += ['DISABLE_SINGLE_EXECUTABLE_APPLICATION']

  # By default, enable ETW on Windows.
  if flavor == 'win':
    o['variables']['node_use_etw'] = b(not options.without_etw)
  elif options.with_etw:
    raise Exception('ETW is only supported on Windows.')
  else:
    o['variables']['node_use_etw'] = 'false'

  o['variables']['node_with_ltcg'] = b(options.with_ltcg)
  if flavor != 'win' and options.with_ltcg:
    raise Exception('Link Time Code Generation is only supported on Windows.')

  if options.tag:
    o['variables']['node_tag'] = '-' + options.tag
  else:
    o['variables']['node_tag'] = ''

  o['variables']['node_release_urlbase'] = options.release_urlbase or ''

  if options.v8_options:
    o['variables']['node_v8_options'] = options.v8_options.replace('"', '\\"')

  if options.enable_static:
    o['variables']['node_target_type'] = 'static_library'

  o['variables']['node_debug_lib'] = b(options.node_debug_lib)

  if options.debug_nghttp2:
    o['variables']['debug_nghttp2'] = 1
  else:
    o['variables']['debug_nghttp2'] = 'false'

  o['variables']['node_no_browser_globals'] = b(options.no_browser_globals)

  o['variables']['node_shared'] = b(options.shared)
  o['variables']['libdir'] = options.libdir
  node_module_version = getmoduleversion.get_version()

  if options.dest_os == 'android':
    shlib_suffix = 'so'
  elif sys.platform == 'darwin':
    shlib_suffix = '%s.dylib'
  elif sys.platform.startswith('aix'):
    shlib_suffix = '%s.a'
<<<<<<< HEAD
=======
  elif sys.platform == 'os400':
    shlib_suffix = '%s.a'
>>>>>>> 8a2d13a7
  elif sys.platform.startswith('zos'):
    shlib_suffix = '%s.x'
  else:
    shlib_suffix = 'so.%s'
  if '%s' in shlib_suffix:
    shlib_suffix %= node_module_version

  o['variables']['node_module_version'] = int(node_module_version)
  o['variables']['shlib_suffix'] = shlib_suffix

  if options.linked_module:
    o['variables']['linked_module_files'] = options.linked_module

  o['variables']['asan'] = int(options.enable_asan or 0)

  if options.coverage:
    o['variables']['coverage'] = 'true'
  else:
    o['variables']['coverage'] = 'false'

  if options.shared:
    o['variables']['node_target_type'] = 'shared_library'
  elif options.enable_static:
    o['variables']['node_target_type'] = 'static_library'
  else:
    o['variables']['node_target_type'] = 'executable'

  if options.node_builtin_modules_path:
    print('Warning! Loading builtin modules from disk is for development')
    o['variables']['node_builtin_modules_path'] = options.node_builtin_modules_path

def configure_napi(output):
  version = getnapibuildversion.get_napi_version()
  output['variables']['napi_build_version'] = version

def configure_library(lib, output, pkgname=None):
  shared_lib = 'shared_' + lib
  output['variables']['node_' + shared_lib] = b(getattr(options, shared_lib))

  if getattr(options, shared_lib):
    (pkg_libs, pkg_cflags, pkg_libpath, _) = pkg_config(pkgname or lib)

    if options.__dict__[shared_lib + '_includes']:
      output['include_dirs'] += [options.__dict__[shared_lib + '_includes']]
    elif pkg_cflags:
      stripped_flags = [flag.strip() for flag in pkg_cflags.split('-I')]
      output['include_dirs'] += [flag for flag in stripped_flags if flag]

    # libpath needs to be provided ahead libraries
    if options.__dict__[shared_lib + '_libpath']:
      if flavor == 'win':
        if 'msvs_settings' not in output:
          output['msvs_settings'] = { 'VCLinkerTool': { 'AdditionalOptions': [] } }
        output['msvs_settings']['VCLinkerTool']['AdditionalOptions'] += [
          f"/LIBPATH:{options.__dict__[shared_lib + '_libpath']}"]
      else:
        output['libraries'] += [
            f"-L{options.__dict__[shared_lib + '_libpath']}"]
    elif pkg_libpath:
      output['libraries'] += [pkg_libpath]

    default_libs = getattr(options, shared_lib + '_libname')
    default_libs = [f'-l{l}' for l in default_libs.split(',')]

    if default_libs:
      output['libraries'] += default_libs
    elif pkg_libs:
      output['libraries'] += pkg_libs.split()


def configure_v8(o):
<<<<<<< HEAD
  o['variables']['v8_enable_webassembly'] = 1
=======
  o['variables']['v8_enable_webassembly'] = 0 if options.v8_lite_mode else 1
>>>>>>> 8a2d13a7
  o['variables']['v8_enable_javascript_promise_hooks'] = 1
  o['variables']['v8_enable_lite_mode'] = 1 if options.v8_lite_mode else 0
  o['variables']['v8_enable_gdbjit'] = 1 if options.gdb else 0
  o['variables']['v8_no_strict_aliasing'] = 1  # Work around compiler bugs.
  o['variables']['v8_optimized_debug'] = 0 if options.v8_non_optimized_debug else 1
  o['variables']['dcheck_always_on'] = 1 if options.v8_with_dchecks else 0
  o['variables']['v8_enable_object_print'] = 0 if options.v8_disable_object_print else 1
  o['variables']['v8_random_seed'] = 0  # Use a random seed for hash tables.
  o['variables']['v8_promise_internal_field_count'] = 1 # Add internal field to promises for async hooks.
  o['variables']['v8_use_siphash'] = 0 if options.without_siphash else 1
  o['variables']['v8_enable_pointer_compression'] = 1 if options.enable_pointer_compression else 0
  o['variables']['v8_enable_31bit_smis_on_64bit_arch'] = 1 if options.enable_pointer_compression else 0
<<<<<<< HEAD
  o['variables']['v8_enable_shared_ro_heap'] = 0 if options.enable_pointer_compression else 1
=======
  o['variables']['v8_enable_shared_ro_heap'] = 0 if options.enable_pointer_compression or options.disable_shared_ro_heap else 1
>>>>>>> 8a2d13a7
  o['variables']['v8_trace_maps'] = 1 if options.trace_maps else 0
  o['variables']['node_use_v8_platform'] = b(not options.without_v8_platform)
  o['variables']['node_use_bundled_v8'] = b(not options.without_bundled_v8)
  o['variables']['force_dynamic_crt'] = 1 if options.shared else 0
  o['variables']['node_enable_d8'] = b(options.enable_d8)
  if options.enable_d8:
    o['variables']['test_isolation_mode'] = 'noop'  # Needed by d8.gyp.
  if options.without_bundled_v8 and options.enable_d8:
    raise Exception('--enable-d8 is incompatible with --without-bundled-v8.')
  if options.static_zoslib_gyp:
    o['variables']['static_zoslib_gyp'] = options.static_zoslib_gyp
  if flavor != 'linux' and options.v8_enable_hugepage:
    raise Exception('--v8-enable-hugepage is supported only on linux.')
  o['variables']['v8_enable_hugepage'] = 1 if options.v8_enable_hugepage else 0
  if options.v8_enable_short_builtin_calls or o['variables']['target_arch'] == 'x64':
    o['variables']['v8_enable_short_builtin_calls'] = 1
  if options.v8_enable_snapshot_compression:
    o['variables']['v8_enable_snapshot_compression'] = 1
  if options.v8_enable_object_print and options.v8_disable_object_print:
    raise Exception(
        'Only one of the --v8-enable-object-print or --v8-disable-object-print options '
        'can be specified at a time.')

def configure_openssl(o):
  variables = o['variables']
  variables['node_use_openssl'] = b(not options.without_ssl)
  variables['node_shared_openssl'] = b(options.shared_openssl)
  variables['node_shared_ngtcp2'] = b(options.shared_ngtcp2)
  variables['node_shared_nghttp3'] = b(options.shared_nghttp3)
  variables['openssl_is_fips'] = b(options.openssl_is_fips)
  variables['node_fipsinstall'] = b(False)

  if options.openssl_no_asm:
    variables['openssl_no_asm'] = 1

  o['defines'] += ['NODE_OPENSSL_CONF_NAME=' + options.openssl_conf_name]

  if options.without_ssl:
    def without_ssl_error(option):
      error(f'--without-ssl is incompatible with {option}')
    if options.shared_openssl:
      without_ssl_error('--shared-openssl')
    if options.openssl_no_asm:
      without_ssl_error('--openssl-no-asm')
    if options.openssl_is_fips:
      without_ssl_error('--openssl-is-fips')
    if options.openssl_default_cipher_list:
      without_ssl_error('--openssl-default-cipher-list')
    return

  if options.use_openssl_ca_store:
    o['defines'] += ['NODE_OPENSSL_CERT_STORE']
  if options.openssl_system_ca_path:
    variables['openssl_system_ca_path'] = options.openssl_system_ca_path
  variables['node_without_node_options'] = b(options.without_node_options)
  if options.without_node_options:
      o['defines'] += ['NODE_WITHOUT_NODE_OPTIONS']
  if options.openssl_default_cipher_list:
    variables['openssl_default_cipher_list'] = \
            options.openssl_default_cipher_list

  if not options.shared_openssl and not options.openssl_no_asm:
    is_x86 = 'x64' in variables['target_arch'] or 'ia32' in variables['target_arch']

    # supported asm compiler for AVX2. See https://github.com/openssl/openssl/
    # blob/OpenSSL_1_1_0-stable/crypto/modes/asm/aesni-gcm-x86_64.pl#L52-L69
    openssl110_asm_supported = \
      ('gas_version' in variables and StrictVersion(variables['gas_version']) >= StrictVersion('2.23')) or \
      ('xcode_version' in variables and StrictVersion(variables['xcode_version']) >= StrictVersion('5.0')) or \
      ('llvm_version' in variables and StrictVersion(variables['llvm_version']) >= StrictVersion('3.3')) or \
      ('nasm_version' in variables and StrictVersion(variables['nasm_version']) >= StrictVersion('2.10'))

    if is_x86 and not openssl110_asm_supported:
      error('''Did not find a new enough assembler, install one or build with
       --openssl-no-asm.
       Please refer to BUILDING.md''')

  elif options.openssl_no_asm:
    warn('''--openssl-no-asm will result in binaries that do not take advantage
         of modern CPU cryptographic instructions and will therefore be slower.
         Please refer to BUILDING.md''')

  if options.openssl_no_asm and options.shared_openssl:
    error('--openssl-no-asm is incompatible with --shared-openssl')

  if options.openssl_is_fips:
    o['defines'] += ['OPENSSL_FIPS']

  if options.openssl_is_fips and not options.shared_openssl:
    variables['node_fipsinstall'] = b(True)

  if options.shared_openssl:
    has_quic = getsharedopensslhasquic.get_has_quic(options.__dict__['shared_openssl_includes'])
  else:
    has_quic = getsharedopensslhasquic.get_has_quic('deps/openssl/openssl/include')

  variables['openssl_quic'] = b(has_quic)
  if has_quic:
    o['defines'] += ['NODE_OPENSSL_HAS_QUIC']

  configure_library('openssl', o)


def configure_static(o):
  if options.fully_static or options.partly_static:
    if flavor == 'mac':
      warn("Generation of static executable will not work on OSX "
            "when using the default compilation environment")
      return

    if options.fully_static:
      o['libraries'] += ['-static']
    elif options.partly_static:
      o['libraries'] += ['-static-libgcc', '-static-libstdc++']
      if options.enable_asan:
        o['libraries'] += ['-static-libasan']


def write(filename, data):
  print_verbose(f'creating {filename}')
  with Path(filename).open(mode='w+', encoding='utf-8') as f:
    f.write(data)

do_not_edit = '# Do not edit. Generated by the configure script.\n'

def glob_to_var(dir_base, dir_sub, patch_dir):
  file_list = []
  dir_all = f'{dir_base}/{dir_sub}'
  files = os.walk(dir_all)
  for ent in files:
    (_, _1, files) = ent
    for file in files:
      if file.endswith(('.cpp', '.c', '.h')):
        # srcfile uses "slash" as dir separator as its output is consumed by gyp
        srcfile = f'{dir_sub}/{file}'
        if patch_dir:
          patchfile = Path(dir_base, patch_dir, file)
          if patchfile.is_file():
            srcfile = f'{patch_dir}/{file}'
            info(f'Using floating patch "{patchfile}" from "{dir_base}"')
        file_list.append(srcfile)
    break
  return file_list

def configure_intl(o):
  def icu_download(path):
    depFile = tools_path / 'icu' / 'current_ver.dep'
    icus = json.loads(depFile.read_text(encoding='utf-8'))
    # download ICU, if needed
    if not os.access(options.download_path, os.W_OK):
      error('''Cannot write to desired download path.
        Either create it or verify permissions.''')
    attemptdownload = nodedownload.candownload(auto_downloads, "icu")
    for icu in icus:
      url = icu['url']
      (expectHash, hashAlgo, allAlgos) = nodedownload.findHash(icu)
      if not expectHash:
        error(f'''Could not find a hash to verify ICU download.
          {depFile} may be incorrect.
          For the entry {url},
          Expected one of these keys: {' '.join(allAlgos)}''')
      local = url.split('/')[-1]
      targetfile = Path(options.download_path, local)
      if not targetfile.is_file():
        if attemptdownload:
          nodedownload.retrievefile(url, targetfile)
      else:
        print(f'Re-using existing {targetfile}')
      if targetfile.is_file():
        print(f'Checking file integrity with {hashAlgo}:\r')
        gotHash = nodedownload.checkHash(targetfile, hashAlgo)
        print(f'{hashAlgo}:      {gotHash}  {targetfile}')
        if expectHash == gotHash:
          return targetfile

        warn(f'Expected: {expectHash}      *MISMATCH*')
        warn(f'\n ** Corrupted ZIP? Delete {targetfile} to retry download.\n')
    return None
  icu_config = {
    'variables': {}
  }
  icu_config_name = 'icu_config.gypi'

  # write an empty file to start with
  write(icu_config_name, do_not_edit +
        pprint.pformat(icu_config, indent=2, width=1024) + '\n')

  # always set icu_small, node.gyp depends on it being defined.
  o['variables']['icu_small'] = b(False)

  # prevent data override
  o['defines'] += ['ICU_NO_USER_DATA_OVERRIDE']

  with_intl = options.with_intl
  with_icu_source = options.with_icu_source
  have_icu_path = bool(options.with_icu_path)
  if have_icu_path and with_intl != 'none':
    error('Cannot specify both --with-icu-path and --with-intl')
  elif have_icu_path:
    # Chromium .gyp mode: --with-icu-path
    o['variables']['v8_enable_i18n_support'] = 1
    # use the .gyp given
    o['variables']['icu_gyp_path'] = options.with_icu_path
    return

  # --with-intl=<with_intl>
  # set the default
  if with_intl in (None, 'none'):
    o['variables']['v8_enable_i18n_support'] = 0
    return  # no Intl

  if with_intl == 'small-icu':
    # small ICU (English only)
    o['variables']['v8_enable_i18n_support'] = 1
    o['variables']['icu_small'] = b(True)
    locs = set(options.with_icu_locales.split(','))
    locs.add('root')  # must have root
    o['variables']['icu_locales'] = ','.join(str(loc) for loc in sorted(locs))
    # We will check a bit later if we can use the canned deps/icu-small
    o['variables']['icu_default_data'] = options.with_icu_default_data_dir or ''
  elif with_intl == 'full-icu':
    # full ICU
    o['variables']['v8_enable_i18n_support'] = 1
  elif with_intl == 'system-icu':
    # ICU from pkg-config.
    o['variables']['v8_enable_i18n_support'] = 1
    pkgicu = pkg_config('icu-i18n')
    if not pkgicu[0]:
      error('''Could not load pkg-config data for "icu-i18n".
       See above errors or the README.md.''')
    (libs, cflags, libpath, icuversion) = pkgicu
    icu_ver_major = icuversion.split('.')[0]
    o['variables']['icu_ver_major'] = icu_ver_major
    if int(icu_ver_major) < icu_versions['minimum_icu']:
      error(f"icu4c v{icuversion} is too old, v{icu_versions['minimum_icu']}.x or later is required.")
    # libpath provides linker path which may contain spaces
    if libpath:
      o['libraries'] += [libpath]
    # safe to split, cannot contain spaces
    o['libraries'] += libs.split()
    if cflags:
      stripped_flags = [flag.strip() for flag in cflags.split('-I')]
      o['include_dirs'] += [flag for flag in stripped_flags if flag]
    # use the "system" .gyp
    o['variables']['icu_gyp_path'] = 'tools/icu/icu-system.gyp'
    return

  # this is just the 'deps' dir. Used for unpacking.
  icu_parent_path = 'deps'

  # The full path to the ICU source directory. Should not include './'.
  icu_deps_path = 'deps/icu'
  icu_full_path = icu_deps_path

  # icu-tmp is used to download and unpack the ICU tarball.
  icu_tmp_path = Path(icu_parent_path, 'icu-tmp')

  # canned ICU. see tools/icu/README.md to update.
  canned_icu_dir = 'deps/icu-small'

  # use the README to verify what the canned ICU is
  canned_icu_path = Path(canned_icu_dir)
  canned_is_full = (canned_icu_path / 'README-FULL-ICU.txt').is_file()
  canned_is_small = (canned_icu_path / 'README-SMALL-ICU.txt').is_file()
  if canned_is_small:
    warn(f'Ignoring {canned_icu_dir} - in-repo small icu is no longer supported.')

  # We can use 'deps/icu-small' - pre-canned ICU *iff*
  # - canned_is_full AND
  # - with_icu_source is unset (i.e. no other ICU was specified)
  #
  # This is *roughly* equivalent to
  # $ configure --with-intl=full-icu --with-icu-source=deps/icu-small
  # .. Except that we avoid copying icu-small over to deps/icu.
  # In this default case, deps/icu is ignored, although make clean will
  # still harmlessly remove deps/icu.

  if (not with_icu_source) and canned_is_full:
    # OK- we can use the canned ICU.
    icu_full_path = canned_icu_dir
    icu_config['variables']['icu_full_canned'] = 1
  # --with-icu-source processing
  # now, check that they didn't pass --with-icu-source=deps/icu
  elif with_icu_source and Path(icu_full_path).resolve() == Path(with_icu_source).resolve():
    warn(f'Ignoring redundant --with-icu-source={with_icu_source}')
    with_icu_source = None
  # if with_icu_source is still set, try to use it.
  if with_icu_source:
    if Path(icu_full_path).is_dir():
      print(f'Deleting old ICU source: {icu_full_path}')
      shutil.rmtree(icu_full_path)
    # now, what path was given?
    if Path(with_icu_source).is_dir():
      # it's a path. Copy it.
      print(f'{with_icu_source} -> {icu_full_path}')
      shutil.copytree(with_icu_source, icu_full_path)
    else:
      # could be file or URL.
      # Set up temporary area
      if Path(icu_tmp_path).is_dir():
        shutil.rmtree(icu_tmp_path)
      icu_tmp_path.mkdir()
      icu_tarball = None
      if Path(with_icu_source).is_file():
        # it's a file. Try to unpack it.
        icu_tarball = with_icu_source
      else:
        # Can we download it?
        local = icu_tmp_path / with_icu_source.split('/')[-1]  # local part
        icu_tarball = nodedownload.retrievefile(with_icu_source, local)
      # continue with "icu_tarball"
      nodedownload.unpack(icu_tarball, icu_tmp_path)
      # Did it unpack correctly? Should contain 'icu'
      tmp_icu = icu_tmp_path / 'icu'
      if tmp_icu.is_dir():
        tmp_icu.rename(icu_full_path)
        shutil.rmtree(icu_tmp_path)
      else:
        shutil.rmtree(icu_tmp_path)
        error(f'--with-icu-source={with_icu_source} did not result in an "icu" dir.')

  # ICU mode. (icu-generic.gyp)
  o['variables']['icu_gyp_path'] = 'tools/icu/icu-generic.gyp'
  # ICU source dir relative to tools/icu (for .gyp file)
  o['variables']['icu_path'] = icu_full_path
  if not Path(icu_full_path).is_dir():
    # can we download (or find) a zipfile?
    localzip = icu_download(icu_full_path)
    if localzip:
      nodedownload.unpack(localzip, icu_parent_path)
    else:
      warn(f"* ECMA-402 (Intl) support didn't find ICU in {icu_full_path}..")
  if not Path(icu_full_path).is_dir():
    error(f'''Cannot build Intl without ICU in {icu_full_path}.
       Fix, or disable with "--with-intl=none"''')
  else:
    print_verbose(f'* Using ICU in {icu_full_path}')
  # Now, what version of ICU is it? We just need the "major", such as 54.
  # uvernum.h contains it as a #define.
  uvernum_h = Path(icu_full_path, 'source', 'common', 'unicode', 'uvernum.h')
  if not uvernum_h.is_file():
    error(f'Could not load {uvernum_h} - is ICU installed?')
  icu_ver_major = None
  matchVerExp = r'^\s*#define\s+U_ICU_VERSION_SHORT\s+"([^"]*)".*'
  match_version = re.compile(matchVerExp)
  with io.open(uvernum_h, encoding='utf8') as in_file:
    for line in in_file:
      m = match_version.match(line)
      if m:
        icu_ver_major = str(m.group(1))
  if not icu_ver_major:
    error(f'Could not read U_ICU_VERSION_SHORT version from {uvernum_h}')
  elif int(icu_ver_major) < icu_versions['minimum_icu']:
    error(f"icu4c v{icu_ver_major}.x is too old, v{icu_versions['minimum_icu']}.x or later is required.")
  icu_endianness = sys.byteorder[0]
  o['variables']['icu_ver_major'] = icu_ver_major
  o['variables']['icu_endianness'] = icu_endianness
  icu_data_file_l = f'icudt{icu_ver_major}l.dat' # LE filename
  icu_data_file = f'icudt{icu_ver_major}{icu_endianness}.dat'
  # relative to configure
  icu_data_path = Path(icu_full_path, 'source', 'data', 'in', icu_data_file_l) # LE
  compressed_data = f'{icu_data_path}.bz2'
  if not icu_data_path.is_file() and Path(compressed_data).is_file():
    # unpack. deps/icu is a temporary path
    if icu_tmp_path.is_dir():
      shutil.rmtree(icu_tmp_path)
    icu_tmp_path.mkdir()
    icu_data_path = icu_tmp_path / icu_data_file_l
    with icu_data_path.open(mode='wb') as outf:
        inf = bz2.BZ2File(compressed_data, 'rb')
        try:
          shutil.copyfileobj(inf, outf)
        finally:
          inf.close()
    # Now, proceed..

  # relative to dep..
  icu_data_in = Path('..', '..', icu_data_path)
  if not icu_data_path.is_file() and icu_endianness != 'l':
    # use host endianness
    icu_data_path = Path(icu_full_path, 'source', 'data', 'in', icu_data_file) # will be generated
  if not icu_data_path.is_file():
    # .. and we're not about to build it from .gyp!
    error(f'''ICU prebuilt data file {icu_data_path} does not exist.
       See the README.md.''')

  # this is the input '.dat' file to use .. icudt*.dat
  # may be little-endian if from a icu-project.org tarball
  o['variables']['icu_data_in'] = str(icu_data_in)

  # map from variable name to subdirs
  icu_src = {
    'stubdata': 'stubdata',
    'common': 'common',
    'i18n': 'i18n',
    'tools': 'tools/toolutil',
    'genccode': 'tools/genccode',
    'genrb': 'tools/genrb',
    'icupkg': 'tools/icupkg',
  }
  # this creates a variable icu_src_XXX for each of the subdirs
  # with a list of the src files to use
  for key, value in icu_src.items():
    var  = f'icu_src_{key}'
    path = f'../../{icu_full_path}/source/{value}'
    icu_config['variables'][var] = glob_to_var('tools/icu', path, f'patches/{icu_ver_major}/source/{value}')
  # calculate platform-specific genccode args
  # print("platform %s, flavor %s" % (sys.platform, flavor))
  # if sys.platform == 'darwin':
  #   shlib_suffix = '%s.dylib'
  # elif sys.platform.startswith('aix'):
  #   shlib_suffix = '%s.a'
  # else:
  #   shlib_suffix = 'so.%s'
  if flavor == 'win':
    icu_config['variables']['icu_asm_ext'] = 'obj'
    icu_config['variables']['icu_asm_opts'] = [ '-o ' ]
  elif with_intl == 'small-icu' or options.cross_compiling:
    icu_config['variables']['icu_asm_ext'] = 'c'
    icu_config['variables']['icu_asm_opts'] = []
  elif flavor == 'mac':
    icu_config['variables']['icu_asm_ext'] = 'S'
    icu_config['variables']['icu_asm_opts'] = [ '-a', 'gcc-darwin' ]
  elif sys.platform == 'os400':
    icu_config['variables']['icu_asm_ext'] = 'S'
    icu_config['variables']['icu_asm_opts'] = [ '-a', 'xlc' ]
  elif sys.platform.startswith('aix'):
    icu_config['variables']['icu_asm_ext'] = 'S'
    icu_config['variables']['icu_asm_opts'] = [ '-a', 'xlc' ]
  elif sys.platform == 'zos':
    icu_config['variables']['icu_asm_ext'] = 'S'
    icu_config['variables']['icu_asm_opts'] = [ '-a', 'zos' ]
  else:
    # assume GCC-compatible asm is OK
    icu_config['variables']['icu_asm_ext'] = 'S'
    icu_config['variables']['icu_asm_opts'] = [ '-a', 'gcc' ]

  # write updated icu_config.gypi with a bunch of paths
  write(icu_config_name, do_not_edit +
        pprint.pformat(icu_config, indent=2, width=1024) + '\n')
  return  # end of configure_intl

def configure_inspector(o):
  disable_inspector = (options.without_inspector or
                       options.without_ssl)
  o['variables']['v8_enable_inspector'] = 0 if disable_inspector else 1

def configure_section_file(o):
  try:
    proc = subprocess.Popen(['ld.gold'] + ['-v'], stdin = subprocess.PIPE,
                            stdout = subprocess.PIPE, stderr = subprocess.PIPE)
  except OSError:
    if options.node_section_ordering_info != "":
      warn('''No acceptable ld.gold linker found!''')
    return 0

  with proc:
    match = re.match(r"^GNU gold.*([0-9]+)\.([0-9]+)$",
                     proc.communicate()[0].decode("utf-8"))

  if match:
    gold_major_version = match.group(1)
    gold_minor_version = match.group(2)
    if int(gold_major_version) == 1 and int(gold_minor_version) <= 1:
      error('''GNU gold version must be greater than 1.2 in order to use section
            reordering''')

  if options.node_section_ordering_info != "":
    o['variables']['node_section_ordering_info'] = os.path.realpath(
      str(options.node_section_ordering_info))
  else:
    o['variables']['node_section_ordering_info'] = ""

def make_bin_override():
  if sys.platform == 'win32':
    raise Exception('make_bin_override should not be called on win32.')
  # If the system python is not the python we are running (which should be
  # python 3), then create a directory with a symlink called `python` to our
  # sys.executable. This directory will be prefixed to the PATH, so that
  # other tools that shell out to `python` will use the appropriate python

  which_python = shutil.which('python')
  if (which_python and
      os.path.realpath(which_python) == os.path.realpath(sys.executable)):
    return

  bin_override = Path('out', 'tools', 'bin').resolve()
  try:
    bin_override.mkdir(parents=True)
  except OSError as e:
    if e.errno != errno.EEXIST:
      raise e

  python_link = bin_override / 'python'
  try:
    python_link.unlink()
  except OSError as e:
    if e.errno != errno.ENOENT:
      raise e
  os.symlink(sys.executable, python_link)

  # We need to set the environment right now so that when gyp (in run_gyp)
  # shells out, it finds the right python (specifically at
  # https://github.com/nodejs/node/blob/d82e107/deps/v8/gypfiles/toolchain.gypi#L43)
  os.environ['PATH'] = str(bin_override) + ':' + os.environ['PATH']

  return bin_override

output = {
  'variables': {},
  'include_dirs': [],
  'libraries': [],
  'defines': [],
  'cflags': [],
}

# Print a warning when the compiler is too old.
check_compiler(output)

# determine the "flavor" (operating system) we're building for,
# leveraging gyp's GetFlavor function
flavor_params = {}
if options.dest_os:
  flavor_params['flavor'] = options.dest_os
flavor = GetFlavor(flavor_params)

configure_node(output)
configure_node_lib_files(output)
configure_napi(output)
configure_library('zlib', output)
configure_library('http_parser', output)
configure_library('libuv', output)
configure_library('brotli', output, pkgname=['libbrotlidec', 'libbrotlienc'])
configure_library('cares', output, pkgname='libcares')
configure_library('nghttp2', output, pkgname='libnghttp2')
configure_library('nghttp3', output, pkgname='libnghttp3')
configure_library('ngtcp2', output, pkgname='libngtcp2')
configure_v8(output)
configure_openssl(output)
configure_intl(output)
configure_static(output)
configure_inspector(output)
configure_section_file(output)

# configure shareable builtins
output['variables']['node_builtin_shareable_builtins'] = []
<<<<<<< HEAD
for builtin in shareable_builtins:
  builtin_id = 'node_shared_builtin_' + builtin.replace('/', '_') + '_path'
  if getattr(options, builtin_id):
    if options.with_intl == 'none':
      option_name = '--shared-builtin-' + builtin + '-path'
      error(option_name + ' is incompatible with --with-intl=none' )
    else:
      output['defines'] += [builtin_id.upper() + '=' + getattr(options, builtin_id)]
  else:
    output['variables']['node_builtin_shareable_builtins'] += [shareable_builtins[builtin]]
=======
for builtin, value in shareable_builtins.items():
  builtin_id = 'node_shared_builtin_' + builtin.replace('/', '_') + '_path'
  if getattr(options, builtin_id):
    output['defines'] += [builtin_id.upper() + '=' + getattr(options, builtin_id)]
  else:
    output['variables']['node_builtin_shareable_builtins'] += [value]
>>>>>>> 8a2d13a7

# Forward OSS-Fuzz settings
output['variables']['ossfuzz'] = b(options.ossfuzz)

# variables should be a root level element,
# move everything else to target_defaults
variables = output['variables']
del output['variables']
variables['is_debug'] = B(options.debug)

# make_global_settings should be a root level element too
if 'make_global_settings' in output:
  make_global_settings = output['make_global_settings']
  del output['make_global_settings']
else:
  make_global_settings = False

output = {
  'variables': variables,
  'target_defaults': output,
}
if make_global_settings:
  output['make_global_settings'] = make_global_settings

print_verbose(output)

write('config.gypi', do_not_edit +
      pprint.pformat(output, indent=2, width=1024) + '\n')

write('config.status', '#!/bin/sh\nset -x\nexec ./configure ' +
      ' '.join([shlex.quote(arg) for arg in original_argv]) + '\n')
Path('config.status').chmod(0o775)


config = {
  'BUILDTYPE': 'Debug' if options.debug else 'Release',
  'NODE_TARGET_TYPE': variables['node_target_type'],
}

# Not needed for trivial case. Useless when it's a win32 path.
if sys.executable != 'python' and ':\\' not in sys.executable:
  config['PYTHON'] = sys.executable

if options.prefix:
  config['PREFIX'] = options.prefix

if options.use_ninja:
  config['BUILD_WITH'] = 'ninja'

# On Windows there is another find.exe in C:\Windows\System32
if sys.platform == 'win32':
  config['FIND'] = '/usr/bin/find'

config_lines = ['='.join((k,v)) for k,v in config.items()]
# Add a blank string to get a blank line at the end.
config_lines += ['']
config_str = '\n'.join(config_lines)

# On Windows there's no reason to search for a different python binary.
bin_override = None if sys.platform == 'win32' else make_bin_override()
if bin_override:
  config_str = 'export PATH:=' + str(bin_override) + ':$(PATH)\n' + config_str

write('config.mk', do_not_edit + config_str)



gyp_args = ['--no-parallel', '-Dconfiguring_node=1']
gyp_args += ['-Dbuild_type=' + config['BUILDTYPE']]

if options.use_ninja:
  gyp_args += ['-f', 'ninja-' + flavor]
elif flavor == 'win' and sys.platform != 'msys':
  gyp_args += ['-f', 'msvs', '-G', 'msvs_version=auto']
else:
  gyp_args += ['-f', 'make-' + flavor]

if options.compile_commands_json:
  gyp_args += ['-f', 'compile_commands_json']
  os.path.islink('./compile_commands.json') and os.unlink('./compile_commands.json')
  os.symlink('./out/' + config['BUILDTYPE'] + '/compile_commands.json', './compile_commands.json')

# override the variable `python` defined in common.gypi
if bin_override is not None:
  gyp_args += ['-Dpython=' + sys.executable]

# pass the leftover non-whitespace positional arguments to GYP
gyp_args += [arg for arg in args if not str.isspace(arg)]

if warn.warned and not options.verbose:
  warn('warnings were emitted in the configure phase')

print_verbose("running: \n    " + " ".join(['python', 'tools/gyp_node.py'] + gyp_args))
run_gyp(gyp_args)
info('configure completed successfully')<|MERGE_RESOLUTION|>--- conflicted
+++ resolved
@@ -47,11 +47,7 @@
 parser = argparse.ArgumentParser()
 
 valid_os = ('win', 'mac', 'solaris', 'freebsd', 'openbsd', 'linux',
-<<<<<<< HEAD
-            'android', 'aix', 'cloudabi', 'ios')
-=======
             'android', 'aix', 'cloudabi', 'os400', 'ios')
->>>>>>> 8a2d13a7
 valid_arch = ('arm', 'arm64', 'ia32', 'mips', 'mipsel', 'mips64el', 'ppc',
               'ppc64', 'x64', 'x86', 'x86_64', 's390x', 'riscv64', 'loong64')
 valid_arm_float_abi = ('soft', 'softfp', 'hard')
@@ -61,11 +57,6 @@
 valid_mips_float_abi = ('soft', 'hard')
 valid_intl_modes = ('none', 'small-icu', 'full-icu', 'system-icu')
 icu_versions = json.loads((tools_path / 'icu' / 'icu_versions.json').read_text(encoding='utf-8'))
-
-shareable_builtins = {'cjs_module_lexer/lexer': 'deps/cjs-module-lexer/lexer.js',
-                     'cjs_module_lexer/dist/lexer': 'deps/cjs-module-lexer/dist/lexer.js',
-                     'undici/undici': 'deps/undici/undici.js'
-}
 
 shareable_builtins = {'cjs_module_lexer/lexer': 'deps/cjs-module-lexer/lexer.js',
                      'cjs_module_lexer/dist/lexer': 'deps/cjs-module-lexer/dist/lexer.js',
@@ -156,15 +147,12 @@
     default=None,
     help='use on deprecated SunOS systems that do not support ifaddrs.h')
 
-<<<<<<< HEAD
-=======
 parser.add_argument('--disable-single-executable-application',
     action='store_true',
     dest='disable_single_executable_application',
     default=None,
     help='Disable Single Executable Application support.')
 
->>>>>>> 8a2d13a7
 parser.add_argument("--fully-static",
     action="store_true",
     dest="fully_static",
@@ -469,11 +457,7 @@
 static_optgroup.add_argument('--static-zoslib-gyp',
     action='store',
     dest='static_zoslib_gyp',
-<<<<<<< HEAD
-    help='path to zoslib.gyp file for includes and to link to static zoslib libray')
-=======
     help='path to zoslib.gyp file for includes and to link to static zoslib library')
->>>>>>> 8a2d13a7
 
 parser.add_argument_group(static_optgroup)
 
@@ -512,15 +496,12 @@
     default=None,
     help='[Experimental] Enable V8 pointer compression (limits max heap to 4GB and breaks ABI compatibility)')
 
-<<<<<<< HEAD
-=======
 parser.add_argument('--disable-shared-readonly-heap',
     action='store_true',
     dest='disable_shared_ro_heap',
     default=None,
     help='Disable the shared read-only heap feature in V8')
 
->>>>>>> 8a2d13a7
 parser.add_argument('--v8-options',
     action='store',
     dest='v8_options',
@@ -542,48 +523,28 @@
     action='store',
     dest='arm_fpu',
     choices=valid_arm_fpu,
-<<<<<<< HEAD
-    help='ARM FPU mode ({0}) [default: %(default)s]'.format(
-        ', '.join(valid_arm_fpu)))
-=======
     help=f"ARM FPU mode ({', '.join(valid_arm_fpu)}) [default: %(default)s]")
->>>>>>> 8a2d13a7
 
 parser.add_argument('--with-mips-arch-variant',
     action='store',
     dest='mips_arch_variant',
     default='r2',
     choices=valid_mips_arch,
-<<<<<<< HEAD
-    help='MIPS arch variant ({0}) [default: %(default)s]'.format(
-        ', '.join(valid_mips_arch)))
-=======
     help=f"MIPS arch variant ({', '.join(valid_mips_arch)}) [default: %(default)s]")
->>>>>>> 8a2d13a7
 
 parser.add_argument('--with-mips-fpu-mode',
     action='store',
     dest='mips_fpu_mode',
     default='fp32',
     choices=valid_mips_fpu,
-<<<<<<< HEAD
-    help='MIPS FPU mode ({0}) [default: %(default)s]'.format(
-        ', '.join(valid_mips_fpu)))
-=======
     help=f"MIPS FPU mode ({', '.join(valid_mips_fpu)}) [default: %(default)s]")
->>>>>>> 8a2d13a7
 
 parser.add_argument('--with-mips-float-abi',
     action='store',
     dest='mips_float_abi',
     default='hard',
     choices=valid_mips_float_abi,
-<<<<<<< HEAD
-    help='MIPS floating-point ABI ({0}) [default: %(default)s]'.format(
-        ', '.join(valid_mips_float_abi)))
-=======
     help=f"MIPS floating-point ABI ({', '.join(valid_mips_float_abi)}) [default: %(default)s]")
->>>>>>> 8a2d13a7
 
 parser.add_argument('--with-dtrace',
     action='store_true',
@@ -622,12 +583,7 @@
     dest='with_intl',
     default='full-icu',
     choices=valid_intl_modes,
-<<<<<<< HEAD
-    help='Intl mode (valid choices: {0}) [default: %(default)s]'.format(
-        ', '.join(valid_intl_modes)))
-=======
     help=f"Intl mode (valid choices: {', '.join(valid_intl_modes)}) [default: %(default)s]")
->>>>>>> 8a2d13a7
 
 intl_optgroup.add_argument('--without-intl',
     action='store_const',
@@ -1000,14 +956,6 @@
     else:
       values = (to_utf8(proc.communicate()[0]).split() + ['0'] * 7)[0:7]
 
-<<<<<<< HEAD
-  if sys.platform == 'zos':
-    values = (to_utf8(proc.communicate()[0]).split('\n')[-2].split() + ['0'] * 7)[0:7]
-  else:
-    values = (to_utf8(proc.communicate()[0]).split() + ['0'] * 7)[0:7]
-
-=======
->>>>>>> 8a2d13a7
   is_clang = values[0] == '1'
   gcc_version = tuple(map(int, values[1:1+3]))
   clang_version = tuple(map(int, values[4:4+3])) if is_clang else None
@@ -1107,16 +1055,9 @@
   version_str = ".".join(map(str, clang_version if is_clang else gcc_version))
   print_verbose(f"Detected {'clang ' if is_clang else ''}C++ compiler (CXX={CXX}) version: {version_str}")
   if not ok:
-<<<<<<< HEAD
-    warn('failed to autodetect C++ compiler version (CXX=%s)' % CXX)
-  elif clang_version < (8, 0, 0) if is_clang else gcc_version < (8, 3, 0):
-    warn('C++ compiler (CXX=%s, %s) too old, need g++ 8.3.0 or clang++ 8.0.0' %
-         (CXX, version_str))
-=======
     warn(f'failed to autodetect C++ compiler version (CXX={CXX})')
   elif clang_version < (8, 0, 0) if is_clang else gcc_version < (8, 3, 0):
     warn(f'C++ compiler (CXX={CXX}, {version_str}) too old, need g++ 10.1.0 or clang++ 8.0.0')
->>>>>>> 8a2d13a7
 
   ok, is_clang, clang_version, gcc_version = try_check_compiler(CC, 'c')
   version_str = ".".join(map(str, clang_version if is_clang else gcc_version))
@@ -1289,11 +1230,7 @@
   o['variables']['node_static_zoslib'] = b(True)
   if options.static_zoslib_gyp:
     # Apply to all Node.js components for now
-<<<<<<< HEAD
-    o['variables']['zoslib_include_dir'] = os.path.dirname(options.static_zoslib_gyp) + '/include'
-=======
     o['variables']['zoslib_include_dir'] = Path(options.static_zoslib_gyp).parent + '/include'
->>>>>>> 8a2d13a7
     o['include_dirs'] += [o['variables']['zoslib_include_dir']]
   else:
     raise Exception('--static-zoslib-gyp=<path to zoslib.gyp file> is required.')
@@ -1514,11 +1451,8 @@
     shlib_suffix = '%s.dylib'
   elif sys.platform.startswith('aix'):
     shlib_suffix = '%s.a'
-<<<<<<< HEAD
-=======
   elif sys.platform == 'os400':
     shlib_suffix = '%s.a'
->>>>>>> 8a2d13a7
   elif sys.platform.startswith('zos'):
     shlib_suffix = '%s.x'
   else:
@@ -1590,11 +1524,7 @@
 
 
 def configure_v8(o):
-<<<<<<< HEAD
-  o['variables']['v8_enable_webassembly'] = 1
-=======
   o['variables']['v8_enable_webassembly'] = 0 if options.v8_lite_mode else 1
->>>>>>> 8a2d13a7
   o['variables']['v8_enable_javascript_promise_hooks'] = 1
   o['variables']['v8_enable_lite_mode'] = 1 if options.v8_lite_mode else 0
   o['variables']['v8_enable_gdbjit'] = 1 if options.gdb else 0
@@ -1607,11 +1537,7 @@
   o['variables']['v8_use_siphash'] = 0 if options.without_siphash else 1
   o['variables']['v8_enable_pointer_compression'] = 1 if options.enable_pointer_compression else 0
   o['variables']['v8_enable_31bit_smis_on_64bit_arch'] = 1 if options.enable_pointer_compression else 0
-<<<<<<< HEAD
-  o['variables']['v8_enable_shared_ro_heap'] = 0 if options.enable_pointer_compression else 1
-=======
   o['variables']['v8_enable_shared_ro_heap'] = 0 if options.enable_pointer_compression or options.disable_shared_ro_heap else 1
->>>>>>> 8a2d13a7
   o['variables']['v8_trace_maps'] = 1 if options.trace_maps else 0
   o['variables']['node_use_v8_platform'] = b(not options.without_v8_platform)
   o['variables']['node_use_bundled_v8'] = b(not options.without_bundled_v8)
@@ -2158,25 +2084,12 @@
 
 # configure shareable builtins
 output['variables']['node_builtin_shareable_builtins'] = []
-<<<<<<< HEAD
-for builtin in shareable_builtins:
-  builtin_id = 'node_shared_builtin_' + builtin.replace('/', '_') + '_path'
-  if getattr(options, builtin_id):
-    if options.with_intl == 'none':
-      option_name = '--shared-builtin-' + builtin + '-path'
-      error(option_name + ' is incompatible with --with-intl=none' )
-    else:
-      output['defines'] += [builtin_id.upper() + '=' + getattr(options, builtin_id)]
-  else:
-    output['variables']['node_builtin_shareable_builtins'] += [shareable_builtins[builtin]]
-=======
 for builtin, value in shareable_builtins.items():
   builtin_id = 'node_shared_builtin_' + builtin.replace('/', '_') + '_path'
   if getattr(options, builtin_id):
     output['defines'] += [builtin_id.upper() + '=' + getattr(options, builtin_id)]
   else:
     output['variables']['node_builtin_shareable_builtins'] += [value]
->>>>>>> 8a2d13a7
 
 # Forward OSS-Fuzz settings
 output['variables']['ossfuzz'] = b(options.ossfuzz)
