# Security

## Reporting a bug in Node.js

Report security bugs in Node.js via [HackerOne](https://hackerone.com/nodejs).

Normally your report will be acknowledged within 5 days, and you'll receive
a more detailed response to your report within 10 days indicating the
next steps in handling your submission. These timelines may extend when
our triage volunteers are away on holiday, particularly at the end of the
year.

After the initial reply to your report, the security team will endeavor to keep
you informed of the progress being made towards a fix and full announcement,
and may ask for additional information or guidance surrounding the reported
issue.

### Node.js bug bounty program

The Node.js project engages in an official bug bounty program for security
researchers and responsible public disclosures.  The program is managed through
the HackerOne platform. See <https://hackerone.com/nodejs> for further details.

## Reporting a bug in a third party module

Security bugs in third party modules should be reported to their respective
maintainers.

## Disclosure policy

Here is the security disclosure policy for Node.js

* The security report is received and is assigned a primary handler. This
  person will coordinate the fix and release process. The problem is validated
  against all supported Node.js versions. Once confirmed, a list of all affected
  versions is determined. Code is audited to find any potential similar
  problems. Fixes are prepared for all supported releases.
  These fixes are not committed to the public repository but rather held locally
  pending the announcement.

* A suggested embargo date for this vulnerability is chosen and a CVE (Common
  Vulnerabilities and Exposures (CVE®)) is requested for the vulnerability.

* On the embargo date, the Node.js security mailing list is sent a copy of the
  announcement. The changes are pushed to the public repository and new builds
  are deployed to nodejs.org. Within 6 hours of the mailing list being
  notified, a copy of the advisory will be published on the Node.js blog.

* Typically the embargo date will be set 72 hours from the time the CVE is
  issued. However, this may vary depending on the severity of the bug or
  difficulty in applying a fix.

* This process can take some time, especially when coordination is required
  with maintainers of other projects. Every effort will be made to handle the
  bug in as timely a manner as possible; however, it's important that we follow
  the release process above to ensure that the disclosure is handled in a
  consistent manner.

## The Node.js threat model

In the Node.js threat model, there are trusted elements such as the
underlying operating system. Vulnerabilities that require the compromise
of these trusted elements are outside the scope of the Node.js threat
model.

For a vulnerability to be eligible for a bug bounty, it must be a
vulnerability in the context of the Node.js threat model. In other
words, it cannot assume that a trusted element (such as the operating
system) has been compromised.

Being able to cause the following through control of the elements that Node.js
does not trust is considered a vulnerability:

* Disclosure or loss of integrity or confidentiality of data protected through
  the correct use of Node.js APIs.
* The unavailability of the runtime, including the unbounded degradation of its
  performance.

If Node.js loads configuration files or runs code by default (without a
specific request from the user), and this is not documented, it is considered a
vulnerability.
Vulnerabilities related to this case may be fixed by a documentation update.

**Node.js does NOT trust**:

<<<<<<< HEAD
1. The data from network connections that are created through the use of Node.js
   APIs and which is transformed/validated by Node.js before being passed to the
   application. This includes:
   * HTTP APIs (all flavors) client and server APIs.
   * DNS APIs.
2. Consumers of data protected through the use of Node.js APIs (for example
   people who have access to data encrypted through the Node.js crypto APIs).
3. The file content or other I/O that is opened for reading or writing by the
=======
1. Data received from the remote end of inbound network connections
   that are accepted through the use of Node.js APIs and
   which is transformed/validated by Node.js before being passed
   to the application. This includes:
   * HTTP APIs (all flavors) server APIs.
2. The data received from the remote end of outbound network connections
   that are created through the use of Node.js APIs and
   which is transformed/validated by Node.js before being passed
   to the application EXCEPT in respect to payload length. Node.js trusts
   that applications make connections/requests which will avoid payload
   sizes that will result in a Denial of Service.
   * HTTP APIs (all flavors) client APIs.
   * DNS APIs.
3. Consumers of data protected through the use of Node.js APIs (for example
   people who have access to data encrypted through the Node.js crypto APIs).
4. The file content or other I/O that is opened for reading or writing by the
>>>>>>> 8a2d13a7
   use of Node.js APIs (ex: stdin, stdout, stderr).

In other words, if the data passing through Node.js to/from the application
can trigger actions other than those documented for the APIs, there is likely
a security vulnerability. Examples of unwanted actions are polluting globals,
causing an unrecoverable crash, or any other unexpected side effects that can
lead to a loss of confidentiality, integrity, or availability.

**Node.js trusts everything else**. As some examples this includes:

1. The developers and infrastructure that runs it.
2. The operating system that Node.js is running under and its configuration,
   along with anything under control of the operating system.
3. The code it is asked to run including JavaScript and native code, even if
   said code is dynamically loaded, e.g. all dependencies installed from the
   npm registry.
   The code run inherits all the privileges of the execution user.
4. Inputs provided to it by the code it is asked to run, as it is the
<<<<<<< HEAD
   responsibility of the application to perform the required input validations.
=======
   responsibility of the application to perform the required input validations,
   e.g. the input to `JSON.parse()`.
>>>>>>> 8a2d13a7
5. Any connection used for inspector (debugger protocol) regardless of being
   opened by command line options or Node.js APIs, and regardless of the remote
   end being on the local machine or remote.
6. The file system when requiring a module.
   See <https://nodejs.org/api/modules.html#all-together>.

Any unexpected behavior from the data manipulation from Node.js Internal
<<<<<<< HEAD
functions are considered a vulnerability.
=======
functions may be considered a vulnerability if they are exploitable via
untrusted resources.
>>>>>>> 8a2d13a7

In addition to addressing vulnerabilities based on the above, the project works
to avoid APIs and internal implementations that make it "easy" for application
code to use the APIs incorrectly in a way that results in vulnerabilities within
the application code itself. While we don’t consider those vulnerabilities in
Node.js itself and will not necessarily issue a CVE we do want them to be
reported privately to Node.js first.
We often choose to work to improve our APIs based on those reports and issue
fixes either in regular or security releases depending on how much of a risk to
the community they pose.

<<<<<<< HEAD
### Examples of vulneratibities
=======
### Examples of vulnerabilities
>>>>>>> 8a2d13a7

#### Improper Certificate Validation (CWE-295)

* Node.js provides APIs to validate handling of Subject Alternative Names (SANs)
<<<<<<< HEAD
  in certficates used to connect to a TLS/SSL endpoint. If certificates can be
=======
  in certificates used to connect to a TLS/SSL endpoint. If certificates can be
>>>>>>> 8a2d13a7
  crafted which result in incorrect validation by the Node.js APIs that is
  considered a vulnerability.

#### Inconsistent Interpretation of HTTP Requests (CWE-444)

* Node.js provides APIs to accept http connections. Those APIs parse the
  headers received for a connection and pass them on to the application.
  Bugs in parsing those headers which can result in request smuggling are
  considered vulnerabilities.

#### Missing Cryptographic Step (CWE-325)

* Node.js provides APIs to encrypt data. Bugs that would allow an attacker
  to get the original data without requiring the decryption key are
  considered vulnerabilities.

#### External Control of System or Configuration Setting (CWE-15)

* If Node.js automatically loads a configuration file which is not documented
  and modification of that configuration can affect the confidentiality of
  data protected using the Node.js APIs this is considered a vulnerability.

<<<<<<< HEAD
### Examples of non-vulneratibities
=======
### Examples of non-vulnerabilities
>>>>>>> 8a2d13a7

#### Malicious Third-Party Modules (CWE-1357)

* Code is trusted by Node.js, therefore any scenario that requires a malicious
  third-party module cannot result in a vulnerability in Node.js.

#### Prototype Pollution Attacks (CWE-1321)

* Node.js trusts the inputs provided to it by application code.
  It is up to the application to sanitize appropriately, therefore any scenario
  that requires control over user input is not considered a vulnerability.

#### Uncontrolled Search Path Element (CWE-427)

* Node.js trusts the file system in the environment accessible to it.
  Therefore, it is not a vulnerability if it accesses/loads files from any path
  that is accessible to it.

#### External Control of System or Configuration Setting (CWE-15)

* If Node.js automatically loads a configuration file which is documented
  no scenario that requires modification of that configuration file is
  considered a vulnerability.

<<<<<<< HEAD
=======
#### Uncontrolled Resource Consumption (CWE-400) on outbound connections

* If Node.js is asked to connect to a remote site and return an
  artifact, it is not considered a vulnerability if the size of
  that artifact is large enough to impact performance or
  cause the runtime to run out of resources.

## Assessing experimental features reports

Experimental features are eligible to reports as any other stable feature of
Node.js. They will also be susceptible to receiving the same severity score
as any other stable feature.

>>>>>>> 8a2d13a7
## Receiving security updates

Security notifications will be distributed via the following methods.

* <https://groups.google.com/group/nodejs-sec>
* <https://nodejs.org/en/blog/>

## Comments on this policy

If you have suggestions on how this process could be improved please submit a
[pull request](https://github.com/nodejs/nodejs.org) or
[file an issue](https://github.com/nodejs/security-wg/issues/new) to discuss.<|MERGE_RESOLUTION|>--- conflicted
+++ resolved
@@ -83,16 +83,6 @@
 
 **Node.js does NOT trust**:
 
-<<<<<<< HEAD
-1. The data from network connections that are created through the use of Node.js
-   APIs and which is transformed/validated by Node.js before being passed to the
-   application. This includes:
-   * HTTP APIs (all flavors) client and server APIs.
-   * DNS APIs.
-2. Consumers of data protected through the use of Node.js APIs (for example
-   people who have access to data encrypted through the Node.js crypto APIs).
-3. The file content or other I/O that is opened for reading or writing by the
-=======
 1. Data received from the remote end of inbound network connections
    that are accepted through the use of Node.js APIs and
    which is transformed/validated by Node.js before being passed
@@ -109,7 +99,6 @@
 3. Consumers of data protected through the use of Node.js APIs (for example
    people who have access to data encrypted through the Node.js crypto APIs).
 4. The file content or other I/O that is opened for reading or writing by the
->>>>>>> 8a2d13a7
    use of Node.js APIs (ex: stdin, stdout, stderr).
 
 In other words, if the data passing through Node.js to/from the application
@@ -128,12 +117,8 @@
    npm registry.
    The code run inherits all the privileges of the execution user.
 4. Inputs provided to it by the code it is asked to run, as it is the
-<<<<<<< HEAD
-   responsibility of the application to perform the required input validations.
-=======
    responsibility of the application to perform the required input validations,
    e.g. the input to `JSON.parse()`.
->>>>>>> 8a2d13a7
 5. Any connection used for inspector (debugger protocol) regardless of being
    opened by command line options or Node.js APIs, and regardless of the remote
    end being on the local machine or remote.
@@ -141,12 +126,8 @@
    See <https://nodejs.org/api/modules.html#all-together>.
 
 Any unexpected behavior from the data manipulation from Node.js Internal
-<<<<<<< HEAD
-functions are considered a vulnerability.
-=======
 functions may be considered a vulnerability if they are exploitable via
 untrusted resources.
->>>>>>> 8a2d13a7
 
 In addition to addressing vulnerabilities based on the above, the project works
 to avoid APIs and internal implementations that make it "easy" for application
@@ -158,20 +139,12 @@
 fixes either in regular or security releases depending on how much of a risk to
 the community they pose.
 
-<<<<<<< HEAD
-### Examples of vulneratibities
-=======
 ### Examples of vulnerabilities
->>>>>>> 8a2d13a7
 
 #### Improper Certificate Validation (CWE-295)
 
 * Node.js provides APIs to validate handling of Subject Alternative Names (SANs)
-<<<<<<< HEAD
-  in certficates used to connect to a TLS/SSL endpoint. If certificates can be
-=======
   in certificates used to connect to a TLS/SSL endpoint. If certificates can be
->>>>>>> 8a2d13a7
   crafted which result in incorrect validation by the Node.js APIs that is
   considered a vulnerability.
 
@@ -194,11 +167,7 @@
   and modification of that configuration can affect the confidentiality of
   data protected using the Node.js APIs this is considered a vulnerability.
 
-<<<<<<< HEAD
-### Examples of non-vulneratibities
-=======
 ### Examples of non-vulnerabilities
->>>>>>> 8a2d13a7
 
 #### Malicious Third-Party Modules (CWE-1357)
 
@@ -223,8 +192,6 @@
   no scenario that requires modification of that configuration file is
   considered a vulnerability.
 
-<<<<<<< HEAD
-=======
 #### Uncontrolled Resource Consumption (CWE-400) on outbound connections
 
 * If Node.js is asked to connect to a remote site and return an
@@ -238,7 +205,6 @@
 Node.js. They will also be susceptible to receiving the same severity score
 as any other stable feature.
 
->>>>>>> 8a2d13a7
 ## Receiving security updates
 
 Security notifications will be distributed via the following methods.
