--- conflicted
+++ resolved
@@ -133,13 +133,8 @@
       nice: 0,
       sys: 19430,
       idle: 1070905480,
-<<<<<<< HEAD
-      irq: 20
-    }
-=======
       irq: 20,
     },
->>>>>>> a8a80be5
   },
 ]
 ```
@@ -147,11 +142,6 @@
 `nice` values are POSIX-only. On Windows, the `nice` values of all processors
 are always 0.
 
-<<<<<<< HEAD
-## `os.devNull`
-<!-- YAML
-added: v14.18.0
-=======
 `os.cpus().length` should not be used to calculate the amount of parallelism
 available to an application. Use
 [`os.availableParallelism()`](#osavailableparallelism) for this purpose.
@@ -162,7 +152,6 @@
 added:
   - v16.3.0
   - v14.18.0
->>>>>>> a8a80be5
 -->
 
 * {string}
