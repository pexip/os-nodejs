--- conflicted
+++ resolved
@@ -8,11 +8,7 @@
       "introduced_in": "v0.10.0",
       "stability": 2,
       "stabilityText": "Stable",
-<<<<<<< HEAD
-      "desc": "<p><strong>Source Code:</strong> <a href=\"https://github.com/nodejs/node/blob/v18.13.0/lib/util.js\">lib/util.js</a></p>\n<p>The <code>node:util</code> module supports the needs of Node.js internal APIs. Many of the\nutilities are useful for application and module developers as well. To access\nit:</p>\n<pre><code class=\"language-js\">const util = require('node:util');\n</code></pre>",
-=======
       "desc": "<p><strong>Source Code:</strong> <a href=\"https://github.com/nodejs/node/blob/v18.19.0/lib/util.js\">lib/util.js</a></p>\n<p>The <code>node:util</code> module supports the needs of Node.js internal APIs. Many of the\nutilities are useful for application and module developers as well. To access\nit:</p>\n<pre><code class=\"language-js\">const util = require('node:util');\n</code></pre>",
->>>>>>> 8a2d13a7
       "methods": [
         {
           "textRaw": "`util.callbackify(original)`",
@@ -1065,11 +1061,7 @@
             {
               "textRaw": "`parseArgs` `tokens`",
               "name": "`parseargs`_`tokens`",
-<<<<<<< HEAD
-              "desc": "<p>Detailed parse information is available for adding custom behaviours by\nspecifying <code>tokens: true</code> in the configuration.\nThe returned tokens have properties describing:</p>\n<ul>\n<li>all tokens\n<ul>\n<li><code>kind</code> <a href=\"https://developer.mozilla.org/en-US/docs/Web/JavaScript/Data_structures#String_type\" class=\"type\">&lt;string&gt;</a> One of 'option', 'positional', or 'option-terminator'.</li>\n<li><code>index</code> <a href=\"https://developer.mozilla.org/en-US/docs/Web/JavaScript/Data_structures#Number_type\" class=\"type\">&lt;number&gt;</a> Index of element in <code>args</code> containing token. So the\nsource argument for a token is <code>args[token.index]</code>.</li>\n</ul>\n</li>\n<li>option tokens\n<ul>\n<li><code>name</code> <a href=\"https://developer.mozilla.org/en-US/docs/Web/JavaScript/Data_structures#String_type\" class=\"type\">&lt;string&gt;</a> Long name of option.</li>\n<li><code>rawName</code> <a href=\"https://developer.mozilla.org/en-US/docs/Web/JavaScript/Data_structures#String_type\" class=\"type\">&lt;string&gt;</a> How option used in args, like <code>-f</code> of <code>--foo</code>.</li>\n<li><code>value</code> <a href=\"https://developer.mozilla.org/en-US/docs/Web/JavaScript/Data_structures#String_type\" class=\"type\">&lt;string&gt;</a> | <a href=\"https://developer.mozilla.org/en-US/docs/Web/JavaScript/Data_structures#Undefined_type\" class=\"type\">&lt;undefined&gt;</a> Option value specified in args.\nUndefined for boolean options.</li>\n<li><code>inlineValue</code> <a href=\"https://developer.mozilla.org/en-US/docs/Web/JavaScript/Data_structures#Boolean_type\" class=\"type\">&lt;boolean&gt;</a> | <a href=\"https://developer.mozilla.org/en-US/docs/Web/JavaScript/Data_structures#Undefined_type\" class=\"type\">&lt;undefined&gt;</a> Whether option value specified inline,\nlike <code>--foo=bar</code>.</li>\n</ul>\n</li>\n<li>positional tokens\n<ul>\n<li><code>value</code> <a href=\"https://developer.mozilla.org/en-US/docs/Web/JavaScript/Data_structures#String_type\" class=\"type\">&lt;string&gt;</a> The value of the positional argument in args (i.e. <code>args[index]</code>).</li>\n</ul>\n</li>\n<li>option-terminator token</li>\n</ul>\n<p>The returned tokens are in the order encountered in the input args. Options\nthat appear more than once in args produce a token for each use. Short option\ngroups like <code>-xy</code> expand to a token for each option. So <code>-xxx</code> produces\nthree tokens.</p>\n<p>For example to use the returned tokens to add support for a negated option\nlike <code>--no-color</code>, the tokens can be reprocessed to change the value stored\nfor the negated option.</p>\n<pre><code class=\"language-mjs\">import { parseArgs } from 'node:util';\n\nconst options = {\n  'color': { type: 'boolean' },\n  'no-color': { type: 'boolean' },\n  'logfile': { type: 'string' },\n  'no-logfile': { type: 'boolean' },\n};\nconst { values, tokens } = parseArgs({ options, tokens: true });\n\n// Reprocess the option tokens and overwrite the returned values.\ntokens\n  .filter((token) => token.kind === 'option')\n  .forEach((token) => {\n    if (token.name.startsWith('no-')) {\n      // Store foo:false for --no-foo\n      const positiveName = token.name.slice(3);\n      values[positiveName] = false;\n      delete values[token.name];\n    } else {\n      // Resave value so last one wins if both --foo and --no-foo.\n      values[token.name] = token.value ?? true;\n    }\n  });\n\nconst color = values.color;\nconst logfile = values.logfile ?? 'default.log';\n\nconsole.log({ logfile, color });\n</code></pre>\n<pre><code class=\"language-cjs\">const { parseArgs } = require('node:util');\n\nconst options = {\n  'color': { type: 'boolean' },\n  'no-color': { type: 'boolean' },\n  'logfile': { type: 'string' },\n  'no-logfile': { type: 'boolean' },\n};\nconst { values, tokens } = parseArgs({ options, tokens: true });\n\n// Reprocess the option tokens and overwrite the returned values.\ntokens\n  .filter((token) => token.kind === 'option')\n  .forEach((token) => {\n    if (token.name.startsWith('no-')) {\n      // Store foo:false for --no-foo\n      const positiveName = token.name.slice(3);\n      values[positiveName] = false;\n      delete values[token.name];\n    } else {\n      // Resave value so last one wins if both --foo and --no-foo.\n      values[token.name] = token.value ?? true;\n    }\n  });\n\nconst color = values.color;\nconst logfile = values.logfile ?? 'default.log';\n\nconsole.log({ logfile, color });\n</code></pre>\n<p>Example usage showing negated options, and when an option is used\nmultiple ways then last one wins.</p>\n<pre><code class=\"language-console\">$ node negate.js\n{ logfile: 'default.log', color: undefined }\n$ node negate.js --no-logfile --no-color\n{ logfile: false, color: false }\n$ node negate.js --logfile=test.log --color\n{ logfile: 'test.log', color: true }\n$ node negate.js --no-logfile --logfile=test.log --color --no-color\n{ logfile: 'test.log', color: false }\n</code></pre>",
-=======
               "desc": "<p>Detailed parse information is available for adding custom behaviors by\nspecifying <code>tokens: true</code> in the configuration.\nThe returned tokens have properties describing:</p>\n<ul>\n<li>all tokens\n<ul>\n<li><code>kind</code> <a href=\"https://developer.mozilla.org/en-US/docs/Web/JavaScript/Data_structures#String_type\" class=\"type\">&lt;string&gt;</a> One of 'option', 'positional', or 'option-terminator'.</li>\n<li><code>index</code> <a href=\"https://developer.mozilla.org/en-US/docs/Web/JavaScript/Data_structures#Number_type\" class=\"type\">&lt;number&gt;</a> Index of element in <code>args</code> containing token. So the\nsource argument for a token is <code>args[token.index]</code>.</li>\n</ul>\n</li>\n<li>option tokens\n<ul>\n<li><code>name</code> <a href=\"https://developer.mozilla.org/en-US/docs/Web/JavaScript/Data_structures#String_type\" class=\"type\">&lt;string&gt;</a> Long name of option.</li>\n<li><code>rawName</code> <a href=\"https://developer.mozilla.org/en-US/docs/Web/JavaScript/Data_structures#String_type\" class=\"type\">&lt;string&gt;</a> How option used in args, like <code>-f</code> of <code>--foo</code>.</li>\n<li><code>value</code> <a href=\"https://developer.mozilla.org/en-US/docs/Web/JavaScript/Data_structures#String_type\" class=\"type\">&lt;string&gt;</a> | <a href=\"https://developer.mozilla.org/en-US/docs/Web/JavaScript/Data_structures#Undefined_type\" class=\"type\">&lt;undefined&gt;</a> Option value specified in args.\nUndefined for boolean options.</li>\n<li><code>inlineValue</code> <a href=\"https://developer.mozilla.org/en-US/docs/Web/JavaScript/Data_structures#Boolean_type\" class=\"type\">&lt;boolean&gt;</a> | <a href=\"https://developer.mozilla.org/en-US/docs/Web/JavaScript/Data_structures#Undefined_type\" class=\"type\">&lt;undefined&gt;</a> Whether option value specified inline,\nlike <code>--foo=bar</code>.</li>\n</ul>\n</li>\n<li>positional tokens\n<ul>\n<li><code>value</code> <a href=\"https://developer.mozilla.org/en-US/docs/Web/JavaScript/Data_structures#String_type\" class=\"type\">&lt;string&gt;</a> The value of the positional argument in args (i.e. <code>args[index]</code>).</li>\n</ul>\n</li>\n<li>option-terminator token</li>\n</ul>\n<p>The returned tokens are in the order encountered in the input args. Options\nthat appear more than once in args produce a token for each use. Short option\ngroups like <code>-xy</code> expand to a token for each option. So <code>-xxx</code> produces\nthree tokens.</p>\n<p>For example to use the returned tokens to add support for a negated option\nlike <code>--no-color</code>, the tokens can be reprocessed to change the value stored\nfor the negated option.</p>\n<pre><code class=\"language-mjs\">import { parseArgs } from 'node:util';\n\nconst options = {\n  'color': { type: 'boolean' },\n  'no-color': { type: 'boolean' },\n  'logfile': { type: 'string' },\n  'no-logfile': { type: 'boolean' },\n};\nconst { values, tokens } = parseArgs({ options, tokens: true });\n\n// Reprocess the option tokens and overwrite the returned values.\ntokens\n  .filter((token) => token.kind === 'option')\n  .forEach((token) => {\n    if (token.name.startsWith('no-')) {\n      // Store foo:false for --no-foo\n      const positiveName = token.name.slice(3);\n      values[positiveName] = false;\n      delete values[token.name];\n    } else {\n      // Resave value so last one wins if both --foo and --no-foo.\n      values[token.name] = token.value ?? true;\n    }\n  });\n\nconst color = values.color;\nconst logfile = values.logfile ?? 'default.log';\n\nconsole.log({ logfile, color });\n</code></pre>\n<pre><code class=\"language-cjs\">const { parseArgs } = require('node:util');\n\nconst options = {\n  'color': { type: 'boolean' },\n  'no-color': { type: 'boolean' },\n  'logfile': { type: 'string' },\n  'no-logfile': { type: 'boolean' },\n};\nconst { values, tokens } = parseArgs({ options, tokens: true });\n\n// Reprocess the option tokens and overwrite the returned values.\ntokens\n  .filter((token) => token.kind === 'option')\n  .forEach((token) => {\n    if (token.name.startsWith('no-')) {\n      // Store foo:false for --no-foo\n      const positiveName = token.name.slice(3);\n      values[positiveName] = false;\n      delete values[token.name];\n    } else {\n      // Resave value so last one wins if both --foo and --no-foo.\n      values[token.name] = token.value ?? true;\n    }\n  });\n\nconst color = values.color;\nconst logfile = values.logfile ?? 'default.log';\n\nconsole.log({ logfile, color });\n</code></pre>\n<p>Example usage showing negated options, and when an option is used\nmultiple ways then last one wins.</p>\n<pre><code class=\"language-console\">$ node negate.js\n{ logfile: 'default.log', color: undefined }\n$ node negate.js --no-logfile --no-color\n{ logfile: false, color: false }\n$ node negate.js --logfile=test.log --color\n{ logfile: 'test.log', color: true }\n$ node negate.js --no-logfile --logfile=test.log --color --no-color\n{ logfile: 'test.log', color: false }\n</code></pre>",
->>>>>>> 8a2d13a7
               "type": "module",
               "displayName": "`parseArgs` `tokens`"
             }
@@ -1236,8 +1228,6 @@
             }
           ],
           "desc": "<p>Marks the given <a href=\"globals.html#class-abortsignal\" class=\"type\">&lt;AbortSignal&gt;</a> as transferable so that it can be used with\n<code>structuredClone()</code> and <code>postMessage()</code>.</p>\n<pre><code class=\"language-js\">const signal = transferableAbortSignal(AbortSignal.timeout(100));\nconst channel = new MessageChannel();\nchannel.port2.postMessage(signal, [signal]);\n</code></pre>"
-<<<<<<< HEAD
-=======
         },
         {
           "textRaw": "`util.aborted(signal, resource)`",
@@ -1274,7 +1264,6 @@
             }
           ],
           "desc": "<p>Listens to abort event on the provided <code>signal</code> and\nreturns a promise that is fulfilled when the <code>signal</code> is\naborted. If the passed <code>resource</code> is garbage collected before the <code>signal</code> is\naborted, the returned promise shall remain pending indefinitely.</p>\n<pre><code class=\"language-cjs\">const { aborted } = require('node:util');\n\nconst dependent = obtainSomethingAbortable();\n\naborted(dependent.signal, dependent).then(() => {\n  // Do something when dependent is aborted.\n});\n\ndependent.on('event', () => {\n  dependent.abort();\n});\n</code></pre>\n<pre><code class=\"language-mjs\">import { aborted } from 'node:util';\n\nconst dependent = obtainSomethingAbortable();\n\naborted(dependent.signal, dependent).then(() => {\n  // Do something when dependent is aborted.\n});\n\ndependent.on('event', () => {\n  dependent.abort();\n});\n</code></pre>"
->>>>>>> 8a2d13a7
         }
       ],
       "classes": [
@@ -1291,182 +1280,6 @@
           "stability": 1,
           "stabilityText": "Experimental",
           "desc": "<p>An implementation of <a href=\"https://bmeck.github.io/node-proposal-mime-api/\">the MIMEType class</a>.</p>\n<p>In accordance with browser conventions, all properties of <code>MIMEType</code> objects\nare implemented as getters and setters on the class prototype, rather than as\ndata properties on the object itself.</p>\n<p>A MIME string is a structured string containing multiple meaningful\ncomponents. When parsed, a <code>MIMEType</code> object is returned containing\nproperties for each of these components.</p>",
-<<<<<<< HEAD
-          "classes": [
-            {
-              "textRaw": "Class: `util.MIMEParams`",
-              "type": "class",
-              "name": "util.MIMEParams",
-              "meta": {
-                "added": [
-                  "v18.13.0"
-                ],
-                "changes": []
-              },
-              "desc": "<p>The <code>MIMEParams</code> API provides read and write access to the parameters of a\n<code>MIMEType</code>.</p>",
-              "methods": [
-                {
-                  "textRaw": "`mimeParams.delete(name)`",
-                  "type": "method",
-                  "name": "delete",
-                  "signatures": [
-                    {
-                      "params": [
-                        {
-                          "textRaw": "`name` {string}",
-                          "name": "name",
-                          "type": "string"
-                        }
-                      ]
-                    }
-                  ],
-                  "desc": "<p>Remove all name-value pairs whose name is <code>name</code>.</p>"
-                },
-                {
-                  "textRaw": "`mimeParams.entries()`",
-                  "type": "method",
-                  "name": "entries",
-                  "signatures": [
-                    {
-                      "return": {
-                        "textRaw": "Returns: {Iterator}",
-                        "name": "return",
-                        "type": "Iterator"
-                      },
-                      "params": []
-                    }
-                  ],
-                  "desc": "<p>Returns an iterator over each of the name-value pairs in the parameters.\nEach item of the iterator is a JavaScript <code>Array</code>. The first item of the array\nis the <code>name</code>, the second item of the array is the <code>value</code>.</p>"
-                },
-                {
-                  "textRaw": "`mimeParams.get(name)`",
-                  "type": "method",
-                  "name": "get",
-                  "signatures": [
-                    {
-                      "return": {
-                        "textRaw": "Returns: {string} or `null` if there is no name-value pair with the given `name`.",
-                        "name": "return",
-                        "type": "string",
-                        "desc": "or `null` if there is no name-value pair with the given `name`."
-                      },
-                      "params": [
-                        {
-                          "textRaw": "`name` {string}",
-                          "name": "name",
-                          "type": "string"
-                        }
-                      ]
-                    }
-                  ],
-                  "desc": "<p>Returns the value of the first name-value pair whose name is <code>name</code>. If there\nare no such pairs, <code>null</code> is returned.</p>"
-                },
-                {
-                  "textRaw": "`mimeParams.has(name)`",
-                  "type": "method",
-                  "name": "has",
-                  "signatures": [
-                    {
-                      "return": {
-                        "textRaw": "Returns: {boolean}",
-                        "name": "return",
-                        "type": "boolean"
-                      },
-                      "params": [
-                        {
-                          "textRaw": "`name` {string}",
-                          "name": "name",
-                          "type": "string"
-                        }
-                      ]
-                    }
-                  ],
-                  "desc": "<p>Returns <code>true</code> if there is at least one name-value pair whose name is <code>name</code>.</p>"
-                },
-                {
-                  "textRaw": "`mimeParams.keys()`",
-                  "type": "method",
-                  "name": "keys",
-                  "signatures": [
-                    {
-                      "return": {
-                        "textRaw": "Returns: {Iterator}",
-                        "name": "return",
-                        "type": "Iterator"
-                      },
-                      "params": []
-                    }
-                  ],
-                  "desc": "<p>Returns an iterator over the names of each name-value pair.</p>\n<pre><code class=\"language-mjs\">import { MIMEType } from 'node:util';\n\nconst { params } = new MIMEType('text/plain;foo=0;bar=1');\nfor (const name of params.keys()) {\n  console.log(name);\n}\n// Prints:\n//   foo\n//   bar\n</code></pre>\n<pre><code class=\"language-cjs\">const { MIMEType } = require('node:util');\n\nconst { params } = new MIMEType('text/plain;foo=0;bar=1');\nfor (const name of params.keys()) {\n  console.log(name);\n}\n// Prints:\n//   foo\n//   bar\n</code></pre>"
-                },
-                {
-                  "textRaw": "`mimeParams.set(name, value)`",
-                  "type": "method",
-                  "name": "set",
-                  "signatures": [
-                    {
-                      "params": [
-                        {
-                          "textRaw": "`name` {string}",
-                          "name": "name",
-                          "type": "string"
-                        },
-                        {
-                          "textRaw": "`value` {string}",
-                          "name": "value",
-                          "type": "string"
-                        }
-                      ]
-                    }
-                  ],
-                  "desc": "<p>Sets the value in the <code>MIMEParams</code> object associated with <code>name</code> to\n<code>value</code>. If there are any pre-existing name-value pairs whose names are <code>name</code>,\nset the first such pair's value to <code>value</code>.</p>\n<pre><code class=\"language-mjs\">import { MIMEType } from 'node:util';\n\nconst { params } = new MIMEType('text/plain;foo=0;bar=1');\nparams.set('foo', 'def');\nparams.set('baz', 'xyz');\nconsole.log(params.toString());\n// Prints: foo=def&#x26;bar=1&#x26;baz=xyz\n</code></pre>\n<pre><code class=\"language-cjs\">const { MIMEType } = require('node:util');\n\nconst { params } = new MIMEType('text/plain;foo=0;bar=1');\nparams.set('foo', 'def');\nparams.set('baz', 'xyz');\nconsole.log(params.toString());\n// Prints: foo=def&#x26;bar=1&#x26;baz=xyz\n</code></pre>"
-                },
-                {
-                  "textRaw": "`mimeParams.values()`",
-                  "type": "method",
-                  "name": "values",
-                  "signatures": [
-                    {
-                      "return": {
-                        "textRaw": "Returns: {Iterator}",
-                        "name": "return",
-                        "type": "Iterator"
-                      },
-                      "params": []
-                    }
-                  ],
-                  "desc": "<p>Returns an iterator over the values of each name-value pair.</p>"
-                }
-              ],
-              "modules": [
-                {
-                  "textRaw": "`mimeParams[@@iterator]()`",
-                  "name": "`mimeparams[@@iterator]()`",
-                  "desc": "<ul>\n<li>Returns: <a href=\"https://developer.mozilla.org/en-US/docs/Web/JavaScript/Reference/Iteration_protocols#The_iterator_protocol\" class=\"type\">&lt;Iterator&gt;</a></li>\n</ul>\n<p>Alias for <a href=\"#mimeparamsentries\"><code>mimeParams.entries()</code></a>.</p>\n<pre><code class=\"language-mjs\">import { MIMEType } from 'node:util';\n\nconst { params } = new MIMEType('text/plain;foo=bar;xyz=baz');\nfor (const [name, value] of params) {\n  console.log(name, value);\n}\n// Prints:\n//   foo bar\n//   xyz baz\n</code></pre>\n<pre><code class=\"language-cjs\">const { MIMEType } = require('node:util');\n\nconst { params } = new MIMEType('text/plain;foo=bar;xyz=baz');\nfor (const [name, value] of params) {\n  console.log(name, value);\n}\n// Prints:\n//   foo bar\n//   xyz baz\n</code></pre>",
-                  "type": "module",
-                  "displayName": "`mimeParams[@@iterator]()`"
-                }
-              ],
-              "signatures": [
-                {
-                  "params": [],
-                  "desc": "<p>Creates a new <code>MIMEParams</code> object by with empty parameters</p>\n<pre><code class=\"language-mjs\">import { MIMEParams } from 'node:util';\n\nconst myParams = new MIMEParams();\n</code></pre>\n<pre><code class=\"language-cjs\">const { MIMEParams } = require('node:util');\n\nconst myParams = new MIMEParams();\n</code></pre>"
-                }
-              ]
-            }
-          ],
-          "signatures": [
-            {
-              "params": [
-                {
-                  "textRaw": "`input` {string} The input MIME to parse",
-                  "name": "input",
-                  "type": "string",
-                  "desc": "The input MIME to parse"
-                }
-              ],
-              "desc": "<p>Creates a new <code>MIMEType</code> object by parsing the <code>input</code>.</p>\n<pre><code class=\"language-mjs\">import { MIMEType } from 'node:util';\n\nconst myMIME = new MIMEType('text/plain');\n</code></pre>\n<pre><code class=\"language-cjs\">const { MIMEType } = require('node:util');\n\nconst myMIME = new MIMEType('text/plain');\n</code></pre>\n<p>A <code>TypeError</code> will be thrown if the <code>input</code> is not a valid MIME. Note\nthat an effort will be made to coerce the given values into strings. For\ninstance:</p>\n<pre><code class=\"language-mjs\">import { MIMEType } from 'node:util';\nconst myMIME = new MIMEType({ toString: () => 'text/plain' });\nconsole.log(String(myMIME));\n// Prints: text/plain\n</code></pre>\n<pre><code class=\"language-cjs\">const { MIMEType } = require('node:util');\nconst myMIME = new MIMEType({ toString: () => 'text/plain' });\nconsole.log(String(myMIME));\n// Prints: text/plain\n</code></pre>"
-=======
           "properties": [
             {
               "textRaw": "`type` {string}",
@@ -1699,7 +1512,6 @@
             {
               "params": [],
               "desc": "<p>Creates a new <code>MIMEParams</code> object by with empty parameters</p>\n<pre><code class=\"language-mjs\">import { MIMEParams } from 'node:util';\n\nconst myParams = new MIMEParams();\n</code></pre>\n<pre><code class=\"language-cjs\">const { MIMEParams } = require('node:util');\n\nconst myParams = new MIMEParams();\n</code></pre>"
->>>>>>> 8a2d13a7
             }
           ]
         },
@@ -2653,11 +2465,7 @@
                   ]
                 }
               ],
-<<<<<<< HEAD
-              "desc": "<p>Returns <code>true</code> if the value is an instance of a built-in <a href=\"errors.html#class-error\"><code>Error</code></a> type.</p>\n<pre><code class=\"language-js\">util.types.isNativeError(new Error());  // Returns true\nutil.types.isNativeError(new TypeError());  // Returns true\nutil.types.isNativeError(new RangeError());  // Returns true\n</code></pre>"
-=======
               "desc": "<p>Returns <code>true</code> if the value was returned by the constructor of a\n<a href=\"https://tc39.es/ecma262/#sec-error-objects\">built-in <code>Error</code> type</a>.</p>\n<pre><code class=\"language-js\">console.log(util.types.isNativeError(new Error()));  // true\nconsole.log(util.types.isNativeError(new TypeError()));  // true\nconsole.log(util.types.isNativeError(new RangeError()));  // true\n</code></pre>\n<p>Subclasses of the native error types are also native errors:</p>\n<pre><code class=\"language-js\">class MyError extends Error {}\nconsole.log(util.types.isNativeError(new MyError()));  // true\n</code></pre>\n<p>A value being <code>instanceof</code> a native error class is not equivalent to <code>isNativeError()</code>\nreturning <code>true</code> for that value. <code>isNativeError()</code> returns <code>true</code> for errors\nwhich come from a different <a href=\"https://tc39.es/ecma262/#realm\">realm</a> while <code>instanceof Error</code> returns <code>false</code>\nfor these errors:</p>\n<pre><code class=\"language-js\">const vm = require('node:vm');\nconst context = vm.createContext({});\nconst myError = vm.runInContext('new Error()', context);\nconsole.log(util.types.isNativeError(myError)); // true\nconsole.log(myError instanceof Error); // false\n</code></pre>\n<p>Conversely, <code>isNativeError()</code> returns <code>false</code> for all objects which were not\nreturned by the constructor of a native error. That includes values\nwhich are <code>instanceof</code> native errors:</p>\n<pre><code class=\"language-js\">const myError = { __proto__: Error.prototype };\nconsole.log(util.types.isNativeError(myError)); // false\nconsole.log(myError instanceof Error); // true\n</code></pre>"
->>>>>>> 8a2d13a7
             },
             {
               "textRaw": "`util.types.isNumberObject(value)`",
