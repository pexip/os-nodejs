{
  "type": "module",
  "source": "doc/api/repl.md",
  "modules": [
    {
      "textRaw": "REPL",
      "name": "repl",
      "introduced_in": "v0.10.0",
      "stability": 2,
      "stabilityText": "Stable",
<<<<<<< HEAD
      "desc": "<p><strong>Source Code:</strong> <a href=\"https://github.com/nodejs/node/blob/v14.18.1/lib/repl.js\">lib/repl.js</a></p>\n<p>The <code>repl</code> module provides a Read-Eval-Print-Loop (REPL) implementation that\nis available both as a standalone program or includible in other applications.\nIt can be accessed using:</p>\n<pre><code class=\"language-js\">const repl = require('repl');\n</code></pre>",
=======
      "desc": "<p><strong>Source Code:</strong> <a href=\"https://github.com/nodejs/node/blob/v18.17.1/lib/repl.js\">lib/repl.js</a></p>\n<p>The <code>node:repl</code> module provides a Read-Eval-Print-Loop (REPL) implementation\nthat is available both as a standalone program or includible in other\napplications. It can be accessed using:</p>\n<pre><code class=\"language-js\">const repl = require('node:repl');\n</code></pre>",
>>>>>>> a8a80be5
      "modules": [
        {
          "textRaw": "Design and features",
          "name": "design_and_features",
          "desc": "<p>The <code>node:repl</code> module exports the <a href=\"#class-replserver\"><code>repl.REPLServer</code></a> class. While running,\ninstances of <a href=\"#class-replserver\"><code>repl.REPLServer</code></a> will accept individual lines of user input,\nevaluate those according to a user-defined evaluation function, then output the\nresult. Input and output may be from <code>stdin</code> and <code>stdout</code>, respectively, or may\nbe connected to any Node.js <a href=\"stream.html\">stream</a>.</p>\n<p>Instances of <a href=\"#class-replserver\"><code>repl.REPLServer</code></a> support automatic completion of inputs,\ncompletion preview, simplistic Emacs-style line editing, multi-line inputs,\n<a href=\"https://en.wikipedia.org/wiki/Z_shell\">ZSH</a>-like reverse-i-search, <a href=\"https://en.wikipedia.org/wiki/Z_shell\">ZSH</a>-like substring-based history search,\nANSI-styled output, saving and restoring current REPL session state, error\nrecovery, and customizable evaluation functions. Terminals that do not support\nANSI styles and Emacs-style line editing automatically fall back to a limited\nfeature set.</p>",
          "modules": [
            {
              "textRaw": "Commands and special keys",
              "name": "commands_and_special_keys",
              "desc": "<p>The following special commands are supported by all REPL instances:</p>\n<ul>\n<li><code>.break</code>: When in the process of inputting a multi-line expression, enter\nthe <code>.break</code> command (or press <kbd>Ctrl</kbd>+<kbd>C</kbd>) to abort\nfurther input or processing of that expression.</li>\n<li><code>.clear</code>: Resets the REPL <code>context</code> to an empty object and clears any\nmulti-line expression being input.</li>\n<li><code>.exit</code>: Close the I/O stream, causing the REPL to exit.</li>\n<li><code>.help</code>: Show this list of special commands.</li>\n<li><code>.save</code>: Save the current REPL session to a file:\n<code>> .save ./file/to/save.js</code></li>\n<li><code>.load</code>: Load a file into the current REPL session.\n<code>> .load ./file/to/load.js</code></li>\n<li><code>.editor</code>: Enter editor mode (<kbd>Ctrl</kbd>+<kbd>D</kbd> to\nfinish, <kbd>Ctrl</kbd>+<kbd>C</kbd> to cancel).</li>\n</ul>\n<pre><code class=\"language-console\">> .editor\n// Entering editor mode (^D to finish, ^C to cancel)\nfunction welcome(name) {\n  return `Hello ${name}!`;\n}\n\nwelcome('Node.js User');\n\n// ^D\n'Hello Node.js User!'\n>\n</code></pre>\n<p>The following key combinations in the REPL have these special effects:</p>\n<ul>\n<li><kbd>Ctrl</kbd>+<kbd>C</kbd>: When pressed once, has the same effect as the\n<code>.break</code> command.\nWhen pressed twice on a blank line, has the same effect as the <code>.exit</code>\ncommand.</li>\n<li><kbd>Ctrl</kbd>+<kbd>D</kbd>: Has the same effect as the <code>.exit</code> command.</li>\n<li><kbd>Tab</kbd>: When pressed on a blank line, displays global and local\n(scope) variables. When pressed while entering other input, displays relevant\nautocompletion options.</li>\n</ul>\n<p>For key bindings related to the reverse-i-search, see <a href=\"#reverse-i-search\"><code>reverse-i-search</code></a>.\nFor all other key bindings, see <a href=\"readline.html#tty-keybindings\">TTY keybindings</a>.</p>",
              "type": "module",
              "displayName": "Commands and special keys"
            },
            {
              "textRaw": "Default evaluation",
              "name": "default_evaluation",
              "desc": "<p>By default, all instances of <a href=\"#class-replserver\"><code>repl.REPLServer</code></a> use an evaluation function\nthat evaluates JavaScript expressions and provides access to Node.js built-in\nmodules. This default behavior can be overridden by passing in an alternative\nevaluation function when the <a href=\"#class-replserver\"><code>repl.REPLServer</code></a> instance is created.</p>",
              "modules": [
                {
                  "textRaw": "JavaScript expressions",
                  "name": "javascript_expressions",
                  "desc": "<p>The default evaluator supports direct evaluation of JavaScript expressions:</p>\n<pre><code class=\"language-console\">> 1 + 1\n2\n> const m = 2\nundefined\n> m + 1\n3\n</code></pre>\n<p>Unless otherwise scoped within blocks or functions, variables declared\neither implicitly or using the <code>const</code>, <code>let</code>, or <code>var</code> keywords\nare declared at the global scope.</p>",
                  "type": "module",
                  "displayName": "JavaScript expressions"
                },
                {
                  "textRaw": "Global and local scope",
                  "name": "global_and_local_scope",
                  "desc": "<p>The default evaluator provides access to any variables that exist in the global\nscope. It is possible to expose a variable to the REPL explicitly by assigning\nit to the <code>context</code> object associated with each <code>REPLServer</code>:</p>\n<pre><code class=\"language-js\">const repl = require('node:repl');\nconst msg = 'message';\n\nrepl.start('> ').context.m = msg;\n</code></pre>\n<p>Properties in the <code>context</code> object appear as local within the REPL:</p>\n<pre><code class=\"language-console\">$ node repl_test.js\n> m\n'message'\n</code></pre>\n<p>Context properties are not read-only by default. To specify read-only globals,\ncontext properties must be defined using <code>Object.defineProperty()</code>:</p>\n<pre><code class=\"language-js\">const repl = require('node:repl');\nconst msg = 'message';\n\nconst r = repl.start('> ');\nObject.defineProperty(r.context, 'm', {\n  configurable: false,\n  enumerable: true,\n  value: msg,\n});\n</code></pre>",
                  "type": "module",
                  "displayName": "Global and local scope"
                },
                {
                  "textRaw": "Accessing core Node.js modules",
                  "name": "accessing_core_node.js_modules",
                  "desc": "<p>The default evaluator will automatically load Node.js core modules into the\nREPL environment when used. For instance, unless otherwise declared as a\nglobal or scoped variable, the input <code>fs</code> will be evaluated on-demand as\n<code>global.fs = require('node:fs')</code>.</p>\n<pre><code class=\"language-console\">> fs.createReadStream('./some/file');\n</code></pre>",
                  "type": "module",
                  "displayName": "Accessing core Node.js modules"
                },
                {
                  "textRaw": "Global uncaught exceptions",
                  "name": "global_uncaught_exceptions",
                  "meta": {
                    "changes": [
                      {
                        "version": "v12.3.0",
                        "pr-url": "https://github.com/nodejs/node/pull/27151",
                        "description": "The `'uncaughtException'` event is from now on triggered if the repl is used as standalone program."
                      }
                    ]
                  },
<<<<<<< HEAD
                  "desc": "<p>The REPL uses the <a href=\"domain.html\"><code>domain</code></a> module to catch all uncaught exceptions for that\nREPL session.</p>\n<p>This use of the <a href=\"domain.html\"><code>domain</code></a> module in the REPL has these side effects:</p>\n<ul>\n<li>\n<p>Uncaught exceptions only emit the <a href=\"process.html#process_event_uncaughtexception\"><code>'uncaughtException'</code></a> event in the\nstandalone REPL. Adding a listener for this event in a REPL within\nanother Node.js program results in <a href=\"errors.html#errors_err_invalid_repl_input\"><code>ERR_INVALID_REPL_INPUT</code></a>.</p>\n<pre><code class=\"language-js\">const r = repl.start();\n\nr.write('process.on(\"uncaughtException\", () => console.log(\"Foobar\"));\\n');\n// Output stream includes:\n//   TypeError [ERR_INVALID_REPL_INPUT]: Listeners for `uncaughtException`\n//   cannot be used in the REPL\n\nr.close();\n</code></pre>\n</li>\n<li>\n<p>Trying to use <a href=\"process.html#process_process_setuncaughtexceptioncapturecallback_fn\"><code>process.setUncaughtExceptionCaptureCallback()</code></a> throws\nan <a href=\"errors.html#errors_err_domain_cannot_set_uncaught_exception_capture\"><code>ERR_DOMAIN_CANNOT_SET_UNCAUGHT_EXCEPTION_CAPTURE</code></a> error.</p>\n</li>\n</ul>",
=======
                  "desc": "<p>The REPL uses the <a href=\"domain.html\"><code>domain</code></a> module to catch all uncaught exceptions for that\nREPL session.</p>\n<p>This use of the <a href=\"domain.html\"><code>domain</code></a> module in the REPL has these side effects:</p>\n<ul>\n<li>\n<p>Uncaught exceptions only emit the <a href=\"process.html#event-uncaughtexception\"><code>'uncaughtException'</code></a> event in the\nstandalone REPL. Adding a listener for this event in a REPL within\nanother Node.js program results in <a href=\"errors.html#err_invalid_repl_input\"><code>ERR_INVALID_REPL_INPUT</code></a>.</p>\n<pre><code class=\"language-js\">const r = repl.start();\n\nr.write('process.on(\"uncaughtException\", () => console.log(\"Foobar\"));\\n');\n// Output stream includes:\n//   TypeError [ERR_INVALID_REPL_INPUT]: Listeners for `uncaughtException`\n//   cannot be used in the REPL\n\nr.close();\n</code></pre>\n</li>\n<li>\n<p>Trying to use <a href=\"process.html#processsetuncaughtexceptioncapturecallbackfn\"><code>process.setUncaughtExceptionCaptureCallback()</code></a> throws\nan <a href=\"errors.html#err_domain_cannot_set_uncaught_exception_capture\"><code>ERR_DOMAIN_CANNOT_SET_UNCAUGHT_EXCEPTION_CAPTURE</code></a> error.</p>\n</li>\n</ul>",
>>>>>>> a8a80be5
                  "type": "module",
                  "displayName": "Global uncaught exceptions"
                },
                {
                  "textRaw": "Assignment of the `_` (underscore) variable",
                  "name": "assignment_of_the_`_`_(underscore)_variable",
                  "meta": {
                    "changes": [
                      {
                        "version": "v9.8.0",
                        "pr-url": "https://github.com/nodejs/node/pull/18919",
                        "description": "Added `_error` support."
                      }
                    ]
                  },
                  "desc": "<p>The default evaluator will, by default, assign the result of the most recently\nevaluated expression to the special variable <code>_</code> (underscore).\nExplicitly setting <code>_</code> to a value will disable this behavior.</p>\n<pre><code class=\"language-console\">> [ 'a', 'b', 'c' ]\n[ 'a', 'b', 'c' ]\n> _.length\n3\n> _ += 1\nExpression assignment to _ now disabled.\n4\n> 1 + 1\n2\n> _\n4\n</code></pre>\n<p>Similarly, <code>_error</code> will refer to the last seen error, if there was any.\nExplicitly setting <code>_error</code> to a value will disable this behavior.</p>\n<pre><code class=\"language-console\">> throw new Error('foo');\nUncaught Error: foo\n> _error.message\n'foo'\n</code></pre>",
                  "type": "module",
                  "displayName": "Assignment of the `_` (underscore) variable"
                },
                {
                  "textRaw": "`await` keyword",
                  "name": "`await`_keyword",
<<<<<<< HEAD
                  "desc": "<p>With the <a href=\"cli.html#cli_experimental_repl_await\"><code>--experimental-repl-await</code></a> command-line option specified,\nexperimental support for the <code>await</code> keyword is enabled.</p>\n<pre><code class=\"language-console\">> await Promise.resolve(123)\n123\n> await Promise.reject(new Error('REPL await'))\nError: REPL await\n    at repl:1:45\n> const timeout = util.promisify(setTimeout);\nundefined\n> const old = Date.now(); await timeout(1000); console.log(Date.now() - old);\n1002\nundefined\n</code></pre>\n<p>One known limitation of using the <code>await</code> keyword in the REPL is that\nit will invalidate the lexical scoping of the <code>const</code> and <code>let</code>\nkeywords.</p>\n<p>For example:</p>\n<pre><code class=\"language-console\">> const m = await Promise.resolve(123)\nundefined\n> m\n123\n> const m = await Promise.resolve(234)\nundefined\n> m\n234\n</code></pre>",
=======
                  "desc": "<p>Support for the <code>await</code> keyword is enabled at the top level.</p>\n<pre><code class=\"language-console\">> await Promise.resolve(123)\n123\n> await Promise.reject(new Error('REPL await'))\nUncaught Error: REPL await\n    at REPL2:1:54\n> const timeout = util.promisify(setTimeout);\nundefined\n> const old = Date.now(); await timeout(1000); console.log(Date.now() - old);\n1002\nundefined\n</code></pre>\n<p>One known limitation of using the <code>await</code> keyword in the REPL is that\nit will invalidate the lexical scoping of the <code>const</code> and <code>let</code>\nkeywords.</p>\n<p>For example:</p>\n<pre><code class=\"language-console\">> const m = await Promise.resolve(123)\nundefined\n> m\n123\n> const m = await Promise.resolve(234)\nundefined\n> m\n234\n</code></pre>\n<p><a href=\"cli.html#--no-experimental-repl-await\"><code>--no-experimental-repl-await</code></a> shall disable top-level await in REPL.</p>",
>>>>>>> a8a80be5
                  "type": "module",
                  "displayName": "`await` keyword"
                }
              ],
              "type": "module",
              "displayName": "Default evaluation"
            },
            {
              "textRaw": "Reverse-i-search",
              "name": "reverse-i-search",
              "meta": {
                "added": [
                  "v13.6.0",
                  "v12.17.0"
                ],
                "changes": []
              },
<<<<<<< HEAD
              "desc": "<p>The REPL supports bi-directional reverse-i-search similar to <a href=\"https://en.wikipedia.org/wiki/Z_shell\">ZSH</a>. It is\ntriggered with <kbd>Ctrl</kbd>+<kbd>R</kbd> to search backward and\n<kbd>Ctrl</kbd>+<kbd>S</kbd> to search\nforwards.</p>\n<p>Duplicated history entries will be skipped.</p>\n<p>Entries are accepted as soon as any key is pressed that doesn't correspond\nwith the reverse search. Cancelling is possible by pressing <kbd>Esc</kbd> or\n<kbd>Ctrl</kbd>+<kbd>C</kbd>.</p>\n<p>Changing the direction immediately searches for the next entry in the expected\ndirection from the current position on.</p>",
=======
              "desc": "<p>The REPL supports bi-directional reverse-i-search similar to <a href=\"https://en.wikipedia.org/wiki/Z_shell\">ZSH</a>. It is\ntriggered with <kbd>Ctrl</kbd>+<kbd>R</kbd> to search backward\nand <kbd>Ctrl</kbd>+<kbd>S</kbd> to search forwards.</p>\n<p>Duplicated history entries will be skipped.</p>\n<p>Entries are accepted as soon as any key is pressed that doesn't correspond\nwith the reverse search. Cancelling is possible by pressing <kbd>Esc</kbd>\nor <kbd>Ctrl</kbd>+<kbd>C</kbd>.</p>\n<p>Changing the direction immediately searches for the next entry in the expected\ndirection from the current position on.</p>",
>>>>>>> a8a80be5
              "type": "module",
              "displayName": "Reverse-i-search"
            },
            {
              "textRaw": "Custom evaluation functions",
              "name": "custom_evaluation_functions",
              "desc": "<p>When a new <a href=\"#class-replserver\"><code>repl.REPLServer</code></a> is created, a custom evaluation function may be\nprovided. This can be used, for instance, to implement fully customized REPL\napplications.</p>\n<p>The following illustrates a hypothetical example of a REPL that performs\ntranslation of text from one language to another:</p>\n<pre><code class=\"language-js\">const repl = require('node:repl');\nconst { Translator } = require('translator');\n\nconst myTranslator = new Translator('en', 'fr');\n\nfunction myEval(cmd, context, filename, callback) {\n  callback(null, myTranslator.translate(cmd));\n}\n\nrepl.start({ prompt: '> ', eval: myEval });\n</code></pre>",
              "modules": [
                {
                  "textRaw": "Recoverable errors",
                  "name": "recoverable_errors",
                  "desc": "<p>At the REPL prompt, pressing <kbd>Enter</kbd> sends the current line of input to\nthe <code>eval</code> function. In order to support multi-line input, the <code>eval</code> function\ncan return an instance of <code>repl.Recoverable</code> to the provided callback function:</p>\n<pre><code class=\"language-js\">function myEval(cmd, context, filename, callback) {\n  let result;\n  try {\n    result = vm.runInThisContext(cmd);\n  } catch (e) {\n    if (isRecoverableError(e)) {\n      return callback(new repl.Recoverable(e));\n    }\n  }\n  callback(null, result);\n}\n\nfunction isRecoverableError(error) {\n  if (error.name === 'SyntaxError') {\n    return /^(Unexpected end of input|Unexpected token)/.test(error.message);\n  }\n  return false;\n}\n</code></pre>",
                  "type": "module",
                  "displayName": "Recoverable errors"
                }
              ],
              "type": "module",
              "displayName": "Custom evaluation functions"
            },
            {
              "textRaw": "Customizing REPL output",
              "name": "customizing_repl_output",
              "desc": "<p>By default, <a href=\"#class-replserver\"><code>repl.REPLServer</code></a> instances format output using the\n<a href=\"util.html#utilinspectobject-options\"><code>util.inspect()</code></a> method before writing the output to the provided <code>Writable</code>\nstream (<code>process.stdout</code> by default). The <code>showProxy</code> inspection option is set\nto true by default and the <code>colors</code> option is set to true depending on the\nREPL's <code>useColors</code> option.</p>\n<p>The <code>useColors</code> boolean option can be specified at construction to instruct the\ndefault writer to use ANSI style codes to colorize the output from the\n<code>util.inspect()</code> method.</p>\n<p>If the REPL is run as standalone program, it is also possible to change the\nREPL's <a href=\"util.html#utilinspectobject-options\">inspection defaults</a> from inside the REPL by using the\n<code>inspect.replDefaults</code> property which mirrors the <code>defaultOptions</code> from\n<a href=\"util.html#utilinspectobject-options\"><code>util.inspect()</code></a>.</p>\n<pre><code class=\"language-console\">> util.inspect.replDefaults.compact = false;\nfalse\n> [1]\n[\n  1\n]\n>\n</code></pre>\n<p>To fully customize the output of a <a href=\"#class-replserver\"><code>repl.REPLServer</code></a> instance pass in a new\nfunction for the <code>writer</code> option on construction. The following example, for\ninstance, simply converts any input text to upper case:</p>\n<pre><code class=\"language-js\">const repl = require('node:repl');\n\nconst r = repl.start({ prompt: '> ', eval: myEval, writer: myWriter });\n\nfunction myEval(cmd, context, filename, callback) {\n  callback(null, cmd);\n}\n\nfunction myWriter(output) {\n  return output.toUpperCase();\n}\n</code></pre>",
              "type": "module",
              "displayName": "Customizing REPL output"
            }
          ],
          "type": "module",
          "displayName": "Design and features"
        },
        {
          "textRaw": "The Node.js REPL",
          "name": "the_node.js_repl",
          "desc": "<p>Node.js itself uses the <code>node:repl</code> module to provide its own interactive\ninterface for executing JavaScript. This can be used by executing the Node.js\nbinary without passing any arguments (or by passing the <code>-i</code> argument):</p>\n<pre><code class=\"language-console\">$ node\n> const a = [1, 2, 3];\nundefined\n> a\n[ 1, 2, 3 ]\n> a.forEach((v) => {\n...   console.log(v);\n...   });\n1\n2\n3\n</code></pre>",
          "modules": [
            {
              "textRaw": "Environment variable options",
              "name": "environment_variable_options",
              "desc": "<p>Various behaviors of the Node.js REPL can be customized using the following\nenvironment variables:</p>\n<ul>\n<li><code>NODE_REPL_HISTORY</code>: When a valid path is given, persistent REPL history\nwill be saved to the specified file rather than <code>.node_repl_history</code> in the\nuser's home directory. Setting this value to <code>''</code> (an empty string) will\ndisable persistent REPL history. Whitespace will be trimmed from the value.\nOn Windows platforms environment variables with empty values are invalid so\nset this variable to one or more spaces to disable persistent REPL history.</li>\n<li><code>NODE_REPL_HISTORY_SIZE</code>: Controls how many lines of history will be\npersisted if history is available. Must be a positive number.\n<strong>Default:</strong> <code>1000</code>.</li>\n<li><code>NODE_REPL_MODE</code>: May be either <code>'sloppy'</code> or <code>'strict'</code>. <strong>Default:</strong>\n<code>'sloppy'</code>, which will allow non-strict mode code to be run.</li>\n</ul>",
              "type": "module",
              "displayName": "Environment variable options"
            },
            {
              "textRaw": "Persistent history",
              "name": "persistent_history",
              "desc": "<p>By default, the Node.js REPL will persist history between <code>node</code> REPL sessions\nby saving inputs to a <code>.node_repl_history</code> file located in the user's home\ndirectory. This can be disabled by setting the environment variable\n<code>NODE_REPL_HISTORY=''</code>.</p>",
              "type": "module",
              "displayName": "Persistent history"
            },
            {
              "textRaw": "Using the Node.js REPL with advanced line-editors",
              "name": "using_the_node.js_repl_with_advanced_line-editors",
              "desc": "<p>For advanced line-editors, start Node.js with the environment variable\n<code>NODE_NO_READLINE=1</code>. This will start the main and debugger REPL in canonical\nterminal settings, which will allow use with <code>rlwrap</code>.</p>\n<p>For example, the following can be added to a <code>.bashrc</code> file:</p>\n<pre><code class=\"language-text\">alias node=\"env NODE_NO_READLINE=1 rlwrap node\"\n</code></pre>",
              "type": "module",
              "displayName": "Using the Node.js REPL with advanced line-editors"
            },
            {
              "textRaw": "Starting multiple REPL instances against a single running instance",
              "name": "starting_multiple_repl_instances_against_a_single_running_instance",
              "desc": "<p>It is possible to create and run multiple REPL instances against a single\nrunning instance of Node.js that share a single <code>global</code> object but have\nseparate I/O interfaces.</p>\n<p>The following example, for instance, provides separate REPLs on <code>stdin</code>, a Unix\nsocket, and a TCP socket:</p>\n<pre><code class=\"language-js\">const net = require('node:net');\nconst repl = require('node:repl');\nlet connections = 0;\n\nrepl.start({\n  prompt: 'Node.js via stdin> ',\n  input: process.stdin,\n  output: process.stdout,\n});\n\nnet.createServer((socket) => {\n  connections += 1;\n  repl.start({\n    prompt: 'Node.js via Unix socket> ',\n    input: socket,\n    output: socket,\n  }).on('exit', () => {\n    socket.end();\n  });\n}).listen('/tmp/node-repl-sock');\n\nnet.createServer((socket) => {\n  connections += 1;\n  repl.start({\n    prompt: 'Node.js via TCP socket> ',\n    input: socket,\n    output: socket,\n  }).on('exit', () => {\n    socket.end();\n  });\n}).listen(5001);\n</code></pre>\n<p>Running this application from the command line will start a REPL on stdin.\nOther REPL clients may connect through the Unix socket or TCP socket. <code>telnet</code>,\nfor instance, is useful for connecting to TCP sockets, while <code>socat</code> can be used\nto connect to both Unix and TCP sockets.</p>\n<p>By starting a REPL from a Unix socket-based server instead of stdin, it is\npossible to connect to a long-running Node.js process without restarting it.</p>\n<p>For an example of running a \"full-featured\" (<code>terminal</code>) REPL over\na <code>net.Server</code> and <code>net.Socket</code> instance, see:\n<a href=\"https://gist.github.com/TooTallNate/2209310\">https://gist.github.com/TooTallNate/2209310</a>.</p>\n<p>For an example of running a REPL instance over <a href=\"https://curl.haxx.se/docs/manpage.html\"><code>curl(1)</code></a>, see:\n<a href=\"https://gist.github.com/TooTallNate/2053342\">https://gist.github.com/TooTallNate/2053342</a>.</p>",
              "type": "module",
              "displayName": "Starting multiple REPL instances against a single running instance"
            }
          ],
          "type": "module",
          "displayName": "The Node.js REPL"
        }
      ],
      "classes": [
        {
          "textRaw": "Class: `REPLServer`",
          "type": "class",
          "name": "REPLServer",
          "meta": {
            "added": [
              "v0.1.91"
            ],
            "changes": []
          },
          "desc": "<ul>\n<li><code>options</code> <a href=\"https://developer.mozilla.org/en-US/docs/Web/JavaScript/Reference/Global_Objects/Object\" class=\"type\">&lt;Object&gt;</a> | <a href=\"https://developer.mozilla.org/en-US/docs/Web/JavaScript/Data_structures#String_type\" class=\"type\">&lt;string&gt;</a> See <a href=\"#replstartoptions\"><code>repl.start()</code></a></li>\n<li>Extends: <a href=\"readline.html#class-readlineinterface\" class=\"type\">&lt;readline.Interface&gt;</a></li>\n</ul>\n<p>Instances of <code>repl.REPLServer</code> are created using the <a href=\"#replstartoptions\"><code>repl.start()</code></a> method\nor directly using the JavaScript <code>new</code> keyword.</p>\n<pre><code class=\"language-js\">const repl = require('node:repl');\n\nconst options = { useColors: true };\n\nconst firstInstance = repl.start(options);\nconst secondInstance = new repl.REPLServer(options);\n</code></pre>",
          "events": [
            {
              "textRaw": "Event: `'exit'`",
              "type": "event",
              "name": "exit",
              "meta": {
                "added": [
                  "v0.7.7"
                ],
                "changes": []
              },
              "params": [],
              "desc": "<p>The <code>'exit'</code> event is emitted when the REPL is exited either by receiving the\n<code>.exit</code> command as input, the user pressing <kbd>Ctrl</kbd>+<kbd>C</kbd> twice\nto signal <code>SIGINT</code>,\nor by pressing <kbd>Ctrl</kbd>+<kbd>D</kbd> to signal <code>'end'</code> on the input\nstream. The listener\ncallback is invoked without any arguments.</p>\n<pre><code class=\"language-js\">replServer.on('exit', () => {\n  console.log('Received \"exit\" event from repl!');\n  process.exit();\n});\n</code></pre>"
            },
            {
              "textRaw": "Event: `'reset'`",
              "type": "event",
              "name": "reset",
              "meta": {
                "added": [
                  "v0.11.0"
                ],
                "changes": []
              },
              "params": [],
              "desc": "<p>The <code>'reset'</code> event is emitted when the REPL's context is reset. This occurs\nwhenever the <code>.clear</code> command is received as input <em>unless</em> the REPL is using\nthe default evaluator and the <code>repl.REPLServer</code> instance was created with the\n<code>useGlobal</code> option set to <code>true</code>. The listener callback will be called with a\nreference to the <code>context</code> object as the only argument.</p>\n<p>This can be used primarily to re-initialize REPL context to some pre-defined\nstate:</p>\n<pre><code class=\"language-js\">const repl = require('node:repl');\n\nfunction initializeContext(context) {\n  context.m = 'test';\n}\n\nconst r = repl.start({ prompt: '> ' });\ninitializeContext(r.context);\n\nr.on('reset', initializeContext);\n</code></pre>\n<p>When this code is executed, the global <code>'m'</code> variable can be modified but then\nreset to its initial value using the <code>.clear</code> command:</p>\n<pre><code class=\"language-console\">$ ./node example.js\n> m\n'test'\n> m = 1\n1\n> m\n1\n> .clear\nClearing context...\n> m\n'test'\n>\n</code></pre>"
            }
          ],
          "methods": [
            {
              "textRaw": "`replServer.defineCommand(keyword, cmd)`",
              "type": "method",
              "name": "defineCommand",
              "meta": {
                "added": [
                  "v0.3.0"
                ],
                "changes": []
              },
              "signatures": [
                {
                  "params": [
                    {
                      "textRaw": "`keyword` {string} The command keyword (_without_ a leading `.` character).",
                      "name": "keyword",
                      "type": "string",
                      "desc": "The command keyword (_without_ a leading `.` character)."
                    },
                    {
                      "textRaw": "`cmd` {Object|Function} The function to invoke when the command is processed.",
                      "name": "cmd",
                      "type": "Object|Function",
                      "desc": "The function to invoke when the command is processed."
                    }
                  ]
                }
              ],
              "desc": "<p>The <code>replServer.defineCommand()</code> method is used to add new <code>.</code>-prefixed commands\nto the REPL instance. Such commands are invoked by typing a <code>.</code> followed by the\n<code>keyword</code>. The <code>cmd</code> is either a <code>Function</code> or an <code>Object</code> with the following\nproperties:</p>\n<ul>\n<li><code>help</code> <a href=\"https://developer.mozilla.org/en-US/docs/Web/JavaScript/Data_structures#String_type\" class=\"type\">&lt;string&gt;</a> Help text to be displayed when <code>.help</code> is entered (Optional).</li>\n<li><code>action</code> <a href=\"https://developer.mozilla.org/en-US/docs/Web/JavaScript/Reference/Global_Objects/Function\" class=\"type\">&lt;Function&gt;</a> The function to execute, optionally accepting a single\nstring argument.</li>\n</ul>\n<p>The following example shows two new commands added to the REPL instance:</p>\n<pre><code class=\"language-js\">const repl = require('node:repl');\n\nconst replServer = repl.start({ prompt: '> ' });\nreplServer.defineCommand('sayhello', {\n  help: 'Say hello',\n  action(name) {\n    this.clearBufferedCommand();\n    console.log(`Hello, ${name}!`);\n    this.displayPrompt();\n  },\n});\nreplServer.defineCommand('saybye', function saybye() {\n  console.log('Goodbye!');\n  this.close();\n});\n</code></pre>\n<p>The new commands can then be used from within the REPL instance:</p>\n<pre><code class=\"language-console\">> .sayhello Node.js User\nHello, Node.js User!\n> .saybye\nGoodbye!\n</code></pre>"
            },
            {
              "textRaw": "`replServer.displayPrompt([preserveCursor])`",
              "type": "method",
              "name": "displayPrompt",
              "meta": {
                "added": [
                  "v0.1.91"
                ],
                "changes": []
              },
              "signatures": [
                {
                  "params": [
                    {
                      "textRaw": "`preserveCursor` {boolean}",
                      "name": "preserveCursor",
                      "type": "boolean"
                    }
                  ]
                }
              ],
              "desc": "<p>The <code>replServer.displayPrompt()</code> method readies the REPL instance for input\nfrom the user, printing the configured <code>prompt</code> to a new line in the <code>output</code>\nand resuming the <code>input</code> to accept new input.</p>\n<p>When multi-line input is being entered, an ellipsis is printed rather than the\n'prompt'.</p>\n<p>When <code>preserveCursor</code> is <code>true</code>, the cursor placement will not be reset to <code>0</code>.</p>\n<p>The <code>replServer.displayPrompt</code> method is primarily intended to be called from\nwithin the action function for commands registered using the\n<code>replServer.defineCommand()</code> method.</p>"
            },
            {
              "textRaw": "`replServer.clearBufferedCommand()`",
              "type": "method",
              "name": "clearBufferedCommand",
              "meta": {
                "added": [
                  "v9.0.0"
                ],
                "changes": []
              },
              "signatures": [
                {
                  "params": []
                }
              ],
              "desc": "<p>The <code>replServer.clearBufferedCommand()</code> method clears any command that has been\nbuffered but not yet executed. This method is primarily intended to be\ncalled from within the action function for commands registered using the\n<code>replServer.defineCommand()</code> method.</p>"
            },
            {
              "textRaw": "`replServer.parseREPLKeyword(keyword[, rest])`",
              "type": "method",
              "name": "parseREPLKeyword",
              "meta": {
                "added": [
                  "v0.8.9"
                ],
                "deprecated": [
                  "v9.0.0"
                ],
                "changes": []
              },
              "stability": 0,
              "stabilityText": "Deprecated.",
              "signatures": [
                {
                  "return": {
                    "textRaw": "Returns: {boolean}",
                    "name": "return",
                    "type": "boolean"
                  },
                  "params": [
                    {
                      "textRaw": "`keyword` {string} the potential keyword to parse and execute",
                      "name": "keyword",
                      "type": "string",
                      "desc": "the potential keyword to parse and execute"
                    },
                    {
                      "textRaw": "`rest` {any} any parameters to the keyword command",
                      "name": "rest",
                      "type": "any",
                      "desc": "any parameters to the keyword command"
                    }
                  ]
                }
              ],
              "desc": "<p>An internal method used to parse and execute <code>REPLServer</code> keywords.\nReturns <code>true</code> if <code>keyword</code> is a valid keyword, otherwise <code>false</code>.</p>"
            },
            {
              "textRaw": "`replServer.setupHistory(historyPath, callback)`",
              "type": "method",
              "name": "setupHistory",
              "meta": {
                "added": [
                  "v11.10.0"
                ],
                "changes": []
              },
              "signatures": [
                {
                  "params": [
                    {
                      "textRaw": "`historyPath` {string} the path to the history file",
                      "name": "historyPath",
                      "type": "string",
                      "desc": "the path to the history file"
                    },
                    {
                      "textRaw": "`callback` {Function} called when history writes are ready or upon error",
                      "name": "callback",
                      "type": "Function",
                      "desc": "called when history writes are ready or upon error",
                      "options": [
                        {
                          "textRaw": "`err` {Error}",
                          "name": "err",
                          "type": "Error"
                        },
                        {
                          "textRaw": "`repl` {repl.REPLServer}",
                          "name": "repl",
                          "type": "repl.REPLServer"
                        }
                      ]
                    }
                  ]
                }
              ],
              "desc": "<p>Initializes a history log file for the REPL instance. When executing the\nNode.js binary and using the command-line REPL, a history file is initialized\nby default. However, this is not the case when creating a REPL\nprogrammatically. Use this method to initialize a history log file when working\nwith REPL instances programmatically.</p>"
            }
          ]
        }
      ],
      "properties": [
        {
          "textRaw": "`builtinModules` {string\\[]}",
          "type": "string\\[]",
          "name": "builtinModules",
          "meta": {
            "added": [
              "v14.5.0"
            ],
            "changes": []
          },
          "desc": "<p>A list of the names of all Node.js modules, e.g., <code>'http'</code>.</p>"
        }
      ],
      "methods": [
        {
          "textRaw": "`repl.start([options])`",
          "type": "method",
          "name": "start",
          "meta": {
            "added": [
              "v0.1.91"
            ],
            "changes": [
              {
                "version": [
                  "v13.4.0",
                  "v12.17.0"
                ],
                "pr-url": "https://github.com/nodejs/node/pull/30811",
                "description": "The `preview` option is now available."
              },
              {
                "version": "v12.0.0",
                "pr-url": "https://github.com/nodejs/node/pull/26518",
                "description": "The `terminal` option now follows the default description in all cases and `useColors` checks `hasColors()` if available."
              },
              {
                "version": "v10.0.0",
                "pr-url": "https://github.com/nodejs/node/pull/19187",
                "description": "The `REPL_MAGIC_MODE` `replMode` was removed."
              },
              {
                "version": "v6.3.0",
                "pr-url": "https://github.com/nodejs/node/pull/6635",
                "description": "The `breakEvalOnSigint` option is supported now."
              },
              {
                "version": "v5.8.0",
                "pr-url": "https://github.com/nodejs/node/pull/5388",
                "description": "The `options` parameter is optional now."
              }
            ]
          },
          "signatures": [
            {
              "return": {
                "textRaw": "Returns: {repl.REPLServer}",
                "name": "return",
                "type": "repl.REPLServer"
              },
              "params": [
                {
                  "textRaw": "`options` {Object|string}",
                  "name": "options",
                  "type": "Object|string",
                  "options": [
                    {
                      "textRaw": "`prompt` {string} The input prompt to display. **Default:** `'> '` (with a trailing space).",
                      "name": "prompt",
                      "type": "string",
                      "default": "`'> '` (with a trailing space)",
                      "desc": "The input prompt to display."
                    },
                    {
                      "textRaw": "`input` {stream.Readable} The `Readable` stream from which REPL input will be read. **Default:** `process.stdin`.",
                      "name": "input",
                      "type": "stream.Readable",
                      "default": "`process.stdin`",
                      "desc": "The `Readable` stream from which REPL input will be read."
                    },
                    {
                      "textRaw": "`output` {stream.Writable} The `Writable` stream to which REPL output will be written. **Default:** `process.stdout`.",
                      "name": "output",
                      "type": "stream.Writable",
                      "default": "`process.stdout`",
                      "desc": "The `Writable` stream to which REPL output will be written."
                    },
                    {
                      "textRaw": "`terminal` {boolean} If `true`, specifies that the `output` should be treated as a TTY terminal. **Default:** checking the value of the `isTTY` property on the `output` stream upon instantiation.",
                      "name": "terminal",
                      "type": "boolean",
                      "default": "checking the value of the `isTTY` property on the `output` stream upon instantiation",
                      "desc": "If `true`, specifies that the `output` should be treated as a TTY terminal."
                    },
                    {
                      "textRaw": "`eval` {Function} The function to be used when evaluating each given line of input. **Default:** an async wrapper for the JavaScript `eval()` function. An `eval` function can error with `repl.Recoverable` to indicate the input was incomplete and prompt for additional lines.",
                      "name": "eval",
                      "type": "Function",
                      "default": "an async wrapper for the JavaScript `eval()` function. An `eval` function can error with `repl.Recoverable` to indicate the input was incomplete and prompt for additional lines",
                      "desc": "The function to be used when evaluating each given line of input."
                    },
                    {
                      "textRaw": "`useColors` {boolean} If `true`, specifies that the default `writer` function should include ANSI color styling to REPL output. If a custom `writer` function is provided then this has no effect. **Default:** checking color support on the `output` stream if the REPL instance's `terminal` value is `true`.",
                      "name": "useColors",
                      "type": "boolean",
                      "default": "checking color support on the `output` stream if the REPL instance's `terminal` value is `true`",
                      "desc": "If `true`, specifies that the default `writer` function should include ANSI color styling to REPL output. If a custom `writer` function is provided then this has no effect."
                    },
                    {
                      "textRaw": "`useGlobal` {boolean} If `true`, specifies that the default evaluation function will use the JavaScript `global` as the context as opposed to creating a new separate context for the REPL instance. The node CLI REPL sets this value to `true`. **Default:** `false`.",
                      "name": "useGlobal",
                      "type": "boolean",
                      "default": "`false`",
                      "desc": "If `true`, specifies that the default evaluation function will use the JavaScript `global` as the context as opposed to creating a new separate context for the REPL instance. The node CLI REPL sets this value to `true`."
                    },
                    {
                      "textRaw": "`ignoreUndefined` {boolean} If `true`, specifies that the default writer will not output the return value of a command if it evaluates to `undefined`. **Default:** `false`.",
                      "name": "ignoreUndefined",
                      "type": "boolean",
                      "default": "`false`",
                      "desc": "If `true`, specifies that the default writer will not output the return value of a command if it evaluates to `undefined`."
                    },
                    {
                      "textRaw": "`writer` {Function} The function to invoke to format the output of each command before writing to `output`. **Default:** [`util.inspect()`][].",
                      "name": "writer",
                      "type": "Function",
                      "default": "[`util.inspect()`][]",
                      "desc": "The function to invoke to format the output of each command before writing to `output`."
                    },
                    {
                      "textRaw": "`completer` {Function} An optional function used for custom Tab auto completion. See [`readline.InterfaceCompleter`][] for an example.",
                      "name": "completer",
                      "type": "Function",
                      "desc": "An optional function used for custom Tab auto completion. See [`readline.InterfaceCompleter`][] for an example."
                    },
                    {
                      "textRaw": "`replMode` {symbol} A flag that specifies whether the default evaluator executes all JavaScript commands in strict mode or default (sloppy) mode. Acceptable values are:",
                      "name": "replMode",
                      "type": "symbol",
                      "desc": "A flag that specifies whether the default evaluator executes all JavaScript commands in strict mode or default (sloppy) mode. Acceptable values are:",
                      "options": [
                        {
                          "textRaw": "`repl.REPL_MODE_SLOPPY` to evaluate expressions in sloppy mode.",
                          "name": "repl.REPL_MODE_SLOPPY",
                          "desc": "to evaluate expressions in sloppy mode."
                        },
                        {
                          "textRaw": "`repl.REPL_MODE_STRICT` to evaluate expressions in strict mode. This is equivalent to prefacing every repl statement with `'use strict'`.",
                          "name": "repl.REPL_MODE_STRICT",
                          "desc": "to evaluate expressions in strict mode. This is equivalent to prefacing every repl statement with `'use strict'`."
                        }
                      ]
                    },
                    {
                      "textRaw": "`breakEvalOnSigint` {boolean} Stop evaluating the current piece of code when `SIGINT` is received, such as when <kbd>Ctrl</kbd>+<kbd>C</kbd> is pressed. This cannot be used together with a custom `eval` function. **Default:** `false`.",
                      "name": "breakEvalOnSigint",
                      "type": "boolean",
                      "default": "`false`",
                      "desc": "Stop evaluating the current piece of code when `SIGINT` is received, such as when <kbd>Ctrl</kbd>+<kbd>C</kbd> is pressed. This cannot be used together with a custom `eval` function."
                    },
                    {
                      "textRaw": "`preview` {boolean} Defines if the repl prints autocomplete and output previews or not. **Default:** `true` with the default eval function and `false` in case a custom eval function is used. If `terminal` is falsy, then there are no previews and the value of `preview` has no effect.",
                      "name": "preview",
                      "type": "boolean",
                      "default": "`true` with the default eval function and `false` in case a custom eval function is used. If `terminal` is falsy, then there are no previews and the value of `preview` has no effect",
                      "desc": "Defines if the repl prints autocomplete and output previews or not."
                    }
                  ]
                }
              ]
            }
          ],
          "desc": "<p>The <code>repl.start()</code> method creates and starts a <a href=\"#class-replserver\"><code>repl.REPLServer</code></a> instance.</p>\n<p>If <code>options</code> is a string, then it specifies the input prompt:</p>\n<pre><code class=\"language-js\">const repl = require('node:repl');\n\n// a Unix style prompt\nrepl.start('$ ');\n</code></pre>"
        }
      ],
      "type": "module",
      "displayName": "REPL"
    }
  ]
}<|MERGE_RESOLUTION|>--- conflicted
+++ resolved
@@ -8,11 +8,7 @@
       "introduced_in": "v0.10.0",
       "stability": 2,
       "stabilityText": "Stable",
-<<<<<<< HEAD
-      "desc": "<p><strong>Source Code:</strong> <a href=\"https://github.com/nodejs/node/blob/v14.18.1/lib/repl.js\">lib/repl.js</a></p>\n<p>The <code>repl</code> module provides a Read-Eval-Print-Loop (REPL) implementation that\nis available both as a standalone program or includible in other applications.\nIt can be accessed using:</p>\n<pre><code class=\"language-js\">const repl = require('repl');\n</code></pre>",
-=======
       "desc": "<p><strong>Source Code:</strong> <a href=\"https://github.com/nodejs/node/blob/v18.17.1/lib/repl.js\">lib/repl.js</a></p>\n<p>The <code>node:repl</code> module provides a Read-Eval-Print-Loop (REPL) implementation\nthat is available both as a standalone program or includible in other\napplications. It can be accessed using:</p>\n<pre><code class=\"language-js\">const repl = require('node:repl');\n</code></pre>",
->>>>>>> a8a80be5
       "modules": [
         {
           "textRaw": "Design and features",
@@ -64,11 +60,7 @@
                       }
                     ]
                   },
-<<<<<<< HEAD
-                  "desc": "<p>The REPL uses the <a href=\"domain.html\"><code>domain</code></a> module to catch all uncaught exceptions for that\nREPL session.</p>\n<p>This use of the <a href=\"domain.html\"><code>domain</code></a> module in the REPL has these side effects:</p>\n<ul>\n<li>\n<p>Uncaught exceptions only emit the <a href=\"process.html#process_event_uncaughtexception\"><code>'uncaughtException'</code></a> event in the\nstandalone REPL. Adding a listener for this event in a REPL within\nanother Node.js program results in <a href=\"errors.html#errors_err_invalid_repl_input\"><code>ERR_INVALID_REPL_INPUT</code></a>.</p>\n<pre><code class=\"language-js\">const r = repl.start();\n\nr.write('process.on(\"uncaughtException\", () => console.log(\"Foobar\"));\\n');\n// Output stream includes:\n//   TypeError [ERR_INVALID_REPL_INPUT]: Listeners for `uncaughtException`\n//   cannot be used in the REPL\n\nr.close();\n</code></pre>\n</li>\n<li>\n<p>Trying to use <a href=\"process.html#process_process_setuncaughtexceptioncapturecallback_fn\"><code>process.setUncaughtExceptionCaptureCallback()</code></a> throws\nan <a href=\"errors.html#errors_err_domain_cannot_set_uncaught_exception_capture\"><code>ERR_DOMAIN_CANNOT_SET_UNCAUGHT_EXCEPTION_CAPTURE</code></a> error.</p>\n</li>\n</ul>",
-=======
                   "desc": "<p>The REPL uses the <a href=\"domain.html\"><code>domain</code></a> module to catch all uncaught exceptions for that\nREPL session.</p>\n<p>This use of the <a href=\"domain.html\"><code>domain</code></a> module in the REPL has these side effects:</p>\n<ul>\n<li>\n<p>Uncaught exceptions only emit the <a href=\"process.html#event-uncaughtexception\"><code>'uncaughtException'</code></a> event in the\nstandalone REPL. Adding a listener for this event in a REPL within\nanother Node.js program results in <a href=\"errors.html#err_invalid_repl_input\"><code>ERR_INVALID_REPL_INPUT</code></a>.</p>\n<pre><code class=\"language-js\">const r = repl.start();\n\nr.write('process.on(\"uncaughtException\", () => console.log(\"Foobar\"));\\n');\n// Output stream includes:\n//   TypeError [ERR_INVALID_REPL_INPUT]: Listeners for `uncaughtException`\n//   cannot be used in the REPL\n\nr.close();\n</code></pre>\n</li>\n<li>\n<p>Trying to use <a href=\"process.html#processsetuncaughtexceptioncapturecallbackfn\"><code>process.setUncaughtExceptionCaptureCallback()</code></a> throws\nan <a href=\"errors.html#err_domain_cannot_set_uncaught_exception_capture\"><code>ERR_DOMAIN_CANNOT_SET_UNCAUGHT_EXCEPTION_CAPTURE</code></a> error.</p>\n</li>\n</ul>",
->>>>>>> a8a80be5
                   "type": "module",
                   "displayName": "Global uncaught exceptions"
                 },
@@ -91,11 +83,7 @@
                 {
                   "textRaw": "`await` keyword",
                   "name": "`await`_keyword",
-<<<<<<< HEAD
-                  "desc": "<p>With the <a href=\"cli.html#cli_experimental_repl_await\"><code>--experimental-repl-await</code></a> command-line option specified,\nexperimental support for the <code>await</code> keyword is enabled.</p>\n<pre><code class=\"language-console\">> await Promise.resolve(123)\n123\n> await Promise.reject(new Error('REPL await'))\nError: REPL await\n    at repl:1:45\n> const timeout = util.promisify(setTimeout);\nundefined\n> const old = Date.now(); await timeout(1000); console.log(Date.now() - old);\n1002\nundefined\n</code></pre>\n<p>One known limitation of using the <code>await</code> keyword in the REPL is that\nit will invalidate the lexical scoping of the <code>const</code> and <code>let</code>\nkeywords.</p>\n<p>For example:</p>\n<pre><code class=\"language-console\">> const m = await Promise.resolve(123)\nundefined\n> m\n123\n> const m = await Promise.resolve(234)\nundefined\n> m\n234\n</code></pre>",
-=======
                   "desc": "<p>Support for the <code>await</code> keyword is enabled at the top level.</p>\n<pre><code class=\"language-console\">> await Promise.resolve(123)\n123\n> await Promise.reject(new Error('REPL await'))\nUncaught Error: REPL await\n    at REPL2:1:54\n> const timeout = util.promisify(setTimeout);\nundefined\n> const old = Date.now(); await timeout(1000); console.log(Date.now() - old);\n1002\nundefined\n</code></pre>\n<p>One known limitation of using the <code>await</code> keyword in the REPL is that\nit will invalidate the lexical scoping of the <code>const</code> and <code>let</code>\nkeywords.</p>\n<p>For example:</p>\n<pre><code class=\"language-console\">> const m = await Promise.resolve(123)\nundefined\n> m\n123\n> const m = await Promise.resolve(234)\nundefined\n> m\n234\n</code></pre>\n<p><a href=\"cli.html#--no-experimental-repl-await\"><code>--no-experimental-repl-await</code></a> shall disable top-level await in REPL.</p>",
->>>>>>> a8a80be5
                   "type": "module",
                   "displayName": "`await` keyword"
                 }
@@ -113,11 +101,7 @@
                 ],
                 "changes": []
               },
-<<<<<<< HEAD
-              "desc": "<p>The REPL supports bi-directional reverse-i-search similar to <a href=\"https://en.wikipedia.org/wiki/Z_shell\">ZSH</a>. It is\ntriggered with <kbd>Ctrl</kbd>+<kbd>R</kbd> to search backward and\n<kbd>Ctrl</kbd>+<kbd>S</kbd> to search\nforwards.</p>\n<p>Duplicated history entries will be skipped.</p>\n<p>Entries are accepted as soon as any key is pressed that doesn't correspond\nwith the reverse search. Cancelling is possible by pressing <kbd>Esc</kbd> or\n<kbd>Ctrl</kbd>+<kbd>C</kbd>.</p>\n<p>Changing the direction immediately searches for the next entry in the expected\ndirection from the current position on.</p>",
-=======
               "desc": "<p>The REPL supports bi-directional reverse-i-search similar to <a href=\"https://en.wikipedia.org/wiki/Z_shell\">ZSH</a>. It is\ntriggered with <kbd>Ctrl</kbd>+<kbd>R</kbd> to search backward\nand <kbd>Ctrl</kbd>+<kbd>S</kbd> to search forwards.</p>\n<p>Duplicated history entries will be skipped.</p>\n<p>Entries are accepted as soon as any key is pressed that doesn't correspond\nwith the reverse search. Cancelling is possible by pressing <kbd>Esc</kbd>\nor <kbd>Ctrl</kbd>+<kbd>C</kbd>.</p>\n<p>Changing the direction immediately searches for the next entry in the expected\ndirection from the current position on.</p>",
->>>>>>> a8a80be5
               "type": "module",
               "displayName": "Reverse-i-search"
             },
