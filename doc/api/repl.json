--- conflicted
+++ resolved
@@ -8,11 +8,7 @@
       "introduced_in": "v0.10.0",
       "stability": 2,
       "stabilityText": "Stable",
-<<<<<<< HEAD
-      "desc": "<p><strong>Source Code:</strong> <a href=\"https://github.com/nodejs/node/blob/v18.13.0/lib/repl.js\">lib/repl.js</a></p>\n<p>The <code>node:repl</code> module provides a Read-Eval-Print-Loop (REPL) implementation\nthat is available both as a standalone program or includible in other\napplications. It can be accessed using:</p>\n<pre><code class=\"language-js\">const repl = require('node:repl');\n</code></pre>",
-=======
       "desc": "<p><strong>Source Code:</strong> <a href=\"https://github.com/nodejs/node/blob/v18.19.0/lib/repl.js\">lib/repl.js</a></p>\n<p>The <code>node:repl</code> module provides a Read-Eval-Print-Loop (REPL) implementation\nthat is available both as a standalone program or includible in other\napplications. It can be accessed using:</p>\n<pre><code class=\"language-js\">const repl = require('node:repl');\n</code></pre>",
->>>>>>> 8a2d13a7
       "modules": [
         {
           "textRaw": "Design and features",
@@ -87,11 +83,7 @@
                 {
                   "textRaw": "`await` keyword",
                   "name": "`await`_keyword",
-<<<<<<< HEAD
-                  "desc": "<p>Support for the <code>await</code> keyword is enabled at the top level.</p>\n<pre><code class=\"language-console\">> await Promise.resolve(123)\n123\n> await Promise.reject(new Error('REPL await'))\nError: REPL await\n    at repl:1:45\n> const timeout = util.promisify(setTimeout);\nundefined\n> const old = Date.now(); await timeout(1000); console.log(Date.now() - old);\n1002\nundefined\n</code></pre>\n<p>One known limitation of using the <code>await</code> keyword in the REPL is that\nit will invalidate the lexical scoping of the <code>const</code> and <code>let</code>\nkeywords.</p>\n<p>For example:</p>\n<pre><code class=\"language-console\">> const m = await Promise.resolve(123)\nundefined\n> m\n123\n> const m = await Promise.resolve(234)\nundefined\n> m\n234\n</code></pre>\n<p><a href=\"cli.html#--no-experimental-repl-await\"><code>--no-experimental-repl-await</code></a> shall disable top-level await in REPL.</p>",
-=======
                   "desc": "<p>Support for the <code>await</code> keyword is enabled at the top level.</p>\n<pre><code class=\"language-console\">> await Promise.resolve(123)\n123\n> await Promise.reject(new Error('REPL await'))\nUncaught Error: REPL await\n    at REPL2:1:54\n> const timeout = util.promisify(setTimeout);\nundefined\n> const old = Date.now(); await timeout(1000); console.log(Date.now() - old);\n1002\nundefined\n</code></pre>\n<p>One known limitation of using the <code>await</code> keyword in the REPL is that\nit will invalidate the lexical scoping of the <code>const</code> and <code>let</code>\nkeywords.</p>\n<p>For example:</p>\n<pre><code class=\"language-console\">> const m = await Promise.resolve(123)\nundefined\n> m\n123\n> const m = await Promise.resolve(234)\nundefined\n> m\n234\n</code></pre>\n<p><a href=\"cli.html#--no-experimental-repl-await\"><code>--no-experimental-repl-await</code></a> shall disable top-level await in REPL.</p>",
->>>>>>> 8a2d13a7
                   "type": "module",
                   "displayName": "`await` keyword"
                 }
