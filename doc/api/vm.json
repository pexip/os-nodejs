--- conflicted
+++ resolved
@@ -8,11 +8,7 @@
       "introduced_in": "v0.10.0",
       "stability": 2,
       "stabilityText": "Stable",
-<<<<<<< HEAD
-      "desc": "<p><strong>Source Code:</strong> <a href=\"https://github.com/nodejs/node/blob/v18.13.0/lib/vm.js\">lib/vm.js</a></p>\n<p>The <code>node:vm</code> module enables compiling and running code within V8 Virtual\nMachine contexts.</p>\n<p><strong class=\"critical\">The <code>node:vm</code> module is not a security\nmechanism. Do not use it to run untrusted code.</strong></p>\n<p>JavaScript code can be compiled and run immediately or\ncompiled, saved, and run later.</p>\n<p>A common use case is to run the code in a different V8 Context. This means\ninvoked code has a different global object than the invoking code.</p>\n<p>One can provide the context by <a href=\"#what-does-it-mean-to-contextify-an-object\"><em>contextifying</em></a> an\nobject. The invoked code treats any property in the context like a\nglobal variable. Any changes to global variables caused by the invoked\ncode are reflected in the context object.</p>\n<pre><code class=\"language-js\">const vm = require('node:vm');\n\nconst x = 1;\n\nconst context = { x: 2 };\nvm.createContext(context); // Contextify the object.\n\nconst code = 'x += 40; var y = 17;';\n// `x` and `y` are global variables in the context.\n// Initially, x has the value 2 because that is the value of context.x.\nvm.runInContext(code, context);\n\nconsole.log(context.x); // 42\nconsole.log(context.y); // 17\n\nconsole.log(x); // 1; y is not defined.\n</code></pre>",
-=======
       "desc": "<p><strong>Source Code:</strong> <a href=\"https://github.com/nodejs/node/blob/v18.19.0/lib/vm.js\">lib/vm.js</a></p>\n<p>The <code>node:vm</code> module enables compiling and running code within V8 Virtual\nMachine contexts.</p>\n<p><strong class=\"critical\">The <code>node:vm</code> module is not a security\nmechanism. Do not use it to run untrusted code.</strong></p>\n<p>JavaScript code can be compiled and run immediately or\ncompiled, saved, and run later.</p>\n<p>A common use case is to run the code in a different V8 Context. This means\ninvoked code has a different global object than the invoking code.</p>\n<p>One can provide the context by <a href=\"#what-does-it-mean-to-contextify-an-object\"><em>contextifying</em></a> an\nobject. The invoked code treats any property in the context like a\nglobal variable. Any changes to global variables caused by the invoked\ncode are reflected in the context object.</p>\n<pre><code class=\"language-js\">const vm = require('node:vm');\n\nconst x = 1;\n\nconst context = { x: 2 };\nvm.createContext(context); // Contextify the object.\n\nconst code = 'x += 40; var y = 17;';\n// `x` and `y` are global variables in the context.\n// Initially, x has the value 2 because that is the value of context.x.\nvm.runInContext(code, context);\n\nconsole.log(context.x); // 42\nconsole.log(context.y); // 17\n\nconsole.log(x); // 1; y is not defined.\n</code></pre>",
->>>>>>> 8a2d13a7
       "classes": [
         {
           "textRaw": "Class: `vm.Script`",
@@ -375,13 +371,8 @@
                           "type": "vm.Script"
                         },
                         {
-<<<<<<< HEAD
-                          "textRaw": "`importAssertions` {Object} The `\"assert\"` value passed to the [`optionsExpression`][] optional parameter, or an empty object if no value was provided.",
-                          "name": "importAssertions",
-=======
                           "textRaw": "`importAttributes` {Object} The `\"assert\"` value passed to the [`optionsExpression`][] optional parameter, or an empty object if no value was provided.",
                           "name": "importAttributes",
->>>>>>> 8a2d13a7
                           "type": "Object",
                           "desc": "The `\"assert\"` value passed to the [`optionsExpression`][] optional parameter, or an empty object if no value was provided."
                         },
@@ -529,12 +520,6 @@
                           "type": "Object",
                           "options": [
                             {
-<<<<<<< HEAD
-                              "textRaw": "`assert` {Object} The data from the assertion:```js import foo from 'foo' assert { name: 'value' }; // ^^^^^^^^^^^^^^^^^ the assertion ```Per ECMA-262, hosts are expected to ignore assertions that they do not support, as opposed to, for example, triggering an error if an unsupported assertion is present.",
-                              "name": "assert",
-                              "type": "Object",
-                              "desc": "The data from the assertion:```js import foo from 'foo' assert { name: 'value' }; // ^^^^^^^^^^^^^^^^^ the assertion ```Per ECMA-262, hosts are expected to ignore assertions that they do not support, as opposed to, for example, triggering an error if an unsupported assertion is present."
-=======
                               "textRaw": "`attributes` {Object} The data from the attribute:```mjs import foo from 'foo' assert { name: 'value' }; // ^^^^^^^^^^^^^^^^^ the attribute ```Per ECMA-262, hosts are expected to trigger an error if an unsupported attribute is present.",
                               "name": "attributes",
                               "type": "Object",
@@ -545,7 +530,6 @@
                               "name": "assert",
                               "type": "Object",
                               "desc": "Alias for `extra.attributes`."
->>>>>>> 8a2d13a7
                             }
                           ]
                         },
@@ -683,13 +667,8 @@
                           "type": "vm.Module"
                         },
                         {
-<<<<<<< HEAD
-                          "textRaw": "`importAssertions` {Object} The `\"assert\"` value passed to the [`optionsExpression`][] optional parameter, or an empty object if no value was provided.",
-                          "name": "importAssertions",
-=======
                           "textRaw": "`importAttributes` {Object} The `\"assert\"` value passed to the [`optionsExpression`][] optional parameter, or an empty object if no value was provided.",
                           "name": "importAttributes",
->>>>>>> 8a2d13a7
                           "type": "Object",
                           "desc": "The `\"assert\"` value passed to the [`optionsExpression`][] optional parameter, or an empty object if no value was provided."
                         },
@@ -807,8 +786,6 @@
             "changes": [
               {
                 "version": [
-<<<<<<< HEAD
-=======
                   "v18.15.0"
                 ],
                 "pr-url": "https://github.com/nodejs/node/pull/46320",
@@ -816,16 +793,11 @@
               },
               {
                 "version": [
->>>>>>> 8a2d13a7
                   "v17.0.0",
                   "v16.12.0"
                 ],
                 "pr-url": "https://github.com/nodejs/node/pull/40249",
-<<<<<<< HEAD
-                "description": "Added support for import assertions to the `importModuleDynamically` parameter."
-=======
                 "description": "Added support for import attributes to the `importModuleDynamically` parameter."
->>>>>>> 8a2d13a7
               },
               {
                 "version": "v15.9.0",
@@ -937,13 +909,8 @@
                           "type": "Function"
                         },
                         {
-<<<<<<< HEAD
-                          "textRaw": "`importAssertions` {Object} The `\"assert\"` value passed to the [`optionsExpression`][] optional parameter, or an empty object if no value was provided.",
-                          "name": "importAssertions",
-=======
                           "textRaw": "`importAttributes` {Object} The `\"assert\"` value passed to the [`optionsExpression`][] optional parameter, or an empty object if no value was provided.",
                           "name": "importAttributes",
->>>>>>> 8a2d13a7
                           "type": "Object",
                           "desc": "The `\"assert\"` value passed to the [`optionsExpression`][] optional parameter, or an empty object if no value was provided."
                         },
@@ -1100,11 +1067,7 @@
               "params": []
             }
           ],
-<<<<<<< HEAD
-          "desc": "<p>Measure the memory known to V8 and used by all contexts known to the\ncurrent V8 isolate, or the main context.</p>\n<ul>\n<li><code>options</code> <a href=\"https://developer.mozilla.org/en-US/docs/Web/JavaScript/Reference/Global_Objects/Object\" class=\"type\">&lt;Object&gt;</a> Optional.\n<ul>\n<li><code>mode</code> <a href=\"https://developer.mozilla.org/en-US/docs/Web/JavaScript/Data_structures#String_type\" class=\"type\">&lt;string&gt;</a> Either <code>'summary'</code> or <code>'detailed'</code>. In summary mode,\nonly the memory measured for the main context will be returned. In\ndetailed mode, the memory measured for all contexts known to the\ncurrent V8 isolate will be returned.\n<strong>Default:</strong> <code>'summary'</code></li>\n<li><code>execution</code> <a href=\"https://developer.mozilla.org/en-US/docs/Web/JavaScript/Data_structures#String_type\" class=\"type\">&lt;string&gt;</a> Either <code>'default'</code> or <code>'eager'</code>. With default\nexecution, the promise will not resolve until after the next scheduled\ngarbage collection starts, which may take a while (or never if the program\nexits before the next GC). With eager execution, the GC will be started\nright away to measure the memory.\n<strong>Default:</strong> <code>'default'</code></li>\n</ul>\n</li>\n<li>Returns: <a href=\"https://developer.mozilla.org/en-US/docs/Web/JavaScript/Reference/Global_Objects/Promise\" class=\"type\">&lt;Promise&gt;</a> If the memory is successfully measured the promise will\nresolve with an object containing information about the memory usage.</li>\n</ul>\n<p>The format of the object that the returned Promise may resolve with is\nspecific to the V8 engine and may change from one version of V8 to the next.</p>\n<p>The returned result is different from the statistics returned by\n<code>v8.getHeapSpaceStatistics()</code> in that <code>vm.measureMemory()</code> measure the\nmemory reachable by each V8 specific contexts in the current instance of\nthe V8 engine, while the result of <code>v8.getHeapSpaceStatistics()</code> measure\nthe memory occupied by each heap space in the current V8 instance.</p>\n<pre><code class=\"language-js\">const vm = require('node:vm');\n// Measure the memory used by the main context.\nvm.measureMemory({ mode: 'summary' })\n  // This is the same as vm.measureMemory()\n  .then((result) => {\n    // The current format is:\n    // {\n    //   total: {\n    //      jsMemoryEstimate: 2418479, jsMemoryRange: [ 2418479, 2745799 ]\n    //    }\n    // }\n    console.log(result);\n  });\n\nconst context = vm.createContext({ a: 1 });\nvm.measureMemory({ mode: 'detailed', execution: 'eager' })\n  .then((result) => {\n    // Reference the context here so that it won't be GC'ed\n    // until the measurement is complete.\n    console.log(context.a);\n    // {\n    //   total: {\n    //     jsMemoryEstimate: 2574732,\n    //     jsMemoryRange: [ 2574732, 2904372 ]\n    //   },\n    //   current: {\n    //     jsMemoryEstimate: 2438996,\n    //     jsMemoryRange: [ 2438996, 2768636 ]\n    //   },\n    //   other: [\n    //     {\n    //       jsMemoryEstimate: 135736,\n    //       jsMemoryRange: [ 135736, 465376 ]\n    //     }\n    //   ]\n    // }\n    console.log(result);\n  });\n</code></pre>"
-=======
           "desc": "<p>Measure the memory known to V8 and used by all contexts known to the\ncurrent V8 isolate, or the main context.</p>\n<ul>\n<li><code>options</code> <a href=\"https://developer.mozilla.org/en-US/docs/Web/JavaScript/Reference/Global_Objects/Object\" class=\"type\">&lt;Object&gt;</a> Optional.\n<ul>\n<li><code>mode</code> <a href=\"https://developer.mozilla.org/en-US/docs/Web/JavaScript/Data_structures#String_type\" class=\"type\">&lt;string&gt;</a> Either <code>'summary'</code> or <code>'detailed'</code>. In summary mode,\nonly the memory measured for the main context will be returned. In\ndetailed mode, the memory measured for all contexts known to the\ncurrent V8 isolate will be returned.\n<strong>Default:</strong> <code>'summary'</code></li>\n<li><code>execution</code> <a href=\"https://developer.mozilla.org/en-US/docs/Web/JavaScript/Data_structures#String_type\" class=\"type\">&lt;string&gt;</a> Either <code>'default'</code> or <code>'eager'</code>. With default\nexecution, the promise will not resolve until after the next scheduled\ngarbage collection starts, which may take a while (or never if the program\nexits before the next GC). With eager execution, the GC will be started\nright away to measure the memory.\n<strong>Default:</strong> <code>'default'</code></li>\n</ul>\n</li>\n<li>Returns: <a href=\"https://developer.mozilla.org/en-US/docs/Web/JavaScript/Reference/Global_Objects/Promise\" class=\"type\">&lt;Promise&gt;</a> If the memory is successfully measured, the promise will\nresolve with an object containing information about the memory usage.\nOtherwise it will be rejected with an <code>ERR_CONTEXT_NOT_INITIALIZED</code> error.</li>\n</ul>\n<p>The format of the object that the returned Promise may resolve with is\nspecific to the V8 engine and may change from one version of V8 to the next.</p>\n<p>The returned result is different from the statistics returned by\n<code>v8.getHeapSpaceStatistics()</code> in that <code>vm.measureMemory()</code> measure the\nmemory reachable by each V8 specific contexts in the current instance of\nthe V8 engine, while the result of <code>v8.getHeapSpaceStatistics()</code> measure\nthe memory occupied by each heap space in the current V8 instance.</p>\n<pre><code class=\"language-js\">const vm = require('node:vm');\n// Measure the memory used by the main context.\nvm.measureMemory({ mode: 'summary' })\n  // This is the same as vm.measureMemory()\n  .then((result) => {\n    // The current format is:\n    // {\n    //   total: {\n    //      jsMemoryEstimate: 2418479, jsMemoryRange: [ 2418479, 2745799 ]\n    //    }\n    // }\n    console.log(result);\n  });\n\nconst context = vm.createContext({ a: 1 });\nvm.measureMemory({ mode: 'detailed', execution: 'eager' })\n  .then((result) => {\n    // Reference the context here so that it won't be GC'ed\n    // until the measurement is complete.\n    console.log(context.a);\n    // {\n    //   total: {\n    //     jsMemoryEstimate: 2574732,\n    //     jsMemoryRange: [ 2574732, 2904372 ]\n    //   },\n    //   current: {\n    //     jsMemoryEstimate: 2438996,\n    //     jsMemoryRange: [ 2438996, 2768636 ]\n    //   },\n    //   other: [\n    //     {\n    //       jsMemoryEstimate: 135736,\n    //       jsMemoryRange: [ 135736, 465376 ]\n    //     }\n    //   ]\n    // }\n    console.log(result);\n  });\n</code></pre>"
->>>>>>> 8a2d13a7
         },
         {
           "textRaw": "`vm.runInContext(code, contextifiedObject[, options])`",
@@ -1121,11 +1084,7 @@
                   "v16.12.0"
                 ],
                 "pr-url": "https://github.com/nodejs/node/pull/40249",
-<<<<<<< HEAD
-                "description": "Added support for import assertions to the `importModuleDynamically` parameter."
-=======
                 "description": "Added support for import attributes to the `importModuleDynamically` parameter."
->>>>>>> 8a2d13a7
               },
               {
                 "version": "v6.3.0",
@@ -1225,13 +1184,8 @@
                           "type": "vm.Script"
                         },
                         {
-<<<<<<< HEAD
-                          "textRaw": "`importAssertions` {Object} The `\"assert\"` value passed to the [`optionsExpression`][] optional parameter, or an empty object if no value was provided.",
-                          "name": "importAssertions",
-=======
                           "textRaw": "`importAttributes` {Object} The `\"assert\"` value passed to the [`optionsExpression`][] optional parameter, or an empty object if no value was provided.",
                           "name": "importAttributes",
->>>>>>> 8a2d13a7
                           "type": "Object",
                           "desc": "The `\"assert\"` value passed to the [`optionsExpression`][] optional parameter, or an empty object if no value was provided."
                         },
@@ -1265,11 +1219,7 @@
                   "v16.12.0"
                 ],
                 "pr-url": "https://github.com/nodejs/node/pull/40249",
-<<<<<<< HEAD
-                "description": "Added support for import assertions to the `importModuleDynamically` parameter."
-=======
                 "description": "Added support for import attributes to the `importModuleDynamically` parameter."
->>>>>>> 8a2d13a7
               },
               {
                 "version": "v14.6.0",
@@ -1414,13 +1364,8 @@
                           "type": "vm.Script"
                         },
                         {
-<<<<<<< HEAD
-                          "textRaw": "`importAssertions` {Object} The `\"assert\"` value passed to the [`optionsExpression`][] optional parameter, or an empty object if no value was provided.",
-                          "name": "importAssertions",
-=======
                           "textRaw": "`importAttributes` {Object} The `\"assert\"` value passed to the [`optionsExpression`][] optional parameter, or an empty object if no value was provided.",
                           "name": "importAttributes",
->>>>>>> 8a2d13a7
                           "type": "Object",
                           "desc": "The `\"assert\"` value passed to the [`optionsExpression`][] optional parameter, or an empty object if no value was provided."
                         },
@@ -1460,11 +1405,7 @@
                   "v16.12.0"
                 ],
                 "pr-url": "https://github.com/nodejs/node/pull/40249",
-<<<<<<< HEAD
-                "description": "Added support for import assertions to the `importModuleDynamically` parameter."
-=======
                 "description": "Added support for import attributes to the `importModuleDynamically` parameter."
->>>>>>> 8a2d13a7
               },
               {
                 "version": "v6.3.0",
@@ -1558,13 +1499,8 @@
                           "type": "vm.Script"
                         },
                         {
-<<<<<<< HEAD
-                          "textRaw": "`importAssertions` {Object} The `\"assert\"` value passed to the [`optionsExpression`][] optional parameter, or an empty object if no value was provided.",
-                          "name": "importAssertions",
-=======
                           "textRaw": "`importAttributes` {Object} The `\"assert\"` value passed to the [`optionsExpression`][] optional parameter, or an empty object if no value was provided.",
                           "name": "importAttributes",
->>>>>>> 8a2d13a7
                           "type": "Object",
                           "desc": "The `\"assert\"` value passed to the [`optionsExpression`][] optional parameter, or an empty object if no value was provided."
                         },
