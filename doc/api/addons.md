--- conflicted
+++ resolved
@@ -9,11 +9,7 @@
 Addons provide an interface between JavaScript and C/C++ libraries.
 
 There are three options for implementing addons: Node-API, nan, or direct
-<<<<<<< HEAD
-use of internal V8, libuv and Node.js libraries. Unless there is a need for
-=======
 use of internal V8, libuv, and Node.js libraries. Unless there is a need for
->>>>>>> a8a80be5
 direct access to functionality which is not exposed by Node-API, use Node-API.
 Refer to [C/C++ addons with Node-API](n-api.md) for more information on
 Node-API.
@@ -31,11 +27,7 @@
   threads and all of the asynchronous behaviors of the platform. It also
   serves as a cross-platform abstraction library, giving easy, POSIX-like
   access across all major operating systems to many common system tasks, such
-<<<<<<< HEAD
-  as interacting with the filesystem, sockets, timers, and system events. libuv
-=======
   as interacting with the file system, sockets, timers, and system events. libuv
->>>>>>> a8a80be5
   also provides a threading abstraction similar to POSIX threads for
   more sophisticated asynchronous addons that need to move beyond the
   standard event loop. Addon authors should
@@ -469,11 +461,7 @@
 
 Creating and maintaining an addon that benefits from the ABI stability
 provided by Node-API carries with it certain
-<<<<<<< HEAD
-[implementation considerations](n-api.md#n_api_implications_of_abi_stability).
-=======
 [implementation considerations][].
->>>>>>> a8a80be5
 
 To use Node-API in the above "Hello world" example, replace the content of
 `hello.cc` with the following. All other instructions remain the same.
@@ -1386,18 +1374,11 @@
 [Linking to libraries included with Node.js]: #linking-to-libraries-included-with-nodejs
 [Native Abstractions for Node.js]: https://github.com/nodejs/nan
 [V8]: https://v8.dev/
-<<<<<<< HEAD
-[`Worker`]: worker_threads.md#worker_threads_class_worker
-[bindings]: https://github.com/TooTallNate/node-bindings
-[download]: https://github.com/nodejs/node-addon-examples
-[examples]: https://github.com/nodejs/nan/tree/HEAD/examples/
-=======
 [`Worker`]: worker_threads.md#class-worker
 [bindings]: https://github.com/TooTallNate/node-bindings
 [download]: https://github.com/nodejs/node-addon-examples
 [examples]: https://github.com/nodejs/nan/tree/HEAD/examples/
 [implementation considerations]: n-api.md#implications-of-abi-stability
->>>>>>> a8a80be5
 [installation instructions]: https://github.com/nodejs/node-gyp#installation
 [libuv]: https://github.com/libuv/libuv
 [node-gyp]: https://github.com/nodejs/node-gyp
