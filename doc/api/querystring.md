# Query string

<!--introduced_in=v0.1.25-->

> Stability: 3 - Legacy

<!--name=querystring-->

<!-- source_link=lib/querystring.js -->

The `node:querystring` module provides utilities for parsing and formatting URL
query strings. It can be accessed using:

```js
const querystring = require('node:querystring');
```

<<<<<<< HEAD
The `querystring` API is considered Legacy. While it is still maintained,
new code should use the {URLSearchParams} API instead.
=======
`querystring` is more performant than {URLSearchParams} but is not a
standardized API. Use {URLSearchParams} when performance is not critical or
when compatibility with browser code is desirable.
>>>>>>> a8a80be5

## `querystring.decode()`

<!-- YAML
added: v0.1.99
-->

The `querystring.decode()` function is an alias for `querystring.parse()`.

## `querystring.encode()`

<!-- YAML
added: v0.1.99
-->

The `querystring.encode()` function is an alias for `querystring.stringify()`.

## `querystring.escape(str)`

<!-- YAML
added: v0.1.25
-->

* `str` {string}

The `querystring.escape()` method performs URL percent-encoding on the given
`str` in a manner that is optimized for the specific requirements of URL
query strings.

The `querystring.escape()` method is used by `querystring.stringify()` and is
generally not expected to be used directly. It is exported primarily to allow
application code to provide a replacement percent-encoding implementation if
necessary by assigning `querystring.escape` to an alternative function.

## `querystring.parse(str[, sep[, eq[, options]]])`

<!-- YAML
added: v0.1.25
changes:
  - version: v8.0.0
    pr-url: https://github.com/nodejs/node/pull/10967
    description: Multiple empty entries are now parsed correctly (e.g. `&=&=`).
  - version: v6.0.0
    pr-url: https://github.com/nodejs/node/pull/6055
    description: The returned object no longer inherits from `Object.prototype`.
  - version:
    - v6.0.0
    - v4.2.4
    pr-url: https://github.com/nodejs/node/pull/3807
    description: The `eq` parameter may now have a length of more than `1`.
-->

* `str` {string} The URL query string to parse
* `sep` {string} The substring used to delimit key and value pairs in the
  query string. **Default:** `'&'`.
* `eq` {string}. The substring used to delimit keys and values in the
  query string. **Default:** `'='`.
* `options` {Object}
  * `decodeURIComponent` {Function} The function to use when decoding
    percent-encoded characters in the query string. **Default:**
    `querystring.unescape()`.
  * `maxKeys` {number} Specifies the maximum number of keys to parse.
    Specify `0` to remove key counting limitations. **Default:** `1000`.

The `querystring.parse()` method parses a URL query string (`str`) into a
collection of key and value pairs.

For example, the query string `'foo=bar&abc=xyz&abc=123'` is parsed into:

<!-- eslint-skip -->

```js
{
  foo: 'bar',
  abc: ['xyz', '123']
}
```

The object returned by the `querystring.parse()` method _does not_
prototypically inherit from the JavaScript `Object`. This means that typical
`Object` methods such as `obj.toString()`, `obj.hasOwnProperty()`, and others
are not defined and _will not work_.

By default, percent-encoded characters within the query string will be assumed
to use UTF-8 encoding. If an alternative character encoding is used, then an
alternative `decodeURIComponent` option will need to be specified:

```js
// Assuming gbkDecodeURIComponent function already exists...

querystring.parse('w=%D6%D0%CE%C4&foo=bar', null, null,
                  { decodeURIComponent: gbkDecodeURIComponent });
```

## `querystring.stringify(obj[, sep[, eq[, options]]])`

<!-- YAML
added: v0.1.25
-->

* `obj` {Object} The object to serialize into a URL query string
* `sep` {string} The substring used to delimit key and value pairs in the
  query string. **Default:** `'&'`.
* `eq` {string}. The substring used to delimit keys and values in the
  query string. **Default:** `'='`.
* `options`
  * `encodeURIComponent` {Function} The function to use when converting
    URL-unsafe characters to percent-encoding in the query string. **Default:**
    `querystring.escape()`.

The `querystring.stringify()` method produces a URL query string from a
given `obj` by iterating through the object's "own properties".

It serializes the following types of values passed in `obj`:
<<<<<<< HEAD
{string|number|bigint|boolean|string[]|number[]|bigint[]|boolean[]}
=======
{string|number|bigint|boolean|string\[]|number\[]|bigint\[]|boolean\[]}
>>>>>>> a8a80be5
The numeric values must be finite. Any other input values will be coerced to
empty strings.

```js
querystring.stringify({ foo: 'bar', baz: ['qux', 'quux'], corge: '' });
// Returns 'foo=bar&baz=qux&baz=quux&corge='

querystring.stringify({ foo: 'bar', baz: 'qux' }, ';', ':');
// Returns 'foo:bar;baz:qux'
```

By default, characters requiring percent-encoding within the query string will
be encoded as UTF-8. If an alternative encoding is required, then an alternative
`encodeURIComponent` option will need to be specified:

```js
// Assuming gbkEncodeURIComponent function already exists,

querystring.stringify({ w: '中文', foo: 'bar' }, null, null,
                      { encodeURIComponent: gbkEncodeURIComponent });
```

## `querystring.unescape(str)`

<!-- YAML
added: v0.1.25
-->

* `str` {string}

The `querystring.unescape()` method performs decoding of URL percent-encoded
characters on the given `str`.

The `querystring.unescape()` method is used by `querystring.parse()` and is
generally not expected to be used directly. It is exported primarily to allow
application code to provide a replacement decoding implementation if
necessary by assigning `querystring.unescape` to an alternative function.

By default, the `querystring.unescape()` method will attempt to use the
JavaScript built-in `decodeURIComponent()` method to decode. If that fails,
a safer equivalent that does not throw on malformed URLs will be used.<|MERGE_RESOLUTION|>--- conflicted
+++ resolved
@@ -2,7 +2,7 @@
 
 <!--introduced_in=v0.1.25-->
 
-> Stability: 3 - Legacy
+> Stability: 2 - Stable
 
 <!--name=querystring-->
 
@@ -15,14 +15,9 @@
 const querystring = require('node:querystring');
 ```
 
-<<<<<<< HEAD
-The `querystring` API is considered Legacy. While it is still maintained,
-new code should use the {URLSearchParams} API instead.
-=======
 `querystring` is more performant than {URLSearchParams} but is not a
 standardized API. Use {URLSearchParams} when performance is not critical or
 when compatibility with browser code is desirable.
->>>>>>> a8a80be5
 
 ## `querystring.decode()`
 
@@ -137,11 +132,7 @@
 given `obj` by iterating through the object's "own properties".
 
 It serializes the following types of values passed in `obj`:
-<<<<<<< HEAD
-{string|number|bigint|boolean|string[]|number[]|bigint[]|boolean[]}
-=======
 {string|number|bigint|boolean|string\[]|number\[]|bigint\[]|boolean\[]}
->>>>>>> a8a80be5
 The numeric values must be finite. Any other input values will be coerced to
 empty strings.
 
