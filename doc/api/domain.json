--- conflicted
+++ resolved
@@ -25,11 +25,7 @@
       "introduced_in": "v0.10.0",
       "stability": 0,
       "stabilityText": "Deprecated",
-<<<<<<< HEAD
-      "desc": "<p><strong>Source Code:</strong> <a href=\"https://github.com/nodejs/node/blob/v18.13.0/lib/domain.js\">lib/domain.js</a></p>\n<p><strong>This module is pending deprecation.</strong> Once a replacement API has been\nfinalized, this module will be fully deprecated. Most developers should\n<strong>not</strong> have cause to use this module. Users who absolutely must have\nthe functionality that domains provide may rely on it for the time being\nbut should expect to have to migrate to a different solution\nin the future.</p>\n<p>Domains provide a way to handle multiple different IO operations as a\nsingle group. If any of the event emitters or callbacks registered to a\ndomain emit an <code>'error'</code> event, or throw an error, then the domain object\nwill be notified, rather than losing the context of the error in the\n<code>process.on('uncaughtException')</code> handler, or causing the program to\nexit immediately with an error code.</p>",
-=======
       "desc": "<p><strong>Source Code:</strong> <a href=\"https://github.com/nodejs/node/blob/v18.19.0/lib/domain.js\">lib/domain.js</a></p>\n<p><strong>This module is pending deprecation.</strong> Once a replacement API has been\nfinalized, this module will be fully deprecated. Most developers should\n<strong>not</strong> have cause to use this module. Users who absolutely must have\nthe functionality that domains provide may rely on it for the time being\nbut should expect to have to migrate to a different solution\nin the future.</p>\n<p>Domains provide a way to handle multiple different IO operations as a\nsingle group. If any of the event emitters or callbacks registered to a\ndomain emit an <code>'error'</code> event, or throw an error, then the domain object\nwill be notified, rather than losing the context of the error in the\n<code>process.on('uncaughtException')</code> handler, or causing the program to\nexit immediately with an error code.</p>",
->>>>>>> 8a2d13a7
       "miscs": [
         {
           "textRaw": "Warning: Don't ignore errors!",
@@ -214,11 +210,7 @@
                   ]
                 }
               ],
-<<<<<<< HEAD
-              "desc": "<p>Run the supplied function in the context of the domain, implicitly\nbinding all event emitters, timers, and lowlevel requests that are\ncreated in that context. Optionally, arguments can be passed to\nthe function.</p>\n<p>This is the most basic way to use a domain.</p>\n<pre><code class=\"language-js\">const domain = require('node:domain');\nconst fs = require('node:fs');\nconst d = domain.create();\nd.on('error', (er) => {\n  console.error('Caught error!', er);\n});\nd.run(() => {\n  process.nextTick(() => {\n    setTimeout(() => { // Simulating some various async stuff\n      fs.open('non-existent file', 'r', (er, fd) => {\n        if (er) throw er;\n        // proceed...\n      });\n    }, 100);\n  });\n});\n</code></pre>\n<p>In this example, the <code>d.on('error')</code> handler will be triggered, rather\nthan crashing the program.</p>"
-=======
               "desc": "<p>Run the supplied function in the context of the domain, implicitly\nbinding all event emitters, timers, and low-level requests that are\ncreated in that context. Optionally, arguments can be passed to\nthe function.</p>\n<p>This is the most basic way to use a domain.</p>\n<pre><code class=\"language-js\">const domain = require('node:domain');\nconst fs = require('node:fs');\nconst d = domain.create();\nd.on('error', (er) => {\n  console.error('Caught error!', er);\n});\nd.run(() => {\n  process.nextTick(() => {\n    setTimeout(() => { // Simulating some various async stuff\n      fs.open('non-existent file', 'r', (er, fd) => {\n        if (er) throw er;\n        // proceed...\n      });\n    }, 100);\n  });\n});\n</code></pre>\n<p>In this example, the <code>d.on('error')</code> handler will be triggered, rather\nthan crashing the program.</p>"
->>>>>>> 8a2d13a7
             }
           ]
         }
