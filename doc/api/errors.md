--- conflicted
+++ resolved
@@ -678,20 +678,13 @@
 ## Node.js error codes
 
 <a id="ABORT_ERR"></a>
-<<<<<<< HEAD
+
 ### `ABORT_ERR`
-<!-- YAML
-added: v14.17.0
--->
-=======
-
-### `ABORT_ERR`
 
 <!-- YAML
 added: v15.0.0
 -->
 
->>>>>>> a8a80be5
 Used when an operation has been aborted (typically using an `AbortController`).
 
 APIs _not_ using `AbortSignal`s typically do not raise an error with this code.
@@ -699,8 +692,6 @@
 This code does not use the regular `ERR_*` convention Node.js errors use in
 order to be compatible with the web platform's `AbortError`.
 
-<<<<<<< HEAD
-=======
 <a id="ERR_ACCESS_DENIED"></a>
 
 ### `ERR_ACCESS_DENIED`
@@ -709,7 +700,6 @@
 to a resource restricted by the [policy][] manifest.
 For example, `process.binding`.
 
->>>>>>> a8a80be5
 <a id="ERR_AMBIGUOUS_ARGUMENT"></a>
 
 ### `ERR_AMBIGUOUS_ARGUMENT`
@@ -815,11 +805,6 @@
 STDERR/STDOUT, and the data's length is longer than the `maxBuffer` option.
 
 <a id="ERR_CLOSED_MESSAGE_PORT"></a>
-<<<<<<< HEAD
-### `ERR_CLOSED_MESSAGE_PORT`
-<!--
-added: v14.17.1
-=======
 
 ### `ERR_CLOSED_MESSAGE_PORT`
 
@@ -827,18 +812,13 @@
 added:
   - v16.2.0
   - v14.17.1
->>>>>>> a8a80be5
 changes:
   - version: 11.12.0
     pr-url: https://github.com/nodejs/node/pull/26487
     description: The error message was removed.
-<<<<<<< HEAD
-  - version: v14.17.1
-=======
   - version:
       - v16.2.0
       - v14.17.1
->>>>>>> a8a80be5
     pr-url: https://github.com/nodejs/node/pull/38510
     description: The error message was reintroduced.
 -->
@@ -1167,20 +1147,6 @@
 An unknown Diffie-Hellman group name was given. See
 [`crypto.getDiffieHellman()`][] for a list of valid group names.
 
-<<<<<<< HEAD
-<a id="ERR_DLOPEN_FAILED"></a>
-### `ERR_DLOPEN_FAILED`
-<!-- YAML
-added: v14.18.0
--->
-
-A call to `process.dlopen()` failed.
-
-<a id="ERR_DEBUGGER_ERROR"></a>
-### `ERR_DEBUGGER_ERROR`
-<!-- YAML
-added: v14.17.4
-=======
 <a id="ERR_CRYPTO_UNSUPPORTED_OPERATION"></a>
 
 ### `ERR_CRYPTO_UNSUPPORTED_OPERATION`
@@ -1201,17 +1167,11 @@
 added:
   - v16.4.0
   - v14.17.4
->>>>>>> a8a80be5
 -->
 
 An error occurred with the [debugger][].
 
 <a id="ERR_DEBUGGER_STARTUP_ERROR"></a>
-<<<<<<< HEAD
-### `ERR_DEBUGGER_STARTUP_ERROR`
-<!-- YAML
-added: v14.17.4
-=======
 
 ### `ERR_DEBUGGER_STARTUP_ERROR`
 
@@ -1219,13 +1179,10 @@
 added:
   - v16.4.0
   - v14.17.4
->>>>>>> a8a80be5
 -->
 
 The [debugger][] timed out waiting for the required host/port to be free.
 
-<<<<<<< HEAD
-=======
 <a id="ERR_DLOPEN_DISABLED"></a>
 
 ### `ERR_DLOPEN_DISABLED`
@@ -1248,7 +1205,6 @@
 
 A call to `process.dlopen()` failed.
 
->>>>>>> a8a80be5
 <a id="ERR_DIR_CLOSED"></a>
 
 ### `ERR_DIR_CLOSED`
@@ -1658,10 +1614,7 @@
 Nested push streams are not permitted.
 
 <a id="ERR_HTTP2_NO_MEM"></a>
-<<<<<<< HEAD
-=======
-
->>>>>>> a8a80be5
+
 ### `ERR_HTTP2_NO_MEM`
 
 Out of memory when using the `http2session.setLocalWindowSize(windowSize)` API.
@@ -2040,12 +1993,6 @@
 
 An IP address is not valid.
 
-<<<<<<< HEAD
-<a id="ERR_INVALID_MODULE"></a>
-### `ERR_INVALID_MODULE`
-<!-- YAML
-added: v14.18.0
-=======
 <a id="ERR_INVALID_MIME_SYNTAX"></a>
 
 ### `ERR_INVALID_MIME_SYNTAX`
@@ -2060,7 +2007,6 @@
 added:
   - v15.0.0
   - v14.18.0
->>>>>>> a8a80be5
 -->
 
 An attempt was made to load a module that does not exist or was otherwise not
@@ -2289,10 +2235,7 @@
 documentation for [policy][] manifests for more information.
 
 <a id="ERR_MANIFEST_INVALID_SPECIFIER"></a>
-<<<<<<< HEAD
-=======
-
->>>>>>> a8a80be5
+
 ### `ERR_MANIFEST_INVALID_SPECIFIER`
 
 A policy manifest resource had an invalid value for one of its dependency
@@ -2496,12 +2439,6 @@
 
 A non-context-aware native addon was loaded in a process that disallows them.
 
-<a id="ERR_OPERATION_FAILED"></a>
-### `ERR_OPERATION_FAILED`
-
-An operation failed. This is typically used to signal the general failure of an
-asynchronous operation.
-
 <a id="ERR_OUT_OF_RANGE"></a>
 
 ### `ERR_OUT_OF_RANGE`
@@ -3095,11 +3032,6 @@
 
 <a id="ERR_VM_MODULE_LINK_FAILURE"></a>
 
-### `ERR_VM_MODULE_LINK_FAILURE`
-
-The module was unable to be linked due to a failure.
-
-<a id="ERR_VM_MODULE_LINK_FAILURE"></a>
 ### `ERR_VM_MODULE_LINK_FAILURE`
 
 The module was unable to be linked due to a failure.
@@ -3391,8 +3323,6 @@
 -->
 
 Used by the `Node-API` when `Constructor.prototype` is not an object.
-<<<<<<< HEAD
-=======
 
 <a id="ERR_NETWORK_IMPORT_BAD_RESPONSE"></a>
 
@@ -3410,7 +3340,6 @@
 
 A network module attempted to load another module that it is not allowed to
 load. Likely this restriction is for security reasons.
->>>>>>> a8a80be5
 
 <a id="ERR_NO_LONGER_SUPPORTED"></a>
 
@@ -3684,31 +3613,6 @@
 [`libuv Error handling`]: https://docs.libuv.org/en/v1.x/errors.html
 [`net.Socket.write()`]: net.md#socketwritedata-encoding-callback
 [`net`]: net.md
-<<<<<<< HEAD
-[`new URL(input)`]: url.md#url_new_url_input_base
-[`new URLSearchParams(iterable)`]: url.md#url_new_urlsearchparams_iterable
-[`package.json`]: packages.md#packages_node_js_package_json_field_definitions
-[`process.on('exit')`]: process.md#process_event_exit
-[`process.send()`]: process.md#process_process_send_message_sendhandle_options_callback
-[`process.setUncaughtExceptionCaptureCallback()`]: process.md#process_process_setuncaughtexceptioncapturecallback_fn
-[`readable._read()`]: stream.md#stream_readable_read_size_1
-[`require('crypto').setEngine()`]: crypto.md#crypto_crypto_setengine_engine_flags
-[`require()`]: modules.md#modules_require_id
-[`server.close()`]: net.md#net_server_close_callback
-[`server.listen()`]: net.md#net_server_listen
-[`sign.sign()`]: crypto.md#crypto_sign_sign_privatekey_outputencoding
-[`stream.pipe()`]: stream.md#stream_readable_pipe_destination_options
-[`stream.push()`]: stream.md#stream_readable_push_chunk_encoding
-[`stream.unshift()`]: stream.md#stream_readable_unshift_chunk_encoding
-[`stream.write()`]: stream.md#stream_writable_write_chunk_encoding_callback
-[`subprocess.kill()`]: child_process.md#child_process_subprocess_kill_signal
-[`subprocess.send()`]: child_process.md#child_process_subprocess_send_message_sendhandle_options_callback
-[`util.getSystemErrorName(error.errno)`]: util.md#util_util_getsystemerrorname_err
-[`zlib`]: zlib.md
-[crypto digest algorithm]: crypto.md#crypto_crypto_gethashes
-[debugger]: debugger.md
-[define a custom subpath]: packages.md#packages_subpath_exports
-=======
 [`new URL(input)`]: url.md#new-urlinput-base
 [`new URLSearchParams(iterable)`]: url.md#new-urlsearchparamsiterable
 [`package.json`]: packages.md#nodejs-packagejson-field-definitions
@@ -3737,7 +3641,6 @@
 [crypto digest algorithm]: crypto.md#cryptogethashes
 [debugger]: debugger.md
 [define a custom subpath]: packages.md#subpath-exports
->>>>>>> a8a80be5
 [domains]: domain.md
 [event emitter-based]: events.md#class-eventemitter
 [file descriptors]: https://en.wikipedia.org/wiki/File_descriptor
