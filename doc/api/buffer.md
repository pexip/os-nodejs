# Buffer

<!--introduced_in=v0.1.90-->

> Stability: 2 - Stable

<!-- source_link=lib/buffer.js -->

`Buffer` objects are used to represent a fixed-length sequence of bytes. Many
Node.js APIs support `Buffer`s.

The `Buffer` class is a subclass of JavaScript's [`Uint8Array`][] class and
extends it with methods that cover additional use cases. Node.js APIs accept
plain [`Uint8Array`][]s wherever `Buffer`s are supported as well.

While the `Buffer` class is available within the global scope, it is still
recommended to explicitly reference it via an import or require statement.

```mjs
import { Buffer } from 'node:buffer';

// Creates a zero-filled Buffer of length 10.
const buf1 = Buffer.alloc(10);

// Creates a Buffer of length 10,
// filled with bytes which all have the value `1`.
const buf2 = Buffer.alloc(10, 1);

// Creates an uninitialized buffer of length 10.
// This is faster than calling Buffer.alloc() but the returned
// Buffer instance might contain old data that needs to be
// overwritten using fill(), write(), or other functions that fill the Buffer's
// contents.
const buf3 = Buffer.allocUnsafe(10);

// Creates a Buffer containing the bytes [1, 2, 3].
const buf4 = Buffer.from([1, 2, 3]);

// Creates a Buffer containing the bytes [1, 1, 1, 1] – the entries
// are all truncated using `(value & 255)` to fit into the range 0–255.
const buf5 = Buffer.from([257, 257.5, -255, '1']);

// Creates a Buffer containing the UTF-8-encoded bytes for the string 'tést':
// [0x74, 0xc3, 0xa9, 0x73, 0x74] (in hexadecimal notation)
// [116, 195, 169, 115, 116] (in decimal notation)
const buf6 = Buffer.from('tést');

// Creates a Buffer containing the Latin-1 bytes [0x74, 0xe9, 0x73, 0x74].
const buf7 = Buffer.from('tést', 'latin1');
```

```cjs
const { Buffer } = require('node:buffer');

// Creates a zero-filled Buffer of length 10.
const buf1 = Buffer.alloc(10);

// Creates a Buffer of length 10,
// filled with bytes which all have the value `1`.
const buf2 = Buffer.alloc(10, 1);

// Creates an uninitialized buffer of length 10.
// This is faster than calling Buffer.alloc() but the returned
// Buffer instance might contain old data that needs to be
// overwritten using fill(), write(), or other functions that fill the Buffer's
// contents.
const buf3 = Buffer.allocUnsafe(10);

// Creates a Buffer containing the bytes [1, 2, 3].
const buf4 = Buffer.from([1, 2, 3]);

// Creates a Buffer containing the bytes [1, 1, 1, 1] – the entries
// are all truncated using `(value & 255)` to fit into the range 0–255.
const buf5 = Buffer.from([257, 257.5, -255, '1']);

// Creates a Buffer containing the UTF-8-encoded bytes for the string 'tést':
// [0x74, 0xc3, 0xa9, 0x73, 0x74] (in hexadecimal notation)
// [116, 195, 169, 115, 116] (in decimal notation)
const buf6 = Buffer.from('tést');

// Creates a Buffer containing the Latin-1 bytes [0x74, 0xe9, 0x73, 0x74].
const buf7 = Buffer.from('tést', 'latin1');
```

## Buffers and character encodings

<!-- YAML
changes:
  - version:
      - v15.7.0
      - v14.18.0
    pr-url: https://github.com/nodejs/node/pull/36952
    description: Introduced `base64url` encoding.
  - version: v6.4.0
    pr-url: https://github.com/nodejs/node/pull/7111
    description: Introduced `latin1` as an alias for `binary`.
  - version: v5.0.0
    pr-url: https://github.com/nodejs/node/pull/2859
    description: Removed the deprecated `raw` and `raws` encodings.
-->

When converting between `Buffer`s and strings, a character encoding may be
specified. If no character encoding is specified, UTF-8 will be used as the
default.

```mjs
import { Buffer } from 'node:buffer';

const buf = Buffer.from('hello world', 'utf8');

console.log(buf.toString('hex'));
// Prints: 68656c6c6f20776f726c64
console.log(buf.toString('base64'));
// Prints: aGVsbG8gd29ybGQ=

console.log(Buffer.from('fhqwhgads', 'utf8'));
// Prints: <Buffer 66 68 71 77 68 67 61 64 73>
console.log(Buffer.from('fhqwhgads', 'utf16le'));
// Prints: <Buffer 66 00 68 00 71 00 77 00 68 00 67 00 61 00 64 00 73 00>
```

```cjs
const { Buffer } = require('node:buffer');

const buf = Buffer.from('hello world', 'utf8');

console.log(buf.toString('hex'));
// Prints: 68656c6c6f20776f726c64
console.log(buf.toString('base64'));
// Prints: aGVsbG8gd29ybGQ=

console.log(Buffer.from('fhqwhgads', 'utf8'));
// Prints: <Buffer 66 68 71 77 68 67 61 64 73>
console.log(Buffer.from('fhqwhgads', 'utf16le'));
// Prints: <Buffer 66 00 68 00 71 00 77 00 68 00 67 00 61 00 64 00 73 00>
```

Node.js buffers accept all case variations of encoding strings that they
receive. For example, UTF-8 can be specified as `'utf8'`, `'UTF8'`, or `'uTf8'`.

The character encodings currently supported by Node.js are the following:

* `'utf8'` (alias: `'utf-8'`): Multi-byte encoded Unicode characters. Many web
  pages and other document formats use [UTF-8][]. This is the default character
  encoding. When decoding a `Buffer` into a string that does not exclusively
  contain valid UTF-8 data, the Unicode replacement character `U+FFFD` � will be
  used to represent those errors.

* `'utf16le'` (alias: `'utf-16le'`): Multi-byte encoded Unicode characters.
  Unlike `'utf8'`, each character in the string will be encoded using either 2
  or 4 bytes. Node.js only supports the [little-endian][endianness] variant of
  [UTF-16][].

* `'latin1'`: Latin-1 stands for [ISO-8859-1][]. This character encoding only
  supports the Unicode characters from `U+0000` to `U+00FF`. Each character is
  encoded using a single byte. Characters that do not fit into that range are
  truncated and will be mapped to characters in that range.

Converting a `Buffer` into a string using one of the above is referred to as
decoding, and converting a string into a `Buffer` is referred to as encoding.

Node.js also supports the following binary-to-text encodings. For
binary-to-text encodings, the naming convention is reversed: Converting a
`Buffer` into a string is typically referred to as encoding, and converting a
string into a `Buffer` as decoding.

* `'base64'`: [Base64][] encoding. When creating a `Buffer` from a string,
  this encoding will also correctly accept "URL and Filename Safe Alphabet" as
  specified in [RFC 4648, Section 5][]. Whitespace characters such as spaces,
  tabs, and new lines contained within the base64-encoded string are ignored.

* `'base64url'`: [base64url][] encoding as specified in
  [RFC 4648, Section 5][]. When creating a `Buffer` from a string, this
  encoding will also correctly accept regular base64-encoded strings. When
  encoding a `Buffer` to a string, this encoding will omit padding.

* `'hex'`: Encode each byte as two hexadecimal characters. Data truncation
  may occur when decoding strings that do not exclusively consist of an even
  number of hexadecimal characters. See below for an example.

The following legacy character encodings are also supported:

* `'ascii'`: For 7-bit [ASCII][] data only. When encoding a string into a
  `Buffer`, this is equivalent to using `'latin1'`. When decoding a `Buffer`
  into a string, using this encoding will additionally unset the highest bit of
  each byte before decoding as `'latin1'`.
  Generally, there should be no reason to use this encoding, as `'utf8'`
  (or, if the data is known to always be ASCII-only, `'latin1'`) will be a
  better choice when encoding or decoding ASCII-only text. It is only provided
  for legacy compatibility.

* `'binary'`: Alias for `'latin1'`.
  The name of this encoding can be very misleading, as all of the
  encodings listed here convert between strings and binary data. For converting
  between strings and `Buffer`s, typically `'utf8'` is the right choice.
<<<<<<< HEAD

* `'ucs2'`, `'ucs-2'`: Aliases of `'utf16le'`. UCS-2 used to refer to a variant
  of UTF-16 that did not support characters that had code points larger than
  U+FFFF. In Node.js, these code points are always supported.

```mjs
import { Buffer } from 'node:buffer';

Buffer.from('1ag123', 'hex');
// Prints <Buffer 1a>, data truncated when first non-hexadecimal value
// ('g') encountered.

Buffer.from('1a7', 'hex');
// Prints <Buffer 1a>, data truncated when data ends in single digit ('7').

Buffer.from('1634', 'hex');
// Prints <Buffer 16 34>, all data represented.
```

```cjs
const { Buffer } = require('node:buffer');

=======

* `'ucs2'`, `'ucs-2'`: Aliases of `'utf16le'`. UCS-2 used to refer to a variant
  of UTF-16 that did not support characters that had code points larger than
  U+FFFF. In Node.js, these code points are always supported.

```mjs
import { Buffer } from 'node:buffer';

Buffer.from('1ag123', 'hex');
// Prints <Buffer 1a>, data truncated when first non-hexadecimal value
// ('g') encountered.

Buffer.from('1a7', 'hex');
// Prints <Buffer 1a>, data truncated when data ends in single digit ('7').

Buffer.from('1634', 'hex');
// Prints <Buffer 16 34>, all data represented.
```

```cjs
const { Buffer } = require('node:buffer');

>>>>>>> 8a2d13a7
Buffer.from('1ag123', 'hex');
// Prints <Buffer 1a>, data truncated when first non-hexadecimal value
// ('g') encountered.

Buffer.from('1a7', 'hex');
// Prints <Buffer 1a>, data truncated when data ends in single digit ('7').

Buffer.from('1634', 'hex');
// Prints <Buffer 16 34>, all data represented.
```

Modern Web browsers follow the [WHATWG Encoding Standard][] which aliases
both `'latin1'` and `'ISO-8859-1'` to `'win-1252'`. This means that while doing
something like `http.get()`, if the returned charset is one of those listed in
the WHATWG specification it is possible that the server actually returned
`'win-1252'`-encoded data, and using `'latin1'` encoding may incorrectly decode
the characters.

## Buffers and TypedArrays

<!-- YAML
changes:
  - version: v3.0.0
    pr-url: https://github.com/nodejs/node/pull/2002
    description: The `Buffer`s class now inherits from `Uint8Array`.
-->

`Buffer` instances are also JavaScript [`Uint8Array`][] and [`TypedArray`][]
instances. All [`TypedArray`][] methods are available on `Buffer`s. There are,
however, subtle incompatibilities between the `Buffer` API and the
[`TypedArray`][] API.

In particular:

* While [`TypedArray.prototype.slice()`][] creates a copy of part of the `TypedArray`,
  [`Buffer.prototype.slice()`][`buf.slice()`] creates a view over the existing `Buffer`
  without copying. This behavior can be surprising, and only exists for legacy
  compatibility. [`TypedArray.prototype.subarray()`][] can be used to achieve
  the behavior of [`Buffer.prototype.slice()`][`buf.slice()`] on both `Buffer`s
  and other `TypedArray`s and should be preferred.
* [`buf.toString()`][] is incompatible with its `TypedArray` equivalent.
* A number of methods, e.g. [`buf.indexOf()`][], support additional arguments.

There are two ways to create new [`TypedArray`][] instances from a `Buffer`:

* Passing a `Buffer` to a [`TypedArray`][] constructor will copy the `Buffer`s
  contents, interpreted as an array of integers, and not as a byte sequence
  of the target type.

```mjs
import { Buffer } from 'node:buffer';

const buf = Buffer.from([1, 2, 3, 4]);
const uint32array = new Uint32Array(buf);

console.log(uint32array);

// Prints: Uint32Array(4) [ 1, 2, 3, 4 ]
```

```cjs
const { Buffer } = require('node:buffer');

const buf = Buffer.from([1, 2, 3, 4]);
const uint32array = new Uint32Array(buf);

console.log(uint32array);

// Prints: Uint32Array(4) [ 1, 2, 3, 4 ]
```

* Passing the `Buffer`s underlying [`ArrayBuffer`][] will create a
  [`TypedArray`][] that shares its memory with the `Buffer`.

```mjs
import { Buffer } from 'node:buffer';

const buf = Buffer.from('hello', 'utf16le');
const uint16array = new Uint16Array(
  buf.buffer,
  buf.byteOffset,
  buf.length / Uint16Array.BYTES_PER_ELEMENT);

console.log(uint16array);

// Prints: Uint16Array(5) [ 104, 101, 108, 108, 111 ]
```

```cjs
const { Buffer } = require('node:buffer');

const buf = Buffer.from('hello', 'utf16le');
const uint16array = new Uint16Array(
  buf.buffer,
  buf.byteOffset,
  buf.length / Uint16Array.BYTES_PER_ELEMENT);

console.log(uint16array);

// Prints: Uint16Array(5) [ 104, 101, 108, 108, 111 ]
```

It is possible to create a new `Buffer` that shares the same allocated
memory as a [`TypedArray`][] instance by using the `TypedArray` object's
`.buffer` property in the same way. [`Buffer.from()`][`Buffer.from(arrayBuf)`]
behaves like `new Uint8Array()` in this context.

```mjs
import { Buffer } from 'node:buffer';

const arr = new Uint16Array(2);

arr[0] = 5000;
arr[1] = 4000;

// Copies the contents of `arr`.
const buf1 = Buffer.from(arr);

// Shares memory with `arr`.
const buf2 = Buffer.from(arr.buffer);

console.log(buf1);
// Prints: <Buffer 88 a0>
console.log(buf2);
// Prints: <Buffer 88 13 a0 0f>

arr[1] = 6000;

console.log(buf1);
// Prints: <Buffer 88 a0>
console.log(buf2);
// Prints: <Buffer 88 13 70 17>
```

```cjs
const { Buffer } = require('node:buffer');

const arr = new Uint16Array(2);

arr[0] = 5000;
arr[1] = 4000;

// Copies the contents of `arr`.
const buf1 = Buffer.from(arr);

// Shares memory with `arr`.
const buf2 = Buffer.from(arr.buffer);

console.log(buf1);
// Prints: <Buffer 88 a0>
console.log(buf2);
// Prints: <Buffer 88 13 a0 0f>

arr[1] = 6000;

console.log(buf1);
// Prints: <Buffer 88 a0>
console.log(buf2);
// Prints: <Buffer 88 13 70 17>
```

When creating a `Buffer` using a [`TypedArray`][]'s `.buffer`, it is
possible to use only a portion of the underlying [`ArrayBuffer`][] by passing in
`byteOffset` and `length` parameters.

```mjs
import { Buffer } from 'node:buffer';

const arr = new Uint16Array(20);
const buf = Buffer.from(arr.buffer, 0, 16);

console.log(buf.length);
// Prints: 16
```

```cjs
const { Buffer } = require('node:buffer');

const arr = new Uint16Array(20);
const buf = Buffer.from(arr.buffer, 0, 16);

console.log(buf.length);
// Prints: 16
```

The `Buffer.from()` and [`TypedArray.from()`][] have different signatures and
implementations. Specifically, the [`TypedArray`][] variants accept a second
argument that is a mapping function that is invoked on every element of the
typed array:

* `TypedArray.from(source[, mapFn[, thisArg]])`

The `Buffer.from()` method, however, does not support the use of a mapping
function:

* [`Buffer.from(array)`][]
* [`Buffer.from(buffer)`][]
* [`Buffer.from(arrayBuffer[, byteOffset[, length]])`][`Buffer.from(arrayBuf)`]
* [`Buffer.from(string[, encoding])`][`Buffer.from(string)`]

## Buffers and iteration

`Buffer` instances can be iterated over using `for..of` syntax:

```mjs
import { Buffer } from 'node:buffer';

const buf = Buffer.from([1, 2, 3]);

for (const b of buf) {
  console.log(b);
}
// Prints:
//   1
//   2
//   3
```

```cjs
const { Buffer } = require('node:buffer');

const buf = Buffer.from([1, 2, 3]);

for (const b of buf) {
  console.log(b);
}
// Prints:
//   1
//   2
//   3
```

Additionally, the [`buf.values()`][], [`buf.keys()`][], and
[`buf.entries()`][] methods can be used to create iterators.

## Class: `Blob`

<!-- YAML
added:
  - v15.7.0
  - v14.18.0
changes:
  - version: v18.0.0
    pr-url: https://github.com/nodejs/node/pull/41270
    description: No longer experimental.
-->

A [`Blob`][] encapsulates immutable, raw data that can be safely shared across
multiple worker threads.

### `new buffer.Blob([sources[, options]])`

<!-- YAML
added:
  - v15.7.0
  - v14.18.0
changes:
  - version: v16.7.0
    pr-url: https://github.com/nodejs/node/pull/39708
    description: Added the standard `endings` option to replace line-endings,
                 and removed the non-standard `encoding` option.
-->

* `sources` {string\[]|ArrayBuffer\[]|TypedArray\[]|DataView\[]|Blob\[]} An
  array of string, {ArrayBuffer}, {TypedArray}, {DataView}, or {Blob} objects,
  or any mix of such objects, that will be stored within the `Blob`.
* `options` {Object}
  * `endings` {string} One of either `'transparent'` or `'native'`. When set
    to `'native'`, line endings in string source parts will be converted to
    the platform native line-ending as specified by `require('node:os').EOL`.
  * `type` {string} The Blob content-type. The intent is for `type` to convey
    the MIME media type of the data, however no validation of the type format
    is performed.

Creates a new `Blob` object containing a concatenation of the given sources.

{ArrayBuffer}, {TypedArray}, {DataView}, and {Buffer} sources are copied into
the 'Blob' and can therefore be safely modified after the 'Blob' is created.

String sources are encoded as UTF-8 byte sequences and copied into the Blob.
Unmatched surrogate pairs within each string part will be replaced by Unicode
U+FFFD replacement characters.

### `blob.arrayBuffer()`

<!-- YAML
added:
  - v15.7.0
  - v14.18.0
-->

* Returns: {Promise}

Returns a promise that fulfills with an {ArrayBuffer} containing a copy of
the `Blob` data.

### `blob.size`

<!-- YAML
added:
  - v15.7.0
  - v14.18.0
-->

The total size of the `Blob` in bytes.

### `blob.slice([start[, end[, type]]])`

<!-- YAML
added:
  - v15.7.0
  - v14.18.0
-->

* `start` {number} The starting index.
* `end` {number} The ending index.
* `type` {string} The content-type for the new `Blob`

Creates and returns a new `Blob` containing a subset of this `Blob` objects
data. The original `Blob` is not altered.

### `blob.stream()`

<!-- YAML
added: v16.7.0
-->

* Returns: {ReadableStream}

Returns a new `ReadableStream` that allows the content of the `Blob` to be read.

### `blob.text()`

<!-- YAML
added:
  - v15.7.0
  - v14.18.0
-->

* Returns: {Promise}

Returns a promise that fulfills with the contents of the `Blob` decoded as a
UTF-8 string.

### `blob.type`

<!-- YAML
added:
  - v15.7.0
  - v14.18.0
-->

* Type: {string}

The content-type of the `Blob`.

### `Blob` objects and `MessageChannel`

Once a {Blob} object is created, it can be sent via `MessagePort` to multiple
destinations without transferring or immediately copying the data. The data
contained by the `Blob` is copied only when the `arrayBuffer()` or `text()`
methods are called.

```mjs
<<<<<<< HEAD
import { Blob, Buffer } from 'node:buffer';
=======
import { Blob } from 'node:buffer';
>>>>>>> 8a2d13a7
import { setTimeout as delay } from 'node:timers/promises';

const blob = new Blob(['hello there']);

const mc1 = new MessageChannel();
const mc2 = new MessageChannel();

mc1.port1.onmessage = async ({ data }) => {
  console.log(await data.arrayBuffer());
  mc1.port1.close();
};

mc2.port1.onmessage = async ({ data }) => {
  await delay(1000);
  console.log(await data.arrayBuffer());
  mc2.port1.close();
};

mc1.port2.postMessage(blob);
mc2.port2.postMessage(blob);

// The Blob is still usable after posting.
blob.text().then(console.log);
```

```cjs
<<<<<<< HEAD
const { Blob, Buffer } = require('node:buffer');
=======
const { Blob } = require('node:buffer');
>>>>>>> 8a2d13a7
const { setTimeout: delay } = require('node:timers/promises');

const blob = new Blob(['hello there']);

const mc1 = new MessageChannel();
const mc2 = new MessageChannel();

mc1.port1.onmessage = async ({ data }) => {
  console.log(await data.arrayBuffer());
  mc1.port1.close();
};

mc2.port1.onmessage = async ({ data }) => {
  await delay(1000);
  console.log(await data.arrayBuffer());
  mc2.port1.close();
};

mc1.port2.postMessage(blob);
mc2.port2.postMessage(blob);

// The Blob is still usable after posting.
blob.text().then(console.log);
```

## Class: `Buffer`

The `Buffer` class is a global type for dealing with binary data directly.
It can be constructed in a variety of ways.

### Static method: `Buffer.alloc(size[, fill[, encoding]])`

<!-- YAML
added: v5.10.0
changes:
<<<<<<< HEAD
=======
  - version: v20.0.0
    pr-url: https://github.com/nodejs/node/pull/45796
    description: Throw ERR_INVALID_ARG_TYPE or ERR_OUT_OF_RANGE instead of
                 ERR_INVALID_ARG_VALUE for invalid input arguments.
>>>>>>> 8a2d13a7
  - version: v15.0.0
    pr-url: https://github.com/nodejs/node/pull/34682
    description: Throw ERR_INVALID_ARG_VALUE instead of ERR_INVALID_OPT_VALUE
                 for invalid input arguments.
  - version: v10.0.0
    pr-url: https://github.com/nodejs/node/pull/18129
    description: Attempting to fill a non-zero length buffer with a zero length
                 buffer triggers a thrown exception.
  - version: v10.0.0
    pr-url: https://github.com/nodejs/node/pull/17427
    description: Specifying an invalid string for `fill` triggers a thrown
                 exception.
  - version: v8.9.3
    pr-url: https://github.com/nodejs/node/pull/17428
    description: Specifying an invalid string for `fill` now results in a
                 zero-filled buffer.
-->

* `size` {integer} The desired length of the new `Buffer`.
* `fill` {string|Buffer|Uint8Array|integer} A value to pre-fill the new `Buffer`
  with. **Default:** `0`.
* `encoding` {string} If `fill` is a string, this is its encoding.
  **Default:** `'utf8'`.

Allocates a new `Buffer` of `size` bytes. If `fill` is `undefined`, the
`Buffer` will be zero-filled.

```mjs
import { Buffer } from 'node:buffer';

const buf = Buffer.alloc(5);

console.log(buf);
// Prints: <Buffer 00 00 00 00 00>
```

```cjs
const { Buffer } = require('node:buffer');

const buf = Buffer.alloc(5);

console.log(buf);
// Prints: <Buffer 00 00 00 00 00>
```

If `size` is larger than
<<<<<<< HEAD
[`buffer.constants.MAX_LENGTH`][] or smaller than 0, [`ERR_INVALID_ARG_VALUE`][]
=======
[`buffer.constants.MAX_LENGTH`][] or smaller than 0, [`ERR_OUT_OF_RANGE`][]
>>>>>>> 8a2d13a7
is thrown.

If `fill` is specified, the allocated `Buffer` will be initialized by calling
[`buf.fill(fill)`][`buf.fill()`].

```mjs
import { Buffer } from 'node:buffer';

const buf = Buffer.alloc(5, 'a');

console.log(buf);
// Prints: <Buffer 61 61 61 61 61>
```

```cjs
const { Buffer } = require('node:buffer');

const buf = Buffer.alloc(5, 'a');

console.log(buf);
// Prints: <Buffer 61 61 61 61 61>
```

If both `fill` and `encoding` are specified, the allocated `Buffer` will be
initialized by calling [`buf.fill(fill, encoding)`][`buf.fill()`].

```mjs
import { Buffer } from 'node:buffer';

const buf = Buffer.alloc(11, 'aGVsbG8gd29ybGQ=', 'base64');

console.log(buf);
// Prints: <Buffer 68 65 6c 6c 6f 20 77 6f 72 6c 64>
```

```cjs
const { Buffer } = require('node:buffer');

const buf = Buffer.alloc(11, 'aGVsbG8gd29ybGQ=', 'base64');

console.log(buf);
// Prints: <Buffer 68 65 6c 6c 6f 20 77 6f 72 6c 64>
```

Calling [`Buffer.alloc()`][] can be measurably slower than the alternative
[`Buffer.allocUnsafe()`][] but ensures that the newly created `Buffer` instance
contents will never contain sensitive data from previous allocations, including
data that might not have been allocated for `Buffer`s.

A `TypeError` will be thrown if `size` is not a number.

### Static method: `Buffer.allocUnsafe(size)`

<!-- YAML
added: v5.10.0
changes:
<<<<<<< HEAD
=======
  - version: v20.0.0
    pr-url: https://github.com/nodejs/node/pull/45796
    description: Throw ERR_INVALID_ARG_TYPE or ERR_OUT_OF_RANGE instead of
                 ERR_INVALID_ARG_VALUE for invalid input arguments.
>>>>>>> 8a2d13a7
  - version: v15.0.0
    pr-url: https://github.com/nodejs/node/pull/34682
    description: Throw ERR_INVALID_ARG_VALUE instead of ERR_INVALID_OPT_VALUE
                 for invalid input arguments.
  - version: v7.0.0
    pr-url: https://github.com/nodejs/node/pull/7079
    description: Passing a negative `size` will now throw an error.
-->

* `size` {integer} The desired length of the new `Buffer`.

Allocates a new `Buffer` of `size` bytes. If `size` is larger than
<<<<<<< HEAD
[`buffer.constants.MAX_LENGTH`][] or smaller than 0, [`ERR_INVALID_ARG_VALUE`][]
=======
[`buffer.constants.MAX_LENGTH`][] or smaller than 0, [`ERR_OUT_OF_RANGE`][]
>>>>>>> 8a2d13a7
is thrown.

The underlying memory for `Buffer` instances created in this way is _not
initialized_. The contents of the newly created `Buffer` are unknown and
_may contain sensitive data_. Use [`Buffer.alloc()`][] instead to initialize
`Buffer` instances with zeroes.

```mjs
import { Buffer } from 'node:buffer';

const buf = Buffer.allocUnsafe(10);

console.log(buf);
// Prints (contents may vary): <Buffer a0 8b 28 3f 01 00 00 00 50 32>

buf.fill(0);

console.log(buf);
// Prints: <Buffer 00 00 00 00 00 00 00 00 00 00>
```

```cjs
const { Buffer } = require('node:buffer');

const buf = Buffer.allocUnsafe(10);

console.log(buf);
// Prints (contents may vary): <Buffer a0 8b 28 3f 01 00 00 00 50 32>

buf.fill(0);

console.log(buf);
// Prints: <Buffer 00 00 00 00 00 00 00 00 00 00>
```

A `TypeError` will be thrown if `size` is not a number.

The `Buffer` module pre-allocates an internal `Buffer` instance of
size [`Buffer.poolSize`][] that is used as a pool for the fast allocation of new
`Buffer` instances created using [`Buffer.allocUnsafe()`][], [`Buffer.from(array)`][],
and [`Buffer.concat()`][] only when `size` is less than or equal to
`Buffer.poolSize >> 1` (floor of [`Buffer.poolSize`][] divided by two).

Use of this pre-allocated internal memory pool is a key difference between
calling `Buffer.alloc(size, fill)` vs. `Buffer.allocUnsafe(size).fill(fill)`.
Specifically, `Buffer.alloc(size, fill)` will _never_ use the internal `Buffer`
pool, while `Buffer.allocUnsafe(size).fill(fill)` _will_ use the internal
`Buffer` pool if `size` is less than or equal to half [`Buffer.poolSize`][]. The
difference is subtle but can be important when an application requires the
additional performance that [`Buffer.allocUnsafe()`][] provides.

### Static method: `Buffer.allocUnsafeSlow(size)`

<!-- YAML
added: v5.12.0
changes:
<<<<<<< HEAD
=======
  - version: v20.0.0
    pr-url: https://github.com/nodejs/node/pull/45796
    description: Throw ERR_INVALID_ARG_TYPE or ERR_OUT_OF_RANGE instead of
                 ERR_INVALID_ARG_VALUE for invalid input arguments.
>>>>>>> 8a2d13a7
  - version: v15.0.0
    pr-url: https://github.com/nodejs/node/pull/34682
    description: Throw ERR_INVALID_ARG_VALUE instead of ERR_INVALID_OPT_VALUE
                 for invalid input arguments.
-->

* `size` {integer} The desired length of the new `Buffer`.

Allocates a new `Buffer` of `size` bytes. If `size` is larger than
<<<<<<< HEAD
[`buffer.constants.MAX_LENGTH`][] or smaller than 0, [`ERR_INVALID_ARG_VALUE`][]
=======
[`buffer.constants.MAX_LENGTH`][] or smaller than 0, [`ERR_OUT_OF_RANGE`][]
>>>>>>> 8a2d13a7
is thrown. A zero-length `Buffer` is created if `size` is 0.

The underlying memory for `Buffer` instances created in this way is _not
initialized_. The contents of the newly created `Buffer` are unknown and
_may contain sensitive data_. Use [`buf.fill(0)`][`buf.fill()`] to initialize
such `Buffer` instances with zeroes.

When using [`Buffer.allocUnsafe()`][] to allocate new `Buffer` instances,
allocations under 4 KiB are sliced from a single pre-allocated `Buffer`. This
allows applications to avoid the garbage collection overhead of creating many
individually allocated `Buffer` instances. This approach improves both
performance and memory usage by eliminating the need to track and clean up as
many individual `ArrayBuffer` objects.

However, in the case where a developer may need to retain a small chunk of
memory from a pool for an indeterminate amount of time, it may be appropriate
to create an un-pooled `Buffer` instance using `Buffer.allocUnsafeSlow()` and
then copying out the relevant bits.

```mjs
import { Buffer } from 'node:buffer';

// Need to keep around a few small chunks of memory.
const store = [];

socket.on('readable', () => {
  let data;
  while (null !== (data = readable.read())) {
    // Allocate for retained data.
    const sb = Buffer.allocUnsafeSlow(10);

    // Copy the data into the new allocation.
    data.copy(sb, 0, 0, 10);

    store.push(sb);
  }
});
```

```cjs
const { Buffer } = require('node:buffer');

// Need to keep around a few small chunks of memory.
const store = [];

socket.on('readable', () => {
  let data;
  while (null !== (data = readable.read())) {
    // Allocate for retained data.
    const sb = Buffer.allocUnsafeSlow(10);

    // Copy the data into the new allocation.
    data.copy(sb, 0, 0, 10);

    store.push(sb);
  }
});
```

A `TypeError` will be thrown if `size` is not a number.

### Static method: `Buffer.byteLength(string[, encoding])`

<!-- YAML
added: v0.1.90
changes:
  - version: v7.0.0
    pr-url: https://github.com/nodejs/node/pull/8946
    description: Passing invalid input will now throw an error.
  - version: v5.10.0
    pr-url: https://github.com/nodejs/node/pull/5255
    description: The `string` parameter can now be any `TypedArray`, `DataView`
                 or `ArrayBuffer`.
-->

* `string` {string|Buffer|TypedArray|DataView|ArrayBuffer|SharedArrayBuffer} A
  value to calculate the length of.
* `encoding` {string} If `string` is a string, this is its encoding.
  **Default:** `'utf8'`.
* Returns: {integer} The number of bytes contained within `string`.

Returns the byte length of a string when encoded using `encoding`.
This is not the same as [`String.prototype.length`][], which does not account
for the encoding that is used to convert the string into bytes.

For `'base64'`, `'base64url'`, and `'hex'`, this function assumes valid input.
For strings that contain non-base64/hex-encoded data (e.g. whitespace), the
return value might be greater than the length of a `Buffer` created from the
string.

```mjs
import { Buffer } from 'node:buffer';

const str = '\u00bd + \u00bc = \u00be';

console.log(`${str}: ${str.length} characters, ` +
            `${Buffer.byteLength(str, 'utf8')} bytes`);
// Prints: ½ + ¼ = ¾: 9 characters, 12 bytes
```

```cjs
const { Buffer } = require('node:buffer');

const str = '\u00bd + \u00bc = \u00be';

console.log(`${str}: ${str.length} characters, ` +
            `${Buffer.byteLength(str, 'utf8')} bytes`);
// Prints: ½ + ¼ = ¾: 9 characters, 12 bytes
```

When `string` is a `Buffer`/[`DataView`][]/[`TypedArray`][]/[`ArrayBuffer`][]/
[`SharedArrayBuffer`][], the byte length as reported by `.byteLength`
is returned.

### Static method: `Buffer.compare(buf1, buf2)`

<!-- YAML
added: v0.11.13
changes:
  - version: v8.0.0
    pr-url: https://github.com/nodejs/node/pull/10236
    description: The arguments can now be `Uint8Array`s.
-->

* `buf1` {Buffer|Uint8Array}
* `buf2` {Buffer|Uint8Array}
* Returns: {integer} Either `-1`, `0`, or `1`, depending on the result of the
  comparison. See [`buf.compare()`][] for details.

Compares `buf1` to `buf2`, typically for the purpose of sorting arrays of
`Buffer` instances. This is equivalent to calling
[`buf1.compare(buf2)`][`buf.compare()`].

```mjs
import { Buffer } from 'node:buffer';

<<<<<<< HEAD
=======
const buf1 = Buffer.from('1234');
const buf2 = Buffer.from('0123');
const arr = [buf1, buf2];

console.log(arr.sort(Buffer.compare));
// Prints: [ <Buffer 30 31 32 33>, <Buffer 31 32 33 34> ]
// (This result is equal to: [buf2, buf1].)
```

```cjs
const { Buffer } = require('node:buffer');

>>>>>>> 8a2d13a7
const buf1 = Buffer.from('1234');
const buf2 = Buffer.from('0123');
const arr = [buf1, buf2];

console.log(arr.sort(Buffer.compare));
// Prints: [ <Buffer 30 31 32 33>, <Buffer 31 32 33 34> ]
// (This result is equal to: [buf2, buf1].)
```

<<<<<<< HEAD
```cjs
const { Buffer } = require('node:buffer');

const buf1 = Buffer.from('1234');
const buf2 = Buffer.from('0123');
const arr = [buf1, buf2];

console.log(arr.sort(Buffer.compare));
// Prints: [ <Buffer 30 31 32 33>, <Buffer 31 32 33 34> ]
// (This result is equal to: [buf2, buf1].)
```

=======
>>>>>>> 8a2d13a7
### Static method: `Buffer.concat(list[, totalLength])`

<!-- YAML
added: v0.7.11
changes:
  - version: v8.0.0
    pr-url: https://github.com/nodejs/node/pull/10236
    description: The elements of `list` can now be `Uint8Array`s.
-->

* `list` {Buffer\[] | Uint8Array\[]} List of `Buffer` or [`Uint8Array`][]
  instances to concatenate.
* `totalLength` {integer} Total length of the `Buffer` instances in `list`
  when concatenated.
* Returns: {Buffer}

Returns a new `Buffer` which is the result of concatenating all the `Buffer`
instances in the `list` together.

If the list has no items, or if the `totalLength` is 0, then a new zero-length
`Buffer` is returned.

If `totalLength` is not provided, it is calculated from the `Buffer` instances
in `list` by adding their lengths.

If `totalLength` is provided, it is coerced to an unsigned integer. If the
combined length of the `Buffer`s in `list` exceeds `totalLength`, the result is
truncated to `totalLength`.

```mjs
import { Buffer } from 'node:buffer';

// Create a single `Buffer` from a list of three `Buffer` instances.

const buf1 = Buffer.alloc(10);
const buf2 = Buffer.alloc(14);
const buf3 = Buffer.alloc(18);
const totalLength = buf1.length + buf2.length + buf3.length;

console.log(totalLength);
// Prints: 42

const bufA = Buffer.concat([buf1, buf2, buf3], totalLength);

console.log(bufA);
// Prints: <Buffer 00 00 00 00 ...>
console.log(bufA.length);
// Prints: 42
```

```cjs
const { Buffer } = require('node:buffer');

// Create a single `Buffer` from a list of three `Buffer` instances.

const buf1 = Buffer.alloc(10);
const buf2 = Buffer.alloc(14);
const buf3 = Buffer.alloc(18);
const totalLength = buf1.length + buf2.length + buf3.length;

console.log(totalLength);
// Prints: 42

const bufA = Buffer.concat([buf1, buf2, buf3], totalLength);

console.log(bufA);
// Prints: <Buffer 00 00 00 00 ...>
console.log(bufA.length);
// Prints: 42
```

`Buffer.concat()` may also use the internal `Buffer` pool like
[`Buffer.allocUnsafe()`][] does.

### Static method: `Buffer.copyBytesFrom(view[, offset[, length]])`

<!-- YAML
added: v18.16.0
-->

* `view` {TypedArray} The {TypedArray} to copy.
* `offset` {integer} The starting offset within `view`. **Default:**: `0`.
* `length` {integer} The number of elements from `view` to copy.
  **Default:** `view.length - offset`.

Copies the underlying memory of `view` into a new `Buffer`.

```js
const u16 = new Uint16Array([0, 0xffff]);
const buf = Buffer.copyBytesFrom(u16, 1, 1);
u16[1] = 0;
console.log(buf.length); // 2
console.log(buf[0]); // 255
console.log(buf[1]); // 255
```

### Static method: `Buffer.from(array)`

<!-- YAML
added: v5.10.0
-->

* `array` {integer\[]}

Allocates a new `Buffer` using an `array` of bytes in the range `0` – `255`.
Array entries outside that range will be truncated to fit into it.

```mjs
import { Buffer } from 'node:buffer';

// Creates a new Buffer containing the UTF-8 bytes of the string 'buffer'.
const buf = Buffer.from([0x62, 0x75, 0x66, 0x66, 0x65, 0x72]);
```

```cjs
const { Buffer } = require('node:buffer');

// Creates a new Buffer containing the UTF-8 bytes of the string 'buffer'.
const buf = Buffer.from([0x62, 0x75, 0x66, 0x66, 0x65, 0x72]);
```

If `array` is an `Array`-like object (that is, one with a `length` property of
type `number`), it is treated as if it is an array, unless it is a `Buffer` or
a `Uint8Array`. This means all other `TypedArray` variants get treated as an
`Array`. To create a `Buffer` from the bytes backing a `TypedArray`, use
[`Buffer.copyBytesFrom()`][].

A `TypeError` will be thrown if `array` is not an `Array` or another type
appropriate for `Buffer.from()` variants.

`Buffer.from(array)` and [`Buffer.from(string)`][] may also use the internal
`Buffer` pool like [`Buffer.allocUnsafe()`][] does.

### Static method: `Buffer.from(arrayBuffer[, byteOffset[, length]])`

<!-- YAML
added: v5.10.0
-->

* `arrayBuffer` {ArrayBuffer|SharedArrayBuffer} An [`ArrayBuffer`][],
  [`SharedArrayBuffer`][], for example the `.buffer` property of a
  [`TypedArray`][].
* `byteOffset` {integer} Index of first byte to expose. **Default:** `0`.
* `length` {integer} Number of bytes to expose.
  **Default:** `arrayBuffer.byteLength - byteOffset`.

This creates a view of the [`ArrayBuffer`][] without copying the underlying
memory. For example, when passed a reference to the `.buffer` property of a
[`TypedArray`][] instance, the newly created `Buffer` will share the same
allocated memory as the [`TypedArray`][]'s underlying `ArrayBuffer`.

```mjs
import { Buffer } from 'node:buffer';

const arr = new Uint16Array(2);

arr[0] = 5000;
arr[1] = 4000;

// Shares memory with `arr`.
const buf = Buffer.from(arr.buffer);

console.log(buf);
// Prints: <Buffer 88 13 a0 0f>

// Changing the original Uint16Array changes the Buffer also.
arr[1] = 6000;

console.log(buf);
// Prints: <Buffer 88 13 70 17>
```

```cjs
const { Buffer } = require('node:buffer');

const arr = new Uint16Array(2);

arr[0] = 5000;
arr[1] = 4000;

// Shares memory with `arr`.
const buf = Buffer.from(arr.buffer);

console.log(buf);
// Prints: <Buffer 88 13 a0 0f>

// Changing the original Uint16Array changes the Buffer also.
arr[1] = 6000;

console.log(buf);
// Prints: <Buffer 88 13 70 17>
```

The optional `byteOffset` and `length` arguments specify a memory range within
the `arrayBuffer` that will be shared by the `Buffer`.

```mjs
import { Buffer } from 'node:buffer';

const ab = new ArrayBuffer(10);
const buf = Buffer.from(ab, 0, 2);

console.log(buf.length);
// Prints: 2
```

```cjs
const { Buffer } = require('node:buffer');

const ab = new ArrayBuffer(10);
const buf = Buffer.from(ab, 0, 2);

console.log(buf.length);
// Prints: 2
```

A `TypeError` will be thrown if `arrayBuffer` is not an [`ArrayBuffer`][] or a
[`SharedArrayBuffer`][] or another type appropriate for `Buffer.from()`
variants.

It is important to remember that a backing `ArrayBuffer` can cover a range
of memory that extends beyond the bounds of a `TypedArray` view. A new
`Buffer` created using the `buffer` property of a `TypedArray` may extend
beyond the range of the `TypedArray`:

```mjs
import { Buffer } from 'node:buffer';

const arrA = Uint8Array.from([0x63, 0x64, 0x65, 0x66]); // 4 elements
const arrB = new Uint8Array(arrA.buffer, 1, 2); // 2 elements
console.log(arrA.buffer === arrB.buffer); // true

const buf = Buffer.from(arrB.buffer);
console.log(buf);
// Prints: <Buffer 63 64 65 66>
```

```cjs
const { Buffer } = require('node:buffer');

const arrA = Uint8Array.from([0x63, 0x64, 0x65, 0x66]); // 4 elements
const arrB = new Uint8Array(arrA.buffer, 1, 2); // 2 elements
console.log(arrA.buffer === arrB.buffer); // true

const buf = Buffer.from(arrB.buffer);
console.log(buf);
// Prints: <Buffer 63 64 65 66>
```

### Static method: `Buffer.from(buffer)`

<!-- YAML
added: v5.10.0
-->

* `buffer` {Buffer|Uint8Array} An existing `Buffer` or [`Uint8Array`][] from
  which to copy data.

Copies the passed `buffer` data onto a new `Buffer` instance.

```mjs
import { Buffer } from 'node:buffer';

const buf1 = Buffer.from('buffer');
const buf2 = Buffer.from(buf1);

buf1[0] = 0x61;

console.log(buf1.toString());
// Prints: auffer
console.log(buf2.toString());
// Prints: buffer
```

```cjs
const { Buffer } = require('node:buffer');

const buf1 = Buffer.from('buffer');
const buf2 = Buffer.from(buf1);

buf1[0] = 0x61;

console.log(buf1.toString());
// Prints: auffer
console.log(buf2.toString());
// Prints: buffer
```

A `TypeError` will be thrown if `buffer` is not a `Buffer` or another type
appropriate for `Buffer.from()` variants.

### Static method: `Buffer.from(object[, offsetOrEncoding[, length]])`

<!-- YAML
added: v8.2.0
-->

* `object` {Object} An object supporting `Symbol.toPrimitive` or `valueOf()`.
* `offsetOrEncoding` {integer|string} A byte-offset or encoding.
* `length` {integer} A length.

For objects whose `valueOf()` function returns a value not strictly equal to
`object`, returns `Buffer.from(object.valueOf(), offsetOrEncoding, length)`.

```mjs
import { Buffer } from 'node:buffer';

const buf = Buffer.from(new String('this is a test'));
// Prints: <Buffer 74 68 69 73 20 69 73 20 61 20 74 65 73 74>
```

```cjs
const { Buffer } = require('node:buffer');

const buf = Buffer.from(new String('this is a test'));
// Prints: <Buffer 74 68 69 73 20 69 73 20 61 20 74 65 73 74>
```

For objects that support `Symbol.toPrimitive`, returns
`Buffer.from(object[Symbol.toPrimitive]('string'), offsetOrEncoding)`.

```mjs
import { Buffer } from 'node:buffer';

class Foo {
  [Symbol.toPrimitive]() {
    return 'this is a test';
  }
}

const buf = Buffer.from(new Foo(), 'utf8');
// Prints: <Buffer 74 68 69 73 20 69 73 20 61 20 74 65 73 74>
```

```cjs
const { Buffer } = require('node:buffer');

class Foo {
  [Symbol.toPrimitive]() {
    return 'this is a test';
  }
}

const buf = Buffer.from(new Foo(), 'utf8');
// Prints: <Buffer 74 68 69 73 20 69 73 20 61 20 74 65 73 74>
```

A `TypeError` will be thrown if `object` does not have the mentioned methods or
is not of another type appropriate for `Buffer.from()` variants.

### Static method: `Buffer.from(string[, encoding])`

<!-- YAML
added: v5.10.0
-->

* `string` {string} A string to encode.
* `encoding` {string} The encoding of `string`. **Default:** `'utf8'`.

Creates a new `Buffer` containing `string`. The `encoding` parameter identifies
the character encoding to be used when converting `string` into bytes.

```mjs
import { Buffer } from 'node:buffer';

const buf1 = Buffer.from('this is a tést');
const buf2 = Buffer.from('7468697320697320612074c3a97374', 'hex');

console.log(buf1.toString());
// Prints: this is a tést
console.log(buf2.toString());
// Prints: this is a tést
console.log(buf1.toString('latin1'));
// Prints: this is a tÃ©st
```

```cjs
const { Buffer } = require('node:buffer');

const buf1 = Buffer.from('this is a tést');
const buf2 = Buffer.from('7468697320697320612074c3a97374', 'hex');

console.log(buf1.toString());
// Prints: this is a tést
console.log(buf2.toString());
// Prints: this is a tést
console.log(buf1.toString('latin1'));
// Prints: this is a tÃ©st
```

A `TypeError` will be thrown if `string` is not a string or another type
appropriate for `Buffer.from()` variants.

### Static method: `Buffer.isBuffer(obj)`

<!-- YAML
added: v0.1.101
-->

* `obj` {Object}
* Returns: {boolean}

Returns `true` if `obj` is a `Buffer`, `false` otherwise.

```mjs
import { Buffer } from 'node:buffer';

Buffer.isBuffer(Buffer.alloc(10)); // true
Buffer.isBuffer(Buffer.from('foo')); // true
Buffer.isBuffer('a string'); // false
Buffer.isBuffer([]); // false
Buffer.isBuffer(new Uint8Array(1024)); // false
```

```cjs
const { Buffer } = require('node:buffer');

Buffer.isBuffer(Buffer.alloc(10)); // true
Buffer.isBuffer(Buffer.from('foo')); // true
Buffer.isBuffer('a string'); // false
Buffer.isBuffer([]); // false
Buffer.isBuffer(new Uint8Array(1024)); // false
```

### Static method: `Buffer.isEncoding(encoding)`

<!-- YAML
added: v0.9.1
-->

* `encoding` {string} A character encoding name to check.
* Returns: {boolean}

Returns `true` if `encoding` is the name of a supported character encoding,
or `false` otherwise.

```mjs
import { Buffer } from 'node:buffer';

console.log(Buffer.isEncoding('utf8'));
// Prints: true

console.log(Buffer.isEncoding('hex'));
// Prints: true

console.log(Buffer.isEncoding('utf/8'));
// Prints: false

console.log(Buffer.isEncoding(''));
// Prints: false
```

```cjs
const { Buffer } = require('node:buffer');

console.log(Buffer.isEncoding('utf8'));
// Prints: true

console.log(Buffer.isEncoding('hex'));
// Prints: true

console.log(Buffer.isEncoding('utf/8'));
// Prints: false

console.log(Buffer.isEncoding(''));
// Prints: false
```

### Class property: `Buffer.poolSize`

<!-- YAML
added: v0.11.3
-->

* {integer} **Default:** `8192`

This is the size (in bytes) of pre-allocated internal `Buffer` instances used
for pooling. This value may be modified.

### `buf[index]`

* `index` {integer}

The index operator `[index]` can be used to get and set the octet at position
`index` in `buf`. The values refer to individual bytes, so the legal value
range is between `0x00` and `0xFF` (hex) or `0` and `255` (decimal).

This operator is inherited from `Uint8Array`, so its behavior on out-of-bounds
access is the same as `Uint8Array`. In other words, `buf[index]` returns
`undefined` when `index` is negative or greater or equal to `buf.length`, and
`buf[index] = value` does not modify the buffer if `index` is negative or
`>= buf.length`.

```mjs
import { Buffer } from 'node:buffer';

// Copy an ASCII string into a `Buffer` one byte at a time.
// (This only works for ASCII-only strings. In general, one should use
// `Buffer.from()` to perform this conversion.)

const str = 'Node.js';
const buf = Buffer.allocUnsafe(str.length);

for (let i = 0; i < str.length; i++) {
  buf[i] = str.charCodeAt(i);
}

console.log(buf.toString('utf8'));
// Prints: Node.js
```

```cjs
const { Buffer } = require('node:buffer');

// Copy an ASCII string into a `Buffer` one byte at a time.
// (This only works for ASCII-only strings. In general, one should use
// `Buffer.from()` to perform this conversion.)

const str = 'Node.js';
const buf = Buffer.allocUnsafe(str.length);

for (let i = 0; i < str.length; i++) {
  buf[i] = str.charCodeAt(i);
}

console.log(buf.toString('utf8'));
// Prints: Node.js
```

### `buf.buffer`

* {ArrayBuffer} The underlying `ArrayBuffer` object based on which this `Buffer`
  object is created.

This `ArrayBuffer` is not guaranteed to correspond exactly to the original
`Buffer`. See the notes on `buf.byteOffset` for details.

```mjs
import { Buffer } from 'node:buffer';

const arrayBuffer = new ArrayBuffer(16);
const buffer = Buffer.from(arrayBuffer);

console.log(buffer.buffer === arrayBuffer);
// Prints: true
```

```cjs
const { Buffer } = require('node:buffer');

const arrayBuffer = new ArrayBuffer(16);
const buffer = Buffer.from(arrayBuffer);

console.log(buffer.buffer === arrayBuffer);
// Prints: true
```

### `buf.byteOffset`

* {integer} The `byteOffset` of the `Buffer`s underlying `ArrayBuffer` object.

When setting `byteOffset` in `Buffer.from(ArrayBuffer, byteOffset, length)`,
or sometimes when allocating a `Buffer` smaller than `Buffer.poolSize`, the
buffer does not start from a zero offset on the underlying `ArrayBuffer`.

This can cause problems when accessing the underlying `ArrayBuffer` directly
using `buf.buffer`, as other parts of the `ArrayBuffer` may be unrelated
to the `Buffer` object itself.

A common issue when creating a `TypedArray` object that shares its memory with
a `Buffer` is that in this case one needs to specify the `byteOffset` correctly:

```mjs
import { Buffer } from 'node:buffer';

// Create a buffer smaller than `Buffer.poolSize`.
const nodeBuffer = Buffer.from([0, 1, 2, 3, 4, 5, 6, 7, 8, 9]);

// When casting the Node.js Buffer to an Int8Array, use the byteOffset
// to refer only to the part of `nodeBuffer.buffer` that contains the memory
// for `nodeBuffer`.
new Int8Array(nodeBuffer.buffer, nodeBuffer.byteOffset, nodeBuffer.length);
```

```cjs
const { Buffer } = require('node:buffer');

// Create a buffer smaller than `Buffer.poolSize`.
const nodeBuffer = Buffer.from([0, 1, 2, 3, 4, 5, 6, 7, 8, 9]);

// When casting the Node.js Buffer to an Int8Array, use the byteOffset
// to refer only to the part of `nodeBuffer.buffer` that contains the memory
// for `nodeBuffer`.
new Int8Array(nodeBuffer.buffer, nodeBuffer.byteOffset, nodeBuffer.length);
```

### `buf.compare(target[, targetStart[, targetEnd[, sourceStart[, sourceEnd]]]])`

<!-- YAML
added: v0.11.13
changes:
  - version: v8.0.0
    pr-url: https://github.com/nodejs/node/pull/10236
    description: The `target` parameter can now be a `Uint8Array`.
  - version: v5.11.0
    pr-url: https://github.com/nodejs/node/pull/5880
    description: Additional parameters for specifying offsets are supported now.
-->

* `target` {Buffer|Uint8Array} A `Buffer` or [`Uint8Array`][] with which to
  compare `buf`.
* `targetStart` {integer} The offset within `target` at which to begin
  comparison. **Default:** `0`.
* `targetEnd` {integer} The offset within `target` at which to end comparison
  (not inclusive). **Default:** `target.length`.
* `sourceStart` {integer} The offset within `buf` at which to begin comparison.
  **Default:** `0`.
* `sourceEnd` {integer} The offset within `buf` at which to end comparison
  (not inclusive). **Default:** [`buf.length`][].
* Returns: {integer}

Compares `buf` with `target` and returns a number indicating whether `buf`
comes before, after, or is the same as `target` in sort order.
Comparison is based on the actual sequence of bytes in each `Buffer`.

* `0` is returned if `target` is the same as `buf`
* `1` is returned if `target` should come _before_ `buf` when sorted.
* `-1` is returned if `target` should come _after_ `buf` when sorted.

```mjs
import { Buffer } from 'node:buffer';

const buf1 = Buffer.from('ABC');
const buf2 = Buffer.from('BCD');
const buf3 = Buffer.from('ABCD');

console.log(buf1.compare(buf1));
// Prints: 0
console.log(buf1.compare(buf2));
// Prints: -1
console.log(buf1.compare(buf3));
// Prints: -1
console.log(buf2.compare(buf1));
// Prints: 1
console.log(buf2.compare(buf3));
// Prints: 1
console.log([buf1, buf2, buf3].sort(Buffer.compare));
// Prints: [ <Buffer 41 42 43>, <Buffer 41 42 43 44>, <Buffer 42 43 44> ]
// (This result is equal to: [buf1, buf3, buf2].)
```

```cjs
const { Buffer } = require('node:buffer');

const buf1 = Buffer.from('ABC');
const buf2 = Buffer.from('BCD');
const buf3 = Buffer.from('ABCD');

console.log(buf1.compare(buf1));
// Prints: 0
console.log(buf1.compare(buf2));
// Prints: -1
console.log(buf1.compare(buf3));
// Prints: -1
console.log(buf2.compare(buf1));
// Prints: 1
console.log(buf2.compare(buf3));
// Prints: 1
console.log([buf1, buf2, buf3].sort(Buffer.compare));
// Prints: [ <Buffer 41 42 43>, <Buffer 41 42 43 44>, <Buffer 42 43 44> ]
// (This result is equal to: [buf1, buf3, buf2].)
```

The optional `targetStart`, `targetEnd`, `sourceStart`, and `sourceEnd`
arguments can be used to limit the comparison to specific ranges within `target`
and `buf` respectively.

```mjs
import { Buffer } from 'node:buffer';

<<<<<<< HEAD
const buf1 = Buffer.from([1, 2, 3, 4, 5, 6, 7, 8, 9]);
const buf2 = Buffer.from([5, 6, 7, 8, 9, 1, 2, 3, 4]);

console.log(buf1.compare(buf2, 5, 9, 0, 4));
// Prints: 0
console.log(buf1.compare(buf2, 0, 6, 4));
// Prints: -1
console.log(buf1.compare(buf2, 5, 6, 5));
// Prints: 1
```

```cjs
const { Buffer } = require('node:buffer');

=======
>>>>>>> 8a2d13a7
const buf1 = Buffer.from([1, 2, 3, 4, 5, 6, 7, 8, 9]);
const buf2 = Buffer.from([5, 6, 7, 8, 9, 1, 2, 3, 4]);

console.log(buf1.compare(buf2, 5, 9, 0, 4));
// Prints: 0
console.log(buf1.compare(buf2, 0, 6, 4));
// Prints: -1
console.log(buf1.compare(buf2, 5, 6, 5));
// Prints: 1
```

```cjs
const { Buffer } = require('node:buffer');

<<<<<<< HEAD
=======
const buf1 = Buffer.from([1, 2, 3, 4, 5, 6, 7, 8, 9]);
const buf2 = Buffer.from([5, 6, 7, 8, 9, 1, 2, 3, 4]);

console.log(buf1.compare(buf2, 5, 9, 0, 4));
// Prints: 0
console.log(buf1.compare(buf2, 0, 6, 4));
// Prints: -1
console.log(buf1.compare(buf2, 5, 6, 5));
// Prints: 1
```

[`ERR_OUT_OF_RANGE`][] is thrown if `targetStart < 0`, `sourceStart < 0`,
`targetEnd > target.byteLength`, or `sourceEnd > source.byteLength`.

>>>>>>> 8a2d13a7
### `buf.copy(target[, targetStart[, sourceStart[, sourceEnd]]])`

<!-- YAML
added: v0.1.90
-->

* `target` {Buffer|Uint8Array} A `Buffer` or [`Uint8Array`][] to copy into.
* `targetStart` {integer} The offset within `target` at which to begin
  writing. **Default:** `0`.
* `sourceStart` {integer} The offset within `buf` from which to begin copying.
  **Default:** `0`.
* `sourceEnd` {integer} The offset within `buf` at which to stop copying (not
  inclusive). **Default:** [`buf.length`][].
* Returns: {integer} The number of bytes copied.

Copies data from a region of `buf` to a region in `target`, even if the `target`
memory region overlaps with `buf`.

[`TypedArray.prototype.set()`][] performs the same operation, and is available
for all TypedArrays, including Node.js `Buffer`s, although it takes
different function arguments.

```mjs
import { Buffer } from 'node:buffer';

<<<<<<< HEAD
// Create two `Buffer` instances.
const buf1 = Buffer.allocUnsafe(26);
const buf2 = Buffer.allocUnsafe(26).fill('!');

for (let i = 0; i < 26; i++) {
  // 97 is the decimal ASCII value for 'a'.
  buf1[i] = i + 97;
}

// Copy `buf1` bytes 16 through 19 into `buf2` starting at byte 8 of `buf2`.
buf1.copy(buf2, 8, 16, 20);
// This is equivalent to:
// buf2.set(buf1.subarray(16, 20), 8);

console.log(buf2.toString('ascii', 0, 25));
// Prints: !!!!!!!!qrst!!!!!!!!!!!!!
```

```cjs
const { Buffer } = require('node:buffer');

=======
>>>>>>> 8a2d13a7
// Create two `Buffer` instances.
const buf1 = Buffer.allocUnsafe(26);
const buf2 = Buffer.allocUnsafe(26).fill('!');

for (let i = 0; i < 26; i++) {
  // 97 is the decimal ASCII value for 'a'.
  buf1[i] = i + 97;
}

// Copy `buf1` bytes 16 through 19 into `buf2` starting at byte 8 of `buf2`.
buf1.copy(buf2, 8, 16, 20);
// This is equivalent to:
// buf2.set(buf1.subarray(16, 20), 8);

console.log(buf2.toString('ascii', 0, 25));
// Prints: !!!!!!!!qrst!!!!!!!!!!!!!
```

<<<<<<< HEAD
```mjs
import { Buffer } from 'node:buffer';

=======
```cjs
const { Buffer } = require('node:buffer');

// Create two `Buffer` instances.
const buf1 = Buffer.allocUnsafe(26);
const buf2 = Buffer.allocUnsafe(26).fill('!');

for (let i = 0; i < 26; i++) {
  // 97 is the decimal ASCII value for 'a'.
  buf1[i] = i + 97;
}

// Copy `buf1` bytes 16 through 19 into `buf2` starting at byte 8 of `buf2`.
buf1.copy(buf2, 8, 16, 20);
// This is equivalent to:
// buf2.set(buf1.subarray(16, 20), 8);

console.log(buf2.toString('ascii', 0, 25));
// Prints: !!!!!!!!qrst!!!!!!!!!!!!!
```

```mjs
import { Buffer } from 'node:buffer';

// Create a `Buffer` and copy data from one region to an overlapping region
// within the same `Buffer`.

const buf = Buffer.allocUnsafe(26);

for (let i = 0; i < 26; i++) {
  // 97 is the decimal ASCII value for 'a'.
  buf[i] = i + 97;
}

buf.copy(buf, 0, 4, 10);

console.log(buf.toString());
// Prints: efghijghijklmnopqrstuvwxyz
```

```cjs
const { Buffer } = require('node:buffer');

>>>>>>> 8a2d13a7
// Create a `Buffer` and copy data from one region to an overlapping region
// within the same `Buffer`.

const buf = Buffer.allocUnsafe(26);

for (let i = 0; i < 26; i++) {
  // 97 is the decimal ASCII value for 'a'.
  buf[i] = i + 97;
}

buf.copy(buf, 0, 4, 10);

console.log(buf.toString());
// Prints: efghijghijklmnopqrstuvwxyz
```

<<<<<<< HEAD
```cjs
const { Buffer } = require('node:buffer');
=======
### `buf.entries()`

<!-- YAML
added: v1.1.0
-->
>>>>>>> 8a2d13a7

// Create a `Buffer` and copy data from one region to an overlapping region
// within the same `Buffer`.

const buf = Buffer.allocUnsafe(26);

for (let i = 0; i < 26; i++) {
  // 97 is the decimal ASCII value for 'a'.
  buf[i] = i + 97;
}

buf.copy(buf, 0, 4, 10);

console.log(buf.toString());
// Prints: efghijghijklmnopqrstuvwxyz
```

### `buf.entries()`

<!-- YAML
added: v1.1.0
-->

* Returns: {Iterator}

Creates and returns an [iterator][] of `[index, byte]` pairs from the contents
of `buf`.

```mjs
import { Buffer } from 'node:buffer';

// Log the entire contents of a `Buffer`.

const buf = Buffer.from('buffer');

for (const pair of buf.entries()) {
  console.log(pair);
}
// Prints:
//   [0, 98]
//   [1, 117]
//   [2, 102]
//   [3, 102]
//   [4, 101]
//   [5, 114]
```

```cjs
const { Buffer } = require('node:buffer');

<<<<<<< HEAD
=======
```mjs
import { Buffer } from 'node:buffer';

// Log the entire contents of a `Buffer`.

const buf = Buffer.from('buffer');

for (const pair of buf.entries()) {
  console.log(pair);
}
// Prints:
//   [0, 98]
//   [1, 117]
//   [2, 102]
//   [3, 102]
//   [4, 101]
//   [5, 114]
```

```cjs
const { Buffer } = require('node:buffer');

>>>>>>> 8a2d13a7
// Log the entire contents of a `Buffer`.

const buf = Buffer.from('buffer');

for (const pair of buf.entries()) {
  console.log(pair);
}
// Prints:
//   [0, 98]
//   [1, 117]
//   [2, 102]
//   [3, 102]
//   [4, 101]
//   [5, 114]
```

### `buf.equals(otherBuffer)`

<!-- YAML
added: v0.11.13
changes:
  - version: v8.0.0
    pr-url: https://github.com/nodejs/node/pull/10236
    description: The arguments can now be `Uint8Array`s.
-->

* `otherBuffer` {Buffer|Uint8Array} A `Buffer` or [`Uint8Array`][] with which to
  compare `buf`.
* Returns: {boolean}

Returns `true` if both `buf` and `otherBuffer` have exactly the same bytes,
`false` otherwise. Equivalent to
[`buf.compare(otherBuffer) === 0`][`buf.compare()`].

```mjs
import { Buffer } from 'node:buffer';

const buf1 = Buffer.from('ABC');
const buf2 = Buffer.from('414243', 'hex');
const buf3 = Buffer.from('ABCD');

console.log(buf1.equals(buf2));
// Prints: true
console.log(buf1.equals(buf3));
// Prints: false
```

```cjs
const { Buffer } = require('node:buffer');

const buf1 = Buffer.from('ABC');
const buf2 = Buffer.from('414243', 'hex');
const buf3 = Buffer.from('ABCD');

console.log(buf1.equals(buf2));
// Prints: true
console.log(buf1.equals(buf3));
// Prints: false
```

### `buf.fill(value[, offset[, end]][, encoding])`

<!-- YAML
added: v0.5.0
changes:
  - version: v11.0.0
    pr-url: https://github.com/nodejs/node/pull/22969
    description: Throws `ERR_OUT_OF_RANGE` instead of `ERR_INDEX_OUT_OF_RANGE`.
  - version: v10.0.0
    pr-url: https://github.com/nodejs/node/pull/18790
    description: Negative `end` values throw an `ERR_INDEX_OUT_OF_RANGE` error.
  - version: v10.0.0
    pr-url: https://github.com/nodejs/node/pull/18129
    description: Attempting to fill a non-zero length buffer with a zero length
                 buffer triggers a thrown exception.
  - version: v10.0.0
    pr-url: https://github.com/nodejs/node/pull/17427
    description: Specifying an invalid string for `value` triggers a thrown
                 exception.
  - version: v5.7.0
    pr-url: https://github.com/nodejs/node/pull/4935
    description: The `encoding` parameter is supported now.
-->

* `value` {string|Buffer|Uint8Array|integer} The value with which to fill `buf`.
  Empty value (string, Uint8Array, Buffer) is coerced to `0`.
* `offset` {integer} Number of bytes to skip before starting to fill `buf`.
  **Default:** `0`.
* `end` {integer} Where to stop filling `buf` (not inclusive). **Default:**
  [`buf.length`][].
* `encoding` {string} The encoding for `value` if `value` is a string.
  **Default:** `'utf8'`.
* Returns: {Buffer} A reference to `buf`.

Fills `buf` with the specified `value`. If the `offset` and `end` are not given,
the entire `buf` will be filled:

```mjs
import { Buffer } from 'node:buffer';

<<<<<<< HEAD
// Fill a `Buffer` with the ASCII character 'h'.

const b = Buffer.allocUnsafe(50).fill('h');

console.log(b.toString());
// Prints: hhhhhhhhhhhhhhhhhhhhhhhhhhhhhhhhhhhhhhhhhhhhhhhhhh

// Fill a buffer with empty string
const c = Buffer.allocUnsafe(5).fill('');

console.log(c.fill(''));
// Prints: <Buffer 00 00 00 00 00>
```

```cjs
const { Buffer } = require('node:buffer');

=======
>>>>>>> 8a2d13a7
// Fill a `Buffer` with the ASCII character 'h'.

const b = Buffer.allocUnsafe(50).fill('h');

console.log(b.toString());
// Prints: hhhhhhhhhhhhhhhhhhhhhhhhhhhhhhhhhhhhhhhhhhhhhhhhhh

// Fill a buffer with empty string
const c = Buffer.allocUnsafe(5).fill('');

console.log(c.fill(''));
// Prints: <Buffer 00 00 00 00 00>
<<<<<<< HEAD
=======
```

```cjs
const { Buffer } = require('node:buffer');

// Fill a `Buffer` with the ASCII character 'h'.

const b = Buffer.allocUnsafe(50).fill('h');

console.log(b.toString());
// Prints: hhhhhhhhhhhhhhhhhhhhhhhhhhhhhhhhhhhhhhhhhhhhhhhhhh

// Fill a buffer with empty string
const c = Buffer.allocUnsafe(5).fill('');

console.log(c.fill(''));
// Prints: <Buffer 00 00 00 00 00>
>>>>>>> 8a2d13a7
```

`value` is coerced to a `uint32` value if it is not a string, `Buffer`, or
integer. If the resulting integer is greater than `255` (decimal), `buf` will be
filled with `value & 255`.

If the final write of a `fill()` operation falls on a multi-byte character,
then only the bytes of that character that fit into `buf` are written:

```mjs
import { Buffer } from 'node:buffer';

// Fill a `Buffer` with character that takes up two bytes in UTF-8.

console.log(Buffer.allocUnsafe(5).fill('\u0222'));
// Prints: <Buffer c8 a2 c8 a2 c8>
```

```cjs
const { Buffer } = require('node:buffer');

// Fill a `Buffer` with character that takes up two bytes in UTF-8.

console.log(Buffer.allocUnsafe(5).fill('\u0222'));
// Prints: <Buffer c8 a2 c8 a2 c8>
```

If `value` contains invalid characters, it is truncated; if no valid
fill data remains, an exception is thrown:

```mjs
import { Buffer } from 'node:buffer';

const buf = Buffer.allocUnsafe(5);

console.log(buf.fill('a'));
// Prints: <Buffer 61 61 61 61 61>
console.log(buf.fill('aazz', 'hex'));
// Prints: <Buffer aa aa aa aa aa>
console.log(buf.fill('zz', 'hex'));
// Throws an exception.
```

```cjs
const { Buffer } = require('node:buffer');

const buf = Buffer.allocUnsafe(5);

console.log(buf.fill('a'));
// Prints: <Buffer 61 61 61 61 61>
console.log(buf.fill('aazz', 'hex'));
// Prints: <Buffer aa aa aa aa aa>
console.log(buf.fill('zz', 'hex'));
// Throws an exception.
```

### `buf.includes(value[, byteOffset][, encoding])`

<!-- YAML
added: v5.3.0
-->

* `value` {string|Buffer|Uint8Array|integer} What to search for.
* `byteOffset` {integer} Where to begin searching in `buf`. If negative, then
  offset is calculated from the end of `buf`. **Default:** `0`.
* `encoding` {string} If `value` is a string, this is its encoding.
  **Default:** `'utf8'`.
* Returns: {boolean} `true` if `value` was found in `buf`, `false` otherwise.

Equivalent to [`buf.indexOf() !== -1`][`buf.indexOf()`].

```mjs
import { Buffer } from 'node:buffer';

const buf = Buffer.from('this is a buffer');

console.log(buf.includes('this'));
// Prints: true
console.log(buf.includes('is'));
// Prints: true
console.log(buf.includes(Buffer.from('a buffer')));
// Prints: true
console.log(buf.includes(97));
// Prints: true (97 is the decimal ASCII value for 'a')
console.log(buf.includes(Buffer.from('a buffer example')));
// Prints: false
console.log(buf.includes(Buffer.from('a buffer example').slice(0, 8)));
// Prints: true
console.log(buf.includes('this', 4));
// Prints: false
```

```cjs
const { Buffer } = require('node:buffer');

const buf = Buffer.from('this is a buffer');

console.log(buf.includes('this'));
// Prints: true
console.log(buf.includes('is'));
// Prints: true
console.log(buf.includes(Buffer.from('a buffer')));
// Prints: true
console.log(buf.includes(97));
// Prints: true (97 is the decimal ASCII value for 'a')
console.log(buf.includes(Buffer.from('a buffer example')));
// Prints: false
console.log(buf.includes(Buffer.from('a buffer example').slice(0, 8)));
// Prints: true
console.log(buf.includes('this', 4));
// Prints: false
```

### `buf.indexOf(value[, byteOffset][, encoding])`

<!-- YAML
added: v1.5.0
changes:
  - version: v8.0.0
    pr-url: https://github.com/nodejs/node/pull/10236
    description: The `value` can now be a `Uint8Array`.
  - version:
    - v5.7.0
    - v4.4.0
    pr-url: https://github.com/nodejs/node/pull/4803
    description: When `encoding` is being passed, the `byteOffset` parameter
                 is no longer required.
-->

* `value` {string|Buffer|Uint8Array|integer} What to search for.
* `byteOffset` {integer} Where to begin searching in `buf`. If negative, then
  offset is calculated from the end of `buf`. **Default:** `0`.
* `encoding` {string} If `value` is a string, this is the encoding used to
  determine the binary representation of the string that will be searched for in
  `buf`. **Default:** `'utf8'`.
* Returns: {integer} The index of the first occurrence of `value` in `buf`, or
  `-1` if `buf` does not contain `value`.

If `value` is:

* a string, `value` is interpreted according to the character encoding in
  `encoding`.
* a `Buffer` or [`Uint8Array`][], `value` will be used in its entirety.
  To compare a partial `Buffer`, use [`buf.subarray`][].
* a number, `value` will be interpreted as an unsigned 8-bit integer
  value between `0` and `255`.

```mjs
import { Buffer } from 'node:buffer';

const buf = Buffer.from('this is a buffer');

console.log(buf.indexOf('this'));
// Prints: 0
console.log(buf.indexOf('is'));
// Prints: 2
console.log(buf.indexOf(Buffer.from('a buffer')));
// Prints: 8
console.log(buf.indexOf(97));
// Prints: 8 (97 is the decimal ASCII value for 'a')
console.log(buf.indexOf(Buffer.from('a buffer example')));
// Prints: -1
console.log(buf.indexOf(Buffer.from('a buffer example').slice(0, 8)));
// Prints: 8

const utf16Buffer = Buffer.from('\u039a\u0391\u03a3\u03a3\u0395', 'utf16le');

console.log(utf16Buffer.indexOf('\u03a3', 0, 'utf16le'));
// Prints: 4
console.log(utf16Buffer.indexOf('\u03a3', -4, 'utf16le'));
// Prints: 6
```

```cjs
const { Buffer } = require('node:buffer');

const buf = Buffer.from('this is a buffer');

console.log(buf.indexOf('this'));
// Prints: 0
console.log(buf.indexOf('is'));
// Prints: 2
console.log(buf.indexOf(Buffer.from('a buffer')));
// Prints: 8
console.log(buf.indexOf(97));
// Prints: 8 (97 is the decimal ASCII value for 'a')
console.log(buf.indexOf(Buffer.from('a buffer example')));
// Prints: -1
console.log(buf.indexOf(Buffer.from('a buffer example').slice(0, 8)));
// Prints: 8

const utf16Buffer = Buffer.from('\u039a\u0391\u03a3\u03a3\u0395', 'utf16le');

console.log(utf16Buffer.indexOf('\u03a3', 0, 'utf16le'));
// Prints: 4
console.log(utf16Buffer.indexOf('\u03a3', -4, 'utf16le'));
// Prints: 6
```

If `value` is not a string, number, or `Buffer`, this method will throw a
`TypeError`. If `value` is a number, it will be coerced to a valid byte value,
an integer between 0 and 255.

If `byteOffset` is not a number, it will be coerced to a number. If the result
of coercion is `NaN` or `0`, then the entire buffer will be searched. This
behavior matches [`String.prototype.indexOf()`][].

```mjs
import { Buffer } from 'node:buffer';

const b = Buffer.from('abcdef');

// Passing a value that's a number, but not a valid byte.
// Prints: 2, equivalent to searching for 99 or 'c'.
console.log(b.indexOf(99.9));
console.log(b.indexOf(256 + 99));

// Passing a byteOffset that coerces to NaN or 0.
// Prints: 1, searching the whole buffer.
console.log(b.indexOf('b', undefined));
console.log(b.indexOf('b', {}));
console.log(b.indexOf('b', null));
console.log(b.indexOf('b', []));
```

```cjs
const { Buffer } = require('node:buffer');

const b = Buffer.from('abcdef');

// Passing a value that's a number, but not a valid byte.
// Prints: 2, equivalent to searching for 99 or 'c'.
console.log(b.indexOf(99.9));
console.log(b.indexOf(256 + 99));

// Passing a byteOffset that coerces to NaN or 0.
// Prints: 1, searching the whole buffer.
console.log(b.indexOf('b', undefined));
console.log(b.indexOf('b', {}));
console.log(b.indexOf('b', null));
console.log(b.indexOf('b', []));
```

If `value` is an empty string or empty `Buffer` and `byteOffset` is less
than `buf.length`, `byteOffset` will be returned. If `value` is empty and
`byteOffset` is at least `buf.length`, `buf.length` will be returned.

### `buf.keys()`

<!-- YAML
added: v1.1.0
-->

* Returns: {Iterator}

Creates and returns an [iterator][] of `buf` keys (indices).

```mjs
import { Buffer } from 'node:buffer';

const buf = Buffer.from('buffer');

for (const key of buf.keys()) {
  console.log(key);
}
// Prints:
//   0
//   1
//   2
//   3
//   4
//   5
```

```cjs
const { Buffer } = require('node:buffer');

const buf = Buffer.from('buffer');

for (const key of buf.keys()) {
  console.log(key);
}
// Prints:
//   0
//   1
//   2
//   3
//   4
//   5
```

### `buf.lastIndexOf(value[, byteOffset][, encoding])`

<!-- YAML
added: v6.0.0
changes:
  - version: v8.0.0
    pr-url: https://github.com/nodejs/node/pull/10236
    description: The `value` can now be a `Uint8Array`.
-->

* `value` {string|Buffer|Uint8Array|integer} What to search for.
* `byteOffset` {integer} Where to begin searching in `buf`. If negative, then
  offset is calculated from the end of `buf`. **Default:**
  `buf.length - 1`.
* `encoding` {string} If `value` is a string, this is the encoding used to
  determine the binary representation of the string that will be searched for in
  `buf`. **Default:** `'utf8'`.
* Returns: {integer} The index of the last occurrence of `value` in `buf`, or
  `-1` if `buf` does not contain `value`.

Identical to [`buf.indexOf()`][], except the last occurrence of `value` is found
rather than the first occurrence.

```mjs
import { Buffer } from 'node:buffer';

const buf = Buffer.from('this buffer is a buffer');

console.log(buf.lastIndexOf('this'));
// Prints: 0
console.log(buf.lastIndexOf('buffer'));
// Prints: 17
console.log(buf.lastIndexOf(Buffer.from('buffer')));
// Prints: 17
console.log(buf.lastIndexOf(97));
// Prints: 15 (97 is the decimal ASCII value for 'a')
console.log(buf.lastIndexOf(Buffer.from('yolo')));
// Prints: -1
console.log(buf.lastIndexOf('buffer', 5));
// Prints: 5
console.log(buf.lastIndexOf('buffer', 4));
// Prints: -1

const utf16Buffer = Buffer.from('\u039a\u0391\u03a3\u03a3\u0395', 'utf16le');

console.log(utf16Buffer.lastIndexOf('\u03a3', undefined, 'utf16le'));
// Prints: 6
console.log(utf16Buffer.lastIndexOf('\u03a3', -5, 'utf16le'));
// Prints: 4
```

```cjs
const { Buffer } = require('node:buffer');

const buf = Buffer.from('this buffer is a buffer');

console.log(buf.lastIndexOf('this'));
// Prints: 0
console.log(buf.lastIndexOf('buffer'));
// Prints: 17
console.log(buf.lastIndexOf(Buffer.from('buffer')));
// Prints: 17
console.log(buf.lastIndexOf(97));
// Prints: 15 (97 is the decimal ASCII value for 'a')
console.log(buf.lastIndexOf(Buffer.from('yolo')));
// Prints: -1
console.log(buf.lastIndexOf('buffer', 5));
// Prints: 5
console.log(buf.lastIndexOf('buffer', 4));
// Prints: -1

const utf16Buffer = Buffer.from('\u039a\u0391\u03a3\u03a3\u0395', 'utf16le');

console.log(utf16Buffer.lastIndexOf('\u03a3', undefined, 'utf16le'));
// Prints: 6
console.log(utf16Buffer.lastIndexOf('\u03a3', -5, 'utf16le'));
// Prints: 4
```

If `value` is not a string, number, or `Buffer`, this method will throw a
`TypeError`. If `value` is a number, it will be coerced to a valid byte value,
an integer between 0 and 255.

If `byteOffset` is not a number, it will be coerced to a number. Any arguments
that coerce to `NaN`, like `{}` or `undefined`, will search the whole buffer.
This behavior matches [`String.prototype.lastIndexOf()`][].

```mjs
import { Buffer } from 'node:buffer';

const b = Buffer.from('abcdef');

// Passing a value that's a number, but not a valid byte.
// Prints: 2, equivalent to searching for 99 or 'c'.
console.log(b.lastIndexOf(99.9));
console.log(b.lastIndexOf(256 + 99));

// Passing a byteOffset that coerces to NaN.
// Prints: 1, searching the whole buffer.
console.log(b.lastIndexOf('b', undefined));
console.log(b.lastIndexOf('b', {}));

// Passing a byteOffset that coerces to 0.
// Prints: -1, equivalent to passing 0.
console.log(b.lastIndexOf('b', null));
console.log(b.lastIndexOf('b', []));
```

```cjs
const { Buffer } = require('node:buffer');

const b = Buffer.from('abcdef');

// Passing a value that's a number, but not a valid byte.
// Prints: 2, equivalent to searching for 99 or 'c'.
console.log(b.lastIndexOf(99.9));
console.log(b.lastIndexOf(256 + 99));

// Passing a byteOffset that coerces to NaN.
// Prints: 1, searching the whole buffer.
console.log(b.lastIndexOf('b', undefined));
console.log(b.lastIndexOf('b', {}));

// Passing a byteOffset that coerces to 0.
// Prints: -1, equivalent to passing 0.
console.log(b.lastIndexOf('b', null));
console.log(b.lastIndexOf('b', []));
```

If `value` is an empty string or empty `Buffer`, `byteOffset` will be returned.

### `buf.length`

<!-- YAML
added: v0.1.90
-->

* {integer}

Returns the number of bytes in `buf`.

```mjs
import { Buffer } from 'node:buffer';

// Create a `Buffer` and write a shorter string to it using UTF-8.

const buf = Buffer.alloc(1234);

console.log(buf.length);
// Prints: 1234

buf.write('some string', 0, 'utf8');

console.log(buf.length);
// Prints: 1234
```

```cjs
const { Buffer } = require('node:buffer');

// Create a `Buffer` and write a shorter string to it using UTF-8.

const buf = Buffer.alloc(1234);

console.log(buf.length);
// Prints: 1234

buf.write('some string', 0, 'utf8');

console.log(buf.length);
// Prints: 1234
```

### `buf.parent`

<!-- YAML
deprecated: v8.0.0
-->

> Stability: 0 - Deprecated: Use [`buf.buffer`][] instead.

The `buf.parent` property is a deprecated alias for `buf.buffer`.

### `buf.readBigInt64BE([offset])`

<!-- YAML
added:
 - v12.0.0
 - v10.20.0
-->

* `offset` {integer} Number of bytes to skip before starting to read. Must
  satisfy: `0 <= offset <= buf.length - 8`. **Default:** `0`.
* Returns: {bigint}

Reads a signed, big-endian 64-bit integer from `buf` at the specified `offset`.

Integers read from a `Buffer` are interpreted as two's complement signed
values.

### `buf.readBigInt64LE([offset])`

<!-- YAML
added:
 - v12.0.0
 - v10.20.0
-->

* `offset` {integer} Number of bytes to skip before starting to read. Must
  satisfy: `0 <= offset <= buf.length - 8`. **Default:** `0`.
* Returns: {bigint}

Reads a signed, little-endian 64-bit integer from `buf` at the specified
`offset`.

Integers read from a `Buffer` are interpreted as two's complement signed
values.

### `buf.readBigUInt64BE([offset])`

<!-- YAML
added:
 - v12.0.0
 - v10.20.0
changes:
  - version:
    - v14.10.0
    - v12.19.0
    pr-url: https://github.com/nodejs/node/pull/34960
    description: This function is also available as `buf.readBigUint64BE()`.
-->

* `offset` {integer} Number of bytes to skip before starting to read. Must
  satisfy: `0 <= offset <= buf.length - 8`. **Default:** `0`.
* Returns: {bigint}

Reads an unsigned, big-endian 64-bit integer from `buf` at the specified
`offset`.

This function is also available under the `readBigUint64BE` alias.

```mjs
import { Buffer } from 'node:buffer';

const buf = Buffer.from([0x00, 0x00, 0x00, 0x00, 0xff, 0xff, 0xff, 0xff]);

console.log(buf.readBigUInt64BE(0));
// Prints: 4294967295n
```

```cjs
const { Buffer } = require('node:buffer');

const buf = Buffer.from([0x00, 0x00, 0x00, 0x00, 0xff, 0xff, 0xff, 0xff]);

console.log(buf.readBigUInt64BE(0));
// Prints: 4294967295n
```

### `buf.readBigUInt64LE([offset])`

<!-- YAML
added:
 - v12.0.0
 - v10.20.0
changes:
  - version:
    - v14.10.0
    - v12.19.0
    pr-url: https://github.com/nodejs/node/pull/34960
    description: This function is also available as `buf.readBigUint64LE()`.
-->

* `offset` {integer} Number of bytes to skip before starting to read. Must
  satisfy: `0 <= offset <= buf.length - 8`. **Default:** `0`.
* Returns: {bigint}

Reads an unsigned, little-endian 64-bit integer from `buf` at the specified
`offset`.

This function is also available under the `readBigUint64LE` alias.

```mjs
import { Buffer } from 'node:buffer';

const buf = Buffer.from([0x00, 0x00, 0x00, 0x00, 0xff, 0xff, 0xff, 0xff]);

console.log(buf.readBigUInt64LE(0));
// Prints: 18446744069414584320n
```

```cjs
const { Buffer } = require('node:buffer');

<<<<<<< HEAD
=======
```mjs
import { Buffer } from 'node:buffer';

const buf = Buffer.from([0x00, 0x00, 0x00, 0x00, 0xff, 0xff, 0xff, 0xff]);

console.log(buf.readBigUInt64LE(0));
// Prints: 18446744069414584320n
```

```cjs
const { Buffer } = require('node:buffer');

>>>>>>> 8a2d13a7
const buf = Buffer.from([0x00, 0x00, 0x00, 0x00, 0xff, 0xff, 0xff, 0xff]);

console.log(buf.readBigUInt64LE(0));
// Prints: 18446744069414584320n
```

### `buf.readDoubleBE([offset])`

<!-- YAML
added: v0.11.15
changes:
  - version: v10.0.0
    pr-url: https://github.com/nodejs/node/pull/18395
    description: Removed `noAssert` and no implicit coercion of the offset
                 to `uint32` anymore.
-->

* `offset` {integer} Number of bytes to skip before starting to read. Must
  satisfy `0 <= offset <= buf.length - 8`. **Default:** `0`.
* Returns: {number}

Reads a 64-bit, big-endian double from `buf` at the specified `offset`.

```mjs
import { Buffer } from 'node:buffer';

const buf = Buffer.from([1, 2, 3, 4, 5, 6, 7, 8]);

console.log(buf.readDoubleBE(0));
// Prints: 8.20788039913184e-304
```

```cjs
const { Buffer } = require('node:buffer');

const buf = Buffer.from([1, 2, 3, 4, 5, 6, 7, 8]);

console.log(buf.readDoubleBE(0));
// Prints: 8.20788039913184e-304
```

### `buf.readDoubleLE([offset])`

<!-- YAML
added: v0.11.15
changes:
  - version: v10.0.0
    pr-url: https://github.com/nodejs/node/pull/18395
    description: Removed `noAssert` and no implicit coercion of the offset
                 to `uint32` anymore.
-->

* `offset` {integer} Number of bytes to skip before starting to read. Must
  satisfy `0 <= offset <= buf.length - 8`. **Default:** `0`.
* Returns: {number}

Reads a 64-bit, little-endian double from `buf` at the specified `offset`.

```mjs
import { Buffer } from 'node:buffer';

const buf = Buffer.from([1, 2, 3, 4, 5, 6, 7, 8]);

console.log(buf.readDoubleLE(0));
// Prints: 5.447603722011605e-270
console.log(buf.readDoubleLE(1));
// Throws ERR_OUT_OF_RANGE.
```

```cjs
const { Buffer } = require('node:buffer');

const buf = Buffer.from([1, 2, 3, 4, 5, 6, 7, 8]);

console.log(buf.readDoubleLE(0));
// Prints: 5.447603722011605e-270
console.log(buf.readDoubleLE(1));
// Throws ERR_OUT_OF_RANGE.
```

### `buf.readFloatBE([offset])`

<!-- YAML
added: v0.11.15
changes:
  - version: v10.0.0
    pr-url: https://github.com/nodejs/node/pull/18395
    description: Removed `noAssert` and no implicit coercion of the offset
                 to `uint32` anymore.
-->

* `offset` {integer} Number of bytes to skip before starting to read. Must
  satisfy `0 <= offset <= buf.length - 4`. **Default:** `0`.
* Returns: {number}

Reads a 32-bit, big-endian float from `buf` at the specified `offset`.

```mjs
import { Buffer } from 'node:buffer';

const buf = Buffer.from([1, 2, 3, 4]);

console.log(buf.readFloatBE(0));
// Prints: 2.387939260590663e-38
```

```cjs
const { Buffer } = require('node:buffer');

const buf = Buffer.from([1, 2, 3, 4]);

console.log(buf.readFloatBE(0));
// Prints: 2.387939260590663e-38
```

### `buf.readFloatLE([offset])`

<!-- YAML
added: v0.11.15
changes:
  - version: v10.0.0
    pr-url: https://github.com/nodejs/node/pull/18395
    description: Removed `noAssert` and no implicit coercion of the offset
                 to `uint32` anymore.
-->

* `offset` {integer} Number of bytes to skip before starting to read. Must
  satisfy `0 <= offset <= buf.length - 4`. **Default:** `0`.
* Returns: {number}

Reads a 32-bit, little-endian float from `buf` at the specified `offset`.

```mjs
import { Buffer } from 'node:buffer';

const buf = Buffer.from([1, 2, 3, 4]);

console.log(buf.readFloatLE(0));
// Prints: 1.539989614439558e-36
console.log(buf.readFloatLE(1));
// Throws ERR_OUT_OF_RANGE.
```

```cjs
const { Buffer } = require('node:buffer');

const buf = Buffer.from([1, 2, 3, 4]);

console.log(buf.readFloatLE(0));
// Prints: 1.539989614439558e-36
console.log(buf.readFloatLE(1));
// Throws ERR_OUT_OF_RANGE.
```

### `buf.readInt8([offset])`

<!-- YAML
added: v0.5.0
changes:
  - version: v10.0.0
    pr-url: https://github.com/nodejs/node/pull/18395
    description: Removed `noAssert` and no implicit coercion of the offset
                 to `uint32` anymore.
-->

* `offset` {integer} Number of bytes to skip before starting to read. Must
  satisfy `0 <= offset <= buf.length - 1`. **Default:** `0`.
* Returns: {integer}

Reads a signed 8-bit integer from `buf` at the specified `offset`.

Integers read from a `Buffer` are interpreted as two's complement signed values.

```mjs
import { Buffer } from 'node:buffer';

const buf = Buffer.from([-1, 5]);

console.log(buf.readInt8(0));
// Prints: -1
console.log(buf.readInt8(1));
// Prints: 5
console.log(buf.readInt8(2));
// Throws ERR_OUT_OF_RANGE.
```

```cjs
const { Buffer } = require('node:buffer');

const buf = Buffer.from([-1, 5]);

console.log(buf.readInt8(0));
// Prints: -1
console.log(buf.readInt8(1));
// Prints: 5
console.log(buf.readInt8(2));
// Throws ERR_OUT_OF_RANGE.
```

### `buf.readInt16BE([offset])`

<!-- YAML
added: v0.5.5
changes:
  - version: v10.0.0
    pr-url: https://github.com/nodejs/node/pull/18395
    description: Removed `noAssert` and no implicit coercion of the offset
                 to `uint32` anymore.
-->

* `offset` {integer} Number of bytes to skip before starting to read. Must
  satisfy `0 <= offset <= buf.length - 2`. **Default:** `0`.
* Returns: {integer}

Reads a signed, big-endian 16-bit integer from `buf` at the specified `offset`.

Integers read from a `Buffer` are interpreted as two's complement signed values.

```mjs
import { Buffer } from 'node:buffer';

const buf = Buffer.from([0, 5]);

console.log(buf.readInt16BE(0));
// Prints: 5
```

```cjs
const { Buffer } = require('node:buffer');

<<<<<<< HEAD
```mjs
import { Buffer } from 'node:buffer';

const buf = Buffer.from([0, 5]);

console.log(buf.readInt16BE(0));
// Prints: 5
```

```cjs
const { Buffer } = require('node:buffer');

=======
>>>>>>> 8a2d13a7
const buf = Buffer.from([0, 5]);

console.log(buf.readInt16BE(0));
// Prints: 5
```

### `buf.readInt16LE([offset])`

<!-- YAML
added: v0.5.5
changes:
  - version: v10.0.0
    pr-url: https://github.com/nodejs/node/pull/18395
    description: Removed `noAssert` and no implicit coercion of the offset
                 to `uint32` anymore.
-->

* `offset` {integer} Number of bytes to skip before starting to read. Must
  satisfy `0 <= offset <= buf.length - 2`. **Default:** `0`.
* Returns: {integer}

Reads a signed, little-endian 16-bit integer from `buf` at the specified
`offset`.

Integers read from a `Buffer` are interpreted as two's complement signed values.

```mjs
import { Buffer } from 'node:buffer';

const buf = Buffer.from([0, 5]);

console.log(buf.readInt16LE(0));
// Prints: 1280
console.log(buf.readInt16LE(1));
// Throws ERR_OUT_OF_RANGE.
```

```cjs
const { Buffer } = require('node:buffer');

const buf = Buffer.from([0, 5]);

console.log(buf.readInt16LE(0));
// Prints: 1280
console.log(buf.readInt16LE(1));
// Throws ERR_OUT_OF_RANGE.
```

### `buf.readInt32BE([offset])`

<!-- YAML
added: v0.5.5
changes:
  - version: v10.0.0
    pr-url: https://github.com/nodejs/node/pull/18395
    description: Removed `noAssert` and no implicit coercion of the offset
                 to `uint32` anymore.
-->

* `offset` {integer} Number of bytes to skip before starting to read. Must
  satisfy `0 <= offset <= buf.length - 4`. **Default:** `0`.
* Returns: {integer}

Reads a signed, big-endian 32-bit integer from `buf` at the specified `offset`.

Integers read from a `Buffer` are interpreted as two's complement signed values.

```mjs
import { Buffer } from 'node:buffer';

const buf = Buffer.from([0, 0, 0, 5]);

console.log(buf.readInt32BE(0));
// Prints: 5
```

```cjs
const { Buffer } = require('node:buffer');

const buf = Buffer.from([0, 0, 0, 5]);

console.log(buf.readInt32BE(0));
// Prints: 5
```

### `buf.readInt32LE([offset])`

<!-- YAML
added: v0.5.5
changes:
  - version: v10.0.0
    pr-url: https://github.com/nodejs/node/pull/18395
    description: Removed `noAssert` and no implicit coercion of the offset
                 to `uint32` anymore.
-->

* `offset` {integer} Number of bytes to skip before starting to read. Must
  satisfy `0 <= offset <= buf.length - 4`. **Default:** `0`.
* Returns: {integer}

Reads a signed, little-endian 32-bit integer from `buf` at the specified
`offset`.

Integers read from a `Buffer` are interpreted as two's complement signed values.

```mjs
import { Buffer } from 'node:buffer';

const buf = Buffer.from([0, 0, 0, 5]);

console.log(buf.readInt32LE(0));
// Prints: 83886080
console.log(buf.readInt32LE(1));
// Throws ERR_OUT_OF_RANGE.
```

```cjs
const { Buffer } = require('node:buffer');

const buf = Buffer.from([0, 0, 0, 5]);

console.log(buf.readInt32LE(0));
// Prints: 83886080
console.log(buf.readInt32LE(1));
// Throws ERR_OUT_OF_RANGE.
```

### `buf.readIntBE(offset, byteLength)`

<!-- YAML
added: v0.11.15
changes:
  - version: v10.0.0
    pr-url: https://github.com/nodejs/node/pull/18395
    description: Removed `noAssert` and no implicit coercion of the offset
                 and `byteLength` to `uint32` anymore.
-->

* `offset` {integer} Number of bytes to skip before starting to read. Must
  satisfy `0 <= offset <= buf.length - byteLength`.
* `byteLength` {integer} Number of bytes to read. Must satisfy
  `0 < byteLength <= 6`.
* Returns: {integer}

Reads `byteLength` number of bytes from `buf` at the specified `offset`
and interprets the result as a big-endian, two's complement signed value
supporting up to 48 bits of accuracy.

```mjs
import { Buffer } from 'node:buffer';

const buf = Buffer.from([0x12, 0x34, 0x56, 0x78, 0x90, 0xab]);

console.log(buf.readIntBE(0, 6).toString(16));
// Prints: 1234567890ab
console.log(buf.readIntBE(1, 6).toString(16));
// Throws ERR_OUT_OF_RANGE.
console.log(buf.readIntBE(1, 0).toString(16));
// Throws ERR_OUT_OF_RANGE.
```

```cjs
const { Buffer } = require('node:buffer');

const buf = Buffer.from([0x12, 0x34, 0x56, 0x78, 0x90, 0xab]);

console.log(buf.readIntBE(0, 6).toString(16));
// Prints: 1234567890ab
console.log(buf.readIntBE(1, 6).toString(16));
// Throws ERR_OUT_OF_RANGE.
console.log(buf.readIntBE(1, 0).toString(16));
// Throws ERR_OUT_OF_RANGE.
```

### `buf.readIntLE(offset, byteLength)`

<!-- YAML
added: v0.11.15
changes:
  - version: v10.0.0
    pr-url: https://github.com/nodejs/node/pull/18395
    description: Removed `noAssert` and no implicit coercion of the offset
                 and `byteLength` to `uint32` anymore.
-->

* `offset` {integer} Number of bytes to skip before starting to read. Must
  satisfy `0 <= offset <= buf.length - byteLength`.
* `byteLength` {integer} Number of bytes to read. Must satisfy
  `0 < byteLength <= 6`.
* Returns: {integer}

Reads `byteLength` number of bytes from `buf` at the specified `offset`
and interprets the result as a little-endian, two's complement signed value
supporting up to 48 bits of accuracy.

```mjs
import { Buffer } from 'node:buffer';

const buf = Buffer.from([0x12, 0x34, 0x56, 0x78, 0x90, 0xab]);

console.log(buf.readIntLE(0, 6).toString(16));
// Prints: -546f87a9cbee
```

```cjs
const { Buffer } = require('node:buffer');

const buf = Buffer.from([0x12, 0x34, 0x56, 0x78, 0x90, 0xab]);

console.log(buf.readIntLE(0, 6).toString(16));
// Prints: -546f87a9cbee
```

### `buf.readUInt8([offset])`

<!-- YAML
added: v0.5.0
changes:
  - version:
    - v14.9.0
    - v12.19.0
    pr-url: https://github.com/nodejs/node/pull/34729
    description: This function is also available as `buf.readUint8()`.
  - version: v10.0.0
    pr-url: https://github.com/nodejs/node/pull/18395
    description: Removed `noAssert` and no implicit coercion of the offset
                 to `uint32` anymore.
-->

* `offset` {integer} Number of bytes to skip before starting to read. Must
  satisfy `0 <= offset <= buf.length - 1`. **Default:** `0`.
* Returns: {integer}

Reads an unsigned 8-bit integer from `buf` at the specified `offset`.

This function is also available under the `readUint8` alias.

```mjs
import { Buffer } from 'node:buffer';

const buf = Buffer.from([1, -2]);

console.log(buf.readUInt8(0));
// Prints: 1
console.log(buf.readUInt8(1));
// Prints: 254
console.log(buf.readUInt8(2));
// Throws ERR_OUT_OF_RANGE.
```

```cjs
const { Buffer } = require('node:buffer');

const buf = Buffer.from([1, -2]);

console.log(buf.readUInt8(0));
// Prints: 1
console.log(buf.readUInt8(1));
// Prints: 254
console.log(buf.readUInt8(2));
// Throws ERR_OUT_OF_RANGE.
```

### `buf.readUInt16BE([offset])`

<!-- YAML
added: v0.5.5
changes:
  - version:
    - v14.9.0
    - v12.19.0
    pr-url: https://github.com/nodejs/node/pull/34729
    description: This function is also available as `buf.readUint16BE()`.
  - version: v10.0.0
    pr-url: https://github.com/nodejs/node/pull/18395
    description: Removed `noAssert` and no implicit coercion of the offset
                 to `uint32` anymore.
-->

* `offset` {integer} Number of bytes to skip before starting to read. Must
  satisfy `0 <= offset <= buf.length - 2`. **Default:** `0`.
* Returns: {integer}

Reads an unsigned, big-endian 16-bit integer from `buf` at the specified
`offset`.

This function is also available under the `readUint16BE` alias.

```mjs
import { Buffer } from 'node:buffer';

const buf = Buffer.from([0x12, 0x34, 0x56]);

console.log(buf.readUInt16BE(0).toString(16));
// Prints: 1234
console.log(buf.readUInt16BE(1).toString(16));
// Prints: 3456
```

```cjs
const { Buffer } = require('node:buffer');

const buf = Buffer.from([0x12, 0x34, 0x56]);

console.log(buf.readUInt16BE(0).toString(16));
// Prints: 1234
console.log(buf.readUInt16BE(1).toString(16));
// Prints: 3456
```

### `buf.readUInt16LE([offset])`

<!-- YAML
added: v0.5.5
changes:
  - version:
    - v14.9.0
    - v12.19.0
    pr-url: https://github.com/nodejs/node/pull/34729
    description: This function is also available as `buf.readUint16LE()`.
  - version: v10.0.0
    pr-url: https://github.com/nodejs/node/pull/18395
    description: Removed `noAssert` and no implicit coercion of the offset
                 to `uint32` anymore.
-->

* `offset` {integer} Number of bytes to skip before starting to read. Must
  satisfy `0 <= offset <= buf.length - 2`. **Default:** `0`.
* Returns: {integer}

Reads an unsigned, little-endian 16-bit integer from `buf` at the specified
`offset`.

This function is also available under the `readUint16LE` alias.

```mjs
import { Buffer } from 'node:buffer';

const buf = Buffer.from([0x12, 0x34, 0x56]);

console.log(buf.readUInt16LE(0).toString(16));
// Prints: 3412
console.log(buf.readUInt16LE(1).toString(16));
// Prints: 5634
console.log(buf.readUInt16LE(2).toString(16));
// Throws ERR_OUT_OF_RANGE.
```

```cjs
const { Buffer } = require('node:buffer');

const buf = Buffer.from([0x12, 0x34, 0x56]);

console.log(buf.readUInt16LE(0).toString(16));
// Prints: 3412
console.log(buf.readUInt16LE(1).toString(16));
// Prints: 5634
console.log(buf.readUInt16LE(2).toString(16));
// Throws ERR_OUT_OF_RANGE.
```

### `buf.readUInt32BE([offset])`

<!-- YAML
added: v0.5.5
changes:
  - version:
    - v14.9.0
    - v12.19.0
    pr-url: https://github.com/nodejs/node/pull/34729
    description: This function is also available as `buf.readUint32BE()`.
  - version: v10.0.0
    pr-url: https://github.com/nodejs/node/pull/18395
    description: Removed `noAssert` and no implicit coercion of the offset
                 to `uint32` anymore.
-->

* `offset` {integer} Number of bytes to skip before starting to read. Must
  satisfy `0 <= offset <= buf.length - 4`. **Default:** `0`.
* Returns: {integer}

Reads an unsigned, big-endian 32-bit integer from `buf` at the specified
`offset`.

This function is also available under the `readUint32BE` alias.

```mjs
import { Buffer } from 'node:buffer';

const buf = Buffer.from([0x12, 0x34, 0x56, 0x78]);

console.log(buf.readUInt32BE(0).toString(16));
// Prints: 12345678
```

```cjs
const { Buffer } = require('node:buffer');

const buf = Buffer.from([0x12, 0x34, 0x56, 0x78]);

console.log(buf.readUInt32BE(0).toString(16));
// Prints: 12345678
```

### `buf.readUInt32LE([offset])`

<!-- YAML
added: v0.5.5
changes:
  - version:
    - v14.9.0
    - v12.19.0
    pr-url: https://github.com/nodejs/node/pull/34729
    description: This function is also available as `buf.readUint32LE()`.
  - version: v10.0.0
    pr-url: https://github.com/nodejs/node/pull/18395
    description: Removed `noAssert` and no implicit coercion of the offset
                 to `uint32` anymore.
-->

* `offset` {integer} Number of bytes to skip before starting to read. Must
  satisfy `0 <= offset <= buf.length - 4`. **Default:** `0`.
* Returns: {integer}

Reads an unsigned, little-endian 32-bit integer from `buf` at the specified
`offset`.

This function is also available under the `readUint32LE` alias.

```mjs
import { Buffer } from 'node:buffer';

const buf = Buffer.from([0x12, 0x34, 0x56, 0x78]);

console.log(buf.readUInt32LE(0).toString(16));
// Prints: 78563412
console.log(buf.readUInt32LE(1).toString(16));
// Throws ERR_OUT_OF_RANGE.
```

```cjs
const { Buffer } = require('node:buffer');

const buf = Buffer.from([0x12, 0x34, 0x56, 0x78]);

console.log(buf.readUInt32LE(0).toString(16));
// Prints: 78563412
console.log(buf.readUInt32LE(1).toString(16));
// Throws ERR_OUT_OF_RANGE.
```

### `buf.readUIntBE(offset, byteLength)`

<!-- YAML
added: v0.11.15
changes:
  - version:
    - v14.9.0
    - v12.19.0
    pr-url: https://github.com/nodejs/node/pull/34729
    description: This function is also available as `buf.readUintBE()`.
  - version: v10.0.0
    pr-url: https://github.com/nodejs/node/pull/18395
    description: Removed `noAssert` and no implicit coercion of the offset
                 and `byteLength` to `uint32` anymore.
-->

* `offset` {integer} Number of bytes to skip before starting to read. Must
  satisfy `0 <= offset <= buf.length - byteLength`.
* `byteLength` {integer} Number of bytes to read. Must satisfy
  `0 < byteLength <= 6`.
* Returns: {integer}

Reads `byteLength` number of bytes from `buf` at the specified `offset`
and interprets the result as an unsigned big-endian integer supporting
up to 48 bits of accuracy.

This function is also available under the `readUintBE` alias.

```mjs
import { Buffer } from 'node:buffer';

const buf = Buffer.from([0x12, 0x34, 0x56, 0x78, 0x90, 0xab]);

console.log(buf.readUIntBE(0, 6).toString(16));
// Prints: 1234567890ab
console.log(buf.readUIntBE(1, 6).toString(16));
// Throws ERR_OUT_OF_RANGE.
```

```cjs
const { Buffer } = require('node:buffer');

const buf = Buffer.from([0x12, 0x34, 0x56, 0x78, 0x90, 0xab]);

console.log(buf.readUIntBE(0, 6).toString(16));
// Prints: 1234567890ab
console.log(buf.readUIntBE(1, 6).toString(16));
// Throws ERR_OUT_OF_RANGE.
```

### `buf.readUIntLE(offset, byteLength)`

<!-- YAML
added: v0.11.15
changes:
  - version:
    - v14.9.0
    - v12.19.0
    pr-url: https://github.com/nodejs/node/pull/34729
    description: This function is also available as `buf.readUintLE()`.
  - version: v10.0.0
    pr-url: https://github.com/nodejs/node/pull/18395
    description: Removed `noAssert` and no implicit coercion of the offset
                 and `byteLength` to `uint32` anymore.
-->

* `offset` {integer} Number of bytes to skip before starting to read. Must
  satisfy `0 <= offset <= buf.length - byteLength`.
* `byteLength` {integer} Number of bytes to read. Must satisfy
  `0 < byteLength <= 6`.
* Returns: {integer}

Reads `byteLength` number of bytes from `buf` at the specified `offset`
and interprets the result as an unsigned, little-endian integer supporting
up to 48 bits of accuracy.

This function is also available under the `readUintLE` alias.

```mjs
import { Buffer } from 'node:buffer';

const buf = Buffer.from([0x12, 0x34, 0x56, 0x78, 0x90, 0xab]);

console.log(buf.readUIntLE(0, 6).toString(16));
// Prints: ab9078563412
```

```cjs
const { Buffer } = require('node:buffer');

const buf = Buffer.from([0x12, 0x34, 0x56, 0x78, 0x90, 0xab]);

console.log(buf.readUIntLE(0, 6).toString(16));
// Prints: ab9078563412
```

### `buf.subarray([start[, end]])`

<!-- YAML
added: v3.0.0
-->

* `start` {integer} Where the new `Buffer` will start. **Default:** `0`.
* `end` {integer} Where the new `Buffer` will end (not inclusive).
  **Default:** [`buf.length`][].
* Returns: {Buffer}

Returns a new `Buffer` that references the same memory as the original, but
offset and cropped by the `start` and `end` indices.

Specifying `end` greater than [`buf.length`][] will return the same result as
that of `end` equal to [`buf.length`][].

This method is inherited from [`TypedArray.prototype.subarray()`][].

Modifying the new `Buffer` slice will modify the memory in the original `Buffer`
because the allocated memory of the two objects overlap.

```mjs
import { Buffer } from 'node:buffer';

// Create a `Buffer` with the ASCII alphabet, take a slice, and modify one byte
// from the original `Buffer`.

const buf1 = Buffer.allocUnsafe(26);

for (let i = 0; i < 26; i++) {
  // 97 is the decimal ASCII value for 'a'.
  buf1[i] = i + 97;
}

const buf2 = buf1.subarray(0, 3);

console.log(buf2.toString('ascii', 0, buf2.length));
// Prints: abc

buf1[0] = 33;

console.log(buf2.toString('ascii', 0, buf2.length));
// Prints: !bc
```

```cjs
const { Buffer } = require('node:buffer');

// Create a `Buffer` with the ASCII alphabet, take a slice, and modify one byte
// from the original `Buffer`.

const buf1 = Buffer.allocUnsafe(26);

for (let i = 0; i < 26; i++) {
  // 97 is the decimal ASCII value for 'a'.
  buf1[i] = i + 97;
}

const buf2 = buf1.subarray(0, 3);

console.log(buf2.toString('ascii', 0, buf2.length));
// Prints: abc

buf1[0] = 33;

console.log(buf2.toString('ascii', 0, buf2.length));
// Prints: !bc
```

Specifying negative indexes causes the slice to be generated relative to the
end of `buf` rather than the beginning.

```mjs
import { Buffer } from 'node:buffer';

const buf = Buffer.from('buffer');

console.log(buf.subarray(-6, -1).toString());
// Prints: buffe
// (Equivalent to buf.subarray(0, 5).)

console.log(buf.subarray(-6, -2).toString());
// Prints: buff
// (Equivalent to buf.subarray(0, 4).)

console.log(buf.subarray(-5, -2).toString());
// Prints: uff
// (Equivalent to buf.subarray(1, 4).)
```

```cjs
const { Buffer } = require('node:buffer');

const buf = Buffer.from('buffer');

console.log(buf.subarray(-6, -1).toString());
// Prints: buffe
// (Equivalent to buf.subarray(0, 5).)

console.log(buf.subarray(-6, -2).toString());
// Prints: buff
// (Equivalent to buf.subarray(0, 4).)

console.log(buf.subarray(-5, -2).toString());
// Prints: uff
// (Equivalent to buf.subarray(1, 4).)
```

### `buf.slice([start[, end]])`

<!-- YAML
added: v0.3.0
changes:
  - version: v17.5.0
    pr-url: https://github.com/nodejs/node/pull/41596
    description: The buf.slice() method has been deprecated.
  - version:
    - v7.1.0
    - v6.9.2
    pr-url: https://github.com/nodejs/node/pull/9341
    description: Coercing the offsets to integers now handles values outside
                 the 32-bit integer range properly.
  - version: v7.0.0
    pr-url: https://github.com/nodejs/node/pull/9101
    description: All offsets are now coerced to integers before doing any
                 calculations with them.
-->

* `start` {integer} Where the new `Buffer` will start. **Default:** `0`.
* `end` {integer} Where the new `Buffer` will end (not inclusive).
  **Default:** [`buf.length`][].
* Returns: {Buffer}

> Stability: 0 - Deprecated: Use [`buf.subarray`][] instead.

Returns a new `Buffer` that references the same memory as the original, but
offset and cropped by the `start` and `end` indices.

This method is not compatible with the `Uint8Array.prototype.slice()`,
which is a superclass of `Buffer`. To copy the slice, use
`Uint8Array.prototype.slice()`.

```mjs
import { Buffer } from 'node:buffer';

const buf = Buffer.from('buffer');

const copiedBuf = Uint8Array.prototype.slice.call(buf);
copiedBuf[0]++;
console.log(copiedBuf.toString());
// Prints: cuffer

console.log(buf.toString());
// Prints: buffer

// With buf.slice(), the original buffer is modified.
const notReallyCopiedBuf = buf.slice();
notReallyCopiedBuf[0]++;
console.log(notReallyCopiedBuf.toString());
// Prints: cuffer
console.log(buf.toString());
// Also prints: cuffer (!)
```

```cjs
const { Buffer } = require('node:buffer');

const buf = Buffer.from('buffer');

const copiedBuf = Uint8Array.prototype.slice.call(buf);
copiedBuf[0]++;
console.log(copiedBuf.toString());
// Prints: cuffer

console.log(buf.toString());
// Prints: buffer

// With buf.slice(), the original buffer is modified.
const notReallyCopiedBuf = buf.slice();
notReallyCopiedBuf[0]++;
console.log(notReallyCopiedBuf.toString());
// Prints: cuffer
console.log(buf.toString());
// Also prints: cuffer (!)
```

### `buf.swap16()`

<!-- YAML
added: v5.10.0
-->

* Returns: {Buffer} A reference to `buf`.

Interprets `buf` as an array of unsigned 16-bit integers and swaps the
byte order _in-place_. Throws [`ERR_INVALID_BUFFER_SIZE`][] if [`buf.length`][]
is not a multiple of 2.

```mjs
import { Buffer } from 'node:buffer';

const buf1 = Buffer.from([0x1, 0x2, 0x3, 0x4, 0x5, 0x6, 0x7, 0x8]);

console.log(buf1);
// Prints: <Buffer 01 02 03 04 05 06 07 08>

buf1.swap16();

console.log(buf1);
// Prints: <Buffer 02 01 04 03 06 05 08 07>

const buf2 = Buffer.from([0x1, 0x2, 0x3]);

buf2.swap16();
// Throws ERR_INVALID_BUFFER_SIZE.
```

```cjs
const { Buffer } = require('node:buffer');

const buf1 = Buffer.from([0x1, 0x2, 0x3, 0x4, 0x5, 0x6, 0x7, 0x8]);

console.log(buf1);
// Prints: <Buffer 01 02 03 04 05 06 07 08>

buf1.swap16();

console.log(buf1);
// Prints: <Buffer 02 01 04 03 06 05 08 07>

const buf2 = Buffer.from([0x1, 0x2, 0x3]);

buf2.swap16();
// Throws ERR_INVALID_BUFFER_SIZE.
```

One convenient use of `buf.swap16()` is to perform a fast in-place conversion
between UTF-16 little-endian and UTF-16 big-endian:

```mjs
import { Buffer } from 'node:buffer';

const buf = Buffer.from('This is little-endian UTF-16', 'utf16le');
buf.swap16(); // Convert to big-endian UTF-16 text.
```

```cjs
const { Buffer } = require('node:buffer');

<<<<<<< HEAD
```mjs
import { Buffer } from 'node:buffer';

const buf = Buffer.from('This is little-endian UTF-16', 'utf16le');
buf.swap16(); // Convert to big-endian UTF-16 text.
```

```cjs
const { Buffer } = require('node:buffer');

=======
>>>>>>> 8a2d13a7
const buf = Buffer.from('This is little-endian UTF-16', 'utf16le');
buf.swap16(); // Convert to big-endian UTF-16 text.
```

### `buf.swap32()`

<!-- YAML
added: v5.10.0
-->

* Returns: {Buffer} A reference to `buf`.

Interprets `buf` as an array of unsigned 32-bit integers and swaps the
byte order _in-place_. Throws [`ERR_INVALID_BUFFER_SIZE`][] if [`buf.length`][]
is not a multiple of 4.

```mjs
import { Buffer } from 'node:buffer';

const buf1 = Buffer.from([0x1, 0x2, 0x3, 0x4, 0x5, 0x6, 0x7, 0x8]);

console.log(buf1);
// Prints: <Buffer 01 02 03 04 05 06 07 08>

buf1.swap32();

console.log(buf1);
// Prints: <Buffer 04 03 02 01 08 07 06 05>

const buf2 = Buffer.from([0x1, 0x2, 0x3]);

buf2.swap32();
// Throws ERR_INVALID_BUFFER_SIZE.
```

```cjs
const { Buffer } = require('node:buffer');

const buf1 = Buffer.from([0x1, 0x2, 0x3, 0x4, 0x5, 0x6, 0x7, 0x8]);

console.log(buf1);
// Prints: <Buffer 01 02 03 04 05 06 07 08>

buf1.swap32();

console.log(buf1);
// Prints: <Buffer 04 03 02 01 08 07 06 05>

const buf2 = Buffer.from([0x1, 0x2, 0x3]);

buf2.swap32();
// Throws ERR_INVALID_BUFFER_SIZE.
```

### `buf.swap64()`

<!-- YAML
added: v6.3.0
-->

* Returns: {Buffer} A reference to `buf`.

Interprets `buf` as an array of 64-bit numbers and swaps byte order _in-place_.
Throws [`ERR_INVALID_BUFFER_SIZE`][] if [`buf.length`][] is not a multiple of 8.

```mjs
import { Buffer } from 'node:buffer';

const buf1 = Buffer.from([0x1, 0x2, 0x3, 0x4, 0x5, 0x6, 0x7, 0x8]);

console.log(buf1);
// Prints: <Buffer 01 02 03 04 05 06 07 08>

buf1.swap64();

console.log(buf1);
// Prints: <Buffer 08 07 06 05 04 03 02 01>

const buf2 = Buffer.from([0x1, 0x2, 0x3]);

buf2.swap64();
// Throws ERR_INVALID_BUFFER_SIZE.
```

```cjs
const { Buffer } = require('node:buffer');

const buf1 = Buffer.from([0x1, 0x2, 0x3, 0x4, 0x5, 0x6, 0x7, 0x8]);

console.log(buf1);
// Prints: <Buffer 01 02 03 04 05 06 07 08>

buf1.swap64();

console.log(buf1);
// Prints: <Buffer 08 07 06 05 04 03 02 01>

const buf2 = Buffer.from([0x1, 0x2, 0x3]);

buf2.swap64();
// Throws ERR_INVALID_BUFFER_SIZE.
```

### `buf.toJSON()`

<!-- YAML
added: v0.9.2
-->

* Returns: {Object}

Returns a JSON representation of `buf`. [`JSON.stringify()`][] implicitly calls
this function when stringifying a `Buffer` instance.

`Buffer.from()` accepts objects in the format returned from this method.
In particular, `Buffer.from(buf.toJSON())` works like `Buffer.from(buf)`.

```mjs
import { Buffer } from 'node:buffer';

const buf = Buffer.from([0x1, 0x2, 0x3, 0x4, 0x5]);
const json = JSON.stringify(buf);

console.log(json);
// Prints: {"type":"Buffer","data":[1,2,3,4,5]}

const copy = JSON.parse(json, (key, value) => {
  return value && value.type === 'Buffer' ?
    Buffer.from(value) :
    value;
});

console.log(copy);
// Prints: <Buffer 01 02 03 04 05>
```

```cjs
const { Buffer } = require('node:buffer');

const buf = Buffer.from([0x1, 0x2, 0x3, 0x4, 0x5]);
const json = JSON.stringify(buf);

console.log(json);
// Prints: {"type":"Buffer","data":[1,2,3,4,5]}

const copy = JSON.parse(json, (key, value) => {
  return value && value.type === 'Buffer' ?
    Buffer.from(value) :
    value;
});

console.log(copy);
// Prints: <Buffer 01 02 03 04 05>
```

### `buf.toString([encoding[, start[, end]]])`

<!-- YAML
added: v0.1.90
-->

* `encoding` {string} The character encoding to use. **Default:** `'utf8'`.
* `start` {integer} The byte offset to start decoding at. **Default:** `0`.
* `end` {integer} The byte offset to stop decoding at (not inclusive).
  **Default:** [`buf.length`][].
* Returns: {string}

Decodes `buf` to a string according to the specified character encoding in
`encoding`. `start` and `end` may be passed to decode only a subset of `buf`.

If `encoding` is `'utf8'` and a byte sequence in the input is not valid UTF-8,
then each invalid byte is replaced with the replacement character `U+FFFD`.

The maximum length of a string instance (in UTF-16 code units) is available
as [`buffer.constants.MAX_STRING_LENGTH`][].

```mjs
import { Buffer } from 'node:buffer';

const buf1 = Buffer.allocUnsafe(26);

for (let i = 0; i < 26; i++) {
  // 97 is the decimal ASCII value for 'a'.
  buf1[i] = i + 97;
}

console.log(buf1.toString('utf8'));
// Prints: abcdefghijklmnopqrstuvwxyz
console.log(buf1.toString('utf8', 0, 5));
// Prints: abcde

const buf2 = Buffer.from('tést');

console.log(buf2.toString('hex'));
// Prints: 74c3a97374
console.log(buf2.toString('utf8', 0, 3));
// Prints: té
console.log(buf2.toString(undefined, 0, 3));
// Prints: té
```

```cjs
const { Buffer } = require('node:buffer');

const buf1 = Buffer.allocUnsafe(26);

for (let i = 0; i < 26; i++) {
  // 97 is the decimal ASCII value for 'a'.
  buf1[i] = i + 97;
}

console.log(buf1.toString('utf8'));
// Prints: abcdefghijklmnopqrstuvwxyz
console.log(buf1.toString('utf8', 0, 5));
// Prints: abcde

const buf2 = Buffer.from('tést');

console.log(buf2.toString('hex'));
// Prints: 74c3a97374
console.log(buf2.toString('utf8', 0, 3));
// Prints: té
console.log(buf2.toString(undefined, 0, 3));
// Prints: té
```

### `buf.values()`

<!-- YAML
added: v1.1.0
-->

* Returns: {Iterator}

Creates and returns an [iterator][] for `buf` values (bytes). This function is
called automatically when a `Buffer` is used in a `for..of` statement.

```mjs
import { Buffer } from 'node:buffer';

const buf = Buffer.from('buffer');

for (const value of buf.values()) {
  console.log(value);
}
// Prints:
//   98
//   117
//   102
//   102
//   101
//   114

for (const value of buf) {
  console.log(value);
}
// Prints:
//   98
//   117
//   102
//   102
//   101
//   114
```

```cjs
const { Buffer } = require('node:buffer');

const buf = Buffer.from('buffer');

for (const value of buf.values()) {
  console.log(value);
}
// Prints:
//   98
//   117
//   102
//   102
//   101
//   114

for (const value of buf) {
  console.log(value);
}
// Prints:
//   98
//   117
//   102
//   102
//   101
//   114
```

### `buf.write(string[, offset[, length]][, encoding])`

<!-- YAML
added: v0.1.90
-->

* `string` {string} String to write to `buf`.
* `offset` {integer} Number of bytes to skip before starting to write `string`.
  **Default:** `0`.
* `length` {integer} Maximum number of bytes to write (written bytes will not
  exceed `buf.length - offset`). **Default:** `buf.length - offset`.
* `encoding` {string} The character encoding of `string`. **Default:** `'utf8'`.
* Returns: {integer} Number of bytes written.

Writes `string` to `buf` at `offset` according to the character encoding in
`encoding`. The `length` parameter is the number of bytes to write. If `buf` did
not contain enough space to fit the entire string, only part of `string` will be
written. However, partially encoded characters will not be written.

```mjs
import { Buffer } from 'node:buffer';

const buf = Buffer.alloc(256);

const len = buf.write('\u00bd + \u00bc = \u00be', 0);

console.log(`${len} bytes: ${buf.toString('utf8', 0, len)}`);
// Prints: 12 bytes: ½ + ¼ = ¾

const buffer = Buffer.alloc(10);

const length = buffer.write('abcd', 8);

console.log(`${length} bytes: ${buffer.toString('utf8', 8, 10)}`);
// Prints: 2 bytes : ab
```

```cjs
const { Buffer } = require('node:buffer');

const buf = Buffer.alloc(256);

const len = buf.write('\u00bd + \u00bc = \u00be', 0);

console.log(`${len} bytes: ${buf.toString('utf8', 0, len)}`);
// Prints: 12 bytes: ½ + ¼ = ¾

const buffer = Buffer.alloc(10);

const length = buffer.write('abcd', 8);

console.log(`${length} bytes: ${buffer.toString('utf8', 8, 10)}`);
// Prints: 2 bytes : ab
```

### `buf.writeBigInt64BE(value[, offset])`

<!-- YAML
added:
 - v12.0.0
 - v10.20.0
-->

* `value` {bigint} Number to be written to `buf`.
* `offset` {integer} Number of bytes to skip before starting to write. Must
  satisfy: `0 <= offset <= buf.length - 8`. **Default:** `0`.
* Returns: {integer} `offset` plus the number of bytes written.

Writes `value` to `buf` at the specified `offset` as big-endian.

`value` is interpreted and written as a two's complement signed integer.

```mjs
import { Buffer } from 'node:buffer';

const buf = Buffer.allocUnsafe(8);

buf.writeBigInt64BE(0x0102030405060708n, 0);

console.log(buf);
// Prints: <Buffer 01 02 03 04 05 06 07 08>
```

```cjs
const { Buffer } = require('node:buffer');

const buf = Buffer.allocUnsafe(8);

buf.writeBigInt64BE(0x0102030405060708n, 0);

console.log(buf);
// Prints: <Buffer 01 02 03 04 05 06 07 08>
```

### `buf.writeBigInt64LE(value[, offset])`

<!-- YAML
added:
 - v12.0.0
 - v10.20.0
-->

* `value` {bigint} Number to be written to `buf`.
* `offset` {integer} Number of bytes to skip before starting to write. Must
  satisfy: `0 <= offset <= buf.length - 8`. **Default:** `0`.
* Returns: {integer} `offset` plus the number of bytes written.

Writes `value` to `buf` at the specified `offset` as little-endian.

`value` is interpreted and written as a two's complement signed integer.

```mjs
import { Buffer } from 'node:buffer';

const buf = Buffer.allocUnsafe(8);

buf.writeBigInt64LE(0x0102030405060708n, 0);

console.log(buf);
// Prints: <Buffer 08 07 06 05 04 03 02 01>
```

```cjs
const { Buffer } = require('node:buffer');

const buf = Buffer.allocUnsafe(8);

buf.writeBigInt64LE(0x0102030405060708n, 0);

console.log(buf);
// Prints: <Buffer 08 07 06 05 04 03 02 01>
```

### `buf.writeBigUInt64BE(value[, offset])`

<!-- YAML
added:
 - v12.0.0
 - v10.20.0
changes:
  - version:
    - v14.10.0
    - v12.19.0
    pr-url: https://github.com/nodejs/node/pull/34960
    description: This function is also available as `buf.writeBigUint64BE()`.
-->

* `value` {bigint} Number to be written to `buf`.
* `offset` {integer} Number of bytes to skip before starting to write. Must
  satisfy: `0 <= offset <= buf.length - 8`. **Default:** `0`.
* Returns: {integer} `offset` plus the number of bytes written.

Writes `value` to `buf` at the specified `offset` as big-endian.

This function is also available under the `writeBigUint64BE` alias.

```mjs
import { Buffer } from 'node:buffer';

const buf = Buffer.allocUnsafe(8);

buf.writeBigUInt64BE(0xdecafafecacefaden, 0);

console.log(buf);
// Prints: <Buffer de ca fa fe ca ce fa de>
```

```cjs
const { Buffer } = require('node:buffer');

const buf = Buffer.allocUnsafe(8);

buf.writeBigUInt64BE(0xdecafafecacefaden, 0);

console.log(buf);
// Prints: <Buffer de ca fa fe ca ce fa de>
```

### `buf.writeBigUInt64LE(value[, offset])`

<!-- YAML
added:
 - v12.0.0
 - v10.20.0
changes:
  - version:
    - v14.10.0
    - v12.19.0
    pr-url: https://github.com/nodejs/node/pull/34960
    description: This function is also available as `buf.writeBigUint64LE()`.
-->

* `value` {bigint} Number to be written to `buf`.
* `offset` {integer} Number of bytes to skip before starting to write. Must
  satisfy: `0 <= offset <= buf.length - 8`. **Default:** `0`.
* Returns: {integer} `offset` plus the number of bytes written.

Writes `value` to `buf` at the specified `offset` as little-endian

```mjs
import { Buffer } from 'node:buffer';

const buf = Buffer.allocUnsafe(8);

buf.writeBigUInt64LE(0xdecafafecacefaden, 0);

console.log(buf);
// Prints: <Buffer de fa ce ca fe fa ca de>
```

```cjs
const { Buffer } = require('node:buffer');

const buf = Buffer.allocUnsafe(8);

buf.writeBigUInt64LE(0xdecafafecacefaden, 0);

console.log(buf);
// Prints: <Buffer de fa ce ca fe fa ca de>
```

This function is also available under the `writeBigUint64LE` alias.

### `buf.writeDoubleBE(value[, offset])`

<!-- YAML
added: v0.11.15
changes:
  - version: v10.0.0
    pr-url: https://github.com/nodejs/node/pull/18395
    description: Removed `noAssert` and no implicit coercion of the offset
                 to `uint32` anymore.
-->

* `value` {number} Number to be written to `buf`.
* `offset` {integer} Number of bytes to skip before starting to write. Must
  satisfy `0 <= offset <= buf.length - 8`. **Default:** `0`.
* Returns: {integer} `offset` plus the number of bytes written.

Writes `value` to `buf` at the specified `offset` as big-endian. The `value`
must be a JavaScript number. Behavior is undefined when `value` is anything
other than a JavaScript number.

```mjs
import { Buffer } from 'node:buffer';

const buf = Buffer.allocUnsafe(8);

buf.writeDoubleBE(123.456, 0);

console.log(buf);
// Prints: <Buffer 40 5e dd 2f 1a 9f be 77>
```

```cjs
const { Buffer } = require('node:buffer');

const buf = Buffer.allocUnsafe(8);

buf.writeDoubleBE(123.456, 0);

console.log(buf);
// Prints: <Buffer 40 5e dd 2f 1a 9f be 77>
```

### `buf.writeDoubleLE(value[, offset])`

<!-- YAML
added: v0.11.15
changes:
  - version: v10.0.0
    pr-url: https://github.com/nodejs/node/pull/18395
    description: Removed `noAssert` and no implicit coercion of the offset
                 to `uint32` anymore.
-->

* `value` {number} Number to be written to `buf`.
* `offset` {integer} Number of bytes to skip before starting to write. Must
  satisfy `0 <= offset <= buf.length - 8`. **Default:** `0`.
* Returns: {integer} `offset` plus the number of bytes written.

Writes `value` to `buf` at the specified `offset` as little-endian. The `value`
must be a JavaScript number. Behavior is undefined when `value` is anything
other than a JavaScript number.

```mjs
import { Buffer } from 'node:buffer';

const buf = Buffer.allocUnsafe(8);

buf.writeDoubleLE(123.456, 0);

console.log(buf);
// Prints: <Buffer 77 be 9f 1a 2f dd 5e 40>
```

```cjs
const { Buffer } = require('node:buffer');

const buf = Buffer.allocUnsafe(8);

buf.writeDoubleLE(123.456, 0);

console.log(buf);
// Prints: <Buffer 77 be 9f 1a 2f dd 5e 40>
```

### `buf.writeFloatBE(value[, offset])`

<!-- YAML
added: v0.11.15
changes:
  - version: v10.0.0
    pr-url: https://github.com/nodejs/node/pull/18395
    description: Removed `noAssert` and no implicit coercion of the offset
                 to `uint32` anymore.
-->

* `value` {number} Number to be written to `buf`.
* `offset` {integer} Number of bytes to skip before starting to write. Must
  satisfy `0 <= offset <= buf.length - 4`. **Default:** `0`.
* Returns: {integer} `offset` plus the number of bytes written.

Writes `value` to `buf` at the specified `offset` as big-endian. Behavior is
undefined when `value` is anything other than a JavaScript number.

```mjs
import { Buffer } from 'node:buffer';

const buf = Buffer.allocUnsafe(4);

buf.writeFloatBE(0xcafebabe, 0);

console.log(buf);
// Prints: <Buffer 4f 4a fe bb>
```

```cjs
const { Buffer } = require('node:buffer');

<<<<<<< HEAD
=======
```mjs
import { Buffer } from 'node:buffer';

const buf = Buffer.allocUnsafe(4);

buf.writeFloatBE(0xcafebabe, 0);

console.log(buf);
// Prints: <Buffer 4f 4a fe bb>
```

```cjs
const { Buffer } = require('node:buffer');

>>>>>>> 8a2d13a7
const buf = Buffer.allocUnsafe(4);

buf.writeFloatBE(0xcafebabe, 0);

console.log(buf);
// Prints: <Buffer 4f 4a fe bb>
```

### `buf.writeFloatLE(value[, offset])`

<!-- YAML
added: v0.11.15
changes:
  - version: v10.0.0
    pr-url: https://github.com/nodejs/node/pull/18395
    description: Removed `noAssert` and no implicit coercion of the offset
                 to `uint32` anymore.
-->

* `value` {number} Number to be written to `buf`.
* `offset` {integer} Number of bytes to skip before starting to write. Must
  satisfy `0 <= offset <= buf.length - 4`. **Default:** `0`.
* Returns: {integer} `offset` plus the number of bytes written.

Writes `value` to `buf` at the specified `offset` as little-endian. Behavior is
undefined when `value` is anything other than a JavaScript number.

```mjs
import { Buffer } from 'node:buffer';

const buf = Buffer.allocUnsafe(4);

buf.writeFloatLE(0xcafebabe, 0);

console.log(buf);
// Prints: <Buffer bb fe 4a 4f>
```

```cjs
const { Buffer } = require('node:buffer');

const buf = Buffer.allocUnsafe(4);

buf.writeFloatLE(0xcafebabe, 0);

console.log(buf);
// Prints: <Buffer bb fe 4a 4f>
```

### `buf.writeInt8(value[, offset])`

<!-- YAML
added: v0.5.0
changes:
  - version: v10.0.0
    pr-url: https://github.com/nodejs/node/pull/18395
    description: Removed `noAssert` and no implicit coercion of the offset
                 to `uint32` anymore.
-->

* `value` {integer} Number to be written to `buf`.
* `offset` {integer} Number of bytes to skip before starting to write. Must
  satisfy `0 <= offset <= buf.length - 1`. **Default:** `0`.
* Returns: {integer} `offset` plus the number of bytes written.

Writes `value` to `buf` at the specified `offset`. `value` must be a valid
signed 8-bit integer. Behavior is undefined when `value` is anything other than
a signed 8-bit integer.

`value` is interpreted and written as a two's complement signed integer.

```mjs
import { Buffer } from 'node:buffer';

const buf = Buffer.allocUnsafe(2);

buf.writeInt8(2, 0);
buf.writeInt8(-2, 1);

console.log(buf);
// Prints: <Buffer 02 fe>
```

```cjs
const { Buffer } = require('node:buffer');

const buf = Buffer.allocUnsafe(2);

buf.writeInt8(2, 0);
buf.writeInt8(-2, 1);

console.log(buf);
// Prints: <Buffer 02 fe>
```

### `buf.writeInt16BE(value[, offset])`

<!-- YAML
added: v0.5.5
changes:
  - version: v10.0.0
    pr-url: https://github.com/nodejs/node/pull/18395
    description: Removed `noAssert` and no implicit coercion of the offset
                 to `uint32` anymore.
-->

* `value` {integer} Number to be written to `buf`.
* `offset` {integer} Number of bytes to skip before starting to write. Must
  satisfy `0 <= offset <= buf.length - 2`. **Default:** `0`.
* Returns: {integer} `offset` plus the number of bytes written.

Writes `value` to `buf` at the specified `offset` as big-endian.  The `value`
must be a valid signed 16-bit integer. Behavior is undefined when `value` is
anything other than a signed 16-bit integer.

The `value` is interpreted and written as a two's complement signed integer.

```mjs
import { Buffer } from 'node:buffer';

const buf = Buffer.allocUnsafe(2);

buf.writeInt16BE(0x0102, 0);

console.log(buf);
// Prints: <Buffer 01 02>
```

```cjs
const { Buffer } = require('node:buffer');

const buf = Buffer.allocUnsafe(2);

buf.writeInt16BE(0x0102, 0);

console.log(buf);
// Prints: <Buffer 01 02>
```

### `buf.writeInt16LE(value[, offset])`

<!-- YAML
added: v0.5.5
changes:
  - version: v10.0.0
    pr-url: https://github.com/nodejs/node/pull/18395
    description: Removed `noAssert` and no implicit coercion of the offset
                 to `uint32` anymore.
-->

* `value` {integer} Number to be written to `buf`.
* `offset` {integer} Number of bytes to skip before starting to write. Must
  satisfy `0 <= offset <= buf.length - 2`. **Default:** `0`.
* Returns: {integer} `offset` plus the number of bytes written.

Writes `value` to `buf` at the specified `offset` as little-endian.  The `value`
must be a valid signed 16-bit integer. Behavior is undefined when `value` is
anything other than a signed 16-bit integer.

The `value` is interpreted and written as a two's complement signed integer.

```mjs
import { Buffer } from 'node:buffer';

const buf = Buffer.allocUnsafe(2);

buf.writeInt16LE(0x0304, 0);

console.log(buf);
// Prints: <Buffer 04 03>
```

```cjs
const { Buffer } = require('node:buffer');

const buf = Buffer.allocUnsafe(2);

buf.writeInt16LE(0x0304, 0);

console.log(buf);
// Prints: <Buffer 04 03>
```

### `buf.writeInt32BE(value[, offset])`

<!-- YAML
added: v0.5.5
changes:
  - version: v10.0.0
    pr-url: https://github.com/nodejs/node/pull/18395
    description: Removed `noAssert` and no implicit coercion of the offset
                 to `uint32` anymore.
-->

* `value` {integer} Number to be written to `buf`.
* `offset` {integer} Number of bytes to skip before starting to write. Must
  satisfy `0 <= offset <= buf.length - 4`. **Default:** `0`.
* Returns: {integer} `offset` plus the number of bytes written.

Writes `value` to `buf` at the specified `offset` as big-endian. The `value`
must be a valid signed 32-bit integer. Behavior is undefined when `value` is
anything other than a signed 32-bit integer.

The `value` is interpreted and written as a two's complement signed integer.

```mjs
import { Buffer } from 'node:buffer';

const buf = Buffer.allocUnsafe(4);

buf.writeInt32BE(0x01020304, 0);

console.log(buf);
// Prints: <Buffer 01 02 03 04>
```

```cjs
const { Buffer } = require('node:buffer');

const buf = Buffer.allocUnsafe(4);

buf.writeInt32BE(0x01020304, 0);

console.log(buf);
// Prints: <Buffer 01 02 03 04>
```

### `buf.writeInt32LE(value[, offset])`

<!-- YAML
added: v0.5.5
changes:
  - version: v10.0.0
    pr-url: https://github.com/nodejs/node/pull/18395
    description: Removed `noAssert` and no implicit coercion of the offset
                 to `uint32` anymore.
-->

* `value` {integer} Number to be written to `buf`.
* `offset` {integer} Number of bytes to skip before starting to write. Must
  satisfy `0 <= offset <= buf.length - 4`. **Default:** `0`.
* Returns: {integer} `offset` plus the number of bytes written.

Writes `value` to `buf` at the specified `offset` as little-endian. The `value`
must be a valid signed 32-bit integer. Behavior is undefined when `value` is
anything other than a signed 32-bit integer.

The `value` is interpreted and written as a two's complement signed integer.

```mjs
import { Buffer } from 'node:buffer';

const buf = Buffer.allocUnsafe(4);

buf.writeInt32LE(0x05060708, 0);

console.log(buf);
// Prints: <Buffer 08 07 06 05>
```

```cjs
const { Buffer } = require('node:buffer');

const buf = Buffer.allocUnsafe(4);

buf.writeInt32LE(0x05060708, 0);

console.log(buf);
// Prints: <Buffer 08 07 06 05>
```

### `buf.writeIntBE(value, offset, byteLength)`

<!-- YAML
added: v0.11.15
changes:
  - version: v10.0.0
    pr-url: https://github.com/nodejs/node/pull/18395
    description: Removed `noAssert` and no implicit coercion of the offset
                 and `byteLength` to `uint32` anymore.
-->

* `value` {integer} Number to be written to `buf`.
* `offset` {integer} Number of bytes to skip before starting to write. Must
  satisfy `0 <= offset <= buf.length - byteLength`.
* `byteLength` {integer} Number of bytes to write. Must satisfy
  `0 < byteLength <= 6`.
* Returns: {integer} `offset` plus the number of bytes written.

Writes `byteLength` bytes of `value` to `buf` at the specified `offset`
as big-endian. Supports up to 48 bits of accuracy. Behavior is undefined when
`value` is anything other than a signed integer.

```mjs
import { Buffer } from 'node:buffer';

const buf = Buffer.allocUnsafe(6);

buf.writeIntBE(0x1234567890ab, 0, 6);

console.log(buf);
// Prints: <Buffer 12 34 56 78 90 ab>
```

```cjs
const { Buffer } = require('node:buffer');

const buf = Buffer.allocUnsafe(6);

buf.writeIntBE(0x1234567890ab, 0, 6);

console.log(buf);
// Prints: <Buffer 12 34 56 78 90 ab>
```

### `buf.writeIntLE(value, offset, byteLength)`

<!-- YAML
added: v0.11.15
changes:
  - version: v10.0.0
    pr-url: https://github.com/nodejs/node/pull/18395
    description: Removed `noAssert` and no implicit coercion of the offset
                 and `byteLength` to `uint32` anymore.
-->

* `value` {integer} Number to be written to `buf`.
* `offset` {integer} Number of bytes to skip before starting to write. Must
  satisfy `0 <= offset <= buf.length - byteLength`.
* `byteLength` {integer} Number of bytes to write. Must satisfy
  `0 < byteLength <= 6`.
* Returns: {integer} `offset` plus the number of bytes written.

Writes `byteLength` bytes of `value` to `buf` at the specified `offset`
as little-endian. Supports up to 48 bits of accuracy. Behavior is undefined
when `value` is anything other than a signed integer.

```mjs
import { Buffer } from 'node:buffer';

const buf = Buffer.allocUnsafe(6);

buf.writeIntLE(0x1234567890ab, 0, 6);

console.log(buf);
// Prints: <Buffer ab 90 78 56 34 12>
```

```cjs
const { Buffer } = require('node:buffer');

const buf = Buffer.allocUnsafe(6);

buf.writeIntLE(0x1234567890ab, 0, 6);

console.log(buf);
// Prints: <Buffer ab 90 78 56 34 12>
```

### `buf.writeUInt8(value[, offset])`

<!-- YAML
added: v0.5.0
changes:
  - version:
    - v14.9.0
    - v12.19.0
    pr-url: https://github.com/nodejs/node/pull/34729
    description: This function is also available as `buf.writeUint8()`.
  - version: v10.0.0
    pr-url: https://github.com/nodejs/node/pull/18395
    description: Removed `noAssert` and no implicit coercion of the offset
                 to `uint32` anymore.
-->

* `value` {integer} Number to be written to `buf`.
* `offset` {integer} Number of bytes to skip before starting to write. Must
  satisfy `0 <= offset <= buf.length - 1`. **Default:** `0`.
* Returns: {integer} `offset` plus the number of bytes written.

Writes `value` to `buf` at the specified `offset`. `value` must be a
valid unsigned 8-bit integer. Behavior is undefined when `value` is anything
other than an unsigned 8-bit integer.

This function is also available under the `writeUint8` alias.

```mjs
import { Buffer } from 'node:buffer';

const buf = Buffer.allocUnsafe(4);

buf.writeUInt8(0x3, 0);
buf.writeUInt8(0x4, 1);
buf.writeUInt8(0x23, 2);
buf.writeUInt8(0x42, 3);

console.log(buf);
// Prints: <Buffer 03 04 23 42>
```

```cjs
const { Buffer } = require('node:buffer');

const buf = Buffer.allocUnsafe(4);

buf.writeUInt8(0x3, 0);
buf.writeUInt8(0x4, 1);
buf.writeUInt8(0x23, 2);
buf.writeUInt8(0x42, 3);

console.log(buf);
// Prints: <Buffer 03 04 23 42>
```

### `buf.writeUInt16BE(value[, offset])`

<!-- YAML
added: v0.5.5
changes:
  - version:
    - v14.9.0
    - v12.19.0
    pr-url: https://github.com/nodejs/node/pull/34729
    description: This function is also available as `buf.writeUint16BE()`.
  - version: v10.0.0
    pr-url: https://github.com/nodejs/node/pull/18395
    description: Removed `noAssert` and no implicit coercion of the offset
                 to `uint32` anymore.
-->

* `value` {integer} Number to be written to `buf`.
* `offset` {integer} Number of bytes to skip before starting to write. Must
  satisfy `0 <= offset <= buf.length - 2`. **Default:** `0`.
* Returns: {integer} `offset` plus the number of bytes written.

Writes `value` to `buf` at the specified `offset` as big-endian. The `value`
must be a valid unsigned 16-bit integer. Behavior is undefined when `value`
is anything other than an unsigned 16-bit integer.

This function is also available under the `writeUint16BE` alias.

```mjs
import { Buffer } from 'node:buffer';

const buf = Buffer.allocUnsafe(4);

buf.writeUInt16BE(0xdead, 0);
buf.writeUInt16BE(0xbeef, 2);

console.log(buf);
// Prints: <Buffer de ad be ef>
```

```cjs
const { Buffer } = require('node:buffer');

const buf = Buffer.allocUnsafe(4);

buf.writeUInt16BE(0xdead, 0);
buf.writeUInt16BE(0xbeef, 2);

console.log(buf);
// Prints: <Buffer de ad be ef>
```

### `buf.writeUInt16LE(value[, offset])`

<!-- YAML
added: v0.5.5
changes:
  - version:
    - v14.9.0
    - v12.19.0
    pr-url: https://github.com/nodejs/node/pull/34729
    description: This function is also available as `buf.writeUint16LE()`.
  - version: v10.0.0
    pr-url: https://github.com/nodejs/node/pull/18395
    description: Removed `noAssert` and no implicit coercion of the offset
                 to `uint32` anymore.
-->

* `value` {integer} Number to be written to `buf`.
* `offset` {integer} Number of bytes to skip before starting to write. Must
  satisfy `0 <= offset <= buf.length - 2`. **Default:** `0`.
* Returns: {integer} `offset` plus the number of bytes written.

Writes `value` to `buf` at the specified `offset` as little-endian. The `value`
must be a valid unsigned 16-bit integer. Behavior is undefined when `value` is
anything other than an unsigned 16-bit integer.

This function is also available under the `writeUint16LE` alias.

```mjs
import { Buffer } from 'node:buffer';

const buf = Buffer.allocUnsafe(4);

buf.writeUInt16LE(0xdead, 0);
buf.writeUInt16LE(0xbeef, 2);

console.log(buf);
// Prints: <Buffer ad de ef be>
```

```cjs
const { Buffer } = require('node:buffer');

const buf = Buffer.allocUnsafe(4);

buf.writeUInt16LE(0xdead, 0);
buf.writeUInt16LE(0xbeef, 2);

console.log(buf);
// Prints: <Buffer ad de ef be>
```

### `buf.writeUInt32BE(value[, offset])`

<!-- YAML
added: v0.5.5
changes:
  - version:
    - v14.9.0
    - v12.19.0
    pr-url: https://github.com/nodejs/node/pull/34729
    description: This function is also available as `buf.writeUint32BE()`.
  - version: v10.0.0
    pr-url: https://github.com/nodejs/node/pull/18395
    description: Removed `noAssert` and no implicit coercion of the offset
                 to `uint32` anymore.
-->

* `value` {integer} Number to be written to `buf`.
* `offset` {integer} Number of bytes to skip before starting to write. Must
  satisfy `0 <= offset <= buf.length - 4`. **Default:** `0`.
* Returns: {integer} `offset` plus the number of bytes written.

Writes `value` to `buf` at the specified `offset` as big-endian. The `value`
must be a valid unsigned 32-bit integer. Behavior is undefined when `value`
is anything other than an unsigned 32-bit integer.

This function is also available under the `writeUint32BE` alias.

```mjs
import { Buffer } from 'node:buffer';

const buf = Buffer.allocUnsafe(4);

buf.writeUInt32BE(0xfeedface, 0);

console.log(buf);
// Prints: <Buffer fe ed fa ce>
```

```cjs
const { Buffer } = require('node:buffer');

const buf = Buffer.allocUnsafe(4);

buf.writeUInt32BE(0xfeedface, 0);

console.log(buf);
// Prints: <Buffer fe ed fa ce>
```

### `buf.writeUInt32LE(value[, offset])`

<!-- YAML
added: v0.5.5
changes:
  - version:
    - v14.9.0
    - v12.19.0
    pr-url: https://github.com/nodejs/node/pull/34729
    description: This function is also available as `buf.writeUint32LE()`.
  - version: v10.0.0
    pr-url: https://github.com/nodejs/node/pull/18395
    description: Removed `noAssert` and no implicit coercion of the offset
                 to `uint32` anymore.
-->

* `value` {integer} Number to be written to `buf`.
* `offset` {integer} Number of bytes to skip before starting to write. Must
  satisfy `0 <= offset <= buf.length - 4`. **Default:** `0`.
* Returns: {integer} `offset` plus the number of bytes written.

Writes `value` to `buf` at the specified `offset` as little-endian. The `value`
must be a valid unsigned 32-bit integer. Behavior is undefined when `value` is
anything other than an unsigned 32-bit integer.

This function is also available under the `writeUint32LE` alias.

```mjs
import { Buffer } from 'node:buffer';

const buf = Buffer.allocUnsafe(4);

buf.writeUInt32LE(0xfeedface, 0);

console.log(buf);
// Prints: <Buffer ce fa ed fe>
```

```cjs
const { Buffer } = require('node:buffer');

const buf = Buffer.allocUnsafe(4);

buf.writeUInt32LE(0xfeedface, 0);

console.log(buf);
// Prints: <Buffer ce fa ed fe>
```

### `buf.writeUIntBE(value, offset, byteLength)`

<!-- YAML
added: v0.5.5
changes:
  - version:
    - v14.9.0
    - v12.19.0
    pr-url: https://github.com/nodejs/node/pull/34729
    description: This function is also available as `buf.writeUintBE()`.
  - version: v10.0.0
    pr-url: https://github.com/nodejs/node/pull/18395
    description: Removed `noAssert` and no implicit coercion of the offset
                 and `byteLength` to `uint32` anymore.
-->

* `value` {integer} Number to be written to `buf`.
* `offset` {integer} Number of bytes to skip before starting to write. Must
  satisfy `0 <= offset <= buf.length - byteLength`.
* `byteLength` {integer} Number of bytes to write. Must satisfy
  `0 < byteLength <= 6`.
* Returns: {integer} `offset` plus the number of bytes written.

Writes `byteLength` bytes of `value` to `buf` at the specified `offset`
as big-endian. Supports up to 48 bits of accuracy. Behavior is undefined
when `value` is anything other than an unsigned integer.

This function is also available under the `writeUintBE` alias.

```mjs
import { Buffer } from 'node:buffer';

const buf = Buffer.allocUnsafe(6);

buf.writeUIntBE(0x1234567890ab, 0, 6);

console.log(buf);
// Prints: <Buffer 12 34 56 78 90 ab>
```

```cjs
const { Buffer } = require('node:buffer');

const buf = Buffer.allocUnsafe(6);

buf.writeUIntBE(0x1234567890ab, 0, 6);

console.log(buf);
// Prints: <Buffer 12 34 56 78 90 ab>
```

### `buf.writeUIntLE(value, offset, byteLength)`

<!-- YAML
added: v0.5.5
changes:
  - version:
    - v14.9.0
    - v12.19.0
    pr-url: https://github.com/nodejs/node/pull/34729
    description: This function is also available as `buf.writeUintLE()`.
  - version: v10.0.0
    pr-url: https://github.com/nodejs/node/pull/18395
    description: Removed `noAssert` and no implicit coercion of the offset
                 and `byteLength` to `uint32` anymore.
-->

* `value` {integer} Number to be written to `buf`.
* `offset` {integer} Number of bytes to skip before starting to write. Must
  satisfy `0 <= offset <= buf.length - byteLength`.
* `byteLength` {integer} Number of bytes to write. Must satisfy
  `0 < byteLength <= 6`.
* Returns: {integer} `offset` plus the number of bytes written.

Writes `byteLength` bytes of `value` to `buf` at the specified `offset`
as little-endian. Supports up to 48 bits of accuracy. Behavior is undefined
when `value` is anything other than an unsigned integer.

This function is also available under the `writeUintLE` alias.

```mjs
import { Buffer } from 'node:buffer';

const buf = Buffer.allocUnsafe(6);

buf.writeUIntLE(0x1234567890ab, 0, 6);

console.log(buf);
// Prints: <Buffer ab 90 78 56 34 12>
```

```cjs
const { Buffer } = require('node:buffer');

const buf = Buffer.allocUnsafe(6);

buf.writeUIntLE(0x1234567890ab, 0, 6);

console.log(buf);
// Prints: <Buffer ab 90 78 56 34 12>
```

### `new Buffer(array)`

<!-- YAML
deprecated: v6.0.0
changes:
  - version: v10.0.0
    pr-url: https://github.com/nodejs/node/pull/19524
    description: Calling this constructor emits a deprecation warning when
                 run from code outside the `node_modules` directory.
  - version: v7.2.1
    pr-url: https://github.com/nodejs/node/pull/9529
    description: Calling this constructor no longer emits a deprecation warning.
  - version: v7.0.0
    pr-url: https://github.com/nodejs/node/pull/8169
    description: Calling this constructor emits a deprecation warning now.
-->

> Stability: 0 - Deprecated: Use [`Buffer.from(array)`][] instead.

* `array` {integer\[]} An array of bytes to copy from.

See [`Buffer.from(array)`][].

### `new Buffer(arrayBuffer[, byteOffset[, length]])`

<!-- YAML
added: v3.0.0
deprecated: v6.0.0
changes:
  - version: v10.0.0
    pr-url: https://github.com/nodejs/node/pull/19524
    description: Calling this constructor emits a deprecation warning when
                 run from code outside the `node_modules` directory.
  - version: v7.2.1
    pr-url: https://github.com/nodejs/node/pull/9529
    description: Calling this constructor no longer emits a deprecation warning.
  - version: v7.0.0
    pr-url: https://github.com/nodejs/node/pull/8169
    description: Calling this constructor emits a deprecation warning now.
  - version: v6.0.0
    pr-url: https://github.com/nodejs/node/pull/4682
    description: The `byteOffset` and `length` parameters are supported now.
-->

> Stability: 0 - Deprecated: Use
> [`Buffer.from(arrayBuffer[, byteOffset[, length]])`][`Buffer.from(arrayBuf)`]
> instead.

* `arrayBuffer` {ArrayBuffer|SharedArrayBuffer} An [`ArrayBuffer`][],
  [`SharedArrayBuffer`][] or the `.buffer` property of a [`TypedArray`][].
* `byteOffset` {integer} Index of first byte to expose. **Default:** `0`.
* `length` {integer} Number of bytes to expose.
  **Default:** `arrayBuffer.byteLength - byteOffset`.

See
[`Buffer.from(arrayBuffer[, byteOffset[, length]])`][`Buffer.from(arrayBuf)`].

### `new Buffer(buffer)`

<!-- YAML
deprecated: v6.0.0
changes:
  - version: v10.0.0
    pr-url: https://github.com/nodejs/node/pull/19524
    description: Calling this constructor emits a deprecation warning when
                 run from code outside the `node_modules` directory.
  - version: v7.2.1
    pr-url: https://github.com/nodejs/node/pull/9529
    description: Calling this constructor no longer emits a deprecation warning.
  - version: v7.0.0
    pr-url: https://github.com/nodejs/node/pull/8169
    description: Calling this constructor emits a deprecation warning now.
-->

> Stability: 0 - Deprecated: Use [`Buffer.from(buffer)`][] instead.

* `buffer` {Buffer|Uint8Array} An existing `Buffer` or [`Uint8Array`][] from
  which to copy data.

See [`Buffer.from(buffer)`][].

### `new Buffer(size)`

<!-- YAML
deprecated: v6.0.0
changes:
  - version: v10.0.0
    pr-url: https://github.com/nodejs/node/pull/19524
    description: Calling this constructor emits a deprecation warning when
                 run from code outside the `node_modules` directory.
  - version: v8.0.0
    pr-url: https://github.com/nodejs/node/pull/12141
    description: The `new Buffer(size)` will return zero-filled memory by
                 default.
  - version: v7.2.1
    pr-url: https://github.com/nodejs/node/pull/9529
    description: Calling this constructor no longer emits a deprecation warning.
  - version: v7.0.0
    pr-url: https://github.com/nodejs/node/pull/8169
    description: Calling this constructor emits a deprecation warning now.
-->

> Stability: 0 - Deprecated: Use [`Buffer.alloc()`][] instead (also see
> [`Buffer.allocUnsafe()`][]).

* `size` {integer} The desired length of the new `Buffer`.

See [`Buffer.alloc()`][] and [`Buffer.allocUnsafe()`][]. This variant of the
constructor is equivalent to [`Buffer.alloc()`][].

### `new Buffer(string[, encoding])`

<!-- YAML
deprecated: v6.0.0
changes:
  - version: v10.0.0
    pr-url: https://github.com/nodejs/node/pull/19524
    description: Calling this constructor emits a deprecation warning when
                 run from code outside the `node_modules` directory.
  - version: v7.2.1
    pr-url: https://github.com/nodejs/node/pull/9529
    description: Calling this constructor no longer emits a deprecation warning.
  - version: v7.0.0
    pr-url: https://github.com/nodejs/node/pull/8169
    description: Calling this constructor emits a deprecation warning now.
-->

> Stability: 0 - Deprecated:
> Use [`Buffer.from(string[, encoding])`][`Buffer.from(string)`] instead.

* `string` {string} String to encode.
* `encoding` {string} The encoding of `string`. **Default:** `'utf8'`.

See [`Buffer.from(string[, encoding])`][`Buffer.from(string)`].

## Class: `File`

<!-- YAML
added: v18.13.0
-->

> Stability: 1 - Experimental

* Extends: {Blob}

A [`File`][] provides information about files.

### `new buffer.File(sources, fileName[, options])`

<!-- YAML
added: v18.13.0
-->

* `sources` {string\[]|ArrayBuffer\[]|TypedArray\[]|DataView\[]|Blob\[]|File\[]}
  An array of string, {ArrayBuffer}, {TypedArray}, {DataView}, {File}, or {Blob}
  objects, or any mix of such objects, that will be stored within the `File`.
* `fileName` {string} The name of the file.
* `options` {Object}
  * `endings` {string} One of either `'transparent'` or `'native'`. When set
    to `'native'`, line endings in string source parts will be converted to
    the platform native line-ending as specified by `require('node:os').EOL`.
  * `type` {string} The File content-type.
  * `lastModified` {number} The last modified date of the file.
    **Default:** `Date.now()`.

### `file.name`

<!-- YAML
added: v18.13.0
-->

* Type: {string}

The name of the `File`.

### `file.lastModified`

<!-- YAML
added: v18.13.0
-->

* Type: {number}

The last modified date of the `File`.

## `node:buffer` module APIs

While, the `Buffer` object is available as a global, there are additional
`Buffer`-related APIs that are available only via the `node:buffer` module
accessed using `require('node:buffer')`.

### `buffer.atob(data)`

<!-- YAML
added:
  - v15.13.0
  - v14.17.0
-->

> Stability: 3 - Legacy. Use `Buffer.from(data, 'base64')` instead.

* `data` {any} The Base64-encoded input string.

Decodes a string of Base64-encoded data into bytes, and encodes those bytes
into a string using Latin-1 (ISO-8859-1).

The `data` may be any JavaScript-value that can be coerced into a string.

**This function is only provided for compatibility with legacy web platform APIs
and should never be used in new code, because they use strings to represent
binary data and predate the introduction of typed arrays in JavaScript.
For code running using Node.js APIs, converting between base64-encoded strings
and binary data should be performed using `Buffer.from(str, 'base64')` and
`buf.toString('base64')`.**

### `buffer.btoa(data)`

<!-- YAML
added:
  - v15.13.0
  - v14.17.0
-->

> Stability: 3 - Legacy. Use `buf.toString('base64')` instead.

* `data` {any} An ASCII (Latin1) string.

Decodes a string into bytes using Latin-1 (ISO-8859), and encodes those bytes
into a string using Base64.

The `data` may be any JavaScript-value that can be coerced into a string.

**This function is only provided for compatibility with legacy web platform APIs
and should never be used in new code, because they use strings to represent
binary data and predate the introduction of typed arrays in JavaScript.
For code running using Node.js APIs, converting between base64-encoded strings
and binary data should be performed using `Buffer.from(str, 'base64')` and
`buf.toString('base64')`.**

### `buffer.isAscii(input)`

<!-- YAML
added: v18.15.0
-->

* input {Buffer | ArrayBuffer | TypedArray} The input to validate.
* Returns: {boolean}

This function returns `true` if `input` contains only valid ASCII-encoded data,
including the case in which `input` is empty.

Throws if the `input` is a detached array buffer.

### `buffer.isUtf8(input)`

<!-- YAML
added: v18.14.0
-->

* input {Buffer | ArrayBuffer | TypedArray} The input to validate.
* Returns: {boolean}

This function returns `true` if `input` contains only valid UTF-8-encoded data,
including the case in which `input` is empty.

Throws if the `input` is a detached array buffer.

### `buffer.INSPECT_MAX_BYTES`

<!-- YAML
added: v0.5.4
-->

* {integer} **Default:** `50`

Returns the maximum number of bytes that will be returned when
`buf.inspect()` is called. This can be overridden by user modules. See
[`util.inspect()`][] for more details on `buf.inspect()` behavior.

### `buffer.kMaxLength`

<!-- YAML
added: v3.0.0
-->

* {integer} The largest size allowed for a single `Buffer` instance.

An alias for [`buffer.constants.MAX_LENGTH`][].

### `buffer.kStringMaxLength`

<!-- YAML
added: v3.0.0
-->

* {integer} The largest length allowed for a single `string` instance.

An alias for [`buffer.constants.MAX_STRING_LENGTH`][].

### `buffer.resolveObjectURL(id)`

<!-- YAML
added: v16.7.0
-->

> Stability: 1 - Experimental

* `id` {string} A `'blob:nodedata:...` URL string returned by a prior call to
  `URL.createObjectURL()`.
* Returns: {Blob}

Resolves a `'blob:nodedata:...'` an associated {Blob} object registered using
a prior call to `URL.createObjectURL()`.

### `buffer.transcode(source, fromEnc, toEnc)`

<!-- YAML
added: v7.1.0
changes:
  - version: v8.0.0
    pr-url: https://github.com/nodejs/node/pull/10236
    description: The `source` parameter can now be a `Uint8Array`.
-->

* `source` {Buffer|Uint8Array} A `Buffer` or `Uint8Array` instance.
* `fromEnc` {string} The current encoding.
* `toEnc` {string} To target encoding.
* Returns: {Buffer}

Re-encodes the given `Buffer` or `Uint8Array` instance from one character
encoding to another. Returns a new `Buffer` instance.

Throws if the `fromEnc` or `toEnc` specify invalid character encodings or if
conversion from `fromEnc` to `toEnc` is not permitted.

Encodings supported by `buffer.transcode()` are: `'ascii'`, `'utf8'`,
`'utf16le'`, `'ucs2'`, `'latin1'`, and `'binary'`.

The transcoding process will use substitution characters if a given byte
sequence cannot be adequately represented in the target encoding. For instance:

```mjs
import { Buffer, transcode } from 'node:buffer';

const newBuf = transcode(Buffer.from('€'), 'utf8', 'ascii');
console.log(newBuf.toString('ascii'));
// Prints: '?'
```

```cjs
const { Buffer, transcode } = require('node:buffer');

const newBuf = transcode(Buffer.from('€'), 'utf8', 'ascii');
console.log(newBuf.toString('ascii'));
// Prints: '?'
```

Because the Euro (`€`) sign is not representable in US-ASCII, it is replaced
with `?` in the transcoded `Buffer`.

### Class: `SlowBuffer`

<!-- YAML
deprecated: v6.0.0
-->

> Stability: 0 - Deprecated: Use [`Buffer.allocUnsafeSlow()`][] instead.

See [`Buffer.allocUnsafeSlow()`][]. This was never a class in the sense that
the constructor always returned a `Buffer` instance, rather than a `SlowBuffer`
instance.

#### `new SlowBuffer(size)`

<!-- YAML
deprecated: v6.0.0
-->

> Stability: 0 - Deprecated: Use [`Buffer.allocUnsafeSlow()`][] instead.

* `size` {integer} The desired length of the new `SlowBuffer`.

See [`Buffer.allocUnsafeSlow()`][].

### Buffer constants

<!-- YAML
added: v8.2.0
-->

#### `buffer.constants.MAX_LENGTH`

<!-- YAML
added: v8.2.0
changes:
  - version: v15.0.0
    pr-url: https://github.com/nodejs/node/pull/35415
    description: Value is changed to 2<sup>32</sup> on 64-bit
      architectures.
  - version: v14.0.0
    pr-url: https://github.com/nodejs/node/pull/32116
    description: Value is changed from 2<sup>31</sup> - 1 to
      2<sup>32</sup> - 1 on 64-bit architectures.
-->

* {integer} The largest size allowed for a single `Buffer` instance.

On 32-bit architectures, this value currently is 2<sup>30</sup> - 1 (about 1
GiB).

On 64-bit architectures, this value currently is 2<sup>32</sup> (about 4 GiB).

It reflects [`v8::TypedArray::kMaxLength`][] under the hood.

This value is also available as [`buffer.kMaxLength`][].

#### `buffer.constants.MAX_STRING_LENGTH`

<!-- YAML
added: v8.2.0
-->

* {integer} The largest length allowed for a single `string` instance.

Represents the largest `length` that a `string` primitive can have, counted
in UTF-16 code units.

This value may depend on the JS engine that is being used.

## `Buffer.from()`, `Buffer.alloc()`, and `Buffer.allocUnsafe()`

In versions of Node.js prior to 6.0.0, `Buffer` instances were created using the
`Buffer` constructor function, which allocates the returned `Buffer`
differently based on what arguments are provided:

* Passing a number as the first argument to `Buffer()` (e.g. `new Buffer(10)`)
  allocates a new `Buffer` object of the specified size. Prior to Node.js 8.0.0,
  the memory allocated for such `Buffer` instances is _not_ initialized and
  _can contain sensitive data_. Such `Buffer` instances _must_ be subsequently
  initialized by using either [`buf.fill(0)`][`buf.fill()`] or by writing to the
  entire `Buffer` before reading data from the `Buffer`.
  While this behavior is _intentional_ to improve performance,
  development experience has demonstrated that a more explicit distinction is
  required between creating a fast-but-uninitialized `Buffer` versus creating a
  slower-but-safer `Buffer`. Since Node.js 8.0.0, `Buffer(num)` and `new
  Buffer(num)` return a `Buffer` with initialized memory.
* Passing a string, array, or `Buffer` as the first argument copies the
  passed object's data into the `Buffer`.
* Passing an [`ArrayBuffer`][] or a [`SharedArrayBuffer`][] returns a `Buffer`
  that shares allocated memory with the given array buffer.

Because the behavior of `new Buffer()` is different depending on the type of the
first argument, security and reliability issues can be inadvertently introduced
into applications when argument validation or `Buffer` initialization is not
performed.

For example, if an attacker can cause an application to receive a number where
a string is expected, the application may call `new Buffer(100)`
instead of `new Buffer("100")`, leading it to allocate a 100 byte buffer instead
of allocating a 3 byte buffer with content `"100"`. This is commonly possible
using JSON API calls. Since JSON distinguishes between numeric and string types,
it allows injection of numbers where a naively written application that does not
validate its input sufficiently might expect to always receive a string.
Before Node.js 8.0.0, the 100 byte buffer might contain
arbitrary pre-existing in-memory data, so may be used to expose in-memory
secrets to a remote attacker. Since Node.js 8.0.0, exposure of memory cannot
occur because the data is zero-filled. However, other attacks are still
possible, such as causing very large buffers to be allocated by the server,
leading to performance degradation or crashing on memory exhaustion.

To make the creation of `Buffer` instances more reliable and less error-prone,
the various forms of the `new Buffer()` constructor have been **deprecated**
and replaced by separate `Buffer.from()`, [`Buffer.alloc()`][], and
[`Buffer.allocUnsafe()`][] methods.

_Developers should migrate all existing uses of the `new Buffer()` constructors
to one of these new APIs._

* [`Buffer.from(array)`][] returns a new `Buffer` that _contains a copy_ of the
  provided octets.
* [`Buffer.from(arrayBuffer[, byteOffset[, length]])`][`Buffer.from(arrayBuf)`]
  returns a new `Buffer` that _shares the same allocated memory_ as the given
  [`ArrayBuffer`][].
* [`Buffer.from(buffer)`][] returns a new `Buffer` that _contains a copy_ of the
  contents of the given `Buffer`.
* [`Buffer.from(string[, encoding])`][`Buffer.from(string)`] returns a new
  `Buffer` that _contains a copy_ of the provided string.
* [`Buffer.alloc(size[, fill[, encoding]])`][`Buffer.alloc()`] returns a new
  initialized `Buffer` of the specified size. This method is slower than
  [`Buffer.allocUnsafe(size)`][`Buffer.allocUnsafe()`] but guarantees that newly
  created `Buffer` instances never contain old data that is potentially
  sensitive. A `TypeError` will be thrown if `size` is not a number.
* [`Buffer.allocUnsafe(size)`][`Buffer.allocUnsafe()`] and
  [`Buffer.allocUnsafeSlow(size)`][`Buffer.allocUnsafeSlow()`] each return a
  new uninitialized `Buffer` of the specified `size`. Because the `Buffer` is
  uninitialized, the allocated segment of memory might contain old data that is
  potentially sensitive.

`Buffer` instances returned by [`Buffer.allocUnsafe()`][] and
[`Buffer.from(array)`][] _may_ be allocated off a shared internal memory pool
if `size` is less than or equal to half [`Buffer.poolSize`][]. Instances
returned by [`Buffer.allocUnsafeSlow()`][] _never_ use the shared internal
memory pool.

### The `--zero-fill-buffers` command-line option

<!-- YAML
added: v5.10.0
-->

Node.js can be started using the `--zero-fill-buffers` command-line option to
cause all newly-allocated `Buffer` instances to be zero-filled upon creation by
default. Without the option, buffers created with [`Buffer.allocUnsafe()`][],
[`Buffer.allocUnsafeSlow()`][], and `new SlowBuffer(size)` are not zero-filled.
Use of this flag can have a measurable negative impact on performance. Use the
`--zero-fill-buffers` option only when necessary to enforce that newly allocated
`Buffer` instances cannot contain old data that is potentially sensitive.

```console
$ node --zero-fill-buffers
> Buffer.allocUnsafe(5);
<Buffer 00 00 00 00 00>
```

### What makes `Buffer.allocUnsafe()` and `Buffer.allocUnsafeSlow()` "unsafe"?

When calling [`Buffer.allocUnsafe()`][] and [`Buffer.allocUnsafeSlow()`][], the
segment of allocated memory is _uninitialized_ (it is not zeroed-out). While
this design makes the allocation of memory quite fast, the allocated segment of
memory might contain old data that is potentially sensitive. Using a `Buffer`
created by [`Buffer.allocUnsafe()`][] without _completely_ overwriting the
memory can allow this old data to be leaked when the `Buffer` memory is read.

While there are clear performance advantages to using
[`Buffer.allocUnsafe()`][], extra care _must_ be taken in order to avoid
introducing security vulnerabilities into an application.

[ASCII]: https://en.wikipedia.org/wiki/ASCII
[Base64]: https://en.wikipedia.org/wiki/Base64
[ISO-8859-1]: https://en.wikipedia.org/wiki/ISO-8859-1
[RFC 4648, Section 5]: https://tools.ietf.org/html/rfc4648#section-5
[UTF-16]: https://en.wikipedia.org/wiki/UTF-16
[UTF-8]: https://en.wikipedia.org/wiki/UTF-8
[WHATWG Encoding Standard]: https://encoding.spec.whatwg.org/
[`ArrayBuffer`]: https://developer.mozilla.org/en-US/docs/Web/JavaScript/Reference/Global_Objects/ArrayBuffer
[`Blob`]: https://developer.mozilla.org/en-US/docs/Web/API/Blob
[`Buffer.alloc()`]: #static-method-bufferallocsize-fill-encoding
[`Buffer.allocUnsafe()`]: #static-method-bufferallocunsafesize
[`Buffer.allocUnsafeSlow()`]: #static-method-bufferallocunsafeslowsize
[`Buffer.concat()`]: #static-method-bufferconcatlist-totallength
<<<<<<< HEAD
=======
[`Buffer.copyBytesFrom()`]: #static-method-buffercopybytesfromview-offset-length
>>>>>>> 8a2d13a7
[`Buffer.from(array)`]: #static-method-bufferfromarray
[`Buffer.from(arrayBuf)`]: #static-method-bufferfromarraybuffer-byteoffset-length
[`Buffer.from(buffer)`]: #static-method-bufferfrombuffer
[`Buffer.from(string)`]: #static-method-bufferfromstring-encoding
[`Buffer.poolSize`]: #class-property-bufferpoolsize
[`DataView`]: https://developer.mozilla.org/en-US/docs/Web/JavaScript/Reference/Global_Objects/DataView
<<<<<<< HEAD
[`ERR_INVALID_ARG_VALUE`]: errors.md#err_invalid_arg_value
=======
>>>>>>> 8a2d13a7
[`ERR_INVALID_BUFFER_SIZE`]: errors.md#err_invalid_buffer_size
[`ERR_OUT_OF_RANGE`]: errors.md#err_out_of_range
[`File`]: https://developer.mozilla.org/en-US/docs/Web/API/File
[`JSON.stringify()`]: https://developer.mozilla.org/en-US/docs/Web/JavaScript/Reference/Global_Objects/JSON/stringify
[`SharedArrayBuffer`]: https://developer.mozilla.org/en-US/docs/Web/JavaScript/Reference/Global_Objects/SharedArrayBuffer
[`String.prototype.indexOf()`]: https://developer.mozilla.org/en-US/docs/Web/JavaScript/Reference/Global_Objects/String/indexOf
[`String.prototype.lastIndexOf()`]: https://developer.mozilla.org/en-US/docs/Web/JavaScript/Reference/Global_Objects/String/lastIndexOf
[`String.prototype.length`]: https://developer.mozilla.org/en-US/docs/Web/JavaScript/Reference/Global_Objects/String/length
[`TypedArray.from()`]: https://developer.mozilla.org/en-US/docs/Web/JavaScript/Reference/Global_Objects/TypedArray/from
[`TypedArray.prototype.set()`]: https://developer.mozilla.org/en-US/docs/Web/JavaScript/Reference/Global_Objects/TypedArray/set
[`TypedArray.prototype.slice()`]: https://developer.mozilla.org/en-US/docs/Web/JavaScript/Reference/Global_Objects/TypedArray/slice
[`TypedArray.prototype.subarray()`]: https://developer.mozilla.org/en-US/docs/Web/JavaScript/Reference/Global_Objects/TypedArray/subarray
[`TypedArray`]: https://developer.mozilla.org/en-US/docs/Web/JavaScript/Reference/Global_Objects/TypedArray
[`Uint8Array`]: https://developer.mozilla.org/en-US/docs/Web/JavaScript/Reference/Global_Objects/Uint8Array
[`buf.buffer`]: #bufbuffer
[`buf.compare()`]: #bufcomparetarget-targetstart-targetend-sourcestart-sourceend
[`buf.entries()`]: #bufentries
[`buf.fill()`]: #buffillvalue-offset-end-encoding
[`buf.indexOf()`]: #bufindexofvalue-byteoffset-encoding
[`buf.keys()`]: #bufkeys
[`buf.length`]: #buflength
[`buf.slice()`]: #bufslicestart-end
[`buf.subarray`]: #bufsubarraystart-end
[`buf.toString()`]: #buftostringencoding-start-end
[`buf.values()`]: #bufvalues
[`buffer.constants.MAX_LENGTH`]: #bufferconstantsmax_length
[`buffer.constants.MAX_STRING_LENGTH`]: #bufferconstantsmax_string_length
[`buffer.kMaxLength`]: #bufferkmaxlength
[`util.inspect()`]: util.md#utilinspectobject-options
[`v8::TypedArray::kMaxLength`]: https://v8.github.io/api/head/classv8_1_1TypedArray.html#a54a48f4373da0850663c4393d843b9b0
[base64url]: https://tools.ietf.org/html/rfc4648#section-5
[endianness]: https://en.wikipedia.org/wiki/Endianness
[iterator]: https://developer.mozilla.org/en-US/docs/Web/JavaScript/Reference/Iteration_protocols<|MERGE_RESOLUTION|>--- conflicted
+++ resolved
@@ -193,7 +193,6 @@
   The name of this encoding can be very misleading, as all of the
   encodings listed here convert between strings and binary data. For converting
   between strings and `Buffer`s, typically `'utf8'` is the right choice.
-<<<<<<< HEAD
 
 * `'ucs2'`, `'ucs-2'`: Aliases of `'utf16le'`. UCS-2 used to refer to a variant
   of UTF-16 that did not support characters that had code points larger than
@@ -216,30 +215,6 @@
 ```cjs
 const { Buffer } = require('node:buffer');
 
-=======
-
-* `'ucs2'`, `'ucs-2'`: Aliases of `'utf16le'`. UCS-2 used to refer to a variant
-  of UTF-16 that did not support characters that had code points larger than
-  U+FFFF. In Node.js, these code points are always supported.
-
-```mjs
-import { Buffer } from 'node:buffer';
-
-Buffer.from('1ag123', 'hex');
-// Prints <Buffer 1a>, data truncated when first non-hexadecimal value
-// ('g') encountered.
-
-Buffer.from('1a7', 'hex');
-// Prints <Buffer 1a>, data truncated when data ends in single digit ('7').
-
-Buffer.from('1634', 'hex');
-// Prints <Buffer 16 34>, all data represented.
-```
-
-```cjs
-const { Buffer } = require('node:buffer');
-
->>>>>>> 8a2d13a7
 Buffer.from('1ag123', 'hex');
 // Prints <Buffer 1a>, data truncated when first non-hexadecimal value
 // ('g') encountered.
@@ -604,11 +579,7 @@
 methods are called.
 
 ```mjs
-<<<<<<< HEAD
-import { Blob, Buffer } from 'node:buffer';
-=======
 import { Blob } from 'node:buffer';
->>>>>>> 8a2d13a7
 import { setTimeout as delay } from 'node:timers/promises';
 
 const blob = new Blob(['hello there']);
@@ -635,11 +606,7 @@
 ```
 
 ```cjs
-<<<<<<< HEAD
-const { Blob, Buffer } = require('node:buffer');
-=======
 const { Blob } = require('node:buffer');
->>>>>>> 8a2d13a7
 const { setTimeout: delay } = require('node:timers/promises');
 
 const blob = new Blob(['hello there']);
@@ -675,13 +642,10 @@
 <!-- YAML
 added: v5.10.0
 changes:
-<<<<<<< HEAD
-=======
   - version: v20.0.0
     pr-url: https://github.com/nodejs/node/pull/45796
     description: Throw ERR_INVALID_ARG_TYPE or ERR_OUT_OF_RANGE instead of
                  ERR_INVALID_ARG_VALUE for invalid input arguments.
->>>>>>> 8a2d13a7
   - version: v15.0.0
     pr-url: https://github.com/nodejs/node/pull/34682
     description: Throw ERR_INVALID_ARG_VALUE instead of ERR_INVALID_OPT_VALUE
@@ -728,11 +692,7 @@
 ```
 
 If `size` is larger than
-<<<<<<< HEAD
-[`buffer.constants.MAX_LENGTH`][] or smaller than 0, [`ERR_INVALID_ARG_VALUE`][]
-=======
 [`buffer.constants.MAX_LENGTH`][] or smaller than 0, [`ERR_OUT_OF_RANGE`][]
->>>>>>> 8a2d13a7
 is thrown.
 
 If `fill` is specified, the allocated `Buffer` will be initialized by calling
@@ -789,13 +749,10 @@
 <!-- YAML
 added: v5.10.0
 changes:
-<<<<<<< HEAD
-=======
   - version: v20.0.0
     pr-url: https://github.com/nodejs/node/pull/45796
     description: Throw ERR_INVALID_ARG_TYPE or ERR_OUT_OF_RANGE instead of
                  ERR_INVALID_ARG_VALUE for invalid input arguments.
->>>>>>> 8a2d13a7
   - version: v15.0.0
     pr-url: https://github.com/nodejs/node/pull/34682
     description: Throw ERR_INVALID_ARG_VALUE instead of ERR_INVALID_OPT_VALUE
@@ -808,11 +765,7 @@
 * `size` {integer} The desired length of the new `Buffer`.
 
 Allocates a new `Buffer` of `size` bytes. If `size` is larger than
-<<<<<<< HEAD
-[`buffer.constants.MAX_LENGTH`][] or smaller than 0, [`ERR_INVALID_ARG_VALUE`][]
-=======
 [`buffer.constants.MAX_LENGTH`][] or smaller than 0, [`ERR_OUT_OF_RANGE`][]
->>>>>>> 8a2d13a7
 is thrown.
 
 The underlying memory for `Buffer` instances created in this way is _not
@@ -869,13 +822,10 @@
 <!-- YAML
 added: v5.12.0
 changes:
-<<<<<<< HEAD
-=======
   - version: v20.0.0
     pr-url: https://github.com/nodejs/node/pull/45796
     description: Throw ERR_INVALID_ARG_TYPE or ERR_OUT_OF_RANGE instead of
                  ERR_INVALID_ARG_VALUE for invalid input arguments.
->>>>>>> 8a2d13a7
   - version: v15.0.0
     pr-url: https://github.com/nodejs/node/pull/34682
     description: Throw ERR_INVALID_ARG_VALUE instead of ERR_INVALID_OPT_VALUE
@@ -885,11 +835,7 @@
 * `size` {integer} The desired length of the new `Buffer`.
 
 Allocates a new `Buffer` of `size` bytes. If `size` is larger than
-<<<<<<< HEAD
-[`buffer.constants.MAX_LENGTH`][] or smaller than 0, [`ERR_INVALID_ARG_VALUE`][]
-=======
 [`buffer.constants.MAX_LENGTH`][] or smaller than 0, [`ERR_OUT_OF_RANGE`][]
->>>>>>> 8a2d13a7
 is thrown. A zero-length `Buffer` is created if `size` is 0.
 
 The underlying memory for `Buffer` instances created in this way is _not
@@ -1026,8 +972,6 @@
 ```mjs
 import { Buffer } from 'node:buffer';
 
-<<<<<<< HEAD
-=======
 const buf1 = Buffer.from('1234');
 const buf2 = Buffer.from('0123');
 const arr = [buf1, buf2];
@@ -1040,7 +984,6 @@
 ```cjs
 const { Buffer } = require('node:buffer');
 
->>>>>>> 8a2d13a7
 const buf1 = Buffer.from('1234');
 const buf2 = Buffer.from('0123');
 const arr = [buf1, buf2];
@@ -1050,21 +993,6 @@
 // (This result is equal to: [buf2, buf1].)
 ```
 
-<<<<<<< HEAD
-```cjs
-const { Buffer } = require('node:buffer');
-
-const buf1 = Buffer.from('1234');
-const buf2 = Buffer.from('0123');
-const arr = [buf1, buf2];
-
-console.log(arr.sort(Buffer.compare));
-// Prints: [ <Buffer 30 31 32 33>, <Buffer 31 32 33 34> ]
-// (This result is equal to: [buf2, buf1].)
-```
-
-=======
->>>>>>> 8a2d13a7
 ### Static method: `Buffer.concat(list[, totalLength])`
 
 <!-- YAML
@@ -1745,7 +1673,6 @@
 ```mjs
 import { Buffer } from 'node:buffer';
 
-<<<<<<< HEAD
 const buf1 = Buffer.from([1, 2, 3, 4, 5, 6, 7, 8, 9]);
 const buf2 = Buffer.from([5, 6, 7, 8, 9, 1, 2, 3, 4]);
 
@@ -1760,8 +1687,6 @@
 ```cjs
 const { Buffer } = require('node:buffer');
 
-=======
->>>>>>> 8a2d13a7
 const buf1 = Buffer.from([1, 2, 3, 4, 5, 6, 7, 8, 9]);
 const buf2 = Buffer.from([5, 6, 7, 8, 9, 1, 2, 3, 4]);
 
@@ -1773,26 +1698,9 @@
 // Prints: 1
 ```
 
-```cjs
-const { Buffer } = require('node:buffer');
-
-<<<<<<< HEAD
-=======
-const buf1 = Buffer.from([1, 2, 3, 4, 5, 6, 7, 8, 9]);
-const buf2 = Buffer.from([5, 6, 7, 8, 9, 1, 2, 3, 4]);
-
-console.log(buf1.compare(buf2, 5, 9, 0, 4));
-// Prints: 0
-console.log(buf1.compare(buf2, 0, 6, 4));
-// Prints: -1
-console.log(buf1.compare(buf2, 5, 6, 5));
-// Prints: 1
-```
-
 [`ERR_OUT_OF_RANGE`][] is thrown if `targetStart < 0`, `sourceStart < 0`,
 `targetEnd > target.byteLength`, or `sourceEnd > source.byteLength`.
 
->>>>>>> 8a2d13a7
 ### `buf.copy(target[, targetStart[, sourceStart[, sourceEnd]]])`
 
 <!-- YAML
@@ -1818,7 +1726,6 @@
 ```mjs
 import { Buffer } from 'node:buffer';
 
-<<<<<<< HEAD
 // Create two `Buffer` instances.
 const buf1 = Buffer.allocUnsafe(26);
 const buf2 = Buffer.allocUnsafe(26).fill('!');
@@ -1840,8 +1747,6 @@
 ```cjs
 const { Buffer } = require('node:buffer');
 
-=======
->>>>>>> 8a2d13a7
 // Create two `Buffer` instances.
 const buf1 = Buffer.allocUnsafe(26);
 const buf2 = Buffer.allocUnsafe(26).fill('!');
@@ -1860,32 +1765,6 @@
 // Prints: !!!!!!!!qrst!!!!!!!!!!!!!
 ```
 
-<<<<<<< HEAD
-```mjs
-import { Buffer } from 'node:buffer';
-
-=======
-```cjs
-const { Buffer } = require('node:buffer');
-
-// Create two `Buffer` instances.
-const buf1 = Buffer.allocUnsafe(26);
-const buf2 = Buffer.allocUnsafe(26).fill('!');
-
-for (let i = 0; i < 26; i++) {
-  // 97 is the decimal ASCII value for 'a'.
-  buf1[i] = i + 97;
-}
-
-// Copy `buf1` bytes 16 through 19 into `buf2` starting at byte 8 of `buf2`.
-buf1.copy(buf2, 8, 16, 20);
-// This is equivalent to:
-// buf2.set(buf1.subarray(16, 20), 8);
-
-console.log(buf2.toString('ascii', 0, 25));
-// Prints: !!!!!!!!qrst!!!!!!!!!!!!!
-```
-
 ```mjs
 import { Buffer } from 'node:buffer';
 
@@ -1907,34 +1786,6 @@
 
 ```cjs
 const { Buffer } = require('node:buffer');
-
->>>>>>> 8a2d13a7
-// Create a `Buffer` and copy data from one region to an overlapping region
-// within the same `Buffer`.
-
-const buf = Buffer.allocUnsafe(26);
-
-for (let i = 0; i < 26; i++) {
-  // 97 is the decimal ASCII value for 'a'.
-  buf[i] = i + 97;
-}
-
-buf.copy(buf, 0, 4, 10);
-
-console.log(buf.toString());
-// Prints: efghijghijklmnopqrstuvwxyz
-```
-
-<<<<<<< HEAD
-```cjs
-const { Buffer } = require('node:buffer');
-=======
-### `buf.entries()`
-
-<!-- YAML
-added: v1.1.0
--->
->>>>>>> 8a2d13a7
 
 // Create a `Buffer` and copy data from one region to an overlapping region
 // within the same `Buffer`.
@@ -1985,31 +1836,6 @@
 ```cjs
 const { Buffer } = require('node:buffer');
 
-<<<<<<< HEAD
-=======
-```mjs
-import { Buffer } from 'node:buffer';
-
-// Log the entire contents of a `Buffer`.
-
-const buf = Buffer.from('buffer');
-
-for (const pair of buf.entries()) {
-  console.log(pair);
-}
-// Prints:
-//   [0, 98]
-//   [1, 117]
-//   [2, 102]
-//   [3, 102]
-//   [4, 101]
-//   [5, 114]
-```
-
-```cjs
-const { Buffer } = require('node:buffer');
-
->>>>>>> 8a2d13a7
 // Log the entire contents of a `Buffer`.
 
 const buf = Buffer.from('buffer');
@@ -2110,7 +1936,6 @@
 ```mjs
 import { Buffer } from 'node:buffer';
 
-<<<<<<< HEAD
 // Fill a `Buffer` with the ASCII character 'h'.
 
 const b = Buffer.allocUnsafe(50).fill('h');
@@ -2128,8 +1953,6 @@
 ```cjs
 const { Buffer } = require('node:buffer');
 
-=======
->>>>>>> 8a2d13a7
 // Fill a `Buffer` with the ASCII character 'h'.
 
 const b = Buffer.allocUnsafe(50).fill('h');
@@ -2142,26 +1965,6 @@
 
 console.log(c.fill(''));
 // Prints: <Buffer 00 00 00 00 00>
-<<<<<<< HEAD
-=======
-```
-
-```cjs
-const { Buffer } = require('node:buffer');
-
-// Fill a `Buffer` with the ASCII character 'h'.
-
-const b = Buffer.allocUnsafe(50).fill('h');
-
-console.log(b.toString());
-// Prints: hhhhhhhhhhhhhhhhhhhhhhhhhhhhhhhhhhhhhhhhhhhhhhhhhh
-
-// Fill a buffer with empty string
-const c = Buffer.allocUnsafe(5).fill('');
-
-console.log(c.fill(''));
-// Prints: <Buffer 00 00 00 00 00>
->>>>>>> 8a2d13a7
 ```
 
 `value` is coerced to a `uint32` value if it is not a string, `Buffer`, or
@@ -2747,21 +2550,6 @@
 ```cjs
 const { Buffer } = require('node:buffer');
 
-<<<<<<< HEAD
-=======
-```mjs
-import { Buffer } from 'node:buffer';
-
-const buf = Buffer.from([0x00, 0x00, 0x00, 0x00, 0xff, 0xff, 0xff, 0xff]);
-
-console.log(buf.readBigUInt64LE(0));
-// Prints: 18446744069414584320n
-```
-
-```cjs
-const { Buffer } = require('node:buffer');
-
->>>>>>> 8a2d13a7
 const buf = Buffer.from([0x00, 0x00, 0x00, 0x00, 0xff, 0xff, 0xff, 0xff]);
 
 console.log(buf.readBigUInt64LE(0));
@@ -2992,21 +2780,6 @@
 ```cjs
 const { Buffer } = require('node:buffer');
 
-<<<<<<< HEAD
-```mjs
-import { Buffer } from 'node:buffer';
-
-const buf = Buffer.from([0, 5]);
-
-console.log(buf.readInt16BE(0));
-// Prints: 5
-```
-
-```cjs
-const { Buffer } = require('node:buffer');
-
-=======
->>>>>>> 8a2d13a7
 const buf = Buffer.from([0, 5]);
 
 console.log(buf.readInt16BE(0));
@@ -3804,19 +3577,6 @@
 ```cjs
 const { Buffer } = require('node:buffer');
 
-<<<<<<< HEAD
-```mjs
-import { Buffer } from 'node:buffer';
-
-const buf = Buffer.from('This is little-endian UTF-16', 'utf16le');
-buf.swap16(); // Convert to big-endian UTF-16 text.
-```
-
-```cjs
-const { Buffer } = require('node:buffer');
-
-=======
->>>>>>> 8a2d13a7
 const buf = Buffer.from('This is little-endian UTF-16', 'utf16le');
 buf.swap16(); // Convert to big-endian UTF-16 text.
 ```
@@ -4450,23 +4210,6 @@
 ```cjs
 const { Buffer } = require('node:buffer');
 
-<<<<<<< HEAD
-=======
-```mjs
-import { Buffer } from 'node:buffer';
-
-const buf = Buffer.allocUnsafe(4);
-
-buf.writeFloatBE(0xcafebabe, 0);
-
-console.log(buf);
-// Prints: <Buffer 4f 4a fe bb>
-```
-
-```cjs
-const { Buffer } = require('node:buffer');
-
->>>>>>> 8a2d13a7
 const buf = Buffer.allocUnsafe(4);
 
 buf.writeFloatBE(0xcafebabe, 0);
@@ -5733,20 +5476,13 @@
 [`Buffer.allocUnsafe()`]: #static-method-bufferallocunsafesize
 [`Buffer.allocUnsafeSlow()`]: #static-method-bufferallocunsafeslowsize
 [`Buffer.concat()`]: #static-method-bufferconcatlist-totallength
-<<<<<<< HEAD
-=======
 [`Buffer.copyBytesFrom()`]: #static-method-buffercopybytesfromview-offset-length
->>>>>>> 8a2d13a7
 [`Buffer.from(array)`]: #static-method-bufferfromarray
 [`Buffer.from(arrayBuf)`]: #static-method-bufferfromarraybuffer-byteoffset-length
 [`Buffer.from(buffer)`]: #static-method-bufferfrombuffer
 [`Buffer.from(string)`]: #static-method-bufferfromstring-encoding
 [`Buffer.poolSize`]: #class-property-bufferpoolsize
 [`DataView`]: https://developer.mozilla.org/en-US/docs/Web/JavaScript/Reference/Global_Objects/DataView
-<<<<<<< HEAD
-[`ERR_INVALID_ARG_VALUE`]: errors.md#err_invalid_arg_value
-=======
->>>>>>> 8a2d13a7
 [`ERR_INVALID_BUFFER_SIZE`]: errors.md#err_invalid_buffer_size
 [`ERR_OUT_OF_RANGE`]: errors.md#err_out_of_range
 [`File`]: https://developer.mozilla.org/en-US/docs/Web/API/File
