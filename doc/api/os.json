{
  "type": "module",
  "source": "doc/api/os.md",
  "modules": [
    {
      "textRaw": "OS",
      "name": "os",
      "introduced_in": "v0.10.0",
      "stability": 2,
      "stabilityText": "Stable",
<<<<<<< HEAD
      "desc": "<p><strong>Source Code:</strong> <a href=\"https://github.com/nodejs/node/blob/v14.18.1/lib/os.js\">lib/os.js</a></p>\n<p>The <code>os</code> module provides operating system-related utility methods and\nproperties. It can be accessed using:</p>\n<pre><code class=\"language-js\">const os = require('os');\n</code></pre>",
=======
      "desc": "<p><strong>Source Code:</strong> <a href=\"https://github.com/nodejs/node/blob/v18.17.1/lib/os.js\">lib/os.js</a></p>\n<p>The <code>node:os</code> module provides operating system-related utility methods and\nproperties. It can be accessed using:</p>\n<pre><code class=\"language-js\">const os = require('node:os');\n</code></pre>",
>>>>>>> a8a80be5
      "properties": [
        {
          "textRaw": "`EOL` {string}",
          "type": "string",
          "name": "EOL",
          "meta": {
            "added": [
              "v0.7.8"
            ],
            "changes": []
          },
          "desc": "<p>The operating system-specific end-of-line marker.</p>\n<ul>\n<li><code>\\n</code> on POSIX</li>\n<li><code>\\r\\n</code> on Windows</li>\n</ul>"
        },
        {
          "textRaw": "`constants` {Object}",
          "type": "Object",
          "name": "constants",
          "meta": {
            "added": [
              "v6.3.0"
            ],
            "changes": []
          },
<<<<<<< HEAD
          "desc": "<p>Contains commonly used operating system-specific constants for error codes,\nprocess signals, and so on. The specific constants defined are described in\n<a href=\"#os_os_constants_1\">OS constants</a>.</p>"
=======
          "desc": "<p>Contains commonly used operating system-specific constants for error codes,\nprocess signals, and so on. The specific constants defined are described in\n<a href=\"#os-constants\">OS constants</a>.</p>"
>>>>>>> a8a80be5
        },
        {
          "textRaw": "`devNull` {string}",
          "type": "string",
          "name": "devNull",
          "meta": {
            "added": [
<<<<<<< HEAD
=======
              "v16.3.0",
>>>>>>> a8a80be5
              "v14.18.0"
            ],
            "changes": []
          },
          "desc": "<p>The platform-specific file path of the null device.</p>\n<ul>\n<li><code>\\\\.\\nul</code> on Windows</li>\n<li><code>/dev/null</code> on POSIX</li>\n</ul>"
        }
      ],
      "methods": [
        {
          "textRaw": "`os.availableParallelism()`",
          "type": "method",
          "name": "availableParallelism",
          "meta": {
            "added": [
              "v18.14.0"
            ],
            "changes": []
          },
          "signatures": [
            {
              "return": {
                "textRaw": "Returns: {integer}",
                "name": "return",
                "type": "integer"
              },
              "params": []
            }
          ],
          "desc": "<p>Returns an estimate of the default amount of parallelism a program should use.\nAlways returns a value greater than zero.</p>\n<p>This function is a small wrapper about libuv's <a href=\"https://docs.libuv.org/en/v1.x/misc.html#c.uv_available_parallelism\"><code>uv_available_parallelism()</code></a>.</p>"
        },
        {
          "textRaw": "`os.arch()`",
          "type": "method",
          "name": "arch",
          "meta": {
            "added": [
              "v0.5.0"
            ],
            "changes": []
          },
          "signatures": [
            {
              "return": {
                "textRaw": "Returns: {string}",
                "name": "return",
                "type": "string"
              },
              "params": []
            }
          ],
          "desc": "<p>Returns the operating system CPU architecture for which the Node.js binary was\ncompiled. Possible values are <code>'arm'</code>, <code>'arm64'</code>, <code>'ia32'</code>, <code>'mips'</code>,\n<code>'mipsel'</code>, <code>'ppc'</code>, <code>'ppc64'</code>, <code>'s390'</code>, <code>'s390x'</code>, and <code>'x64'</code>.</p>\n<p>The return value is equivalent to <a href=\"process.html#processarch\"><code>process.arch</code></a>.</p>"
        },
        {
          "textRaw": "`os.cpus()`",
          "type": "method",
          "name": "cpus",
          "meta": {
            "added": [
              "v0.3.3"
            ],
            "changes": []
          },
          "signatures": [
            {
              "return": {
                "textRaw": "Returns: {Object\\[]}",
                "name": "return",
                "type": "Object\\[]"
              },
              "params": []
            }
          ],
<<<<<<< HEAD
          "desc": "<p>Returns an array of objects containing information about each logical CPU core.</p>\n<p>The properties included on each object include:</p>\n<ul>\n<li><code>model</code> <a href=\"https://developer.mozilla.org/en-US/docs/Web/JavaScript/Data_structures#String_type\" class=\"type\">&lt;string&gt;</a></li>\n<li><code>speed</code> <a href=\"https://developer.mozilla.org/en-US/docs/Web/JavaScript/Data_structures#Number_type\" class=\"type\">&lt;number&gt;</a> (in MHz)</li>\n<li><code>times</code> <a href=\"https://developer.mozilla.org/en-US/docs/Web/JavaScript/Reference/Global_Objects/Object\" class=\"type\">&lt;Object&gt;</a>\n<ul>\n<li><code>user</code> <a href=\"https://developer.mozilla.org/en-US/docs/Web/JavaScript/Data_structures#Number_type\" class=\"type\">&lt;number&gt;</a> The number of milliseconds the CPU has spent in user mode.</li>\n<li><code>nice</code> <a href=\"https://developer.mozilla.org/en-US/docs/Web/JavaScript/Data_structures#Number_type\" class=\"type\">&lt;number&gt;</a> The number of milliseconds the CPU has spent in nice mode.</li>\n<li><code>sys</code> <a href=\"https://developer.mozilla.org/en-US/docs/Web/JavaScript/Data_structures#Number_type\" class=\"type\">&lt;number&gt;</a> The number of milliseconds the CPU has spent in sys mode.</li>\n<li><code>idle</code> <a href=\"https://developer.mozilla.org/en-US/docs/Web/JavaScript/Data_structures#Number_type\" class=\"type\">&lt;number&gt;</a> The number of milliseconds the CPU has spent in idle mode.</li>\n<li><code>irq</code> <a href=\"https://developer.mozilla.org/en-US/docs/Web/JavaScript/Data_structures#Number_type\" class=\"type\">&lt;number&gt;</a> The number of milliseconds the CPU has spent in irq mode.</li>\n</ul>\n</li>\n</ul>\n<!-- eslint-disable semi -->\n<pre><code class=\"language-js\">[\n  {\n    model: 'Intel(R) Core(TM) i7 CPU         860  @ 2.80GHz',\n    speed: 2926,\n    times: {\n      user: 252020,\n      nice: 0,\n      sys: 30340,\n      idle: 1070356870,\n      irq: 0\n    }\n  },\n  {\n    model: 'Intel(R) Core(TM) i7 CPU         860  @ 2.80GHz',\n    speed: 2926,\n    times: {\n      user: 306960,\n      nice: 0,\n      sys: 26980,\n      idle: 1071569080,\n      irq: 0\n    }\n  },\n  {\n    model: 'Intel(R) Core(TM) i7 CPU         860  @ 2.80GHz',\n    speed: 2926,\n    times: {\n      user: 248450,\n      nice: 0,\n      sys: 21750,\n      idle: 1070919370,\n      irq: 0\n    }\n  },\n  {\n    model: 'Intel(R) Core(TM) i7 CPU         860  @ 2.80GHz',\n    speed: 2926,\n    times: {\n      user: 256880,\n      nice: 0,\n      sys: 19430,\n      idle: 1070905480,\n      irq: 20\n    }\n  },\n]\n</code></pre>\n<p><code>nice</code> values are POSIX-only. On Windows, the <code>nice</code> values of all processors\nare always 0.</p>"
=======
          "desc": "<p>Returns an array of objects containing information about each logical CPU core.\nThe array will be empty if no CPU information is available, such as if the\n<code>/proc</code> file system is unavailable.</p>\n<p>The properties included on each object include:</p>\n<ul>\n<li><code>model</code> <a href=\"https://developer.mozilla.org/en-US/docs/Web/JavaScript/Data_structures#String_type\" class=\"type\">&lt;string&gt;</a></li>\n<li><code>speed</code> <a href=\"https://developer.mozilla.org/en-US/docs/Web/JavaScript/Data_structures#Number_type\" class=\"type\">&lt;number&gt;</a> (in MHz)</li>\n<li><code>times</code> <a href=\"https://developer.mozilla.org/en-US/docs/Web/JavaScript/Reference/Global_Objects/Object\" class=\"type\">&lt;Object&gt;</a>\n<ul>\n<li><code>user</code> <a href=\"https://developer.mozilla.org/en-US/docs/Web/JavaScript/Data_structures#Number_type\" class=\"type\">&lt;number&gt;</a> The number of milliseconds the CPU has spent in user mode.</li>\n<li><code>nice</code> <a href=\"https://developer.mozilla.org/en-US/docs/Web/JavaScript/Data_structures#Number_type\" class=\"type\">&lt;number&gt;</a> The number of milliseconds the CPU has spent in nice mode.</li>\n<li><code>sys</code> <a href=\"https://developer.mozilla.org/en-US/docs/Web/JavaScript/Data_structures#Number_type\" class=\"type\">&lt;number&gt;</a> The number of milliseconds the CPU has spent in sys mode.</li>\n<li><code>idle</code> <a href=\"https://developer.mozilla.org/en-US/docs/Web/JavaScript/Data_structures#Number_type\" class=\"type\">&lt;number&gt;</a> The number of milliseconds the CPU has spent in idle mode.</li>\n<li><code>irq</code> <a href=\"https://developer.mozilla.org/en-US/docs/Web/JavaScript/Data_structures#Number_type\" class=\"type\">&lt;number&gt;</a> The number of milliseconds the CPU has spent in irq mode.</li>\n</ul>\n</li>\n</ul>\n<!-- eslint-disable semi -->\n<pre><code class=\"language-js\">[\n  {\n    model: 'Intel(R) Core(TM) i7 CPU         860  @ 2.80GHz',\n    speed: 2926,\n    times: {\n      user: 252020,\n      nice: 0,\n      sys: 30340,\n      idle: 1070356870,\n      irq: 0,\n    },\n  },\n  {\n    model: 'Intel(R) Core(TM) i7 CPU         860  @ 2.80GHz',\n    speed: 2926,\n    times: {\n      user: 306960,\n      nice: 0,\n      sys: 26980,\n      idle: 1071569080,\n      irq: 0,\n    },\n  },\n  {\n    model: 'Intel(R) Core(TM) i7 CPU         860  @ 2.80GHz',\n    speed: 2926,\n    times: {\n      user: 248450,\n      nice: 0,\n      sys: 21750,\n      idle: 1070919370,\n      irq: 0,\n    },\n  },\n  {\n    model: 'Intel(R) Core(TM) i7 CPU         860  @ 2.80GHz',\n    speed: 2926,\n    times: {\n      user: 256880,\n      nice: 0,\n      sys: 19430,\n      idle: 1070905480,\n      irq: 20,\n    },\n  },\n]\n</code></pre>\n<p><code>nice</code> values are POSIX-only. On Windows, the <code>nice</code> values of all processors\nare always 0.</p>\n<p><code>os.cpus().length</code> should not be used to calculate the amount of parallelism\navailable to an application. Use\n<a href=\"#osavailableparallelism\"><code>os.availableParallelism()</code></a> for this purpose.</p>"
>>>>>>> a8a80be5
        },
        {
          "textRaw": "`os.endianness()`",
          "type": "method",
          "name": "endianness",
          "meta": {
            "added": [
              "v0.9.4"
            ],
            "changes": []
          },
          "signatures": [
            {
              "return": {
                "textRaw": "Returns: {string}",
                "name": "return",
                "type": "string"
              },
              "params": []
            }
          ],
          "desc": "<p>Returns a string identifying the endianness of the CPU for which the Node.js\nbinary was compiled.</p>\n<p>Possible values are <code>'BE'</code> for big endian and <code>'LE'</code> for little endian.</p>"
        },
        {
          "textRaw": "`os.freemem()`",
          "type": "method",
          "name": "freemem",
          "meta": {
            "added": [
              "v0.3.3"
            ],
            "changes": []
          },
          "signatures": [
            {
              "return": {
                "textRaw": "Returns: {integer}",
                "name": "return",
                "type": "integer"
              },
              "params": []
            }
          ],
          "desc": "<p>Returns the amount of free system memory in bytes as an integer.</p>"
        },
        {
          "textRaw": "`os.getPriority([pid])`",
          "type": "method",
          "name": "getPriority",
          "meta": {
            "added": [
              "v10.10.0"
            ],
            "changes": []
          },
          "signatures": [
            {
              "return": {
                "textRaw": "Returns: {integer}",
                "name": "return",
                "type": "integer"
              },
              "params": [
                {
                  "textRaw": "`pid` {integer} The process ID to retrieve scheduling priority for. **Default:** `0`.",
                  "name": "pid",
                  "type": "integer",
                  "default": "`0`",
                  "desc": "The process ID to retrieve scheduling priority for."
                }
              ]
            }
          ],
          "desc": "<p>Returns the scheduling priority for the process specified by <code>pid</code>. If <code>pid</code> is\nnot provided or is <code>0</code>, the priority of the current process is returned.</p>"
        },
        {
          "textRaw": "`os.homedir()`",
          "type": "method",
          "name": "homedir",
          "meta": {
            "added": [
              "v2.3.0"
            ],
            "changes": []
          },
          "signatures": [
            {
              "return": {
                "textRaw": "Returns: {string}",
                "name": "return",
                "type": "string"
              },
              "params": []
            }
          ],
          "desc": "<p>Returns the string path of the current user's home directory.</p>\n<p>On POSIX, it uses the <code>$HOME</code> environment variable if defined. Otherwise it\nuses the <a href=\"https://en.wikipedia.org/wiki/User_identifier#Effective_user_ID\">effective UID</a> to look up the user's home directory.</p>\n<p>On Windows, it uses the <code>USERPROFILE</code> environment variable if defined.\nOtherwise it uses the path to the profile directory of the current user.</p>"
        },
        {
          "textRaw": "`os.hostname()`",
          "type": "method",
          "name": "hostname",
          "meta": {
            "added": [
              "v0.3.3"
            ],
            "changes": []
          },
          "signatures": [
            {
              "return": {
                "textRaw": "Returns: {string}",
                "name": "return",
                "type": "string"
              },
              "params": []
            }
          ],
          "desc": "<p>Returns the host name of the operating system as a string.</p>"
        },
        {
          "textRaw": "`os.loadavg()`",
          "type": "method",
          "name": "loadavg",
          "meta": {
            "added": [
              "v0.3.3"
            ],
            "changes": []
          },
          "signatures": [
            {
              "return": {
                "textRaw": "Returns: {number\\[]}",
                "name": "return",
                "type": "number\\[]"
              },
              "params": []
            }
          ],
          "desc": "<p>Returns an array containing the 1, 5, and 15 minute load averages.</p>\n<p>The load average is a measure of system activity calculated by the operating\nsystem and expressed as a fractional number.</p>\n<p>The load average is a Unix-specific concept. On Windows, the return value is\nalways <code>[0, 0, 0]</code>.</p>"
        },
        {
          "textRaw": "`os.machine()`",
          "type": "method",
          "name": "machine",
          "meta": {
            "added": [
              "v18.9.0"
            ],
            "changes": []
          },
          "signatures": [
            {
              "return": {
                "textRaw": "Returns {string}",
                "name": "return",
                "type": "string"
              },
              "params": []
            }
          ],
          "desc": "<p>Returns the machine type as a string, such as <code>arm</code>, <code>arm64</code>, <code>aarch64</code>,\n<code>mips</code>, <code>mips64</code>, <code>ppc64</code>, <code>ppc64le</code>, <code>s390</code>, <code>s390x</code>, <code>i386</code>, <code>i686</code>, <code>x86_64</code>.</p>\n<p>On POSIX systems, the machine type is determined by calling\n<a href=\"https://linux.die.net/man/3/uname\"><code>uname(3)</code></a>. On Windows, <code>RtlGetVersion()</code> is used, and if it is not\navailable, <code>GetVersionExW()</code> will be used. See\n<a href=\"https://en.wikipedia.org/wiki/Uname#Examples\">https://en.wikipedia.org/wiki/Uname#Examples</a> for more information.</p>"
        },
        {
          "textRaw": "`os.networkInterfaces()`",
          "type": "method",
          "name": "networkInterfaces",
          "meta": {
            "added": [
              "v0.6.0"
            ],
            "changes": [
              {
                "version": "v18.4.0",
                "pr-url": "https://github.com/nodejs/node/pull/43054",
                "description": "The `family` property now returns a string instead of a number."
              },
              {
                "version": "v18.0.0",
                "pr-url": "https://github.com/nodejs/node/pull/41431",
                "description": "The `family` property now returns a number instead of a string."
              }
            ]
          },
          "signatures": [
            {
              "return": {
                "textRaw": "Returns: {Object}",
                "name": "return",
                "type": "Object"
              },
              "params": []
            }
          ],
          "desc": "<p>Returns an object containing network interfaces that have been assigned a\nnetwork address.</p>\n<p>Each key on the returned object identifies a network interface. The associated\nvalue is an array of objects that each describe an assigned network address.</p>\n<p>The properties available on the assigned network address object include:</p>\n<ul>\n<li><code>address</code> <a href=\"https://developer.mozilla.org/en-US/docs/Web/JavaScript/Data_structures#String_type\" class=\"type\">&lt;string&gt;</a> The assigned IPv4 or IPv6 address</li>\n<li><code>netmask</code> <a href=\"https://developer.mozilla.org/en-US/docs/Web/JavaScript/Data_structures#String_type\" class=\"type\">&lt;string&gt;</a> The IPv4 or IPv6 network mask</li>\n<li><code>family</code> <a href=\"https://developer.mozilla.org/en-US/docs/Web/JavaScript/Data_structures#String_type\" class=\"type\">&lt;string&gt;</a> Either <code>IPv4</code> or <code>IPv6</code></li>\n<li><code>mac</code> <a href=\"https://developer.mozilla.org/en-US/docs/Web/JavaScript/Data_structures#String_type\" class=\"type\">&lt;string&gt;</a> The MAC address of the network interface</li>\n<li><code>internal</code> <a href=\"https://developer.mozilla.org/en-US/docs/Web/JavaScript/Data_structures#Boolean_type\" class=\"type\">&lt;boolean&gt;</a> <code>true</code> if the network interface is a loopback or\nsimilar interface that is not remotely accessible; otherwise <code>false</code></li>\n<li><code>scopeid</code> <a href=\"https://developer.mozilla.org/en-US/docs/Web/JavaScript/Data_structures#Number_type\" class=\"type\">&lt;number&gt;</a> The numeric IPv6 scope ID (only specified when <code>family</code>\nis <code>IPv6</code>)</li>\n<li><code>cidr</code> <a href=\"https://developer.mozilla.org/en-US/docs/Web/JavaScript/Data_structures#String_type\" class=\"type\">&lt;string&gt;</a> The assigned IPv4 or IPv6 address with the routing prefix\nin CIDR notation. If the <code>netmask</code> is invalid, this property is set\nto <code>null</code>.</li>\n</ul>\n<!-- eslint-skip -->\n<pre><code class=\"language-js\">{\n  lo: [\n    {\n      address: '127.0.0.1',\n      netmask: '255.0.0.0',\n      family: 'IPv4',\n      mac: '00:00:00:00:00:00',\n      internal: true,\n      cidr: '127.0.0.1/8'\n    },\n    {\n      address: '::1',\n      netmask: 'ffff:ffff:ffff:ffff:ffff:ffff:ffff:ffff',\n      family: 'IPv6',\n      mac: '00:00:00:00:00:00',\n      scopeid: 0,\n      internal: true,\n      cidr: '::1/128'\n    }\n  ],\n  eth0: [\n    {\n      address: '192.168.1.108',\n      netmask: '255.255.255.0',\n      family: 'IPv4',\n      mac: '01:02:03:0a:0b:0c',\n      internal: false,\n      cidr: '192.168.1.108/24'\n    },\n    {\n      address: 'fe80::a00:27ff:fe4e:66a1',\n      netmask: 'ffff:ffff:ffff:ffff::',\n      family: 'IPv6',\n      mac: '01:02:03:0a:0b:0c',\n      scopeid: 1,\n      internal: false,\n      cidr: 'fe80::a00:27ff:fe4e:66a1/64'\n    }\n  ]\n}\n</code></pre>"
        },
        {
          "textRaw": "`os.platform()`",
          "type": "method",
          "name": "platform",
          "meta": {
            "added": [
              "v0.5.0"
            ],
            "changes": []
          },
          "signatures": [
            {
              "return": {
                "textRaw": "Returns: {string}",
                "name": "return",
                "type": "string"
              },
              "params": []
            }
          ],
<<<<<<< HEAD
          "desc": "<p>Returns a string identifying the operating system platform. The value is set\nat compile time. Possible values are <code>'aix'</code>, <code>'darwin'</code>, <code>'freebsd'</code>,\n<code>'linux'</code>, <code>'openbsd'</code>, <code>'sunos'</code>, and <code>'win32'</code>.</p>\n<p>The return value is equivalent to <a href=\"process.html#process_process_platform\"><code>process.platform</code></a>.</p>\n<p>The value <code>'android'</code> may also be returned if Node.js is built on the Android\noperating system. <a href=\"https://github.com/nodejs/node/blob/HEAD/BUILDING.md#androidandroid-based-devices-eg-firefox-os\">Android support is experimental</a>.</p>"
=======
          "desc": "<p>Returns a string identifying the operating system platform for which\nthe Node.js binary was compiled. The value is set at compile time.\nPossible values are <code>'aix'</code>, <code>'darwin'</code>, <code>'freebsd'</code>,<code>'linux'</code>,\n<code>'openbsd'</code>, <code>'sunos'</code>, and <code>'win32'</code>.</p>\n<p>The return value is equivalent to <a href=\"process.html#processplatform\"><code>process.platform</code></a>.</p>\n<p>The value <code>'android'</code> may also be returned if Node.js is built on the Android\noperating system. <a href=\"https://github.com/nodejs/node/blob/HEAD/BUILDING.md#androidandroid-based-devices-eg-firefox-os\">Android support is experimental</a>.</p>"
>>>>>>> a8a80be5
        },
        {
          "textRaw": "`os.release()`",
          "type": "method",
          "name": "release",
          "meta": {
            "added": [
              "v0.3.3"
            ],
            "changes": []
          },
          "signatures": [
            {
              "return": {
                "textRaw": "Returns: {string}",
                "name": "return",
                "type": "string"
              },
              "params": []
            }
          ],
          "desc": "<p>Returns the operating system as a string.</p>\n<p>On POSIX systems, the operating system release is determined by calling\n<a href=\"https://linux.die.net/man/3/uname\"><code>uname(3)</code></a>. On Windows, <code>GetVersionExW()</code> is used. See\n<a href=\"https://en.wikipedia.org/wiki/Uname#Examples\">https://en.wikipedia.org/wiki/Uname#Examples</a> for more information.</p>"
        },
        {
          "textRaw": "`os.setPriority([pid, ]priority)`",
          "type": "method",
          "name": "setPriority",
          "meta": {
            "added": [
              "v10.10.0"
            ],
            "changes": []
          },
          "signatures": [
            {
              "params": [
                {
                  "textRaw": "`pid` {integer} The process ID to set scheduling priority for. **Default:** `0`.",
                  "name": "pid",
                  "type": "integer",
                  "default": "`0`",
                  "desc": "The process ID to set scheduling priority for."
                },
                {
                  "textRaw": "`priority` {integer} The scheduling priority to assign to the process.",
                  "name": "priority",
                  "type": "integer",
                  "desc": "The scheduling priority to assign to the process."
                }
              ]
            }
          ],
          "desc": "<p>Attempts to set the scheduling priority for the process specified by <code>pid</code>. If\n<code>pid</code> is not provided or is <code>0</code>, the process ID of the current process is used.</p>\n<p>The <code>priority</code> input must be an integer between <code>-20</code> (high priority) and <code>19</code>\n(low priority). Due to differences between Unix priority levels and Windows\npriority classes, <code>priority</code> is mapped to one of six priority constants in\n<code>os.constants.priority</code>. When retrieving a process priority level, this range\nmapping may cause the return value to be slightly different on Windows. To avoid\nconfusion, set <code>priority</code> to one of the priority constants.</p>\n<p>On Windows, setting priority to <code>PRIORITY_HIGHEST</code> requires elevated user\nprivileges. Otherwise the set priority will be silently reduced to\n<code>PRIORITY_HIGH</code>.</p>"
        },
        {
          "textRaw": "`os.tmpdir()`",
          "type": "method",
          "name": "tmpdir",
          "meta": {
            "added": [
              "v0.9.9"
            ],
            "changes": [
              {
                "version": "v2.0.0",
                "pr-url": "https://github.com/nodejs/node/pull/747",
                "description": "This function is now cross-platform consistent and no longer returns a path with a trailing slash on any platform."
              }
            ]
          },
          "signatures": [
            {
              "return": {
                "textRaw": "Returns: {string}",
                "name": "return",
                "type": "string"
              },
              "params": []
            }
          ],
          "desc": "<p>Returns the operating system's default directory for temporary files as a\nstring.</p>"
        },
        {
          "textRaw": "`os.totalmem()`",
          "type": "method",
          "name": "totalmem",
          "meta": {
            "added": [
              "v0.3.3"
            ],
            "changes": []
          },
          "signatures": [
            {
              "return": {
                "textRaw": "Returns: {integer}",
                "name": "return",
                "type": "integer"
              },
              "params": []
            }
          ],
          "desc": "<p>Returns the total amount of system memory in bytes as an integer.</p>"
        },
        {
          "textRaw": "`os.type()`",
          "type": "method",
          "name": "type",
          "meta": {
            "added": [
              "v0.3.3"
            ],
            "changes": []
          },
          "signatures": [
            {
              "return": {
                "textRaw": "Returns: {string}",
                "name": "return",
                "type": "string"
              },
              "params": []
            }
          ],
          "desc": "<p>Returns the operating system name as returned by <a href=\"https://linux.die.net/man/3/uname\"><code>uname(3)</code></a>. For example, it\nreturns <code>'Linux'</code> on Linux, <code>'Darwin'</code> on macOS, and <code>'Windows_NT'</code> on Windows.</p>\n<p>See <a href=\"https://en.wikipedia.org/wiki/Uname#Examples\">https://en.wikipedia.org/wiki/Uname#Examples</a> for additional information\nabout the output of running <a href=\"https://linux.die.net/man/3/uname\"><code>uname(3)</code></a> on various operating systems.</p>"
        },
        {
          "textRaw": "`os.uptime()`",
          "type": "method",
          "name": "uptime",
          "meta": {
            "added": [
              "v0.3.3"
            ],
            "changes": [
              {
                "version": "v10.0.0",
                "pr-url": "https://github.com/nodejs/node/pull/20129",
                "description": "The result of this function no longer contains a fraction component on Windows."
              }
            ]
          },
          "signatures": [
            {
              "return": {
                "textRaw": "Returns: {integer}",
                "name": "return",
                "type": "integer"
              },
              "params": []
            }
          ],
          "desc": "<p>Returns the system uptime in number of seconds.</p>"
        },
        {
          "textRaw": "`os.userInfo([options])`",
          "type": "method",
          "name": "userInfo",
          "meta": {
            "added": [
              "v6.0.0"
            ],
            "changes": []
          },
          "signatures": [
            {
              "return": {
                "textRaw": "Returns: {Object}",
                "name": "return",
                "type": "Object"
              },
              "params": [
                {
                  "textRaw": "`options` {Object}",
                  "name": "options",
                  "type": "Object",
                  "options": [
                    {
                      "textRaw": "`encoding` {string} Character encoding used to interpret resulting strings. If `encoding` is set to `'buffer'`, the `username`, `shell`, and `homedir` values will be `Buffer` instances. **Default:** `'utf8'`.",
                      "name": "encoding",
                      "type": "string",
                      "default": "`'utf8'`",
                      "desc": "Character encoding used to interpret resulting strings. If `encoding` is set to `'buffer'`, the `username`, `shell`, and `homedir` values will be `Buffer` instances."
                    }
                  ]
                }
              ]
            }
          ],
          "desc": "<p>Returns information about the currently effective user. On POSIX platforms,\nthis is typically a subset of the password file. The returned object includes\nthe <code>username</code>, <code>uid</code>, <code>gid</code>, <code>shell</code>, and <code>homedir</code>. On Windows, the <code>uid</code> and\n<code>gid</code> fields are <code>-1</code>, and <code>shell</code> is <code>null</code>.</p>\n<p>The value of <code>homedir</code> returned by <code>os.userInfo()</code> is provided by the operating\nsystem. This differs from the result of <code>os.homedir()</code>, which queries\nenvironment variables for the home directory before falling back to the\noperating system response.</p>\n<p>Throws a <a href=\"errors.html#class-systemerror\"><code>SystemError</code></a> if a user has no <code>username</code> or <code>homedir</code>.</p>"
        },
        {
          "textRaw": "`os.version()`",
          "type": "method",
          "name": "version",
          "meta": {
            "added": [
              "v13.11.0",
              "v12.17.0"
            ],
            "changes": []
          },
          "signatures": [
            {
              "return": {
                "textRaw": "Returns {string}",
                "name": "return",
                "type": "string"
              },
              "params": []
            }
          ],
          "desc": "<p>Returns a string identifying the kernel version.</p>\n<p>On POSIX systems, the operating system release is determined by calling\n<a href=\"https://linux.die.net/man/3/uname\"><code>uname(3)</code></a>. On Windows, <code>RtlGetVersion()</code> is used, and if it is not\navailable, <code>GetVersionExW()</code> will be used. See\n<a href=\"https://en.wikipedia.org/wiki/Uname#Examples\">https://en.wikipedia.org/wiki/Uname#Examples</a> for more information.</p>"
        }
      ],
      "modules": [
        {
          "textRaw": "OS constants",
          "name": "os_constants",
          "desc": "<p>The following constants are exported by <code>os.constants</code>.</p>\n<p>Not all constants will be available on every operating system.</p>",
          "modules": [
            {
              "textRaw": "Signal constants",
              "name": "signal_constants",
              "meta": {
                "changes": [
                  {
                    "version": "v5.11.0",
                    "pr-url": "https://github.com/nodejs/node/pull/6093",
                    "description": "Added support for `SIGINFO`."
                  }
                ]
              },
              "desc": "<p>The following signal constants are exported by <code>os.constants.signals</code>.</p>\n<table>\n  <tr>\n    <th>Constant</th>\n    <th>Description</th>\n  </tr>\n  <tr>\n    <td><code>SIGHUP</code></td>\n    <td>Sent to indicate when a controlling terminal is closed or a parent\n    process exits.</td>\n  </tr>\n  <tr>\n    <td><code>SIGINT</code></td>\n    <td>Sent to indicate when a user wishes to interrupt a process\n    (<kbd>Ctrl</kbd>+<kbd>C</kbd>).</td>\n  </tr>\n  <tr>\n    <td><code>SIGQUIT</code></td>\n    <td>Sent to indicate when a user wishes to terminate a process and perform a\n    core dump.</td>\n  </tr>\n  <tr>\n    <td><code>SIGILL</code></td>\n    <td>Sent to a process to notify that it has attempted to perform an illegal,\n    malformed, unknown, or privileged instruction.</td>\n  </tr>\n  <tr>\n    <td><code>SIGTRAP</code></td>\n    <td>Sent to a process when an exception has occurred.</td>\n  </tr>\n  <tr>\n    <td><code>SIGABRT</code></td>\n    <td>Sent to a process to request that it abort.</td>\n  </tr>\n  <tr>\n    <td><code>SIGIOT</code></td>\n    <td>Synonym for <code>SIGABRT</code></td>\n  </tr>\n  <tr>\n    <td><code>SIGBUS</code></td>\n    <td>Sent to a process to notify that it has caused a bus error.</td>\n  </tr>\n  <tr>\n    <td><code>SIGFPE</code></td>\n    <td>Sent to a process to notify that it has performed an illegal arithmetic\n    operation.</td>\n  </tr>\n  <tr>\n    <td><code>SIGKILL</code></td>\n    <td>Sent to a process to terminate it immediately.</td>\n  </tr>\n  <tr>\n    <td><code>SIGUSR1</code> <code>SIGUSR2</code></td>\n    <td>Sent to a process to identify user-defined conditions.</td>\n  </tr>\n  <tr>\n    <td><code>SIGSEGV</code></td>\n    <td>Sent to a process to notify of a segmentation fault.</td>\n  </tr>\n  <tr>\n    <td><code>SIGPIPE</code></td>\n    <td>Sent to a process when it has attempted to write to a disconnected\n    pipe.</td>\n  </tr>\n  <tr>\n    <td><code>SIGALRM</code></td>\n    <td>Sent to a process when a system timer elapses.</td>\n  </tr>\n  <tr>\n    <td><code>SIGTERM</code></td>\n    <td>Sent to a process to request termination.</td>\n  </tr>\n  <tr>\n    <td><code>SIGCHLD</code></td>\n    <td>Sent to a process when a child process terminates.</td>\n  </tr>\n  <tr>\n    <td><code>SIGSTKFLT</code></td>\n    <td>Sent to a process to indicate a stack fault on a coprocessor.</td>\n  </tr>\n  <tr>\n    <td><code>SIGCONT</code></td>\n    <td>Sent to instruct the operating system to continue a paused process.</td>\n  </tr>\n  <tr>\n    <td><code>SIGSTOP</code></td>\n    <td>Sent to instruct the operating system to halt a process.</td>\n  </tr>\n  <tr>\n    <td><code>SIGTSTP</code></td>\n    <td>Sent to a process to request it to stop.</td>\n  </tr>\n  <tr>\n    <td><code>SIGBREAK</code></td>\n    <td>Sent to indicate when a user wishes to interrupt a process.</td>\n  </tr>\n  <tr>\n    <td><code>SIGTTIN</code></td>\n    <td>Sent to a process when it reads from the TTY while in the\n    background.</td>\n  </tr>\n  <tr>\n    <td><code>SIGTTOU</code></td>\n    <td>Sent to a process when it writes to the TTY while in the\n    background.</td>\n  </tr>\n  <tr>\n    <td><code>SIGURG</code></td>\n    <td>Sent to a process when a socket has urgent data to read.</td>\n  </tr>\n  <tr>\n    <td><code>SIGXCPU</code></td>\n    <td>Sent to a process when it has exceeded its limit on CPU usage.</td>\n  </tr>\n  <tr>\n    <td><code>SIGXFSZ</code></td>\n    <td>Sent to a process when it grows a file larger than the maximum\n    allowed.</td>\n  </tr>\n  <tr>\n    <td><code>SIGVTALRM</code></td>\n    <td>Sent to a process when a virtual timer has elapsed.</td>\n  </tr>\n  <tr>\n    <td><code>SIGPROF</code></td>\n    <td>Sent to a process when a system timer has elapsed.</td>\n  </tr>\n  <tr>\n    <td><code>SIGWINCH</code></td>\n    <td>Sent to a process when the controlling terminal has changed its\n    size.</td>\n  </tr>\n  <tr>\n    <td><code>SIGIO</code></td>\n    <td>Sent to a process when I/O is available.</td>\n  </tr>\n  <tr>\n    <td><code>SIGPOLL</code></td>\n    <td>Synonym for <code>SIGIO</code></td>\n  </tr>\n  <tr>\n    <td><code>SIGLOST</code></td>\n    <td>Sent to a process when a file lock has been lost.</td>\n  </tr>\n  <tr>\n    <td><code>SIGPWR</code></td>\n    <td>Sent to a process to notify of a power failure.</td>\n  </tr>\n  <tr>\n    <td><code>SIGINFO</code></td>\n    <td>Synonym for <code>SIGPWR</code></td>\n  </tr>\n  <tr>\n    <td><code>SIGSYS</code></td>\n    <td>Sent to a process to notify of a bad argument.</td>\n  </tr>\n  <tr>\n    <td><code>SIGUNUSED</code></td>\n    <td>Synonym for <code>SIGSYS</code></td>\n  </tr>\n</table>",
              "type": "module",
              "displayName": "Signal constants"
            },
            {
              "textRaw": "Error constants",
              "name": "error_constants",
              "desc": "<p>The following error constants are exported by <code>os.constants.errno</code>.</p>",
              "modules": [
                {
                  "textRaw": "POSIX error constants",
                  "name": "posix_error_constants",
                  "desc": "<table>\n  <tr>\n    <th>Constant</th>\n    <th>Description</th>\n  </tr>\n  <tr>\n    <td><code>E2BIG</code></td>\n    <td>Indicates that the list of arguments is longer than expected.</td>\n  </tr>\n  <tr>\n    <td><code>EACCES</code></td>\n    <td>Indicates that the operation did not have sufficient permissions.</td>\n  </tr>\n  <tr>\n    <td><code>EADDRINUSE</code></td>\n    <td>Indicates that the network address is already in use.</td>\n  </tr>\n  <tr>\n    <td><code>EADDRNOTAVAIL</code></td>\n    <td>Indicates that the network address is currently unavailable for\n    use.</td>\n  </tr>\n  <tr>\n    <td><code>EAFNOSUPPORT</code></td>\n    <td>Indicates that the network address family is not supported.</td>\n  </tr>\n  <tr>\n    <td><code>EAGAIN</code></td>\n    <td>Indicates that there is no data available and to try the\n    operation again later.</td>\n  </tr>\n  <tr>\n    <td><code>EALREADY</code></td>\n    <td>Indicates that the socket already has a pending connection in\n    progress.</td>\n  </tr>\n  <tr>\n    <td><code>EBADF</code></td>\n    <td>Indicates that a file descriptor is not valid.</td>\n  </tr>\n  <tr>\n    <td><code>EBADMSG</code></td>\n    <td>Indicates an invalid data message.</td>\n  </tr>\n  <tr>\n    <td><code>EBUSY</code></td>\n    <td>Indicates that a device or resource is busy.</td>\n  </tr>\n  <tr>\n    <td><code>ECANCELED</code></td>\n    <td>Indicates that an operation was canceled.</td>\n  </tr>\n  <tr>\n    <td><code>ECHILD</code></td>\n    <td>Indicates that there are no child processes.</td>\n  </tr>\n  <tr>\n    <td><code>ECONNABORTED</code></td>\n    <td>Indicates that the network connection has been aborted.</td>\n  </tr>\n  <tr>\n    <td><code>ECONNREFUSED</code></td>\n    <td>Indicates that the network connection has been refused.</td>\n  </tr>\n  <tr>\n    <td><code>ECONNRESET</code></td>\n    <td>Indicates that the network connection has been reset.</td>\n  </tr>\n  <tr>\n    <td><code>EDEADLK</code></td>\n    <td>Indicates that a resource deadlock has been avoided.</td>\n  </tr>\n  <tr>\n    <td><code>EDESTADDRREQ</code></td>\n    <td>Indicates that a destination address is required.</td>\n  </tr>\n  <tr>\n    <td><code>EDOM</code></td>\n    <td>Indicates that an argument is out of the domain of the function.</td>\n  </tr>\n  <tr>\n    <td><code>EDQUOT</code></td>\n    <td>Indicates that the disk quota has been exceeded.</td>\n  </tr>\n  <tr>\n    <td><code>EEXIST</code></td>\n    <td>Indicates that the file already exists.</td>\n  </tr>\n  <tr>\n    <td><code>EFAULT</code></td>\n    <td>Indicates an invalid pointer address.</td>\n  </tr>\n  <tr>\n    <td><code>EFBIG</code></td>\n    <td>Indicates that the file is too large.</td>\n  </tr>\n  <tr>\n    <td><code>EHOSTUNREACH</code></td>\n    <td>Indicates that the host is unreachable.</td>\n  </tr>\n  <tr>\n    <td><code>EIDRM</code></td>\n    <td>Indicates that the identifier has been removed.</td>\n  </tr>\n  <tr>\n    <td><code>EILSEQ</code></td>\n    <td>Indicates an illegal byte sequence.</td>\n  </tr>\n  <tr>\n    <td><code>EINPROGRESS</code></td>\n    <td>Indicates that an operation is already in progress.</td>\n  </tr>\n  <tr>\n    <td><code>EINTR</code></td>\n    <td>Indicates that a function call was interrupted.</td>\n  </tr>\n  <tr>\n    <td><code>EINVAL</code></td>\n    <td>Indicates that an invalid argument was provided.</td>\n  </tr>\n  <tr>\n    <td><code>EIO</code></td>\n    <td>Indicates an otherwise unspecified I/O error.</td>\n  </tr>\n  <tr>\n    <td><code>EISCONN</code></td>\n    <td>Indicates that the socket is connected.</td>\n  </tr>\n  <tr>\n    <td><code>EISDIR</code></td>\n    <td>Indicates that the path is a directory.</td>\n  </tr>\n  <tr>\n    <td><code>ELOOP</code></td>\n    <td>Indicates too many levels of symbolic links in a path.</td>\n  </tr>\n  <tr>\n    <td><code>EMFILE</code></td>\n    <td>Indicates that there are too many open files.</td>\n  </tr>\n  <tr>\n    <td><code>EMLINK</code></td>\n    <td>Indicates that there are too many hard links to a file.</td>\n  </tr>\n  <tr>\n    <td><code>EMSGSIZE</code></td>\n    <td>Indicates that the provided message is too long.</td>\n  </tr>\n  <tr>\n    <td><code>EMULTIHOP</code></td>\n    <td>Indicates that a multihop was attempted.</td>\n  </tr>\n  <tr>\n    <td><code>ENAMETOOLONG</code></td>\n    <td>Indicates that the filename is too long.</td>\n  </tr>\n  <tr>\n    <td><code>ENETDOWN</code></td>\n    <td>Indicates that the network is down.</td>\n  </tr>\n  <tr>\n    <td><code>ENETRESET</code></td>\n    <td>Indicates that the connection has been aborted by the network.</td>\n  </tr>\n  <tr>\n    <td><code>ENETUNREACH</code></td>\n    <td>Indicates that the network is unreachable.</td>\n  </tr>\n  <tr>\n    <td><code>ENFILE</code></td>\n    <td>Indicates too many open files in the system.</td>\n  </tr>\n  <tr>\n    <td><code>ENOBUFS</code></td>\n    <td>Indicates that no buffer space is available.</td>\n  </tr>\n  <tr>\n    <td><code>ENODATA</code></td>\n    <td>Indicates that no message is available on the stream head read\n    queue.</td>\n  </tr>\n  <tr>\n    <td><code>ENODEV</code></td>\n    <td>Indicates that there is no such device.</td>\n  </tr>\n  <tr>\n    <td><code>ENOENT</code></td>\n    <td>Indicates that there is no such file or directory.</td>\n  </tr>\n  <tr>\n    <td><code>ENOEXEC</code></td>\n    <td>Indicates an exec format error.</td>\n  </tr>\n  <tr>\n    <td><code>ENOLCK</code></td>\n    <td>Indicates that there are no locks available.</td>\n  </tr>\n  <tr>\n    <td><code>ENOLINK</code></td>\n    <td>Indications that a link has been severed.</td>\n  </tr>\n  <tr>\n    <td><code>ENOMEM</code></td>\n    <td>Indicates that there is not enough space.</td>\n  </tr>\n  <tr>\n    <td><code>ENOMSG</code></td>\n    <td>Indicates that there is no message of the desired type.</td>\n  </tr>\n  <tr>\n    <td><code>ENOPROTOOPT</code></td>\n    <td>Indicates that a given protocol is not available.</td>\n  </tr>\n  <tr>\n    <td><code>ENOSPC</code></td>\n    <td>Indicates that there is no space available on the device.</td>\n  </tr>\n  <tr>\n    <td><code>ENOSR</code></td>\n    <td>Indicates that there are no stream resources available.</td>\n  </tr>\n  <tr>\n    <td><code>ENOSTR</code></td>\n    <td>Indicates that a given resource is not a stream.</td>\n  </tr>\n  <tr>\n    <td><code>ENOSYS</code></td>\n    <td>Indicates that a function has not been implemented.</td>\n  </tr>\n  <tr>\n    <td><code>ENOTCONN</code></td>\n    <td>Indicates that the socket is not connected.</td>\n  </tr>\n  <tr>\n    <td><code>ENOTDIR</code></td>\n    <td>Indicates that the path is not a directory.</td>\n  </tr>\n  <tr>\n    <td><code>ENOTEMPTY</code></td>\n    <td>Indicates that the directory is not empty.</td>\n  </tr>\n  <tr>\n    <td><code>ENOTSOCK</code></td>\n    <td>Indicates that the given item is not a socket.</td>\n  </tr>\n  <tr>\n    <td><code>ENOTSUP</code></td>\n    <td>Indicates that a given operation is not supported.</td>\n  </tr>\n  <tr>\n    <td><code>ENOTTY</code></td>\n    <td>Indicates an inappropriate I/O control operation.</td>\n  </tr>\n  <tr>\n    <td><code>ENXIO</code></td>\n    <td>Indicates no such device or address.</td>\n  </tr>\n  <tr>\n    <td><code>EOPNOTSUPP</code></td>\n    <td>Indicates that an operation is not supported on the socket. Although\n    <code>ENOTSUP</code> and <code>EOPNOTSUPP</code> have the same value\n    on Linux, according to POSIX.1 these error values should be distinct.)</td>\n  </tr>\n  <tr>\n    <td><code>EOVERFLOW</code></td>\n    <td>Indicates that a value is too large to be stored in a given data\n    type.</td>\n  </tr>\n  <tr>\n    <td><code>EPERM</code></td>\n    <td>Indicates that the operation is not permitted.</td>\n  </tr>\n  <tr>\n    <td><code>EPIPE</code></td>\n    <td>Indicates a broken pipe.</td>\n  </tr>\n  <tr>\n    <td><code>EPROTO</code></td>\n    <td>Indicates a protocol error.</td>\n  </tr>\n  <tr>\n    <td><code>EPROTONOSUPPORT</code></td>\n    <td>Indicates that a protocol is not supported.</td>\n  </tr>\n  <tr>\n    <td><code>EPROTOTYPE</code></td>\n    <td>Indicates the wrong type of protocol for a socket.</td>\n  </tr>\n  <tr>\n    <td><code>ERANGE</code></td>\n    <td>Indicates that the results are too large.</td>\n  </tr>\n  <tr>\n    <td><code>EROFS</code></td>\n    <td>Indicates that the file system is read only.</td>\n  </tr>\n  <tr>\n    <td><code>ESPIPE</code></td>\n    <td>Indicates an invalid seek operation.</td>\n  </tr>\n  <tr>\n    <td><code>ESRCH</code></td>\n    <td>Indicates that there is no such process.</td>\n  </tr>\n  <tr>\n    <td><code>ESTALE</code></td>\n    <td>Indicates that the file handle is stale.</td>\n  </tr>\n  <tr>\n    <td><code>ETIME</code></td>\n    <td>Indicates an expired timer.</td>\n  </tr>\n  <tr>\n    <td><code>ETIMEDOUT</code></td>\n    <td>Indicates that the connection timed out.</td>\n  </tr>\n  <tr>\n    <td><code>ETXTBSY</code></td>\n    <td>Indicates that a text file is busy.</td>\n  </tr>\n  <tr>\n    <td><code>EWOULDBLOCK</code></td>\n    <td>Indicates that the operation would block.</td>\n  </tr>\n  <tr>\n    <td><code>EXDEV</code></td>\n    <td>Indicates an improper link.</td>\n  </tr>\n</table>",
                  "type": "module",
                  "displayName": "POSIX error constants"
                },
                {
                  "textRaw": "Windows-specific error constants",
                  "name": "windows-specific_error_constants",
                  "desc": "<p>The following error codes are specific to the Windows operating system.</p>\n<table>\n  <tr>\n    <th>Constant</th>\n    <th>Description</th>\n  </tr>\n  <tr>\n    <td><code>WSAEINTR</code></td>\n    <td>Indicates an interrupted function call.</td>\n  </tr>\n  <tr>\n    <td><code>WSAEBADF</code></td>\n    <td>Indicates an invalid file handle.</td>\n  </tr>\n  <tr>\n    <td><code>WSAEACCES</code></td>\n    <td>Indicates insufficient permissions to complete the operation.</td>\n  </tr>\n  <tr>\n    <td><code>WSAEFAULT</code></td>\n    <td>Indicates an invalid pointer address.</td>\n  </tr>\n  <tr>\n    <td><code>WSAEINVAL</code></td>\n    <td>Indicates that an invalid argument was passed.</td>\n  </tr>\n  <tr>\n    <td><code>WSAEMFILE</code></td>\n    <td>Indicates that there are too many open files.</td>\n  </tr>\n  <tr>\n    <td><code>WSAEWOULDBLOCK</code></td>\n    <td>Indicates that a resource is temporarily unavailable.</td>\n  </tr>\n  <tr>\n    <td><code>WSAEINPROGRESS</code></td>\n    <td>Indicates that an operation is currently in progress.</td>\n  </tr>\n  <tr>\n    <td><code>WSAEALREADY</code></td>\n    <td>Indicates that an operation is already in progress.</td>\n  </tr>\n  <tr>\n    <td><code>WSAENOTSOCK</code></td>\n    <td>Indicates that the resource is not a socket.</td>\n  </tr>\n  <tr>\n    <td><code>WSAEDESTADDRREQ</code></td>\n    <td>Indicates that a destination address is required.</td>\n  </tr>\n  <tr>\n    <td><code>WSAEMSGSIZE</code></td>\n    <td>Indicates that the message size is too long.</td>\n  </tr>\n  <tr>\n    <td><code>WSAEPROTOTYPE</code></td>\n    <td>Indicates the wrong protocol type for the socket.</td>\n  </tr>\n  <tr>\n    <td><code>WSAENOPROTOOPT</code></td>\n    <td>Indicates a bad protocol option.</td>\n  </tr>\n  <tr>\n    <td><code>WSAEPROTONOSUPPORT</code></td>\n    <td>Indicates that the protocol is not supported.</td>\n  </tr>\n  <tr>\n    <td><code>WSAESOCKTNOSUPPORT</code></td>\n    <td>Indicates that the socket type is not supported.</td>\n  </tr>\n  <tr>\n    <td><code>WSAEOPNOTSUPP</code></td>\n    <td>Indicates that the operation is not supported.</td>\n  </tr>\n  <tr>\n    <td><code>WSAEPFNOSUPPORT</code></td>\n    <td>Indicates that the protocol family is not supported.</td>\n  </tr>\n  <tr>\n    <td><code>WSAEAFNOSUPPORT</code></td>\n    <td>Indicates that the address family is not supported.</td>\n  </tr>\n  <tr>\n    <td><code>WSAEADDRINUSE</code></td>\n    <td>Indicates that the network address is already in use.</td>\n  </tr>\n  <tr>\n    <td><code>WSAEADDRNOTAVAIL</code></td>\n    <td>Indicates that the network address is not available.</td>\n  </tr>\n  <tr>\n    <td><code>WSAENETDOWN</code></td>\n    <td>Indicates that the network is down.</td>\n  </tr>\n  <tr>\n    <td><code>WSAENETUNREACH</code></td>\n    <td>Indicates that the network is unreachable.</td>\n  </tr>\n  <tr>\n    <td><code>WSAENETRESET</code></td>\n    <td>Indicates that the network connection has been reset.</td>\n  </tr>\n  <tr>\n    <td><code>WSAECONNABORTED</code></td>\n    <td>Indicates that the connection has been aborted.</td>\n  </tr>\n  <tr>\n    <td><code>WSAECONNRESET</code></td>\n    <td>Indicates that the connection has been reset by the peer.</td>\n  </tr>\n  <tr>\n    <td><code>WSAENOBUFS</code></td>\n    <td>Indicates that there is no buffer space available.</td>\n  </tr>\n  <tr>\n    <td><code>WSAEISCONN</code></td>\n    <td>Indicates that the socket is already connected.</td>\n  </tr>\n  <tr>\n    <td><code>WSAENOTCONN</code></td>\n    <td>Indicates that the socket is not connected.</td>\n  </tr>\n  <tr>\n    <td><code>WSAESHUTDOWN</code></td>\n    <td>Indicates that data cannot be sent after the socket has been\n    shutdown.</td>\n  </tr>\n  <tr>\n    <td><code>WSAETOOMANYREFS</code></td>\n    <td>Indicates that there are too many references.</td>\n  </tr>\n  <tr>\n    <td><code>WSAETIMEDOUT</code></td>\n    <td>Indicates that the connection has timed out.</td>\n  </tr>\n  <tr>\n    <td><code>WSAECONNREFUSED</code></td>\n    <td>Indicates that the connection has been refused.</td>\n  </tr>\n  <tr>\n    <td><code>WSAELOOP</code></td>\n    <td>Indicates that a name cannot be translated.</td>\n  </tr>\n  <tr>\n    <td><code>WSAENAMETOOLONG</code></td>\n    <td>Indicates that a name was too long.</td>\n  </tr>\n  <tr>\n    <td><code>WSAEHOSTDOWN</code></td>\n    <td>Indicates that a network host is down.</td>\n  </tr>\n  <tr>\n    <td><code>WSAEHOSTUNREACH</code></td>\n    <td>Indicates that there is no route to a network host.</td>\n  </tr>\n  <tr>\n    <td><code>WSAENOTEMPTY</code></td>\n    <td>Indicates that the directory is not empty.</td>\n  </tr>\n  <tr>\n    <td><code>WSAEPROCLIM</code></td>\n    <td>Indicates that there are too many processes.</td>\n  </tr>\n  <tr>\n    <td><code>WSAEUSERS</code></td>\n    <td>Indicates that the user quota has been exceeded.</td>\n  </tr>\n  <tr>\n    <td><code>WSAEDQUOT</code></td>\n    <td>Indicates that the disk quota has been exceeded.</td>\n  </tr>\n  <tr>\n    <td><code>WSAESTALE</code></td>\n    <td>Indicates a stale file handle reference.</td>\n  </tr>\n  <tr>\n    <td><code>WSAEREMOTE</code></td>\n    <td>Indicates that the item is remote.</td>\n  </tr>\n  <tr>\n    <td><code>WSASYSNOTREADY</code></td>\n    <td>Indicates that the network subsystem is not ready.</td>\n  </tr>\n  <tr>\n    <td><code>WSAVERNOTSUPPORTED</code></td>\n    <td>Indicates that the <code>winsock.dll</code> version is out of\n    range.</td>\n  </tr>\n  <tr>\n    <td><code>WSANOTINITIALISED</code></td>\n    <td>Indicates that successful WSAStartup has not yet been performed.</td>\n  </tr>\n  <tr>\n    <td><code>WSAEDISCON</code></td>\n    <td>Indicates that a graceful shutdown is in progress.</td>\n  </tr>\n  <tr>\n    <td><code>WSAENOMORE</code></td>\n    <td>Indicates that there are no more results.</td>\n  </tr>\n  <tr>\n    <td><code>WSAECANCELLED</code></td>\n    <td>Indicates that an operation has been canceled.</td>\n  </tr>\n  <tr>\n    <td><code>WSAEINVALIDPROCTABLE</code></td>\n    <td>Indicates that the procedure call table is invalid.</td>\n  </tr>\n  <tr>\n    <td><code>WSAEINVALIDPROVIDER</code></td>\n    <td>Indicates an invalid service provider.</td>\n  </tr>\n  <tr>\n    <td><code>WSAEPROVIDERFAILEDINIT</code></td>\n    <td>Indicates that the service provider failed to initialized.</td>\n  </tr>\n  <tr>\n    <td><code>WSASYSCALLFAILURE</code></td>\n    <td>Indicates a system call failure.</td>\n  </tr>\n  <tr>\n    <td><code>WSASERVICE_NOT_FOUND</code></td>\n    <td>Indicates that a service was not found.</td>\n  </tr>\n  <tr>\n    <td><code>WSATYPE_NOT_FOUND</code></td>\n    <td>Indicates that a class type was not found.</td>\n  </tr>\n  <tr>\n    <td><code>WSA_E_NO_MORE</code></td>\n    <td>Indicates that there are no more results.</td>\n  </tr>\n  <tr>\n    <td><code>WSA_E_CANCELLED</code></td>\n    <td>Indicates that the call was canceled.</td>\n  </tr>\n  <tr>\n    <td><code>WSAEREFUSED</code></td>\n    <td>Indicates that a database query was refused.</td>\n  </tr>\n</table>",
                  "type": "module",
                  "displayName": "Windows-specific error constants"
                }
              ],
              "type": "module",
              "displayName": "Error constants"
            },
            {
              "textRaw": "dlopen constants",
              "name": "dlopen_constants",
              "desc": "<p>If available on the operating system, the following constants\nare exported in <code>os.constants.dlopen</code>. See <a href=\"http://man7.org/linux/man-pages/man3/dlopen.3.html\"><code>dlopen(3)</code></a> for detailed\ninformation.</p>\n<table>\n  <tr>\n    <th>Constant</th>\n    <th>Description</th>\n  </tr>\n  <tr>\n    <td><code>RTLD_LAZY</code></td>\n    <td>Perform lazy binding. Node.js sets this flag by default.</td>\n  </tr>\n  <tr>\n    <td><code>RTLD_NOW</code></td>\n    <td>Resolve all undefined symbols in the library before dlopen(3)\n    returns.</td>\n  </tr>\n  <tr>\n    <td><code>RTLD_GLOBAL</code></td>\n    <td>Symbols defined by the library will be made available for symbol\n    resolution of subsequently loaded libraries.</td>\n  </tr>\n  <tr>\n    <td><code>RTLD_LOCAL</code></td>\n    <td>The converse of <code>RTLD_GLOBAL</code>. This is the default behavior\n    if neither flag is specified.</td>\n  </tr>\n  <tr>\n    <td><code>RTLD_DEEPBIND</code></td>\n    <td>Make a self-contained library use its own symbols in preference to\n    symbols from previously loaded libraries.</td>\n  </tr>\n</table>",
              "type": "module",
              "displayName": "dlopen constants"
            },
            {
              "textRaw": "Priority constants",
              "name": "priority_constants",
              "meta": {
                "added": [
                  "v10.10.0"
                ],
                "changes": []
              },
              "desc": "<p>The following process scheduling constants are exported by\n<code>os.constants.priority</code>.</p>\n<table>\n  <tr>\n    <th>Constant</th>\n    <th>Description</th>\n  </tr>\n  <tr>\n    <td><code>PRIORITY_LOW</code></td>\n    <td>The lowest process scheduling priority. This corresponds to\n    <code>IDLE_PRIORITY_CLASS</code> on Windows, and a nice value of\n    <code>19</code> on all other platforms.</td>\n  </tr>\n  <tr>\n    <td><code>PRIORITY_BELOW_NORMAL</code></td>\n    <td>The process scheduling priority above <code>PRIORITY_LOW</code> and\n    below <code>PRIORITY_NORMAL</code>. This corresponds to\n    <code>BELOW_NORMAL_PRIORITY_CLASS</code> on Windows, and a nice value of\n    <code>10</code> on all other platforms.</td>\n  </tr>\n  <tr>\n    <td><code>PRIORITY_NORMAL</code></td>\n    <td>The default process scheduling priority. This corresponds to\n    <code>NORMAL_PRIORITY_CLASS</code> on Windows, and a nice value of\n    <code>0</code> on all other platforms.</td>\n  </tr>\n  <tr>\n    <td><code>PRIORITY_ABOVE_NORMAL</code></td>\n    <td>The process scheduling priority above <code>PRIORITY_NORMAL</code> and\n    below <code>PRIORITY_HIGH</code>. This corresponds to\n    <code>ABOVE_NORMAL_PRIORITY_CLASS</code> on Windows, and a nice value of\n    <code>-7</code> on all other platforms.</td>\n  </tr>\n  <tr>\n    <td><code>PRIORITY_HIGH</code></td>\n    <td>The process scheduling priority above <code>PRIORITY_ABOVE_NORMAL</code>\n    and below <code>PRIORITY_HIGHEST</code>. This corresponds to\n    <code>HIGH_PRIORITY_CLASS</code> on Windows, and a nice value of\n    <code>-14</code> on all other platforms.</td>\n  </tr>\n  <tr>\n    <td><code>PRIORITY_HIGHEST</code></td>\n    <td>The highest process scheduling priority. This corresponds to\n    <code>REALTIME_PRIORITY_CLASS</code> on Windows, and a nice value of\n    <code>-20</code> on all other platforms.</td>\n  </tr>\n</table>",
              "type": "module",
              "displayName": "Priority constants"
            },
            {
              "textRaw": "libuv constants",
              "name": "libuv_constants",
              "desc": "<table>\n  <tr>\n    <th>Constant</th>\n    <th>Description</th>\n  </tr>\n  <tr>\n    <td><code>UV_UDP_REUSEADDR</code></td>\n    <td></td>\n  </tr>\n</table>",
              "type": "module",
              "displayName": "libuv constants"
            }
          ],
          "type": "module",
          "displayName": "OS constants"
        }
      ],
      "type": "module",
      "displayName": "OS"
    }
  ]
}<|MERGE_RESOLUTION|>--- conflicted
+++ resolved
@@ -8,11 +8,7 @@
       "introduced_in": "v0.10.0",
       "stability": 2,
       "stabilityText": "Stable",
-<<<<<<< HEAD
-      "desc": "<p><strong>Source Code:</strong> <a href=\"https://github.com/nodejs/node/blob/v14.18.1/lib/os.js\">lib/os.js</a></p>\n<p>The <code>os</code> module provides operating system-related utility methods and\nproperties. It can be accessed using:</p>\n<pre><code class=\"language-js\">const os = require('os');\n</code></pre>",
-=======
       "desc": "<p><strong>Source Code:</strong> <a href=\"https://github.com/nodejs/node/blob/v18.17.1/lib/os.js\">lib/os.js</a></p>\n<p>The <code>node:os</code> module provides operating system-related utility methods and\nproperties. It can be accessed using:</p>\n<pre><code class=\"language-js\">const os = require('node:os');\n</code></pre>",
->>>>>>> a8a80be5
       "properties": [
         {
           "textRaw": "`EOL` {string}",
@@ -36,11 +32,7 @@
             ],
             "changes": []
           },
-<<<<<<< HEAD
-          "desc": "<p>Contains commonly used operating system-specific constants for error codes,\nprocess signals, and so on. The specific constants defined are described in\n<a href=\"#os_os_constants_1\">OS constants</a>.</p>"
-=======
           "desc": "<p>Contains commonly used operating system-specific constants for error codes,\nprocess signals, and so on. The specific constants defined are described in\n<a href=\"#os-constants\">OS constants</a>.</p>"
->>>>>>> a8a80be5
         },
         {
           "textRaw": "`devNull` {string}",
@@ -48,10 +40,7 @@
           "name": "devNull",
           "meta": {
             "added": [
-<<<<<<< HEAD
-=======
               "v16.3.0",
->>>>>>> a8a80be5
               "v14.18.0"
             ],
             "changes": []
@@ -124,11 +113,7 @@
               "params": []
             }
           ],
-<<<<<<< HEAD
-          "desc": "<p>Returns an array of objects containing information about each logical CPU core.</p>\n<p>The properties included on each object include:</p>\n<ul>\n<li><code>model</code> <a href=\"https://developer.mozilla.org/en-US/docs/Web/JavaScript/Data_structures#String_type\" class=\"type\">&lt;string&gt;</a></li>\n<li><code>speed</code> <a href=\"https://developer.mozilla.org/en-US/docs/Web/JavaScript/Data_structures#Number_type\" class=\"type\">&lt;number&gt;</a> (in MHz)</li>\n<li><code>times</code> <a href=\"https://developer.mozilla.org/en-US/docs/Web/JavaScript/Reference/Global_Objects/Object\" class=\"type\">&lt;Object&gt;</a>\n<ul>\n<li><code>user</code> <a href=\"https://developer.mozilla.org/en-US/docs/Web/JavaScript/Data_structures#Number_type\" class=\"type\">&lt;number&gt;</a> The number of milliseconds the CPU has spent in user mode.</li>\n<li><code>nice</code> <a href=\"https://developer.mozilla.org/en-US/docs/Web/JavaScript/Data_structures#Number_type\" class=\"type\">&lt;number&gt;</a> The number of milliseconds the CPU has spent in nice mode.</li>\n<li><code>sys</code> <a href=\"https://developer.mozilla.org/en-US/docs/Web/JavaScript/Data_structures#Number_type\" class=\"type\">&lt;number&gt;</a> The number of milliseconds the CPU has spent in sys mode.</li>\n<li><code>idle</code> <a href=\"https://developer.mozilla.org/en-US/docs/Web/JavaScript/Data_structures#Number_type\" class=\"type\">&lt;number&gt;</a> The number of milliseconds the CPU has spent in idle mode.</li>\n<li><code>irq</code> <a href=\"https://developer.mozilla.org/en-US/docs/Web/JavaScript/Data_structures#Number_type\" class=\"type\">&lt;number&gt;</a> The number of milliseconds the CPU has spent in irq mode.</li>\n</ul>\n</li>\n</ul>\n<!-- eslint-disable semi -->\n<pre><code class=\"language-js\">[\n  {\n    model: 'Intel(R) Core(TM) i7 CPU         860  @ 2.80GHz',\n    speed: 2926,\n    times: {\n      user: 252020,\n      nice: 0,\n      sys: 30340,\n      idle: 1070356870,\n      irq: 0\n    }\n  },\n  {\n    model: 'Intel(R) Core(TM) i7 CPU         860  @ 2.80GHz',\n    speed: 2926,\n    times: {\n      user: 306960,\n      nice: 0,\n      sys: 26980,\n      idle: 1071569080,\n      irq: 0\n    }\n  },\n  {\n    model: 'Intel(R) Core(TM) i7 CPU         860  @ 2.80GHz',\n    speed: 2926,\n    times: {\n      user: 248450,\n      nice: 0,\n      sys: 21750,\n      idle: 1070919370,\n      irq: 0\n    }\n  },\n  {\n    model: 'Intel(R) Core(TM) i7 CPU         860  @ 2.80GHz',\n    speed: 2926,\n    times: {\n      user: 256880,\n      nice: 0,\n      sys: 19430,\n      idle: 1070905480,\n      irq: 20\n    }\n  },\n]\n</code></pre>\n<p><code>nice</code> values are POSIX-only. On Windows, the <code>nice</code> values of all processors\nare always 0.</p>"
-=======
           "desc": "<p>Returns an array of objects containing information about each logical CPU core.\nThe array will be empty if no CPU information is available, such as if the\n<code>/proc</code> file system is unavailable.</p>\n<p>The properties included on each object include:</p>\n<ul>\n<li><code>model</code> <a href=\"https://developer.mozilla.org/en-US/docs/Web/JavaScript/Data_structures#String_type\" class=\"type\">&lt;string&gt;</a></li>\n<li><code>speed</code> <a href=\"https://developer.mozilla.org/en-US/docs/Web/JavaScript/Data_structures#Number_type\" class=\"type\">&lt;number&gt;</a> (in MHz)</li>\n<li><code>times</code> <a href=\"https://developer.mozilla.org/en-US/docs/Web/JavaScript/Reference/Global_Objects/Object\" class=\"type\">&lt;Object&gt;</a>\n<ul>\n<li><code>user</code> <a href=\"https://developer.mozilla.org/en-US/docs/Web/JavaScript/Data_structures#Number_type\" class=\"type\">&lt;number&gt;</a> The number of milliseconds the CPU has spent in user mode.</li>\n<li><code>nice</code> <a href=\"https://developer.mozilla.org/en-US/docs/Web/JavaScript/Data_structures#Number_type\" class=\"type\">&lt;number&gt;</a> The number of milliseconds the CPU has spent in nice mode.</li>\n<li><code>sys</code> <a href=\"https://developer.mozilla.org/en-US/docs/Web/JavaScript/Data_structures#Number_type\" class=\"type\">&lt;number&gt;</a> The number of milliseconds the CPU has spent in sys mode.</li>\n<li><code>idle</code> <a href=\"https://developer.mozilla.org/en-US/docs/Web/JavaScript/Data_structures#Number_type\" class=\"type\">&lt;number&gt;</a> The number of milliseconds the CPU has spent in idle mode.</li>\n<li><code>irq</code> <a href=\"https://developer.mozilla.org/en-US/docs/Web/JavaScript/Data_structures#Number_type\" class=\"type\">&lt;number&gt;</a> The number of milliseconds the CPU has spent in irq mode.</li>\n</ul>\n</li>\n</ul>\n<!-- eslint-disable semi -->\n<pre><code class=\"language-js\">[\n  {\n    model: 'Intel(R) Core(TM) i7 CPU         860  @ 2.80GHz',\n    speed: 2926,\n    times: {\n      user: 252020,\n      nice: 0,\n      sys: 30340,\n      idle: 1070356870,\n      irq: 0,\n    },\n  },\n  {\n    model: 'Intel(R) Core(TM) i7 CPU         860  @ 2.80GHz',\n    speed: 2926,\n    times: {\n      user: 306960,\n      nice: 0,\n      sys: 26980,\n      idle: 1071569080,\n      irq: 0,\n    },\n  },\n  {\n    model: 'Intel(R) Core(TM) i7 CPU         860  @ 2.80GHz',\n    speed: 2926,\n    times: {\n      user: 248450,\n      nice: 0,\n      sys: 21750,\n      idle: 1070919370,\n      irq: 0,\n    },\n  },\n  {\n    model: 'Intel(R) Core(TM) i7 CPU         860  @ 2.80GHz',\n    speed: 2926,\n    times: {\n      user: 256880,\n      nice: 0,\n      sys: 19430,\n      idle: 1070905480,\n      irq: 20,\n    },\n  },\n]\n</code></pre>\n<p><code>nice</code> values are POSIX-only. On Windows, the <code>nice</code> values of all processors\nare always 0.</p>\n<p><code>os.cpus().length</code> should not be used to calculate the amount of parallelism\navailable to an application. Use\n<a href=\"#osavailableparallelism\"><code>os.availableParallelism()</code></a> for this purpose.</p>"
->>>>>>> a8a80be5
         },
         {
           "textRaw": "`os.endianness()`",
@@ -345,11 +330,7 @@
               "params": []
             }
           ],
-<<<<<<< HEAD
-          "desc": "<p>Returns a string identifying the operating system platform. The value is set\nat compile time. Possible values are <code>'aix'</code>, <code>'darwin'</code>, <code>'freebsd'</code>,\n<code>'linux'</code>, <code>'openbsd'</code>, <code>'sunos'</code>, and <code>'win32'</code>.</p>\n<p>The return value is equivalent to <a href=\"process.html#process_process_platform\"><code>process.platform</code></a>.</p>\n<p>The value <code>'android'</code> may also be returned if Node.js is built on the Android\noperating system. <a href=\"https://github.com/nodejs/node/blob/HEAD/BUILDING.md#androidandroid-based-devices-eg-firefox-os\">Android support is experimental</a>.</p>"
-=======
           "desc": "<p>Returns a string identifying the operating system platform for which\nthe Node.js binary was compiled. The value is set at compile time.\nPossible values are <code>'aix'</code>, <code>'darwin'</code>, <code>'freebsd'</code>,<code>'linux'</code>,\n<code>'openbsd'</code>, <code>'sunos'</code>, and <code>'win32'</code>.</p>\n<p>The return value is equivalent to <a href=\"process.html#processplatform\"><code>process.platform</code></a>.</p>\n<p>The value <code>'android'</code> may also be returned if Node.js is built on the Android\noperating system. <a href=\"https://github.com/nodejs/node/blob/HEAD/BUILDING.md#androidandroid-based-devices-eg-firefox-os\">Android support is experimental</a>.</p>"
->>>>>>> a8a80be5
         },
         {
           "textRaw": "`os.release()`",
