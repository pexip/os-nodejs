--- conflicted
+++ resolved
@@ -1455,7 +1455,6 @@
 
 ## Class: `RecordableHistogram extends Histogram`
 
-<<<<<<< HEAD
 <!-- YAML
 added:
   - v15.9.0
@@ -1466,18 +1465,6 @@
 
 <!-- YAML
 added:
-=======
-<!-- YAML
-added:
-  - v15.9.0
-  - v14.18.0
--->
-
-### `histogram.add(other)`
-
-<!-- YAML
-added:
->>>>>>> 8a2d13a7
   - v17.4.0
   - v16.14.0
 -->
