# Policies

<!--introduced_in=v11.8.0-->

<!-- type=misc -->

> Stability: 1 - Experimental

<<<<<<< HEAD
The former Policies documentation is now at [Permissions documentation][]
=======
The former Policies documentation is now at [Permissions documentation][].
>>>>>>> 8a2d13a7

[Permissions documentation]: permissions.md#policies<|MERGE_RESOLUTION|>--- conflicted
+++ resolved
@@ -6,10 +6,6 @@
 
 > Stability: 1 - Experimental
 
-<<<<<<< HEAD
-The former Policies documentation is now at [Permissions documentation][]
-=======
 The former Policies documentation is now at [Permissions documentation][].
->>>>>>> 8a2d13a7
 
 [Permissions documentation]: permissions.md#policies