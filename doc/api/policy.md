--- conflicted
+++ resolved
@@ -4,395 +4,8 @@
 
 <!-- type=misc -->
 
-<<<<<<< HEAD
-The `--experimental-policy` flag can be used to enable features for policies
-when loading modules.
-
-Once this has been set, all modules must conform to a policy manifest file
-passed to the flag:
-
-```bash
-node --experimental-policy=policy.json app.js
-```
-
-The policy manifest will be used to enforce constraints on code loaded by
-Node.js.
-
-To mitigate tampering with policy files on disk, an integrity for
-the policy file itself may be provided via `--policy-integrity`.
-This allows running `node` and asserting the policy file contents
-even if the file is changed on disk.
-
-```bash
-node --experimental-policy=policy.json --policy-integrity="sha384-SggXRQHwCG8g+DktYYzxkXRIkTiEYWBHqev0xnpCxYlqMBufKZHAHQM3/boDaI/0" app.js
-```
-
-## Features
-
-### Error behavior
-
-When a policy check fails, Node.js by default will throw an error.
-It is possible to change the error behavior to one of a few possibilities
-by defining an "onerror" field in a policy manifest. The following values are
-available to change the behavior:
-
-* `"exit"`: will exit the process immediately.
-  No cleanup code will be allowed to run.
-* `"log"`: will log the error at the site of the failure.
-* `"throw"`: will throw a JS error at the site of the failure. This is the
-  default.
-
-```json
-{
-  "onerror": "log",
-  "resources": {
-    "./app/checked.js": {
-      "integrity": "sha384-SggXRQHwCG8g+DktYYzxkXRIkTiEYWBHqev0xnpCxYlqMBufKZHAHQM3/boDaI/0"
-    }
-  }
-}
-```
-
-### Integrity checks
-
-Policy files must use integrity checks with Subresource Integrity strings
-compatible with the browser
-[integrity attribute](https://www.w3.org/TR/SRI/#the-integrity-attribute)
-associated with absolute URLs.
-
-When using `require()` or `import` all resources involved in loading are checked
-for integrity if a policy manifest has been specified. If a resource does not
-match the integrity listed in the manifest, an error will be thrown.
-
-An example policy file that would allow loading a file `checked.js`:
-
-```json
-{
-  "resources": {
-    "./app/checked.js": {
-      "integrity": "sha384-SggXRQHwCG8g+DktYYzxkXRIkTiEYWBHqev0xnpCxYlqMBufKZHAHQM3/boDaI/0"
-    }
-  }
-}
-```
-
-Each resource listed in the policy manifest can be of one the following
-formats to determine its location:
-
-1. A [relative-URL string][] to a resource from the manifest such as `./resource.js`, `../resource.js`, or `/resource.js`.
-2. A complete URL string to a resource such as `file:///resource.js`.
-
-When loading resources the entire URL must match including search parameters
-and hash fragment. `./a.js?b` will not be used when attempting to load
-`./a.js` and vice versa.
-
-To generate integrity strings, a script such as
-`node -e 'process.stdout.write("sha256-");process.stdin.pipe(crypto.createHash("sha256").setEncoding("base64")).pipe(process.stdout)' < FILE`
-can be used.
-
-Integrity can be specified as the boolean value `true` to accept any
-body for the resource which can be useful for local development. It is not
-recommended in production since it would allow unexpected alteration of
-resources to be considered valid.
-
-### Dependency redirection
-
-An application may need to ship patched versions of modules or to prevent
-modules from allowing all modules access to all other modules. Redirection
-can be used by intercepting attempts to load the modules wishing to be
-replaced.
-
-```json
-{
-  "resources": {
-    "./app/checked.js": {
-      "dependencies": {
-        "fs": true,
-        "os": "./app/node_modules/alt-os",
-        "http": { "import": true }
-      }
-    }
-  }
-}
-```
-
-The dependencies are keyed by the requested specifier string and have values
-of either `true`, `null`, a string pointing to a module to be resolved,
-or a conditions object.
-
-The specifier string does not perform any searching and must match exactly what
-is provided to the `require()` or `import` except for a canonicalization step.
-Therefore, multiple specifiers may be needed in the policy if it uses multiple
-different strings to point to the same module (such as excluding the extension).
-
-Specifier strings are canonicalized but not resolved prior to be used for
-matching in order to have some compatibility with import maps, for example if a
-resource `file:///C:/app/server.js` was given the following redirection from a
-policy located at `file:///C:/app/policy.json`:
-
-```json
-{
-  "resources": {
-    "file:///C:/app/utils.js": {
-      "dependencies": {
-        "./utils.js": "./utils-v2.js"
-      }
-    }
-  }
-}
-```
-
-Any specifier used to load `file:///C:/app/utils.js` would then be intercepted
-and redirected to `file:///C:/app/utils-v2.js` instead regardless of using an
-absolute or relative specifier. However, if a specifier that is not an absolute
-or relative URL string is used, it would not be intercepted. So, if an import
-such as `import('#utils')` was used, it would not be intercepted.
-
-If the value of the redirection is `true`, a "dependencies" field at the top of
-the policy file will be used. If that field at the top of the policy file is
-`true` the default node searching algorithms are used to find the module.
-
-If the value of the redirection is a string, it is resolved relative to
-the manifest and then immediately used without searching.
-
-Any specifier string for which resolution is attempted and that is not listed in
-the dependencies results in an error according to the policy.
-
-Redirection does not prevent access to APIs through means such as direct access
-to `require.cache` or through `module.constructor` which allow access to
-loading modules. Policy redirection only affects specifiers to `require()` and
-`import`. Other means, such as to prevent undesired access to APIs through
-variables, are necessary to lock down that path of loading modules.
-
-A boolean value of `true` for the dependencies map can be specified to allow a
-module to load any specifier without redirection. This can be useful for local
-development and may have some valid usage in production, but should be used
-only with care after auditing a module to ensure its behavior is valid.
-
-Similar to `"exports"` in `package.json`, dependencies can also be specified to
-be objects containing conditions which branch how dependencies are loaded. In
-the preceding example, `"http"` is allowed when the `"import"` condition is
-part of loading it.
-
-A value of `null` for the resolved value causes the resolution to fail. This
-can be used to ensure some kinds of dynamic access are explicitly prevented.
-
-Unknown values for the resolved module location cause failures but are
-not guaranteed to be forward compatible.
-
-#### Example: Patched dependency
-
-Redirected dependencies can provide attenuated or modified functionality as fits
-the application. For example, log data about timing of function durations by
-wrapping the original:
-
-```js
-const original = require('fn');
-module.exports = function fn(...args) {
-  console.time();
-  try {
-    return new.target ?
-      Reflect.construct(original, args) :
-      Reflect.apply(original, this, args);
-  } finally {
-    console.timeEnd();
-  }
-};
-```
-
-### Scopes
-
-Use the `"scopes"` field of a manifest to set configuration for many resources
-at once. The `"scopes"` field works by matching resources by their segments.
-If a scope or resource includes `"cascade": true`, unknown specifiers will
-be searched for in their containing scope. The containing scope for cascading
-is found by recursively reducing the resource URL by removing segments for
-[special schemes][], keeping trailing `"/"` suffixes, and removing the query and
-hash fragment. This leads to the eventual reduction of the URL to its origin.
-If the URL is non-special the scope will be located by the URL's origin. If no
-scope is found for the origin or in the case of opaque origins, a protocol
-string can be used as a scope. If no scope is found for the URL's protocol, a
-final empty string `""` scope will be used.
-
-Note, `blob:` URLs adopt their origin from the path they contain, and so a scope
-of `"blob:https://nodejs.org"` will have no effect since no URL can have an
-origin of `blob:https://nodejs.org`; URLs starting with
-`blob:https://nodejs.org/` will use `https://nodejs.org` for its origin and
-thus `https:` for its protocol scope. For opaque origin `blob:` URLs they will
-have `blob:` for their protocol scope since they do not adopt origins.
-
-#### Example
-
-```json
-{
-  "scopes": {
-    "file:///C:/app/": {},
-    "file:": {},
-    "": {}
-  }
-}
-```
-
-Given a file located at `file:///C:/app/bin/main.js`, the following scopes would
-be checked in order:
-
-1. `"file:///C:/app/bin/"`
-
-This determines the policy for all file based resources within
-`"file:///C:/app/bin/"`. This is not in the `"scopes"` field of the policy and
-would be skipped. Adding this scope to the policy would cause it to be used
-prior to the `"file:///C:/app/"` scope.
-
-2. `"file:///C:/app/"`
-
-This determines the policy for all file based resources within
-`"file:///C:/app/"`. This is in the `"scopes"` field of the policy and it would
-determine the policy for the resource at `file:///C:/app/bin/main.js`. If the
-scope has `"cascade": true`, any unsatisfied queries about the resource would
-delegate to the next relevant scope for `file:///C:/app/bin/main.js`, `"file:"`.
-
-3. `"file:///C:/"`
-
-This determines the policy for all file based resources within `"file:///C:/"`.
-This is not in the `"scopes"` field of the policy and would be skipped. It would
-not be used for `file:///C:/app/bin/main.js` unless `"file:///"` is set to
-cascade or is not in the `"scopes"` of the policy.
-
-4. `"file:///"`
-
-This determines the policy for all file based resources on the `localhost`. This
-is not in the `"scopes"` field of the policy and would be skipped. It would not
-be used for `file:///C:/app/bin/main.js` unless `"file:///"` is set to cascade
-or is not in the `"scopes"` of the policy.
-
-5. `"file:"`
-
-This determines the policy for all file based resources. It would not be used
-for `file:///C:/app/bin/main.js` unless `"file:///"` is set to cascade or is not
-in the `"scopes"` of the policy.
-
-6. `""`
-
-This determines the policy for all resources. It would not be used for
-`file:///C:/app/bin/main.js` unless `"file:"` is set to cascade.
-
-#### Integrity using scopes
-
-Setting an integrity to `true` on a scope will set the integrity for any
-resource not found in the manifest to `true`.
-
-Setting an integrity to `null` on a scope will set the integrity for any
-resource not found in the manifest to fail matching.
-
-Not including an integrity is the same as setting the integrity to `null`.
-
-`"cascade"` for integrity checks will be ignored if `"integrity"` is explicitly
-set.
-
-The following example allows loading any file:
-
-```json
-{
-  "scopes": {
-    "file:": {
-      "integrity": true
-    }
-  }
-}
-```
-
-#### Dependency redirection using scopes
-
-The following example, would allow access to `fs` for all resources within
-`./app/`:
-
-```json
-{
-  "resources": {
-    "./app/checked.js": {
-      "cascade": true,
-      "integrity": true
-    }
-  },
-  "scopes": {
-    "./app/": {
-      "dependencies": {
-        "fs": true
-      }
-    }
-  }
-}
-```
-
-The following example, would allow access to `fs` for all `data:` resources:
-=======
 > Stability: 1 - Experimental
->>>>>>> a8a80be5
 
 The former Policies documentation is now at [Permissions documentation][]
 
-<<<<<<< HEAD
-#### Example: [import maps][] emulation
-
-Given an import map:
-
-```json
-{
-  "imports": {
-    "react": "./app/node_modules/react/index.js"
-  },
-  "scopes": {
-    "./ssr/": {
-      "react": "./app/node_modules/server-side-react/index.js"
-    }
-  }
-}
-```
-
-```json
-{
-  "dependencies": true,
-  "scopes": {
-    "": {
-      "cascade": true,
-      "dependencies": {
-        "react": "./app/node_modules/react/index.js"
-      }
-    },
-    "./ssr/": {
-      "cascade": true,
-      "dependencies": {
-        "react": "./app/node_modules/server-side-react/index.js"
-      }
-    }
-  }
-}
-```
-
-Import maps assume you can get any resource by default. This means
-`"dependencies"` at the top level of the policy should be set to `true`.
-Policies require this to be opt-in since it enables all resources of the
-application cross linkage which doesn't make sense for many scenarios. They also
-assume any given scope has access to any scope above its allowed dependencies;
-all scopes emulating import maps must set `"cascade": true`.
-
-Import maps only have a single top level scope for their "imports". So for
-emulating `"imports"` use the `""` scope. For emulating `"scopes"` use the
-`"scopes"` in a similar manner to how `"scopes"` works in import maps.
-
-Caveats: Policies do not use string matching for various finding of scope. They
-do URL traversals. This means things like `blob:` and `data:` URLs might not be
-entirely interoperable between the two systems. For example import maps can
-partially match a `data:` or `blob:` URL by partitioning the URL on a `/`
-character, policies intentionally cannot. For `blob:` URLs import map scopes do
-not adopt the origin of the `blob:` URL.
-
-Additionally, import maps only work on `import` so it may be desirable to add a
-`"import"` condition to all dependency mappings.
-
-[import maps]: https://url.spec.whatwg.org/#relative-url-with-fragment-string
-[relative-url string]: https://url.spec.whatwg.org/#relative-url-with-fragment-string
-[special schemes]: https://url.spec.whatwg.org/#special-scheme
-=======
-[Permissions documentation]: permissions.md#policies
->>>>>>> a8a80be5
+[Permissions documentation]: permissions.md#policies