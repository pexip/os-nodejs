{
  "type": "module",
  "source": "doc/api/v8.md",
  "modules": [
    {
      "textRaw": "V8",
      "name": "v8",
      "introduced_in": "v4.0.0",
<<<<<<< HEAD
      "desc": "<p><strong>Source Code:</strong> <a href=\"https://github.com/nodejs/node/blob/v18.13.0/lib/v8.js\">lib/v8.js</a></p>\n<p>The <code>node:v8</code> module exposes APIs that are specific to the version of <a href=\"https://developers.google.com/v8/\">V8</a>\nbuilt into the Node.js binary. It can be accessed using:</p>\n<pre><code class=\"language-js\">const v8 = require('node:v8');\n</code></pre>",
=======
      "desc": "<p><strong>Source Code:</strong> <a href=\"https://github.com/nodejs/node/blob/v18.19.0/lib/v8.js\">lib/v8.js</a></p>\n<p>The <code>node:v8</code> module exposes APIs that are specific to the version of <a href=\"https://developers.google.com/v8/\">V8</a>\nbuilt into the Node.js binary. It can be accessed using:</p>\n<pre><code class=\"language-js\">const v8 = require('node:v8');\n</code></pre>",
>>>>>>> 8a2d13a7
      "methods": [
        {
          "textRaw": "`v8.cachedDataVersionTag()`",
          "type": "method",
          "name": "cachedDataVersionTag",
          "meta": {
            "added": [
              "v8.0.0"
            ],
            "changes": []
          },
          "signatures": [
            {
              "return": {
                "textRaw": "Returns: {integer}",
                "name": "return",
                "type": "integer"
              },
              "params": []
            }
          ],
          "desc": "<p>Returns an integer representing a version tag derived from the V8 version,\ncommand-line flags, and detected CPU features. This is useful for determining\nwhether a <a href=\"vm.html#new-vmscriptcode-options\"><code>vm.Script</code></a> <code>cachedData</code> buffer is compatible with this instance\nof V8.</p>\n<pre><code class=\"language-js\">console.log(v8.cachedDataVersionTag()); // 3947234607\n// The value returned by v8.cachedDataVersionTag() is derived from the V8\n// version, command-line flags, and detected CPU features. Test that the value\n// does indeed update when flags are toggled.\nv8.setFlagsFromString('--allow_natives_syntax');\nconsole.log(v8.cachedDataVersionTag()); // 183726201\n</code></pre>"
        },
        {
          "textRaw": "`v8.getHeapCodeStatistics()`",
          "type": "method",
          "name": "getHeapCodeStatistics",
          "meta": {
            "added": [
              "v12.8.0"
            ],
            "changes": []
          },
          "signatures": [
            {
              "return": {
                "textRaw": "Returns: {Object}",
                "name": "return",
                "type": "Object"
              },
              "params": []
            }
          ],
          "desc": "<p>Get statistics about code and its metadata in the heap, see V8\n<a href=\"https://v8docs.nodesource.com/node-13.2/d5/dda/classv8_1_1_isolate.html#a6079122af17612ef54ef3348ce170866\"><code>GetHeapCodeAndMetadataStatistics</code></a> API. Returns an object with the\nfollowing properties:</p>\n<ul>\n<li><code>code_and_metadata_size</code> <a href=\"https://developer.mozilla.org/en-US/docs/Web/JavaScript/Data_structures#Number_type\" class=\"type\">&lt;number&gt;</a></li>\n<li><code>bytecode_and_metadata_size</code> <a href=\"https://developer.mozilla.org/en-US/docs/Web/JavaScript/Data_structures#Number_type\" class=\"type\">&lt;number&gt;</a></li>\n<li><code>external_script_source_size</code> <a href=\"https://developer.mozilla.org/en-US/docs/Web/JavaScript/Data_structures#Number_type\" class=\"type\">&lt;number&gt;</a></li>\n<li><code>cpu_profiler_metadata_size</code> <a href=\"https://developer.mozilla.org/en-US/docs/Web/JavaScript/Data_structures#Number_type\" class=\"type\">&lt;number&gt;</a></li>\n</ul>\n<!-- eslint-skip -->\n<pre><code class=\"language-js\">{\n  code_and_metadata_size: 212208,\n  bytecode_and_metadata_size: 161368,\n  external_script_source_size: 1410794,\n  cpu_profiler_metadata_size: 0,\n}\n</code></pre>"
        },
        {
          "textRaw": "`v8.getHeapSnapshot()`",
          "type": "method",
          "name": "getHeapSnapshot",
          "meta": {
            "added": [
              "v11.13.0"
            ],
            "changes": []
          },
          "signatures": [
            {
              "return": {
                "textRaw": "Returns: {stream.Readable} A Readable Stream containing the V8 heap snapshot",
                "name": "return",
                "type": "stream.Readable",
                "desc": "A Readable Stream containing the V8 heap snapshot"
              },
              "params": []
            }
          ],
          "desc": "<p>Generates a snapshot of the current V8 heap and returns a Readable\nStream that may be used to read the JSON serialized representation.\nThis JSON stream format is intended to be used with tools such as\nChrome DevTools. The JSON schema is undocumented and specific to the\nV8 engine. Therefore, the schema may change from one version of V8 to the next.</p>\n<p>Creating a heap snapshot requires memory about twice the size of the heap at\nthe time the snapshot is created. This results in the risk of OOM killers\nterminating the process.</p>\n<p>Generating a snapshot is a synchronous operation which blocks the event loop\nfor a duration depending on the heap size.</p>\n<pre><code class=\"language-js\">// Print heap snapshot to the console\nconst v8 = require('node:v8');\nconst stream = v8.getHeapSnapshot();\nstream.pipe(process.stdout);\n</code></pre>"
        },
        {
          "textRaw": "`v8.getHeapSpaceStatistics()`",
          "type": "method",
          "name": "getHeapSpaceStatistics",
          "meta": {
            "added": [
              "v6.0.0"
            ],
            "changes": [
              {
                "version": "v7.5.0",
                "pr-url": "https://github.com/nodejs/node/pull/10186",
                "description": "Support values exceeding the 32-bit unsigned integer range."
              }
            ]
          },
          "signatures": [
            {
              "return": {
                "textRaw": "Returns: {Object\\[]}",
                "name": "return",
                "type": "Object\\[]"
              },
              "params": []
            }
          ],
          "desc": "<p>Returns statistics about the V8 heap spaces, i.e. the segments which make up\nthe V8 heap. Neither the ordering of heap spaces, nor the availability of a\nheap space can be guaranteed as the statistics are provided via the V8\n<a href=\"https://v8docs.nodesource.com/node-13.2/d5/dda/classv8_1_1_isolate.html#ac673576f24fdc7a33378f8f57e1d13a4\"><code>GetHeapSpaceStatistics</code></a> function and may change from one V8 version to the\nnext.</p>\n<p>The value returned is an array of objects containing the following properties:</p>\n<ul>\n<li><code>space_name</code> <a href=\"https://developer.mozilla.org/en-US/docs/Web/JavaScript/Data_structures#String_type\" class=\"type\">&lt;string&gt;</a></li>\n<li><code>space_size</code> <a href=\"https://developer.mozilla.org/en-US/docs/Web/JavaScript/Data_structures#Number_type\" class=\"type\">&lt;number&gt;</a></li>\n<li><code>space_used_size</code> <a href=\"https://developer.mozilla.org/en-US/docs/Web/JavaScript/Data_structures#Number_type\" class=\"type\">&lt;number&gt;</a></li>\n<li><code>space_available_size</code> <a href=\"https://developer.mozilla.org/en-US/docs/Web/JavaScript/Data_structures#Number_type\" class=\"type\">&lt;number&gt;</a></li>\n<li><code>physical_space_size</code> <a href=\"https://developer.mozilla.org/en-US/docs/Web/JavaScript/Data_structures#Number_type\" class=\"type\">&lt;number&gt;</a></li>\n</ul>\n<pre><code class=\"language-json\">[\n  {\n    \"space_name\": \"new_space\",\n    \"space_size\": 2063872,\n    \"space_used_size\": 951112,\n    \"space_available_size\": 80824,\n    \"physical_space_size\": 2063872\n  },\n  {\n    \"space_name\": \"old_space\",\n    \"space_size\": 3090560,\n    \"space_used_size\": 2493792,\n    \"space_available_size\": 0,\n    \"physical_space_size\": 3090560\n  },\n  {\n    \"space_name\": \"code_space\",\n    \"space_size\": 1260160,\n    \"space_used_size\": 644256,\n    \"space_available_size\": 960,\n    \"physical_space_size\": 1260160\n  },\n  {\n    \"space_name\": \"map_space\",\n    \"space_size\": 1094160,\n    \"space_used_size\": 201608,\n    \"space_available_size\": 0,\n    \"physical_space_size\": 1094160\n  },\n  {\n    \"space_name\": \"large_object_space\",\n    \"space_size\": 0,\n    \"space_used_size\": 0,\n    \"space_available_size\": 1490980608,\n    \"physical_space_size\": 0\n  }\n]\n</code></pre>"
        },
        {
          "textRaw": "`v8.getHeapStatistics()`",
          "type": "method",
          "name": "getHeapStatistics",
          "meta": {
            "added": [
              "v1.0.0"
            ],
            "changes": [
              {
                "version": "v7.5.0",
                "pr-url": "https://github.com/nodejs/node/pull/10186",
                "description": "Support values exceeding the 32-bit unsigned integer range."
              },
              {
                "version": "v7.2.0",
                "pr-url": "https://github.com/nodejs/node/pull/8610",
                "description": "Added `malloced_memory`, `peak_malloced_memory`, and `does_zap_garbage`."
              }
            ]
          },
          "signatures": [
            {
              "return": {
                "textRaw": "Returns: {Object}",
                "name": "return",
                "type": "Object"
              },
              "params": []
            }
          ],
          "desc": "<p>Returns an object with the following properties:</p>\n<ul>\n<li><code>total_heap_size</code> <a href=\"https://developer.mozilla.org/en-US/docs/Web/JavaScript/Data_structures#Number_type\" class=\"type\">&lt;number&gt;</a></li>\n<li><code>total_heap_size_executable</code> <a href=\"https://developer.mozilla.org/en-US/docs/Web/JavaScript/Data_structures#Number_type\" class=\"type\">&lt;number&gt;</a></li>\n<li><code>total_physical_size</code> <a href=\"https://developer.mozilla.org/en-US/docs/Web/JavaScript/Data_structures#Number_type\" class=\"type\">&lt;number&gt;</a></li>\n<li><code>total_available_size</code> <a href=\"https://developer.mozilla.org/en-US/docs/Web/JavaScript/Data_structures#Number_type\" class=\"type\">&lt;number&gt;</a></li>\n<li><code>used_heap_size</code> <a href=\"https://developer.mozilla.org/en-US/docs/Web/JavaScript/Data_structures#Number_type\" class=\"type\">&lt;number&gt;</a></li>\n<li><code>heap_size_limit</code> <a href=\"https://developer.mozilla.org/en-US/docs/Web/JavaScript/Data_structures#Number_type\" class=\"type\">&lt;number&gt;</a></li>\n<li><code>malloced_memory</code> <a href=\"https://developer.mozilla.org/en-US/docs/Web/JavaScript/Data_structures#Number_type\" class=\"type\">&lt;number&gt;</a></li>\n<li><code>peak_malloced_memory</code> <a href=\"https://developer.mozilla.org/en-US/docs/Web/JavaScript/Data_structures#Number_type\" class=\"type\">&lt;number&gt;</a></li>\n<li><code>does_zap_garbage</code> <a href=\"https://developer.mozilla.org/en-US/docs/Web/JavaScript/Data_structures#Number_type\" class=\"type\">&lt;number&gt;</a></li>\n<li><code>number_of_native_contexts</code> <a href=\"https://developer.mozilla.org/en-US/docs/Web/JavaScript/Data_structures#Number_type\" class=\"type\">&lt;number&gt;</a></li>\n<li><code>number_of_detached_contexts</code> <a href=\"https://developer.mozilla.org/en-US/docs/Web/JavaScript/Data_structures#Number_type\" class=\"type\">&lt;number&gt;</a></li>\n<li><code>total_global_handles_size</code> <a href=\"https://developer.mozilla.org/en-US/docs/Web/JavaScript/Data_structures#Number_type\" class=\"type\">&lt;number&gt;</a></li>\n<li><code>used_global_handles_size</code> <a href=\"https://developer.mozilla.org/en-US/docs/Web/JavaScript/Data_structures#Number_type\" class=\"type\">&lt;number&gt;</a></li>\n<li><code>external_memory</code> <a href=\"https://developer.mozilla.org/en-US/docs/Web/JavaScript/Data_structures#Number_type\" class=\"type\">&lt;number&gt;</a></li>\n</ul>\n<p><code>does_zap_garbage</code> is a 0/1 boolean, which signifies whether the\n<code>--zap_code_space</code> option is enabled or not. This makes V8 overwrite heap\ngarbage with a bit pattern. The RSS footprint (resident set size) gets bigger\nbecause it continuously touches all heap pages and that makes them less likely\nto get swapped out by the operating system.</p>\n<p><code>number_of_native_contexts</code> The value of native_context is the number of the\ntop-level contexts currently active. Increase of this number over time indicates\na memory leak.</p>\n<p><code>number_of_detached_contexts</code> The value of detached_context is the number\nof contexts that were detached and not yet garbage collected. This number\nbeing non-zero indicates a potential memory leak.</p>\n<p><code>total_global_handles_size</code> The value of total_global_handles_size is the\ntotal memory size of V8 global handles.</p>\n<p><code>used_global_handles_size</code> The value of used_global_handles_size is the\nused memory size of V8 global handles.</p>\n<p><code>external_memory</code> The value of external_memory is the memory size of array\nbuffers and external strings.</p>\n<!-- eslint-skip -->\n<pre><code class=\"language-js\">{\n  total_heap_size: 7326976,\n  total_heap_size_executable: 4194304,\n  total_physical_size: 7326976,\n  total_available_size: 1152656,\n  used_heap_size: 3476208,\n  heap_size_limit: 1535115264,\n  malloced_memory: 16384,\n  peak_malloced_memory: 1127496,\n  does_zap_garbage: 0,\n  number_of_native_contexts: 1,\n  number_of_detached_contexts: 0,\n  total_global_handles_size: 8192,\n  used_global_handles_size: 3296,\n  external_memory: 318824\n}\n</code></pre>"
        },
        {
          "textRaw": "`v8.setFlagsFromString(flags)`",
          "type": "method",
          "name": "setFlagsFromString",
          "meta": {
            "added": [
              "v1.0.0"
            ],
            "changes": []
          },
          "signatures": [
            {
              "params": [
                {
                  "textRaw": "`flags` {string}",
                  "name": "flags",
                  "type": "string"
                }
              ]
            }
          ],
          "desc": "<p>The <code>v8.setFlagsFromString()</code> method can be used to programmatically set\nV8 command-line flags. This method should be used with care. Changing settings\nafter the VM has started may result in unpredictable behavior, including\ncrashes and data loss; or it may simply do nothing.</p>\n<p>The V8 options available for a version of Node.js may be determined by running\n<code>node --v8-options</code>.</p>\n<p>Usage:</p>\n<pre><code class=\"language-js\">// Print GC events to stdout for one minute.\nconst v8 = require('node:v8');\nv8.setFlagsFromString('--trace_gc');\nsetTimeout(() => { v8.setFlagsFromString('--notrace_gc'); }, 60e3);\n</code></pre>"
        },
        {
          "textRaw": "`v8.stopCoverage()`",
          "type": "method",
          "name": "stopCoverage",
          "meta": {
            "added": [
              "v15.1.0",
              "v14.18.0",
              "v12.22.0"
            ],
            "changes": []
          },
          "signatures": [
            {
              "params": []
            }
          ],
          "desc": "<p>The <code>v8.stopCoverage()</code> method allows the user to stop the coverage collection\nstarted by <a href=\"cli.html#node_v8_coveragedir\"><code>NODE_V8_COVERAGE</code></a>, so that V8 can release the execution count\nrecords and optimize code. This can be used in conjunction with\n<a href=\"#v8takecoverage\"><code>v8.takeCoverage()</code></a> if the user wants to collect the coverage on demand.</p>"
        },
        {
          "textRaw": "`v8.takeCoverage()`",
          "type": "method",
          "name": "takeCoverage",
          "meta": {
            "added": [
              "v15.1.0",
              "v14.18.0",
              "v12.22.0"
            ],
            "changes": []
          },
          "signatures": [
            {
              "params": []
            }
          ],
          "desc": "<p>The <code>v8.takeCoverage()</code> method allows the user to write the coverage started by\n<a href=\"cli.html#node_v8_coveragedir\"><code>NODE_V8_COVERAGE</code></a> to disk on demand. This method can be invoked multiple\ntimes during the lifetime of the process. Each time the execution counter will\nbe reset and a new coverage report will be written to the directory specified\nby <a href=\"cli.html#node_v8_coveragedir\"><code>NODE_V8_COVERAGE</code></a>.</p>\n<p>When the process is about to exit, one last coverage will still be written to\ndisk unless <a href=\"#v8stopcoverage\"><code>v8.stopCoverage()</code></a> is invoked before the process exits.</p>"
        },
        {
          "textRaw": "`v8.writeHeapSnapshot([filename])`",
          "type": "method",
          "name": "writeHeapSnapshot",
          "meta": {
            "added": [
              "v11.13.0"
            ],
            "changes": [
              {
                "version": "v18.0.0",
                "pr-url": "https://github.com/nodejs/node/pull/41373",
                "description": "An exception will now be thrown if the file could not be written."
              },
              {
                "version": "v18.0.0",
                "pr-url": "https://github.com/nodejs/node/pull/42577",
                "description": "Make the returned error codes consistent across all platforms."
              }
            ]
          },
          "signatures": [
            {
              "return": {
                "textRaw": "Returns: {string} The filename where the snapshot was saved.",
                "name": "return",
                "type": "string",
                "desc": "The filename where the snapshot was saved."
              },
              "params": [
                {
                  "textRaw": "`filename` {string} The file path where the V8 heap snapshot is to be saved. If not specified, a file name with the pattern `'Heap-${yyyymmdd}-${hhmmss}-${pid}-${thread_id}.heapsnapshot'` will be generated, where `{pid}` will be the PID of the Node.js process, `{thread_id}` will be `0` when `writeHeapSnapshot()` is called from the main Node.js thread or the id of a worker thread.",
                  "name": "filename",
                  "type": "string",
                  "desc": "The file path where the V8 heap snapshot is to be saved. If not specified, a file name with the pattern `'Heap-${yyyymmdd}-${hhmmss}-${pid}-${thread_id}.heapsnapshot'` will be generated, where `{pid}` will be the PID of the Node.js process, `{thread_id}` will be `0` when `writeHeapSnapshot()` is called from the main Node.js thread or the id of a worker thread."
                }
              ]
            }
          ],
          "desc": "<p>Generates a snapshot of the current V8 heap and writes it to a JSON\nfile. This file is intended to be used with tools such as Chrome\nDevTools. The JSON schema is undocumented and specific to the V8\nengine, and may change from one version of V8 to the next.</p>\n<p>A heap snapshot is specific to a single V8 isolate. When using\n<a href=\"worker_threads.html\">worker threads</a>, a heap snapshot generated from the main thread will\nnot contain any information about the workers, and vice versa.</p>\n<p>Creating a heap snapshot requires memory about twice the size of the heap at\nthe time the snapshot is created. This results in the risk of OOM killers\nterminating the process.</p>\n<p>Generating a snapshot is a synchronous operation which blocks the event loop\nfor a duration depending on the heap size.</p>\n<pre><code class=\"language-js\">const { writeHeapSnapshot } = require('node:v8');\nconst {\n  Worker,\n  isMainThread,\n  parentPort,\n} = require('node:worker_threads');\n\nif (isMainThread) {\n  const worker = new Worker(__filename);\n\n  worker.once('message', (filename) => {\n    console.log(`worker heapdump: ${filename}`);\n    // Now get a heapdump for the main thread.\n    console.log(`main thread heapdump: ${writeHeapSnapshot()}`);\n  });\n\n  // Tell the worker to create a heapdump.\n  worker.postMessage('heapdump');\n} else {\n  parentPort.once('message', (message) => {\n    if (message === 'heapdump') {\n      // Generate a heapdump for the worker\n      // and return the filename to the parent.\n      parentPort.postMessage(writeHeapSnapshot());\n    }\n  });\n}\n</code></pre>"
        },
        {
          "textRaw": "`v8.setHeapSnapshotNearHeapLimit(limit)`",
          "type": "method",
          "name": "setHeapSnapshotNearHeapLimit",
          "meta": {
            "added": [
              "v18.10.0"
            ],
            "changes": []
          },
          "stability": 1,
          "stabilityText": "Experimental",
          "signatures": [
            {
              "params": [
                {
                  "textRaw": "`limit` {integer}",
                  "name": "limit",
                  "type": "integer"
                }
              ]
            }
          ],
          "desc": "<p>The API is a no-op if <code>--heapsnapshot-near-heap-limit</code> is already set from the\ncommand line or the API is called more than once. <code>limit</code> must be a positive\ninteger. See <a href=\"cli.html#--heapsnapshot-near-heap-limitmax_count\"><code>--heapsnapshot-near-heap-limit</code></a> for more information.</p>"
        }
      ],
      "modules": [
        {
          "textRaw": "Serialization API",
          "name": "serialization_api",
          "desc": "<p>The serialization API provides means of serializing JavaScript values in a way\nthat is compatible with the <a href=\"https://developer.mozilla.org/en-US/docs/Web/API/Web_Workers_API/Structured_clone_algorithm\">HTML structured clone algorithm</a>.</p>\n<p>The format is backward-compatible (i.e. safe to store to disk).\nEqual JavaScript values may result in different serialized output.</p>",
          "methods": [
            {
              "textRaw": "`v8.serialize(value)`",
              "type": "method",
              "name": "serialize",
              "meta": {
                "added": [
                  "v8.0.0"
                ],
                "changes": []
              },
              "signatures": [
                {
                  "return": {
                    "textRaw": "Returns: {Buffer}",
                    "name": "return",
                    "type": "Buffer"
                  },
                  "params": [
                    {
                      "textRaw": "`value` {any}",
                      "name": "value",
                      "type": "any"
                    }
                  ]
                }
              ],
              "desc": "<p>Uses a <a href=\"#class-v8defaultserializer\"><code>DefaultSerializer</code></a> to serialize <code>value</code> into a buffer.</p>\n<p><a href=\"errors.html#err_buffer_too_large\"><code>ERR_BUFFER_TOO_LARGE</code></a> will be thrown when trying to\nserialize a huge object which requires buffer\nlarger than <a href=\"buffer.html#bufferconstantsmax_length\"><code>buffer.constants.MAX_LENGTH</code></a>.</p>"
            },
            {
              "textRaw": "`v8.deserialize(buffer)`",
              "type": "method",
              "name": "deserialize",
              "meta": {
                "added": [
                  "v8.0.0"
                ],
                "changes": []
              },
              "signatures": [
                {
                  "params": [
                    {
                      "textRaw": "`buffer` {Buffer|TypedArray|DataView} A buffer returned by [`serialize()`][].",
                      "name": "buffer",
                      "type": "Buffer|TypedArray|DataView",
                      "desc": "A buffer returned by [`serialize()`][]."
                    }
                  ]
                }
              ],
              "desc": "<p>Uses a <a href=\"#class-v8defaultdeserializer\"><code>DefaultDeserializer</code></a> with default options to read a JS value\nfrom a buffer.</p>"
            }
          ],
          "classes": [
            {
              "textRaw": "Class: `v8.Serializer`",
              "type": "class",
              "name": "v8.Serializer",
              "meta": {
                "added": [
                  "v8.0.0"
                ],
                "changes": []
              },
              "methods": [
                {
                  "textRaw": "`serializer.writeHeader()`",
                  "type": "method",
                  "name": "writeHeader",
                  "signatures": [
                    {
                      "params": []
                    }
                  ],
                  "desc": "<p>Writes out a header, which includes the serialization format version.</p>"
                },
                {
                  "textRaw": "`serializer.writeValue(value)`",
                  "type": "method",
                  "name": "writeValue",
                  "signatures": [
                    {
                      "params": [
                        {
                          "textRaw": "`value` {any}",
                          "name": "value",
                          "type": "any"
                        }
                      ]
                    }
                  ],
                  "desc": "<p>Serializes a JavaScript value and adds the serialized representation to the\ninternal buffer.</p>\n<p>This throws an error if <code>value</code> cannot be serialized.</p>"
                },
                {
                  "textRaw": "`serializer.releaseBuffer()`",
                  "type": "method",
                  "name": "releaseBuffer",
                  "signatures": [
                    {
                      "return": {
                        "textRaw": "Returns: {Buffer}",
                        "name": "return",
                        "type": "Buffer"
                      },
                      "params": []
                    }
                  ],
                  "desc": "<p>Returns the stored internal buffer. This serializer should not be used once\nthe buffer is released. Calling this method results in undefined behavior\nif a previous write has failed.</p>"
                },
                {
                  "textRaw": "`serializer.transferArrayBuffer(id, arrayBuffer)`",
                  "type": "method",
                  "name": "transferArrayBuffer",
                  "signatures": [
                    {
                      "params": [
                        {
                          "textRaw": "`id` {integer} A 32-bit unsigned integer.",
                          "name": "id",
                          "type": "integer",
                          "desc": "A 32-bit unsigned integer."
                        },
                        {
                          "textRaw": "`arrayBuffer` {ArrayBuffer} An `ArrayBuffer` instance.",
                          "name": "arrayBuffer",
                          "type": "ArrayBuffer",
                          "desc": "An `ArrayBuffer` instance."
                        }
                      ]
                    }
                  ],
                  "desc": "<p>Marks an <code>ArrayBuffer</code> as having its contents transferred out of band.\nPass the corresponding <code>ArrayBuffer</code> in the deserializing context to\n<a href=\"#deserializertransferarraybufferid-arraybuffer\"><code>deserializer.transferArrayBuffer()</code></a>.</p>"
                },
                {
                  "textRaw": "`serializer.writeUint32(value)`",
                  "type": "method",
                  "name": "writeUint32",
                  "signatures": [
                    {
                      "params": [
                        {
                          "textRaw": "`value` {integer}",
                          "name": "value",
                          "type": "integer"
                        }
                      ]
                    }
                  ],
                  "desc": "<p>Write a raw 32-bit unsigned integer.\nFor use inside of a custom <a href=\"#serializer_writehostobjectobject\"><code>serializer._writeHostObject()</code></a>.</p>"
                },
                {
                  "textRaw": "`serializer.writeUint64(hi, lo)`",
                  "type": "method",
                  "name": "writeUint64",
                  "signatures": [
                    {
                      "params": [
                        {
                          "textRaw": "`hi` {integer}",
                          "name": "hi",
                          "type": "integer"
                        },
                        {
                          "textRaw": "`lo` {integer}",
                          "name": "lo",
                          "type": "integer"
                        }
                      ]
                    }
                  ],
                  "desc": "<p>Write a raw 64-bit unsigned integer, split into high and low 32-bit parts.\nFor use inside of a custom <a href=\"#serializer_writehostobjectobject\"><code>serializer._writeHostObject()</code></a>.</p>"
                },
                {
                  "textRaw": "`serializer.writeDouble(value)`",
                  "type": "method",
                  "name": "writeDouble",
                  "signatures": [
                    {
                      "params": [
                        {
                          "textRaw": "`value` {number}",
                          "name": "value",
                          "type": "number"
                        }
                      ]
                    }
                  ],
                  "desc": "<p>Write a JS <code>number</code> value.\nFor use inside of a custom <a href=\"#serializer_writehostobjectobject\"><code>serializer._writeHostObject()</code></a>.</p>"
                },
                {
                  "textRaw": "`serializer.writeRawBytes(buffer)`",
                  "type": "method",
                  "name": "writeRawBytes",
                  "signatures": [
                    {
                      "params": [
                        {
                          "textRaw": "`buffer` {Buffer|TypedArray|DataView}",
                          "name": "buffer",
                          "type": "Buffer|TypedArray|DataView"
                        }
                      ]
                    }
                  ],
                  "desc": "<p>Write raw bytes into the serializer's internal buffer. The deserializer\nwill require a way to compute the length of the buffer.\nFor use inside of a custom <a href=\"#serializer_writehostobjectobject\"><code>serializer._writeHostObject()</code></a>.</p>"
                },
                {
                  "textRaw": "`serializer._writeHostObject(object)`",
                  "type": "method",
                  "name": "_writeHostObject",
                  "signatures": [
                    {
                      "params": [
                        {
                          "textRaw": "`object` {Object}",
                          "name": "object",
                          "type": "Object"
                        }
                      ]
                    }
                  ],
                  "desc": "<p>This method is called to write some kind of host object, i.e. an object created\nby native C++ bindings. If it is not possible to serialize <code>object</code>, a suitable\nexception should be thrown.</p>\n<p>This method is not present on the <code>Serializer</code> class itself but can be provided\nby subclasses.</p>"
                },
                {
                  "textRaw": "`serializer._getDataCloneError(message)`",
                  "type": "method",
                  "name": "_getDataCloneError",
                  "signatures": [
                    {
                      "params": [
                        {
                          "textRaw": "`message` {string}",
                          "name": "message",
                          "type": "string"
                        }
                      ]
                    }
                  ],
                  "desc": "<p>This method is called to generate error objects that will be thrown when an\nobject can not be cloned.</p>\n<p>This method defaults to the <a href=\"errors.html#class-error\"><code>Error</code></a> constructor and can be overridden on\nsubclasses.</p>"
                },
                {
                  "textRaw": "`serializer._getSharedArrayBufferId(sharedArrayBuffer)`",
                  "type": "method",
                  "name": "_getSharedArrayBufferId",
                  "signatures": [
                    {
                      "params": [
                        {
                          "textRaw": "`sharedArrayBuffer` {SharedArrayBuffer}",
                          "name": "sharedArrayBuffer",
                          "type": "SharedArrayBuffer"
                        }
                      ]
                    }
                  ],
                  "desc": "<p>This method is called when the serializer is going to serialize a\n<code>SharedArrayBuffer</code> object. It must return an unsigned 32-bit integer ID for\nthe object, using the same ID if this <code>SharedArrayBuffer</code> has already been\nserialized. When deserializing, this ID will be passed to\n<a href=\"#deserializertransferarraybufferid-arraybuffer\"><code>deserializer.transferArrayBuffer()</code></a>.</p>\n<p>If the object cannot be serialized, an exception should be thrown.</p>\n<p>This method is not present on the <code>Serializer</code> class itself but can be provided\nby subclasses.</p>"
                },
                {
                  "textRaw": "`serializer._setTreatArrayBufferViewsAsHostObjects(flag)`",
                  "type": "method",
                  "name": "_setTreatArrayBufferViewsAsHostObjects",
                  "signatures": [
                    {
                      "params": [
                        {
                          "textRaw": "`flag` {boolean} **Default:** `false`",
                          "name": "flag",
                          "type": "boolean",
                          "default": "`false`"
                        }
                      ]
                    }
                  ],
                  "desc": "<p>Indicate whether to treat <code>TypedArray</code> and <code>DataView</code> objects as\nhost objects, i.e. pass them to <a href=\"#serializer_writehostobjectobject\"><code>serializer._writeHostObject()</code></a>.</p>"
                }
              ],
              "signatures": [
                {
                  "params": [],
                  "desc": "<p>Creates a new <code>Serializer</code> object.</p>"
                }
              ]
            },
            {
              "textRaw": "Class: `v8.Deserializer`",
              "type": "class",
              "name": "v8.Deserializer",
              "meta": {
                "added": [
                  "v8.0.0"
                ],
                "changes": []
              },
              "methods": [
                {
                  "textRaw": "`deserializer.readHeader()`",
                  "type": "method",
                  "name": "readHeader",
                  "signatures": [
                    {
                      "params": []
                    }
                  ],
                  "desc": "<p>Reads and validates a header (including the format version).\nMay, for example, reject an invalid or unsupported wire format. In that case,\nan <code>Error</code> is thrown.</p>"
                },
                {
                  "textRaw": "`deserializer.readValue()`",
                  "type": "method",
                  "name": "readValue",
                  "signatures": [
                    {
                      "params": []
                    }
                  ],
                  "desc": "<p>Deserializes a JavaScript value from the buffer and returns it.</p>"
                },
                {
                  "textRaw": "`deserializer.transferArrayBuffer(id, arrayBuffer)`",
                  "type": "method",
                  "name": "transferArrayBuffer",
                  "signatures": [
                    {
                      "params": [
                        {
                          "textRaw": "`id` {integer} A 32-bit unsigned integer.",
                          "name": "id",
                          "type": "integer",
                          "desc": "A 32-bit unsigned integer."
                        },
                        {
                          "textRaw": "`arrayBuffer` {ArrayBuffer|SharedArrayBuffer} An `ArrayBuffer` instance.",
                          "name": "arrayBuffer",
                          "type": "ArrayBuffer|SharedArrayBuffer",
                          "desc": "An `ArrayBuffer` instance."
                        }
                      ]
                    }
                  ],
                  "desc": "<p>Marks an <code>ArrayBuffer</code> as having its contents transferred out of band.\nPass the corresponding <code>ArrayBuffer</code> in the serializing context to\n<a href=\"#serializertransferarraybufferid-arraybuffer\"><code>serializer.transferArrayBuffer()</code></a> (or return the <code>id</code> from\n<a href=\"#serializer_getsharedarraybufferidsharedarraybuffer\"><code>serializer._getSharedArrayBufferId()</code></a> in the case of <code>SharedArrayBuffer</code>s).</p>"
                },
                {
                  "textRaw": "`deserializer.getWireFormatVersion()`",
                  "type": "method",
                  "name": "getWireFormatVersion",
                  "signatures": [
                    {
                      "return": {
                        "textRaw": "Returns: {integer}",
                        "name": "return",
                        "type": "integer"
                      },
                      "params": []
                    }
                  ],
                  "desc": "<p>Reads the underlying wire format version. Likely mostly to be useful to\nlegacy code reading old wire format versions. May not be called before\n<code>.readHeader()</code>.</p>"
                },
                {
                  "textRaw": "`deserializer.readUint32()`",
                  "type": "method",
                  "name": "readUint32",
                  "signatures": [
                    {
                      "return": {
                        "textRaw": "Returns: {integer}",
                        "name": "return",
                        "type": "integer"
                      },
                      "params": []
                    }
                  ],
                  "desc": "<p>Read a raw 32-bit unsigned integer and return it.\nFor use inside of a custom <a href=\"#deserializer_readhostobject\"><code>deserializer._readHostObject()</code></a>.</p>"
                },
                {
                  "textRaw": "`deserializer.readUint64()`",
                  "type": "method",
                  "name": "readUint64",
                  "signatures": [
                    {
                      "return": {
                        "textRaw": "Returns: {integer\\[]}",
                        "name": "return",
                        "type": "integer\\[]"
                      },
                      "params": []
                    }
                  ],
                  "desc": "<p>Read a raw 64-bit unsigned integer and return it as an array <code>[hi, lo]</code>\nwith two 32-bit unsigned integer entries.\nFor use inside of a custom <a href=\"#deserializer_readhostobject\"><code>deserializer._readHostObject()</code></a>.</p>"
                },
                {
                  "textRaw": "`deserializer.readDouble()`",
                  "type": "method",
                  "name": "readDouble",
                  "signatures": [
                    {
                      "return": {
                        "textRaw": "Returns: {number}",
                        "name": "return",
                        "type": "number"
                      },
                      "params": []
                    }
                  ],
                  "desc": "<p>Read a JS <code>number</code> value.\nFor use inside of a custom <a href=\"#deserializer_readhostobject\"><code>deserializer._readHostObject()</code></a>.</p>"
                },
                {
                  "textRaw": "`deserializer.readRawBytes(length)`",
                  "type": "method",
                  "name": "readRawBytes",
                  "signatures": [
                    {
                      "return": {
                        "textRaw": "Returns: {Buffer}",
                        "name": "return",
                        "type": "Buffer"
                      },
                      "params": [
                        {
                          "textRaw": "`length` {integer}",
                          "name": "length",
                          "type": "integer"
                        }
                      ]
                    }
                  ],
                  "desc": "<p>Read raw bytes from the deserializer's internal buffer. The <code>length</code> parameter\nmust correspond to the length of the buffer that was passed to\n<a href=\"#serializerwriterawbytesbuffer\"><code>serializer.writeRawBytes()</code></a>.\nFor use inside of a custom <a href=\"#deserializer_readhostobject\"><code>deserializer._readHostObject()</code></a>.</p>"
                },
                {
                  "textRaw": "`deserializer._readHostObject()`",
                  "type": "method",
                  "name": "_readHostObject",
                  "signatures": [
                    {
                      "params": []
                    }
                  ],
                  "desc": "<p>This method is called to read some kind of host object, i.e. an object that is\ncreated by native C++ bindings. If it is not possible to deserialize the data,\na suitable exception should be thrown.</p>\n<p>This method is not present on the <code>Deserializer</code> class itself but can be\nprovided by subclasses.</p>"
                }
              ],
              "signatures": [
                {
                  "params": [
                    {
                      "textRaw": "`buffer` {Buffer|TypedArray|DataView} A buffer returned by [`serializer.releaseBuffer()`][].",
                      "name": "buffer",
                      "type": "Buffer|TypedArray|DataView",
                      "desc": "A buffer returned by [`serializer.releaseBuffer()`][]."
                    }
                  ],
                  "desc": "<p>Creates a new <code>Deserializer</code> object.</p>"
                }
              ]
            },
            {
              "textRaw": "Class: `v8.DefaultSerializer`",
              "type": "class",
              "name": "v8.DefaultSerializer",
              "meta": {
                "added": [
                  "v8.0.0"
                ],
                "changes": []
              },
              "desc": "<p>A subclass of <a href=\"#class-v8serializer\"><code>Serializer</code></a> that serializes <code>TypedArray</code>\n(in particular <a href=\"buffer.html\"><code>Buffer</code></a>) and <code>DataView</code> objects as host objects, and only\nstores the part of their underlying <code>ArrayBuffer</code>s that they are referring to.</p>"
            },
            {
              "textRaw": "Class: `v8.DefaultDeserializer`",
              "type": "class",
              "name": "v8.DefaultDeserializer",
              "meta": {
                "added": [
                  "v8.0.0"
                ],
                "changes": []
              },
              "desc": "<p>A subclass of <a href=\"#class-v8deserializer\"><code>Deserializer</code></a> corresponding to the format written by\n<a href=\"#class-v8defaultserializer\"><code>DefaultSerializer</code></a>.</p>"
            }
          ],
          "type": "module",
          "displayName": "Serialization API"
        },
        {
          "textRaw": "Promise hooks",
          "name": "promise_hooks",
          "desc": "<p>The <code>promiseHooks</code> interface can be used to track promise lifecycle events.\nTo track <em>all</em> async activity, see <a href=\"async_hooks.html\"><code>async_hooks</code></a> which internally uses this\nmodule to produce promise lifecycle events in addition to events for other\nasync resources. For request context management, see <a href=\"async_context.html#class-asynclocalstorage\"><code>AsyncLocalStorage</code></a>.</p>\n<pre><code class=\"language-mjs\">import { promiseHooks } from 'node:v8';\n\n// There are four lifecycle events produced by promises:\n\n// The `init` event represents the creation of a promise. This could be a\n// direct creation such as with `new Promise(...)` or a continuation such\n// as `then()` or `catch()`. It also happens whenever an async function is\n// called or does an `await`. If a continuation promise is created, the\n// `parent` will be the promise it is a continuation from.\nfunction init(promise, parent) {\n  console.log('a promise was created', { promise, parent });\n}\n\n// The `settled` event happens when a promise receives a resolution or\n// rejection value. This may happen synchronously such as when using\n// `Promise.resolve()` on non-promise input.\nfunction settled(promise) {\n  console.log('a promise resolved or rejected', { promise });\n}\n\n// The `before` event runs immediately before a `then()` or `catch()` handler\n// runs or an `await` resumes execution.\nfunction before(promise) {\n  console.log('a promise is about to call a then handler', { promise });\n}\n\n// The `after` event runs immediately after a `then()` handler runs or when\n// an `await` begins after resuming from another.\nfunction after(promise) {\n  console.log('a promise is done calling a then handler', { promise });\n}\n\n// Lifecycle hooks may be started and stopped individually\nconst stopWatchingInits = promiseHooks.onInit(init);\nconst stopWatchingSettleds = promiseHooks.onSettled(settled);\nconst stopWatchingBefores = promiseHooks.onBefore(before);\nconst stopWatchingAfters = promiseHooks.onAfter(after);\n\n// Or they may be started and stopped in groups\nconst stopHookSet = promiseHooks.createHook({\n  init,\n  settled,\n  before,\n  after,\n});\n\n// To stop a hook, call the function returned at its creation.\nstopWatchingInits();\nstopWatchingSettleds();\nstopWatchingBefores();\nstopWatchingAfters();\nstopHookSet();\n</code></pre>",
          "methods": [
            {
              "textRaw": "`promiseHooks.onInit(init)`",
              "type": "method",
              "name": "onInit",
              "meta": {
                "added": [
                  "v17.1.0",
                  "v16.14.0"
                ],
                "changes": []
              },
              "signatures": [
                {
                  "return": {
                    "textRaw": "Returns: {Function} Call to stop the hook.",
                    "name": "return",
                    "type": "Function",
                    "desc": "Call to stop the hook."
                  },
                  "params": [
                    {
                      "textRaw": "`init` {Function} The [`init` callback][] to call when a promise is created.",
                      "name": "init",
                      "type": "Function",
                      "desc": "The [`init` callback][] to call when a promise is created."
                    }
                  ]
                }
              ],
              "desc": "<p><strong>The <code>init</code> hook must be a plain function. Providing an async function will\nthrow as it would produce an infinite microtask loop.</strong></p>\n<pre><code class=\"language-mjs\">import { promiseHooks } from 'node:v8';\n\nconst stop = promiseHooks.onInit((promise, parent) => {});\n</code></pre>\n<pre><code class=\"language-cjs\">const { promiseHooks } = require('node:v8');\n\nconst stop = promiseHooks.onInit((promise, parent) => {});\n</code></pre>"
            },
            {
              "textRaw": "`promiseHooks.onSettled(settled)`",
              "type": "method",
              "name": "onSettled",
              "meta": {
                "added": [
                  "v17.1.0",
                  "v16.14.0"
                ],
                "changes": []
              },
              "signatures": [
                {
                  "return": {
                    "textRaw": "Returns: {Function} Call to stop the hook.",
                    "name": "return",
                    "type": "Function",
                    "desc": "Call to stop the hook."
                  },
                  "params": [
                    {
                      "textRaw": "`settled` {Function} The [`settled` callback][] to call when a promise is resolved or rejected.",
                      "name": "settled",
                      "type": "Function",
                      "desc": "The [`settled` callback][] to call when a promise is resolved or rejected."
                    }
                  ]
                }
              ],
              "desc": "<p><strong>The <code>settled</code> hook must be a plain function. Providing an async function will\nthrow as it would produce an infinite microtask loop.</strong></p>\n<pre><code class=\"language-mjs\">import { promiseHooks } from 'node:v8';\n\nconst stop = promiseHooks.onSettled((promise) => {});\n</code></pre>\n<pre><code class=\"language-cjs\">const { promiseHooks } = require('node:v8');\n\nconst stop = promiseHooks.onSettled((promise) => {});\n</code></pre>"
            },
            {
              "textRaw": "`promiseHooks.onBefore(before)`",
              "type": "method",
              "name": "onBefore",
              "meta": {
                "added": [
                  "v17.1.0",
                  "v16.14.0"
                ],
                "changes": []
              },
              "signatures": [
                {
                  "return": {
                    "textRaw": "Returns: {Function} Call to stop the hook.",
                    "name": "return",
                    "type": "Function",
                    "desc": "Call to stop the hook."
                  },
                  "params": [
                    {
                      "textRaw": "`before` {Function} The [`before` callback][] to call before a promise continuation executes.",
                      "name": "before",
                      "type": "Function",
                      "desc": "The [`before` callback][] to call before a promise continuation executes."
                    }
                  ]
                }
              ],
              "desc": "<p><strong>The <code>before</code> hook must be a plain function. Providing an async function will\nthrow as it would produce an infinite microtask loop.</strong></p>\n<pre><code class=\"language-mjs\">import { promiseHooks } from 'node:v8';\n\nconst stop = promiseHooks.onBefore((promise) => {});\n</code></pre>\n<pre><code class=\"language-cjs\">const { promiseHooks } = require('node:v8');\n\nconst stop = promiseHooks.onBefore((promise) => {});\n</code></pre>"
            },
            {
              "textRaw": "`promiseHooks.onAfter(after)`",
              "type": "method",
              "name": "onAfter",
              "meta": {
                "added": [
                  "v17.1.0",
                  "v16.14.0"
                ],
                "changes": []
              },
              "signatures": [
                {
                  "return": {
                    "textRaw": "Returns: {Function} Call to stop the hook.",
                    "name": "return",
                    "type": "Function",
                    "desc": "Call to stop the hook."
                  },
                  "params": [
                    {
                      "textRaw": "`after` {Function} The [`after` callback][] to call after a promise continuation executes.",
                      "name": "after",
                      "type": "Function",
                      "desc": "The [`after` callback][] to call after a promise continuation executes."
                    }
                  ]
                }
              ],
              "desc": "<p><strong>The <code>after</code> hook must be a plain function. Providing an async function will\nthrow as it would produce an infinite microtask loop.</strong></p>\n<pre><code class=\"language-mjs\">import { promiseHooks } from 'node:v8';\n\nconst stop = promiseHooks.onAfter((promise) => {});\n</code></pre>\n<pre><code class=\"language-cjs\">const { promiseHooks } = require('node:v8');\n\nconst stop = promiseHooks.onAfter((promise) => {});\n</code></pre>"
            },
            {
              "textRaw": "`promiseHooks.createHook(callbacks)`",
              "type": "method",
              "name": "createHook",
              "meta": {
                "added": [
                  "v17.1.0",
                  "v16.14.0"
                ],
                "changes": []
              },
              "signatures": [
                {
                  "return": {
                    "textRaw": "Returns: {Function} Used for disabling hooks",
                    "name": "return",
                    "type": "Function",
                    "desc": "Used for disabling hooks"
                  },
                  "params": [
                    {
                      "textRaw": "`callbacks` {Object} The [Hook Callbacks][] to register",
                      "name": "callbacks",
                      "type": "Object",
                      "desc": "The [Hook Callbacks][] to register",
                      "options": [
                        {
                          "textRaw": "`init` {Function} The [`init` callback][].",
                          "name": "init",
                          "type": "Function",
                          "desc": "The [`init` callback][]."
                        },
                        {
                          "textRaw": "`before` {Function} The [`before` callback][].",
                          "name": "before",
                          "type": "Function",
                          "desc": "The [`before` callback][]."
                        },
                        {
                          "textRaw": "`after` {Function} The [`after` callback][].",
                          "name": "after",
                          "type": "Function",
                          "desc": "The [`after` callback][]."
                        },
                        {
                          "textRaw": "`settled` {Function} The [`settled` callback][].",
                          "name": "settled",
                          "type": "Function",
                          "desc": "The [`settled` callback][]."
                        }
                      ]
                    }
                  ]
                }
              ],
              "desc": "<p><strong>The hook callbacks must be plain functions. Providing async functions will\nthrow as it would produce an infinite microtask loop.</strong></p>\n<p>Registers functions to be called for different lifetime events of each promise.</p>\n<p>The callbacks <code>init()</code>/<code>before()</code>/<code>after()</code>/<code>settled()</code> are called for the\nrespective events during a promise's lifetime.</p>\n<p>All callbacks are optional. For example, if only promise creation needs to\nbe tracked, then only the <code>init</code> callback needs to be passed. The\nspecifics of all functions that can be passed to <code>callbacks</code> is in the\n<a href=\"#hook-callbacks\">Hook Callbacks</a> section.</p>\n<pre><code class=\"language-mjs\">import { promiseHooks } from 'node:v8';\n\nconst stopAll = promiseHooks.createHook({\n  init(promise, parent) {},\n});\n</code></pre>\n<pre><code class=\"language-cjs\">const { promiseHooks } = require('node:v8');\n\nconst stopAll = promiseHooks.createHook({\n  init(promise, parent) {},\n});\n</code></pre>"
            }
          ],
          "modules": [
            {
              "textRaw": "Hook callbacks",
              "name": "hook_callbacks",
              "desc": "<p>Key events in the lifetime of a promise have been categorized into four areas:\ncreation of a promise, before/after a continuation handler is called or around\nan await, and when the promise resolves or rejects.</p>\n<p>While these hooks are similar to those of <a href=\"async_hooks.html\"><code>async_hooks</code></a> they lack a\n<code>destroy</code> hook. Other types of async resources typically represent sockets or\nfile descriptors which have a distinct \"closed\" state to express the <code>destroy</code>\nlifecycle event while promises remain usable for as long as code can still\nreach them. Garbage collection tracking is used to make promises fit into the\n<code>async_hooks</code> event model, however this tracking is very expensive and they may\nnot necessarily ever even be garbage collected.</p>\n<p>Because promises are asynchronous resources whose lifecycle is tracked\nvia the promise hooks mechanism, the <code>init()</code>, <code>before()</code>, <code>after()</code>, and\n<code>settled()</code> callbacks <em>must not</em> be async functions as they create more\npromises which would produce an infinite loop.</p>\n<p>While this API is used to feed promise events into <a href=\"async_hooks.html\"><code>async_hooks</code></a>, the\nordering between the two is undefined. Both APIs are multi-tenant\nand therefore could produce events in any order relative to each other.</p>",
              "methods": [
                {
                  "textRaw": "`init(promise, parent)`",
                  "type": "method",
                  "name": "init",
                  "signatures": [
                    {
                      "params": [
                        {
                          "textRaw": "`promise` {Promise} The promise being created.",
                          "name": "promise",
                          "type": "Promise",
                          "desc": "The promise being created."
                        },
                        {
                          "textRaw": "`parent` {Promise} The promise continued from, if applicable.",
                          "name": "parent",
                          "type": "Promise",
                          "desc": "The promise continued from, if applicable."
                        }
                      ]
                    }
                  ],
                  "desc": "<p>Called when a promise is constructed. This <em>does not</em> mean that corresponding\n<code>before</code>/<code>after</code> events will occur, only that the possibility exists. This will\nhappen if a promise is created without ever getting a continuation.</p>"
                },
                {
                  "textRaw": "`before(promise)`",
                  "type": "method",
                  "name": "before",
                  "signatures": [
                    {
                      "params": [
                        {
                          "textRaw": "`promise` {Promise}",
                          "name": "promise",
                          "type": "Promise"
                        }
                      ]
                    }
                  ],
                  "desc": "<p>Called before a promise continuation executes. This can be in the form of\n<code>then()</code>, <code>catch()</code>, or <code>finally()</code> handlers or an <code>await</code> resuming.</p>\n<p>The <code>before</code> callback will be called 0 to N times. The <code>before</code> callback\nwill typically be called 0 times if no continuation was ever made for the\npromise. The <code>before</code> callback may be called many times in the case where\nmany continuations have been made from the same promise.</p>"
                },
                {
                  "textRaw": "`after(promise)`",
                  "type": "method",
                  "name": "after",
                  "signatures": [
                    {
                      "params": [
                        {
                          "textRaw": "`promise` {Promise}",
                          "name": "promise",
                          "type": "Promise"
                        }
                      ]
                    }
                  ],
                  "desc": "<p>Called immediately after a promise continuation executes. This may be after a\n<code>then()</code>, <code>catch()</code>, or <code>finally()</code> handler or before an <code>await</code> after another\n<code>await</code>.</p>"
                },
                {
                  "textRaw": "`settled(promise)`",
                  "type": "method",
                  "name": "settled",
                  "signatures": [
                    {
                      "params": [
                        {
                          "textRaw": "`promise` {Promise}",
                          "name": "promise",
                          "type": "Promise"
                        }
                      ]
                    }
                  ],
                  "desc": "<p>Called when the promise receives a resolution or rejection value. This may\noccur synchronously in the case of <code>Promise.resolve()</code> or <code>Promise.reject()</code>.</p>"
                }
              ],
              "type": "module",
              "displayName": "Hook callbacks"
            }
          ],
          "type": "module",
          "displayName": "Promise hooks"
        },
        {
          "textRaw": "Startup Snapshot API",
          "name": "startup_snapshot_api",
          "meta": {
            "added": [
              "v18.6.0"
            ],
            "changes": []
          },
          "stability": 1,
          "stabilityText": "Experimental",
<<<<<<< HEAD
          "desc": "<p>The <code>v8.startupSnapshot</code> interface can be used to add serialization and\ndeserialization hooks for custom startup snapshots. Currently the startup\nsnapshots can only be built into the Node.js binary from source.</p>\n<pre><code class=\"language-console\">$ cd /path/to/node\n$ ./configure --node-snapshot-main=entry.js\n$ make node\n# This binary contains the result of the execution of entry.js\n$ out/Release/node\n</code></pre>\n<p>In the example above, <code>entry.js</code> can use methods from the <code>v8.startupSnapshot</code>\ninterface to specify how to save information for custom objects in the snapshot\nduring serialization and how the information can be used to synchronize these\nobjects during deserialization of the snapshot. For example, if the <code>entry.js</code>\ncontains the following script:</p>\n<pre><code class=\"language-cjs\">'use strict';\n\nconst fs = require('node:fs');\nconst zlib = require('node:zlib');\nconst path = require('node:path');\nconst assert = require('node:assert');\n\nconst {\n  isBuildingSnapshot,\n  addSerializeCallback,\n  addDeserializeCallback,\n  setDeserializeMainFunction,\n} = require('node:v8').startupSnapshot;\n\nconst filePath = path.resolve(__dirname, '../x1024.txt');\nconst storage = {};\n\nassert(isBuildingSnapshot());\n\naddSerializeCallback(({ filePath }) => {\n  storage[filePath] = zlib.gzipSync(fs.readFileSync(filePath));\n}, { filePath });\n\naddDeserializeCallback(({ filePath }) => {\n  storage[filePath] = zlib.gunzipSync(storage[filePath]);\n}, { filePath });\n\nsetDeserializeMainFunction(({ filePath }) => {\n  console.log(storage[filePath].toString());\n}, { filePath });\n</code></pre>\n<p>The resulted binary will simply print the data deserialized from the snapshot\nduring start up:</p>\n<pre><code class=\"language-console\">$ out/Release/node\n# Prints content of ./test/fixtures/x1024.txt\n</code></pre>\n<p>Currently the API is only available to a Node.js instance launched from the\ndefault snapshot, that is, the application deserialized from a user-land\nsnapshot cannot use these APIs again.</p>",
=======
          "desc": "<p>The <code>v8.startupSnapshot</code> interface can be used to add serialization and\ndeserialization hooks for custom startup snapshots.</p>\n<pre><code class=\"language-console\">$ node --snapshot-blob snapshot.blob --build-snapshot entry.js\n# This launches a process with the snapshot\n$ node --snapshot-blob snapshot.blob\n</code></pre>\n<p>In the example above, <code>entry.js</code> can use methods from the <code>v8.startupSnapshot</code>\ninterface to specify how to save information for custom objects in the snapshot\nduring serialization and how the information can be used to synchronize these\nobjects during deserialization of the snapshot. For example, if the <code>entry.js</code>\ncontains the following script:</p>\n<pre><code class=\"language-cjs\">'use strict';\n\nconst fs = require('node:fs');\nconst zlib = require('node:zlib');\nconst path = require('node:path');\nconst assert = require('node:assert');\n\nconst v8 = require('node:v8');\n\nclass BookShelf {\n  storage = new Map();\n\n  // Reading a series of files from directory and store them into storage.\n  constructor(directory, books) {\n    for (const book of books) {\n      this.storage.set(book, fs.readFileSync(path.join(directory, book)));\n    }\n  }\n\n  static compressAll(shelf) {\n    for (const [ book, content ] of shelf.storage) {\n      shelf.storage.set(book, zlib.gzipSync(content));\n    }\n  }\n\n  static decompressAll(shelf) {\n    for (const [ book, content ] of shelf.storage) {\n      shelf.storage.set(book, zlib.gunzipSync(content));\n    }\n  }\n}\n\n// __dirname here is where the snapshot script is placed\n// during snapshot building time.\nconst shelf = new BookShelf(__dirname, [\n  'book1.en_US.txt',\n  'book1.es_ES.txt',\n  'book2.zh_CN.txt',\n]);\n\nassert(v8.startupSnapshot.isBuildingSnapshot());\n// On snapshot serialization, compress the books to reduce size.\nv8.startupSnapshot.addSerializeCallback(BookShelf.compressAll, shelf);\n// On snapshot deserialization, decompress the books.\nv8.startupSnapshot.addDeserializeCallback(BookShelf.decompressAll, shelf);\nv8.startupSnapshot.setDeserializeMainFunction((shelf) => {\n  // process.env and process.argv are refreshed during snapshot\n  // deserialization.\n  const lang = process.env.BOOK_LANG || 'en_US';\n  const book = process.argv[1];\n  const name = `${book}.${lang}.txt`;\n  console.log(shelf.storage.get(name));\n}, shelf);\n</code></pre>\n<p>The resulted binary will get print the data deserialized from the snapshot\nduring start up, using the refreshed <code>process.env</code> and <code>process.argv</code> of\nthe launched process:</p>\n<pre><code class=\"language-console\">$ BOOK_LANG=es_ES node --snapshot-blob snapshot.blob book1\n# Prints content of book1.es_ES.txt deserialized from the snapshot.\n</code></pre>\n<p>Currently the application deserialized from a user-land snapshot cannot\nbe snapshotted again, so these APIs are only available to applications\nthat are not deserialized from a user-land snapshot.</p>",
>>>>>>> 8a2d13a7
          "methods": [
            {
              "textRaw": "`v8.startupSnapshot.addSerializeCallback(callback[, data])`",
              "type": "method",
              "name": "addSerializeCallback",
              "meta": {
                "added": [
                  "v18.6.0"
                ],
                "changes": []
              },
              "signatures": [
                {
                  "params": [
                    {
                      "textRaw": "`callback` {Function} Callback to be invoked before serialization.",
                      "name": "callback",
                      "type": "Function",
                      "desc": "Callback to be invoked before serialization."
                    },
                    {
                      "textRaw": "`data` {any} Optional data that will be passed to the `callback` when it gets called.",
                      "name": "data",
                      "type": "any",
                      "desc": "Optional data that will be passed to the `callback` when it gets called."
                    }
                  ]
                }
              ],
              "desc": "<p>Add a callback that will be called when the Node.js instance is about to\nget serialized into a snapshot and exit. This can be used to release\nresources that should not or cannot be serialized or to convert user data\ninto a form more suitable for serialization.</p>"
            },
            {
              "textRaw": "`v8.startupSnapshot.addDeserializeCallback(callback[, data])`",
              "type": "method",
              "name": "addDeserializeCallback",
              "meta": {
                "added": [
                  "v18.6.0"
                ],
                "changes": []
              },
              "signatures": [
                {
                  "params": [
                    {
                      "textRaw": "`callback` {Function} Callback to be invoked after the snapshot is deserialized.",
                      "name": "callback",
                      "type": "Function",
                      "desc": "Callback to be invoked after the snapshot is deserialized."
                    },
                    {
                      "textRaw": "`data` {any} Optional data that will be passed to the `callback` when it gets called.",
                      "name": "data",
                      "type": "any",
                      "desc": "Optional data that will be passed to the `callback` when it gets called."
                    }
                  ]
                }
              ],
              "desc": "<p>Add a callback that will be called when the Node.js instance is deserialized\nfrom a snapshot. The <code>callback</code> and the <code>data</code> (if provided) will be\nserialized into the snapshot, they can be used to re-initialize the state\nof the application or to re-acquire resources that the application needs\nwhen the application is restarted from the snapshot.</p>"
            },
            {
              "textRaw": "`v8.startupSnapshot.setDeserializeMainFunction(callback[, data])`",
              "type": "method",
              "name": "setDeserializeMainFunction",
              "meta": {
                "added": [
                  "v18.6.0"
                ],
                "changes": []
              },
              "signatures": [
                {
                  "params": [
                    {
                      "textRaw": "`callback` {Function} Callback to be invoked as the entry point after the snapshot is deserialized.",
                      "name": "callback",
                      "type": "Function",
                      "desc": "Callback to be invoked as the entry point after the snapshot is deserialized."
                    },
                    {
                      "textRaw": "`data` {any} Optional data that will be passed to the `callback` when it gets called.",
                      "name": "data",
                      "type": "any",
                      "desc": "Optional data that will be passed to the `callback` when it gets called."
                    }
                  ]
                }
              ],
              "desc": "<p>This sets the entry point of the Node.js application when it is deserialized\nfrom a snapshot. This can be called only once in the snapshot building\nscript. If called, the deserialized application no longer needs an additional\nentry point script to start up and will simply invoke the callback along with\nthe deserialized data (if provided), otherwise an entry point script still\nneeds to be provided to the deserialized application.</p>"
            },
            {
              "textRaw": "`v8.startupSnapshot.isBuildingSnapshot()`",
              "type": "method",
              "name": "isBuildingSnapshot",
              "meta": {
                "added": [
                  "v18.6.0"
                ],
                "changes": []
              },
              "signatures": [
                {
                  "return": {
                    "textRaw": "Returns: {boolean}",
                    "name": "return",
                    "type": "boolean"
                  },
                  "params": []
                }
              ],
              "desc": "<p>Returns true if the Node.js instance is run to build a snapshot.</p>"
            }
          ],
          "type": "module",
          "displayName": "Startup Snapshot API"
<<<<<<< HEAD
=======
        }
      ],
      "classes": [
        {
          "textRaw": "Class: `v8.GCProfiler`",
          "type": "class",
          "name": "v8.GCProfiler",
          "meta": {
            "added": [
              "v18.15.0"
            ],
            "changes": []
          },
          "desc": "<p>This API collects GC data in current thread.</p>",
          "methods": [
            {
              "textRaw": "`profiler.start()`",
              "type": "method",
              "name": "start",
              "meta": {
                "added": [
                  "v18.15.0"
                ],
                "changes": []
              },
              "signatures": [
                {
                  "params": []
                }
              ],
              "desc": "<p>Start collecting GC data.</p>"
            },
            {
              "textRaw": "`profiler.stop()`",
              "type": "method",
              "name": "stop",
              "meta": {
                "added": [
                  "v18.15.0"
                ],
                "changes": []
              },
              "signatures": [
                {
                  "params": []
                }
              ],
              "desc": "<p>Stop collecting GC data and return an object.The content of object\nis as follows.</p>\n<pre><code class=\"language-json\">{\n  \"version\": 1,\n  \"startTime\": 1674059033862,\n  \"statistics\": [\n    {\n      \"gcType\": \"Scavenge\",\n      \"beforeGC\": {\n        \"heapStatistics\": {\n          \"totalHeapSize\": 5005312,\n          \"totalHeapSizeExecutable\": 524288,\n          \"totalPhysicalSize\": 5226496,\n          \"totalAvailableSize\": 4341325216,\n          \"totalGlobalHandlesSize\": 8192,\n          \"usedGlobalHandlesSize\": 2112,\n          \"usedHeapSize\": 4883840,\n          \"heapSizeLimit\": 4345298944,\n          \"mallocedMemory\": 254128,\n          \"externalMemory\": 225138,\n          \"peakMallocedMemory\": 181760\n        },\n        \"heapSpaceStatistics\": [\n          {\n            \"spaceName\": \"read_only_space\",\n            \"spaceSize\": 0,\n            \"spaceUsedSize\": 0,\n            \"spaceAvailableSize\": 0,\n            \"physicalSpaceSize\": 0\n          }\n        ]\n      },\n      \"cost\": 1574.14,\n      \"afterGC\": {\n        \"heapStatistics\": {\n          \"totalHeapSize\": 6053888,\n          \"totalHeapSizeExecutable\": 524288,\n          \"totalPhysicalSize\": 5500928,\n          \"totalAvailableSize\": 4341101384,\n          \"totalGlobalHandlesSize\": 8192,\n          \"usedGlobalHandlesSize\": 2112,\n          \"usedHeapSize\": 4059096,\n          \"heapSizeLimit\": 4345298944,\n          \"mallocedMemory\": 254128,\n          \"externalMemory\": 225138,\n          \"peakMallocedMemory\": 181760\n        },\n        \"heapSpaceStatistics\": [\n          {\n            \"spaceName\": \"read_only_space\",\n            \"spaceSize\": 0,\n            \"spaceUsedSize\": 0,\n            \"spaceAvailableSize\": 0,\n            \"physicalSpaceSize\": 0\n          }\n        ]\n      }\n    }\n  ],\n  \"endTime\": 1674059036865\n}\n</code></pre>\n<p>Here's an example.</p>\n<pre><code class=\"language-js\">const { GCProfiler } = require('v8');\nconst profiler = new GCProfiler();\nprofiler.start();\nsetTimeout(() => {\n  console.log(profiler.stop());\n}, 1000);\n</code></pre>"
            }
          ],
          "signatures": [
            {
              "params": [],
              "desc": "<p>Create a new instance of the <code>v8.GCProfiler</code> class.</p>"
            }
          ]
>>>>>>> 8a2d13a7
        }
      ],
      "type": "module",
      "displayName": "V8"
    }
  ]
}<|MERGE_RESOLUTION|>--- conflicted
+++ resolved
@@ -6,11 +6,7 @@
       "textRaw": "V8",
       "name": "v8",
       "introduced_in": "v4.0.0",
-<<<<<<< HEAD
-      "desc": "<p><strong>Source Code:</strong> <a href=\"https://github.com/nodejs/node/blob/v18.13.0/lib/v8.js\">lib/v8.js</a></p>\n<p>The <code>node:v8</code> module exposes APIs that are specific to the version of <a href=\"https://developers.google.com/v8/\">V8</a>\nbuilt into the Node.js binary. It can be accessed using:</p>\n<pre><code class=\"language-js\">const v8 = require('node:v8');\n</code></pre>",
-=======
       "desc": "<p><strong>Source Code:</strong> <a href=\"https://github.com/nodejs/node/blob/v18.19.0/lib/v8.js\">lib/v8.js</a></p>\n<p>The <code>node:v8</code> module exposes APIs that are specific to the version of <a href=\"https://developers.google.com/v8/\">V8</a>\nbuilt into the Node.js binary. It can be accessed using:</p>\n<pre><code class=\"language-js\">const v8 = require('node:v8');\n</code></pre>",
->>>>>>> 8a2d13a7
       "methods": [
         {
           "textRaw": "`v8.cachedDataVersionTag()`",
@@ -1041,11 +1037,7 @@
           },
           "stability": 1,
           "stabilityText": "Experimental",
-<<<<<<< HEAD
-          "desc": "<p>The <code>v8.startupSnapshot</code> interface can be used to add serialization and\ndeserialization hooks for custom startup snapshots. Currently the startup\nsnapshots can only be built into the Node.js binary from source.</p>\n<pre><code class=\"language-console\">$ cd /path/to/node\n$ ./configure --node-snapshot-main=entry.js\n$ make node\n# This binary contains the result of the execution of entry.js\n$ out/Release/node\n</code></pre>\n<p>In the example above, <code>entry.js</code> can use methods from the <code>v8.startupSnapshot</code>\ninterface to specify how to save information for custom objects in the snapshot\nduring serialization and how the information can be used to synchronize these\nobjects during deserialization of the snapshot. For example, if the <code>entry.js</code>\ncontains the following script:</p>\n<pre><code class=\"language-cjs\">'use strict';\n\nconst fs = require('node:fs');\nconst zlib = require('node:zlib');\nconst path = require('node:path');\nconst assert = require('node:assert');\n\nconst {\n  isBuildingSnapshot,\n  addSerializeCallback,\n  addDeserializeCallback,\n  setDeserializeMainFunction,\n} = require('node:v8').startupSnapshot;\n\nconst filePath = path.resolve(__dirname, '../x1024.txt');\nconst storage = {};\n\nassert(isBuildingSnapshot());\n\naddSerializeCallback(({ filePath }) => {\n  storage[filePath] = zlib.gzipSync(fs.readFileSync(filePath));\n}, { filePath });\n\naddDeserializeCallback(({ filePath }) => {\n  storage[filePath] = zlib.gunzipSync(storage[filePath]);\n}, { filePath });\n\nsetDeserializeMainFunction(({ filePath }) => {\n  console.log(storage[filePath].toString());\n}, { filePath });\n</code></pre>\n<p>The resulted binary will simply print the data deserialized from the snapshot\nduring start up:</p>\n<pre><code class=\"language-console\">$ out/Release/node\n# Prints content of ./test/fixtures/x1024.txt\n</code></pre>\n<p>Currently the API is only available to a Node.js instance launched from the\ndefault snapshot, that is, the application deserialized from a user-land\nsnapshot cannot use these APIs again.</p>",
-=======
           "desc": "<p>The <code>v8.startupSnapshot</code> interface can be used to add serialization and\ndeserialization hooks for custom startup snapshots.</p>\n<pre><code class=\"language-console\">$ node --snapshot-blob snapshot.blob --build-snapshot entry.js\n# This launches a process with the snapshot\n$ node --snapshot-blob snapshot.blob\n</code></pre>\n<p>In the example above, <code>entry.js</code> can use methods from the <code>v8.startupSnapshot</code>\ninterface to specify how to save information for custom objects in the snapshot\nduring serialization and how the information can be used to synchronize these\nobjects during deserialization of the snapshot. For example, if the <code>entry.js</code>\ncontains the following script:</p>\n<pre><code class=\"language-cjs\">'use strict';\n\nconst fs = require('node:fs');\nconst zlib = require('node:zlib');\nconst path = require('node:path');\nconst assert = require('node:assert');\n\nconst v8 = require('node:v8');\n\nclass BookShelf {\n  storage = new Map();\n\n  // Reading a series of files from directory and store them into storage.\n  constructor(directory, books) {\n    for (const book of books) {\n      this.storage.set(book, fs.readFileSync(path.join(directory, book)));\n    }\n  }\n\n  static compressAll(shelf) {\n    for (const [ book, content ] of shelf.storage) {\n      shelf.storage.set(book, zlib.gzipSync(content));\n    }\n  }\n\n  static decompressAll(shelf) {\n    for (const [ book, content ] of shelf.storage) {\n      shelf.storage.set(book, zlib.gunzipSync(content));\n    }\n  }\n}\n\n// __dirname here is where the snapshot script is placed\n// during snapshot building time.\nconst shelf = new BookShelf(__dirname, [\n  'book1.en_US.txt',\n  'book1.es_ES.txt',\n  'book2.zh_CN.txt',\n]);\n\nassert(v8.startupSnapshot.isBuildingSnapshot());\n// On snapshot serialization, compress the books to reduce size.\nv8.startupSnapshot.addSerializeCallback(BookShelf.compressAll, shelf);\n// On snapshot deserialization, decompress the books.\nv8.startupSnapshot.addDeserializeCallback(BookShelf.decompressAll, shelf);\nv8.startupSnapshot.setDeserializeMainFunction((shelf) => {\n  // process.env and process.argv are refreshed during snapshot\n  // deserialization.\n  const lang = process.env.BOOK_LANG || 'en_US';\n  const book = process.argv[1];\n  const name = `${book}.${lang}.txt`;\n  console.log(shelf.storage.get(name));\n}, shelf);\n</code></pre>\n<p>The resulted binary will get print the data deserialized from the snapshot\nduring start up, using the refreshed <code>process.env</code> and <code>process.argv</code> of\nthe launched process:</p>\n<pre><code class=\"language-console\">$ BOOK_LANG=es_ES node --snapshot-blob snapshot.blob book1\n# Prints content of book1.es_ES.txt deserialized from the snapshot.\n</code></pre>\n<p>Currently the application deserialized from a user-land snapshot cannot\nbe snapshotted again, so these APIs are only available to applications\nthat are not deserialized from a user-land snapshot.</p>",
->>>>>>> 8a2d13a7
           "methods": [
             {
               "textRaw": "`v8.startupSnapshot.addSerializeCallback(callback[, data])`",
@@ -1162,8 +1154,6 @@
           ],
           "type": "module",
           "displayName": "Startup Snapshot API"
-<<<<<<< HEAD
-=======
         }
       ],
       "classes": [
@@ -1220,7 +1210,6 @@
               "desc": "<p>Create a new instance of the <code>v8.GCProfiler</code> class.</p>"
             }
           ]
->>>>>>> 8a2d13a7
         }
       ],
       "type": "module",
