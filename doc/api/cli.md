# Command-line API

<!--introduced_in=v5.9.1-->

<!--type=misc-->

Node.js comes with a variety of CLI options. These options expose built-in
debugging, multiple ways to execute scripts, and other helpful runtime options.

To view this documentation as a manual page in a terminal, run `man node`.

## Synopsis

`node [options] [V8 options] [<program-entry-point> | -e "script" | -] [--] [arguments]`

`node inspect [<program-entry-point> | -e "script" | <host>:<port>] …`

`node --v8-options`

Execute without arguments to start the [REPL][].

For more info about `node inspect`, see the [debugger][] documentation.

## Program entry point

The program entry point is a specifier-like string. If the string is not an
absolute path, it's resolved as a relative path from the current working
directory. That path is then resolved by [CommonJS][] module loader. If no
corresponding file is found, an error is thrown.

If a file is found, its path will be passed to the [ECMAScript module loader][]
under any of the following conditions:

* The program was started with a command-line flag that forces the entry
  point to be loaded with ECMAScript module loader.
* The file has an `.mjs` extension.
* The file does not have a `.cjs` extension, and the nearest parent
  `package.json` file contains a top-level [`"type"`][] field with a value of
  `"module"`.

Otherwise, the file is loaded using the CommonJS module loader. See
[Modules loaders][] for more details.

### ECMAScript modules loader entry point caveat

When loading [ECMAScript module loader][] loads the program entry point, the `node`
command will only accept as input only files with `.js`, `.mjs`, or `.cjs`
extensions; and with `.wasm` extensions when
[`--experimental-wasm-modules`][] is enabled.

## Options

<!-- YAML
changes:
  - version: v10.12.0
    pr-url: https://github.com/nodejs/node/pull/23020
    description: Underscores instead of dashes are now allowed for
                 Node.js options as well, in addition to V8 options.
-->

All options, including V8 options, allow words to be separated by both
dashes (`-`) or underscores (`_`). For example, `--pending-deprecation` is
equivalent to `--pending_deprecation`.

If an option that takes a single value (such as `--max-http-header-size`) is
passed more than once, then the last passed value is used. Options from the
command line take precedence over options passed through the [`NODE_OPTIONS`][]
environment variable.

### `-`

<!-- YAML
added: v8.0.0
-->

Alias for stdin. Analogous to the use of `-` in other command-line utilities,
meaning that the script is read from stdin, and the rest of the options
are passed to that script.

### `--`

<!-- YAML
added: v6.11.0
-->

Indicate the end of node options. Pass the rest of the arguments to the script.
If no script filename or eval/print script is supplied prior to this, then
the next argument is used as a script filename.

### `--abort-on-uncaught-exception`

<!-- YAML
added: v0.10.8
-->

Aborting instead of exiting causes a core file to be generated for post-mortem
analysis using a debugger (such as `lldb`, `gdb`, and `mdb`).

If this flag is passed, the behavior can still be set to not abort through
[`process.setUncaughtExceptionCaptureCallback()`][] (and through usage of the
`node:domain` module that uses it).

### `--build-snapshot`

<!-- YAML
added: v18.8.0
-->

> Stability: 1 - Experimental

Generates a snapshot blob when the process exits and writes it to
disk, which can be loaded later with `--snapshot-blob`.

When building the snapshot, if `--snapshot-blob` is not specified,
the generated blob will be written, by default, to `snapshot.blob`
in the current working directory. Otherwise it will be written to
the path specified by `--snapshot-blob`.

```console
$ echo "globalThis.foo = 'I am from the snapshot'" > snapshot.js

# Run snapshot.js to initialize the application and snapshot the
# state of it into snapshot.blob.
$ node --snapshot-blob snapshot.blob --build-snapshot snapshot.js

$ echo "console.log(globalThis.foo)" > index.js

# Load the generated snapshot and start the application from index.js.
$ node --snapshot-blob snapshot.blob index.js
I am from the snapshot
```

The [`v8.startupSnapshot` API][] can be used to specify an entry point at
snapshot building time, thus avoiding the need of an additional entry
script at deserialization time:

```console
$ echo "require('v8').startupSnapshot.setDeserializeMainFunction(() => console.log('I am from the snapshot'))" > snapshot.js
$ node --snapshot-blob snapshot.blob --build-snapshot snapshot.js
$ node --snapshot-blob snapshot.blob
I am from the snapshot
```

For more information, check out the [`v8.startupSnapshot` API][] documentation.

Currently the support for run-time snapshot is experimental in that:

1. User-land modules are not yet supported in the snapshot, so only
   one single file can be snapshotted. Users can bundle their applications
   into a single script with their bundler of choice before building
   a snapshot, however.
2. Only a subset of the built-in modules work in the snapshot, though the
   Node.js core test suite checks that a few fairly complex applications
   can be snapshotted. Support for more modules are being added. If any
   crashes or buggy behaviors occur when building a snapshot, please file
   a report in the [Node.js issue tracker][] and link to it in the
   [tracking issue for user-land snapshots][].

### `--completion-bash`

<!-- YAML
added: v10.12.0
-->

Print source-able bash completion script for Node.js.

```console
$ node --completion-bash > node_bash_completion
$ source node_bash_completion
```

<<<<<<< HEAD
### `-C=condition`, `--conditions=condition`
=======
### `-C condition`, `--conditions=condition`

>>>>>>> a8a80be5
<!-- YAML
added:
  - v14.9.0
  - v12.19.0
-->

> Stability: 1 - Experimental

Enable experimental support for custom [conditional exports][] resolution
conditions.

Any number of custom string condition names are permitted.

The default Node.js conditions of `"node"`, `"default"`, `"import"`, and
`"require"` will always apply as defined.

For example, to run a module with "development" resolutions:

```console
<<<<<<< HEAD
$ node -C=development app.js
=======
$ node -C development app.js
>>>>>>> a8a80be5
```

### `--cpu-prof`

<!-- YAML
added: v12.0.0
-->

> Stability: 1 - Experimental

Starts the V8 CPU profiler on start up, and writes the CPU profile to disk
before exit.

If `--cpu-prof-dir` is not specified, the generated profile is placed
in the current working directory.

If `--cpu-prof-name` is not specified, the generated profile is
named `CPU.${yyyymmdd}.${hhmmss}.${pid}.${tid}.${seq}.cpuprofile`.

```console
$ node --cpu-prof index.js
$ ls *.cpuprofile
CPU.20190409.202950.15293.0.0.cpuprofile
```

### `--cpu-prof-dir`

<!-- YAML
added: v12.0.0
-->

> Stability: 1 - Experimental

Specify the directory where the CPU profiles generated by `--cpu-prof` will
be placed.

The default value is controlled by the
[`--diagnostic-dir`][] command-line option.

### `--cpu-prof-interval`

<!-- YAML
added: v12.2.0
-->

> Stability: 1 - Experimental

Specify the sampling interval in microseconds for the CPU profiles generated
by `--cpu-prof`. The default is 1000 microseconds.

### `--cpu-prof-name`

<!-- YAML
added: v12.0.0
-->

> Stability: 1 - Experimental

Specify the file name of the CPU profile generated by `--cpu-prof`.

### `--diagnostic-dir=directory`

Set the directory to which all diagnostic output files are written.
Defaults to current working directory.

Affects the default output directory of:

* [`--cpu-prof-dir`][]
* [`--heap-prof-dir`][]
* [`--redirect-warnings`][]

### `--disable-proto=mode`
<<<<<<< HEAD
<!-- YAML
added: v13.12.0
=======

<!-- YAML
added:
 - v13.12.0
 - v12.17.0
>>>>>>> a8a80be5
-->

Disable the `Object.prototype.__proto__` property. If `mode` is `delete`, the
property is removed entirely. If `mode` is `throw`, accesses to the
property throw an exception with the code `ERR_PROTO_ACCESS`.

### `--disallow-code-generation-from-strings`

<!-- YAML
added: v9.8.0
-->

Make built-in language features like `eval` and `new Function` that generate
code from strings throw an exception instead. This does not affect the Node.js
`node:vm` module.

### `--dns-result-order=order`

<!-- YAML
added:
  - v16.4.0
  - v14.18.0
changes:
  - version: v17.0.0
    pr-url: https://github.com/nodejs/node/pull/39987
    description: Changed default value to `verbatim`.
-->

Set the default value of `verbatim` in [`dns.lookup()`][] and
[`dnsPromises.lookup()`][]. The value could be:

* `ipv4first`: sets default `verbatim` `false`.
* `verbatim`: sets default `verbatim` `true`.

The default is `verbatim` and [`dns.setDefaultResultOrder()`][] have higher
priority than `--dns-result-order`.

### `--dns-result-order=order`
<!-- YAML
added: v14.18.0
-->

Set the default value of `verbatim` in [`dns.lookup()`][] and
[`dnsPromises.lookup()`][]. The value could be:
* `ipv4first`: sets default `verbatim` `false`.
* `verbatim`: sets default `verbatim` `true`.

The default is `ipv4first` and [`dns.setDefaultResultOrder()`][] have higher
priority than `--dns-result-order`.

### `--enable-fips`

<!-- YAML
added: v6.0.0
-->

Enable FIPS-compliant crypto at startup. (Requires Node.js to be built
against FIPS-compatible OpenSSL.)

### `--enable-source-maps`

<!-- YAML
added: v12.12.0
changes:
<<<<<<< HEAD
  - version: v14.18.0
=======
  - version:
      - v15.11.0
      - v14.18.0
>>>>>>> a8a80be5
    pr-url: https://github.com/nodejs/node/pull/37362
    description: This API is no longer experimental.
-->

Enable [Source Map v3][Source Map] support for stack traces.
<<<<<<< HEAD

When using a transpiler, such as TypeScript, strack traces thrown by an
application reference the transpiled code, not the original source position.
`--enable-source-maps` enables caching of Source Maps and makes a best
effort to report stack traces relative to the original source file.

Overriding `Error.prepareStackTrace` prevents `--enable-source-maps` from
modifiying the stack trace.

### `--experimental-abortcontroller`
<!-- YAML
added: v14.17.0
-->

Enable experimental `AbortController` and `AbortSignal` support.
=======

When using a transpiler, such as TypeScript, stack traces thrown by an
application reference the transpiled code, not the original source position.
`--enable-source-maps` enables caching of Source Maps and makes a best
effort to report stack traces relative to the original source file.

Overriding `Error.prepareStackTrace` prevents `--enable-source-maps` from
modifying the stack trace.

Note, enabling source maps can introduce latency to your application
when `Error.stack` is accessed. If you access `Error.stack` frequently
in your application, take into account the performance implications
of `--enable-source-maps`.

### `--experimental-global-customevent`

<!-- YAML
added: v18.7.0
-->

Expose the [CustomEvent Web API][] on the global scope.

### `--experimental-global-webcrypto`

<!-- YAML
added: v17.6.0
-->

Expose the [Web Crypto API][] on the global scope.
>>>>>>> a8a80be5

### `--experimental-import-meta-resolve`

<!-- YAML
added:
  - v13.9.0
  - v12.16.2
-->

Enable experimental `import.meta.resolve()` support.

### `--experimental-loader=module`

<!-- YAML
added: v8.8.0
changes:
  - version: v12.11.1
    pr-url: https://github.com/nodejs/node/pull/29752
    description: This flag was renamed from `--loader` to
                 `--experimental-loader`.
-->

Specify the `module` of a custom experimental [ECMAScript module loader][].
`module` may be any string accepted as an [`import` specifier][].

### `--experimental-network-imports`

<!-- YAML
added: v17.6.0
-->

> Stability: 1 - Experimental

Enable experimental support for the `https:` protocol in `import` specifiers.

### `--experimental-policy`

<!-- YAML
added: v11.8.0
-->

Use the specified file as a security policy.

### `--no-experimental-fetch`

<!-- YAML
added: v18.0.0
-->

Disable experimental support for the [Fetch API][].

### `--no-experimental-repl-await`

<!-- YAML
added: v16.6.0
-->

Use this flag to disable top-level await in REPL.

### `--experimental-shadow-realm`

<!-- YAML
added: v18.13.0
-->

Use this flag to enable [ShadowRealm][] support.

### `--experimental-specifier-resolution=mode`

<!-- YAML
added:
 - v13.4.0
 - v12.16.0
-->

Sets the resolution algorithm for resolving ES module specifiers. Valid options
are `explicit` and `node`.

The default is `explicit`, which requires providing the full path to a
module. The `node` mode enables support for optional file extensions and
the ability to import a directory that has an index file.

See [customizing ESM specifier resolution][] for example usage.

### `--experimental-test-coverage`

<!-- YAML
added: v18.15.0
changes:
  - version: v18.17.0
    pr-url: https://github.com/nodejs/node/pull/47686
    description: This option can be used with `--test`.
-->

When used in conjunction with the `node:test` module, a code coverage report is
generated as part of the test runner output. If no tests are run, a coverage
report is not generated. See the documentation on
[collecting code coverage from tests][] for more details.

### `--experimental-vm-modules`

<!-- YAML
added: v9.6.0
-->

Enable experimental ES Module support in the `node:vm` module.

### `--experimental-wasi-unstable-preview1`

<!-- YAML
added:
  - v13.3.0
  - v12.16.0
changes:
  - version: v18.17.0
    pr-url: https://github.com/nodejs/node/pull/47286
    description: This option is no longer required as WASI is
                 enabled by default, but can still be passed.
  - version: v13.6.0
    pr-url: https://github.com/nodejs/node/pull/30980
    description: changed from `--experimental-wasi-unstable-preview0` to
                 `--experimental-wasi-unstable-preview1`.
-->

Enable experimental WebAssembly System Interface (WASI) support.

### `--experimental-wasm-modules`

<!-- YAML
added: v12.3.0
-->

Enable experimental WebAssembly module support.

### `--force-context-aware`

<!-- YAML
added: v12.12.0
-->

Disable loading native addons that are not [context-aware][].

### `--force-fips`

<!-- YAML
added: v6.0.0
-->

Force FIPS-compliant crypto on startup. (Cannot be disabled from script code.)
(Same requirements as `--enable-fips`.)

### `--frozen-intrinsics`

<!-- YAML
added: v11.12.0
-->

> Stability: 1 - Experimental

Enable experimental frozen intrinsics like `Array` and `Object`.

Only the root context is supported. There is no guarantee that
`globalThis.Array` is indeed the default intrinsic reference. Code may break
under this flag.

To allow polyfills to be added, `--require` runs before freezing intrinsics.

### `--force-node-api-uncaught-exceptions-policy`

<!-- YAML
added: v18.3.0
-->

Enforces `uncaughtException` event on Node-API asynchronous callbacks.

To prevent from an existing add-on from crashing the process, this flag is not
enabled by default. In the future, this flag will be enabled by default to
enforce the correct behavior.

### `--heapsnapshot-near-heap-limit=max_count`

<!-- YAML
added:
  - v15.1.0
  - v14.18.0
-->

> Stability: 1 - Experimental

Writes a V8 heap snapshot to disk when the V8 heap usage is approaching the
heap limit. `count` should be a non-negative integer (in which case
Node.js will write no more than `max_count` snapshots to disk).

When generating snapshots, garbage collection may be triggered and bring
the heap usage down. Therefore multiple snapshots may be written to disk
before the Node.js instance finally runs out of memory. These heap snapshots
can be compared to determine what objects are being allocated during the
time consecutive snapshots are taken. It's not guaranteed that Node.js will
write exactly `max_count` snapshots to disk, but it will try
its best to generate at least one and up to `max_count` snapshots before the
Node.js instance runs out of memory when `max_count` is greater than `0`.

Generating V8 snapshots takes time and memory (both memory managed by the
V8 heap and native memory outside the V8 heap). The bigger the heap is,
the more resources it needs. Node.js will adjust the V8 heap to accommodate
the additional V8 heap memory overhead, and try its best to avoid using up
all the memory available to the process. When the process uses
more memory than the system deems appropriate, the process may be terminated
abruptly by the system, depending on the system configuration.

```console
$ node --max-old-space-size=100 --heapsnapshot-near-heap-limit=3 index.js
Wrote snapshot to Heap.20200430.100036.49580.0.001.heapsnapshot
Wrote snapshot to Heap.20200430.100037.49580.0.002.heapsnapshot
Wrote snapshot to Heap.20200430.100038.49580.0.003.heapsnapshot

<--- Last few GCs --->

[49580:0x110000000]     4826 ms: Mark-sweep 130.6 (147.8) -> 130.5 (147.8) MB, 27.4 / 0.0 ms  (average mu = 0.126, current mu = 0.034) allocation failure scavenge might not succeed
[49580:0x110000000]     4845 ms: Mark-sweep 130.6 (147.8) -> 130.6 (147.8) MB, 18.8 / 0.0 ms  (average mu = 0.088, current mu = 0.031) allocation failure scavenge might not succeed


<--- JS stacktrace --->

FATAL ERROR: Ineffective mark-compacts near heap limit Allocation failed - JavaScript heap out of memory
....
```

### `--heapsnapshot-near-heap-limit=max_count`
<!-- YAML
added: v14.18.0
-->

> Stability: 1 - Experimental

Writes a V8 heap snapshot to disk when the V8 heap usage is approaching the
heap limit. `count` should be a non-negative integer (in which case
Node.js will write no more than `max_count` snapshots to disk).

When generating snapshots, garbage collection may be triggered and bring
the heap usage down, therefore multiple snapshots may be written to disk
before the Node.js instance finally runs out of memory. These heap snapshots
can be compared to determine what objects are being allocated during the
time consecutive snapshots are taken. It's not guaranteed that Node.js will
write exactly `max_count` snapshots to disk, but it will try
its best to generate at least one and up to `max_count` snapshots before the
Node.js instance runs out of memory when `max_count` is greater than `0`.

Generating V8 snapshots takes time and memory (both memory managed by the
V8 heap and native memory outside the V8 heap). The bigger the heap is,
the more resources it needs. Node.js will adjust the V8 heap to accommondate
the additional V8 heap memory overhead, and try its best to avoid using up
all the memory avialable to the process. When the process uses
more memory than the system deems appropriate, the process may be terminated
abruptly by the system, depending on the system configuration.

```console
$ node --max-old-space-size=100 --heapsnapshot-near-heap-limit=3 index.js
Wrote snapshot to Heap.20200430.100036.49580.0.001.heapsnapshot
Wrote snapshot to Heap.20200430.100037.49580.0.002.heapsnapshot
Wrote snapshot to Heap.20200430.100038.49580.0.003.heapsnapshot

<--- Last few GCs --->

[49580:0x110000000]     4826 ms: Mark-sweep 130.6 (147.8) -> 130.5 (147.8) MB, 27.4 / 0.0 ms  (average mu = 0.126, current mu = 0.034) allocation failure scavenge might not succeed
[49580:0x110000000]     4845 ms: Mark-sweep 130.6 (147.8) -> 130.6 (147.8) MB, 18.8 / 0.0 ms  (average mu = 0.088, current mu = 0.031) allocation failure scavenge might not succeed


<--- JS stacktrace --->

FATAL ERROR: Ineffective mark-compacts near heap limit Allocation failed - JavaScript heap out of memory
....
```

### `--heapsnapshot-signal=signal`

<!-- YAML
added: v12.0.0
-->

Enables a signal handler that causes the Node.js process to write a heap dump
when the specified signal is received. `signal` must be a valid signal name.
Disabled by default.

```console
$ node --heapsnapshot-signal=SIGUSR2 index.js &
$ ps aux
USER       PID %CPU %MEM    VSZ   RSS TTY      STAT START   TIME COMMAND
node         1  5.5  6.1 787252 247004 ?       Ssl  16:43   0:02 node --heapsnapshot-signal=SIGUSR2 index.js
$ kill -USR2 1
$ ls
Heap.20190718.133405.15554.0.001.heapsnapshot
```

### `--heap-prof`

<!-- YAML
added: v12.4.0
-->

> Stability: 1 - Experimental

Starts the V8 heap profiler on start up, and writes the heap profile to disk
before exit.

If `--heap-prof-dir` is not specified, the generated profile is placed
in the current working directory.

If `--heap-prof-name` is not specified, the generated profile is
named `Heap.${yyyymmdd}.${hhmmss}.${pid}.${tid}.${seq}.heapprofile`.

```console
$ node --heap-prof index.js
$ ls *.heapprofile
Heap.20190409.202950.15293.0.001.heapprofile
```

### `--heap-prof-dir`

<!-- YAML
added: v12.4.0
-->

> Stability: 1 - Experimental

Specify the directory where the heap profiles generated by `--heap-prof` will
be placed.

The default value is controlled by the
[`--diagnostic-dir`][] command-line option.

### `--heap-prof-interval`

<!-- YAML
added: v12.4.0
-->

> Stability: 1 - Experimental

Specify the average sampling interval in bytes for the heap profiles generated
by `--heap-prof`. The default is 512 \* 1024 bytes.

### `--heap-prof-name`

<!-- YAML
added: v12.4.0
-->

> Stability: 1 - Experimental

Specify the file name of the heap profile generated by `--heap-prof`.

### `--icu-data-dir=file`

<!-- YAML
added: v0.11.15
-->

Specify ICU data load path. (Overrides `NODE_ICU_DATA`.)

### `--input-type=type`

<!-- YAML
added: v12.0.0
-->

This configures Node.js to interpret string input as CommonJS or as an ES
module. String input is input via `--eval`, `--print`, or `STDIN`.

Valid values are `"commonjs"` and `"module"`. The default is `"commonjs"`.

The REPL does not support this option.

### `--inspect-brk[=[host:]port]`

<!-- YAML
added: v7.6.0
-->

Activate inspector on `host:port` and break at start of user script.
Default `host:port` is `127.0.0.1:9229`.

### `--inspect-port=[host:]port`

<!-- YAML
added: v7.6.0
-->

Set the `host:port` to be used when the inspector is activated.
Useful when activating the inspector by sending the `SIGUSR1` signal.

Default host is `127.0.0.1`.

See the [security warning][] below regarding the `host`
parameter usage.

### `--inspect[=[host:]port]`

<!-- YAML
added: v6.3.0
-->

Activate inspector on `host:port`. Default is `127.0.0.1:9229`.

V8 inspector integration allows tools such as Chrome DevTools and IDEs to debug
and profile Node.js instances. The tools attach to Node.js instances via a
tcp port and communicate using the [Chrome DevTools Protocol][].

<!-- Anchor to make sure old links find a target -->

<a id="inspector_security"></a>

#### Warning: binding inspector to a public IP:port combination is insecure

Binding the inspector to a public IP (including `0.0.0.0`) with an open port is
insecure, as it allows external hosts to connect to the inspector and perform
a [remote code execution][] attack.

If specifying a host, make sure that either:

* The host is not accessible from public networks.
* A firewall disallows unwanted connections on the port.

**More specifically, `--inspect=0.0.0.0` is insecure if the port (`9229` by
default) is not firewall-protected.**

See the [debugging security implications][] section for more information.

### `--inspect-publish-uid=stderr,http`

Specify ways of the inspector web socket url exposure.

By default inspector websocket url is available in stderr and under `/json/list`
endpoint on `http://host:port/json/list`.

### `--insecure-http-parser`

<!-- YAML
added:
 - v13.4.0
 - v12.15.0
 - v10.19.0
-->

Use an insecure HTTP parser that accepts invalid HTTP headers. This may allow
interoperability with non-conformant HTTP implementations. It may also allow
request smuggling and other HTTP attacks that rely on invalid headers being
accepted. Avoid using this option.

### `--jitless`

<!-- YAML
added: v12.0.0
-->

Disable [runtime allocation of executable memory][jitless]. This may be
required on some platforms for security reasons. It can also reduce attack
surface on other platforms, but the performance impact may be severe.

This flag is inherited from V8 and is subject to change upstream. It may
disappear in a non-semver-major release.

### `--max-http-header-size=size`

<!-- YAML
added:
 - v11.6.0
 - v10.15.0
changes:
  - version: v13.13.0
    pr-url: https://github.com/nodejs/node/pull/32520
    description: Change maximum default size of HTTP headers from 8 KiB to 16 KiB.
-->

Specify the maximum size, in bytes, of HTTP headers. Defaults to 16 KiB.

### `--napi-modules`

<!-- YAML
added: v7.10.0
-->

This option is a no-op. It is kept for compatibility.

### `--no-addons`

<!-- YAML
added:
  - v16.10.0
  - v14.19.0
-->

Disable the `node-addons` exports condition as well as disable loading
native addons. When `--no-addons` is specified, calling `process.dlopen` or
requiring a native C++ addon will fail and throw an exception.

### `--no-deprecation`

<!-- YAML
added: v0.8.0
-->

Silence deprecation warnings.

### `--no-extra-info-on-fatal-exception`

<!-- YAML
added: v17.0.0
-->

Hide extra information on fatal exception that causes exit.

### `--no-force-async-hooks-checks`

<!-- YAML
added: v9.0.0
-->

Disables runtime checks for `async_hooks`. These will still be enabled
dynamically when `async_hooks` is enabled.

### `--no-global-search-paths`

<!-- YAML
added: v16.10.0
-->

Do not search modules from global paths like `$HOME/.node_modules` and
`$NODE_PATH`.

### `--no-warnings`

<!-- YAML
added: v6.0.0
-->

Silence all process warnings (including deprecations).

### `--node-memory-debug`
<<<<<<< HEAD
<!-- YAML
added: v14.18.0
=======

<!-- YAML
added:
  - v15.0.0
  - v14.18.0
>>>>>>> a8a80be5
-->

Enable extra debug checks for memory leaks in Node.js internals. This is
usually only useful for developers debugging Node.js itself.

### `--openssl-config=file`

<!-- YAML
added: v6.9.0
-->

Load an OpenSSL configuration file on startup. Among other uses, this can be
used to enable FIPS-compliant crypto if Node.js is built
against FIPS-enabled OpenSSL.

### `--openssl-shared-config`

<!-- YAML
added: v18.5.0
-->

Enable OpenSSL default configuration section, `openssl_conf` to be read from
the OpenSSL configuration file. The default configuration file is named
`openssl.cnf` but this can be changed using the environment variable
`OPENSSL_CONF`, or by using the command line option `--openssl-config`.
The location of the default OpenSSL configuration file depends on how OpenSSL
is being linked to Node.js. Sharing the OpenSSL configuration may have unwanted
implications and it is recommended to use a configuration section specific to
Node.js which is `nodejs_conf` and is default when this option is not used.

### `--openssl-legacy-provider`

<!-- YAML
added: v17.0.0
-->

Enable OpenSSL 3.0 legacy provider. For more information please see
[OSSL\_PROVIDER-legacy][OSSL_PROVIDER-legacy].

### `--pending-deprecation`

<!-- YAML
added: v8.0.0
-->

Emit pending deprecation warnings.

Pending deprecations are generally identical to a runtime deprecation with the
notable exception that they are turned _off_ by default and will not be emitted
unless either the `--pending-deprecation` command-line flag, or the
`NODE_PENDING_DEPRECATION=1` environment variable, is set. Pending deprecations
are used to provide a kind of selective "early warning" mechanism that
developers may leverage to detect deprecated API usage.

### `--policy-integrity=sri`

<!-- YAML
added: v12.7.0
-->

> Stability: 1 - Experimental

Instructs Node.js to error prior to running any code if the policy does not have
the specified integrity. It expects a [Subresource Integrity][] string as a
parameter.

### `--preserve-symlinks`

<!-- YAML
added: v6.3.0
-->

Instructs the module loader to preserve symbolic links when resolving and
caching modules.

By default, when Node.js loads a module from a path that is symbolically linked
to a different on-disk location, Node.js will dereference the link and use the
actual on-disk "real path" of the module as both an identifier and as a root
path to locate other dependency modules. In most cases, this default behavior
is acceptable. However, when using symbolically linked peer dependencies, as
illustrated in the example below, the default behavior causes an exception to
be thrown if `moduleA` attempts to require `moduleB` as a peer dependency:

```text
{appDir}
 ├── app
 │   ├── index.js
 │   └── node_modules
 │       ├── moduleA -> {appDir}/moduleA
 │       └── moduleB
 │           ├── index.js
 │           └── package.json
 └── moduleA
     ├── index.js
     └── package.json
```

The `--preserve-symlinks` command-line flag instructs Node.js to use the
symlink path for modules as opposed to the real path, allowing symbolically
linked peer dependencies to be found.

Note, however, that using `--preserve-symlinks` can have other side effects.
Specifically, symbolically linked _native_ modules can fail to load if those
are linked from more than one location in the dependency tree (Node.js would
see those as two separate modules and would attempt to load the module multiple
times, causing an exception to be thrown).

The `--preserve-symlinks` flag does not apply to the main module, which allows
`node --preserve-symlinks node_module/.bin/<foo>` to work. To apply the same
behavior for the main module, also use `--preserve-symlinks-main`.

### `--preserve-symlinks-main`

<!-- YAML
added: v10.2.0
-->

Instructs the module loader to preserve symbolic links when resolving and
caching the main module (`require.main`).

This flag exists so that the main module can be opted-in to the same behavior
that `--preserve-symlinks` gives to all other imports; they are separate flags,
however, for backward compatibility with older Node.js versions.

`--preserve-symlinks-main` does not imply `--preserve-symlinks`; use
`--preserve-symlinks-main` in addition to
`--preserve-symlinks` when it is not desirable to follow symlinks before
resolving relative paths.

See [`--preserve-symlinks`][] for more information.

### `--prof`

<!-- YAML
added: v2.0.0
-->

Generate V8 profiler output.

### `--prof-process`

<!-- YAML
added: v5.2.0
-->

Process V8 profiler output generated using the V8 option `--prof`.

### `--redirect-warnings=file`

<!-- YAML
added: v8.0.0
-->

Write process warnings to the given file instead of printing to stderr. The
file will be created if it does not exist, and will be appended to if it does.
If an error occurs while attempting to write the warning to the file, the
warning will be written to stderr instead.

The `file` name may be an absolute path. If it is not, the default directory it
will be written to is controlled by the
[`--diagnostic-dir`][] command-line option.

### `--report-compact`

<!-- YAML
added:
 - v13.12.0
 - v12.17.0
-->

Write reports in a compact format, single-line JSON, more easily consumable
by log processing systems than the default multi-line format designed for
human consumption.

### `--report-dir=directory`, `report-directory=directory`

<!-- YAML
added: v11.8.0
changes:
  - version:
     - v13.12.0
     - v12.17.0
    pr-url: https://github.com/nodejs/node/pull/32242
    description: This option is no longer experimental.
  - version: v12.0.0
    pr-url: https://github.com/nodejs/node/pull/27312
    description: Changed from `--diagnostic-report-directory` to
                 `--report-directory`.
-->

Location at which the report will be generated.

### `--report-filename=filename`

<!-- YAML
added: v11.8.0
changes:
  - version:
     - v13.12.0
     - v12.17.0
    pr-url: https://github.com/nodejs/node/pull/32242
    description: This option is no longer experimental.
  - version: v12.0.0
    pr-url: https://github.com/nodejs/node/pull/27312
    description: changed from `--diagnostic-report-filename` to
                 `--report-filename`.
-->

Name of the file to which the report will be written.

If the filename is set to `'stdout'` or `'stderr'`, the report is written to
the stdout or stderr of the process respectively.

### `--report-on-fatalerror`

<!-- YAML
added: v11.8.0
changes:
  - version:
    - v14.0.0
    - v13.14.0
    - v12.17.0
    pr-url: https://github.com/nodejs/node/pull/32496
    description: This option is no longer experimental.
  - version: v12.0.0
    pr-url: https://github.com/nodejs/node/pull/27312
    description: changed from `--diagnostic-report-on-fatalerror` to
                 `--report-on-fatalerror`.
-->

Enables the report to be triggered on fatal errors (internal errors within
the Node.js runtime such as out of memory) that lead to termination of the
application. Useful to inspect various diagnostic data elements such as heap,
stack, event loop state, resource consumption etc. to reason about the fatal
error.

### `--report-on-signal`

<!-- YAML
added: v11.8.0
changes:
  - version:
     - v13.12.0
     - v12.17.0
    pr-url: https://github.com/nodejs/node/pull/32242
    description: This option is no longer experimental.
  - version: v12.0.0
    pr-url: https://github.com/nodejs/node/pull/27312
    description: changed from `--diagnostic-report-on-signal` to
                 `--report-on-signal`.
-->

Enables report to be generated upon receiving the specified (or predefined)
signal to the running Node.js process. The signal to trigger the report is
specified through `--report-signal`.

### `--report-signal=signal`

<!-- YAML
added: v11.8.0
changes:
  - version:
     - v13.12.0
     - v12.17.0
    pr-url: https://github.com/nodejs/node/pull/32242
    description: This option is no longer experimental.
  - version: v12.0.0
    pr-url: https://github.com/nodejs/node/pull/27312
    description: changed from `--diagnostic-report-signal` to
                 `--report-signal`.
-->

Sets or resets the signal for report generation (not supported on Windows).
Default signal is `SIGUSR2`.

### `--report-uncaught-exception`

<!-- YAML
added: v11.8.0
changes:
  - version: v18.8.0
    pr-url: https://github.com/nodejs/node/pull/44208
    description: Report is not generated if the uncaught exception is handled.
  - version:
     - v13.12.0
     - v12.17.0
    pr-url: https://github.com/nodejs/node/pull/32242
    description: This option is no longer experimental.
  - version: v12.0.0
    pr-url: https://github.com/nodejs/node/pull/27312
    description: changed from `--diagnostic-report-uncaught-exception` to
                 `--report-uncaught-exception`.
-->

Enables report to be generated when the process exits due to an uncaught
exception. Useful when inspecting the JavaScript stack in conjunction with
native stack and other runtime environment data.

### `--secure-heap=n`

<!-- YAML
added: v15.6.0
-->

Initializes an OpenSSL secure heap of `n` bytes. When initialized, the
secure heap is used for selected types of allocations within OpenSSL
during key generation and other operations. This is useful, for instance,
to prevent sensitive information from leaking due to pointer overruns
or underruns.

The secure heap is a fixed size and cannot be resized at runtime so,
if used, it is important to select a large enough heap to cover all
application uses.

The heap size given must be a power of two. Any value less than 2
will disable the secure heap.

The secure heap is disabled by default.

The secure heap is not available on Windows.

See [`CRYPTO_secure_malloc_init`][] for more details.

### `--secure-heap-min=n`

<!-- YAML
added: v15.6.0
-->

When using `--secure-heap`, the `--secure-heap-min` flag specifies the
minimum allocation from the secure heap. The minimum value is `2`.
The maximum value is the lesser of `--secure-heap` or `2147483647`.
The value given must be a power of two.

### `--snapshot-blob=path`

<!-- YAML
added: v18.8.0
-->

> Stability: 1 - Experimental

When used with `--build-snapshot`, `--snapshot-blob` specifies the path
where the generated snapshot blob is written to. If not specified, the
generated blob is written to `snapshot.blob` in the current working directory.

When used without `--build-snapshot`, `--snapshot-blob` specifies the
path to the blob that is used to restore the application state.

When loading a snapshot, Node.js checks that:

1. The version, architecture, and platform of the running Node.js binary
   are exactly the same as that of the binary that generates the snapshot.
2. The V8 flags and CPU features are compatible with that of the binary
   that generates the snapshot.

If they don't match, Node.js refuses to load the snapshot and exits with
status code 1.

### `--test`

<!-- YAML
added: v18.1.0
changes:
  - version: v18.13.0
    pr-url: https://github.com/nodejs/node/pull/45214
    description: Test runner now supports running in watch mode.
-->

Starts the Node.js command line test runner. This flag cannot be combined with
`--watch-path`, `--check`, `--eval`, `--interactive`, or the inspector.
See the documentation on [running tests from the command line][]
for more details.

### `--test-name-pattern`

<!-- YAML
added: v18.11.0
-->

A regular expression that configures the test runner to only execute tests
whose name matches the provided pattern. See the documentation on
[filtering tests by name][] for more details.

### `--test-reporter`

<!-- YAML
added: v18.15.0
-->

A test reporter to use when running tests. See the documentation on
[test reporters][] for more details.

### `--test-reporter-destination`

<!-- YAML
added: v18.15.0
-->

The destination for the corresponding test reporter. See the documentation on
[test reporters][] for more details.

### `--test-only`

<!-- YAML
added: v18.0.0
-->

Configures the test runner to only execute top level tests that have the `only`
option set.

### `--throw-deprecation`

<!-- YAML
added: v0.11.14
-->

Throw errors for deprecations.

### `--title=title`

<!-- YAML
added: v10.7.0
-->

Set `process.title` on startup.

### `--tls-cipher-list=list`

<!-- YAML
added: v4.0.0
-->

Specify an alternative default TLS cipher list. Requires Node.js to be built
with crypto support (default).

### `--tls-keylog=file`

<!-- YAML
added:
 - v13.2.0
 - v12.16.0
-->

Log TLS key material to a file. The key material is in NSS `SSLKEYLOGFILE`
format and can be used by software (such as Wireshark) to decrypt the TLS
traffic.

### `--tls-max-v1.2`

<!-- YAML
added:
 - v12.0.0
 - v10.20.0
-->

Set [`tls.DEFAULT_MAX_VERSION`][] to 'TLSv1.2'. Use to disable support for
TLSv1.3.

### `--tls-max-v1.3`

<!-- YAML
added: v12.0.0
-->

Set default [`tls.DEFAULT_MAX_VERSION`][] to 'TLSv1.3'. Use to enable support
for TLSv1.3.

### `--tls-min-v1.0`

<!-- YAML
added:
 - v12.0.0
 - v10.20.0
-->

Set default [`tls.DEFAULT_MIN_VERSION`][] to 'TLSv1'. Use for compatibility with
old TLS clients or servers.

### `--tls-min-v1.1`

<!-- YAML
added:
 - v12.0.0
 - v10.20.0
-->

Set default [`tls.DEFAULT_MIN_VERSION`][] to 'TLSv1.1'. Use for compatibility
with old TLS clients or servers.

### `--tls-min-v1.2`

<!-- YAML
added:
 - v12.2.0
 - v10.20.0
-->

Set default [`tls.DEFAULT_MIN_VERSION`][] to 'TLSv1.2'. This is the default for
12.x and later, but the option is supported for compatibility with older Node.js
versions.

### `--tls-min-v1.3`

<!-- YAML
added: v12.0.0
-->

Set default [`tls.DEFAULT_MIN_VERSION`][] to 'TLSv1.3'. Use to disable support
for TLSv1.2, which is not as secure as TLSv1.3.

### `--trace-atomics-wait`

<!-- YAML
added: v14.3.0
deprecated: v18.8.0
-->

> Stability: 0 - Deprecated

Print short summaries of calls to [`Atomics.wait()`][] to stderr.
The output could look like this:

```text
(node:15701) [Thread 0] Atomics.wait(&lt;address> + 0, 1, inf) started
(node:15701) [Thread 0] Atomics.wait(&lt;address> + 0, 1, inf) did not wait because the values mismatched
(node:15701) [Thread 0] Atomics.wait(&lt;address> + 0, 0, 10) started
(node:15701) [Thread 0] Atomics.wait(&lt;address> + 0, 0, 10) timed out
(node:15701) [Thread 0] Atomics.wait(&lt;address> + 4, 0, inf) started
(node:15701) [Thread 1] Atomics.wait(&lt;address> + 4, -1, inf) started
(node:15701) [Thread 0] Atomics.wait(&lt;address> + 4, 0, inf) was woken up by another thread
(node:15701) [Thread 1] Atomics.wait(&lt;address> + 4, -1, inf) was woken up by another thread
```

The fields here correspond to:

* The thread id as given by [`worker_threads.threadId`][]
* The base address of the `SharedArrayBuffer` in question, as well as the
  byte offset corresponding to the index passed to `Atomics.wait()`
* The expected value that was passed to `Atomics.wait()`
* The timeout passed to `Atomics.wait`

### `--trace-deprecation`

<!-- YAML
added: v0.8.0
-->

Print stack traces for deprecations.

### `--trace-event-categories`

<!-- YAML
added: v7.7.0
-->

A comma separated list of categories that should be traced when trace event
tracing is enabled using `--trace-events-enabled`.

### `--trace-event-file-pattern`

<!-- YAML
added: v9.8.0
-->

Template string specifying the filepath for the trace event data, it
supports `${rotation}` and `${pid}`.

### `--trace-events-enabled`

<!-- YAML
added: v7.7.0
-->

Enables the collection of trace event tracing information.

### `--trace-exit`

<!-- YAML
added:
 - v13.5.0
 - v12.16.0
-->

Prints a stack trace whenever an environment is exited proactively,
i.e. invoking `process.exit()`.

### `--trace-sigint`

<!-- YAML
added:
 - v13.9.0
 - v12.17.0
-->

Prints a stack trace on SIGINT.

### `--trace-sync-io`

<!-- YAML
added: v2.1.0
-->

Prints a stack trace whenever synchronous I/O is detected after the first turn
of the event loop.

### `--trace-tls`

<!-- YAML
added: v12.2.0
-->

Prints TLS packet trace information to `stderr`. This can be used to debug TLS
connection problems.

### `--trace-uncaught`

<!-- YAML
added: v13.1.0
-->

Print stack traces for uncaught exceptions; usually, the stack trace associated
with the creation of an `Error` is printed, whereas this makes Node.js also
print the stack trace associated with throwing the value (which does not need
to be an `Error` instance).

Enabling this option may affect garbage collection behavior negatively.

### `--trace-warnings`

<!-- YAML
added: v6.0.0
-->

Print stack traces for process warnings (including deprecations).

### `--track-heap-objects`

<!-- YAML
added: v2.4.0
-->

Track heap object allocations for heap snapshots.

### `--unhandled-rejections=mode`

<!-- YAML
added:
  - v12.0.0
  - v10.17.0
changes:
  - version: v15.0.0
    pr-url: https://github.com/nodejs/node/pull/33021
    description: Changed default mode to `throw`. Previously, a warning was
                 emitted.
-->

Using this flag allows to change what should happen when an unhandled rejection
occurs. One of the following modes can be chosen:

* `throw`: Emit [`unhandledRejection`][]. If this hook is not set, raise the
  unhandled rejection as an uncaught exception. This is the default.
* `strict`: Raise the unhandled rejection as an uncaught exception. If the
  exception is handled, [`unhandledRejection`][] is emitted.
* `warn`: Always trigger a warning, no matter if the [`unhandledRejection`][]
  hook is set or not but do not print the deprecation warning.
* `warn-with-error-code`: Emit [`unhandledRejection`][]. If this hook is not
  set, trigger a warning, and set the process exit code to 1.
* `none`: Silence all warnings.

If a rejection happens during the command line entry point's ES module static
loading phase, it will always raise it as an uncaught exception.

### `--use-bundled-ca`, `--use-openssl-ca`

<!-- YAML
added: v6.11.0
-->

Use bundled Mozilla CA store as supplied by current Node.js version
or use OpenSSL's default CA store. The default store is selectable
at build-time.

The bundled CA store, as supplied by Node.js, is a snapshot of Mozilla CA store
that is fixed at release time. It is identical on all supported platforms.

Using OpenSSL store allows for external modifications of the store. For most
Linux and BSD distributions, this store is maintained by the distribution
maintainers and system administrators. OpenSSL CA store location is dependent on
configuration of the OpenSSL library but this can be altered at runtime using
environment variables.

See `SSL_CERT_DIR` and `SSL_CERT_FILE`.

### `--use-largepages=mode`

<!-- YAML
added:
 - v13.6.0
 - v12.17.0
-->

Re-map the Node.js static code to large memory pages at startup. If supported on
the target system, this will cause the Node.js static code to be moved onto 2
MiB pages instead of 4 KiB pages.

The following values are valid for `mode`:

* `off`: No mapping will be attempted. This is the default.
* `on`: If supported by the OS, mapping will be attempted. Failure to map will
  be ignored and a message will be printed to standard error.
* `silent`: If supported by the OS, mapping will be attempted. Failure to map
  will be ignored and will not be reported.

### `--v8-options`

<!-- YAML
added: v0.1.3
-->

Print V8 command-line options.

### `--v8-pool-size=num`

<!-- YAML
added: v5.10.0
-->

Set V8's thread pool size which will be used to allocate background jobs.

If set to `0` then Node.js will choose an appropriate size of the thread pool
based on an estimate of the amount of parallelism.

The amount of parallelism refers to the number of computations that can be
carried out simultaneously in a given machine. In general, it's the same as the
amount of CPUs, but it may diverge in environments such as VMs or containers.

### `--watch`

<!-- YAML
added: v18.11.0
changes:
  - version: v18.13.0
    pr-url: https://github.com/nodejs/node/pull/45214
    description: Test runner now supports running in watch mode.
-->

> Stability: 1 - Experimental

Starts Node.js in watch mode.
When in watch mode, changes in the watched files cause the Node.js process to
restart.
By default, watch mode will watch the entry point
and any required or imported module.
Use `--watch-path` to specify what paths to watch.

This flag cannot be combined with
`--check`, `--eval`, `--interactive`, or the REPL.

```console
$ node --watch index.js
```

### `--watch-path`

<!-- YAML
added: v18.11.0
-->

> Stability: 1 - Experimental

Starts Node.js in watch mode and specifies what paths to watch.
When in watch mode, changes in the watched paths cause the Node.js process to
restart.
This will turn off watching of required or imported modules, even when used in
combination with `--watch`.

This flag cannot be combined with
`--check`, `--eval`, `--interactive`, `--test`, or the REPL.

```console
$ node --watch-path=./src --watch-path=./tests index.js
```

This option is only supported on macOS and Windows.
An `ERR_FEATURE_UNAVAILABLE_ON_PLATFORM` exception will be thrown
when the option is used on a platform that does not support it.

### `--watch-preserve-output`

Disable the clearing of the console when watch mode restarts the process.

```console
$ node --watch --watch-preserve-output test.js
```

### `--zero-fill-buffers`

<!-- YAML
added: v6.0.0
-->

Automatically zero-fills all newly allocated [`Buffer`][] and [`SlowBuffer`][]
instances.

### `-c`, `--check`

<!-- YAML
added:
  - v5.0.0
  - v4.2.0
changes:
  - version: v10.0.0
    pr-url: https://github.com/nodejs/node/pull/19600
    description: The `--require` option is now supported when checking a file.
-->

Syntax check the script without executing.

### `-e`, `--eval "script"`

<!-- YAML
added: v0.5.2
changes:
  - version: v5.11.0
    pr-url: https://github.com/nodejs/node/pull/5348
    description: Built-in libraries are now available as predefined variables.
-->

Evaluate the following argument as JavaScript. The modules which are
predefined in the REPL can also be used in `script`.

On Windows, using `cmd.exe` a single quote will not work correctly because it
only recognizes double `"` for quoting. In Powershell or Git bash, both `'`
and `"` are usable.

### `-h`, `--help`

<!-- YAML
added: v0.1.3
-->

Print node command-line options.
The output of this option is less detailed than this document.

### `-i`, `--interactive`

<!-- YAML
added: v0.7.7
-->

Opens the REPL even if stdin does not appear to be a terminal.

### `-p`, `--print "script"`

<!-- YAML
added: v0.6.4
changes:
  - version: v5.11.0
    pr-url: https://github.com/nodejs/node/pull/5348
    description: Built-in libraries are now available as predefined variables.
-->

Identical to `-e` but prints the result.

### `-r`, `--require module`

<!-- YAML
added: v1.6.0
-->

Preload the specified module at startup.

Follows `require()`'s module resolution
rules. `module` may be either a path to a file, or a node module name.

Only CommonJS modules are supported. Attempting to preload a
ES6 Module using `--require` will fail with an error.

### `-v`, `--version`

<!-- YAML
added: v0.1.3
-->

Print node's version.

## Environment variables

### `FORCE_COLOR=[1, 2, 3]`

The `FORCE_COLOR` environment variable is used to
enable ANSI colorized output. The value may be:

* `1`, `true`, or the empty string `''` indicate 16-color support,
* `2` to indicate 256-color support, or
* `3` to indicate 16 million-color support.

When `FORCE_COLOR` is used and set to a supported value, both the `NO_COLOR`,
and `NODE_DISABLE_COLORS` environment variables are ignored.

Any other value will result in colorized output being disabled.
<<<<<<< HEAD
=======

>>>>>>> a8a80be5
### `NODE_DEBUG=module[,…]`

<!-- YAML
added: v0.1.32
-->

`','`-separated list of core modules that should print debug information.

### `NODE_DEBUG_NATIVE=module[,…]`

`','`-separated list of core C++ modules that should print debug information.

### `NODE_DISABLE_COLORS=1`

<!-- YAML
added: v0.3.0
-->

When set, colors will not be used in the REPL.

### `NODE_EXTRA_CA_CERTS=file`

<!-- YAML
added: v7.3.0
-->

When set, the well known "root" CAs (like VeriSign) will be extended with the
extra certificates in `file`. The file should consist of one or more trusted
certificates in PEM format. A message will be emitted (once) with
[`process.emitWarning()`][emit_warning] if the file is missing or
malformed, but any errors are otherwise ignored.

Neither the well known nor extra certificates are used when the `ca`
options property is explicitly specified for a TLS or HTTPS client or server.

This environment variable is ignored when `node` runs as setuid root or
has Linux file capabilities set.

The `NODE_EXTRA_CA_CERTS` environment variable is only read when the Node.js
process is first launched. Changing the value at runtime using
`process.env.NODE_EXTRA_CA_CERTS` has no effect on the current process.

### `NODE_ICU_DATA=file`

<!-- YAML
added: v0.11.15
-->

Data path for ICU (`Intl` object) data. Will extend linked-in data when compiled
with small-icu support.

### `NODE_NO_WARNINGS=1`

<!-- YAML
added: v6.11.0
-->

When set to `1`, process warnings are silenced.

### `NODE_OPTIONS=options...`

<!-- YAML
added: v8.0.0
-->

A space-separated list of command-line options. `options...` are interpreted
before command-line options, so command-line options will override or
compound after anything in `options...`. Node.js will exit with an error if
an option that is not allowed in the environment is used, such as `-p` or a
script file.

If an option value contains a space, it can be escaped using double quotes:

```bash
NODE_OPTIONS='--require "./my path/file.js"'
```

A singleton flag passed as a command-line option will override the same flag
passed into `NODE_OPTIONS`:

```bash
# The inspector will be available on port 5555
NODE_OPTIONS='--inspect=localhost:4444' node --inspect=localhost:5555
```

A flag that can be passed multiple times will be treated as if its
`NODE_OPTIONS` instances were passed first, and then its command-line
instances afterwards:

```bash
NODE_OPTIONS='--require "./a.js"' node --require "./b.js"
# is equivalent to:
node --require "./a.js" --require "./b.js"
```

Node.js options that are allowed are:

<!-- node-options-node start -->
<<<<<<< HEAD
=======

>>>>>>> a8a80be5
* `--conditions`, `-C`
* `--diagnostic-dir`
* `--disable-proto`
* `--dns-result-order`
* `--enable-fips`
* `--enable-source-maps`
* `--experimental-abortcontroller`
<<<<<<< HEAD
=======
* `--experimental-global-customevent`
* `--experimental-global-webcrypto`
>>>>>>> a8a80be5
* `--experimental-import-meta-resolve`
* `--experimental-json-modules`
* `--experimental-loader`
* `--experimental-modules`
* `--experimental-network-imports`
* `--experimental-policy`
* `--experimental-shadow-realm`
* `--experimental-specifier-resolution`
* `--experimental-top-level-await`
* `--experimental-vm-modules`
* `--experimental-wasi-unstable-preview1`
* `--experimental-wasm-modules`
* `--force-context-aware`
* `--force-fips`
* `--force-node-api-uncaught-exceptions-policy`
* `--frozen-intrinsics`
* `--heapsnapshot-near-heap-limit`
* `--heapsnapshot-signal`
* `--http-parser`
* `--icu-data-dir`
* `--input-type`
* `--insecure-http-parser`
* `--inspect-brk`
* `--inspect-port`, `--debug-port`
* `--inspect-publish-uid`
* `--inspect`
* `--max-http-header-size`
* `--napi-modules`
* `--no-addons`
* `--no-deprecation`
* `--no-experimental-fetch`
* `--no-experimental-repl-await`
* `--no-extra-info-on-fatal-exception`
* `--no-force-async-hooks-checks`
* `--no-global-search-paths`
* `--no-warnings`
* `--node-memory-debug`
* `--openssl-config`
* `--openssl-legacy-provider`
* `--openssl-shared-config`
* `--pending-deprecation`
* `--policy-integrity`
* `--preserve-symlinks-main`
* `--preserve-symlinks`
* `--prof-process`
* `--redirect-warnings`
* `--report-compact`
* `--report-dir`, `--report-directory`
* `--report-filename`
* `--report-on-fatalerror`
* `--report-on-signal`
* `--report-signal`
* `--report-uncaught-exception`
* `--require`, `-r`
* `--secure-heap-min`
* `--secure-heap`
* `--snapshot-blob`
* `--test-only`
* `--test-reporter-destination`
* `--test-reporter`
* `--throw-deprecation`
* `--title`
* `--tls-cipher-list`
* `--tls-keylog`
* `--tls-max-v1.2`
* `--tls-max-v1.3`
* `--tls-min-v1.0`
* `--tls-min-v1.1`
* `--tls-min-v1.2`
* `--tls-min-v1.3`
* `--trace-atomics-wait`
* `--trace-deprecation`
* `--trace-event-categories`
* `--trace-event-file-pattern`
* `--trace-events-enabled`
* `--trace-exit`
* `--trace-sigint`
* `--trace-sync-io`
* `--trace-tls`
* `--trace-uncaught`
* `--trace-warnings`
* `--track-heap-objects`
* `--unhandled-rejections`
* `--use-bundled-ca`
* `--use-largepages`
* `--use-openssl-ca`
* `--v8-pool-size`
* `--watch-path`
* `--watch-preserve-output`
* `--watch`
* `--zero-fill-buffers`

<!-- node-options-node end -->

V8 options that are allowed are:

<!-- node-options-v8 start -->

* `--abort-on-uncaught-exception`
* `--disallow-code-generation-from-strings`
* `--enable-etw-stack-walking`
* `--huge-max-old-generation-size`
* `--interpreted-frames-native-stack`
* `--jitless`
* `--max-old-space-size`
* `--max-semi-space-size`
* `--perf-basic-prof-only-functions`
* `--perf-basic-prof`
* `--perf-prof-unwinding-info`
* `--perf-prof`
* `--stack-trace-limit`

<!-- node-options-v8 end -->

`--perf-basic-prof-only-functions`, `--perf-basic-prof`,
`--perf-prof-unwinding-info`, and `--perf-prof` are only available on Linux.

`--enable-etw-stack-walking` is only available on Windows.

### `NODE_PATH=path[:…]`

<!-- YAML
added: v0.1.32
-->

`':'`-separated list of directories prefixed to the module search path.

On Windows, this is a `';'`-separated list instead.

### `NODE_PENDING_DEPRECATION=1`

<!-- YAML
added: v8.0.0
-->

When set to `1`, emit pending deprecation warnings.

Pending deprecations are generally identical to a runtime deprecation with the
notable exception that they are turned _off_ by default and will not be emitted
unless either the `--pending-deprecation` command-line flag, or the
`NODE_PENDING_DEPRECATION=1` environment variable, is set. Pending deprecations
are used to provide a kind of selective "early warning" mechanism that
developers may leverage to detect deprecated API usage.

### `NODE_PENDING_PIPE_INSTANCES=instances`

Set the number of pending pipe instance handles when the pipe server is waiting
for connections. This setting applies to Windows only.

### `NODE_PRESERVE_SYMLINKS=1`

<!-- YAML
added: v7.1.0
-->

When set to `1`, instructs the module loader to preserve symbolic links when
resolving and caching modules.

### `NODE_REDIRECT_WARNINGS=file`

<!-- YAML
added: v8.0.0
-->

When set, process warnings will be emitted to the given file instead of
printing to stderr. The file will be created if it does not exist, and will be
appended to if it does. If an error occurs while attempting to write the
warning to the file, the warning will be written to stderr instead. This is
equivalent to using the `--redirect-warnings=file` command-line flag.

### `NODE_REPL_HISTORY=file`

<!-- YAML
added: v3.0.0
-->

Path to the file used to store the persistent REPL history. The default path is
`~/.node_repl_history`, which is overridden by this variable. Setting the value
to an empty string (`''` or `' '`) disables persistent REPL history.

### `NODE_REPL_EXTERNAL_MODULE=file`

<!-- YAML
added:
 - v13.0.0
 - v12.16.0
-->

Path to a Node.js module which will be loaded in place of the built-in REPL.
Overriding this value to an empty string (`''`) will use the built-in REPL.

### `NODE_SKIP_PLATFORM_CHECK=value`

<!-- YAML
added: v14.5.0
-->

If `value` equals `'1'`, the check for a supported platform is skipped during
Node.js startup. Node.js might not execute correctly. Any issues encountered
on unsupported platforms will not be fixed.

### `NODE_TEST_CONTEXT=value`

If `value` equals `'child'`, test reporter options will be overridden and test
output will be sent to stdout in the TAP format. If any other value is provided,
Node.js makes no guarantees about the reporter format used or its stability.

### `NODE_TLS_REJECT_UNAUTHORIZED=value`

If `value` equals `'0'`, certificate validation is disabled for TLS connections.
This makes TLS, and HTTPS by extension, insecure. The use of this environment
variable is strongly discouraged.

### `NODE_V8_COVERAGE=dir`

When set, Node.js will begin outputting [V8 JavaScript code coverage][] and
[Source Map][] data to the directory provided as an argument (coverage
information is written as JSON to files with a `coverage` prefix).

`NODE_V8_COVERAGE` will automatically propagate to subprocesses, making it
easier to instrument applications that call the `child_process.spawn()` family
of functions. `NODE_V8_COVERAGE` can be set to an empty string, to prevent
propagation.

#### Coverage output

Coverage is output as an array of [ScriptCoverage][] objects on the top-level
key `result`:

```json
{
  "result": [
    {
      "scriptId": "67",
      "url": "internal/tty.js",
      "functions": []
    }
  ]
}
```

#### Source map cache

> Stability: 1 - Experimental

If found, source map data is appended to the top-level key `source-map-cache`
on the JSON coverage object.

`source-map-cache` is an object with keys representing the files source maps
were extracted from, and values which include the raw source-map URL
(in the key `url`), the parsed Source Map v3 information (in the key `data`),
and the line lengths of the source file (in the key `lineLengths`).

```json
{
  "result": [
    {
      "scriptId": "68",
      "url": "file:///absolute/path/to/source.js",
      "functions": []
    }
  ],
  "source-map-cache": {
    "file:///absolute/path/to/source.js": {
      "url": "./path-to-map.json",
      "data": {
        "version": 3,
        "sources": [
          "file:///absolute/path/to/original.js"
        ],
        "names": [
          "Foo",
          "console",
          "info"
        ],
        "mappings": "MAAMA,IACJC,YAAaC",
        "sourceRoot": "./"
      },
      "lineLengths": [
        13,
        62,
        38,
        27
      ]
    }
  }
}
```

### `NO_COLOR=<any>`

[`NO_COLOR`][]  is an alias for `NODE_DISABLE_COLORS`. The value of the
environment variable is arbitrary.

### `OPENSSL_CONF=file`

<!-- YAML
added: v6.11.0
-->

Load an OpenSSL configuration file on startup. Among other uses, this can be
used to enable FIPS-compliant crypto if Node.js is built with
`./configure --openssl-fips`.

If the [`--openssl-config`][] command-line option is used, the environment
variable is ignored.

### `SSL_CERT_DIR=dir`

<!-- YAML
added: v7.7.0
-->

If `--use-openssl-ca` is enabled, this overrides and sets OpenSSL's directory
containing trusted certificates.

Be aware that unless the child environment is explicitly set, this environment
variable will be inherited by any child processes, and if they use OpenSSL, it
may cause them to trust the same CAs as node.

### `SSL_CERT_FILE=file`

<!-- YAML
added: v7.7.0
-->

If `--use-openssl-ca` is enabled, this overrides and sets OpenSSL's file
containing trusted certificates.

Be aware that unless the child environment is explicitly set, this environment
variable will be inherited by any child processes, and if they use OpenSSL, it
may cause them to trust the same CAs as node.

### `TZ`

<!-- YAML
added: v0.0.1
changes:
  - version:
     - v16.2.0
    pr-url: https://github.com/nodejs/node/pull/38642
    description:
      Changing the TZ variable using process.env.TZ = changes the timezone
      on Windows as well.
  - version:
     - v13.0.0
    pr-url: https://github.com/nodejs/node/pull/20026
    description:
      Changing the TZ variable using process.env.TZ = changes the timezone
      on POSIX systems.
-->

The `TZ` environment variable is used to specify the timezone configuration.

While Node.js does not support all of the various [ways that `TZ` is handled in
other environments][], it does support basic [timezone IDs][] (such as
`'Etc/UTC'`, `'Europe/Paris'`, or `'America/New_York'`).
It may support a few other abbreviations or aliases, but these are strongly
discouraged and not guaranteed.

```console
$ TZ=Europe/Dublin node -pe "new Date().toString()"
Wed May 12 2021 20:30:48 GMT+0100 (Irish Standard Time)
```

### `UV_THREADPOOL_SIZE=size`

Set the number of threads used in libuv's threadpool to `size` threads.

Asynchronous system APIs are used by Node.js whenever possible, but where they
do not exist, libuv's threadpool is used to create asynchronous node APIs based
on synchronous system APIs. Node.js APIs that use the threadpool are:

* all `fs` APIs, other than the file watcher APIs and those that are explicitly
  synchronous
* asynchronous crypto APIs such as `crypto.pbkdf2()`, `crypto.scrypt()`,
  `crypto.randomBytes()`, `crypto.randomFill()`, `crypto.generateKeyPair()`
* `dns.lookup()`
* all `zlib` APIs, other than those that are explicitly synchronous

Because libuv's threadpool has a fixed size, it means that if for whatever
reason any of these APIs takes a long time, other (seemingly unrelated) APIs
that run in libuv's threadpool will experience degraded performance. In order to
mitigate this issue, one potential solution is to increase the size of libuv's
threadpool by setting the `'UV_THREADPOOL_SIZE'` environment variable to a value
greater than `4` (its current default value). For more information, see the
[libuv threadpool documentation][].

## Useful V8 options

V8 has its own set of CLI options. Any V8 CLI option that is provided to `node`
will be passed on to V8 to handle. V8's options have _no stability guarantee_.
The V8 team themselves don't consider them to be part of their formal API,
and reserve the right to change them at any time. Likewise, they are not
covered by the Node.js stability guarantees. Many of the V8
options are of interest only to V8 developers. Despite this, there is a small
set of V8 options that are widely applicable to Node.js, and they are
documented here:

### `--max-old-space-size=SIZE` (in megabytes)

Sets the max memory size of V8's old memory section. As memory
consumption approaches the limit, V8 will spend more time on
garbage collection in an effort to free unused memory.

On a machine with 2 GiB of memory, consider setting this to
1536 (1.5 GiB) to leave some memory for other uses and avoid swapping.

```console
$ node --max-old-space-size=1536 index.js
```

### `--max-semi-space-size=SIZE` (in megabytes)

Sets the maximum [semi-space][] size for V8's [scavenge garbage collector][] in
MiB (megabytes).
Increasing the max size of a semi-space may improve throughput for Node.js at
the cost of more memory consumption.

Since the young generation size of the V8 heap is three times (see
[`YoungGenerationSizeFromSemiSpaceSize`][] in V8) the size of the semi-space,
an increase of 1 MiB to semi-space applies to each of the three individual
semi-spaces and causes the heap size to increase by 3 MiB. The throughput
improvement depends on your workload (see [#42511][]).

The default value is 16 MiB for 64-bit systems and 8 MiB for 32-bit systems. To
get the best configuration for your application, you should try different
max-semi-space-size values when running benchmarks for your application.

For example, benchmark on a 64-bit systems:

```bash
for MiB in 16 32 64 128; do
    node --max-semi-space-size=$MiB index.js
done
```

[#42511]: https://github.com/nodejs/node/issues/42511
[Chrome DevTools Protocol]: https://chromedevtools.github.io/devtools-protocol/
[CommonJS]: modules.md
[CustomEvent Web API]: https://dom.spec.whatwg.org/#customevent
[ECMAScript module loader]: esm.md#loaders
[Fetch API]: https://developer.mozilla.org/en-US/docs/Web/API/Fetch_API
[Modules loaders]: packages.md#modules-loaders
[Node.js issue tracker]: https://github.com/nodejs/node/issues
[OSSL_PROVIDER-legacy]: https://www.openssl.org/docs/man3.0/man7/OSSL_PROVIDER-legacy.html
[REPL]: repl.md
[ScriptCoverage]: https://chromedevtools.github.io/devtools-protocol/tot/Profiler#type-ScriptCoverage
[ShadowRealm]: https://github.com/tc39/proposal-shadowrealm
[Source Map]: https://sourcemaps.info/spec.html
[Subresource Integrity]: https://developer.mozilla.org/en-US/docs/Web/Security/Subresource_Integrity
[V8 JavaScript code coverage]: https://v8project.blogspot.com/2017/12/javascript-code-coverage.html
[Web Crypto API]: webcrypto.md
[`"type"`]: packages.md#type
[`--cpu-prof-dir`]: #--cpu-prof-dir
[`--diagnostic-dir`]: #--diagnostic-dirdirectory
[`--experimental-wasm-modules`]: #--experimental-wasm-modules
[`--heap-prof-dir`]: #--heap-prof-dir
[`--openssl-config`]: #--openssl-configfile
[`--preserve-symlinks`]: #--preserve-symlinks
[`--redirect-warnings`]: #--redirect-warningsfile
[`Atomics.wait()`]: https://developer.mozilla.org/en-US/docs/Web/JavaScript/Reference/Global_Objects/Atomics/wait
<<<<<<< HEAD
[`Buffer`]: buffer.md#buffer_class_buffer
[`NODE_OPTIONS`]: #cli_node_options_options
[`NO_COLOR`]: https://no-color.org
[`SlowBuffer`]: buffer.md#buffer_class_slowbuffer
[`dns.lookup()`]: dns.md#dns_dns_lookup_hostname_options_callback
[`dns.setDefaultResultOrder()`]: dns.md#dns_dns_setdefaultresultorder_order
[`dnsPromises.lookup()`]: dns.md#dns_dnspromises_lookup_hostname_options
[`process.setUncaughtExceptionCaptureCallback()`]: process.md#process_process_setuncaughtexceptioncapturecallback_fn
[`tls.DEFAULT_MAX_VERSION`]: tls.md#tls_tls_default_max_version
[`tls.DEFAULT_MIN_VERSION`]: tls.md#tls_tls_default_min_version
[`unhandledRejection`]: process.md#process_event_unhandledrejection
[`worker_threads.threadId`]: worker_threads.md#worker_threads_worker_threadid
[conditional exports]: packages.md#packages_conditional_exports
[context-aware]: addons.md#addons_context_aware_addons
[customizing ESM specifier resolution]: esm.md#esm_customizing_esm_specifier_resolution_algorithm
=======
[`Buffer`]: buffer.md#class-buffer
[`CRYPTO_secure_malloc_init`]: https://www.openssl.org/docs/man3.0/man3/CRYPTO_secure_malloc_init.html
[`NODE_OPTIONS`]: #node_optionsoptions
[`NO_COLOR`]: https://no-color.org
[`SlowBuffer`]: buffer.md#class-slowbuffer
[`YoungGenerationSizeFromSemiSpaceSize`]: https://chromium.googlesource.com/v8/v8.git/+/refs/tags/10.3.129/src/heap/heap.cc#328
[`dns.lookup()`]: dns.md#dnslookuphostname-options-callback
[`dns.setDefaultResultOrder()`]: dns.md#dnssetdefaultresultorderorder
[`dnsPromises.lookup()`]: dns.md#dnspromiseslookuphostname-options
[`import` specifier]: esm.md#import-specifiers
[`process.setUncaughtExceptionCaptureCallback()`]: process.md#processsetuncaughtexceptioncapturecallbackfn
[`tls.DEFAULT_MAX_VERSION`]: tls.md#tlsdefault_max_version
[`tls.DEFAULT_MIN_VERSION`]: tls.md#tlsdefault_min_version
[`unhandledRejection`]: process.md#event-unhandledrejection
[`v8.startupSnapshot` API]: v8.md#startup-snapshot-api
[`worker_threads.threadId`]: worker_threads.md#workerthreadid
[collecting code coverage from tests]: test.md#collecting-code-coverage
[conditional exports]: packages.md#conditional-exports
[context-aware]: addons.md#context-aware-addons
[customizing ESM specifier resolution]: esm.md#customizing-esm-specifier-resolution-algorithm
>>>>>>> a8a80be5
[debugger]: debugger.md
[debugging security implications]: https://nodejs.org/en/docs/guides/debugging-getting-started/#security-implications
[emit_warning]: process.md#processemitwarningwarning-options
[filtering tests by name]: test.md#filtering-tests-by-name
[jitless]: https://v8.dev/blog/jitless
[libuv threadpool documentation]: https://docs.libuv.org/en/latest/threadpool.html
[remote code execution]: https://www.owasp.org/index.php/Code_Injection
[running tests from the command line]: test.md#running-tests-from-the-command-line
[scavenge garbage collector]: https://v8.dev/blog/orinoco-parallel-scavenger
[security warning]: #warning-binding-inspector-to-a-public-ipport-combination-is-insecure
[semi-space]: https://www.memorymanagement.org/glossary/s.html#semi.space
[test reporters]: test.md#test-reporters
[timezone IDs]: https://en.wikipedia.org/wiki/List_of_tz_database_time_zones
[tracking issue for user-land snapshots]: https://github.com/nodejs/node/issues/44014
[ways that `TZ` is handled in other environments]: https://www.gnu.org/software/libc/manual/html_node/TZ-Variable.html<|MERGE_RESOLUTION|>--- conflicted
+++ resolved
@@ -169,12 +169,8 @@
 $ source node_bash_completion
 ```
 
-<<<<<<< HEAD
-### `-C=condition`, `--conditions=condition`
-=======
 ### `-C condition`, `--conditions=condition`
 
->>>>>>> a8a80be5
 <!-- YAML
 added:
   - v14.9.0
@@ -194,11 +190,7 @@
 For example, to run a module with "development" resolutions:
 
 ```console
-<<<<<<< HEAD
-$ node -C=development app.js
-=======
 $ node -C development app.js
->>>>>>> a8a80be5
 ```
 
 ### `--cpu-prof`
@@ -271,16 +263,11 @@
 * [`--redirect-warnings`][]
 
 ### `--disable-proto=mode`
-<<<<<<< HEAD
-<!-- YAML
-added: v13.12.0
-=======
 
 <!-- YAML
 added:
  - v13.12.0
  - v12.17.0
->>>>>>> a8a80be5
 -->
 
 Disable the `Object.prototype.__proto__` property. If `mode` is `delete`, the
@@ -318,19 +305,6 @@
 The default is `verbatim` and [`dns.setDefaultResultOrder()`][] have higher
 priority than `--dns-result-order`.
 
-### `--dns-result-order=order`
-<!-- YAML
-added: v14.18.0
--->
-
-Set the default value of `verbatim` in [`dns.lookup()`][] and
-[`dnsPromises.lookup()`][]. The value could be:
-* `ipv4first`: sets default `verbatim` `false`.
-* `verbatim`: sets default `verbatim` `true`.
-
-The default is `ipv4first` and [`dns.setDefaultResultOrder()`][] have higher
-priority than `--dns-result-order`.
-
 ### `--enable-fips`
 
 <!-- YAML
@@ -345,35 +319,14 @@
 <!-- YAML
 added: v12.12.0
 changes:
-<<<<<<< HEAD
-  - version: v14.18.0
-=======
   - version:
       - v15.11.0
       - v14.18.0
->>>>>>> a8a80be5
     pr-url: https://github.com/nodejs/node/pull/37362
     description: This API is no longer experimental.
 -->
 
 Enable [Source Map v3][Source Map] support for stack traces.
-<<<<<<< HEAD
-
-When using a transpiler, such as TypeScript, strack traces thrown by an
-application reference the transpiled code, not the original source position.
-`--enable-source-maps` enables caching of Source Maps and makes a best
-effort to report stack traces relative to the original source file.
-
-Overriding `Error.prepareStackTrace` prevents `--enable-source-maps` from
-modifiying the stack trace.
-
-### `--experimental-abortcontroller`
-<!-- YAML
-added: v14.17.0
--->
-
-Enable experimental `AbortController` and `AbortSignal` support.
-=======
 
 When using a transpiler, such as TypeScript, stack traces thrown by an
 application reference the transpiled code, not the original source position.
@@ -403,7 +356,6 @@
 -->
 
 Expose the [Web Crypto API][] on the global scope.
->>>>>>> a8a80be5
 
 ### `--experimental-import-meta-resolve`
 
@@ -632,52 +584,6 @@
 ....
 ```
 
-### `--heapsnapshot-near-heap-limit=max_count`
-<!-- YAML
-added: v14.18.0
--->
-
-> Stability: 1 - Experimental
-
-Writes a V8 heap snapshot to disk when the V8 heap usage is approaching the
-heap limit. `count` should be a non-negative integer (in which case
-Node.js will write no more than `max_count` snapshots to disk).
-
-When generating snapshots, garbage collection may be triggered and bring
-the heap usage down, therefore multiple snapshots may be written to disk
-before the Node.js instance finally runs out of memory. These heap snapshots
-can be compared to determine what objects are being allocated during the
-time consecutive snapshots are taken. It's not guaranteed that Node.js will
-write exactly `max_count` snapshots to disk, but it will try
-its best to generate at least one and up to `max_count` snapshots before the
-Node.js instance runs out of memory when `max_count` is greater than `0`.
-
-Generating V8 snapshots takes time and memory (both memory managed by the
-V8 heap and native memory outside the V8 heap). The bigger the heap is,
-the more resources it needs. Node.js will adjust the V8 heap to accommondate
-the additional V8 heap memory overhead, and try its best to avoid using up
-all the memory avialable to the process. When the process uses
-more memory than the system deems appropriate, the process may be terminated
-abruptly by the system, depending on the system configuration.
-
-```console
-$ node --max-old-space-size=100 --heapsnapshot-near-heap-limit=3 index.js
-Wrote snapshot to Heap.20200430.100036.49580.0.001.heapsnapshot
-Wrote snapshot to Heap.20200430.100037.49580.0.002.heapsnapshot
-Wrote snapshot to Heap.20200430.100038.49580.0.003.heapsnapshot
-
-<--- Last few GCs --->
-
-[49580:0x110000000]     4826 ms: Mark-sweep 130.6 (147.8) -> 130.5 (147.8) MB, 27.4 / 0.0 ms  (average mu = 0.126, current mu = 0.034) allocation failure scavenge might not succeed
-[49580:0x110000000]     4845 ms: Mark-sweep 130.6 (147.8) -> 130.6 (147.8) MB, 18.8 / 0.0 ms  (average mu = 0.088, current mu = 0.031) allocation failure scavenge might not succeed
-
-
-<--- JS stacktrace --->
-
-FATAL ERROR: Ineffective mark-compacts near heap limit Allocation failed - JavaScript heap out of memory
-....
-```
-
 ### `--heapsnapshot-signal=signal`
 
 <!-- YAML
@@ -943,16 +849,11 @@
 Silence all process warnings (including deprecations).
 
 ### `--node-memory-debug`
-<<<<<<< HEAD
-<!-- YAML
-added: v14.18.0
-=======
 
 <!-- YAML
 added:
   - v15.0.0
   - v14.18.0
->>>>>>> a8a80be5
 -->
 
 Enable extra debug checks for memory leaks in Node.js internals. This is
@@ -1855,10 +1756,7 @@
 and `NODE_DISABLE_COLORS` environment variables are ignored.
 
 Any other value will result in colorized output being disabled.
-<<<<<<< HEAD
-=======
-
->>>>>>> a8a80be5
+
 ### `NODE_DEBUG=module[,…]`
 
 <!-- YAML
@@ -1957,10 +1855,7 @@
 Node.js options that are allowed are:
 
 <!-- node-options-node start -->
-<<<<<<< HEAD
-=======
-
->>>>>>> a8a80be5
+
 * `--conditions`, `-C`
 * `--diagnostic-dir`
 * `--disable-proto`
@@ -1968,11 +1863,8 @@
 * `--enable-fips`
 * `--enable-source-maps`
 * `--experimental-abortcontroller`
-<<<<<<< HEAD
-=======
 * `--experimental-global-customevent`
 * `--experimental-global-webcrypto`
->>>>>>> a8a80be5
 * `--experimental-import-meta-resolve`
 * `--experimental-json-modules`
 * `--experimental-loader`
@@ -2435,23 +2327,6 @@
 [`--preserve-symlinks`]: #--preserve-symlinks
 [`--redirect-warnings`]: #--redirect-warningsfile
 [`Atomics.wait()`]: https://developer.mozilla.org/en-US/docs/Web/JavaScript/Reference/Global_Objects/Atomics/wait
-<<<<<<< HEAD
-[`Buffer`]: buffer.md#buffer_class_buffer
-[`NODE_OPTIONS`]: #cli_node_options_options
-[`NO_COLOR`]: https://no-color.org
-[`SlowBuffer`]: buffer.md#buffer_class_slowbuffer
-[`dns.lookup()`]: dns.md#dns_dns_lookup_hostname_options_callback
-[`dns.setDefaultResultOrder()`]: dns.md#dns_dns_setdefaultresultorder_order
-[`dnsPromises.lookup()`]: dns.md#dns_dnspromises_lookup_hostname_options
-[`process.setUncaughtExceptionCaptureCallback()`]: process.md#process_process_setuncaughtexceptioncapturecallback_fn
-[`tls.DEFAULT_MAX_VERSION`]: tls.md#tls_tls_default_max_version
-[`tls.DEFAULT_MIN_VERSION`]: tls.md#tls_tls_default_min_version
-[`unhandledRejection`]: process.md#process_event_unhandledrejection
-[`worker_threads.threadId`]: worker_threads.md#worker_threads_worker_threadid
-[conditional exports]: packages.md#packages_conditional_exports
-[context-aware]: addons.md#addons_context_aware_addons
-[customizing ESM specifier resolution]: esm.md#esm_customizing_esm_specifier_resolution_algorithm
-=======
 [`Buffer`]: buffer.md#class-buffer
 [`CRYPTO_secure_malloc_init`]: https://www.openssl.org/docs/man3.0/man3/CRYPTO_secure_malloc_init.html
 [`NODE_OPTIONS`]: #node_optionsoptions
@@ -2472,7 +2347,6 @@
 [conditional exports]: packages.md#conditional-exports
 [context-aware]: addons.md#context-aware-addons
 [customizing ESM specifier resolution]: esm.md#customizing-esm-specifier-resolution-algorithm
->>>>>>> a8a80be5
 [debugger]: debugger.md
 [debugging security implications]: https://nodejs.org/en/docs/guides/debugging-getting-started/#security-implications
 [emit_warning]: process.md#processemitwarningwarning-options
