--- conflicted
+++ resolved
@@ -7,13 +7,8 @@
       "name": "async_hooks",
       "introduced_in": "v8.1.0",
       "stability": 1,
-<<<<<<< HEAD
-      "stabilityText": "Experimental",
-      "desc": "<p><strong>Source Code:</strong> <a href=\"https://github.com/nodejs/node/blob/v14.18.1/lib/async_hooks.js\">lib/async_hooks.js</a></p>\n<p>The <code>async_hooks</code> module provides an API to track asynchronous resources. It\ncan be accessed using:</p>\n<pre><code class=\"language-js\">const async_hooks = require('async_hooks');\n</code></pre>",
-=======
       "stabilityText": "Experimental. Please migrate away from this API, if you can. We do not recommend using the [`createHook`][], [`AsyncHook`][], and [`executionAsyncResource`][] APIs as they have usability issues, safety risks, and performance implications. Async context tracking use cases are better served by the stable [`AsyncLocalStorage`][] API. If you have a use case for `createHook`, `AsyncHook`, or `executionAsyncResource` beyond the context tracking need solved by [`AsyncLocalStorage`][] or diagnostics data currently provided by [Diagnostics Channel][], please open an issue at https://github.com/nodejs/node/issues describing your use case so we can create a more purpose-focused API.",
       "desc": "<p><strong>Source Code:</strong> <a href=\"https://github.com/nodejs/node/blob/v18.17.1/lib/async_hooks.js\">lib/async_hooks.js</a></p>\n<p>We strongly discourage the use of the <code>async_hooks</code> API.\nOther APIs that can cover most of its use cases include:</p>\n<ul>\n<li><a href=\"async_context.html#class-asynclocalstorage\"><code>AsyncLocalStorage</code></a> tracks async context</li>\n<li><a href=\"process.html#processgetactiveresourcesinfo\"><code>process.getActiveResourcesInfo()</code></a> tracks active resources</li>\n</ul>\n<p>The <code>node:async_hooks</code> module provides an API to track asynchronous resources.\nIt can be accessed using:</p>\n<pre><code class=\"language-mjs\">import async_hooks from 'node:async_hooks';\n</code></pre>\n<pre><code class=\"language-cjs\">const async_hooks = require('node:async_hooks');\n</code></pre>",
->>>>>>> a8a80be5
       "modules": [
         {
           "textRaw": "Terminology",
@@ -25,11 +20,7 @@
         {
           "textRaw": "Overview",
           "name": "overview",
-<<<<<<< HEAD
-          "desc": "<p>Following is a simple overview of the public API.</p>\n<pre><code class=\"language-js\">const async_hooks = require('async_hooks');\n\n// Return the ID of the current execution context.\nconst eid = async_hooks.executionAsyncId();\n\n// Return the ID of the handle responsible for triggering the callback of the\n// current execution scope to call.\nconst tid = async_hooks.triggerAsyncId();\n\n// Create a new AsyncHook instance. All of these callbacks are optional.\nconst asyncHook =\n    async_hooks.createHook({ init, before, after, destroy, promiseResolve });\n\n// Allow callbacks of this AsyncHook instance to call. This is not an implicit\n// action after running the constructor, and must be explicitly run to begin\n// executing callbacks.\nasyncHook.enable();\n\n// Disable listening for new asynchronous events.\nasyncHook.disable();\n\n//\n// The following are the callbacks that can be passed to createHook().\n//\n\n// init is called during object construction. The resource may not have\n// completed construction when this callback runs, therefore all fields of the\n// resource referenced by \"asyncId\" may not have been populated.\nfunction init(asyncId, type, triggerAsyncId, resource) { }\n\n// Before is called just before the resource's callback is called. It can be\n// called 0-N times for handles (such as TCPWrap), and will be called exactly 1\n// time for requests (such as FSReqCallback).\nfunction before(asyncId) { }\n\n// After is called just after the resource's callback has finished.\nfunction after(asyncId) { }\n\n// Destroy is called when the resource is destroyed.\nfunction destroy(asyncId) { }\n\n// promiseResolve is called only for promise resources, when the\n// `resolve` function passed to the `Promise` constructor is invoked\n// (either directly or through other means of resolving a promise).\nfunction promiseResolve(asyncId) { }\n</code></pre>",
-=======
           "desc": "<p>Following is a simple overview of the public API.</p>\n<pre><code class=\"language-mjs\">import async_hooks from 'node:async_hooks';\n\n// Return the ID of the current execution context.\nconst eid = async_hooks.executionAsyncId();\n\n// Return the ID of the handle responsible for triggering the callback of the\n// current execution scope to call.\nconst tid = async_hooks.triggerAsyncId();\n\n// Create a new AsyncHook instance. All of these callbacks are optional.\nconst asyncHook =\n    async_hooks.createHook({ init, before, after, destroy, promiseResolve });\n\n// Allow callbacks of this AsyncHook instance to call. This is not an implicit\n// action after running the constructor, and must be explicitly run to begin\n// executing callbacks.\nasyncHook.enable();\n\n// Disable listening for new asynchronous events.\nasyncHook.disable();\n\n//\n// The following are the callbacks that can be passed to createHook().\n//\n\n// init() is called during object construction. The resource may not have\n// completed construction when this callback runs. Therefore, all fields of the\n// resource referenced by \"asyncId\" may not have been populated.\nfunction init(asyncId, type, triggerAsyncId, resource) { }\n\n// before() is called just before the resource's callback is called. It can be\n// called 0-N times for handles (such as TCPWrap), and will be called exactly 1\n// time for requests (such as FSReqCallback).\nfunction before(asyncId) { }\n\n// after() is called just after the resource's callback has finished.\nfunction after(asyncId) { }\n\n// destroy() is called when the resource is destroyed.\nfunction destroy(asyncId) { }\n\n// promiseResolve() is called only for promise resources, when the\n// resolve() function passed to the Promise constructor is invoked\n// (either directly or through other means of resolving a promise).\nfunction promiseResolve(asyncId) { }\n</code></pre>\n<pre><code class=\"language-cjs\">const async_hooks = require('node:async_hooks');\n\n// Return the ID of the current execution context.\nconst eid = async_hooks.executionAsyncId();\n\n// Return the ID of the handle responsible for triggering the callback of the\n// current execution scope to call.\nconst tid = async_hooks.triggerAsyncId();\n\n// Create a new AsyncHook instance. All of these callbacks are optional.\nconst asyncHook =\n    async_hooks.createHook({ init, before, after, destroy, promiseResolve });\n\n// Allow callbacks of this AsyncHook instance to call. This is not an implicit\n// action after running the constructor, and must be explicitly run to begin\n// executing callbacks.\nasyncHook.enable();\n\n// Disable listening for new asynchronous events.\nasyncHook.disable();\n\n//\n// The following are the callbacks that can be passed to createHook().\n//\n\n// init() is called during object construction. The resource may not have\n// completed construction when this callback runs. Therefore, all fields of the\n// resource referenced by \"asyncId\" may not have been populated.\nfunction init(asyncId, type, triggerAsyncId, resource) { }\n\n// before() is called just before the resource's callback is called. It can be\n// called 0-N times for handles (such as TCPWrap), and will be called exactly 1\n// time for requests (such as FSReqCallback).\nfunction before(asyncId) { }\n\n// after() is called just after the resource's callback has finished.\nfunction after(asyncId) { }\n\n// destroy() is called when the resource is destroyed.\nfunction destroy(asyncId) { }\n\n// promiseResolve() is called only for promise resources, when the\n// resolve() function passed to the Promise constructor is invoked\n// (either directly or through other means of resolving a promise).\nfunction promiseResolve(asyncId) { }\n</code></pre>",
->>>>>>> a8a80be5
           "type": "module",
           "displayName": "Overview"
         },
@@ -120,92 +111,6 @@
           "desc": "<p>Registers functions to be called for different lifetime events of each async\noperation.</p>\n<p>The callbacks <code>init()</code>/<code>before()</code>/<code>after()</code>/<code>destroy()</code> are called for the\nrespective asynchronous event during a resource's lifetime.</p>\n<p>All callbacks are optional. For example, if only resource cleanup needs to\nbe tracked, then only the <code>destroy</code> callback needs to be passed. The\nspecifics of all functions that can be passed to <code>callbacks</code> is in the\n<a href=\"#hook-callbacks\">Hook Callbacks</a> section.</p>\n<pre><code class=\"language-mjs\">import { createHook } from 'node:async_hooks';\n\nconst asyncHook = createHook({\n  init(asyncId, type, triggerAsyncId, resource) { },\n  destroy(asyncId) { },\n});\n</code></pre>\n<pre><code class=\"language-cjs\">const async_hooks = require('node:async_hooks');\n\nconst asyncHook = async_hooks.createHook({\n  init(asyncId, type, triggerAsyncId, resource) { },\n  destroy(asyncId) { },\n});\n</code></pre>\n<p>The callbacks will be inherited via the prototype chain:</p>\n<pre><code class=\"language-js\">class MyAsyncCallbacks {\n  init(asyncId, type, triggerAsyncId, resource) { }\n  destroy(asyncId) {}\n}\n\nclass MyAddedCallbacks extends MyAsyncCallbacks {\n  before(asyncId) { }\n  after(asyncId) { }\n}\n\nconst asyncHook = async_hooks.createHook(new MyAddedCallbacks());\n</code></pre>\n<p>Because promises are asynchronous resources whose lifecycle is tracked\nvia the async hooks mechanism, the <code>init()</code>, <code>before()</code>, <code>after()</code>, and\n<code>destroy()</code> callbacks <em>must not</em> be async functions that return promises.</p>",
           "modules": [
             {
-<<<<<<< HEAD
-              "textRaw": "Using `AsyncResource` for a `Worker` thread pool",
-              "name": "using_`asyncresource`_for_a_`worker`_thread_pool",
-              "desc": "<p>The following example shows how to use the <code>AsyncResource</code> class to properly\nprovide async tracking for a <a href=\"worker_threads.html#worker_threads_class_worker\"><code>Worker</code></a> pool. Other resource pools, such as\ndatabase connection pools, can follow a similar model.</p>\n<p>Assuming that the task is adding two numbers, using a file named\n<code>task_processor.js</code> with the following content:</p>\n<pre><code class=\"language-js\">const { parentPort } = require('worker_threads');\nparentPort.on('message', (task) => {\n  parentPort.postMessage(task.a + task.b);\n});\n</code></pre>\n<p>a Worker pool around it could use the following structure:</p>\n<pre><code class=\"language-js\">const { AsyncResource } = require('async_hooks');\nconst { EventEmitter } = require('events');\nconst path = require('path');\nconst { Worker } = require('worker_threads');\n\nconst kTaskInfo = Symbol('kTaskInfo');\nconst kWorkerFreedEvent = Symbol('kWorkerFreedEvent');\n\nclass WorkerPoolTaskInfo extends AsyncResource {\n  constructor(callback) {\n    super('WorkerPoolTaskInfo');\n    this.callback = callback;\n  }\n\n  done(err, result) {\n    this.runInAsyncScope(this.callback, null, err, result);\n    this.emitDestroy();  // `TaskInfo`s are used only once.\n  }\n}\n\nclass WorkerPool extends EventEmitter {\n  constructor(numThreads) {\n    super();\n    this.numThreads = numThreads;\n    this.workers = [];\n    this.freeWorkers = [];\n    this.tasks = [];\n\n    for (let i = 0; i &#x3C; numThreads; i++)\n      this.addNewWorker();\n\n    // Any time the kWorkerFreedEvent is emitted, dispatch\n    // the next task pending in the queue, if any.\n    this.on(kWorkerFreedEvent, () => {\n      if (this.tasks.length > 0) {\n        const { task, callback } = this.tasks.shift();\n        this.runTask(task, callback);\n      }\n    });\n  }\n\n  addNewWorker() {\n    const worker = new Worker(path.resolve(__dirname, 'task_processor.js'));\n    worker.on('message', (result) => {\n      // In case of success: Call the callback that was passed to `runTask`,\n      // remove the `TaskInfo` associated with the Worker, and mark it as free\n      // again.\n      worker[kTaskInfo].done(null, result);\n      worker[kTaskInfo] = null;\n      this.freeWorkers.push(worker);\n      this.emit(kWorkerFreedEvent);\n    });\n    worker.on('error', (err) => {\n      // In case of an uncaught exception: Call the callback that was passed to\n      // `runTask` with the error.\n      if (worker[kTaskInfo])\n        worker[kTaskInfo].done(err, null);\n      else\n        this.emit('error', err);\n      // Remove the worker from the list and start a new Worker to replace the\n      // current one.\n      this.workers.splice(this.workers.indexOf(worker), 1);\n      this.addNewWorker();\n    });\n    this.workers.push(worker);\n    this.freeWorkers.push(worker);\n    this.emit(kWorkerFreedEvent);\n  }\n\n  runTask(task, callback) {\n    if (this.freeWorkers.length === 0) {\n      // No free threads, wait until a worker thread becomes free.\n      this.tasks.push({ task, callback });\n      return;\n    }\n\n    const worker = this.freeWorkers.pop();\n    worker[kTaskInfo] = new WorkerPoolTaskInfo(callback);\n    worker.postMessage(task);\n  }\n\n  close() {\n    for (const worker of this.workers) worker.terminate();\n  }\n}\n\nmodule.exports = WorkerPool;\n</code></pre>\n<p>Without the explicit tracking added by the <code>WorkerPoolTaskInfo</code> objects,\nit would appear that the callbacks are associated with the individual <code>Worker</code>\nobjects. However, the creation of the <code>Worker</code>s is not associated with the\ncreation of the tasks and does not provide information about when tasks\nwere scheduled.</p>\n<p>This pool could be used as follows:</p>\n<pre><code class=\"language-js\">const WorkerPool = require('./worker_pool.js');\nconst os = require('os');\n\nconst pool = new WorkerPool(os.cpus().length);\n\nlet finished = 0;\nfor (let i = 0; i &#x3C; 10; i++) {\n  pool.runTask({ a: 42, b: 100 }, (err, result) => {\n    console.log(i, err, result);\n    if (++finished === 10)\n      pool.close();\n  });\n}\n</code></pre>",
-=======
-              "textRaw": "Error handling",
-              "name": "error_handling",
-              "desc": "<p>If any <code>AsyncHook</code> callbacks throw, the application will print the stack trace\nand exit. The exit path does follow that of an uncaught exception, but\nall <code>'uncaughtException'</code> listeners are removed, thus forcing the process to\nexit. The <code>'exit'</code> callbacks will still be called unless the application is run\nwith <code>--abort-on-uncaught-exception</code>, in which case a stack trace will be\nprinted and the application exits, leaving a core file.</p>\n<p>The reason for this error handling behavior is that these callbacks are running\nat potentially volatile points in an object's lifetime, for example during\nclass construction and destruction. Because of this, it is deemed necessary to\nbring down the process quickly in order to prevent an unintentional abort in the\nfuture. This is subject to change in the future if a comprehensive analysis is\nperformed to ensure an exception can follow the normal control flow without\nunintentional side effects.</p>",
->>>>>>> a8a80be5
-              "type": "module",
-              "displayName": "Error handling"
-            },
-            {
-              "textRaw": "Printing in `AsyncHook` callbacks",
-              "name": "printing_in_`asynchook`_callbacks",
-              "desc": "<p>Because printing to the console is an asynchronous operation, <code>console.log()</code>\nwill cause <code>AsyncHook</code> callbacks to be called. Using <code>console.log()</code> or\nsimilar asynchronous operations inside an <code>AsyncHook</code> callback function will\ncause an infinite recursion. An easy solution to this when debugging is to use a\nsynchronous logging operation such as <code>fs.writeFileSync(file, msg, flag)</code>.\nThis will print to the file and will not invoke <code>AsyncHook</code> recursively because\nit is synchronous.</p>\n<pre><code class=\"language-mjs\">import { writeFileSync } from 'node:fs';\nimport { format } from 'node:util';\n\nfunction debug(...args) {\n  // Use a function like this one when debugging inside an AsyncHook callback\n  writeFileSync('log.out', `${format(...args)}\\n`, { flag: 'a' });\n}\n</code></pre>\n<pre><code class=\"language-cjs\">const fs = require('node:fs');\nconst util = require('node:util');\n\nfunction debug(...args) {\n  // Use a function like this one when debugging inside an AsyncHook callback\n  fs.writeFileSync('log.out', `${util.format(...args)}\\n`, { flag: 'a' });\n}\n</code></pre>\n<p>If an asynchronous operation is needed for logging, it is possible to keep\ntrack of what caused the asynchronous operation using the information\nprovided by <code>AsyncHook</code> itself. The logging should then be skipped when\nit was the logging itself that caused the <code>AsyncHook</code> callback to be called. By\ndoing this, the otherwise infinite recursion is broken.</p>",
-              "type": "module",
-              "displayName": "Printing in `AsyncHook` callbacks"
-            }
-          ]
-        }
-      ],
-      "methods": [
-        {
-          "textRaw": "`async_hooks.createHook(callbacks)`",
-          "type": "method",
-          "name": "createHook",
-          "meta": {
-            "added": [
-              "v8.1.0"
-            ],
-            "changes": []
-          },
-          "signatures": [
-            {
-              "return": {
-                "textRaw": "Returns: {AsyncHook} Instance used for disabling and enabling hooks",
-                "name": "return",
-                "type": "AsyncHook",
-                "desc": "Instance used for disabling and enabling hooks"
-              },
-              "params": [
-                {
-                  "textRaw": "`callbacks` {Object} The [Hook Callbacks][] to register",
-                  "name": "callbacks",
-                  "type": "Object",
-                  "desc": "The [Hook Callbacks][] to register",
-                  "options": [
-                    {
-                      "textRaw": "`init` {Function} The [`init` callback][].",
-                      "name": "init",
-                      "type": "Function",
-                      "desc": "The [`init` callback][]."
-                    },
-                    {
-                      "textRaw": "`before` {Function} The [`before` callback][].",
-                      "name": "before",
-                      "type": "Function",
-                      "desc": "The [`before` callback][]."
-                    },
-                    {
-                      "textRaw": "`after` {Function} The [`after` callback][].",
-                      "name": "after",
-                      "type": "Function",
-                      "desc": "The [`after` callback][]."
-                    },
-                    {
-                      "textRaw": "`destroy` {Function} The [`destroy` callback][].",
-                      "name": "destroy",
-                      "type": "Function",
-                      "desc": "The [`destroy` callback][]."
-                    },
-                    {
-                      "textRaw": "`promiseResolve` {Function} The [`promiseResolve` callback][].",
-                      "name": "promiseResolve",
-                      "type": "Function",
-                      "desc": "The [`promiseResolve` callback][]."
-                    }
-                  ]
-                }
-              ]
-            }
-          ],
-          "desc": "<p>Registers functions to be called for different lifetime events of each async\noperation.</p>\n<p>The callbacks <code>init()</code>/<code>before()</code>/<code>after()</code>/<code>destroy()</code> are called for the\nrespective asynchronous event during a resource's lifetime.</p>\n<p>All callbacks are optional. For example, if only resource cleanup needs to\nbe tracked, then only the <code>destroy</code> callback needs to be passed. The\nspecifics of all functions that can be passed to <code>callbacks</code> is in the\n<a href=\"#async_hooks_hook_callbacks\">Hook Callbacks</a> section.</p>\n<pre><code class=\"language-js\">const async_hooks = require('async_hooks');\n\nconst asyncHook = async_hooks.createHook({\n  init(asyncId, type, triggerAsyncId, resource) { },\n  destroy(asyncId) { }\n});\n</code></pre>\n<p>The callbacks will be inherited via the prototype chain:</p>\n<pre><code class=\"language-js\">class MyAsyncCallbacks {\n  init(asyncId, type, triggerAsyncId, resource) { }\n  destroy(asyncId) {}\n}\n\nclass MyAddedCallbacks extends MyAsyncCallbacks {\n  before(asyncId) { }\n  after(asyncId) { }\n}\n\nconst asyncHook = async_hooks.createHook(new MyAddedCallbacks());\n</code></pre>\n<p>Because promises are asynchronous resources whose lifecycle is tracked\nvia the async hooks mechanism, the <code>init()</code>, <code>before()</code>, <code>after()</code>, and\n<code>destroy()</code> callbacks <em>must not</em> be async functions that return promises.</p>",
-          "modules": [
-            {
               "textRaw": "Error handling",
               "name": "error_handling",
               "desc": "<p>If any <code>AsyncHook</code> callbacks throw, the application will print the stack trace\nand exit. The exit path does follow that of an uncaught exception, but\nall <code>'uncaughtException'</code> listeners are removed, thus forcing the process to\nexit. The <code>'exit'</code> callbacks will still be called unless the application is run\nwith <code>--abort-on-uncaught-exception</code>, in which case a stack trace will be\nprinted and the application exits, leaving a core file.</p>\n<p>The reason for this error handling behavior is that these callbacks are running\nat potentially volatile points in an object's lifetime, for example during\nclass construction and destruction. Because of this, it is deemed necessary to\nbring down the process quickly in order to prevent an unintentional abort in the\nfuture. This is subject to change in the future if a comprehensive analysis is\nperformed to ensure an exception can follow the normal control flow without\nunintentional side effects.</p>",
@@ -213,11 +118,11 @@
               "displayName": "Error handling"
             },
             {
-              "textRaw": "Printing in AsyncHooks callbacks",
-              "name": "printing_in_asynchooks_callbacks",
-              "desc": "<p>Because printing to the console is an asynchronous operation, <code>console.log()</code>\nwill cause the AsyncHooks callbacks to be called. Using <code>console.log()</code> or\nsimilar asynchronous operations inside an AsyncHooks callback function will thus\ncause an infinite recursion. An easy solution to this when debugging is to use a\nsynchronous logging operation such as <code>fs.writeFileSync(file, msg, flag)</code>.\nThis will print to the file and will not invoke AsyncHooks recursively because\nit is synchronous.</p>\n<pre><code class=\"language-js\">const fs = require('fs');\nconst util = require('util');\n\nfunction debug(...args) {\n  // Use a function like this one when debugging inside an AsyncHooks callback\n  fs.writeFileSync('log.out', `${util.format(...args)}\\n`, { flag: 'a' });\n}\n</code></pre>\n<p>If an asynchronous operation is needed for logging, it is possible to keep\ntrack of what caused the asynchronous operation using the information\nprovided by AsyncHooks itself. The logging should then be skipped when\nit was the logging itself that caused AsyncHooks callback to call. By\ndoing this the otherwise infinite recursion is broken.</p>",
+              "textRaw": "Printing in `AsyncHook` callbacks",
+              "name": "printing_in_`asynchook`_callbacks",
+              "desc": "<p>Because printing to the console is an asynchronous operation, <code>console.log()</code>\nwill cause <code>AsyncHook</code> callbacks to be called. Using <code>console.log()</code> or\nsimilar asynchronous operations inside an <code>AsyncHook</code> callback function will\ncause an infinite recursion. An easy solution to this when debugging is to use a\nsynchronous logging operation such as <code>fs.writeFileSync(file, msg, flag)</code>.\nThis will print to the file and will not invoke <code>AsyncHook</code> recursively because\nit is synchronous.</p>\n<pre><code class=\"language-mjs\">import { writeFileSync } from 'node:fs';\nimport { format } from 'node:util';\n\nfunction debug(...args) {\n  // Use a function like this one when debugging inside an AsyncHook callback\n  writeFileSync('log.out', `${format(...args)}\\n`, { flag: 'a' });\n}\n</code></pre>\n<pre><code class=\"language-cjs\">const fs = require('node:fs');\nconst util = require('node:util');\n\nfunction debug(...args) {\n  // Use a function like this one when debugging inside an AsyncHook callback\n  fs.writeFileSync('log.out', `${util.format(...args)}\\n`, { flag: 'a' });\n}\n</code></pre>\n<p>If an asynchronous operation is needed for logging, it is possible to keep\ntrack of what caused the asynchronous operation using the information\nprovided by <code>AsyncHook</code> itself. The logging should then be skipped when\nit was the logging itself that caused the <code>AsyncHook</code> callback to be called. By\ndoing this, the otherwise infinite recursion is broken.</p>",
               "type": "module",
-              "displayName": "Printing in AsyncHooks callbacks"
+              "displayName": "Printing in `AsyncHook` callbacks"
             }
           ]
         }
@@ -225,7 +130,6 @@
       "classes": [
         {
           "textRaw": "Class: `AsyncHook`",
-<<<<<<< HEAD
           "type": "class",
           "name": "AsyncHook",
           "desc": "<p>The class <code>AsyncHook</code> exposes an interface for tracking lifetime events\nof asynchronous operations.</p>",
@@ -245,7 +149,7 @@
                   "params": []
                 }
               ],
-              "desc": "<p>Enable the callbacks for a given <code>AsyncHook</code> instance. If no callbacks are\nprovided, enabling is a no-op.</p>\n<p>The <code>AsyncHook</code> instance is disabled by default. If the <code>AsyncHook</code> instance\nshould be enabled immediately after creation, the following pattern can be used.</p>\n<pre><code class=\"language-js\">const async_hooks = require('async_hooks');\n\nconst hook = async_hooks.createHook(callbacks).enable();\n</code></pre>"
+              "desc": "<p>Enable the callbacks for a given <code>AsyncHook</code> instance. If no callbacks are\nprovided, enabling is a no-op.</p>\n<p>The <code>AsyncHook</code> instance is disabled by default. If the <code>AsyncHook</code> instance\nshould be enabled immediately after creation, the following pattern can be used.</p>\n<pre><code class=\"language-mjs\">import { createHook } from 'node:async_hooks';\n\nconst hook = createHook(callbacks).enable();\n</code></pre>\n<pre><code class=\"language-cjs\">const async_hooks = require('node:async_hooks');\n\nconst hook = async_hooks.createHook(callbacks).enable();\n</code></pre>"
             },
             {
               "textRaw": "`asyncHook.disable()`",
@@ -270,7 +174,8 @@
               "name": "executionAsyncResource",
               "meta": {
                 "added": [
-                  "v13.9.0"
+                  "v13.9.0",
+                  "v12.17.0"
                 ],
                 "changes": []
               },
@@ -285,7 +190,7 @@
                   "params": []
                 }
               ],
-              "desc": "<p>Resource objects returned by <code>executionAsyncResource()</code> are most often internal\nNode.js handle objects with undocumented APIs. Using any functions or properties\non the object is likely to crash your application and should be avoided.</p>\n<p>Using <code>executionAsyncResource()</code> in the top-level execution context will\nreturn an empty object as there is no handle or request object to use,\nbut having an object representing the top-level can be helpful.</p>\n<pre><code class=\"language-js\">const { open } = require('fs');\nconst { executionAsyncId, executionAsyncResource } = require('async_hooks');\n\nconsole.log(executionAsyncId(), executionAsyncResource());  // 1 {}\nopen(__filename, 'r', (err, fd) => {\n  console.log(executionAsyncId(), executionAsyncResource());  // 7 FSReqWrap\n});\n</code></pre>\n<p>This can be used to implement continuation local storage without the\nuse of a tracking <code>Map</code> to store the metadata:</p>\n<pre><code class=\"language-js\">const { createServer } = require('http');\nconst {\n  executionAsyncId,\n  executionAsyncResource,\n  createHook\n} = require('async_hooks');\nconst sym = Symbol('state'); // Private symbol to avoid pollution\n\ncreateHook({\n  init(asyncId, type, triggerAsyncId, resource) {\n    const cr = executionAsyncResource();\n    if (cr) {\n      resource[sym] = cr[sym];\n    }\n  }\n}).enable();\n\nconst server = createServer((req, res) => {\n  executionAsyncResource()[sym] = { state: req.url };\n  setTimeout(function() {\n    res.end(JSON.stringify(executionAsyncResource()[sym]));\n  }, 100);\n}).listen(3000);\n</code></pre>"
+              "desc": "<p>Resource objects returned by <code>executionAsyncResource()</code> are most often internal\nNode.js handle objects with undocumented APIs. Using any functions or properties\non the object is likely to crash your application and should be avoided.</p>\n<p>Using <code>executionAsyncResource()</code> in the top-level execution context will\nreturn an empty object as there is no handle or request object to use,\nbut having an object representing the top-level can be helpful.</p>\n<pre><code class=\"language-mjs\">import { open } from 'node:fs';\nimport { executionAsyncId, executionAsyncResource } from 'node:async_hooks';\n\nconsole.log(executionAsyncId(), executionAsyncResource());  // 1 {}\nopen(new URL(import.meta.url), 'r', (err, fd) => {\n  console.log(executionAsyncId(), executionAsyncResource());  // 7 FSReqWrap\n});\n</code></pre>\n<pre><code class=\"language-cjs\">const { open } = require('node:fs');\nconst { executionAsyncId, executionAsyncResource } = require('node:async_hooks');\n\nconsole.log(executionAsyncId(), executionAsyncResource());  // 1 {}\nopen(__filename, 'r', (err, fd) => {\n  console.log(executionAsyncId(), executionAsyncResource());  // 7 FSReqWrap\n});\n</code></pre>\n<p>This can be used to implement continuation local storage without the\nuse of a tracking <code>Map</code> to store the metadata:</p>\n<pre><code class=\"language-mjs\">import { createServer } from 'node:http';\nimport {\n  executionAsyncId,\n  executionAsyncResource,\n  createHook,\n} from 'async_hooks';\nconst sym = Symbol('state'); // Private symbol to avoid pollution\n\ncreateHook({\n  init(asyncId, type, triggerAsyncId, resource) {\n    const cr = executionAsyncResource();\n    if (cr) {\n      resource[sym] = cr[sym];\n    }\n  },\n}).enable();\n\nconst server = createServer((req, res) => {\n  executionAsyncResource()[sym] = { state: req.url };\n  setTimeout(function() {\n    res.end(JSON.stringify(executionAsyncResource()[sym]));\n  }, 100);\n}).listen(3000);\n</code></pre>\n<pre><code class=\"language-cjs\">const { createServer } = require('node:http');\nconst {\n  executionAsyncId,\n  executionAsyncResource,\n  createHook,\n} = require('node:async_hooks');\nconst sym = Symbol('state'); // Private symbol to avoid pollution\n\ncreateHook({\n  init(asyncId, type, triggerAsyncId, resource) {\n    const cr = executionAsyncResource();\n    if (cr) {\n      resource[sym] = cr[sym];\n    }\n  },\n}).enable();\n\nconst server = createServer((req, res) => {\n  executionAsyncResource()[sym] = { state: req.url };\n  setTimeout(function() {\n    res.end(JSON.stringify(executionAsyncResource()[sym]));\n  }, 100);\n}).listen(3000);\n</code></pre>"
             },
             {
               "textRaw": "`async_hooks.executionAsyncId()`",
@@ -314,7 +219,7 @@
                   "params": []
                 }
               ],
-              "desc": "<pre><code class=\"language-js\">const async_hooks = require('async_hooks');\n\nconsole.log(async_hooks.executionAsyncId());  // 1 - bootstrap\nfs.open(path, 'r', (err, fd) => {\n  console.log(async_hooks.executionAsyncId());  // 6 - open()\n});\n</code></pre>\n<p>The ID returned from <code>executionAsyncId()</code> is related to execution timing, not\ncausality (which is covered by <code>triggerAsyncId()</code>):</p>\n<pre><code class=\"language-js\">const server = net.createServer((conn) => {\n  // Returns the ID of the server, not of the new connection, because the\n  // callback runs in the execution scope of the server's MakeCallback().\n  async_hooks.executionAsyncId();\n\n}).listen(port, () => {\n  // Returns the ID of a TickObject (process.nextTick()) because all\n  // callbacks passed to .listen() are wrapped in a nextTick().\n  async_hooks.executionAsyncId();\n});\n</code></pre>\n<p>Promise contexts may not get precise <code>executionAsyncIds</code> by default.\nSee the section on <a href=\"#async_hooks_promise_execution_tracking\">promise execution tracking</a>.</p>"
+              "desc": "<pre><code class=\"language-mjs\">import { executionAsyncId } from 'node:async_hooks';\nimport fs from 'node:fs';\n\nconsole.log(executionAsyncId());  // 1 - bootstrap\nfs.open(path, 'r', (err, fd) => {\n  console.log(executionAsyncId());  // 6 - open()\n});\n</code></pre>\n<pre><code class=\"language-cjs\">const async_hooks = require('node:async_hooks');\nconst fs = require('node:fs');\n\nconsole.log(async_hooks.executionAsyncId());  // 1 - bootstrap\nfs.open(path, 'r', (err, fd) => {\n  console.log(async_hooks.executionAsyncId());  // 6 - open()\n});\n</code></pre>\n<p>The ID returned from <code>executionAsyncId()</code> is related to execution timing, not\ncausality (which is covered by <code>triggerAsyncId()</code>):</p>\n<pre><code class=\"language-js\">const server = net.createServer((conn) => {\n  // Returns the ID of the server, not of the new connection, because the\n  // callback runs in the execution scope of the server's MakeCallback().\n  async_hooks.executionAsyncId();\n\n}).listen(port, () => {\n  // Returns the ID of a TickObject (process.nextTick()) because all\n  // callbacks passed to .listen() are wrapped in a nextTick().\n  async_hooks.executionAsyncId();\n});\n</code></pre>\n<p>Promise contexts may not get precise <code>executionAsyncIds</code> by default.\nSee the section on <a href=\"#promise-execution-tracking\">promise execution tracking</a>.</p>"
             },
             {
               "textRaw": "`async_hooks.triggerAsyncId()`",
@@ -331,7 +236,7 @@
                   "params": []
                 }
               ],
-              "desc": "<pre><code class=\"language-js\">const server = net.createServer((conn) => {\n  // The resource that caused (or triggered) this callback to be called\n  // was that of the new connection. Thus the return value of triggerAsyncId()\n  // is the asyncId of \"conn\".\n  async_hooks.triggerAsyncId();\n\n}).listen(port, () => {\n  // Even though all callbacks passed to .listen() are wrapped in a nextTick()\n  // the callback itself exists because the call to the server's .listen()\n  // was made. So the return value would be the ID of the server.\n  async_hooks.triggerAsyncId();\n});\n</code></pre>\n<p>Promise contexts may not get valid <code>triggerAsyncId</code>s by default. See\nthe section on <a href=\"#async_hooks_promise_execution_tracking\">promise execution tracking</a>.</p>"
+              "desc": "<pre><code class=\"language-js\">const server = net.createServer((conn) => {\n  // The resource that caused (or triggered) this callback to be called\n  // was that of the new connection. Thus the return value of triggerAsyncId()\n  // is the asyncId of \"conn\".\n  async_hooks.triggerAsyncId();\n\n}).listen(port, () => {\n  // Even though all callbacks passed to .listen() are wrapped in a nextTick()\n  // the callback itself exists because the call to the server's .listen()\n  // was made. So the return value would be the ID of the server.\n  async_hooks.triggerAsyncId();\n});\n</code></pre>\n<p>Promise contexts may not get valid <code>triggerAsyncId</code>s by default. See\nthe section on <a href=\"#promise-execution-tracking\">promise execution tracking</a>.</p>"
             }
           ],
           "modules": [
@@ -374,33 +279,33 @@
                       ]
                     }
                   ],
-                  "desc": "<p>Called when a class is constructed that has the <em>possibility</em> to emit an\nasynchronous event. This <em>does not</em> mean the instance must call\n<code>before</code>/<code>after</code> before <code>destroy</code> is called, only that the possibility\nexists.</p>\n<p>This behavior can be observed by doing something like opening a resource then\nclosing it before the resource can be used. The following snippet demonstrates\nthis.</p>\n<pre><code class=\"language-js\">require('net').createServer().listen(function() { this.close(); });\n// OR\nclearTimeout(setTimeout(() => {}, 10));\n</code></pre>\n<p>Every new resource is assigned an ID that is unique within the scope of the\ncurrent Node.js instance.</p>",
+                  "desc": "<p>Called when a class is constructed that has the <em>possibility</em> to emit an\nasynchronous event. This <em>does not</em> mean the instance must call\n<code>before</code>/<code>after</code> before <code>destroy</code> is called, only that the possibility\nexists.</p>\n<p>This behavior can be observed by doing something like opening a resource then\nclosing it before the resource can be used. The following snippet demonstrates\nthis.</p>\n<pre><code class=\"language-mjs\">import { createServer } from 'node:net';\n\ncreateServer().listen(function() { this.close(); });\n// OR\nclearTimeout(setTimeout(() => {}, 10));\n</code></pre>\n<pre><code class=\"language-cjs\">require('node:net').createServer().listen(function() { this.close(); });\n// OR\nclearTimeout(setTimeout(() => {}, 10));\n</code></pre>\n<p>Every new resource is assigned an ID that is unique within the scope of the\ncurrent Node.js instance.</p>",
                   "modules": [
                     {
                       "textRaw": "`type`",
                       "name": "`type`",
-                      "desc": "<p>The <code>type</code> is a string identifying the type of resource that caused\n<code>init</code> to be called. Generally, it will correspond to the name of the\nresource's constructor.</p>\n<pre><code class=\"language-text\">FSEVENTWRAP, FSREQCALLBACK, GETADDRINFOREQWRAP, GETNAMEINFOREQWRAP, HTTPINCOMINGMESSAGE,\nHTTPCLIENTREQUEST, JSSTREAM, PIPECONNECTWRAP, PIPEWRAP, PROCESSWRAP, QUERYWRAP,\nSHUTDOWNWRAP, SIGNALWRAP, STATWATCHER, TCPCONNECTWRAP, TCPSERVERWRAP, TCPWRAP,\nTTYWRAP, UDPSENDWRAP, UDPWRAP, WRITEWRAP, ZLIB, SSLCONNECTION, PBKDF2REQUEST,\nRANDOMBYTESREQUEST, TLSWRAP, Microtask, Timeout, Immediate, TickObject\n</code></pre>\n<p>There is also the <code>PROMISE</code> resource type, which is used to track <code>Promise</code>\ninstances and asynchronous work scheduled by them.</p>\n<p>Users are able to define their own <code>type</code> when using the public embedder API.</p>\n<p>It is possible to have type name collisions. Embedders are encouraged to use\nunique prefixes, such as the npm package name, to prevent collisions when\nlistening to the hooks.</p>",
+                      "desc": "<p>The <code>type</code> is a string identifying the type of resource that caused\n<code>init</code> to be called. Generally, it will correspond to the name of the\nresource's constructor.</p>\n<p>The <code>type</code> of resources created by Node.js itself can change in any Node.js\nrelease. Valid values include <code>TLSWRAP</code>,\n<code>TCPWRAP</code>, <code>TCPSERVERWRAP</code>, <code>GETADDRINFOREQWRAP</code>, <code>FSREQCALLBACK</code>,\n<code>Microtask</code>, and <code>Timeout</code>. Inspect the source code of the Node.js version used\nto get the full list.</p>\n<p>Furthermore users of <a href=\"async_context.html#class-asyncresource\"><code>AsyncResource</code></a> create async resources independent\nof Node.js itself.</p>\n<p>There is also the <code>PROMISE</code> resource type, which is used to track <code>Promise</code>\ninstances and asynchronous work scheduled by them.</p>\n<p>Users are able to define their own <code>type</code> when using the public embedder API.</p>\n<p>It is possible to have type name collisions. Embedders are encouraged to use\nunique prefixes, such as the npm package name, to prevent collisions when\nlistening to the hooks.</p>",
                       "type": "module",
                       "displayName": "`type`"
                     },
                     {
                       "textRaw": "`triggerAsyncId`",
                       "name": "`triggerasyncid`",
-                      "desc": "<p><code>triggerAsyncId</code> is the <code>asyncId</code> of the resource that caused (or \"triggered\")\nthe new resource to initialize and that caused <code>init</code> to call. This is different\nfrom <code>async_hooks.executionAsyncId()</code> that only shows <em>when</em> a resource was\ncreated, while <code>triggerAsyncId</code> shows <em>why</em> a resource was created.</p>\n<p>The following is a simple demonstration of <code>triggerAsyncId</code>:</p>\n<pre><code class=\"language-js\">const { fd } = process.stdout;\n\nasync_hooks.createHook({\n  init(asyncId, type, triggerAsyncId) {\n    const eid = async_hooks.executionAsyncId();\n    fs.writeSync(\n      fd,\n      `${type}(${asyncId}): trigger: ${triggerAsyncId} execution: ${eid}\\n`);\n  }\n}).enable();\n\nnet.createServer((conn) => {}).listen(8080);\n</code></pre>\n<p>Output when hitting the server with <code>nc localhost 8080</code>:</p>\n<pre><code class=\"language-console\">TCPSERVERWRAP(5): trigger: 1 execution: 1\nTCPWRAP(7): trigger: 5 execution: 0\n</code></pre>\n<p>The <code>TCPSERVERWRAP</code> is the server which receives the connections.</p>\n<p>The <code>TCPWRAP</code> is the new connection from the client. When a new\nconnection is made, the <code>TCPWrap</code> instance is immediately constructed. This\nhappens outside of any JavaScript stack. (An <code>executionAsyncId()</code> of <code>0</code> means\nthat it is being executed from C++ with no JavaScript stack above it.) With only\nthat information, it would be impossible to link resources together in\nterms of what caused them to be created, so <code>triggerAsyncId</code> is given the task\nof propagating what resource is responsible for the new resource's existence.</p>",
+                      "desc": "<p><code>triggerAsyncId</code> is the <code>asyncId</code> of the resource that caused (or \"triggered\")\nthe new resource to initialize and that caused <code>init</code> to call. This is different\nfrom <code>async_hooks.executionAsyncId()</code> that only shows <em>when</em> a resource was\ncreated, while <code>triggerAsyncId</code> shows <em>why</em> a resource was created.</p>\n<p>The following is a simple demonstration of <code>triggerAsyncId</code>:</p>\n<pre><code class=\"language-mjs\">import { createHook, executionAsyncId } from 'node:async_hooks';\nimport { stdout } from 'node:process';\nimport net from 'node:net';\nimport fs from 'node:fs';\n\ncreateHook({\n  init(asyncId, type, triggerAsyncId) {\n    const eid = executionAsyncId();\n    fs.writeSync(\n      stdout.fd,\n      `${type}(${asyncId}): trigger: ${triggerAsyncId} execution: ${eid}\\n`);\n  },\n}).enable();\n\nnet.createServer((conn) => {}).listen(8080);\n</code></pre>\n<pre><code class=\"language-cjs\">const { createHook, executionAsyncId } = require('node:async_hooks');\nconst { stdout } = require('node:process');\nconst net = require('node:net');\nconst fs = require('node:fs');\n\ncreateHook({\n  init(asyncId, type, triggerAsyncId) {\n    const eid = executionAsyncId();\n    fs.writeSync(\n      stdout.fd,\n      `${type}(${asyncId}): trigger: ${triggerAsyncId} execution: ${eid}\\n`);\n  },\n}).enable();\n\nnet.createServer((conn) => {}).listen(8080);\n</code></pre>\n<p>Output when hitting the server with <code>nc localhost 8080</code>:</p>\n<pre><code class=\"language-console\">TCPSERVERWRAP(5): trigger: 1 execution: 1\nTCPWRAP(7): trigger: 5 execution: 0\n</code></pre>\n<p>The <code>TCPSERVERWRAP</code> is the server which receives the connections.</p>\n<p>The <code>TCPWRAP</code> is the new connection from the client. When a new\nconnection is made, the <code>TCPWrap</code> instance is immediately constructed. This\nhappens outside of any JavaScript stack. (An <code>executionAsyncId()</code> of <code>0</code> means\nthat it is being executed from C++ with no JavaScript stack above it.) With only\nthat information, it would be impossible to link resources together in\nterms of what caused them to be created, so <code>triggerAsyncId</code> is given the task\nof propagating what resource is responsible for the new resource's existence.</p>",
                       "type": "module",
                       "displayName": "`triggerAsyncId`"
                     },
                     {
                       "textRaw": "`resource`",
                       "name": "`resource`",
-                      "desc": "<p><code>resource</code> is an object that represents the actual async resource that has\nbeen initialized. This can contain useful information that can vary based on\nthe value of <code>type</code>. For instance, for the <code>GETADDRINFOREQWRAP</code> resource type,\n<code>resource</code> provides the host name used when looking up the IP address for the\nhost in <code>net.Server.listen()</code>. The API for accessing this information is\nnot supported, but using the Embedder API, users can provide\nand document their own resource objects. For example, such a resource object\ncould contain the SQL query being executed.</p>\n<p>In some cases the resource object is reused for performance reasons, it is\nthus not safe to use it as a key in a <code>WeakMap</code> or add properties to it.</p>",
+                      "desc": "<p><code>resource</code> is an object that represents the actual async resource that has\nbeen initialized. The API to access the object may be specified by the\ncreator of the resource. Resources created by Node.js itself are internal\nand may change at any time. Therefore no API is specified for these.</p>\n<p>In some cases the resource object is reused for performance reasons, it is\nthus not safe to use it as a key in a <code>WeakMap</code> or add properties to it.</p>",
                       "type": "module",
                       "displayName": "`resource`"
                     },
                     {
                       "textRaw": "Asynchronous context example",
                       "name": "asynchronous_context_example",
-                      "desc": "<p>The following is an example with additional information about the calls to\n<code>init</code> between the <code>before</code> and <code>after</code> calls, specifically what the\ncallback to <code>listen()</code> will look like. The output formatting is slightly more\nelaborate to make calling context easier to see.</p>\n<pre><code class=\"language-js\">const { fd } = process.stdout;\n\nlet indent = 0;\nasync_hooks.createHook({\n  init(asyncId, type, triggerAsyncId) {\n    const eid = async_hooks.executionAsyncId();\n    const indentStr = ' '.repeat(indent);\n    fs.writeSync(\n      fd,\n      `${indentStr}${type}(${asyncId}):` +\n      ` trigger: ${triggerAsyncId} execution: ${eid}\\n`);\n  },\n  before(asyncId) {\n    const indentStr = ' '.repeat(indent);\n    fs.writeSync(fd, `${indentStr}before:  ${asyncId}\\n`);\n    indent += 2;\n  },\n  after(asyncId) {\n    indent -= 2;\n    const indentStr = ' '.repeat(indent);\n    fs.writeSync(fd, `${indentStr}after:  ${asyncId}\\n`);\n  },\n  destroy(asyncId) {\n    const indentStr = ' '.repeat(indent);\n    fs.writeSync(fd, `${indentStr}destroy:  ${asyncId}\\n`);\n  },\n}).enable();\n\nnet.createServer(() => {}).listen(8080, () => {\n  // Let's wait 10ms before logging the server started.\n  setTimeout(() => {\n    console.log('>>>', async_hooks.executionAsyncId());\n  }, 10);\n});\n</code></pre>\n<p>Output from only starting the server:</p>\n<pre><code class=\"language-console\">TCPSERVERWRAP(5): trigger: 1 execution: 1\nTickObject(6): trigger: 5 execution: 1\nbefore:  6\n  Timeout(7): trigger: 6 execution: 6\nafter:   6\ndestroy: 6\nbefore:  7\n>>> 7\n  TickObject(8): trigger: 7 execution: 7\nafter:   7\nbefore:  8\nafter:   8\n</code></pre>\n<p>As illustrated in the example, <code>executionAsyncId()</code> and <code>execution</code> each specify\nthe value of the current execution context; which is delineated by calls to\n<code>before</code> and <code>after</code>.</p>\n<p>Only using <code>execution</code> to graph resource allocation results in the following:</p>\n<pre><code class=\"language-console\">  root(1)\n     ^\n     |\nTickObject(6)\n     ^\n     |\n Timeout(7)\n</code></pre>\n<p>The <code>TCPSERVERWRAP</code> is not part of this graph, even though it was the reason for\n<code>console.log()</code> being called. This is because binding to a port without a host\nname is a <em>synchronous</em> operation, but to maintain a completely asynchronous\nAPI the user's callback is placed in a <code>process.nextTick()</code>. Which is why\n<code>TickObject</code> is present in the output and is a 'parent' for <code>.listen()</code>\ncallback.</p>\n<p>The graph only shows <em>when</em> a resource was created, not <em>why</em>, so to track\nthe <em>why</em> use <code>triggerAsyncId</code>. Which can be represented with the following\ngraph:</p>\n<pre><code class=\"language-console\"> bootstrap(1)\n     |\n     ˅\nTCPSERVERWRAP(5)\n     |\n     ˅\n TickObject(6)\n     |\n     ˅\n  Timeout(7)\n</code></pre>",
+                      "desc": "<p>The context tracking use case is covered by the stable API <a href=\"async_context.html#class-asynclocalstorage\"><code>AsyncLocalStorage</code></a>.\nThis example only illustrates async hooks operation but <a href=\"async_context.html#class-asynclocalstorage\"><code>AsyncLocalStorage</code></a>\nfits better to this use case.</p>\n<p>The following is an example with additional information about the calls to\n<code>init</code> between the <code>before</code> and <code>after</code> calls, specifically what the\ncallback to <code>listen()</code> will look like. The output formatting is slightly more\nelaborate to make calling context easier to see.</p>\n<pre><code class=\"language-mjs\">import async_hooks from 'node:async_hooks';\nimport fs from 'node:fs';\nimport net from 'node:net';\nimport { stdout } from 'node:process';\nconst { fd } = stdout;\n\nlet indent = 0;\nasync_hooks.createHook({\n  init(asyncId, type, triggerAsyncId) {\n    const eid = async_hooks.executionAsyncId();\n    const indentStr = ' '.repeat(indent);\n    fs.writeSync(\n      fd,\n      `${indentStr}${type}(${asyncId}):` +\n      ` trigger: ${triggerAsyncId} execution: ${eid}\\n`);\n  },\n  before(asyncId) {\n    const indentStr = ' '.repeat(indent);\n    fs.writeSync(fd, `${indentStr}before:  ${asyncId}\\n`);\n    indent += 2;\n  },\n  after(asyncId) {\n    indent -= 2;\n    const indentStr = ' '.repeat(indent);\n    fs.writeSync(fd, `${indentStr}after:  ${asyncId}\\n`);\n  },\n  destroy(asyncId) {\n    const indentStr = ' '.repeat(indent);\n    fs.writeSync(fd, `${indentStr}destroy:  ${asyncId}\\n`);\n  },\n}).enable();\n\nnet.createServer(() => {}).listen(8080, () => {\n  // Let's wait 10ms before logging the server started.\n  setTimeout(() => {\n    console.log('>>>', async_hooks.executionAsyncId());\n  }, 10);\n});\n</code></pre>\n<pre><code class=\"language-cjs\">const async_hooks = require('node:async_hooks');\nconst fs = require('node:fs');\nconst net = require('node:net');\nconst { fd } = process.stdout;\n\nlet indent = 0;\nasync_hooks.createHook({\n  init(asyncId, type, triggerAsyncId) {\n    const eid = async_hooks.executionAsyncId();\n    const indentStr = ' '.repeat(indent);\n    fs.writeSync(\n      fd,\n      `${indentStr}${type}(${asyncId}):` +\n      ` trigger: ${triggerAsyncId} execution: ${eid}\\n`);\n  },\n  before(asyncId) {\n    const indentStr = ' '.repeat(indent);\n    fs.writeSync(fd, `${indentStr}before:  ${asyncId}\\n`);\n    indent += 2;\n  },\n  after(asyncId) {\n    indent -= 2;\n    const indentStr = ' '.repeat(indent);\n    fs.writeSync(fd, `${indentStr}after:  ${asyncId}\\n`);\n  },\n  destroy(asyncId) {\n    const indentStr = ' '.repeat(indent);\n    fs.writeSync(fd, `${indentStr}destroy:  ${asyncId}\\n`);\n  },\n}).enable();\n\nnet.createServer(() => {}).listen(8080, () => {\n  // Let's wait 10ms before logging the server started.\n  setTimeout(() => {\n    console.log('>>>', async_hooks.executionAsyncId());\n  }, 10);\n});\n</code></pre>\n<p>Output from only starting the server:</p>\n<pre><code class=\"language-console\">TCPSERVERWRAP(5): trigger: 1 execution: 1\nTickObject(6): trigger: 5 execution: 1\nbefore:  6\n  Timeout(7): trigger: 6 execution: 6\nafter:   6\ndestroy: 6\nbefore:  7\n>>> 7\n  TickObject(8): trigger: 7 execution: 7\nafter:   7\nbefore:  8\nafter:   8\n</code></pre>\n<p>As illustrated in the example, <code>executionAsyncId()</code> and <code>execution</code> each specify\nthe value of the current execution context; which is delineated by calls to\n<code>before</code> and <code>after</code>.</p>\n<p>Only using <code>execution</code> to graph resource allocation results in the following:</p>\n<pre><code class=\"language-console\">  root(1)\n     ^\n     |\nTickObject(6)\n     ^\n     |\n Timeout(7)\n</code></pre>\n<p>The <code>TCPSERVERWRAP</code> is not part of this graph, even though it was the reason for\n<code>console.log()</code> being called. This is because binding to a port without a host\nname is a <em>synchronous</em> operation, but to maintain a completely asynchronous\nAPI the user's callback is placed in a <code>process.nextTick()</code>. Which is why\n<code>TickObject</code> is present in the output and is a 'parent' for <code>.listen()</code>\ncallback.</p>\n<p>The graph only shows <em>when</em> a resource was created, not <em>why</em>, so to track\nthe <em>why</em> use <code>triggerAsyncId</code>. Which can be represented with the following\ngraph:</p>\n<pre><code class=\"language-console\"> bootstrap(1)\n     |\n     ˅\nTCPSERVERWRAP(5)\n     |\n     ˅\n TickObject(6)\n     |\n     ˅\n  Timeout(7)\n</code></pre>",
                       "type": "module",
                       "displayName": "Asynchronous context example"
                     }
@@ -455,7 +360,7 @@
                       ]
                     }
                   ],
-                  "desc": "<p>Called after the resource corresponding to <code>asyncId</code> is destroyed. It is also\ncalled asynchronously from the embedder API <code>emitDestroy()</code>.</p>\n<p>Some resources depend on garbage collection for cleanup, so if a reference is\nmade to the <code>resource</code> object passed to <code>init</code> it is possible that <code>destroy</code>\nwill never be called, causing a memory leak in the application. If the resource\ndoes not depend on garbage collection, then this will not be an issue.</p>"
+                  "desc": "<p>Called after the resource corresponding to <code>asyncId</code> is destroyed. It is also\ncalled asynchronously from the embedder API <code>emitDestroy()</code>.</p>\n<p>Some resources depend on garbage collection for cleanup, so if a reference is\nmade to the <code>resource</code> object passed to <code>init</code> it is possible that <code>destroy</code>\nwill never be called, causing a memory leak in the application. If the resource\ndoes not depend on garbage collection, then this will not be an issue.</p>\n<p>Using the destroy hook results in additional overhead because it enables\ntracking of <code>Promise</code> instances via the garbage collector.</p>"
                 },
                 {
                   "textRaw": "`promiseResolve(asyncId)`",
@@ -484,321 +389,9 @@
               "type": "module",
               "displayName": "Hook callbacks"
             }
-          ]
-        },
-        {
-          "textRaw": "Class: `AsyncLocalStorage`",
-          "type": "class",
-          "name": "AsyncLocalStorage",
-          "meta": {
-            "added": [
-              "v13.10.0"
-            ],
-            "changes": []
-          },
-          "desc": "<p>This class is used to create asynchronous state within callbacks and promise\nchains. It allows storing data throughout the lifetime of a web request\nor any other asynchronous duration. It is similar to thread-local storage\nin other languages.</p>\n<p>While you can create your own implementation on top of the <code>async_hooks</code> module,\n<code>AsyncLocalStorage</code> should be preferred as it is a performant and memory safe\nimplementation that involves significant optimizations that are non-obvious to\nimplement.</p>\n<p>The following example uses <code>AsyncLocalStorage</code> to build a simple logger\nthat assigns IDs to incoming HTTP requests and includes them in messages\nlogged within each request.</p>\n<pre><code class=\"language-js\">const http = require('http');\nconst { AsyncLocalStorage } = require('async_hooks');\n\nconst asyncLocalStorage = new AsyncLocalStorage();\n\nfunction logWithId(msg) {\n  const id = asyncLocalStorage.getStore();\n  console.log(`${id !== undefined ? id : '-'}:`, msg);\n}\n\nlet idSeq = 0;\nhttp.createServer((req, res) => {\n  asyncLocalStorage.run(idSeq++, () => {\n    logWithId('start');\n    // Imagine any chain of async operations here\n    setImmediate(() => {\n      logWithId('finish');\n      res.end();\n    });\n  });\n}).listen(8080);\n\nhttp.get('http://localhost:8080');\nhttp.get('http://localhost:8080');\n// Prints:\n//   0: start\n//   1: start\n//   0: finish\n//   1: finish\n</code></pre>\n<p>When having multiple instances of <code>AsyncLocalStorage</code>, they are independent\nfrom each other. It is safe to instantiate this class multiple times.</p>",
-=======
-          "type": "class",
-          "name": "AsyncHook",
-          "desc": "<p>The class <code>AsyncHook</code> exposes an interface for tracking lifetime events\nof asynchronous operations.</p>",
->>>>>>> a8a80be5
-          "methods": [
-            {
-              "textRaw": "`asyncHook.enable()`",
-              "type": "method",
-              "name": "enable",
-              "signatures": [
-                {
-                  "return": {
-                    "textRaw": "Returns: {AsyncHook} A reference to `asyncHook`.",
-                    "name": "return",
-                    "type": "AsyncHook",
-                    "desc": "A reference to `asyncHook`."
-                  },
-                  "params": []
-                }
-              ],
-<<<<<<< HEAD
-              "desc": "<p>Disables the instance of <code>AsyncLocalStorage</code>. All subsequent calls\nto <code>asyncLocalStorage.getStore()</code> will return <code>undefined</code> until\n<code>asyncLocalStorage.run()</code> or <code>asyncLocalStorage.enterWith()</code> is called again.</p>\n<p>When calling <code>asyncLocalStorage.disable()</code>, all current contexts linked to the\ninstance will be exited.</p>\n<p>Calling <code>asyncLocalStorage.disable()</code> is required before the\n<code>asyncLocalStorage</code> can be garbage collected. This does not apply to stores\nprovided by the <code>asyncLocalStorage</code>, as those objects are garbage collected\nalong with the corresponding async resources.</p>\n<p>Use this method when the <code>asyncLocalStorage</code> is not in use anymore\nin the current process.</p>"
-=======
-              "desc": "<p>Enable the callbacks for a given <code>AsyncHook</code> instance. If no callbacks are\nprovided, enabling is a no-op.</p>\n<p>The <code>AsyncHook</code> instance is disabled by default. If the <code>AsyncHook</code> instance\nshould be enabled immediately after creation, the following pattern can be used.</p>\n<pre><code class=\"language-mjs\">import { createHook } from 'node:async_hooks';\n\nconst hook = createHook(callbacks).enable();\n</code></pre>\n<pre><code class=\"language-cjs\">const async_hooks = require('node:async_hooks');\n\nconst hook = async_hooks.createHook(callbacks).enable();\n</code></pre>"
->>>>>>> a8a80be5
-            },
-            {
-              "textRaw": "`asyncHook.disable()`",
-              "type": "method",
-              "name": "disable",
-              "signatures": [
-                {
-                  "return": {
-                    "textRaw": "Returns: {AsyncHook} A reference to `asyncHook`.",
-                    "name": "return",
-                    "type": "AsyncHook",
-                    "desc": "A reference to `asyncHook`."
-                  },
-                  "params": []
-                }
-              ],
-<<<<<<< HEAD
-              "desc": "<p>Returns the current store.\nIf called outside of an asynchronous context initialized by\ncalling <code>asyncLocalStorage.run()</code> or <code>asyncLocalStorage.enterWith()</code>, it\nreturns <code>undefined</code>.</p>"
-=======
-              "desc": "<p>Disable the callbacks for a given <code>AsyncHook</code> instance from the global pool of\n<code>AsyncHook</code> callbacks to be executed. Once a hook has been disabled it will not\nbe called again until enabled.</p>\n<p>For API consistency <code>disable()</code> also returns the <code>AsyncHook</code> instance.</p>"
->>>>>>> a8a80be5
-            },
-            {
-              "textRaw": "`async_hooks.executionAsyncResource()`",
-              "type": "method",
-              "name": "executionAsyncResource",
-              "meta": {
-                "added": [
-                  "v13.9.0",
-                  "v12.17.0"
-                ],
-                "changes": []
-              },
-              "signatures": [
-                {
-                  "return": {
-                    "textRaw": "Returns: {Object} The resource representing the current execution. Useful to store data within the resource.",
-                    "name": "return",
-                    "type": "Object",
-                    "desc": "The resource representing the current execution. Useful to store data within the resource."
-                  },
-                  "params": []
-                }
-              ],
-<<<<<<< HEAD
-              "desc": "<p>Transitions into the context for the remainder of the current\nsynchronous execution and then persists the store through any following\nasynchronous calls.</p>\n<p>Example:</p>\n<pre><code class=\"language-js\">const store = { id: 1 };\n// Replaces previous store with the given store object\nasyncLocalStorage.enterWith(store);\nasyncLocalStorage.getStore(); // Returns the store object\nsomeAsyncOperation(() => {\n  asyncLocalStorage.getStore(); // Returns the same object\n});\n</code></pre>\n<p>This transition will continue for the <em>entire</em> synchronous execution.\nThis means that if, for example, the context is entered within an event\nhandler subsequent event handlers will also run within that context unless\nspecifically bound to another context with an <code>AsyncResource</code>. That is why\n<code>run()</code> should be preferred over <code>enterWith()</code> unless there are strong reasons\nto use the latter method.</p>\n<pre><code class=\"language-js\">const store = { id: 1 };\n\nemitter.on('my-event', () => {\n  asyncLocalStorage.enterWith(store);\n});\nemitter.on('my-event', () => {\n  asyncLocalStorage.getStore(); // Returns the same object\n});\n\nasyncLocalStorage.getStore(); // Returns undefined\nemitter.emit('my-event');\nasyncLocalStorage.getStore(); // Returns the same object\n</code></pre>"
-=======
-              "desc": "<p>Resource objects returned by <code>executionAsyncResource()</code> are most often internal\nNode.js handle objects with undocumented APIs. Using any functions or properties\non the object is likely to crash your application and should be avoided.</p>\n<p>Using <code>executionAsyncResource()</code> in the top-level execution context will\nreturn an empty object as there is no handle or request object to use,\nbut having an object representing the top-level can be helpful.</p>\n<pre><code class=\"language-mjs\">import { open } from 'node:fs';\nimport { executionAsyncId, executionAsyncResource } from 'node:async_hooks';\n\nconsole.log(executionAsyncId(), executionAsyncResource());  // 1 {}\nopen(new URL(import.meta.url), 'r', (err, fd) => {\n  console.log(executionAsyncId(), executionAsyncResource());  // 7 FSReqWrap\n});\n</code></pre>\n<pre><code class=\"language-cjs\">const { open } = require('node:fs');\nconst { executionAsyncId, executionAsyncResource } = require('node:async_hooks');\n\nconsole.log(executionAsyncId(), executionAsyncResource());  // 1 {}\nopen(__filename, 'r', (err, fd) => {\n  console.log(executionAsyncId(), executionAsyncResource());  // 7 FSReqWrap\n});\n</code></pre>\n<p>This can be used to implement continuation local storage without the\nuse of a tracking <code>Map</code> to store the metadata:</p>\n<pre><code class=\"language-mjs\">import { createServer } from 'node:http';\nimport {\n  executionAsyncId,\n  executionAsyncResource,\n  createHook,\n} from 'async_hooks';\nconst sym = Symbol('state'); // Private symbol to avoid pollution\n\ncreateHook({\n  init(asyncId, type, triggerAsyncId, resource) {\n    const cr = executionAsyncResource();\n    if (cr) {\n      resource[sym] = cr[sym];\n    }\n  },\n}).enable();\n\nconst server = createServer((req, res) => {\n  executionAsyncResource()[sym] = { state: req.url };\n  setTimeout(function() {\n    res.end(JSON.stringify(executionAsyncResource()[sym]));\n  }, 100);\n}).listen(3000);\n</code></pre>\n<pre><code class=\"language-cjs\">const { createServer } = require('node:http');\nconst {\n  executionAsyncId,\n  executionAsyncResource,\n  createHook,\n} = require('node:async_hooks');\nconst sym = Symbol('state'); // Private symbol to avoid pollution\n\ncreateHook({\n  init(asyncId, type, triggerAsyncId, resource) {\n    const cr = executionAsyncResource();\n    if (cr) {\n      resource[sym] = cr[sym];\n    }\n  },\n}).enable();\n\nconst server = createServer((req, res) => {\n  executionAsyncResource()[sym] = { state: req.url };\n  setTimeout(function() {\n    res.end(JSON.stringify(executionAsyncResource()[sym]));\n  }, 100);\n}).listen(3000);\n</code></pre>"
->>>>>>> a8a80be5
-            },
-            {
-              "textRaw": "`async_hooks.executionAsyncId()`",
-              "type": "method",
-              "name": "executionAsyncId",
-              "meta": {
-                "added": [
-                  "v8.1.0"
-                ],
-                "changes": [
-                  {
-                    "version": "v8.2.0",
-                    "pr-url": "https://github.com/nodejs/node/pull/13490",
-                    "description": "Renamed from `currentId`."
-                  }
-                ]
-              },
-              "signatures": [
-                {
-                  "return": {
-                    "textRaw": "Returns: {number} The `asyncId` of the current execution context. Useful to track when something calls.",
-                    "name": "return",
-                    "type": "number",
-                    "desc": "The `asyncId` of the current execution context. Useful to track when something calls."
-                  },
-                  "params": []
-                }
-              ],
-<<<<<<< HEAD
-              "desc": "<p>Runs a function synchronously within a context and returns its\nreturn value. The store is not accessible outside of the callback function.\nThe store is accessible to any asynchronous operations created within the\ncallback.</p>\n<p>The optional <code>args</code> are passed to the callback function.</p>\n<p>If the callback function throws an error, the error is thrown by <code>run()</code> too.\nThe stacktrace is not impacted by this call and the context is exited.</p>\n<p>Example:</p>\n<pre><code class=\"language-js\">const store = { id: 2 };\ntry {\n  asyncLocalStorage.run(store, () => {\n    asyncLocalStorage.getStore(); // Returns the store object\n    setTimeout(() => {\n      asyncLocalStorage.getStore(); // Returns the store object\n    }, 200);\n    throw new Error();\n  });\n} catch (e) {\n  asyncLocalStorage.getStore(); // Returns undefined\n  // The error will be caught here\n}\n</code></pre>"
-=======
-              "desc": "<pre><code class=\"language-mjs\">import { executionAsyncId } from 'node:async_hooks';\nimport fs from 'node:fs';\n\nconsole.log(executionAsyncId());  // 1 - bootstrap\nfs.open(path, 'r', (err, fd) => {\n  console.log(executionAsyncId());  // 6 - open()\n});\n</code></pre>\n<pre><code class=\"language-cjs\">const async_hooks = require('node:async_hooks');\nconst fs = require('node:fs');\n\nconsole.log(async_hooks.executionAsyncId());  // 1 - bootstrap\nfs.open(path, 'r', (err, fd) => {\n  console.log(async_hooks.executionAsyncId());  // 6 - open()\n});\n</code></pre>\n<p>The ID returned from <code>executionAsyncId()</code> is related to execution timing, not\ncausality (which is covered by <code>triggerAsyncId()</code>):</p>\n<pre><code class=\"language-js\">const server = net.createServer((conn) => {\n  // Returns the ID of the server, not of the new connection, because the\n  // callback runs in the execution scope of the server's MakeCallback().\n  async_hooks.executionAsyncId();\n\n}).listen(port, () => {\n  // Returns the ID of a TickObject (process.nextTick()) because all\n  // callbacks passed to .listen() are wrapped in a nextTick().\n  async_hooks.executionAsyncId();\n});\n</code></pre>\n<p>Promise contexts may not get precise <code>executionAsyncIds</code> by default.\nSee the section on <a href=\"#promise-execution-tracking\">promise execution tracking</a>.</p>"
->>>>>>> a8a80be5
-            },
-            {
-              "textRaw": "`async_hooks.triggerAsyncId()`",
-              "type": "method",
-              "name": "triggerAsyncId",
-              "signatures": [
-                {
-                  "return": {
-                    "textRaw": "Returns: {number} The ID of the resource responsible for calling the callback that is currently being executed.",
-                    "name": "return",
-                    "type": "number",
-                    "desc": "The ID of the resource responsible for calling the callback that is currently being executed."
-                  },
-                  "params": []
-                }
-              ],
-              "desc": "<pre><code class=\"language-js\">const server = net.createServer((conn) => {\n  // The resource that caused (or triggered) this callback to be called\n  // was that of the new connection. Thus the return value of triggerAsyncId()\n  // is the asyncId of \"conn\".\n  async_hooks.triggerAsyncId();\n\n}).listen(port, () => {\n  // Even though all callbacks passed to .listen() are wrapped in a nextTick()\n  // the callback itself exists because the call to the server's .listen()\n  // was made. So the return value would be the ID of the server.\n  async_hooks.triggerAsyncId();\n});\n</code></pre>\n<p>Promise contexts may not get valid <code>triggerAsyncId</code>s by default. See\nthe section on <a href=\"#promise-execution-tracking\">promise execution tracking</a>.</p>"
-            }
-          ],
-          "modules": [
-            {
-              "textRaw": "Hook callbacks",
-              "name": "hook_callbacks",
-              "desc": "<p>Key events in the lifetime of asynchronous events have been categorized into\nfour areas: instantiation, before/after the callback is called, and when the\ninstance is destroyed.</p>",
-              "methods": [
-                {
-                  "textRaw": "`init(asyncId, type, triggerAsyncId, resource)`",
-                  "type": "method",
-                  "name": "init",
-                  "signatures": [
-                    {
-                      "params": [
-                        {
-                          "textRaw": "`asyncId` {number} A unique ID for the async resource.",
-                          "name": "asyncId",
-                          "type": "number",
-                          "desc": "A unique ID for the async resource."
-                        },
-                        {
-                          "textRaw": "`type` {string} The type of the async resource.",
-                          "name": "type",
-                          "type": "string",
-                          "desc": "The type of the async resource."
-                        },
-                        {
-                          "textRaw": "`triggerAsyncId` {number} The unique ID of the async resource in whose execution context this async resource was created.",
-                          "name": "triggerAsyncId",
-                          "type": "number",
-                          "desc": "The unique ID of the async resource in whose execution context this async resource was created."
-                        },
-                        {
-                          "textRaw": "`resource` {Object} Reference to the resource representing the async operation, needs to be released during _destroy_.",
-                          "name": "resource",
-                          "type": "Object",
-                          "desc": "Reference to the resource representing the async operation, needs to be released during _destroy_."
-                        }
-                      ]
-                    }
-                  ],
-                  "desc": "<p>Called when a class is constructed that has the <em>possibility</em> to emit an\nasynchronous event. This <em>does not</em> mean the instance must call\n<code>before</code>/<code>after</code> before <code>destroy</code> is called, only that the possibility\nexists.</p>\n<p>This behavior can be observed by doing something like opening a resource then\nclosing it before the resource can be used. The following snippet demonstrates\nthis.</p>\n<pre><code class=\"language-mjs\">import { createServer } from 'node:net';\n\ncreateServer().listen(function() { this.close(); });\n// OR\nclearTimeout(setTimeout(() => {}, 10));\n</code></pre>\n<pre><code class=\"language-cjs\">require('node:net').createServer().listen(function() { this.close(); });\n// OR\nclearTimeout(setTimeout(() => {}, 10));\n</code></pre>\n<p>Every new resource is assigned an ID that is unique within the scope of the\ncurrent Node.js instance.</p>",
-                  "modules": [
-                    {
-                      "textRaw": "`type`",
-                      "name": "`type`",
-                      "desc": "<p>The <code>type</code> is a string identifying the type of resource that caused\n<code>init</code> to be called. Generally, it will correspond to the name of the\nresource's constructor.</p>\n<p>The <code>type</code> of resources created by Node.js itself can change in any Node.js\nrelease. Valid values include <code>TLSWRAP</code>,\n<code>TCPWRAP</code>, <code>TCPSERVERWRAP</code>, <code>GETADDRINFOREQWRAP</code>, <code>FSREQCALLBACK</code>,\n<code>Microtask</code>, and <code>Timeout</code>. Inspect the source code of the Node.js version used\nto get the full list.</p>\n<p>Furthermore users of <a href=\"async_context.html#class-asyncresource\"><code>AsyncResource</code></a> create async resources independent\nof Node.js itself.</p>\n<p>There is also the <code>PROMISE</code> resource type, which is used to track <code>Promise</code>\ninstances and asynchronous work scheduled by them.</p>\n<p>Users are able to define their own <code>type</code> when using the public embedder API.</p>\n<p>It is possible to have type name collisions. Embedders are encouraged to use\nunique prefixes, such as the npm package name, to prevent collisions when\nlistening to the hooks.</p>",
-                      "type": "module",
-                      "displayName": "`type`"
-                    },
-                    {
-                      "textRaw": "`triggerAsyncId`",
-                      "name": "`triggerasyncid`",
-                      "desc": "<p><code>triggerAsyncId</code> is the <code>asyncId</code> of the resource that caused (or \"triggered\")\nthe new resource to initialize and that caused <code>init</code> to call. This is different\nfrom <code>async_hooks.executionAsyncId()</code> that only shows <em>when</em> a resource was\ncreated, while <code>triggerAsyncId</code> shows <em>why</em> a resource was created.</p>\n<p>The following is a simple demonstration of <code>triggerAsyncId</code>:</p>\n<pre><code class=\"language-mjs\">import { createHook, executionAsyncId } from 'node:async_hooks';\nimport { stdout } from 'node:process';\nimport net from 'node:net';\nimport fs from 'node:fs';\n\ncreateHook({\n  init(asyncId, type, triggerAsyncId) {\n    const eid = executionAsyncId();\n    fs.writeSync(\n      stdout.fd,\n      `${type}(${asyncId}): trigger: ${triggerAsyncId} execution: ${eid}\\n`);\n  },\n}).enable();\n\nnet.createServer((conn) => {}).listen(8080);\n</code></pre>\n<pre><code class=\"language-cjs\">const { createHook, executionAsyncId } = require('node:async_hooks');\nconst { stdout } = require('node:process');\nconst net = require('node:net');\nconst fs = require('node:fs');\n\ncreateHook({\n  init(asyncId, type, triggerAsyncId) {\n    const eid = executionAsyncId();\n    fs.writeSync(\n      stdout.fd,\n      `${type}(${asyncId}): trigger: ${triggerAsyncId} execution: ${eid}\\n`);\n  },\n}).enable();\n\nnet.createServer((conn) => {}).listen(8080);\n</code></pre>\n<p>Output when hitting the server with <code>nc localhost 8080</code>:</p>\n<pre><code class=\"language-console\">TCPSERVERWRAP(5): trigger: 1 execution: 1\nTCPWRAP(7): trigger: 5 execution: 0\n</code></pre>\n<p>The <code>TCPSERVERWRAP</code> is the server which receives the connections.</p>\n<p>The <code>TCPWRAP</code> is the new connection from the client. When a new\nconnection is made, the <code>TCPWrap</code> instance is immediately constructed. This\nhappens outside of any JavaScript stack. (An <code>executionAsyncId()</code> of <code>0</code> means\nthat it is being executed from C++ with no JavaScript stack above it.) With only\nthat information, it would be impossible to link resources together in\nterms of what caused them to be created, so <code>triggerAsyncId</code> is given the task\nof propagating what resource is responsible for the new resource's existence.</p>",
-                      "type": "module",
-                      "displayName": "`triggerAsyncId`"
-                    },
-                    {
-                      "textRaw": "`resource`",
-                      "name": "`resource`",
-                      "desc": "<p><code>resource</code> is an object that represents the actual async resource that has\nbeen initialized. The API to access the object may be specified by the\ncreator of the resource. Resources created by Node.js itself are internal\nand may change at any time. Therefore no API is specified for these.</p>\n<p>In some cases the resource object is reused for performance reasons, it is\nthus not safe to use it as a key in a <code>WeakMap</code> or add properties to it.</p>",
-                      "type": "module",
-                      "displayName": "`resource`"
-                    },
-                    {
-                      "textRaw": "Asynchronous context example",
-                      "name": "asynchronous_context_example",
-                      "desc": "<p>The context tracking use case is covered by the stable API <a href=\"async_context.html#class-asynclocalstorage\"><code>AsyncLocalStorage</code></a>.\nThis example only illustrates async hooks operation but <a href=\"async_context.html#class-asynclocalstorage\"><code>AsyncLocalStorage</code></a>\nfits better to this use case.</p>\n<p>The following is an example with additional information about the calls to\n<code>init</code> between the <code>before</code> and <code>after</code> calls, specifically what the\ncallback to <code>listen()</code> will look like. The output formatting is slightly more\nelaborate to make calling context easier to see.</p>\n<pre><code class=\"language-mjs\">import async_hooks from 'node:async_hooks';\nimport fs from 'node:fs';\nimport net from 'node:net';\nimport { stdout } from 'node:process';\nconst { fd } = stdout;\n\nlet indent = 0;\nasync_hooks.createHook({\n  init(asyncId, type, triggerAsyncId) {\n    const eid = async_hooks.executionAsyncId();\n    const indentStr = ' '.repeat(indent);\n    fs.writeSync(\n      fd,\n      `${indentStr}${type}(${asyncId}):` +\n      ` trigger: ${triggerAsyncId} execution: ${eid}\\n`);\n  },\n  before(asyncId) {\n    const indentStr = ' '.repeat(indent);\n    fs.writeSync(fd, `${indentStr}before:  ${asyncId}\\n`);\n    indent += 2;\n  },\n  after(asyncId) {\n    indent -= 2;\n    const indentStr = ' '.repeat(indent);\n    fs.writeSync(fd, `${indentStr}after:  ${asyncId}\\n`);\n  },\n  destroy(asyncId) {\n    const indentStr = ' '.repeat(indent);\n    fs.writeSync(fd, `${indentStr}destroy:  ${asyncId}\\n`);\n  },\n}).enable();\n\nnet.createServer(() => {}).listen(8080, () => {\n  // Let's wait 10ms before logging the server started.\n  setTimeout(() => {\n    console.log('>>>', async_hooks.executionAsyncId());\n  }, 10);\n});\n</code></pre>\n<pre><code class=\"language-cjs\">const async_hooks = require('node:async_hooks');\nconst fs = require('node:fs');\nconst net = require('node:net');\nconst { fd } = process.stdout;\n\nlet indent = 0;\nasync_hooks.createHook({\n  init(asyncId, type, triggerAsyncId) {\n    const eid = async_hooks.executionAsyncId();\n    const indentStr = ' '.repeat(indent);\n    fs.writeSync(\n      fd,\n      `${indentStr}${type}(${asyncId}):` +\n      ` trigger: ${triggerAsyncId} execution: ${eid}\\n`);\n  },\n  before(asyncId) {\n    const indentStr = ' '.repeat(indent);\n    fs.writeSync(fd, `${indentStr}before:  ${asyncId}\\n`);\n    indent += 2;\n  },\n  after(asyncId) {\n    indent -= 2;\n    const indentStr = ' '.repeat(indent);\n    fs.writeSync(fd, `${indentStr}after:  ${asyncId}\\n`);\n  },\n  destroy(asyncId) {\n    const indentStr = ' '.repeat(indent);\n    fs.writeSync(fd, `${indentStr}destroy:  ${asyncId}\\n`);\n  },\n}).enable();\n\nnet.createServer(() => {}).listen(8080, () => {\n  // Let's wait 10ms before logging the server started.\n  setTimeout(() => {\n    console.log('>>>', async_hooks.executionAsyncId());\n  }, 10);\n});\n</code></pre>\n<p>Output from only starting the server:</p>\n<pre><code class=\"language-console\">TCPSERVERWRAP(5): trigger: 1 execution: 1\nTickObject(6): trigger: 5 execution: 1\nbefore:  6\n  Timeout(7): trigger: 6 execution: 6\nafter:   6\ndestroy: 6\nbefore:  7\n>>> 7\n  TickObject(8): trigger: 7 execution: 7\nafter:   7\nbefore:  8\nafter:   8\n</code></pre>\n<p>As illustrated in the example, <code>executionAsyncId()</code> and <code>execution</code> each specify\nthe value of the current execution context; which is delineated by calls to\n<code>before</code> and <code>after</code>.</p>\n<p>Only using <code>execution</code> to graph resource allocation results in the following:</p>\n<pre><code class=\"language-console\">  root(1)\n     ^\n     |\nTickObject(6)\n     ^\n     |\n Timeout(7)\n</code></pre>\n<p>The <code>TCPSERVERWRAP</code> is not part of this graph, even though it was the reason for\n<code>console.log()</code> being called. This is because binding to a port without a host\nname is a <em>synchronous</em> operation, but to maintain a completely asynchronous\nAPI the user's callback is placed in a <code>process.nextTick()</code>. Which is why\n<code>TickObject</code> is present in the output and is a 'parent' for <code>.listen()</code>\ncallback.</p>\n<p>The graph only shows <em>when</em> a resource was created, not <em>why</em>, so to track\nthe <em>why</em> use <code>triggerAsyncId</code>. Which can be represented with the following\ngraph:</p>\n<pre><code class=\"language-console\"> bootstrap(1)\n     |\n     ˅\nTCPSERVERWRAP(5)\n     |\n     ˅\n TickObject(6)\n     |\n     ˅\n  Timeout(7)\n</code></pre>",
-                      "type": "module",
-                      "displayName": "Asynchronous context example"
-                    }
-                  ]
-                },
-                {
-                  "textRaw": "`before(asyncId)`",
-                  "type": "method",
-                  "name": "before",
-                  "signatures": [
-                    {
-                      "params": [
-                        {
-                          "textRaw": "`asyncId` {number}",
-                          "name": "asyncId",
-                          "type": "number"
-                        }
-                      ]
-                    }
-                  ],
-                  "desc": "<p>When an asynchronous operation is initiated (such as a TCP server receiving a\nnew connection) or completes (such as writing data to disk) a callback is\ncalled to notify the user. The <code>before</code> callback is called just before said\ncallback is executed. <code>asyncId</code> is the unique identifier assigned to the\nresource about to execute the callback.</p>\n<p>The <code>before</code> callback will be called 0 to N times. The <code>before</code> callback\nwill typically be called 0 times if the asynchronous operation was cancelled\nor, for example, if no connections are received by a TCP server. Persistent\nasynchronous resources like a TCP server will typically call the <code>before</code>\ncallback multiple times, while other operations like <code>fs.open()</code> will call\nit only once.</p>"
-                },
-                {
-                  "textRaw": "`after(asyncId)`",
-                  "type": "method",
-                  "name": "after",
-                  "signatures": [
-                    {
-                      "params": [
-                        {
-                          "textRaw": "`asyncId` {number}",
-                          "name": "asyncId",
-                          "type": "number"
-                        }
-                      ]
-                    }
-                  ],
-                  "desc": "<p>Called immediately after the callback specified in <code>before</code> is completed.</p>\n<p>If an uncaught exception occurs during execution of the callback, then <code>after</code>\nwill run <em>after</em> the <code>'uncaughtException'</code> event is emitted or a <code>domain</code>'s\nhandler runs.</p>"
-                },
-                {
-                  "textRaw": "`destroy(asyncId)`",
-                  "type": "method",
-                  "name": "destroy",
-                  "signatures": [
-                    {
-                      "params": [
-                        {
-                          "textRaw": "`asyncId` {number}",
-                          "name": "asyncId",
-                          "type": "number"
-                        }
-                      ]
-                    }
-                  ],
-                  "desc": "<p>Called after the resource corresponding to <code>asyncId</code> is destroyed. It is also\ncalled asynchronously from the embedder API <code>emitDestroy()</code>.</p>\n<p>Some resources depend on garbage collection for cleanup, so if a reference is\nmade to the <code>resource</code> object passed to <code>init</code> it is possible that <code>destroy</code>\nwill never be called, causing a memory leak in the application. If the resource\ndoes not depend on garbage collection, then this will not be an issue.</p>\n<p>Using the destroy hook results in additional overhead because it enables\ntracking of <code>Promise</code> instances via the garbage collector.</p>"
-                },
-                {
-                  "textRaw": "`promiseResolve(asyncId)`",
-                  "type": "method",
-                  "name": "promiseResolve",
-                  "meta": {
-                    "added": [
-                      "v8.6.0"
-                    ],
-                    "changes": []
-                  },
-                  "signatures": [
-                    {
-                      "params": [
-                        {
-                          "textRaw": "`asyncId` {number}",
-                          "name": "asyncId",
-                          "type": "number"
-                        }
-                      ]
-                    }
-                  ],
-                  "desc": "<p>Called when the <code>resolve</code> function passed to the <code>Promise</code> constructor is\ninvoked (either directly or through other means of resolving a promise).</p>\n<p><code>resolve()</code> does not do any observable synchronous work.</p>\n<p>The <code>Promise</code> is not necessarily fulfilled or rejected at this point if the\n<code>Promise</code> was resolved by assuming the state of another <code>Promise</code>.</p>\n<pre><code class=\"language-js\">new Promise((resolve) => resolve(true)).then((a) => {});\n</code></pre>\n<p>calls the following callbacks:</p>\n<pre><code class=\"language-text\">init for PROMISE with id 5, trigger id: 1\n  promise resolve 5      # corresponds to resolve(true)\ninit for PROMISE with id 6, trigger id: 5  # the Promise returned by then()\n  before 6               # the then() callback is entered\n  promise resolve 6      # the then() callback resolves the promise by returning\n  after 6\n</code></pre>"
-                }
-              ],
-<<<<<<< HEAD
-              "desc": "<p>Runs a function synchronously outside of a context and returns its\nreturn value. The store is not accessible within the callback function or\nthe asynchronous operations created within the callback. Any <code>getStore()</code>\ncall done within the callback function will always return <code>undefined</code>.</p>\n<p>The optional <code>args</code> are passed to the callback function.</p>\n<p>If the callback function throws an error, the error is thrown by <code>exit()</code> too.\nThe stacktrace is not impacted by this call and the context is re-entered.</p>\n<p>Example:</p>\n<pre><code class=\"language-js\">// Within a call to run\ntry {\n  asyncLocalStorage.getStore(); // Returns the store object or value\n  asyncLocalStorage.exit(() => {\n    asyncLocalStorage.getStore(); // Returns undefined\n    throw new Error();\n  });\n} catch (e) {\n  asyncLocalStorage.getStore(); // Returns the same object or value\n  // The error will be caught here\n}\n</code></pre>"
-            }
-          ],
-          "modules": [
-            {
-              "textRaw": "Usage with `async/await`",
-              "name": "usage_with_`async/await`",
-              "desc": "<p>If, within an async function, only one <code>await</code> call is to run within a context,\nthe following pattern should be used:</p>\n<pre><code class=\"language-js\">async function fn() {\n  await asyncLocalStorage.run(new Map(), () => {\n    asyncLocalStorage.getStore().set('key', value);\n    return foo(); // The return value of foo will be awaited\n  });\n}\n</code></pre>\n<p>In this example, the store is only available in the callback function and the\nfunctions called by <code>foo</code>. Outside of <code>run</code>, calling <code>getStore</code> will return\n<code>undefined</code>.</p>",
-              "type": "module",
-              "displayName": "Usage with `async/await`"
-            },
-            {
-              "textRaw": "Troubleshooting",
-              "name": "troubleshooting",
-              "desc": "<p>In most cases your application or library code should have no issues with\n<code>AsyncLocalStorage</code>. But in rare cases you may face situations when the\ncurrent store is lost in one of asynchronous operations. In those cases,\nconsider the following options.</p>\n<p>If your code is callback-based, it is enough to promisify it with\n<a href=\"util.html#util_util_promisify_original\"><code>util.promisify()</code></a>, so it starts working with native promises.</p>\n<p>If you need to keep using callback-based API, or your code assumes\na custom thenable implementation, use the <a href=\"#async_hooks_class_asyncresource\"><code>AsyncResource</code></a> class\nto associate the asynchronous operation with the correct execution context.</p>",
-=======
->>>>>>> a8a80be5
-              "type": "module",
-              "displayName": "Hook callbacks"
-            }
           ],
           "properties": [
             {
-<<<<<<< HEAD
-              "params": [],
-              "desc": "<p>Creates a new instance of <code>AsyncLocalStorage</code>. Store is only provided within a\n<code>run()</code> call or after an <code>enterWith()</code> call.</p>"
-=======
               "textRaw": "`asyncWrapProviders` Returns: A map of provider types to the corresponding numeric id. This map contains all the event types that might be emitted by the `async_hooks.init()` event.",
               "name": "return",
               "meta": {
@@ -810,7 +403,6 @@
               },
               "desc": "<p>This feature suppresses the deprecated usage of <code>process.binding('async_wrap').Providers</code>.\nSee: <a href=\"deprecations.html#dep0111-processbinding\">DEP0111</a></p>",
               "shortDesc": "A map of provider types to the corresponding numeric id. This map contains all the event types that might be emitted by the `async_hooks.init()` event."
->>>>>>> a8a80be5
             }
           ]
         },
