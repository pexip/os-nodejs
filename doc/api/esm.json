{
  "type": "module",
  "source": "doc/api/esm.md",
  "introduced_in": "v8.5.0",
  "meta": {
    "added": [
      "v8.5.0"
    ],
    "changes": [
      {
        "version": [
<<<<<<< HEAD
          "v14.17.0"
=======
          "v18.6.0"
        ],
        "pr-url": "https://github.com/nodejs/node/pull/42623",
        "description": "Add support for chaining loaders."
      },
      {
        "version": [
          "v17.1.0",
          "v16.14.0"
        ],
        "pr-url": "https://github.com/nodejs/node/pull/40250",
        "description": "Add support for import assertions."
      },
      {
        "version": [
          "v17.0.0",
          "v16.12.0"
        ],
        "pr-url": "https://github.com/nodejs/node/pull/37468",
        "description": "Consolidate loader hooks, removed `getFormat`, `getSource`, `transformSource`, and `getGlobalPreloadCode` hooks added `load` and `globalPreload` hooks allowed returning `format` from either `resolve` or `load` hooks."
      },
      {
        "version": [
          "v15.3.0",
          "v14.17.0",
          "v12.22.0"
>>>>>>> a8a80be5
        ],
        "pr-url": "https://github.com/nodejs/node/pull/35781",
        "description": "Stabilize modules implementation."
      },
      {
        "version": [
<<<<<<< HEAD
          "v14.13.0"
=======
          "v14.13.0",
          "v12.20.0"
>>>>>>> a8a80be5
        ],
        "pr-url": "https://github.com/nodejs/node/pull/35249",
        "description": "Support for detection of CommonJS named exports."
      },
      {
        "version": "v14.8.0",
        "pr-url": "https://github.com/nodejs/node/pull/34558",
        "description": "Unflag Top-Level Await."
      },
      {
        "version": [
          "v14.0.0",
          "v13.14.0",
          "v12.20.0"
        ],
        "pr-url": "https://github.com/nodejs/node/pull/31974",
        "description": "Remove experimental modules warning."
      },
      {
        "version": [
          "v13.2.0",
          "v12.17.0"
        ],
        "pr-url": "https://github.com/nodejs/node/pull/29866",
        "description": "Loading ECMAScript modules no longer requires a command-line flag."
      },
      {
        "version": "v12.0.0",
        "pr-url": "https://github.com/nodejs/node/pull/26745",
        "description": "Add support for ES modules using `.js` file extension via `package.json` `\"type\"` field."
      }
    ]
  },
  "stability": 2,
  "stabilityText": "Stable",
  "properties": [
    {
      "textRaw": "`meta` {Object}",
      "type": "Object",
      "name": "meta",
      "desc": "<p>The <code>import.meta</code> meta property is an <code>Object</code> that contains the following\nproperties.</p>",
      "properties": [
        {
          "textRaw": "`url` {string} The absolute `file:` URL of the module.",
          "type": "string",
          "name": "url",
          "desc": "<p>This is defined exactly the same as it is in browsers providing the URL of the\ncurrent module file.</p>\n<p>This enables useful patterns such as relative file loading:</p>\n<pre><code class=\"language-js\">import { readFileSync } from 'node:fs';\nconst buffer = readFileSync(new URL('./data.proto', import.meta.url));\n</code></pre>",
          "shortDesc": "The absolute `file:` URL of the module."
        }
      ],
      "methods": [
        {
          "textRaw": "`import.meta.resolve(specifier[, parent])`",
          "type": "method",
          "name": "resolve",
          "signatures": [
            {
              "params": []
            }
          ],
<<<<<<< HEAD
          "desc": "<!--\nadded:\n  - v13.9.0\n  - v12.16.2\nchanges:\n  - version: v14.18.0\n    pr-url: https://github.com/nodejs/node/pull/38587\n    description: Add support for WHATWG `URL` object to `parentURL` parameter.\n-->\n<blockquote>\n<p>Stability: 1 - Experimental</p>\n</blockquote>\n<p>This feature is only available with the <code>--experimental-import-meta-resolve</code>\ncommand flag enabled.</p>\n<ul>\n<li><code>specifier</code> <a href=\"https://developer.mozilla.org/en-US/docs/Web/JavaScript/Data_structures#String_type\" class=\"type\">&lt;string&gt;</a> The module specifier to resolve relative to <code>parent</code>.</li>\n<li><code>parent</code> <a href=\"https://developer.mozilla.org/en-US/docs/Web/JavaScript/Data_structures#String_type\" class=\"type\">&lt;string&gt;</a> The absolute parent module URL to resolve from. If none\nis specified, the value of <code>import.meta.url</code> is used as the default.</li>\n<li>Returns: <a href=\"https://developer.mozilla.org/en-US/docs/Web/JavaScript/Reference/Global_Objects/Promise\" class=\"type\">&lt;Promise&gt;</a></li>\n</ul>\n<p>Provides a module-relative resolution function scoped to each module, returning\nthe URL string.</p>\n<!-- eslint-skip -->\n<pre><code class=\"language-js\">const dependencyAsset = await import.meta.resolve('component-lib/asset.css');\n</code></pre>\n<p><code>import.meta.resolve</code> also accepts a second argument which is the parent module\nfrom which to resolve from:</p>\n<!-- eslint-skip -->\n<pre><code class=\"language-js\">await import.meta.resolve('./dep', import.meta.url);\n</code></pre>\n<p>This function is asynchronous because the ES module resolver in Node.js is\nallowed to be asynchronous.</p>"
=======
          "desc": "<!--\nadded:\n  - v13.9.0\n  - v12.16.2\nchanges:\n  - version:\n      - v16.2.0\n      - v14.18.0\n    pr-url: https://github.com/nodejs/node/pull/38587\n    description: Add support for WHATWG `URL` object to `parentURL` parameter.\n-->\n<blockquote>\n<p>Stability: 1 - Experimental</p>\n</blockquote>\n<p>This feature is only available with the <code>--experimental-import-meta-resolve</code>\ncommand flag enabled.</p>\n<ul>\n<li><code>specifier</code> <a href=\"https://developer.mozilla.org/en-US/docs/Web/JavaScript/Data_structures#String_type\" class=\"type\">&lt;string&gt;</a> The module specifier to resolve relative to <code>parent</code>.</li>\n<li><code>parent</code> <a href=\"https://developer.mozilla.org/en-US/docs/Web/JavaScript/Data_structures#String_type\" class=\"type\">&lt;string&gt;</a> | <a href=\"url.html#the-whatwg-url-api\" class=\"type\">&lt;URL&gt;</a> The absolute parent module URL to resolve from. If none\nis specified, the value of <code>import.meta.url</code> is used as the default.</li>\n<li>Returns: <a href=\"https://developer.mozilla.org/en-US/docs/Web/JavaScript/Reference/Global_Objects/Promise\" class=\"type\">&lt;Promise&gt;</a></li>\n</ul>\n<p>Provides a module-relative resolution function scoped to each module, returning\nthe URL string.</p>\n<!-- eslint-skip -->\n<pre><code class=\"language-js\">const dependencyAsset = await import.meta.resolve('component-lib/asset.css');\n</code></pre>\n<p><code>import.meta.resolve</code> also accepts a second argument which is the parent module\nfrom which to resolve from:</p>\n<!-- eslint-skip -->\n<pre><code class=\"language-js\">await import.meta.resolve('./dep', import.meta.url);\n</code></pre>\n<p>This function is asynchronous because the ES module resolver in Node.js is\nallowed to be asynchronous.</p>"
>>>>>>> a8a80be5
        }
      ]
    }
  ],
  "miscs": [
    {
      "textRaw": "Modules: ECMAScript modules",
      "name": "Modules: ECMAScript modules",
      "introduced_in": "v8.5.0",
      "type": "misc",
      "meta": {
        "added": [
          "v8.5.0"
        ],
        "changes": [
          {
            "version": [
<<<<<<< HEAD
              "v14.17.0"
=======
              "v18.6.0"
            ],
            "pr-url": "https://github.com/nodejs/node/pull/42623",
            "description": "Add support for chaining loaders."
          },
          {
            "version": [
              "v17.1.0",
              "v16.14.0"
            ],
            "pr-url": "https://github.com/nodejs/node/pull/40250",
            "description": "Add support for import assertions."
          },
          {
            "version": [
              "v17.0.0",
              "v16.12.0"
            ],
            "pr-url": "https://github.com/nodejs/node/pull/37468",
            "description": "Consolidate loader hooks, removed `getFormat`, `getSource`, `transformSource`, and `getGlobalPreloadCode` hooks added `load` and `globalPreload` hooks allowed returning `format` from either `resolve` or `load` hooks."
          },
          {
            "version": [
              "v15.3.0",
              "v14.17.0",
              "v12.22.0"
>>>>>>> a8a80be5
            ],
            "pr-url": "https://github.com/nodejs/node/pull/35781",
            "description": "Stabilize modules implementation."
          },
          {
            "version": [
<<<<<<< HEAD
              "v14.13.0"
=======
              "v14.13.0",
              "v12.20.0"
>>>>>>> a8a80be5
            ],
            "pr-url": "https://github.com/nodejs/node/pull/35249",
            "description": "Support for detection of CommonJS named exports."
          },
          {
            "version": "v14.8.0",
            "pr-url": "https://github.com/nodejs/node/pull/34558",
            "description": "Unflag Top-Level Await."
          },
          {
            "version": [
              "v14.0.0",
              "v13.14.0",
              "v12.20.0"
            ],
            "pr-url": "https://github.com/nodejs/node/pull/31974",
            "description": "Remove experimental modules warning."
          },
          {
            "version": [
              "v13.2.0",
              "v12.17.0"
            ],
            "pr-url": "https://github.com/nodejs/node/pull/29866",
            "description": "Loading ECMAScript modules no longer requires a command-line flag."
          },
          {
            "version": "v12.0.0",
            "pr-url": "https://github.com/nodejs/node/pull/26745",
            "description": "Add support for ES modules using `.js` file extension via `package.json` `\"type\"` field."
          }
        ]
      },
      "stability": 2,
      "stabilityText": "Stable",
      "miscs": [
        {
          "textRaw": "Introduction",
          "name": "esm",
<<<<<<< HEAD
          "desc": "<p>ECMAScript modules are <a href=\"https://tc39.github.io/ecma262/#sec-modules\">the official standard format</a> to package JavaScript\ncode for reuse. Modules are defined using a variety of <a href=\"https://developer.mozilla.org/en-US/docs/Web/JavaScript/Reference/Statements/import\"><code>import</code></a> and\n<a href=\"https://developer.mozilla.org/en-US/docs/Web/JavaScript/Reference/Statements/export\"><code>export</code></a> statements.</p>\n<p>The following example of an ES module exports a function:</p>\n<pre><code class=\"language-js\">// addTwo.mjs\nfunction addTwo(num) {\n  return num + 2;\n}\n\nexport { addTwo };\n</code></pre>\n<p>The following example of an ES module imports the function from <code>addTwo.mjs</code>:</p>\n<pre><code class=\"language-js\">// app.mjs\nimport { addTwo } from './addTwo.mjs';\n\n// Prints: 6\nconsole.log(addTwo(4));\n</code></pre>\n<p>Node.js fully supports ECMAScript modules as they are currently specified and\nprovides interoperability between them and its original module format,\n<a href=\"modules.html\">CommonJS</a>.</p>\n<!-- Anchors to make sure old links find a target -->\n<p><i id=\"esm_package_json_type_field\"></i>\n<i id=\"esm_package_scope_and_file_extensions\"></i>\n<i id=\"esm_input_type_flag\"></i></p>",
=======
          "desc": "<p>ECMAScript modules are <a href=\"https://tc39.github.io/ecma262/#sec-modules\">the official standard format</a> to package JavaScript\ncode for reuse. Modules are defined using a variety of <a href=\"https://developer.mozilla.org/en-US/docs/Web/JavaScript/Reference/Statements/import\"><code>import</code></a> and\n<a href=\"https://developer.mozilla.org/en-US/docs/Web/JavaScript/Reference/Statements/export\"><code>export</code></a> statements.</p>\n<p>The following example of an ES module exports a function:</p>\n<pre><code class=\"language-js\">// addTwo.mjs\nfunction addTwo(num) {\n  return num + 2;\n}\n\nexport { addTwo };\n</code></pre>\n<p>The following example of an ES module imports the function from <code>addTwo.mjs</code>:</p>\n<pre><code class=\"language-js\">// app.mjs\nimport { addTwo } from './addTwo.mjs';\n\n// Prints: 6\nconsole.log(addTwo(4));\n</code></pre>\n<p>Node.js fully supports ECMAScript modules as they are currently specified and\nprovides interoperability between them and its original module format,\n<a href=\"modules.html\">CommonJS</a>.</p>\n<!-- Anchors to make sure old links find a target -->\n<p><i id=\"esm_package_json_type_field\"></i><i id=\"esm_package_scope_and_file_extensions\"></i><i id=\"esm_input_type_flag\"></i></p>",
>>>>>>> a8a80be5
          "type": "misc",
          "displayName": "esm"
        },
        {
          "textRaw": "Enabling",
          "name": "Enabling",
          "type": "misc",
          "desc": "<p>Node.js has two module systems: <a href=\"modules.html\">CommonJS</a> modules and ECMAScript modules.</p>\n<p>Authors can tell Node.js to use the ECMAScript modules loader\nvia the <code>.mjs</code> file extension, the <code>package.json</code> <a href=\"packages.html#type\"><code>\"type\"</code></a> field, or the\n<a href=\"cli.html#--input-typetype\"><code>--input-type</code></a> flag. Outside of those cases, Node.js will use the CommonJS\nmodule loader. See <a href=\"packages.html#determining-module-system\">Determining module system</a> for more details.</p>\n<!-- Anchors to make sure old links find a target -->\n<p><i id=\"esm_package_entry_points\"></i><i id=\"esm_main_entry_point_export\"></i><i id=\"esm_subpath_exports\"></i><i id=\"esm_package_exports_fallbacks\"></i><i id=\"esm_exports_sugar\"></i><i id=\"esm_conditional_exports\"></i><i id=\"esm_nested_conditions\"></i><i id=\"esm_self_referencing_a_package_using_its_name\"></i><i id=\"esm_internal_package_imports\"></i><i id=\"esm_dual_commonjs_es_module_packages\"></i><i id=\"esm_dual_package_hazard\"></i><i id=\"esm_writing_dual_packages_while_avoiding_or_minimizing_hazards\"></i><i id=\"esm_approach_1_use_an_es_module_wrapper\"></i><i id=\"esm_approach_2_isolate_state\"></i></p>"
        },
        {
          "textRaw": "Packages",
          "name": "packages",
          "desc": "<p>This section was moved to <a href=\"packages.html\">Modules: Packages</a>.</p>",
          "type": "misc",
          "displayName": "Packages"
        },
        {
          "textRaw": "`import` Specifiers",
          "name": "`import`_specifiers",
          "modules": [
            {
              "textRaw": "Terminology",
              "name": "terminology",
              "desc": "<p>The <em>specifier</em> of an <code>import</code> statement is the string after the <code>from</code> keyword,\ne.g. <code>'node:path'</code> in <code>import { sep } from 'node:path'</code>. Specifiers are also\nused in <code>export from</code> statements, and as the argument to an <code>import()</code>\nexpression.</p>\n<p>There are three types of specifiers:</p>\n<ul>\n<li>\n<p><em>Relative specifiers</em> like <code>'./startup.js'</code> or <code>'../config.mjs'</code>. They refer\nto a path relative to the location of the importing file. <em>The file extension\nis always necessary for these.</em></p>\n</li>\n<li>\n<p><em>Bare specifiers</em> like <code>'some-package'</code> or <code>'some-package/shuffle'</code>. They can\nrefer to the main entry point of a package by the package name, or a\nspecific feature module within a package prefixed by the package name as per\nthe examples respectively. <em>Including the file extension is only necessary\nfor packages without an <a href=\"packages.html#exports\"><code>\"exports\"</code></a> field.</em></p>\n</li>\n<li>\n<p><em>Absolute specifiers</em> like <code>'file:///opt/nodejs/config.js'</code>. They refer\ndirectly and explicitly to a full path.</p>\n</li>\n</ul>\n<p>Bare specifier resolutions are handled by the <a href=\"#resolution-algorithm-specification\">Node.js module\nresolution and loading algorithm</a>.\nAll other specifier resolutions are always only resolved with\nthe standard relative <a href=\"https://url.spec.whatwg.org/\">URL</a> resolution semantics.</p>\n<p>Like in CommonJS, module files within packages can be accessed by appending a\npath to the package name unless the package's <a href=\"packages.html#nodejs-packagejson-field-definitions\"><code>package.json</code></a> contains an\n<a href=\"packages.html#exports\"><code>\"exports\"</code></a> field, in which case files within packages can only be accessed\nvia the paths defined in <a href=\"packages.html#exports\"><code>\"exports\"</code></a>.</p>\n<p>For details on these package resolution rules that apply to bare specifiers in\nthe Node.js module resolution, see the <a href=\"packages.html\">packages documentation</a>.</p>",
              "type": "module",
              "displayName": "Terminology"
            },
            {
              "textRaw": "Mandatory file extensions",
              "name": "mandatory_file_extensions",
              "desc": "<p>A file extension must be provided when using the <code>import</code> keyword to resolve\nrelative or absolute specifiers. Directory indexes (e.g. <code>'./startup/index.js'</code>)\nmust also be fully specified.</p>\n<p>This behavior matches how <code>import</code> behaves in browser environments, assuming a\ntypically configured server.</p>",
              "type": "module",
              "displayName": "Mandatory file extensions"
            },
            {
              "textRaw": "URLs",
              "name": "urls",
              "desc": "<p>ES modules are resolved and cached as URLs. This means that special characters\nmust be <a href=\"url.html#percent-encoding-in-urls\">percent-encoded</a>, such as <code>#</code> with <code>%23</code> and <code>?</code> with <code>%3F</code>.</p>\n<p><code>file:</code>, <code>node:</code>, and <code>data:</code> URL schemes are supported. A specifier like\n<code>'https://example.com/app.js'</code> is not supported natively in Node.js unless using\na <a href=\"#https-loader\">custom HTTPS loader</a>.</p>",
              "modules": [
                {
                  "textRaw": "`file:` URLs",
                  "name": "`file:`_urls",
                  "desc": "<p>Modules are loaded multiple times if the <code>import</code> specifier used to resolve\nthem has a different query or fragment.</p>\n<pre><code class=\"language-js\">import './foo.mjs?query=1'; // loads ./foo.mjs with query of \"?query=1\"\nimport './foo.mjs?query=2'; // loads ./foo.mjs with query of \"?query=2\"\n</code></pre>\n<p>The volume root may be referenced via <code>/</code>, <code>//</code>, or <code>file:///</code>. Given the\ndifferences between <a href=\"https://url.spec.whatwg.org/\">URL</a> and path resolution (such as percent encoding\ndetails), it is recommended to use <a href=\"url.html#urlpathtofileurlpath\">url.pathToFileURL</a> when importing a path.</p>",
                  "type": "module",
                  "displayName": "`file:` URLs"
                },
                {
                  "textRaw": "`data:` imports",
                  "name": "`data:`_imports",
                  "meta": {
                    "added": [
                      "v12.10.0"
                    ],
                    "changes": []
                  },
                  "desc": "<p><a href=\"https://developer.mozilla.org/en-US/docs/Web/HTTP/Basics_of_HTTP/Data_URIs\"><code>data:</code> URLs</a> are supported for importing with the following MIME types:</p>\n<ul>\n<li><code>text/javascript</code> for ES modules</li>\n<li><code>application/json</code> for JSON</li>\n<li><code>application/wasm</code> for Wasm</li>\n</ul>\n<pre><code class=\"language-js\">import 'data:text/javascript,console.log(\"hello!\");';\nimport _ from 'data:application/json,\"world!\"' assert { type: 'json' };\n</code></pre>\n<p><code>data:</code> URLs only resolve <a href=\"#terminology\">bare specifiers</a> for builtin modules\nand <a href=\"#terminology\">absolute specifiers</a>. Resolving\n<a href=\"#terminology\">relative specifiers</a> does not work because <code>data:</code> is not a\n<a href=\"https://url.spec.whatwg.org/#special-scheme\">special scheme</a>. For example, attempting to load <code>./foo</code>\nfrom <code>data:text/javascript,import \"./foo\";</code> fails to resolve because there\nis no concept of relative resolution for <code>data:</code> URLs.</p>",
                  "type": "module",
                  "displayName": "`data:` imports"
                },
                {
                  "textRaw": "`node:` imports",
                  "name": "`node:`_imports",
                  "meta": {
                    "added": [
                      "v14.13.1",
                      "v12.20.0"
                    ],
                    "changes": [
                      {
<<<<<<< HEAD
                        "version": "v14.18.0",
=======
                        "version": [
                          "v16.0.0",
                          "v14.18.0"
                        ],
>>>>>>> a8a80be5
                        "pr-url": "https://github.com/nodejs/node/pull/37246",
                        "description": "Added `node:` import support to `require(...)`."
                      }
                    ]
                  },
                  "desc": "<p><code>node:</code> URLs are supported as an alternative means to load Node.js builtin\nmodules. This URL scheme allows for builtin modules to be referenced by valid\nabsolute URL strings.</p>\n<pre><code class=\"language-js\">import fs from 'node:fs/promises';\n</code></pre>",
                  "type": "module",
                  "displayName": "`node:` imports"
                }
              ],
              "type": "module",
              "displayName": "URLs"
            }
          ],
          "type": "misc",
          "displayName": "`import` Specifiers"
        },
        {
          "textRaw": "Import assertions",
          "name": "import_assertions",
          "meta": {
            "added": [
              "v17.1.0",
              "v16.14.0"
            ],
            "changes": []
          },
          "stability": 1,
          "stabilityText": "Experimental",
          "desc": "<p>The <a href=\"https://github.com/tc39/proposal-import-assertions\">Import Assertions proposal</a> adds an inline syntax for module import\nstatements to pass on more information alongside the module specifier.</p>\n<pre><code class=\"language-js\">import fooData from './foo.json' assert { type: 'json' };\n\nconst { default: barData } =\n  await import('./bar.json', { assert: { type: 'json' } });\n</code></pre>\n<p>Node.js supports the following <code>type</code> values, for which the assertion is\nmandatory:</p>\n<table>\n<thead>\n<tr>\n<th>Assertion <code>type</code></th>\n<th>Needed for</th>\n</tr>\n</thead>\n<tbody>\n<tr>\n<td><code>'json'</code></td>\n<td><a href=\"#json-modules\">JSON modules</a></td>\n</tr>\n</tbody>\n</table>",
          "type": "misc",
          "displayName": "Import assertions"
        },
        {
          "textRaw": "Builtin modules",
          "name": "builtin_modules",
          "desc": "<p><a href=\"modules.html#core-modules\">Core modules</a> provide named exports of their public API. A\ndefault export is also provided which is the value of the CommonJS exports.\nThe default export can be used for, among other things, modifying the named\nexports. Named exports of builtin modules are updated only by calling\n<a href=\"module.html#modulesyncbuiltinesmexports\"><code>module.syncBuiltinESMExports()</code></a>.</p>\n<pre><code class=\"language-js\">import EventEmitter from 'node:events';\nconst e = new EventEmitter();\n</code></pre>\n<pre><code class=\"language-js\">import { readFile } from 'node:fs';\nreadFile('./foo.txt', (err, source) => {\n  if (err) {\n    console.error(err);\n  } else {\n    console.log(source);\n  }\n});\n</code></pre>\n<pre><code class=\"language-js\">import fs, { readFileSync } from 'node:fs';\nimport { syncBuiltinESMExports } from 'node:module';\nimport { Buffer } from 'node:buffer';\n\nfs.readFileSync = () => Buffer.from('Hello, ESM');\nsyncBuiltinESMExports();\n\nfs.readFileSync === readFileSync;\n</code></pre>",
          "type": "misc",
          "displayName": "Builtin modules"
        },
        {
          "textRaw": "`import()` expressions",
          "name": "`import()`_expressions",
          "desc": "<p><a href=\"https://developer.mozilla.org/en-US/docs/Web/JavaScript/Reference/Operators/import\">Dynamic <code>import()</code></a> is supported in both CommonJS and ES modules. In CommonJS\nmodules it can be used to load ES modules.</p>",
          "type": "misc",
          "displayName": "`import()` expressions"
        },
        {
          "textRaw": "Interoperability with CommonJS",
          "name": "interoperability_with_commonjs",
          "modules": [
            {
              "textRaw": "`import` statements",
              "name": "`import`_statements",
              "desc": "<p>An <code>import</code> statement can reference an ES module or a CommonJS module.\n<code>import</code> statements are permitted only in ES modules, but dynamic <a href=\"#import-expressions\"><code>import()</code></a>\nexpressions are supported in CommonJS for loading ES modules.</p>\n<p>When importing <a href=\"#commonjs-namespaces\">CommonJS modules</a>, the\n<code>module.exports</code> object is provided as the default export. Named exports may be\navailable, provided by static analysis as a convenience for better ecosystem\ncompatibility.</p>",
              "type": "module",
              "displayName": "`import` statements"
            },
            {
              "textRaw": "`require`",
              "name": "`require`",
<<<<<<< HEAD
              "desc": "<p>The CommonJS module <code>require</code> always treats the files it references as CommonJS.</p>\n<p>Using <code>require</code> to load an ES module is not supported because ES modules have\nasynchronous execution. Instead, use <a href=\"#esm_import_expressions\"><code>import()</code></a> to load an ES module\nfrom a CommonJS module.</p>",
=======
              "desc": "<p>The CommonJS module <code>require</code> always treats the files it references as CommonJS.</p>\n<p>Using <code>require</code> to load an ES module is not supported because ES modules have\nasynchronous execution. Instead, use <a href=\"#import-expressions\"><code>import()</code></a> to load an ES module\nfrom a CommonJS module.</p>",
>>>>>>> a8a80be5
              "type": "module",
              "displayName": "`require`"
            },
            {
              "textRaw": "CommonJS Namespaces",
              "name": "commonjs_namespaces",
<<<<<<< HEAD
              "desc": "<p>CommonJS modules consist of a <code>module.exports</code> object which can be of any type.</p>\n<p>When importing a CommonJS module, it can be reliably imported using the ES\nmodule default import or its corresponding sugar syntax:</p>\n<!-- eslint-disable no-duplicate-imports -->\n<pre><code class=\"language-js\">import { default as cjs } from 'cjs';\n\n// The following import statement is \"syntax sugar\" (equivalent but sweeter)\n// for `{ default as cjsSugar }` in the above import statement:\nimport cjsSugar from 'cjs';\n\nconsole.log(cjs);\nconsole.log(cjs === cjsSugar);\n// Prints:\n//   &#x3C;module.exports>\n//   true\n</code></pre>\n<p>The ECMAScript Module Namespace representation of a CommonJS module is always\na namespace with a <code>default</code> export key pointing to the CommonJS\n<code>module.exports</code> value.</p>\n<p>This Module Namespace Exotic Object can be directly observed either when using\n<code>import * as m from 'cjs'</code> or a dynamic import:</p>\n<!-- eslint-skip -->\n<pre><code class=\"language-js\">import * as m from 'cjs';\nconsole.log(m);\nconsole.log(m === await import('cjs'));\n// Prints:\n//   [Module] { default: &#x3C;module.exports> }\n//   true\n</code></pre>\n<p>For better compatibility with existing usage in the JS ecosystem, Node.js\nin addition attempts to determine the CommonJS named exports of every imported\nCommonJS module to provide them as separate ES module exports using a static\nanalysis process.</p>\n<p>For example, consider a CommonJS module written:</p>\n<pre><code class=\"language-cjs\">// cjs.cjs\nexports.name = 'exported';\n</code></pre>\n<p>The preceding module supports named imports in ES modules:</p>\n<!-- eslint-disable no-duplicate-imports -->\n<pre><code class=\"language-js\">import { name } from './cjs.cjs';\nconsole.log(name);\n// Prints: 'exported'\n\nimport cjs from './cjs.cjs';\nconsole.log(cjs);\n// Prints: { name: 'exported' }\n\nimport * as m from './cjs.cjs';\nconsole.log(m);\n// Prints: [Module] { default: { name: 'exported' }, name: 'exported' }\n</code></pre>\n<p>As can be seen from the last example of the Module Namespace Exotic Object being\nlogged, the <code>name</code> export is copied off of the <code>module.exports</code> object and set\ndirectly on the ES module namespace when the module is imported.</p>\n<p>Live binding updates or new exports added to <code>module.exports</code> are not detected\nfor these named exports.</p>\n<p>The detection of named exports is based on common syntax patterns but does not\nalways correctly detect named exports. In these cases, using the default\nimport form described above can be a better option.</p>\n<p>Named exports detection covers many common export patterns, reexport patterns\nand build tool and transpiler outputs. See <a href=\"https://github.com/guybedford/cjs-module-lexer/tree/1.2.2\">cjs-module-lexer</a> for the exact\nsemantics implemented.</p>",
=======
              "desc": "<p>CommonJS modules consist of a <code>module.exports</code> object which can be of any type.</p>\n<p>When importing a CommonJS module, it can be reliably imported using the ES\nmodule default import or its corresponding sugar syntax:</p>\n<!-- eslint-disable no-duplicate-imports -->\n<pre><code class=\"language-js\">import { default as cjs } from 'cjs';\n\n// The following import statement is \"syntax sugar\" (equivalent but sweeter)\n// for `{ default as cjsSugar }` in the above import statement:\nimport cjsSugar from 'cjs';\n\nconsole.log(cjs);\nconsole.log(cjs === cjsSugar);\n// Prints:\n//   &#x3C;module.exports>\n//   true\n</code></pre>\n<p>The ECMAScript Module Namespace representation of a CommonJS module is always\na namespace with a <code>default</code> export key pointing to the CommonJS\n<code>module.exports</code> value.</p>\n<p>This Module Namespace Exotic Object can be directly observed either when using\n<code>import * as m from 'cjs'</code> or a dynamic import:</p>\n<!-- eslint-skip -->\n<pre><code class=\"language-js\">import * as m from 'cjs';\nconsole.log(m);\nconsole.log(m === await import('cjs'));\n// Prints:\n//   [Module] { default: &#x3C;module.exports> }\n//   true\n</code></pre>\n<p>For better compatibility with existing usage in the JS ecosystem, Node.js\nin addition attempts to determine the CommonJS named exports of every imported\nCommonJS module to provide them as separate ES module exports using a static\nanalysis process.</p>\n<p>For example, consider a CommonJS module written:</p>\n<pre><code class=\"language-cjs\">// cjs.cjs\nexports.name = 'exported';\n</code></pre>\n<p>The preceding module supports named imports in ES modules:</p>\n<!-- eslint-disable no-duplicate-imports -->\n<pre><code class=\"language-js\">import { name } from './cjs.cjs';\nconsole.log(name);\n// Prints: 'exported'\n\nimport cjs from './cjs.cjs';\nconsole.log(cjs);\n// Prints: { name: 'exported' }\n\nimport * as m from './cjs.cjs';\nconsole.log(m);\n// Prints: [Module] { default: { name: 'exported' }, name: 'exported' }\n</code></pre>\n<p>As can be seen from the last example of the Module Namespace Exotic Object being\nlogged, the <code>name</code> export is copied off of the <code>module.exports</code> object and set\ndirectly on the ES module namespace when the module is imported.</p>\n<p>Live binding updates or new exports added to <code>module.exports</code> are not detected\nfor these named exports.</p>\n<p>The detection of named exports is based on common syntax patterns but does not\nalways correctly detect named exports. In these cases, using the default\nimport form described above can be a better option.</p>\n<p>Named exports detection covers many common export patterns, reexport patterns\nand build tool and transpiler outputs. See <a href=\"https://github.com/nodejs/cjs-module-lexer/tree/1.2.2\">cjs-module-lexer</a> for the exact\nsemantics implemented.</p>",
>>>>>>> a8a80be5
              "type": "module",
              "displayName": "CommonJS Namespaces"
            },
            {
              "textRaw": "Differences between ES modules and CommonJS",
              "name": "differences_between_es_modules_and_commonjs",
              "modules": [
                {
                  "textRaw": "No `require`, `exports`, or `module.exports`",
                  "name": "no_`require`,_`exports`,_or_`module.exports`",
                  "desc": "<p>In most cases, the ES module <code>import</code> can be used to load CommonJS modules.</p>\n<p>If needed, a <code>require</code> function can be constructed within an ES module using\n<a href=\"module.html#modulecreaterequirefilename\"><code>module.createRequire()</code></a>.</p>",
                  "type": "module",
                  "displayName": "No `require`, `exports`, or `module.exports`"
                },
                {
                  "textRaw": "No `__filename` or `__dirname`",
                  "name": "no_`__filename`_or_`__dirname`",
                  "desc": "<p>These CommonJS variables are not available in ES modules.</p>\n<p><code>__filename</code> and <code>__dirname</code> use cases can be replicated via\n<a href=\"#importmetaurl\"><code>import.meta.url</code></a>.</p>",
                  "type": "module",
                  "displayName": "No `__filename` or `__dirname`"
                },
                {
<<<<<<< HEAD
                  "textRaw": "No JSON Module Loading",
                  "name": "no_json_module_loading",
                  "desc": "<p>JSON imports are still experimental and only supported via the\n<code>--experimental-json-modules</code> flag.</p>\n<p>Local JSON files can be loaded relative to <code>import.meta.url</code> with <code>fs</code> directly:</p>\n<!-- eslint-skip -->\n<pre><code class=\"language-js\">import { readFile } from 'fs/promises';\nconst json = JSON.parse(await readFile(new URL('./dat.json', import.meta.url)));\n</code></pre>\n<p>Alternatively <code>module.createRequire()</code> can be used.</p>",
                  "type": "module",
                  "displayName": "No JSON Module Loading"
                },
                {
                  "textRaw": "No Native Module Loading",
                  "name": "no_native_module_loading",
                  "desc": "<p>Native modules are not currently supported with ES module imports.</p>\n<p>They can instead be loaded with <a href=\"module.html#module_module_createrequire_filename\"><code>module.createRequire()</code></a> or\n<a href=\"process.html#process_process_dlopen_module_filename_flags\"><code>process.dlopen</code></a>.</p>",
=======
                  "textRaw": "No Addon Loading",
                  "name": "no_addon_loading",
                  "desc": "<p><a href=\"addons.html\">Addons</a> are not currently supported with ES module imports.</p>\n<p>They can instead be loaded with <a href=\"module.html#modulecreaterequirefilename\"><code>module.createRequire()</code></a> or\n<a href=\"process.html#processdlopenmodule-filename-flags\"><code>process.dlopen</code></a>.</p>",
>>>>>>> a8a80be5
                  "type": "module",
                  "displayName": "No Addon Loading"
                },
                {
                  "textRaw": "No `require.resolve`",
                  "name": "no_`require.resolve`",
                  "desc": "<p>Relative resolution can be handled via <code>new URL('./local', import.meta.url)</code>.</p>\n<p>For a complete <code>require.resolve</code> replacement, there is a flagged experimental\n<a href=\"#importmetaresolvespecifier-parent\"><code>import.meta.resolve</code></a> API.</p>\n<p>Alternatively <code>module.createRequire()</code> can be used.</p>",
                  "type": "module",
                  "displayName": "No `require.resolve`"
                },
                {
                  "textRaw": "No `NODE_PATH`",
                  "name": "no_`node_path`",
                  "desc": "<p><code>NODE_PATH</code> is not part of resolving <code>import</code> specifiers. Please use symlinks\nif this behavior is desired.</p>",
                  "type": "module",
                  "displayName": "No `NODE_PATH`"
                },
                {
                  "textRaw": "No `require.extensions`",
                  "name": "no_`require.extensions`",
                  "desc": "<p><code>require.extensions</code> is not used by <code>import</code>. The expectation is that loader\nhooks can provide this workflow in the future.</p>",
                  "type": "module",
                  "displayName": "No `require.extensions`"
                },
                {
                  "textRaw": "No `require.cache`",
                  "name": "no_`require.cache`",
                  "desc": "<p><code>require.cache</code> is not used by <code>import</code> as the ES module loader has its own\nseparate cache.</p>\n<p><i id=\"esm_experimental_json_modules\"></i></p>",
                  "type": "module",
                  "displayName": "No `require.cache`"
                }
              ],
              "type": "module",
              "displayName": "Differences between ES modules and CommonJS"
            }
          ],
          "type": "misc",
          "displayName": "Interoperability with CommonJS"
        },
        {
          "textRaw": "JSON modules",
          "name": "json_modules",
          "stability": 1,
          "stabilityText": "Experimental",
          "desc": "<p>JSON files can be referenced by <code>import</code>:</p>\n<pre><code class=\"language-js\">import packageConfig from './package.json' assert { type: 'json' };\n</code></pre>\n<p>The <code>assert { type: 'json' }</code> syntax is mandatory; see <a href=\"#import-assertions\">Import Assertions</a>.</p>\n<p>The imported JSON only exposes a <code>default</code> export. There is no support for named\nexports. A cache entry is created in the CommonJS cache to avoid duplication.\nThe same object is returned in CommonJS if the JSON module has already been\nimported from the same path.</p>\n<p><i id=\"esm_experimental_wasm_modules\"></i></p>",
          "type": "misc",
          "displayName": "JSON modules"
        },
        {
          "textRaw": "Wasm modules",
          "name": "wasm_modules",
          "stability": 1,
          "stabilityText": "Experimental",
          "desc": "<p>Importing WebAssembly modules is supported under the\n<code>--experimental-wasm-modules</code> flag, allowing any <code>.wasm</code> files to be\nimported as normal modules while also supporting their module imports.</p>\n<p>This integration is in line with the\n<a href=\"https://github.com/webassembly/esm-integration\">ES Module Integration Proposal for WebAssembly</a>.</p>\n<p>For example, an <code>index.mjs</code> containing:</p>\n<pre><code class=\"language-js\">import * as M from './module.wasm';\nconsole.log(M);\n</code></pre>\n<p>executed under:</p>\n<pre><code class=\"language-bash\">node --experimental-wasm-modules index.mjs\n</code></pre>\n<p>would provide the exports interface for the instantiation of <code>module.wasm</code>.</p>\n<p><i id=\"esm_experimental_top_level_await\"></i></p>",
          "type": "misc",
          "displayName": "Wasm modules"
        },
        {
          "textRaw": "Top-level `await`",
          "name": "top-level_`await`",
          "meta": {
            "added": [
              "v14.8.0"
            ],
            "changes": []
          },
          "desc": "<p>The <code>await</code> keyword may be used in the top level body of an ECMAScript module.</p>\n<p>Assuming an <code>a.mjs</code> with</p>\n<pre><code class=\"language-js\">export const five = await Promise.resolve(5);\n</code></pre>\n<p>And a <code>b.mjs</code> with</p>\n<pre><code class=\"language-js\">import { five } from './a.mjs';\n\nconsole.log(five); // Logs `5`\n</code></pre>\n<pre><code class=\"language-bash\">node b.mjs # works\n</code></pre>\n<p>If a top level <code>await</code> expression never resolves, the <code>node</code> process will exit\nwith a <code>13</code> <a href=\"process.html#exit-codes\">status code</a>.</p>\n<pre><code class=\"language-js\">import { spawn } from 'node:child_process';\nimport { execPath } from 'node:process';\n\nspawn(execPath, [\n  '--input-type=module',\n  '--eval',\n  // Never-resolving Promise:\n  'await new Promise(() => {})',\n]).once('exit', (code) => {\n  console.log(code); // Logs `13`\n});\n</code></pre>",
          "type": "misc",
          "displayName": "Top-level `await`"
        },
        {
          "textRaw": "HTTPS and HTTP imports",
          "name": "https_and_http_imports",
          "stability": 1,
          "stabilityText": "Experimental",
          "desc": "<p>Importing network based modules using <code>https:</code> and <code>http:</code> is supported under\nthe <code>--experimental-network-imports</code> flag. This allows web browser-like imports\nto work in Node.js with a few differences due to application stability and\nsecurity concerns that are different when running in a privileged environment\ninstead of a browser sandbox.</p>",
          "modules": [
            {
              "textRaw": "Imports are limited to HTTP/1",
              "name": "imports_are_limited_to_http/1",
              "desc": "<p>Automatic protocol negotiation for HTTP/2 and HTTP/3 is not yet supported.</p>",
              "type": "module",
              "displayName": "Imports are limited to HTTP/1"
            },
            {
              "textRaw": "HTTP is limited to loopback addresses",
              "name": "http_is_limited_to_loopback_addresses",
              "desc": "<p><code>http:</code> is vulnerable to man-in-the-middle attacks and is not allowed to be\nused for addresses outside of the IPv4 address <code>127.0.0.0/8</code> (<code>127.0.0.1</code> to\n<code>127.255.255.255</code>) and the IPv6 address <code>::1</code>. Support for <code>http:</code> is intended\nto be used for local development.</p>",
              "type": "module",
              "displayName": "HTTP is limited to loopback addresses"
            },
            {
              "textRaw": "Authentication is never sent to the destination server.",
              "name": "authentication_is_never_sent_to_the_destination_server.",
              "desc": "<p><code>Authorization</code>, <code>Cookie</code>, and <code>Proxy-Authorization</code> headers are not sent to the\nserver. Avoid including user info in parts of imported URLs. A security model\nfor safely using these on the server is being worked on.</p>",
              "type": "module",
              "displayName": "Authentication is never sent to the destination server."
            },
            {
              "textRaw": "CORS is never checked on the destination server",
              "name": "cors_is_never_checked_on_the_destination_server",
              "desc": "<p>CORS is designed to allow a server to limit the consumers of an API to a\nspecific set of hosts. This is not supported as it does not make sense for a\nserver-based implementation.</p>",
              "type": "module",
              "displayName": "CORS is never checked on the destination server"
            },
            {
              "textRaw": "Cannot load non-network dependencies",
              "name": "cannot_load_non-network_dependencies",
              "desc": "<p>These modules cannot access other modules that are not over <code>http:</code> or <code>https:</code>.\nTo still access local modules while avoiding the security concern, pass in\nreferences to the local dependencies:</p>\n<pre><code class=\"language-mjs\">// file.mjs\nimport worker_threads from 'node:worker_threads';\nimport { configure, resize } from 'https://example.com/imagelib.mjs';\nconfigure({ worker_threads });\n</code></pre>\n<pre><code class=\"language-mjs\">// https://example.com/imagelib.mjs\nlet worker_threads;\nexport function configure(opts) {\n  worker_threads = opts.worker_threads;\n}\nexport function resize(img, size) {\n  // Perform resizing in worker_thread to avoid main thread blocking\n}\n</code></pre>",
              "type": "module",
              "displayName": "Cannot load non-network dependencies"
            },
            {
              "textRaw": "Network-based loading is not enabled by default",
              "name": "network-based_loading_is_not_enabled_by_default",
              "desc": "<p>For now, the <code>--experimental-network-imports</code> flag is required to enable loading\nresources over <code>http:</code> or <code>https:</code>. In the future, a different mechanism will be\nused to enforce this. Opt-in is required to prevent transitive dependencies\ninadvertently using potentially mutable state that could affect reliability\nof Node.js applications.</p>\n<p><i id=\"esm_experimental_loaders\"></i></p>",
              "type": "module",
              "displayName": "Network-based loading is not enabled by default"
            }
          ],
          "type": "misc",
          "displayName": "HTTPS and HTTP imports"
        },
        {
          "textRaw": "Loaders",
          "name": "Loaders",
          "meta": {
            "added": [
              "v8.8.0"
            ],
            "changes": [
              {
                "version": [
                  "v18.6.0"
                ],
                "pr-url": "https://github.com/nodejs/node/pull/42623",
                "description": "Add support for chaining loaders."
              },
              {
                "version": "v16.12.0",
                "pr-url": "https://github.com/nodejs/node/pull/37468",
                "description": "Removed `getFormat`, `getSource`, `transformSource`, and `globalPreload`; added `load` hook and `getGlobalPreload` hook."
              }
            ]
          },
          "stability": 1,
          "stabilityText": "Experimental",
          "type": "misc",
          "desc": "<blockquote>\n<p>This API is currently being redesigned and will still change.</p>\n</blockquote>\n<p>To customize the default module resolution, loader hooks can optionally be\nprovided via a <code>--experimental-loader ./loader-name.mjs</code> argument to Node.js.</p>\n<p>When hooks are used they apply to the entry point and all <code>import</code> calls. They\nwon't apply to <code>require</code> calls; those still follow <a href=\"modules.html\">CommonJS</a> rules.</p>\n<p>Loaders follow the pattern of <code>--require</code>:</p>\n<pre><code class=\"language-console\">node \\\n  --experimental-loader unpkg \\\n  --experimental-loader http-to-https \\\n  --experimental-loader cache-buster\n</code></pre>\n<p>These are called in the following sequence: <code>cache-buster</code> calls\n<code>http-to-https</code> which calls <code>unpkg</code>.</p>",
          "miscs": [
            {
              "textRaw": "Hooks",
              "name": "hooks",
              "desc": "<p>Hooks are part of a chain, even if that chain consists of only one custom\n(user-provided) hook and the default hook, which is always present. Hook\nfunctions nest: each one must always return a plain object, and chaining happens\nas a result of each function calling <code>next&#x3C;hookName>()</code>, which is a reference\nto the subsequent loader’s hook.</p>\n<p>A hook that returns a value lacking a required property triggers an exception.\nA hook that returns without calling <code>next&#x3C;hookName>()</code> <em>and</em> without returning\n<code>shortCircuit: true</code> also triggers an exception. These errors are to help\nprevent unintentional breaks in the chain.</p>",
              "methods": [
                {
                  "textRaw": "`resolve(specifier, context, nextResolve)`",
                  "type": "method",
                  "name": "resolve",
                  "meta": {
                    "changes": [
                      {
                        "version": "v18.6.0",
                        "pr-url": "https://github.com/nodejs/node/pull/42623",
                        "description": "Add support for chaining resolve hooks. Each hook must either call `nextResolve()` or include a `shortCircuit` property set to `true` in its return."
                      },
                      {
                        "version": [
                          "v17.1.0",
                          "v16.14.0"
                        ],
                        "pr-url": "https://github.com/nodejs/node/pull/40250",
                        "description": "Add support for import assertions."
                      }
                    ]
                  },
                  "signatures": [
                    {
                      "params": []
                    }
                  ],
                  "desc": "<blockquote>\n<p>The loaders API is being redesigned. This hook may disappear or its\nsignature may change. Do not rely on the API described below.</p>\n</blockquote>\n<ul>\n<li><code>specifier</code> <a href=\"https://developer.mozilla.org/en-US/docs/Web/JavaScript/Data_structures#String_type\" class=\"type\">&lt;string&gt;</a></li>\n<li><code>context</code> <a href=\"https://developer.mozilla.org/en-US/docs/Web/JavaScript/Reference/Global_Objects/Object\" class=\"type\">&lt;Object&gt;</a>\n<ul>\n<li><code>conditions</code> <a href=\"https://developer.mozilla.org/en-US/docs/Web/JavaScript/Data_structures#String_type\" class=\"type\">&lt;string[]&gt;</a> Export conditions of the relevant <code>package.json</code></li>\n<li><code>importAssertions</code> <a href=\"https://developer.mozilla.org/en-US/docs/Web/JavaScript/Reference/Global_Objects/Object\" class=\"type\">&lt;Object&gt;</a></li>\n<li><code>parentURL</code> <a href=\"https://developer.mozilla.org/en-US/docs/Web/JavaScript/Data_structures#String_type\" class=\"type\">&lt;string&gt;</a> | <a href=\"https://developer.mozilla.org/en-US/docs/Web/JavaScript/Data_structures#Undefined_type\" class=\"type\">&lt;undefined&gt;</a> The module importing this one, or undefined\nif this is the Node.js entry point</li>\n</ul>\n</li>\n<li><code>nextResolve</code> <a href=\"https://developer.mozilla.org/en-US/docs/Web/JavaScript/Reference/Global_Objects/Function\" class=\"type\">&lt;Function&gt;</a> The subsequent <code>resolve</code> hook in the chain, or the\nNode.js default <code>resolve</code> hook after the last user-supplied <code>resolve</code> hook\n<ul>\n<li><code>specifier</code> <a href=\"https://developer.mozilla.org/en-US/docs/Web/JavaScript/Data_structures#String_type\" class=\"type\">&lt;string&gt;</a></li>\n<li><code>context</code> <a href=\"https://developer.mozilla.org/en-US/docs/Web/JavaScript/Reference/Global_Objects/Object\" class=\"type\">&lt;Object&gt;</a></li>\n</ul>\n</li>\n<li>Returns: <a href=\"https://developer.mozilla.org/en-US/docs/Web/JavaScript/Reference/Global_Objects/Object\" class=\"type\">&lt;Object&gt;</a>\n<ul>\n<li><code>format</code> <a href=\"https://developer.mozilla.org/en-US/docs/Web/JavaScript/Data_structures#String_type\" class=\"type\">&lt;string&gt;</a> | <a href=\"https://developer.mozilla.org/en-US/docs/Web/JavaScript/Data_structures#Null_type\" class=\"type\">&lt;null&gt;</a> | <a href=\"https://developer.mozilla.org/en-US/docs/Web/JavaScript/Data_structures#Undefined_type\" class=\"type\">&lt;undefined&gt;</a> A hint to the load hook (it might be\nignored)\n<code>'builtin' | 'commonjs' | 'json' | 'module' | 'wasm'</code></li>\n<li><code>shortCircuit</code> <a href=\"https://developer.mozilla.org/en-US/docs/Web/JavaScript/Data_structures#Undefined_type\" class=\"type\">&lt;undefined&gt;</a> | <a href=\"https://developer.mozilla.org/en-US/docs/Web/JavaScript/Data_structures#Boolean_type\" class=\"type\">&lt;boolean&gt;</a> A signal that this hook intends to\nterminate the chain of <code>resolve</code> hooks. <strong>Default:</strong> <code>false</code></li>\n<li><code>url</code> <a href=\"https://developer.mozilla.org/en-US/docs/Web/JavaScript/Data_structures#String_type\" class=\"type\">&lt;string&gt;</a> The absolute URL to which this input resolves</li>\n</ul>\n</li>\n</ul>\n<p>The <code>resolve</code> hook chain is responsible for resolving file URL for a given\nmodule specifier and parent URL, and optionally its format (such as <code>'module'</code>)\nas a hint to the <code>load</code> hook. If a format is specified, the <code>load</code> hook is\nultimately responsible for providing the final <code>format</code> value (and it is free to\nignore the hint provided by <code>resolve</code>); if <code>resolve</code> provides a <code>format</code>, a\ncustom <code>load</code> hook is required even if only to pass the value to the Node.js\ndefault <code>load</code> hook.</p>\n<p>The module specifier is the string in an <code>import</code> statement or\n<code>import()</code> expression.</p>\n<p>The parent URL is the URL of the module that imported this one, or <code>undefined</code>\nif this is the main entry point for the application.</p>\n<p>The <code>conditions</code> property in <code>context</code> is an array of conditions for\n<a href=\"packages.html#conditional-exports\">package exports conditions</a> that apply to this resolution\nrequest. They can be used for looking up conditional mappings elsewhere or to\nmodify the list when calling the default resolution logic.</p>\n<p>The current <a href=\"packages.html#conditional-exports\">package exports conditions</a> are always in\nthe <code>context.conditions</code> array passed into the hook. To guarantee <em>default\nNode.js module specifier resolution behavior</em> when calling <code>defaultResolve</code>, the\n<code>context.conditions</code> array passed to it <em>must</em> include <em>all</em> elements of the\n<code>context.conditions</code> array originally passed into the <code>resolve</code> hook.</p>\n<pre><code class=\"language-js\">export async function resolve(specifier, context, nextResolve) {\n  const { parentURL = null } = context;\n\n  if (Math.random() > 0.5) { // Some condition.\n    // For some or all specifiers, do some custom logic for resolving.\n    // Always return an object of the form {url: &#x3C;string>}.\n    return {\n      shortCircuit: true,\n      url: parentURL ?\n        new URL(specifier, parentURL).href :\n        new URL(specifier).href,\n    };\n  }\n\n  if (Math.random() &#x3C; 0.5) { // Another condition.\n    // When calling `defaultResolve`, the arguments can be modified. In this\n    // case it's adding another value for matching conditional exports.\n    return nextResolve(specifier, {\n      ...context,\n      conditions: [...context.conditions, 'another-condition'],\n    });\n  }\n\n  // Defer to the next hook in the chain, which would be the\n  // Node.js default resolve if this is the last user-specified loader.\n  return nextResolve(specifier);\n}\n</code></pre>"
                },
                {
                  "textRaw": "`load(url, context, nextLoad)`",
                  "type": "method",
                  "name": "load",
                  "meta": {
                    "changes": [
                      {
                        "version": "v18.6.0",
                        "pr-url": "https://github.com/nodejs/node/pull/42623",
                        "description": "Add support for chaining load hooks. Each hook must either call `nextLoad()` or include a `shortCircuit` property set to `true` in its return."
                      }
                    ]
                  },
                  "signatures": [
                    {
                      "params": []
                    }
                  ],
                  "desc": "<blockquote>\n<p>The loaders API is being redesigned. This hook may disappear or its\nsignature may change. Do not rely on the API described below.</p>\n</blockquote>\n<blockquote>\n<p>In a previous version of this API, this was split across 3 separate, now\ndeprecated, hooks (<code>getFormat</code>, <code>getSource</code>, and <code>transformSource</code>).</p>\n</blockquote>\n<ul>\n<li><code>url</code> <a href=\"https://developer.mozilla.org/en-US/docs/Web/JavaScript/Data_structures#String_type\" class=\"type\">&lt;string&gt;</a> The URL returned by the <code>resolve</code> chain</li>\n<li><code>context</code> <a href=\"https://developer.mozilla.org/en-US/docs/Web/JavaScript/Reference/Global_Objects/Object\" class=\"type\">&lt;Object&gt;</a>\n<ul>\n<li><code>conditions</code> <a href=\"https://developer.mozilla.org/en-US/docs/Web/JavaScript/Data_structures#String_type\" class=\"type\">&lt;string[]&gt;</a> Export conditions of the relevant <code>package.json</code></li>\n<li><code>format</code> <a href=\"https://developer.mozilla.org/en-US/docs/Web/JavaScript/Data_structures#String_type\" class=\"type\">&lt;string&gt;</a> | <a href=\"https://developer.mozilla.org/en-US/docs/Web/JavaScript/Data_structures#Null_type\" class=\"type\">&lt;null&gt;</a> | <a href=\"https://developer.mozilla.org/en-US/docs/Web/JavaScript/Data_structures#Undefined_type\" class=\"type\">&lt;undefined&gt;</a> The format optionally supplied by the\n<code>resolve</code> hook chain</li>\n<li><code>importAssertions</code> <a href=\"https://developer.mozilla.org/en-US/docs/Web/JavaScript/Reference/Global_Objects/Object\" class=\"type\">&lt;Object&gt;</a></li>\n</ul>\n</li>\n<li><code>nextLoad</code> <a href=\"https://developer.mozilla.org/en-US/docs/Web/JavaScript/Reference/Global_Objects/Function\" class=\"type\">&lt;Function&gt;</a> The subsequent <code>load</code> hook in the chain, or the\nNode.js default <code>load</code> hook after the last user-supplied <code>load</code> hook\n<ul>\n<li><code>specifier</code> <a href=\"https://developer.mozilla.org/en-US/docs/Web/JavaScript/Data_structures#String_type\" class=\"type\">&lt;string&gt;</a></li>\n<li><code>context</code> <a href=\"https://developer.mozilla.org/en-US/docs/Web/JavaScript/Reference/Global_Objects/Object\" class=\"type\">&lt;Object&gt;</a></li>\n</ul>\n</li>\n<li>Returns: <a href=\"https://developer.mozilla.org/en-US/docs/Web/JavaScript/Reference/Global_Objects/Object\" class=\"type\">&lt;Object&gt;</a>\n<ul>\n<li><code>format</code> <a href=\"https://developer.mozilla.org/en-US/docs/Web/JavaScript/Data_structures#String_type\" class=\"type\">&lt;string&gt;</a></li>\n<li><code>shortCircuit</code> <a href=\"https://developer.mozilla.org/en-US/docs/Web/JavaScript/Data_structures#Undefined_type\" class=\"type\">&lt;undefined&gt;</a> | <a href=\"https://developer.mozilla.org/en-US/docs/Web/JavaScript/Data_structures#Boolean_type\" class=\"type\">&lt;boolean&gt;</a> A signal that this hook intends to\nterminate the chain of <code>resolve</code> hooks. <strong>Default:</strong> <code>false</code></li>\n<li><code>source</code> <a href=\"https://developer.mozilla.org/en-US/docs/Web/JavaScript/Data_structures#String_type\" class=\"type\">&lt;string&gt;</a> | <a href=\"https://developer.mozilla.org/en-US/docs/Web/JavaScript/Reference/Global_Objects/ArrayBuffer\" class=\"type\">&lt;ArrayBuffer&gt;</a> | <a href=\"https://developer.mozilla.org/en-US/docs/Web/JavaScript/Reference/Global_Objects/TypedArray\" class=\"type\">&lt;TypedArray&gt;</a> The source for Node.js to evaluate</li>\n</ul>\n</li>\n</ul>\n<p>The <code>load</code> hook provides a way to define a custom method of determining how\na URL should be interpreted, retrieved, and parsed. It is also in charge of\nvalidating the import assertion.</p>\n<p>The final value of <code>format</code> must be one of the following:</p>\n<table>\n<thead>\n<tr>\n<th><code>format</code></th>\n<th>Description</th>\n<th>Acceptable types for <code>source</code> returned by <code>load</code></th>\n</tr>\n</thead>\n<tbody>\n<tr>\n<td><code>'builtin'</code></td>\n<td>Load a Node.js builtin module</td>\n<td>Not applicable</td>\n</tr>\n<tr>\n<td><code>'commonjs'</code></td>\n<td>Load a Node.js CommonJS module</td>\n<td>Not applicable</td>\n</tr>\n<tr>\n<td><code>'json'</code></td>\n<td>Load a JSON file</td>\n<td>{ <a href=\"https://developer.mozilla.org/en-US/docs/Web/JavaScript/Reference/Global_Objects/String\"><code>string</code></a>, <a href=\"https://developer.mozilla.org/en-US/docs/Web/JavaScript/Reference/Global_Objects/ArrayBuffer\"><code>ArrayBuffer</code></a>, <a href=\"https://developer.mozilla.org/en-US/docs/Web/JavaScript/Reference/Global_Objects/TypedArray\"><code>TypedArray</code></a> }</td>\n</tr>\n<tr>\n<td><code>'module'</code></td>\n<td>Load an ES module</td>\n<td>{ <a href=\"https://developer.mozilla.org/en-US/docs/Web/JavaScript/Reference/Global_Objects/String\"><code>string</code></a>, <a href=\"https://developer.mozilla.org/en-US/docs/Web/JavaScript/Reference/Global_Objects/ArrayBuffer\"><code>ArrayBuffer</code></a>, <a href=\"https://developer.mozilla.org/en-US/docs/Web/JavaScript/Reference/Global_Objects/TypedArray\"><code>TypedArray</code></a> }</td>\n</tr>\n<tr>\n<td><code>'wasm'</code></td>\n<td>Load a WebAssembly module</td>\n<td>{ <a href=\"https://developer.mozilla.org/en-US/docs/Web/JavaScript/Reference/Global_Objects/ArrayBuffer\"><code>ArrayBuffer</code></a>, <a href=\"https://developer.mozilla.org/en-US/docs/Web/JavaScript/Reference/Global_Objects/TypedArray\"><code>TypedArray</code></a> }</td>\n</tr>\n</tbody>\n</table>\n<p>The value of <code>source</code> is ignored for type <code>'builtin'</code> because currently it is\nnot possible to replace the value of a Node.js builtin (core) module. The value\nof <code>source</code> is ignored for type <code>'commonjs'</code> because the CommonJS module loader\ndoes not provide a mechanism for the ES module loader to override the\n<a href=\"#commonjs-namespaces\">CommonJS module return value</a>. This limitation might be\novercome in the future.</p>\n<blockquote>\n<p><strong>Caveat</strong>: The ESM <code>load</code> hook and namespaced exports from CommonJS modules\nare incompatible. Attempting to use them together will result in an empty\nobject from the import. This may be addressed in the future.</p>\n</blockquote>\n<blockquote>\n<p>These types all correspond to classes defined in ECMAScript.</p>\n</blockquote>\n<ul>\n<li>The specific <a href=\"https://developer.mozilla.org/en-US/docs/Web/JavaScript/Reference/Global_Objects/ArrayBuffer\"><code>ArrayBuffer</code></a> object is a <a href=\"https://developer.mozilla.org/en-US/docs/Web/JavaScript/Reference/Global_Objects/SharedArrayBuffer\"><code>SharedArrayBuffer</code></a>.</li>\n<li>The specific <a href=\"https://developer.mozilla.org/en-US/docs/Web/JavaScript/Reference/Global_Objects/TypedArray\"><code>TypedArray</code></a> object is a <a href=\"https://developer.mozilla.org/en-US/docs/Web/JavaScript/Reference/Global_Objects/Uint8Array\"><code>Uint8Array</code></a>.</li>\n</ul>\n<p>If the source value of a text-based format (i.e., <code>'json'</code>, <code>'module'</code>)\nis not a string, it is converted to a string using <a href=\"util.html#class-utiltextdecoder\"><code>util.TextDecoder</code></a>.</p>\n<p>The <code>load</code> hook provides a way to define a custom method for retrieving the\nsource code of an ES module specifier. This would allow a loader to potentially\navoid reading files from disk. It could also be used to map an unrecognized\nformat to a supported one, for example <code>yaml</code> to <code>module</code>.</p>\n<pre><code class=\"language-js\">export async function load(url, context, nextLoad) {\n  const { format } = context;\n\n  if (Math.random() > 0.5) { // Some condition\n    /*\n      For some or all URLs, do some custom logic for retrieving the source.\n      Always return an object of the form {\n        format: &#x3C;string>,\n        source: &#x3C;string|buffer>,\n      }.\n    */\n    return {\n      format,\n      shortCircuit: true,\n      source: '...',\n    };\n  }\n\n  // Defer to the next hook in the chain.\n  return nextLoad(url);\n}\n</code></pre>\n<p>In a more advanced scenario, this can also be used to transform an unsupported\nsource to a supported one (see <a href=\"#examples\">Examples</a> below).</p>"
                },
                {
                  "textRaw": "`globalPreload()`",
                  "type": "method",
                  "name": "globalPreload",
                  "meta": {
                    "changes": [
                      {
                        "version": "v18.6.0",
                        "pr-url": "https://github.com/nodejs/node/pull/42623",
                        "description": "Add support for chaining globalPreload hooks."
                      }
                    ]
                  },
                  "signatures": [
                    {
                      "params": []
                    }
                  ],
                  "desc": "<blockquote>\n<p>The loaders API is being redesigned. This hook may disappear or its\nsignature may change. Do not rely on the API described below.</p>\n</blockquote>\n<blockquote>\n<p>In a previous version of this API, this hook was named\n<code>getGlobalPreloadCode</code>.</p>\n</blockquote>\n<ul>\n<li><code>context</code> <a href=\"https://developer.mozilla.org/en-US/docs/Web/JavaScript/Reference/Global_Objects/Object\" class=\"type\">&lt;Object&gt;</a> Information to assist the preload code\n<ul>\n<li><code>port</code> <a href=\"worker_threads.html#class-messageport\" class=\"type\">&lt;MessagePort&gt;</a></li>\n</ul>\n</li>\n<li>Returns: <a href=\"https://developer.mozilla.org/en-US/docs/Web/JavaScript/Data_structures#String_type\" class=\"type\">&lt;string&gt;</a> Code to run before application startup</li>\n</ul>\n<p>Sometimes it might be necessary to run some code inside of the same global\nscope that the application runs in. This hook allows the return of a string\nthat is run as a sloppy-mode script on startup.</p>\n<p>Similar to how CommonJS wrappers work, the code runs in an implicit function\nscope. The only argument is a <code>require</code>-like function that can be used to load\nbuiltins like \"fs\": <code>getBuiltin(request: string)</code>.</p>\n<p>If the code needs more advanced <code>require</code> features, it has to construct\nits own <code>require</code> using  <code>module.createRequire()</code>.</p>\n<pre><code class=\"language-js\">export function globalPreload(context) {\n  return `\\\nglobalThis.someInjectedProperty = 42;\nconsole.log('I just set some globals!');\n\nconst { createRequire } = getBuiltin('module');\nconst { cwd } = getBuiltin('process');\n\nconst require = createRequire(cwd() + '/&#x3C;preload>');\n// [...]\n`;\n}\n</code></pre>\n<p>In order to allow communication between the application and the loader, another\nargument is provided to the preload code: <code>port</code>. This is available as a\nparameter to the loader hook and inside of the source text returned by the hook.\nSome care must be taken in order to properly call <a href=\"https://nodejs.org/dist/latest-v17.x/docs/api/worker_threads.html#portref\"><code>port.ref()</code></a> and\n<a href=\"https://nodejs.org/dist/latest-v17.x/docs/api/worker_threads.html#portunref\"><code>port.unref()</code></a> to prevent a process from being in a state where it won't\nclose normally.</p>\n<pre><code class=\"language-js\">/**\n * This example has the application context send a message to the loader\n * and sends the message back to the application context\n */\nexport function globalPreload({ port }) {\n  port.onmessage = (evt) => {\n    port.postMessage(evt.data);\n  };\n  return `\\\n    port.postMessage('console.log(\"I went to the Loader and back\");');\n    port.onmessage = (evt) => {\n      eval(evt.data);\n    };\n  `;\n}\n</code></pre>\n<h3>Examples</h3>\n<p>The various loader hooks can be used together to accomplish wide-ranging\ncustomizations of the Node.js code loading and evaluation behaviors.</p>"
                }
              ],
              "modules": [
                {
                  "textRaw": "HTTPS loader",
                  "name": "https_loader",
                  "desc": "<p>In current Node.js, specifiers starting with <code>https://</code> are experimental (see\n<a href=\"#https-and-http-imports\">HTTPS and HTTP imports</a>).</p>\n<p>The loader below registers hooks to enable rudimentary support for such\nspecifiers. While this may seem like a significant improvement to Node.js core\nfunctionality, there are substantial downsides to actually using this loader:\nperformance is much slower than loading files from disk, there is no caching,\nand there is no security.</p>\n<pre><code class=\"language-js\">// https-loader.mjs\nimport { get } from 'node:https';\n\nexport function load(url, context, nextLoad) {\n  // For JavaScript to be loaded over the network, we need to fetch and\n  // return it.\n  if (url.startsWith('https://')) {\n    return new Promise((resolve, reject) => {\n      get(url, (res) => {\n        let data = '';\n        res.setEncoding('utf8');\n        res.on('data', (chunk) => data += chunk);\n        res.on('end', () => resolve({\n          // This example assumes all network-provided JavaScript is ES module\n          // code.\n          format: 'module',\n          shortCircuit: true,\n          source: data,\n        }));\n      }).on('error', (err) => reject(err));\n    });\n  }\n\n  // Let Node.js handle all other URLs.\n  return nextLoad(url);\n}\n</code></pre>\n<pre><code class=\"language-js\">// main.mjs\nimport { VERSION } from 'https://coffeescript.org/browser-compiler-modern/coffeescript.js';\n\nconsole.log(VERSION);\n</code></pre>\n<p>With the preceding loader, running\n<code>node --experimental-loader ./https-loader.mjs ./main.mjs</code>\nprints the current version of CoffeeScript per the module at the URL in\n<code>main.mjs</code>.</p>",
                  "type": "module",
                  "displayName": "HTTPS loader"
                },
                {
                  "textRaw": "Transpiler loader",
                  "name": "transpiler_loader",
                  "desc": "<p>Sources that are in formats Node.js doesn't understand can be converted into\nJavaScript using the <a href=\"#loadurl-context-nextload\"><code>load</code> hook</a>.</p>\n<p>This is less performant than transpiling source files before running\nNode.js; a transpiler loader should only be used for development and testing\npurposes.</p>\n<pre><code class=\"language-js\">// coffeescript-loader.mjs\nimport { readFile } from 'node:fs/promises';\nimport { dirname, extname, resolve as resolvePath } from 'node:path';\nimport { cwd } from 'node:process';\nimport { fileURLToPath, pathToFileURL } from 'node:url';\nimport CoffeeScript from 'coffeescript';\n\nconst baseURL = pathToFileURL(`${cwd()}/`).href;\n\nexport async function load(url, context, nextLoad) {\n  if (extensionsRegex.test(url)) {\n    // Now that we patched resolve to let CoffeeScript URLs through, we need to\n    // tell Node.js what format such URLs should be interpreted as. Because\n    // CoffeeScript transpiles into JavaScript, it should be one of the two\n    // JavaScript formats: 'commonjs' or 'module'.\n\n    // CoffeeScript files can be either CommonJS or ES modules, so we want any\n    // CoffeeScript file to be treated by Node.js the same as a .js file at the\n    // same location. To determine how Node.js would interpret an arbitrary .js\n    // file, search up the file system for the nearest parent package.json file\n    // and read its \"type\" field.\n    const format = await getPackageType(url);\n    // When a hook returns a format of 'commonjs', `source` is ignored.\n    // To handle CommonJS files, a handler needs to be registered with\n    // `require.extensions` in order to process the files with the CommonJS\n    // loader. Avoiding the need for a separate CommonJS handler is a future\n    // enhancement planned for ES module loaders.\n    if (format === 'commonjs') {\n      return {\n        format,\n        shortCircuit: true,\n      };\n    }\n\n    const { source: rawSource } = await nextLoad(url, { ...context, format });\n    // This hook converts CoffeeScript source code into JavaScript source code\n    // for all imported CoffeeScript files.\n    const transformedSource = coffeeCompile(rawSource.toString(), url);\n\n    return {\n      format,\n      shortCircuit: true,\n      source: transformedSource,\n    };\n  }\n\n  // Let Node.js handle all other URLs.\n  return nextLoad(url);\n}\n\nasync function getPackageType(url) {\n  // `url` is only a file path during the first iteration when passed the\n  // resolved url from the load() hook\n  // an actual file path from load() will contain a file extension as it's\n  // required by the spec\n  // this simple truthy check for whether `url` contains a file extension will\n  // work for most projects but does not cover some edge-cases (such as\n  // extensionless files or a url ending in a trailing space)\n  const isFilePath = !!extname(url);\n  // If it is a file path, get the directory it's in\n  const dir = isFilePath ?\n    dirname(fileURLToPath(url)) :\n    url;\n  // Compose a file path to a package.json in the same directory,\n  // which may or may not exist\n  const packagePath = resolvePath(dir, 'package.json');\n  // Try to read the possibly nonexistent package.json\n  const type = await readFile(packagePath, { encoding: 'utf8' })\n    .then((filestring) => JSON.parse(filestring).type)\n    .catch((err) => {\n      if (err?.code !== 'ENOENT') console.error(err);\n    });\n  // Ff package.json existed and contained a `type` field with a value, voila\n  if (type) return type;\n  // Otherwise, (if not at the root) continue checking the next directory up\n  // If at the root, stop and return false\n  return dir.length > 1 &#x26;&#x26; getPackageType(resolvePath(dir, '..'));\n}\n</code></pre>\n<pre><code class=\"language-coffee\"># main.coffee\nimport { scream } from './scream.coffee'\nconsole.log scream 'hello, world'\n\nimport { version } from 'node:process'\nconsole.log \"Brought to you by Node.js version #{version}\"\n</code></pre>\n<pre><code class=\"language-coffee\"># scream.coffee\nexport scream = (str) -> str.toUpperCase()\n</code></pre>\n<p>With the preceding loader, running\n<code>node --experimental-loader ./coffeescript-loader.mjs main.coffee</code>\ncauses <code>main.coffee</code> to be turned into JavaScript after its source code is\nloaded from disk but before Node.js executes it; and so on for any <code>.coffee</code>,\n<code>.litcoffee</code> or <code>.coffee.md</code> files referenced via <code>import</code> statements of any\nloaded file.</p>",
                  "type": "module",
                  "displayName": "Transpiler loader"
                },
                {
                  "textRaw": "\"import map\" loader",
                  "name": "\"import_map\"_loader",
                  "desc": "<p>The previous two loaders defined <code>load</code> hooks. This is an example of a loader\nthat does its work via the <code>resolve</code> hook. This loader reads an\n<code>import-map.json</code> file that specifies which specifiers to override to another\nURL (this is a very simplistic implemenation of a small subset of the\n\"import maps\" specification).</p>\n<pre><code class=\"language-js\">// import-map-loader.js\nimport fs from 'node:fs/promises';\n\nconst { imports } = JSON.parse(await fs.readFile('import-map.json'));\n\nexport async function resolve(specifier, context, nextResolve) {\n  if (Object.hasOwn(imports, specifier)) {\n    return nextResolve(imports[specifier], context);\n  }\n\n  return nextResolve(specifier, context);\n}\n</code></pre>\n<p>Let's assume we have these files:</p>\n<pre><code class=\"language-js\">// main.js\nimport 'a-module';\n</code></pre>\n<pre><code class=\"language-json\">// import-map.json\n{\n  \"imports\": {\n    \"a-module\": \"./some-module.js\"\n  }\n}\n</code></pre>\n<pre><code class=\"language-js\">// some-module.js\nconsole.log('some module!');\n</code></pre>\n<p>If you run <code>node --experimental-loader ./import-map-loader.js main.js</code>\nthe output will be <code>some module!</code>.</p>",
                  "type": "module",
                  "displayName": "\"import map\" loader"
                }
              ],
              "type": "misc",
              "displayName": "Hooks"
            }
          ]
        },
        {
          "textRaw": "Resolution and loading algorithm",
          "name": "resolution_and_loading_algorithm",
          "modules": [
            {
              "textRaw": "Features",
              "name": "features",
              "desc": "<p>The default resolver has the following properties:</p>\n<ul>\n<li>FileURL-based resolution as is used by ES modules</li>\n<li>Relative and absolute URL resolution</li>\n<li>No default extensions</li>\n<li>No folder mains</li>\n<li>Bare specifier package resolution lookup through node_modules</li>\n<li>Does not fail on unknown extensions or protocols</li>\n<li>Can optionally provide a hint of the format to the loading phase</li>\n</ul>\n<p>The default loader has the following properties</p>\n<ul>\n<li>Support for builtin module loading via <code>node:</code> URLs</li>\n<li>Support for \"inline\" module loading via <code>data:</code> URLs</li>\n<li>Support for <code>file:</code> module loading</li>\n<li>Fails on any other URL protocol</li>\n<li>Fails on unknown extensions for <code>file:</code> loading\n(supports only <code>.cjs</code>, <code>.js</code>, and <code>.mjs</code>)</li>\n</ul>",
              "type": "module",
              "displayName": "Features"
            },
            {
<<<<<<< HEAD
              "textRaw": "Resolver algorithm",
              "name": "resolver_algorithm",
              "desc": "<p>The algorithm to load an ES module specifier is given through the\n<strong>ESM_RESOLVE</strong> method below. It returns the resolved URL for a\nmodule specifier relative to a parentURL.</p>\n<p>The algorithm to determine the module format of a resolved URL is\nprovided by <strong>ESM_FORMAT</strong>, which returns the unique module\nformat for any file. The <em>\"module\"</em> format is returned for an ECMAScript\nModule, while the <em>\"commonjs\"</em> format is used to indicate loading through the\nlegacy CommonJS loader. Additional formats such as <em>\"addon\"</em> can be extended in\nfuture updates.</p>\n<p>In the following algorithms, all subroutine errors are propagated as errors\nof these top-level routines unless stated otherwise.</p>\n<p><em>defaultConditions</em> is the conditional environment name array,\n<code>[\"node\", \"import\"]</code>.</p>\n<p>The resolver can throw the following errors:</p>\n<ul>\n<li><em>Invalid Module Specifier</em>: Module specifier is an invalid URL, package name\nor package subpath specifier.</li>\n<li><em>Invalid Package Configuration</em>: package.json configuration is invalid or\ncontains an invalid configuration.</li>\n<li><em>Invalid Package Target</em>: Package exports or imports define a target module\nfor the package that is an invalid type or string target.</li>\n<li><em>Package Path Not Exported</em>: Package exports do not define or permit a target\nsubpath in the package for the given module.</li>\n<li><em>Package Import Not Defined</em>: Package imports do not define the specifier.</li>\n<li><em>Module Not Found</em>: The package or module requested does not exist.</li>\n<li><em>Unsupported Directory Import</em>: The resolved path corresponds to a directory,\nwhich is not a supported target for module imports.</li>\n</ul>",
=======
              "textRaw": "Resolution algorithm",
              "name": "resolution_algorithm",
              "desc": "<p>The algorithm to load an ES module specifier is given through the\n<strong>ESM_RESOLVE</strong> method below. It returns the resolved URL for a\nmodule specifier relative to a parentURL.</p>\n<p>The resolution algorithm determines the full resolved URL for a module\nload, along with its suggested module format. The resolution algorithm\ndoes not determine whether the resolved URL protocol can be loaded,\nor whether the file extensions are permitted, instead these validations\nare applied by Node.js during the load phase\n(for example, if it was asked to load a URL that has a protocol that is\nnot <code>file:</code>, <code>data:</code>, <code>node:</code>, or if <code>--experimental-network-imports</code>\nis enabled, <code>https:</code>).</p>\n<p>The algorithm also tries to determine the format of the file based\non the extension (see <code>ESM_FILE_FORMAT</code> algorithm below). If it does\nnot recognize the file extension (eg if it is not <code>.mjs</code>, <code>.cjs</code>, or\n<code>.json</code>), then a format of <code>undefined</code> is returned,\nwhich will throw during the load phase.</p>\n<p>The algorithm to determine the module format of a resolved URL is\nprovided by <strong>ESM_FILE_FORMAT</strong>, which returns the unique module\nformat for any file. The <em>\"module\"</em> format is returned for an ECMAScript\nModule, while the <em>\"commonjs\"</em> format is used to indicate loading through the\nlegacy CommonJS loader. Additional formats such as <em>\"addon\"</em> can be extended in\nfuture updates.</p>\n<p>In the following algorithms, all subroutine errors are propagated as errors\nof these top-level routines unless stated otherwise.</p>\n<p><em>defaultConditions</em> is the conditional environment name array,\n<code>[\"node\", \"import\"]</code>.</p>\n<p>The resolver can throw the following errors:</p>\n<ul>\n<li><em>Invalid Module Specifier</em>: Module specifier is an invalid URL, package name\nor package subpath specifier.</li>\n<li><em>Invalid Package Configuration</em>: package.json configuration is invalid or\ncontains an invalid configuration.</li>\n<li><em>Invalid Package Target</em>: Package exports or imports define a target module\nfor the package that is an invalid type or string target.</li>\n<li><em>Package Path Not Exported</em>: Package exports do not define or permit a target\nsubpath in the package for the given module.</li>\n<li><em>Package Import Not Defined</em>: Package imports do not define the specifier.</li>\n<li><em>Module Not Found</em>: The package or module requested does not exist.</li>\n<li><em>Unsupported Directory Import</em>: The resolved path corresponds to a directory,\nwhich is not a supported target for module imports.</li>\n</ul>",
>>>>>>> a8a80be5
              "type": "module",
              "displayName": "Resolution algorithm"
            },
            {
              "textRaw": "Resolution Algorithm Specification",
              "name": "resolution_algorithm_specification",
              "desc": "<p><strong>ESM_RESOLVE</strong>(<em>specifier</em>, <em>parentURL</em>)</p>\n<blockquote>\n<ol>\n<li>Let <em>resolved</em> be <strong>undefined</strong>.</li>\n<li>If <em>specifier</em> is a valid URL, then\n<ol>\n<li>Set <em>resolved</em> to the result of parsing and reserializing\n<em>specifier</em> as a URL.</li>\n</ol>\n</li>\n<li>Otherwise, if <em>specifier</em> starts with <em>\"/\"</em>, <em>\"./\"</em>, or <em>\"../\"</em>, then\n<ol>\n<li>Set <em>resolved</em> to the URL resolution of <em>specifier</em> relative to\n<em>parentURL</em>.</li>\n</ol>\n</li>\n<li>Otherwise, if <em>specifier</em> starts with <em>\"#\"</em>, then\n<ol>\n<li>Set <em>resolved</em> to the result of\n<strong>PACKAGE_IMPORTS_RESOLVE</strong>(<em>specifier</em>,\n<em>parentURL</em>, <em>defaultConditions</em>).</li>\n</ol>\n</li>\n<li>Otherwise,\n<ol>\n<li>Note: <em>specifier</em> is now a bare specifier.</li>\n<li>Set <em>resolved</em> the result of\n<strong>PACKAGE_RESOLVE</strong>(<em>specifier</em>, <em>parentURL</em>).</li>\n</ol>\n</li>\n<li>Let <em>format</em> be <strong>undefined</strong>.</li>\n<li>If <em>resolved</em> is a <em>\"file:\"</em> URL, then\n<ol>\n<li>If <em>resolved</em> contains any percent encodings of <em>\"/\"</em> or <em>\"\\\"</em> (<em>\"%2F\"</em>\nand <em>\"%5C\"</em> respectively), then\n<ol>\n<li>Throw an <em>Invalid Module Specifier</em> error.</li>\n</ol>\n</li>\n<li>If the file at <em>resolved</em> is a directory, then\n<ol>\n<li>Throw an <em>Unsupported Directory Import</em> error.</li>\n</ol>\n</li>\n<li>If the file at <em>resolved</em> does not exist, then\n<ol>\n<li>Throw a <em>Module Not Found</em> error.</li>\n</ol>\n</li>\n<li>Set <em>resolved</em> to the real path of <em>resolved</em>, maintaining the\nsame URL querystring and fragment components.</li>\n<li>Set <em>format</em> to the result of <strong>ESM_FILE_FORMAT</strong>(<em>resolved</em>).</li>\n</ol>\n</li>\n<li>Otherwise,\n<ol>\n<li>Set <em>format</em> the module format of the content type associated with the\nURL <em>resolved</em>.</li>\n</ol>\n</li>\n<li>Return <em>format</em> and <em>resolved</em> to the loading phase</li>\n</ol>\n</blockquote>\n<p><strong>PACKAGE_RESOLVE</strong>(<em>packageSpecifier</em>, <em>parentURL</em>)</p>\n<blockquote>\n<ol>\n<li>Let <em>packageName</em> be <strong>undefined</strong>.</li>\n<li>If <em>packageSpecifier</em> is an empty string, then\n<ol>\n<li>Throw an <em>Invalid Module Specifier</em> error.</li>\n</ol>\n</li>\n<li>If <em>packageSpecifier</em> is a Node.js builtin module name, then\n<ol>\n<li>Return the string <em>\"node:\"</em> concatenated with <em>packageSpecifier</em>.</li>\n</ol>\n</li>\n<li>If <em>packageSpecifier</em> does not start with <em>\"@\"</em>, then\n<ol>\n<li>Set <em>packageName</em> to the substring of <em>packageSpecifier</em> until the first\n<em>\"/\"</em> separator or the end of the string.</li>\n</ol>\n</li>\n<li>Otherwise,\n<ol>\n<li>If <em>packageSpecifier</em> does not contain a <em>\"/\"</em> separator, then\n<ol>\n<li>Throw an <em>Invalid Module Specifier</em> error.</li>\n</ol>\n</li>\n<li>Set <em>packageName</em> to the substring of <em>packageSpecifier</em>\nuntil the second <em>\"/\"</em> separator or the end of the string.</li>\n</ol>\n</li>\n<li>If <em>packageName</em> starts with <em>\".\"</em> or contains <em>\"\\\"</em> or <em>\"%\"</em>, then\n<ol>\n<li>Throw an <em>Invalid Module Specifier</em> error.</li>\n</ol>\n</li>\n<li>Let <em>packageSubpath</em> be <em>\".\"</em> concatenated with the substring of\n<em>packageSpecifier</em> from the position at the length of <em>packageName</em>.</li>\n<li>If <em>packageSubpath</em> ends in <em>\"/\"</em>, then\n<ol>\n<li>Throw an <em>Invalid Module Specifier</em> error.</li>\n</ol>\n</li>\n<li>Let <em>selfUrl</em> be the result of\n<strong>PACKAGE_SELF_RESOLVE</strong>(<em>packageName</em>, <em>packageSubpath</em>, <em>parentURL</em>).</li>\n<li>If <em>selfUrl</em> is not <strong>undefined</strong>, return <em>selfUrl</em>.</li>\n<li>While <em>parentURL</em> is not the file system root,\n<ol>\n<li>Let <em>packageURL</em> be the URL resolution of <em>\"node_modules/\"</em>\nconcatenated with <em>packageSpecifier</em>, relative to <em>parentURL</em>.</li>\n<li>Set <em>parentURL</em> to the parent folder URL of <em>parentURL</em>.</li>\n<li>If the folder at <em>packageURL</em> does not exist, then\n<ol>\n<li>Continue the next loop iteration.</li>\n</ol>\n</li>\n<li>Let <em>pjson</em> be the result of <strong>READ_PACKAGE_JSON</strong>(<em>packageURL</em>).</li>\n<li>If <em>pjson</em> is not <strong>null</strong> and <em>pjson</em>.<em>exports</em> is not <strong>null</strong> or\n<strong>undefined</strong>, then\n<ol>\n<li>Return the result of <strong>PACKAGE_EXPORTS_RESOLVE</strong>(<em>packageURL</em>,\n<em>packageSubpath</em>, <em>pjson.exports</em>, <em>defaultConditions</em>).</li>\n</ol>\n</li>\n<li>Otherwise, if <em>packageSubpath</em> is equal to <em>\".\"</em>, then\n<ol>\n<li>If <em>pjson.main</em> is a string, then\n<ol>\n<li>Return the URL resolution of <em>main</em> in <em>packageURL</em>.</li>\n</ol>\n</li>\n</ol>\n</li>\n<li>Otherwise,\n<ol>\n<li>Return the URL resolution of <em>packageSubpath</em> in <em>packageURL</em>.</li>\n</ol>\n</li>\n</ol>\n</li>\n<li>Throw a <em>Module Not Found</em> error.</li>\n</ol>\n</blockquote>\n<p><strong>PACKAGE_SELF_RESOLVE</strong>(<em>packageName</em>, <em>packageSubpath</em>, <em>parentURL</em>)</p>\n<blockquote>\n<ol>\n<li>Let <em>packageURL</em> be the result of <strong>LOOKUP_PACKAGE_SCOPE</strong>(<em>parentURL</em>).</li>\n<li>If <em>packageURL</em> is <strong>null</strong>, then\n<ol>\n<li>Return <strong>undefined</strong>.</li>\n</ol>\n</li>\n<li>Let <em>pjson</em> be the result of <strong>READ_PACKAGE_JSON</strong>(<em>packageURL</em>).</li>\n<li>If <em>pjson</em> is <strong>null</strong> or if <em>pjson</em>.<em>exports</em> is <strong>null</strong> or\n<strong>undefined</strong>, then\n<ol>\n<li>Return <strong>undefined</strong>.</li>\n</ol>\n</li>\n<li>If <em>pjson.name</em> is equal to <em>packageName</em>, then\n<ol>\n<li>Return the result of <strong>PACKAGE_EXPORTS_RESOLVE</strong>(<em>packageURL</em>,\n<em>packageSubpath</em>, <em>pjson.exports</em>, <em>defaultConditions</em>).</li>\n</ol>\n</li>\n<li>Otherwise, return <strong>undefined</strong>.</li>\n</ol>\n</blockquote>\n<p><strong>PACKAGE_EXPORTS_RESOLVE</strong>(<em>packageURL</em>, <em>subpath</em>, <em>exports</em>, <em>conditions</em>)</p>\n<blockquote>\n<ol>\n<li>If <em>exports</em> is an Object with both a key starting with <em>\".\"</em> and a key not\nstarting with <em>\".\"</em>, throw an <em>Invalid Package Configuration</em> error.</li>\n<li>If <em>subpath</em> is equal to <em>\".\"</em>, then\n<ol>\n<li>Let <em>mainExport</em> be <strong>undefined</strong>.</li>\n<li>If <em>exports</em> is a String or Array, or an Object containing no keys\nstarting with <em>\".\"</em>, then\n<ol>\n<li>Set <em>mainExport</em> to <em>exports</em>.</li>\n</ol>\n</li>\n<li>Otherwise if <em>exports</em> is an Object containing a <em>\".\"</em> property, then\n<ol>\n<li>Set <em>mainExport</em> to <em>exports</em>[<em>\".\"</em>].</li>\n</ol>\n</li>\n<li>If <em>mainExport</em> is not <strong>undefined</strong>, then\n<ol>\n<li>Let <em>resolved</em> be the result of <strong>PACKAGE_TARGET_RESOLVE</strong>(\n<em>packageURL</em>, <em>mainExport</em>, <strong>null</strong>, <strong>false</strong>, <em>conditions</em>).</li>\n<li>If <em>resolved</em> is not <strong>null</strong> or <strong>undefined</strong>, return <em>resolved</em>.</li>\n</ol>\n</li>\n</ol>\n</li>\n<li>Otherwise, if <em>exports</em> is an Object and all keys of <em>exports</em> start with\n<em>\".\"</em>, then\n<ol>\n<li>Let <em>matchKey</em> be the string <em>\"./\"</em> concatenated with <em>subpath</em>.</li>\n<li>Let <em>resolved</em> be the result of <strong>PACKAGE_IMPORTS_EXPORTS_RESOLVE</strong>(\n<em>matchKey</em>, <em>exports</em>, <em>packageURL</em>, <strong>false</strong>, <em>conditions</em>).</li>\n<li>If <em>resolved</em> is not <strong>null</strong> or <strong>undefined</strong>, return <em>resolved</em>.</li>\n</ol>\n</li>\n<li>Throw a <em>Package Path Not Exported</em> error.</li>\n</ol>\n</blockquote>\n<p><strong>PACKAGE_IMPORTS_RESOLVE</strong>(<em>specifier</em>, <em>parentURL</em>, <em>conditions</em>)</p>\n<blockquote>\n<ol>\n<li>Assert: <em>specifier</em> begins with <em>\"#\"</em>.</li>\n<li>If <em>specifier</em> is exactly equal to <em>\"#\"</em> or starts with <em>\"#/\"</em>, then\n<ol>\n<li>Throw an <em>Invalid Module Specifier</em> error.</li>\n</ol>\n</li>\n<li>Let <em>packageURL</em> be the result of <strong>LOOKUP_PACKAGE_SCOPE</strong>(<em>parentURL</em>).</li>\n<li>If <em>packageURL</em> is not <strong>null</strong>, then\n<ol>\n<li>Let <em>pjson</em> be the result of <strong>READ_PACKAGE_JSON</strong>(<em>packageURL</em>).</li>\n<li>If <em>pjson.imports</em> is a non-null Object, then\n<ol>\n<li>Let <em>resolved</em> be the result of\n<strong>PACKAGE_IMPORTS_EXPORTS_RESOLVE</strong>(\n<em>specifier</em>, <em>pjson.imports</em>, <em>packageURL</em>, <strong>true</strong>, <em>conditions</em>).</li>\n<li>If <em>resolved</em> is not <strong>null</strong> or <strong>undefined</strong>, return <em>resolved</em>.</li>\n</ol>\n</li>\n</ol>\n</li>\n<li>Throw a <em>Package Import Not Defined</em> error.</li>\n</ol>\n</blockquote>\n<p><strong>PACKAGE_IMPORTS_EXPORTS_RESOLVE</strong>(<em>matchKey</em>, <em>matchObj</em>, <em>packageURL</em>,\n<em>isImports</em>, <em>conditions</em>)</p>\n<blockquote>\n<ol>\n<li>If <em>matchKey</em> is a key of <em>matchObj</em> and does not contain <em>\"*\"</em>, then\n<ol>\n<li>Let <em>target</em> be the value of <em>matchObj</em>[<em>matchKey</em>].</li>\n<li>Return the result of <strong>PACKAGE_TARGET_RESOLVE</strong>(<em>packageURL</em>,\n<em>target</em>, <strong>null</strong>, <em>isImports</em>, <em>conditions</em>).</li>\n</ol>\n</li>\n<li>Let <em>expansionKeys</em> be the list of keys of <em>matchObj</em> containing only a\nsingle <em>\"*\"</em>, sorted by the sorting function <strong>PATTERN_KEY_COMPARE</strong>\nwhich orders in descending order of specificity.</li>\n<li>For each key <em>expansionKey</em> in <em>expansionKeys</em>, do\n<ol>\n<li>Let <em>patternBase</em> be the substring of <em>expansionKey</em> up to but excluding\nthe first <em>\"*\"</em> character.</li>\n<li>If <em>matchKey</em> starts with but is not equal to <em>patternBase</em>, then\n<ol>\n<li>Let <em>patternTrailer</em> be the substring of <em>expansionKey</em> from the\nindex after the first <em>\"*\"</em> character.</li>\n<li>If <em>patternTrailer</em> has zero length, or if <em>matchKey</em> ends with\n<em>patternTrailer</em> and the length of <em>matchKey</em> is greater than or\nequal to the length of <em>expansionKey</em>, then\n<ol>\n<li>Let <em>target</em> be the value of <em>matchObj</em>[<em>expansionKey</em>].</li>\n<li>Let <em>patternMatch</em> be the substring of <em>matchKey</em> starting at the\nindex of the length of <em>patternBase</em> up to the length of\n<em>matchKey</em> minus the length of <em>patternTrailer</em>.</li>\n<li>Return the result of <strong>PACKAGE_TARGET_RESOLVE</strong>(<em>packageURL</em>,\n<em>target</em>, <em>patternMatch</em>, <em>isImports</em>, <em>conditions</em>).</li>\n</ol>\n</li>\n</ol>\n</li>\n</ol>\n</li>\n<li>Return <strong>null</strong>.</li>\n</ol>\n</blockquote>\n<p><strong>PATTERN_KEY_COMPARE</strong>(<em>keyA</em>, <em>keyB</em>)</p>\n<blockquote>\n<ol>\n<li>Assert: <em>keyA</em> ends with <em>\"/\"</em> or contains only a single <em>\"*\"</em>.</li>\n<li>Assert: <em>keyB</em> ends with <em>\"/\"</em> or contains only a single <em>\"*\"</em>.</li>\n<li>Let <em>baseLengthA</em> be the index of <em>\"*\"</em> in <em>keyA</em> plus one, if <em>keyA</em>\ncontains <em>\"*\"</em>, or the length of <em>keyA</em> otherwise.</li>\n<li>Let <em>baseLengthB</em> be the index of <em>\"*\"</em> in <em>keyB</em> plus one, if <em>keyB</em>\ncontains <em>\"*\"</em>, or the length of <em>keyB</em> otherwise.</li>\n<li>If <em>baseLengthA</em> is greater than <em>baseLengthB</em>, return -1.</li>\n<li>If <em>baseLengthB</em> is greater than <em>baseLengthA</em>, return 1.</li>\n<li>If <em>keyA</em> does not contain <em>\"*\"</em>, return 1.</li>\n<li>If <em>keyB</em> does not contain <em>\"*\"</em>, return -1.</li>\n<li>If the length of <em>keyA</em> is greater than the length of <em>keyB</em>, return -1.</li>\n<li>If the length of <em>keyB</em> is greater than the length of <em>keyA</em>, return 1.</li>\n<li>Return 0.</li>\n</ol>\n</blockquote>\n<p><strong>PACKAGE_TARGET_RESOLVE</strong>(<em>packageURL</em>, <em>target</em>, <em>patternMatch</em>,\n<em>isImports</em>, <em>conditions</em>)</p>\n<blockquote>\n<ol>\n<li>If <em>target</em> is a String, then\n<ol>\n<li>If <em>target</em> does not start with <em>\"./\"</em>, then\n<ol>\n<li>If <em>isImports</em> is <strong>false</strong>, or if <em>target</em> starts with <em>\"../\"</em> or\n<em>\"/\"</em>, or if <em>target</em> is a valid URL, then\n<ol>\n<li>Throw an <em>Invalid Package Target</em> error.</li>\n</ol>\n</li>\n<li>If <em>patternMatch</em> is a String, then\n<ol>\n<li>Return <strong>PACKAGE_RESOLVE</strong>(<em>target</em> with every instance of <em>\"*\"</em>\nreplaced by <em>patternMatch</em>, <em>packageURL</em> + <em>\"/\"</em>).</li>\n</ol>\n</li>\n<li>Return <strong>PACKAGE_RESOLVE</strong>(<em>target</em>, <em>packageURL</em> + <em>\"/\"</em>).</li>\n</ol>\n</li>\n<li>If <em>target</em> split on <em>\"/\"</em> or <em>\"\\\"</em> contains any <em>\"\"</em>, <em>\".\"</em>, <em>\"..\"</em>,\nor <em>\"node_modules\"</em> segments after the first <em>\".\"</em> segment, case\ninsensitive and including percent encoded variants, throw an <em>Invalid\nPackage Target</em> error.</li>\n<li>Let <em>resolvedTarget</em> be the URL resolution of the concatenation of\n<em>packageURL</em> and <em>target</em>.</li>\n<li>Assert: <em>resolvedTarget</em> is contained in <em>packageURL</em>.</li>\n<li>If <em>patternMatch</em> is <strong>null</strong>, then\n<ol>\n<li>Return <em>resolvedTarget</em>.</li>\n</ol>\n</li>\n<li>If <em>patternMatch</em> split on <em>\"/\"</em> or <em>\"\\\"</em> contains any <em>\"\"</em>, <em>\".\"</em>,\n<em>\"..\"</em>, or <em>\"node_modules\"</em> segments, case insensitive and including\npercent encoded variants, throw an <em>Invalid Module Specifier</em> error.</li>\n<li>Return the URL resolution of <em>resolvedTarget</em> with every instance of\n<em>\"*\"</em> replaced with <em>patternMatch</em>.</li>\n</ol>\n</li>\n<li>Otherwise, if <em>target</em> is a non-null Object, then\n<ol>\n<li>If <em>exports</em> contains any index property keys, as defined in ECMA-262\n<a href=\"https://tc39.es/ecma262/#integer-index\">6.1.7 Array Index</a>, throw an <em>Invalid Package Configuration</em> error.</li>\n<li>For each property <em>p</em> of <em>target</em>, in object insertion order as,\n<ol>\n<li>If <em>p</em> equals <em>\"default\"</em> or <em>conditions</em> contains an entry for <em>p</em>,\nthen\n<ol>\n<li>Let <em>targetValue</em> be the value of the <em>p</em> property in <em>target</em>.</li>\n<li>Let <em>resolved</em> be the result of <strong>PACKAGE_TARGET_RESOLVE</strong>(\n<em>packageURL</em>, <em>targetValue</em>, <em>patternMatch</em>, <em>isImports</em>,\n<em>conditions</em>).</li>\n<li>If <em>resolved</em> is equal to <strong>undefined</strong>, continue the loop.</li>\n<li>Return <em>resolved</em>.</li>\n</ol>\n</li>\n</ol>\n</li>\n<li>Return <strong>undefined</strong>.</li>\n</ol>\n</li>\n<li>Otherwise, if <em>target</em> is an Array, then\n<ol>\n<li>If _target.length is zero, return <strong>null</strong>.</li>\n<li>For each item <em>targetValue</em> in <em>target</em>, do\n<ol>\n<li>Let <em>resolved</em> be the result of <strong>PACKAGE_TARGET_RESOLVE</strong>(\n<em>packageURL</em>, <em>targetValue</em>, <em>patternMatch</em>, <em>isImports</em>,\n<em>conditions</em>), continuing the loop on any <em>Invalid Package Target</em>\nerror.</li>\n<li>If <em>resolved</em> is <strong>undefined</strong>, continue the loop.</li>\n<li>Return <em>resolved</em>.</li>\n</ol>\n</li>\n<li>Return or throw the last fallback resolution <strong>null</strong> return or error.</li>\n</ol>\n</li>\n<li>Otherwise, if <em>target</em> is <em>null</em>, return <strong>null</strong>.</li>\n<li>Otherwise throw an <em>Invalid Package Target</em> error.</li>\n</ol>\n</blockquote>\n<p><strong>ESM_FILE_FORMAT</strong>(<em>url</em>)</p>\n<blockquote>\n<ol>\n<li>Assert: <em>url</em> corresponds to an existing file.</li>\n<li>If <em>url</em> ends in <em>\".mjs\"</em>, then\n<ol>\n<li>Return <em>\"module\"</em>.</li>\n</ol>\n</li>\n<li>If <em>url</em> ends in <em>\".cjs\"</em>, then\n<ol>\n<li>Return <em>\"commonjs\"</em>.</li>\n</ol>\n</li>\n<li>If <em>url</em> ends in <em>\".json\"</em>, then\n<ol>\n<li>Return <em>\"json\"</em>.</li>\n</ol>\n</li>\n<li>Let <em>packageURL</em> be the result of <strong>LOOKUP_PACKAGE_SCOPE</strong>(<em>url</em>).</li>\n<li>Let <em>pjson</em> be the result of <strong>READ_PACKAGE_JSON</strong>(<em>packageURL</em>).</li>\n<li>If <em>pjson?.type</em> exists and is <em>\"module\"</em>, then\n<ol>\n<li>If <em>url</em> ends in <em>\".js\"</em>, then\n<ol>\n<li>Return <em>\"module\"</em>.</li>\n</ol>\n</li>\n<li>Return <strong>undefined</strong>.</li>\n</ol>\n</li>\n<li>Otherwise,\n<ol>\n<li>Return <strong>undefined</strong>.</li>\n</ol>\n</li>\n</ol>\n</blockquote>\n<p><strong>LOOKUP_PACKAGE_SCOPE</strong>(<em>url</em>)</p>\n<blockquote>\n<ol>\n<li>Let <em>scopeURL</em> be <em>url</em>.</li>\n<li>While <em>scopeURL</em> is not the file system root,\n<ol>\n<li>Set <em>scopeURL</em> to the parent URL of <em>scopeURL</em>.</li>\n<li>If <em>scopeURL</em> ends in a <em>\"node_modules\"</em> path segment, return <strong>null</strong>.</li>\n<li>Let <em>pjsonURL</em> be the resolution of <em>\"package.json\"</em> within\n<em>scopeURL</em>.</li>\n<li>if the file at <em>pjsonURL</em> exists, then\n<ol>\n<li>Return <em>scopeURL</em>.</li>\n</ol>\n</li>\n</ol>\n</li>\n<li>Return <strong>null</strong>.</li>\n</ol>\n</blockquote>\n<p><strong>READ_PACKAGE_JSON</strong>(<em>packageURL</em>)</p>\n<blockquote>\n<ol>\n<li>Let <em>pjsonURL</em> be the resolution of <em>\"package.json\"</em> within <em>packageURL</em>.</li>\n<li>If the file at <em>pjsonURL</em> does not exist, then\n<ol>\n<li>Return <strong>null</strong>.</li>\n</ol>\n</li>\n<li>If the file at <em>packageURL</em> does not parse as valid JSON, then\n<ol>\n<li>Throw an <em>Invalid Package Configuration</em> error.</li>\n</ol>\n</li>\n<li>Return the parsed JSON source of the file at <em>pjsonURL</em>.</li>\n</ol>\n</blockquote>",
              "type": "module",
              "displayName": "Resolution Algorithm Specification"
            },
            {
              "textRaw": "Customizing ESM specifier resolution algorithm",
              "name": "customizing_esm_specifier_resolution_algorithm",
              "stability": 1,
              "stabilityText": "Experimental",
              "desc": "<blockquote>\n<p>Do not rely on this flag. We plan to remove it once the\n<a href=\"#loaders\">Loaders API</a> has advanced to the point that equivalent functionality can\nbe achieved via custom loaders.</p>\n</blockquote>\n<p>The current specifier resolution does not support all default behavior of\nthe CommonJS loader. One of the behavior differences is automatic resolution\nof file extensions and the ability to import directories that have an index\nfile.</p>\n<p>The <code>--experimental-specifier-resolution=[mode]</code> flag can be used to customize\nthe extension resolution algorithm. The default mode is <code>explicit</code>, which\nrequires the full path to a module be provided to the loader. To enable the\nautomatic extension resolution and importing from directories that include an\nindex file use the <code>node</code> mode.</p>\n<pre><code class=\"language-console\">$ node index.mjs\nsuccess!\n$ node index # Failure!\nError: Cannot find module\n$ node --experimental-specifier-resolution=node index\nsuccess!\n</code></pre>\n<!-- Note: The cjs-module-lexer link should be kept in-sync with the deps version -->",
              "type": "module",
              "displayName": "Customizing ESM specifier resolution algorithm"
            }
          ],
          "type": "misc",
          "displayName": "Resolution and loading algorithm"
        }
      ],
      "properties": [
        {
          "textRaw": "`meta` {Object}",
          "type": "Object",
          "name": "meta",
          "desc": "<p>The <code>import.meta</code> meta property is an <code>Object</code> that contains the following\nproperties.</p>",
          "properties": [
            {
              "textRaw": "`url` {string} The absolute `file:` URL of the module.",
              "type": "string",
              "name": "url",
              "desc": "<p>This is defined exactly the same as it is in browsers providing the URL of the\ncurrent module file.</p>\n<p>This enables useful patterns such as relative file loading:</p>\n<pre><code class=\"language-js\">import { readFileSync } from 'node:fs';\nconst buffer = readFileSync(new URL('./data.proto', import.meta.url));\n</code></pre>",
              "shortDesc": "The absolute `file:` URL of the module."
            }
          ],
          "methods": [
            {
              "textRaw": "`import.meta.resolve(specifier[, parent])`",
              "type": "method",
              "name": "resolve",
              "signatures": [
                {
                  "params": []
                }
              ],
<<<<<<< HEAD
              "desc": "<!--\nadded:\n  - v13.9.0\n  - v12.16.2\nchanges:\n  - version: v14.18.0\n    pr-url: https://github.com/nodejs/node/pull/38587\n    description: Add support for WHATWG `URL` object to `parentURL` parameter.\n-->\n<blockquote>\n<p>Stability: 1 - Experimental</p>\n</blockquote>\n<p>This feature is only available with the <code>--experimental-import-meta-resolve</code>\ncommand flag enabled.</p>\n<ul>\n<li><code>specifier</code> <a href=\"https://developer.mozilla.org/en-US/docs/Web/JavaScript/Data_structures#String_type\" class=\"type\">&lt;string&gt;</a> The module specifier to resolve relative to <code>parent</code>.</li>\n<li><code>parent</code> <a href=\"https://developer.mozilla.org/en-US/docs/Web/JavaScript/Data_structures#String_type\" class=\"type\">&lt;string&gt;</a> The absolute parent module URL to resolve from. If none\nis specified, the value of <code>import.meta.url</code> is used as the default.</li>\n<li>Returns: <a href=\"https://developer.mozilla.org/en-US/docs/Web/JavaScript/Reference/Global_Objects/Promise\" class=\"type\">&lt;Promise&gt;</a></li>\n</ul>\n<p>Provides a module-relative resolution function scoped to each module, returning\nthe URL string.</p>\n<!-- eslint-skip -->\n<pre><code class=\"language-js\">const dependencyAsset = await import.meta.resolve('component-lib/asset.css');\n</code></pre>\n<p><code>import.meta.resolve</code> also accepts a second argument which is the parent module\nfrom which to resolve from:</p>\n<!-- eslint-skip -->\n<pre><code class=\"language-js\">await import.meta.resolve('./dep', import.meta.url);\n</code></pre>\n<p>This function is asynchronous because the ES module resolver in Node.js is\nallowed to be asynchronous.</p>"
=======
              "desc": "<!--\nadded:\n  - v13.9.0\n  - v12.16.2\nchanges:\n  - version:\n      - v16.2.0\n      - v14.18.0\n    pr-url: https://github.com/nodejs/node/pull/38587\n    description: Add support for WHATWG `URL` object to `parentURL` parameter.\n-->\n<blockquote>\n<p>Stability: 1 - Experimental</p>\n</blockquote>\n<p>This feature is only available with the <code>--experimental-import-meta-resolve</code>\ncommand flag enabled.</p>\n<ul>\n<li><code>specifier</code> <a href=\"https://developer.mozilla.org/en-US/docs/Web/JavaScript/Data_structures#String_type\" class=\"type\">&lt;string&gt;</a> The module specifier to resolve relative to <code>parent</code>.</li>\n<li><code>parent</code> <a href=\"https://developer.mozilla.org/en-US/docs/Web/JavaScript/Data_structures#String_type\" class=\"type\">&lt;string&gt;</a> | <a href=\"url.html#the-whatwg-url-api\" class=\"type\">&lt;URL&gt;</a> The absolute parent module URL to resolve from. If none\nis specified, the value of <code>import.meta.url</code> is used as the default.</li>\n<li>Returns: <a href=\"https://developer.mozilla.org/en-US/docs/Web/JavaScript/Reference/Global_Objects/Promise\" class=\"type\">&lt;Promise&gt;</a></li>\n</ul>\n<p>Provides a module-relative resolution function scoped to each module, returning\nthe URL string.</p>\n<!-- eslint-skip -->\n<pre><code class=\"language-js\">const dependencyAsset = await import.meta.resolve('component-lib/asset.css');\n</code></pre>\n<p><code>import.meta.resolve</code> also accepts a second argument which is the parent module\nfrom which to resolve from:</p>\n<!-- eslint-skip -->\n<pre><code class=\"language-js\">await import.meta.resolve('./dep', import.meta.url);\n</code></pre>\n<p>This function is asynchronous because the ES module resolver in Node.js is\nallowed to be asynchronous.</p>"
>>>>>>> a8a80be5
            }
          ]
        }
      ]
    }
  ]
}<|MERGE_RESOLUTION|>--- conflicted
+++ resolved
@@ -9,9 +9,6 @@
     "changes": [
       {
         "version": [
-<<<<<<< HEAD
-          "v14.17.0"
-=======
           "v18.6.0"
         ],
         "pr-url": "https://github.com/nodejs/node/pull/42623",
@@ -38,19 +35,14 @@
           "v15.3.0",
           "v14.17.0",
           "v12.22.0"
->>>>>>> a8a80be5
         ],
         "pr-url": "https://github.com/nodejs/node/pull/35781",
         "description": "Stabilize modules implementation."
       },
       {
         "version": [
-<<<<<<< HEAD
-          "v14.13.0"
-=======
           "v14.13.0",
           "v12.20.0"
->>>>>>> a8a80be5
         ],
         "pr-url": "https://github.com/nodejs/node/pull/35249",
         "description": "Support for detection of CommonJS named exports."
@@ -111,11 +103,7 @@
               "params": []
             }
           ],
-<<<<<<< HEAD
-          "desc": "<!--\nadded:\n  - v13.9.0\n  - v12.16.2\nchanges:\n  - version: v14.18.0\n    pr-url: https://github.com/nodejs/node/pull/38587\n    description: Add support for WHATWG `URL` object to `parentURL` parameter.\n-->\n<blockquote>\n<p>Stability: 1 - Experimental</p>\n</blockquote>\n<p>This feature is only available with the <code>--experimental-import-meta-resolve</code>\ncommand flag enabled.</p>\n<ul>\n<li><code>specifier</code> <a href=\"https://developer.mozilla.org/en-US/docs/Web/JavaScript/Data_structures#String_type\" class=\"type\">&lt;string&gt;</a> The module specifier to resolve relative to <code>parent</code>.</li>\n<li><code>parent</code> <a href=\"https://developer.mozilla.org/en-US/docs/Web/JavaScript/Data_structures#String_type\" class=\"type\">&lt;string&gt;</a> The absolute parent module URL to resolve from. If none\nis specified, the value of <code>import.meta.url</code> is used as the default.</li>\n<li>Returns: <a href=\"https://developer.mozilla.org/en-US/docs/Web/JavaScript/Reference/Global_Objects/Promise\" class=\"type\">&lt;Promise&gt;</a></li>\n</ul>\n<p>Provides a module-relative resolution function scoped to each module, returning\nthe URL string.</p>\n<!-- eslint-skip -->\n<pre><code class=\"language-js\">const dependencyAsset = await import.meta.resolve('component-lib/asset.css');\n</code></pre>\n<p><code>import.meta.resolve</code> also accepts a second argument which is the parent module\nfrom which to resolve from:</p>\n<!-- eslint-skip -->\n<pre><code class=\"language-js\">await import.meta.resolve('./dep', import.meta.url);\n</code></pre>\n<p>This function is asynchronous because the ES module resolver in Node.js is\nallowed to be asynchronous.</p>"
-=======
           "desc": "<!--\nadded:\n  - v13.9.0\n  - v12.16.2\nchanges:\n  - version:\n      - v16.2.0\n      - v14.18.0\n    pr-url: https://github.com/nodejs/node/pull/38587\n    description: Add support for WHATWG `URL` object to `parentURL` parameter.\n-->\n<blockquote>\n<p>Stability: 1 - Experimental</p>\n</blockquote>\n<p>This feature is only available with the <code>--experimental-import-meta-resolve</code>\ncommand flag enabled.</p>\n<ul>\n<li><code>specifier</code> <a href=\"https://developer.mozilla.org/en-US/docs/Web/JavaScript/Data_structures#String_type\" class=\"type\">&lt;string&gt;</a> The module specifier to resolve relative to <code>parent</code>.</li>\n<li><code>parent</code> <a href=\"https://developer.mozilla.org/en-US/docs/Web/JavaScript/Data_structures#String_type\" class=\"type\">&lt;string&gt;</a> | <a href=\"url.html#the-whatwg-url-api\" class=\"type\">&lt;URL&gt;</a> The absolute parent module URL to resolve from. If none\nis specified, the value of <code>import.meta.url</code> is used as the default.</li>\n<li>Returns: <a href=\"https://developer.mozilla.org/en-US/docs/Web/JavaScript/Reference/Global_Objects/Promise\" class=\"type\">&lt;Promise&gt;</a></li>\n</ul>\n<p>Provides a module-relative resolution function scoped to each module, returning\nthe URL string.</p>\n<!-- eslint-skip -->\n<pre><code class=\"language-js\">const dependencyAsset = await import.meta.resolve('component-lib/asset.css');\n</code></pre>\n<p><code>import.meta.resolve</code> also accepts a second argument which is the parent module\nfrom which to resolve from:</p>\n<!-- eslint-skip -->\n<pre><code class=\"language-js\">await import.meta.resolve('./dep', import.meta.url);\n</code></pre>\n<p>This function is asynchronous because the ES module resolver in Node.js is\nallowed to be asynchronous.</p>"
->>>>>>> a8a80be5
         }
       ]
     }
@@ -133,9 +121,6 @@
         "changes": [
           {
             "version": [
-<<<<<<< HEAD
-              "v14.17.0"
-=======
               "v18.6.0"
             ],
             "pr-url": "https://github.com/nodejs/node/pull/42623",
@@ -162,19 +147,14 @@
               "v15.3.0",
               "v14.17.0",
               "v12.22.0"
->>>>>>> a8a80be5
             ],
             "pr-url": "https://github.com/nodejs/node/pull/35781",
             "description": "Stabilize modules implementation."
           },
           {
             "version": [
-<<<<<<< HEAD
-              "v14.13.0"
-=======
               "v14.13.0",
               "v12.20.0"
->>>>>>> a8a80be5
             ],
             "pr-url": "https://github.com/nodejs/node/pull/35249",
             "description": "Support for detection of CommonJS named exports."
@@ -214,11 +194,7 @@
         {
           "textRaw": "Introduction",
           "name": "esm",
-<<<<<<< HEAD
-          "desc": "<p>ECMAScript modules are <a href=\"https://tc39.github.io/ecma262/#sec-modules\">the official standard format</a> to package JavaScript\ncode for reuse. Modules are defined using a variety of <a href=\"https://developer.mozilla.org/en-US/docs/Web/JavaScript/Reference/Statements/import\"><code>import</code></a> and\n<a href=\"https://developer.mozilla.org/en-US/docs/Web/JavaScript/Reference/Statements/export\"><code>export</code></a> statements.</p>\n<p>The following example of an ES module exports a function:</p>\n<pre><code class=\"language-js\">// addTwo.mjs\nfunction addTwo(num) {\n  return num + 2;\n}\n\nexport { addTwo };\n</code></pre>\n<p>The following example of an ES module imports the function from <code>addTwo.mjs</code>:</p>\n<pre><code class=\"language-js\">// app.mjs\nimport { addTwo } from './addTwo.mjs';\n\n// Prints: 6\nconsole.log(addTwo(4));\n</code></pre>\n<p>Node.js fully supports ECMAScript modules as they are currently specified and\nprovides interoperability between them and its original module format,\n<a href=\"modules.html\">CommonJS</a>.</p>\n<!-- Anchors to make sure old links find a target -->\n<p><i id=\"esm_package_json_type_field\"></i>\n<i id=\"esm_package_scope_and_file_extensions\"></i>\n<i id=\"esm_input_type_flag\"></i></p>",
-=======
           "desc": "<p>ECMAScript modules are <a href=\"https://tc39.github.io/ecma262/#sec-modules\">the official standard format</a> to package JavaScript\ncode for reuse. Modules are defined using a variety of <a href=\"https://developer.mozilla.org/en-US/docs/Web/JavaScript/Reference/Statements/import\"><code>import</code></a> and\n<a href=\"https://developer.mozilla.org/en-US/docs/Web/JavaScript/Reference/Statements/export\"><code>export</code></a> statements.</p>\n<p>The following example of an ES module exports a function:</p>\n<pre><code class=\"language-js\">// addTwo.mjs\nfunction addTwo(num) {\n  return num + 2;\n}\n\nexport { addTwo };\n</code></pre>\n<p>The following example of an ES module imports the function from <code>addTwo.mjs</code>:</p>\n<pre><code class=\"language-js\">// app.mjs\nimport { addTwo } from './addTwo.mjs';\n\n// Prints: 6\nconsole.log(addTwo(4));\n</code></pre>\n<p>Node.js fully supports ECMAScript modules as they are currently specified and\nprovides interoperability between them and its original module format,\n<a href=\"modules.html\">CommonJS</a>.</p>\n<!-- Anchors to make sure old links find a target -->\n<p><i id=\"esm_package_json_type_field\"></i><i id=\"esm_package_scope_and_file_extensions\"></i><i id=\"esm_input_type_flag\"></i></p>",
->>>>>>> a8a80be5
           "type": "misc",
           "displayName": "esm"
         },
@@ -288,14 +264,10 @@
                     ],
                     "changes": [
                       {
-<<<<<<< HEAD
-                        "version": "v14.18.0",
-=======
                         "version": [
                           "v16.0.0",
                           "v14.18.0"
                         ],
->>>>>>> a8a80be5
                         "pr-url": "https://github.com/nodejs/node/pull/37246",
                         "description": "Added `node:` import support to `require(...)`."
                       }
@@ -357,22 +329,14 @@
             {
               "textRaw": "`require`",
               "name": "`require`",
-<<<<<<< HEAD
-              "desc": "<p>The CommonJS module <code>require</code> always treats the files it references as CommonJS.</p>\n<p>Using <code>require</code> to load an ES module is not supported because ES modules have\nasynchronous execution. Instead, use <a href=\"#esm_import_expressions\"><code>import()</code></a> to load an ES module\nfrom a CommonJS module.</p>",
-=======
               "desc": "<p>The CommonJS module <code>require</code> always treats the files it references as CommonJS.</p>\n<p>Using <code>require</code> to load an ES module is not supported because ES modules have\nasynchronous execution. Instead, use <a href=\"#import-expressions\"><code>import()</code></a> to load an ES module\nfrom a CommonJS module.</p>",
->>>>>>> a8a80be5
               "type": "module",
               "displayName": "`require`"
             },
             {
               "textRaw": "CommonJS Namespaces",
               "name": "commonjs_namespaces",
-<<<<<<< HEAD
-              "desc": "<p>CommonJS modules consist of a <code>module.exports</code> object which can be of any type.</p>\n<p>When importing a CommonJS module, it can be reliably imported using the ES\nmodule default import or its corresponding sugar syntax:</p>\n<!-- eslint-disable no-duplicate-imports -->\n<pre><code class=\"language-js\">import { default as cjs } from 'cjs';\n\n// The following import statement is \"syntax sugar\" (equivalent but sweeter)\n// for `{ default as cjsSugar }` in the above import statement:\nimport cjsSugar from 'cjs';\n\nconsole.log(cjs);\nconsole.log(cjs === cjsSugar);\n// Prints:\n//   &#x3C;module.exports>\n//   true\n</code></pre>\n<p>The ECMAScript Module Namespace representation of a CommonJS module is always\na namespace with a <code>default</code> export key pointing to the CommonJS\n<code>module.exports</code> value.</p>\n<p>This Module Namespace Exotic Object can be directly observed either when using\n<code>import * as m from 'cjs'</code> or a dynamic import:</p>\n<!-- eslint-skip -->\n<pre><code class=\"language-js\">import * as m from 'cjs';\nconsole.log(m);\nconsole.log(m === await import('cjs'));\n// Prints:\n//   [Module] { default: &#x3C;module.exports> }\n//   true\n</code></pre>\n<p>For better compatibility with existing usage in the JS ecosystem, Node.js\nin addition attempts to determine the CommonJS named exports of every imported\nCommonJS module to provide them as separate ES module exports using a static\nanalysis process.</p>\n<p>For example, consider a CommonJS module written:</p>\n<pre><code class=\"language-cjs\">// cjs.cjs\nexports.name = 'exported';\n</code></pre>\n<p>The preceding module supports named imports in ES modules:</p>\n<!-- eslint-disable no-duplicate-imports -->\n<pre><code class=\"language-js\">import { name } from './cjs.cjs';\nconsole.log(name);\n// Prints: 'exported'\n\nimport cjs from './cjs.cjs';\nconsole.log(cjs);\n// Prints: { name: 'exported' }\n\nimport * as m from './cjs.cjs';\nconsole.log(m);\n// Prints: [Module] { default: { name: 'exported' }, name: 'exported' }\n</code></pre>\n<p>As can be seen from the last example of the Module Namespace Exotic Object being\nlogged, the <code>name</code> export is copied off of the <code>module.exports</code> object and set\ndirectly on the ES module namespace when the module is imported.</p>\n<p>Live binding updates or new exports added to <code>module.exports</code> are not detected\nfor these named exports.</p>\n<p>The detection of named exports is based on common syntax patterns but does not\nalways correctly detect named exports. In these cases, using the default\nimport form described above can be a better option.</p>\n<p>Named exports detection covers many common export patterns, reexport patterns\nand build tool and transpiler outputs. See <a href=\"https://github.com/guybedford/cjs-module-lexer/tree/1.2.2\">cjs-module-lexer</a> for the exact\nsemantics implemented.</p>",
-=======
               "desc": "<p>CommonJS modules consist of a <code>module.exports</code> object which can be of any type.</p>\n<p>When importing a CommonJS module, it can be reliably imported using the ES\nmodule default import or its corresponding sugar syntax:</p>\n<!-- eslint-disable no-duplicate-imports -->\n<pre><code class=\"language-js\">import { default as cjs } from 'cjs';\n\n// The following import statement is \"syntax sugar\" (equivalent but sweeter)\n// for `{ default as cjsSugar }` in the above import statement:\nimport cjsSugar from 'cjs';\n\nconsole.log(cjs);\nconsole.log(cjs === cjsSugar);\n// Prints:\n//   &#x3C;module.exports>\n//   true\n</code></pre>\n<p>The ECMAScript Module Namespace representation of a CommonJS module is always\na namespace with a <code>default</code> export key pointing to the CommonJS\n<code>module.exports</code> value.</p>\n<p>This Module Namespace Exotic Object can be directly observed either when using\n<code>import * as m from 'cjs'</code> or a dynamic import:</p>\n<!-- eslint-skip -->\n<pre><code class=\"language-js\">import * as m from 'cjs';\nconsole.log(m);\nconsole.log(m === await import('cjs'));\n// Prints:\n//   [Module] { default: &#x3C;module.exports> }\n//   true\n</code></pre>\n<p>For better compatibility with existing usage in the JS ecosystem, Node.js\nin addition attempts to determine the CommonJS named exports of every imported\nCommonJS module to provide them as separate ES module exports using a static\nanalysis process.</p>\n<p>For example, consider a CommonJS module written:</p>\n<pre><code class=\"language-cjs\">// cjs.cjs\nexports.name = 'exported';\n</code></pre>\n<p>The preceding module supports named imports in ES modules:</p>\n<!-- eslint-disable no-duplicate-imports -->\n<pre><code class=\"language-js\">import { name } from './cjs.cjs';\nconsole.log(name);\n// Prints: 'exported'\n\nimport cjs from './cjs.cjs';\nconsole.log(cjs);\n// Prints: { name: 'exported' }\n\nimport * as m from './cjs.cjs';\nconsole.log(m);\n// Prints: [Module] { default: { name: 'exported' }, name: 'exported' }\n</code></pre>\n<p>As can be seen from the last example of the Module Namespace Exotic Object being\nlogged, the <code>name</code> export is copied off of the <code>module.exports</code> object and set\ndirectly on the ES module namespace when the module is imported.</p>\n<p>Live binding updates or new exports added to <code>module.exports</code> are not detected\nfor these named exports.</p>\n<p>The detection of named exports is based on common syntax patterns but does not\nalways correctly detect named exports. In these cases, using the default\nimport form described above can be a better option.</p>\n<p>Named exports detection covers many common export patterns, reexport patterns\nand build tool and transpiler outputs. See <a href=\"https://github.com/nodejs/cjs-module-lexer/tree/1.2.2\">cjs-module-lexer</a> for the exact\nsemantics implemented.</p>",
->>>>>>> a8a80be5
               "type": "module",
               "displayName": "CommonJS Namespaces"
             },
@@ -395,22 +359,9 @@
                   "displayName": "No `__filename` or `__dirname`"
                 },
                 {
-<<<<<<< HEAD
-                  "textRaw": "No JSON Module Loading",
-                  "name": "no_json_module_loading",
-                  "desc": "<p>JSON imports are still experimental and only supported via the\n<code>--experimental-json-modules</code> flag.</p>\n<p>Local JSON files can be loaded relative to <code>import.meta.url</code> with <code>fs</code> directly:</p>\n<!-- eslint-skip -->\n<pre><code class=\"language-js\">import { readFile } from 'fs/promises';\nconst json = JSON.parse(await readFile(new URL('./dat.json', import.meta.url)));\n</code></pre>\n<p>Alternatively <code>module.createRequire()</code> can be used.</p>",
-                  "type": "module",
-                  "displayName": "No JSON Module Loading"
-                },
-                {
-                  "textRaw": "No Native Module Loading",
-                  "name": "no_native_module_loading",
-                  "desc": "<p>Native modules are not currently supported with ES module imports.</p>\n<p>They can instead be loaded with <a href=\"module.html#module_module_createrequire_filename\"><code>module.createRequire()</code></a> or\n<a href=\"process.html#process_process_dlopen_module_filename_flags\"><code>process.dlopen</code></a>.</p>",
-=======
                   "textRaw": "No Addon Loading",
                   "name": "no_addon_loading",
                   "desc": "<p><a href=\"addons.html\">Addons</a> are not currently supported with ES module imports.</p>\n<p>They can instead be loaded with <a href=\"module.html#modulecreaterequirefilename\"><code>module.createRequire()</code></a> or\n<a href=\"process.html#processdlopenmodule-filename-flags\"><code>process.dlopen</code></a>.</p>",
->>>>>>> a8a80be5
                   "type": "module",
                   "displayName": "No Addon Loading"
                 },
@@ -675,15 +626,9 @@
               "displayName": "Features"
             },
             {
-<<<<<<< HEAD
-              "textRaw": "Resolver algorithm",
-              "name": "resolver_algorithm",
-              "desc": "<p>The algorithm to load an ES module specifier is given through the\n<strong>ESM_RESOLVE</strong> method below. It returns the resolved URL for a\nmodule specifier relative to a parentURL.</p>\n<p>The algorithm to determine the module format of a resolved URL is\nprovided by <strong>ESM_FORMAT</strong>, which returns the unique module\nformat for any file. The <em>\"module\"</em> format is returned for an ECMAScript\nModule, while the <em>\"commonjs\"</em> format is used to indicate loading through the\nlegacy CommonJS loader. Additional formats such as <em>\"addon\"</em> can be extended in\nfuture updates.</p>\n<p>In the following algorithms, all subroutine errors are propagated as errors\nof these top-level routines unless stated otherwise.</p>\n<p><em>defaultConditions</em> is the conditional environment name array,\n<code>[\"node\", \"import\"]</code>.</p>\n<p>The resolver can throw the following errors:</p>\n<ul>\n<li><em>Invalid Module Specifier</em>: Module specifier is an invalid URL, package name\nor package subpath specifier.</li>\n<li><em>Invalid Package Configuration</em>: package.json configuration is invalid or\ncontains an invalid configuration.</li>\n<li><em>Invalid Package Target</em>: Package exports or imports define a target module\nfor the package that is an invalid type or string target.</li>\n<li><em>Package Path Not Exported</em>: Package exports do not define or permit a target\nsubpath in the package for the given module.</li>\n<li><em>Package Import Not Defined</em>: Package imports do not define the specifier.</li>\n<li><em>Module Not Found</em>: The package or module requested does not exist.</li>\n<li><em>Unsupported Directory Import</em>: The resolved path corresponds to a directory,\nwhich is not a supported target for module imports.</li>\n</ul>",
-=======
               "textRaw": "Resolution algorithm",
               "name": "resolution_algorithm",
               "desc": "<p>The algorithm to load an ES module specifier is given through the\n<strong>ESM_RESOLVE</strong> method below. It returns the resolved URL for a\nmodule specifier relative to a parentURL.</p>\n<p>The resolution algorithm determines the full resolved URL for a module\nload, along with its suggested module format. The resolution algorithm\ndoes not determine whether the resolved URL protocol can be loaded,\nor whether the file extensions are permitted, instead these validations\nare applied by Node.js during the load phase\n(for example, if it was asked to load a URL that has a protocol that is\nnot <code>file:</code>, <code>data:</code>, <code>node:</code>, or if <code>--experimental-network-imports</code>\nis enabled, <code>https:</code>).</p>\n<p>The algorithm also tries to determine the format of the file based\non the extension (see <code>ESM_FILE_FORMAT</code> algorithm below). If it does\nnot recognize the file extension (eg if it is not <code>.mjs</code>, <code>.cjs</code>, or\n<code>.json</code>), then a format of <code>undefined</code> is returned,\nwhich will throw during the load phase.</p>\n<p>The algorithm to determine the module format of a resolved URL is\nprovided by <strong>ESM_FILE_FORMAT</strong>, which returns the unique module\nformat for any file. The <em>\"module\"</em> format is returned for an ECMAScript\nModule, while the <em>\"commonjs\"</em> format is used to indicate loading through the\nlegacy CommonJS loader. Additional formats such as <em>\"addon\"</em> can be extended in\nfuture updates.</p>\n<p>In the following algorithms, all subroutine errors are propagated as errors\nof these top-level routines unless stated otherwise.</p>\n<p><em>defaultConditions</em> is the conditional environment name array,\n<code>[\"node\", \"import\"]</code>.</p>\n<p>The resolver can throw the following errors:</p>\n<ul>\n<li><em>Invalid Module Specifier</em>: Module specifier is an invalid URL, package name\nor package subpath specifier.</li>\n<li><em>Invalid Package Configuration</em>: package.json configuration is invalid or\ncontains an invalid configuration.</li>\n<li><em>Invalid Package Target</em>: Package exports or imports define a target module\nfor the package that is an invalid type or string target.</li>\n<li><em>Package Path Not Exported</em>: Package exports do not define or permit a target\nsubpath in the package for the given module.</li>\n<li><em>Package Import Not Defined</em>: Package imports do not define the specifier.</li>\n<li><em>Module Not Found</em>: The package or module requested does not exist.</li>\n<li><em>Unsupported Directory Import</em>: The resolved path corresponds to a directory,\nwhich is not a supported target for module imports.</li>\n</ul>",
->>>>>>> a8a80be5
               "type": "module",
               "displayName": "Resolution algorithm"
             },
@@ -733,11 +678,7 @@
                   "params": []
                 }
               ],
-<<<<<<< HEAD
-              "desc": "<!--\nadded:\n  - v13.9.0\n  - v12.16.2\nchanges:\n  - version: v14.18.0\n    pr-url: https://github.com/nodejs/node/pull/38587\n    description: Add support for WHATWG `URL` object to `parentURL` parameter.\n-->\n<blockquote>\n<p>Stability: 1 - Experimental</p>\n</blockquote>\n<p>This feature is only available with the <code>--experimental-import-meta-resolve</code>\ncommand flag enabled.</p>\n<ul>\n<li><code>specifier</code> <a href=\"https://developer.mozilla.org/en-US/docs/Web/JavaScript/Data_structures#String_type\" class=\"type\">&lt;string&gt;</a> The module specifier to resolve relative to <code>parent</code>.</li>\n<li><code>parent</code> <a href=\"https://developer.mozilla.org/en-US/docs/Web/JavaScript/Data_structures#String_type\" class=\"type\">&lt;string&gt;</a> The absolute parent module URL to resolve from. If none\nis specified, the value of <code>import.meta.url</code> is used as the default.</li>\n<li>Returns: <a href=\"https://developer.mozilla.org/en-US/docs/Web/JavaScript/Reference/Global_Objects/Promise\" class=\"type\">&lt;Promise&gt;</a></li>\n</ul>\n<p>Provides a module-relative resolution function scoped to each module, returning\nthe URL string.</p>\n<!-- eslint-skip -->\n<pre><code class=\"language-js\">const dependencyAsset = await import.meta.resolve('component-lib/asset.css');\n</code></pre>\n<p><code>import.meta.resolve</code> also accepts a second argument which is the parent module\nfrom which to resolve from:</p>\n<!-- eslint-skip -->\n<pre><code class=\"language-js\">await import.meta.resolve('./dep', import.meta.url);\n</code></pre>\n<p>This function is asynchronous because the ES module resolver in Node.js is\nallowed to be asynchronous.</p>"
-=======
               "desc": "<!--\nadded:\n  - v13.9.0\n  - v12.16.2\nchanges:\n  - version:\n      - v16.2.0\n      - v14.18.0\n    pr-url: https://github.com/nodejs/node/pull/38587\n    description: Add support for WHATWG `URL` object to `parentURL` parameter.\n-->\n<blockquote>\n<p>Stability: 1 - Experimental</p>\n</blockquote>\n<p>This feature is only available with the <code>--experimental-import-meta-resolve</code>\ncommand flag enabled.</p>\n<ul>\n<li><code>specifier</code> <a href=\"https://developer.mozilla.org/en-US/docs/Web/JavaScript/Data_structures#String_type\" class=\"type\">&lt;string&gt;</a> The module specifier to resolve relative to <code>parent</code>.</li>\n<li><code>parent</code> <a href=\"https://developer.mozilla.org/en-US/docs/Web/JavaScript/Data_structures#String_type\" class=\"type\">&lt;string&gt;</a> | <a href=\"url.html#the-whatwg-url-api\" class=\"type\">&lt;URL&gt;</a> The absolute parent module URL to resolve from. If none\nis specified, the value of <code>import.meta.url</code> is used as the default.</li>\n<li>Returns: <a href=\"https://developer.mozilla.org/en-US/docs/Web/JavaScript/Reference/Global_Objects/Promise\" class=\"type\">&lt;Promise&gt;</a></li>\n</ul>\n<p>Provides a module-relative resolution function scoped to each module, returning\nthe URL string.</p>\n<!-- eslint-skip -->\n<pre><code class=\"language-js\">const dependencyAsset = await import.meta.resolve('component-lib/asset.css');\n</code></pre>\n<p><code>import.meta.resolve</code> also accepts a second argument which is the parent module\nfrom which to resolve from:</p>\n<!-- eslint-skip -->\n<pre><code class=\"language-js\">await import.meta.resolve('./dep', import.meta.url);\n</code></pre>\n<p>This function is asynchronous because the ES module resolver in Node.js is\nallowed to be asynchronous.</p>"
->>>>>>> a8a80be5
             }
           ]
         }
