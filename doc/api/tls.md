--- conflicted
+++ resolved
@@ -29,11 +29,7 @@
 try {
   tls = require('node:tls');
 } catch (err) {
-<<<<<<< HEAD
-  console.log('tls support is disabled!');
-=======
   console.error('tls support is disabled!');
->>>>>>> 8a2d13a7
 }
 ```
 
@@ -51,11 +47,7 @@
 try {
   tls = await import('node:tls');
 } catch (err) {
-<<<<<<< HEAD
-  console.log('tls support is disabled!');
-=======
   console.error('tls support is disabled!');
->>>>>>> 8a2d13a7
 }
 ```
 
@@ -135,20 +127,9 @@
   key-agreement protocol.
 * [DHE][]: An ephemeral version of the Diffie-Hellman key-agreement protocol.
 
-<<<<<<< HEAD
-To use perfect forward secrecy using `DHE` with the `node:tls` module, it is
-required to generate Diffie-Hellman parameters and specify them with the
-`dhparam` option to [`tls.createSecureContext()`][]. The following illustrates
-the use of the OpenSSL command-line interface to generate such parameters:
-
-```bash
-openssl dhparam -outform PEM -out dhparam.pem 2048
-```
-=======
 Perfect forward secrecy using ECDHE is enabled by default. The `ecdhCurve`
 option can be used when creating a TLS server to customize the list of supported
 ECDH curves to use. See [`tls.createServer()`][] for more info.
->>>>>>> 8a2d13a7
 
 DHE is disabled by default but can be enabled alongside ECDHE by setting the
 `dhparam` option to `'auto'`. Custom DHE parameters are also supported but
@@ -2280,8 +2261,6 @@
   `'TLSv1.3'`. If multiple of the options are provided, the lowest minimum is
   used.
 
-<<<<<<< HEAD
-=======
 ## `tls.DEFAULT_CIPHERS`
 
 <!-- YAML
@@ -2294,7 +2273,6 @@
   `crypto.constants.defaultCoreCipherList`, unless changed using CLI options
   using `--tls-default-ciphers`.
 
->>>>>>> 8a2d13a7
 [CVE-2021-44531]: https://cve.mitre.org/cgi-bin/cvename.cgi?name=CVE-2021-44531
 [Chrome's 'modern cryptography' setting]: https://www.chromium.org/Home/chromium-security/education/tls#TOC-Cipher-Suites
 [DHE]: https://en.wikipedia.org/wiki/Diffie%E2%80%93Hellman_key_exchange
