# Modules: ECMAScript modules

<!--introduced_in=v8.5.0-->

<!-- type=misc -->

<!-- YAML
added: v8.5.0
changes:
  - version: v18.19.0
    pr-url: https://github.com/nodejs/node/pull/44710
    description: Module customization hooks are executed off the main thread.
  - version:
    - v18.6.0
    pr-url: https://github.com/nodejs/node/pull/42623
    description: Add support for chaining module customization hooks.
  - version:
    - v17.1.0
    - v16.14.0
    pr-url: https://github.com/nodejs/node/pull/40250
    description: Add experimental support for import assertions.
  - version:
    - v17.0.0
    - v16.12.0
    pr-url: https://github.com/nodejs/node/pull/37468
    description:
      Consolidate customization hooks, removed `getFormat`, `getSource`,
      `transformSource`, and `getGlobalPreloadCode` hooks
      added `load` and `globalPreload` hooks
      allowed returning `format` from either `resolve` or `load` hooks.
  - version:
<<<<<<< HEAD
    - v18.6.0
    pr-url: https://github.com/nodejs/node/pull/42623
    description: Add support for chaining loaders.
  - version:
    - v17.1.0
    - v16.14.0
    pr-url: https://github.com/nodejs/node/pull/40250
    description: Add support for import assertions.
  - version:
    - v17.0.0
    - v16.12.0
    pr-url: https://github.com/nodejs/node/pull/37468
    description:
      Consolidate loader hooks, removed `getFormat`, `getSource`,
      `transformSource`, and `getGlobalPreloadCode` hooks
      added `load` and `globalPreload` hooks
      allowed returning `format` from either `resolve` or `load` hooks.
  - version:
=======
>>>>>>> 8a2d13a7
    - v15.3.0
    - v14.17.0
    - v12.22.0
    pr-url: https://github.com/nodejs/node/pull/35781
    description: Stabilize modules implementation.
  - version:
    - v14.13.0
    - v12.20.0
    pr-url: https://github.com/nodejs/node/pull/35249
    description: Support for detection of CommonJS named exports.
  - version: v14.8.0
    pr-url: https://github.com/nodejs/node/pull/34558
    description: Unflag Top-Level Await.
  - version:
    - v14.0.0
    - v13.14.0
    - v12.20.0
    pr-url: https://github.com/nodejs/node/pull/31974
    description: Remove experimental modules warning.
  - version:
    - v13.2.0
    - v12.17.0
    pr-url: https://github.com/nodejs/node/pull/29866
    description: Loading ECMAScript modules no longer requires a command-line flag.
  - version: v12.0.0
    pr-url: https://github.com/nodejs/node/pull/26745
    description:
      Add support for ES modules using `.js` file extension via `package.json`
      `"type"` field.
-->

> Stability: 2 - Stable

## Introduction

<!--name=esm-->

ECMAScript modules are [the official standard format][] to package JavaScript
code for reuse. Modules are defined using a variety of [`import`][] and
[`export`][] statements.

The following example of an ES module exports a function:

```js
// addTwo.mjs
function addTwo(num) {
  return num + 2;
}

export { addTwo };
```

The following example of an ES module imports the function from `addTwo.mjs`:

```js
// app.mjs
import { addTwo } from './addTwo.mjs';

// Prints: 6
console.log(addTwo(4));
```

Node.js fully supports ECMAScript modules as they are currently specified and
provides interoperability between them and its original module format,
[CommonJS][].

<!-- Anchors to make sure old links find a target -->

<i id="esm_package_json_type_field"></i><i id="esm_package_scope_and_file_extensions"></i><i id="esm_input_type_flag"></i>

## Enabling

<!-- type=misc -->

Node.js has two module systems: [CommonJS][] modules and ECMAScript modules.

<<<<<<< HEAD
Authors can tell Node.js to use the ECMAScript modules loader
via the `.mjs` file extension, the `package.json` [`"type"`][] field, or the
[`--input-type`][] flag. Outside of those cases, Node.js will use the CommonJS
module loader. See [Determining module system][] for more details.
=======
Authors can tell Node.js to use the ECMAScript modules loader via the `.mjs`
file extension, the `package.json` [`"type"`][] field, the [`--input-type`][]
flag, or the [`--experimental-default-type`][] flag. Outside of those cases,
Node.js will use the CommonJS module loader. See [Determining module system][]
for more details.
>>>>>>> 8a2d13a7

<!-- Anchors to make sure old links find a target -->

<i id="esm_package_entry_points"></i><i id="esm_main_entry_point_export"></i><i id="esm_subpath_exports"></i><i id="esm_package_exports_fallbacks"></i><i id="esm_exports_sugar"></i><i id="esm_conditional_exports"></i><i id="esm_nested_conditions"></i><i id="esm_self_referencing_a_package_using_its_name"></i><i id="esm_internal_package_imports"></i><i id="esm_dual_commonjs_es_module_packages"></i><i id="esm_dual_package_hazard"></i><i id="esm_writing_dual_packages_while_avoiding_or_minimizing_hazards"></i><i id="esm_approach_1_use_an_es_module_wrapper"></i><i id="esm_approach_2_isolate_state"></i>

## Packages

This section was moved to [Modules: Packages](packages.md).

## `import` Specifiers

### Terminology

The _specifier_ of an `import` statement is the string after the `from` keyword,
e.g. `'node:path'` in `import { sep } from 'node:path'`. Specifiers are also
used in `export from` statements, and as the argument to an `import()`
expression.

There are three types of specifiers:

* _Relative specifiers_ like `'./startup.js'` or `'../config.mjs'`. They refer
  to a path relative to the location of the importing file. _The file extension
  is always necessary for these._

* _Bare specifiers_ like `'some-package'` or `'some-package/shuffle'`. They can
  refer to the main entry point of a package by the package name, or a
  specific feature module within a package prefixed by the package name as per
  the examples respectively. _Including the file extension is only necessary
  for packages without an [`"exports"`][] field._

* _Absolute specifiers_ like `'file:///opt/nodejs/config.js'`. They refer
  directly and explicitly to a full path.

Bare specifier resolutions are handled by the [Node.js module
resolution and loading algorithm][].
All other specifier resolutions are always only resolved with
the standard relative [URL][] resolution semantics.

Like in CommonJS, module files within packages can be accessed by appending a
path to the package name unless the package's [`package.json`][] contains an
[`"exports"`][] field, in which case files within packages can only be accessed
via the paths defined in [`"exports"`][].

For details on these package resolution rules that apply to bare specifiers in
the Node.js module resolution, see the [packages documentation](packages.md).

### Mandatory file extensions

A file extension must be provided when using the `import` keyword to resolve
relative or absolute specifiers. Directory indexes (e.g. `'./startup/index.js'`)
must also be fully specified.

This behavior matches how `import` behaves in browser environments, assuming a
typically configured server.

### URLs

ES modules are resolved and cached as URLs. This means that special characters
must be [percent-encoded][], such as `#` with `%23` and `?` with `%3F`.

`file:`, `node:`, and `data:` URL schemes are supported. A specifier like
`'https://example.com/app.js'` is not supported natively in Node.js unless using
a [custom HTTPS loader][].

#### `file:` URLs

Modules are loaded multiple times if the `import` specifier used to resolve
them has a different query or fragment.

```js
import './foo.mjs?query=1'; // loads ./foo.mjs with query of "?query=1"
import './foo.mjs?query=2'; // loads ./foo.mjs with query of "?query=2"
```

The volume root may be referenced via `/`, `//`, or `file:///`. Given the
differences between [URL][] and path resolution (such as percent encoding
details), it is recommended to use [url.pathToFileURL][] when importing a path.

#### `data:` imports

<!-- YAML
added: v12.10.0
-->

[`data:` URLs][] are supported for importing with the following MIME types:

* `text/javascript` for ES modules
* `application/json` for JSON
* `application/wasm` for Wasm

```js
import 'data:text/javascript,console.log("hello!");';
import _ from 'data:application/json,"world!"' assert { type: 'json' };
```

`data:` URLs only resolve [bare specifiers][Terminology] for builtin modules
and [absolute specifiers][Terminology]. Resolving
[relative specifiers][Terminology] does not work because `data:` is not a
[special scheme][]. For example, attempting to load `./foo`
from `data:text/javascript,import "./foo";` fails to resolve because there
is no concept of relative resolution for `data:` URLs.

#### `node:` imports

<!-- YAML
added:
  - v14.13.1
  - v12.20.0
changes:
  - version:
      - v16.0.0
      - v14.18.0
    pr-url: https://github.com/nodejs/node/pull/37246
    description: Added `node:` import support to `require(...)`.
-->

`node:` URLs are supported as an alternative means to load Node.js builtin
modules. This URL scheme allows for builtin modules to be referenced by valid
absolute URL strings.

```js
import fs from 'node:fs/promises';
```

<<<<<<< HEAD
## Import assertions
=======
<a id="import-assertions"></a>

## Import attributes
>>>>>>> 8a2d13a7

<!-- YAML
added:
  - v17.1.0
  - v16.14.0
<<<<<<< HEAD
-->

> Stability: 1 - Experimental

The [Import Assertions proposal][] adds an inline syntax for module import
=======
changes:
  - version: v18.19.0
    pr-url: https://github.com/nodejs/node/pull/50140
    description: Switch from Import Assertions to Import Attributes.
-->

> Stability: 1.1 - Active development

> This feature was previously named "Import assertions", and using the `assert`
> keyword instead of `with`. Because the version of V8 on this release line does
> not support the `with` keyword, you need to keep using `assert` to support
> this version of Node.js.

The [Import Attributes proposal][] adds an inline syntax for module import
>>>>>>> 8a2d13a7
statements to pass on more information alongside the module specifier.

```js
import fooData from './foo.json' assert { type: 'json' };

const { default: barData } =
  await import('./bar.json', { assert: { type: 'json' } });
```

<<<<<<< HEAD
Node.js supports the following `type` values, for which the assertion is
mandatory:

| Assertion `type` | Needed for       |
=======
Node.js supports the following `type` values, for which the attribute is
mandatory:

| Attribute `type` | Needed for       |
>>>>>>> 8a2d13a7
| ---------------- | ---------------- |
| `'json'`         | [JSON modules][] |

## Builtin modules

[Core modules][] provide named exports of their public API. A
default export is also provided which is the value of the CommonJS exports.
The default export can be used for, among other things, modifying the named
exports. Named exports of builtin modules are updated only by calling
[`module.syncBuiltinESMExports()`][].

```js
import EventEmitter from 'node:events';
const e = new EventEmitter();
```

```js
import { readFile } from 'node:fs';
readFile('./foo.txt', (err, source) => {
  if (err) {
    console.error(err);
  } else {
    console.log(source);
  }
});
```

```js
import fs, { readFileSync } from 'node:fs';
import { syncBuiltinESMExports } from 'node:module';
import { Buffer } from 'node:buffer';

fs.readFileSync = () => Buffer.from('Hello, ESM');
syncBuiltinESMExports();

fs.readFileSync === readFileSync;
```

## `import()` expressions

[Dynamic `import()`][] is supported in both CommonJS and ES modules. In CommonJS
modules it can be used to load ES modules.

## `import.meta`

* {Object}

The `import.meta` meta property is an `Object` that contains the following
properties.

### `import.meta.url`

* {string} The absolute `file:` URL of the module.

This is defined exactly the same as it is in browsers providing the URL of the
current module file.

This enables useful patterns such as relative file loading:

```js
import { readFileSync } from 'node:fs';
const buffer = readFileSync(new URL('./data.proto', import.meta.url));
```

<<<<<<< HEAD
### `import.meta.resolve(specifier[, parent])`

<!--
=======
### `import.meta.resolve(specifier)`

<!-- YAML
>>>>>>> 8a2d13a7
added:
  - v13.9.0
  - v12.16.2
changes:
<<<<<<< HEAD
=======
  - version: v18.19.0
    pr-url: https://github.com/nodejs/node/pull/49028
    description: Unflag `import.meta.resolve``, with `parentURL` parameter still
                 flagged.
  - version: v18.19.0
    pr-url: https://github.com/nodejs/node/pull/49038
    description: This API no longer throws when targeting `file:` URLs that do
                 not map to an existing file on the local FS.
  - version: v18.19.0
    pr-url: https://github.com/nodejs/node/pull/44710
    description: This API now returns a string synchronously instead of a Promise.
>>>>>>> 8a2d13a7
  - version:
      - v16.2.0
      - v14.18.0
    pr-url: https://github.com/nodejs/node/pull/38587
    description: Add support for WHATWG `URL` object to `parentURL` parameter.
-->

> Stability: 1.2 - Release candidate

<<<<<<< HEAD
* `specifier` {string} The module specifier to resolve relative to `parent`.
* `parent` {string|URL} The absolute parent module URL to resolve from. If none
  is specified, the value of `import.meta.url` is used as the default.
* Returns: {Promise}
=======
* `specifier` {string} The module specifier to resolve relative to the
  current module.
* Returns: {string} The absolute URL string that the specifier would resolve to.
>>>>>>> 8a2d13a7

[`import.meta.resolve`][] is a module-relative resolution function scoped to
each module, returning the URL string.

<<<<<<< HEAD
<!-- eslint-skip -->

=======
>>>>>>> 8a2d13a7
```js
const dependencyAsset = import.meta.resolve('component-lib/asset.css');
// file:///app/node_modules/component-lib/asset.css
import.meta.resolve('./dep.js');
// file:///app/dep.js
```

All features of the Node.js module resolution are supported. Dependency
resolutions are subject to the permitted exports resolutions within the package.

<<<<<<< HEAD
<!-- eslint-skip -->

```js
await import.meta.resolve('./dep', import.meta.url);
```
=======
**Caveats**:

* This can result in synchronous file-system operations, which
  can impact performance similarly to `require.resolve`.
* This feature is not available within custom loaders (it would
  create a deadlock).

**Non-standard API**:

When using the `--experimental-import-meta-resolve` flag, that function accepts
a second argument:
>>>>>>> 8a2d13a7

* `parent` {string|URL} An optional absolute parent module URL to resolve from.
  **Default:** `import.meta.url`

## Interoperability with CommonJS

### `import` statements

An `import` statement can reference an ES module or a CommonJS module.
`import` statements are permitted only in ES modules, but dynamic [`import()`][]
expressions are supported in CommonJS for loading ES modules.

When importing [CommonJS modules](#commonjs-namespaces), the
`module.exports` object is provided as the default export. Named exports may be
available, provided by static analysis as a convenience for better ecosystem
compatibility.

### `require`

The CommonJS module `require` always treats the files it references as CommonJS.

Using `require` to load an ES module is not supported because ES modules have
asynchronous execution. Instead, use [`import()`][] to load an ES module
from a CommonJS module.

### CommonJS Namespaces

CommonJS modules consist of a `module.exports` object which can be of any type.

When importing a CommonJS module, it can be reliably imported using the ES
module default import or its corresponding sugar syntax:

<!-- eslint-disable no-duplicate-imports -->

```js
import { default as cjs } from 'cjs';

// The following import statement is "syntax sugar" (equivalent but sweeter)
// for `{ default as cjsSugar }` in the above import statement:
import cjsSugar from 'cjs';

console.log(cjs);
console.log(cjs === cjsSugar);
// Prints:
//   <module.exports>
//   true
```

The ECMAScript Module Namespace representation of a CommonJS module is always
a namespace with a `default` export key pointing to the CommonJS
`module.exports` value.

This Module Namespace Exotic Object can be directly observed either when using
`import * as m from 'cjs'` or a dynamic import:

<!-- eslint-skip -->

```js
import * as m from 'cjs';
console.log(m);
console.log(m === await import('cjs'));
// Prints:
//   [Module] { default: <module.exports> }
//   true
```

For better compatibility with existing usage in the JS ecosystem, Node.js
in addition attempts to determine the CommonJS named exports of every imported
CommonJS module to provide them as separate ES module exports using a static
analysis process.

For example, consider a CommonJS module written:

```cjs
// cjs.cjs
exports.name = 'exported';
```

The preceding module supports named imports in ES modules:

<!-- eslint-disable no-duplicate-imports -->

```js
import { name } from './cjs.cjs';
console.log(name);
// Prints: 'exported'

import cjs from './cjs.cjs';
console.log(cjs);
// Prints: { name: 'exported' }

import * as m from './cjs.cjs';
console.log(m);
// Prints: [Module] { default: { name: 'exported' }, name: 'exported' }
```

As can be seen from the last example of the Module Namespace Exotic Object being
logged, the `name` export is copied off of the `module.exports` object and set
directly on the ES module namespace when the module is imported.

Live binding updates or new exports added to `module.exports` are not detected
for these named exports.

The detection of named exports is based on common syntax patterns but does not
always correctly detect named exports. In these cases, using the default
import form described above can be a better option.

Named exports detection covers many common export patterns, reexport patterns
and build tool and transpiler outputs. See [cjs-module-lexer][] for the exact
semantics implemented.

### Differences between ES modules and CommonJS

#### No `require`, `exports`, or `module.exports`

In most cases, the ES module `import` can be used to load CommonJS modules.

If needed, a `require` function can be constructed within an ES module using
[`module.createRequire()`][].

#### No `__filename` or `__dirname`

These CommonJS variables are not available in ES modules.

`__filename` and `__dirname` use cases can be replicated via
[`import.meta.url`][].

#### No Addon Loading

[Addons][] are not currently supported with ES module imports.

They can instead be loaded with [`module.createRequire()`][] or
[`process.dlopen`][].

#### No `require.resolve`

Relative resolution can be handled via `new URL('./local', import.meta.url)`.

For a complete `require.resolve` replacement, there is the
[import.meta.resolve][] API.

Alternatively `module.createRequire()` can be used.

#### No `NODE_PATH`

`NODE_PATH` is not part of resolving `import` specifiers. Please use symlinks
if this behavior is desired.

#### No `require.extensions`

`require.extensions` is not used by `import`. Module customization hooks can
provide a replacement.

#### No `require.cache`

`require.cache` is not used by `import` as the ES module loader has its own
separate cache.

<i id="esm_experimental_json_modules"></i>

## JSON modules

> Stability: 1 - Experimental

JSON files can be referenced by `import`:

```js
import packageConfig from './package.json' assert { type: 'json' };
```

<<<<<<< HEAD
The `assert { type: 'json' }` syntax is mandatory; see [Import Assertions][].
=======
The `assert { type: 'json' }` syntax is mandatory; see [Import Attributes][].
>>>>>>> 8a2d13a7

The imported JSON only exposes a `default` export. There is no support for named
exports. A cache entry is created in the CommonJS cache to avoid duplication.
The same object is returned in CommonJS if the JSON module has already been
imported from the same path.

<i id="esm_experimental_wasm_modules"></i>

## Wasm modules

> Stability: 1 - Experimental

Importing WebAssembly modules is supported under the
`--experimental-wasm-modules` flag, allowing any `.wasm` files to be
imported as normal modules while also supporting their module imports.

This integration is in line with the
[ES Module Integration Proposal for WebAssembly][].

For example, an `index.mjs` containing:

```js
import * as M from './module.wasm';
console.log(M);
```

executed under:

```bash
node --experimental-wasm-modules index.mjs
```

would provide the exports interface for the instantiation of `module.wasm`.

<i id="esm_experimental_top_level_await"></i>

## Top-level `await`

<!-- YAML
added: v14.8.0
-->

The `await` keyword may be used in the top level body of an ECMAScript module.

Assuming an `a.mjs` with

```js
export const five = await Promise.resolve(5);
```

And a `b.mjs` with

```js
import { five } from './a.mjs';

console.log(five); // Logs `5`
```

```bash
node b.mjs # works
```

If a top level `await` expression never resolves, the `node` process will exit
with a `13` [status code][].
<<<<<<< HEAD

```js
import { spawn } from 'node:child_process';
import { execPath } from 'node:process';

spawn(execPath, [
  '--input-type=module',
  '--eval',
  // Never-resolving Promise:
  'await new Promise(() => {})',
]).once('exit', (code) => {
  console.log(code); // Logs `13`
});
```

## HTTPS and HTTP imports

> Stability: 1 - Experimental

Importing network based modules using `https:` and `http:` is supported under
the `--experimental-network-imports` flag. This allows web browser-like imports
to work in Node.js with a few differences due to application stability and
security concerns that are different when running in a privileged environment
instead of a browser sandbox.

### Imports are limited to HTTP/1

Automatic protocol negotiation for HTTP/2 and HTTP/3 is not yet supported.

### HTTP is limited to loopback addresses

`http:` is vulnerable to man-in-the-middle attacks and is not allowed to be
used for addresses outside of the IPv4 address `127.0.0.0/8` (`127.0.0.1` to
`127.255.255.255`) and the IPv6 address `::1`. Support for `http:` is intended
to be used for local development.

### Authentication is never sent to the destination server.

`Authorization`, `Cookie`, and `Proxy-Authorization` headers are not sent to the
server. Avoid including user info in parts of imported URLs. A security model
for safely using these on the server is being worked on.

### CORS is never checked on the destination server

CORS is designed to allow a server to limit the consumers of an API to a
specific set of hosts. This is not supported as it does not make sense for a
server-based implementation.

### Cannot load non-network dependencies

These modules cannot access other modules that are not over `http:` or `https:`.
To still access local modules while avoiding the security concern, pass in
references to the local dependencies:

```mjs
// file.mjs
import worker_threads from 'node:worker_threads';
import { configure, resize } from 'https://example.com/imagelib.mjs';
configure({ worker_threads });
```

```mjs
// https://example.com/imagelib.mjs
let worker_threads;
export function configure(opts) {
  worker_threads = opts.worker_threads;
}
export function resize(img, size) {
  // Perform resizing in worker_thread to avoid main thread blocking
}
```

### Network-based loading is not enabled by default

For now, the `--experimental-network-imports` flag is required to enable loading
resources over `http:` or `https:`. In the future, a different mechanism will be
used to enforce this. Opt-in is required to prevent transitive dependencies
inadvertently using potentially mutable state that could affect reliability
of Node.js applications.

<i id="esm_experimental_loaders"></i>

## Loaders

<!-- YAML
added: v8.8.0
changes:
  - version:
    - v18.6.0
    pr-url: https://github.com/nodejs/node/pull/42623
    description: Add support for chaining loaders.
  - version: v16.12.0
    pr-url: https://github.com/nodejs/node/pull/37468
    description: Removed `getFormat`, `getSource`, `transformSource`, and
                 `globalPreload`; added `load` hook and `getGlobalPreload` hook.
-->

> Stability: 1 - Experimental

> This API is currently being redesigned and will still change.

<!-- type=misc -->

To customize the default module resolution, loader hooks can optionally be
provided via a `--experimental-loader ./loader-name.mjs` argument to Node.js.

When hooks are used they apply to the entry point and all `import` calls. They
won't apply to `require` calls; those still follow [CommonJS][] rules.

Loaders follow the pattern of `--require`:

```console
node \
  --experimental-loader unpkg \
  --experimental-loader http-to-https \
  --experimental-loader cache-buster
```

These are called in the following sequence: `cache-buster` calls
`http-to-https` which calls `unpkg`.

### Hooks

Hooks are part of a chain, even if that chain consists of only one custom
(user-provided) hook and the default hook, which is always present. Hook
functions nest: each one must always return a plain object, and chaining happens
as a result of each function calling `next<hookName>()`, which is a reference
to the subsequent loader’s hook.

A hook that returns a value lacking a required property triggers an exception.
A hook that returns without calling `next<hookName>()` _and_ without returning
`shortCircuit: true` also triggers an exception. These errors are to help
prevent unintentional breaks in the chain.

#### `resolve(specifier, context, nextResolve)`

<!-- YAML
changes:
  - version: v18.6.0
    pr-url: https://github.com/nodejs/node/pull/42623
    description: Add support for chaining resolve hooks. Each hook must either
      call `nextResolve()` or include a `shortCircuit` property set to `true`
      in its return.
  - version:
    - v17.1.0
    - v16.14.0
    pr-url: https://github.com/nodejs/node/pull/40250
    description: Add support for import assertions.
-->

> The loaders API is being redesigned. This hook may disappear or its
> signature may change. Do not rely on the API described below.

* `specifier` {string}
* `context` {Object}
  * `conditions` {string\[]} Export conditions of the relevant `package.json`
  * `importAssertions` {Object}
  * `parentURL` {string|undefined} The module importing this one, or undefined
    if this is the Node.js entry point
* `nextResolve` {Function} The subsequent `resolve` hook in the chain, or the
  Node.js default `resolve` hook after the last user-supplied `resolve` hook
  * `specifier` {string}
  * `context` {Object}
* Returns: {Object}
  * `format` {string|null|undefined} A hint to the load hook (it might be
    ignored)
    `'builtin' | 'commonjs' | 'json' | 'module' | 'wasm'`
  * `shortCircuit` {undefined|boolean} A signal that this hook intends to
    terminate the chain of `resolve` hooks. **Default:** `false`
  * `url` {string} The absolute URL to which this input resolves

The `resolve` hook chain is responsible for resolving file URL for a given
module specifier and parent URL, and optionally its format (such as `'module'`)
as a hint to the `load` hook. If a format is specified, the `load` hook is
ultimately responsible for providing the final `format` value (and it is free to
ignore the hint provided by `resolve`); if `resolve` provides a `format`, a
custom `load` hook is required even if only to pass the value to the Node.js
default `load` hook.

The module specifier is the string in an `import` statement or
`import()` expression.

The parent URL is the URL of the module that imported this one, or `undefined`
if this is the main entry point for the application.

The `conditions` property in `context` is an array of conditions for
[package exports conditions][Conditional Exports] that apply to this resolution
request. They can be used for looking up conditional mappings elsewhere or to
modify the list when calling the default resolution logic.

The current [package exports conditions][Conditional Exports] are always in
the `context.conditions` array passed into the hook. To guarantee _default
Node.js module specifier resolution behavior_ when calling `defaultResolve`, the
`context.conditions` array passed to it _must_ include _all_ elements of the
`context.conditions` array originally passed into the `resolve` hook.

```js
export async function resolve(specifier, context, nextResolve) {
  const { parentURL = null } = context;

  if (Math.random() > 0.5) { // Some condition.
    // For some or all specifiers, do some custom logic for resolving.
    // Always return an object of the form {url: <string>}.
    return {
      shortCircuit: true,
      url: parentURL ?
        new URL(specifier, parentURL).href :
        new URL(specifier).href,
    };
  }

  if (Math.random() < 0.5) { // Another condition.
    // When calling `defaultResolve`, the arguments can be modified. In this
    // case it's adding another value for matching conditional exports.
    return nextResolve(specifier, {
      ...context,
      conditions: [...context.conditions, 'another-condition'],
    });
  }

  // Defer to the next hook in the chain, which would be the
  // Node.js default resolve if this is the last user-specified loader.
  return nextResolve(specifier);
}
```

#### `load(url, context, nextLoad)`

<!-- YAML
changes:
  - version: v18.6.0
    pr-url: https://github.com/nodejs/node/pull/42623
    description: Add support for chaining load hooks. Each hook must either
      call `nextLoad()` or include a `shortCircuit` property set to `true` in
      its return.
-->

> The loaders API is being redesigned. This hook may disappear or its
> signature may change. Do not rely on the API described below.

> In a previous version of this API, this was split across 3 separate, now
> deprecated, hooks (`getFormat`, `getSource`, and `transformSource`).

* `url` {string} The URL returned by the `resolve` chain
* `context` {Object}
  * `conditions` {string\[]} Export conditions of the relevant `package.json`
  * `format` {string|null|undefined} The format optionally supplied by the
    `resolve` hook chain
  * `importAssertions` {Object}
* `nextLoad` {Function} The subsequent `load` hook in the chain, or the
  Node.js default `load` hook after the last user-supplied `load` hook
  * `specifier` {string}
  * `context` {Object}
* Returns: {Object}
  * `format` {string}
  * `shortCircuit` {undefined|boolean} A signal that this hook intends to
    terminate the chain of `resolve` hooks. **Default:** `false`
  * `source` {string|ArrayBuffer|TypedArray} The source for Node.js to evaluate

The `load` hook provides a way to define a custom method of determining how
a URL should be interpreted, retrieved, and parsed. It is also in charge of
validating the import assertion.

The final value of `format` must be one of the following:

| `format`     | Description                    | Acceptable types for `source` returned by `load`      |
| ------------ | ------------------------------ | ----------------------------------------------------- |
| `'builtin'`  | Load a Node.js builtin module  | Not applicable                                        |
| `'commonjs'` | Load a Node.js CommonJS module | Not applicable                                        |
| `'json'`     | Load a JSON file               | { [`string`][], [`ArrayBuffer`][], [`TypedArray`][] } |
| `'module'`   | Load an ES module              | { [`string`][], [`ArrayBuffer`][], [`TypedArray`][] } |
| `'wasm'`     | Load a WebAssembly module      | { [`ArrayBuffer`][], [`TypedArray`][] }               |

The value of `source` is ignored for type `'builtin'` because currently it is
not possible to replace the value of a Node.js builtin (core) module. The value
of `source` is ignored for type `'commonjs'` because the CommonJS module loader
does not provide a mechanism for the ES module loader to override the
[CommonJS module return value](#commonjs-namespaces). This limitation might be
overcome in the future.

> **Caveat**: The ESM `load` hook and namespaced exports from CommonJS modules
> are incompatible. Attempting to use them together will result in an empty
> object from the import. This may be addressed in the future.

> These types all correspond to classes defined in ECMAScript.

* The specific [`ArrayBuffer`][] object is a [`SharedArrayBuffer`][].
* The specific [`TypedArray`][] object is a [`Uint8Array`][].

If the source value of a text-based format (i.e., `'json'`, `'module'`)
is not a string, it is converted to a string using [`util.TextDecoder`][].

The `load` hook provides a way to define a custom method for retrieving the
source code of an ES module specifier. This would allow a loader to potentially
avoid reading files from disk. It could also be used to map an unrecognized
format to a supported one, for example `yaml` to `module`.

```js
export async function load(url, context, nextLoad) {
  const { format } = context;

  if (Math.random() > 0.5) { // Some condition
    /*
      For some or all URLs, do some custom logic for retrieving the source.
      Always return an object of the form {
        format: <string>,
        source: <string|buffer>,
      }.
    */
    return {
      format,
      shortCircuit: true,
      source: '...',
    };
  }

  // Defer to the next hook in the chain.
  return nextLoad(url);
}
```

In a more advanced scenario, this can also be used to transform an unsupported
source to a supported one (see [Examples](#examples) below).

#### `globalPreload()`

<!-- YAML
changes:
  - version: v18.6.0
    pr-url: https://github.com/nodejs/node/pull/42623
    description: Add support for chaining globalPreload hooks.
-->

> The loaders API is being redesigned. This hook may disappear or its
> signature may change. Do not rely on the API described below.

> In a previous version of this API, this hook was named
> `getGlobalPreloadCode`.

* `context` {Object} Information to assist the preload code
  * `port` {MessagePort}
* Returns: {string} Code to run before application startup

Sometimes it might be necessary to run some code inside of the same global
scope that the application runs in. This hook allows the return of a string
that is run as a sloppy-mode script on startup.

Similar to how CommonJS wrappers work, the code runs in an implicit function
scope. The only argument is a `require`-like function that can be used to load
builtins like "fs": `getBuiltin(request: string)`.

If the code needs more advanced `require` features, it has to construct
its own `require` using  `module.createRequire()`.

```js
export function globalPreload(context) {
  return `\
globalThis.someInjectedProperty = 42;
console.log('I just set some globals!');

const { createRequire } = getBuiltin('module');
const { cwd } = getBuiltin('process');

const require = createRequire(cwd() + '/<preload>');
// [...]
`;
}
```

In order to allow communication between the application and the loader, another
argument is provided to the preload code: `port`. This is available as a
parameter to the loader hook and inside of the source text returned by the hook.
Some care must be taken in order to properly call [`port.ref()`][] and
[`port.unref()`][] to prevent a process from being in a state where it won't
close normally.

```js
/**
 * This example has the application context send a message to the loader
 * and sends the message back to the application context
 */
export function globalPreload({ port }) {
  port.onmessage = (evt) => {
    port.postMessage(evt.data);
  };
  return `\
    port.postMessage('console.log("I went to the Loader and back");');
    port.onmessage = (evt) => {
      eval(evt.data);
    };
  `;
}
```

### Examples

The various loader hooks can be used together to accomplish wide-ranging
customizations of the Node.js code loading and evaluation behaviors.

#### HTTPS loader

In current Node.js, specifiers starting with `https://` are experimental (see
[HTTPS and HTTP imports][]).

The loader below registers hooks to enable rudimentary support for such
specifiers. While this may seem like a significant improvement to Node.js core
functionality, there are substantial downsides to actually using this loader:
performance is much slower than loading files from disk, there is no caching,
and there is no security.

```js
// https-loader.mjs
import { get } from 'node:https';

export function resolve(specifier, context, nextResolve) {
  const { parentURL = null } = context;

  // Normally Node.js would error on specifiers starting with 'https://', so
  // this hook intercepts them and converts them into absolute URLs to be
  // passed along to the later hooks below.
  if (specifier.startsWith('https://')) {
    return {
      shortCircuit: true,
      url: specifier,
    };
  } else if (parentURL && parentURL.startsWith('https://')) {
    return {
      shortCircuit: true,
      url: new URL(specifier, parentURL).href,
    };
  }

  // Let Node.js handle all other specifiers.
  return nextResolve(specifier);
}

export function load(url, context, nextLoad) {
  // For JavaScript to be loaded over the network, we need to fetch and
  // return it.
  if (url.startsWith('https://')) {
    return new Promise((resolve, reject) => {
      get(url, (res) => {
        let data = '';
        res.on('data', (chunk) => data += chunk);
        res.on('end', () => resolve({
          // This example assumes all network-provided JavaScript is ES module
          // code.
          format: 'module',
          shortCircuit: true,
          source: data,
        }));
      }).on('error', (err) => reject(err));
    });
  }

  // Let Node.js handle all other URLs.
  return nextLoad(url);
}
```

```js
// main.mjs
import { VERSION } from 'https://coffeescript.org/browser-compiler-modern/coffeescript.js';

console.log(VERSION);
```

With the preceding loader, running
`node --experimental-loader ./https-loader.mjs ./main.mjs`
prints the current version of CoffeeScript per the module at the URL in
`main.mjs`.

#### Transpiler loader

Sources that are in formats Node.js doesn't understand can be converted into
JavaScript using the [`load` hook][load hook]. Before that hook gets called,
however, a [`resolve` hook][resolve hook] needs to tell Node.js not to
throw an error on unknown file types.

This is less performant than transpiling source files before running
Node.js; a transpiler loader should only be used for development and testing
purposes.

```js
// coffeescript-loader.mjs
import { readFile } from 'node:fs/promises';
import { dirname, extname, resolve as resolvePath } from 'node:path';
import { cwd } from 'node:process';
import { fileURLToPath, pathToFileURL } from 'node:url';
import CoffeeScript from 'coffeescript';

const baseURL = pathToFileURL(`${cwd()}/`).href;

// CoffeeScript files end in .coffee, .litcoffee, or .coffee.md.
const extensionsRegex = /\.coffee$|\.litcoffee$|\.coffee\.md$/;

export async function resolve(specifier, context, nextResolve) {
  if (extensionsRegex.test(specifier)) {
    const { parentURL = baseURL } = context;

    // Node.js normally errors on unknown file extensions, so return a URL for
    // specifiers ending in the CoffeeScript file extensions.
    return {
      shortCircuit: true,
      url: new URL(specifier, parentURL).href,
    };
  }

  // Let Node.js handle all other specifiers.
  return nextResolve(specifier);
}

export async function load(url, context, nextLoad) {
  if (extensionsRegex.test(url)) {
    // Now that we patched resolve to let CoffeeScript URLs through, we need to
    // tell Node.js what format such URLs should be interpreted as. Because
    // CoffeeScript transpiles into JavaScript, it should be one of the two
    // JavaScript formats: 'commonjs' or 'module'.

    // CoffeeScript files can be either CommonJS or ES modules, so we want any
    // CoffeeScript file to be treated by Node.js the same as a .js file at the
    // same location. To determine how Node.js would interpret an arbitrary .js
    // file, search up the file system for the nearest parent package.json file
    // and read its "type" field.
    const format = await getPackageType(url);
    // When a hook returns a format of 'commonjs', `source` is be ignored.
    // To handle CommonJS files, a handler needs to be registered with
    // `require.extensions` in order to process the files with the CommonJS
    // loader. Avoiding the need for a separate CommonJS handler is a future
    // enhancement planned for ES module loaders.
    if (format === 'commonjs') {
      return {
        format,
        shortCircuit: true,
      };
    }

    const { source: rawSource } = await nextLoad(url, { ...context, format });
    // This hook converts CoffeeScript source code into JavaScript source code
    // for all imported CoffeeScript files.
    const transformedSource = coffeeCompile(rawSource.toString(), url);

    return {
      format,
      shortCircuit: true,
      source: transformedSource,
    };
  }

  // Let Node.js handle all other URLs.
  return nextLoad(url);
}

async function getPackageType(url) {
  // `url` is only a file path during the first iteration when passed the
  // resolved url from the load() hook
  // an actual file path from load() will contain a file extension as it's
  // required by the spec
  // this simple truthy check for whether `url` contains a file extension will
  // work for most projects but does not cover some edge-cases (such as
  // extensionless files or a url ending in a trailing space)
  const isFilePath = !!extname(url);
  // If it is a file path, get the directory it's in
  const dir = isFilePath ?
    dirname(fileURLToPath(url)) :
    url;
  // Compose a file path to a package.json in the same directory,
  // which may or may not exist
  const packagePath = resolvePath(dir, 'package.json');
  // Try to read the possibly nonexistent package.json
  const type = await readFile(packagePath, { encoding: 'utf8' })
    .then((filestring) => JSON.parse(filestring).type)
    .catch((err) => {
      if (err?.code !== 'ENOENT') console.error(err);
    });
  // Ff package.json existed and contained a `type` field with a value, voila
  if (type) return type;
  // Otherwise, (if not at the root) continue checking the next directory up
  // If at the root, stop and return false
  return dir.length > 1 && getPackageType(resolvePath(dir, '..'));
}
```

```coffee
# main.coffee
import { scream } from './scream.coffee'
console.log scream 'hello, world'

import { version } from 'node:process'
console.log "Brought to you by Node.js version #{version}"
```
=======

```js
import { spawn } from 'node:child_process';
import { execPath } from 'node:process';

spawn(execPath, [
  '--input-type=module',
  '--eval',
  // Never-resolving Promise:
  'await new Promise(() => {})',
]).once('exit', (code) => {
  console.log(code); // Logs `13`
});
```

## HTTPS and HTTP imports

> Stability: 1 - Experimental

Importing network based modules using `https:` and `http:` is supported under
the `--experimental-network-imports` flag. This allows web browser-like imports
to work in Node.js with a few differences due to application stability and
security concerns that are different when running in a privileged environment
instead of a browser sandbox.

### Imports are limited to HTTP/1

Automatic protocol negotiation for HTTP/2 and HTTP/3 is not yet supported.

### HTTP is limited to loopback addresses

`http:` is vulnerable to man-in-the-middle attacks and is not allowed to be
used for addresses outside of the IPv4 address `127.0.0.0/8` (`127.0.0.1` to
`127.255.255.255`) and the IPv6 address `::1`. Support for `http:` is intended
to be used for local development.

### Authentication is never sent to the destination server.

`Authorization`, `Cookie`, and `Proxy-Authorization` headers are not sent to the
server. Avoid including user info in parts of imported URLs. A security model
for safely using these on the server is being worked on.

### CORS is never checked on the destination server

CORS is designed to allow a server to limit the consumers of an API to a
specific set of hosts. This is not supported as it does not make sense for a
server-based implementation.

### Cannot load non-network dependencies

These modules cannot access other modules that are not over `http:` or `https:`.
To still access local modules while avoiding the security concern, pass in
references to the local dependencies:

```mjs
// file.mjs
import worker_threads from 'node:worker_threads';
import { configure, resize } from 'https://example.com/imagelib.mjs';
configure({ worker_threads });
```

```mjs
// https://example.com/imagelib.mjs
let worker_threads;
export function configure(opts) {
  worker_threads = opts.worker_threads;
}
export function resize(img, size) {
  // Perform resizing in worker_thread to avoid main thread blocking
}
```

### Network-based loading is not enabled by default

For now, the `--experimental-network-imports` flag is required to enable loading
resources over `http:` or `https:`. In the future, a different mechanism will be
used to enforce this. Opt-in is required to prevent transitive dependencies
inadvertently using potentially mutable state that could affect reliability
of Node.js applications.

<i id="esm_experimental_loaders"></i>
>>>>>>> 8a2d13a7

## Loaders

The former Loaders documentation is now at
[Modules: Customization hooks][Module customization hooks].

## Resolution and loading algorithm

### Features

The default resolver has the following properties:

* FileURL-based resolution as is used by ES modules
* Relative and absolute URL resolution
* No default extensions
* No folder mains
* Bare specifier package resolution lookup through node\_modules
<<<<<<< HEAD
=======
* Does not fail on unknown extensions or protocols
* Can optionally provide a hint of the format to the loading phase
>>>>>>> 8a2d13a7

The default loader has the following properties

* Support for builtin module loading via `node:` URLs
* Support for "inline" module loading via `data:` URLs
* Support for `file:` module loading
* Fails on any other URL protocol
* Fails on unknown extensions for `file:` loading
  (supports only `.cjs`, `.js`, and `.mjs`)

### Resolution algorithm

The algorithm to load an ES module specifier is given through the
**ESM\_RESOLVE** method below. It returns the resolved URL for a
module specifier relative to a parentURL.

The resolution algorithm determines the full resolved URL for a module
load, along with its suggested module format. The resolution algorithm
does not determine whether the resolved URL protocol can be loaded,
or whether the file extensions are permitted, instead these validations
are applied by Node.js during the load phase
(for example, if it was asked to load a URL that has a protocol that is
not `file:`, `data:`, `node:`, or if `--experimental-network-imports`
is enabled, `https:`).

The algorithm also tries to determine the format of the file based
on the extension (see `ESM_FILE_FORMAT` algorithm below). If it does
not recognize the file extension (eg if it is not `.mjs`, `.cjs`, or
`.json`), then a format of `undefined` is returned,
which will throw during the load phase.

The algorithm to determine the module format of a resolved URL is
<<<<<<< HEAD
provided by **ESM\_FORMAT**, which returns the unique module
=======
provided by **ESM\_FILE\_FORMAT**, which returns the unique module
>>>>>>> 8a2d13a7
format for any file. The _"module"_ format is returned for an ECMAScript
Module, while the _"commonjs"_ format is used to indicate loading through the
legacy CommonJS loader. Additional formats such as _"addon"_ can be extended in
future updates.

In the following algorithms, all subroutine errors are propagated as errors
of these top-level routines unless stated otherwise.

_defaultConditions_ is the conditional environment name array,
`["node", "import"]`.

The resolver can throw the following errors:

* _Invalid Module Specifier_: Module specifier is an invalid URL, package name
  or package subpath specifier.
* _Invalid Package Configuration_: package.json configuration is invalid or
  contains an invalid configuration.
* _Invalid Package Target_: Package exports or imports define a target module
  for the package that is an invalid type or string target.
* _Package Path Not Exported_: Package exports do not define or permit a target
  subpath in the package for the given module.
* _Package Import Not Defined_: Package imports do not define the specifier.
* _Module Not Found_: The package or module requested does not exist.
* _Unsupported Directory Import_: The resolved path corresponds to a directory,
  which is not a supported target for module imports.

### Resolution Algorithm Specification

**ESM\_RESOLVE**(_specifier_, _parentURL_)

> 1. Let _resolved_ be **undefined**.
> 2. If _specifier_ is a valid URL, then
>    1. Set _resolved_ to the result of parsing and reserializing
>       _specifier_ as a URL.
> 3. Otherwise, if _specifier_ starts with _"/"_, _"./"_, or _"../"_, then
>    1. Set _resolved_ to the URL resolution of _specifier_ relative to
>       _parentURL_.
> 4. Otherwise, if _specifier_ starts with _"#"_, then
>    1. Set _resolved_ to the result of
>       **PACKAGE\_IMPORTS\_RESOLVE**(_specifier_,
>       _parentURL_, _defaultConditions_).
> 5. Otherwise,
>    1. Note: _specifier_ is now a bare specifier.
>    2. Set _resolved_ the result of
>       **PACKAGE\_RESOLVE**(_specifier_, _parentURL_).
> 6. Let _format_ be **undefined**.
> 7. If _resolved_ is a _"file:"_ URL, then
>    1. If _resolved_ contains any percent encodings of _"/"_ or _"\\"_ (_"%2F"_
>       and _"%5C"_ respectively), then
>       1. Throw an _Invalid Module Specifier_ error.
>    2. If the file at _resolved_ is a directory, then
>       1. Throw an _Unsupported Directory Import_ error.
>    3. If the file at _resolved_ does not exist, then
>       1. Throw a _Module Not Found_ error.
>    4. Set _resolved_ to the real path of _resolved_, maintaining the
>       same URL querystring and fragment components.
>    5. Set _format_ to the result of **ESM\_FILE\_FORMAT**(_resolved_).
> 8. Otherwise,
>    1. Set _format_ the module format of the content type associated with the
>       URL _resolved_.
<<<<<<< HEAD
> 9. Load _resolved_ as module format, _format_.
=======
> 9. Return _format_ and _resolved_ to the loading phase
>>>>>>> 8a2d13a7

**PACKAGE\_RESOLVE**(_packageSpecifier_, _parentURL_)

> 1. Let _packageName_ be **undefined**.
> 2. If _packageSpecifier_ is an empty string, then
>    1. Throw an _Invalid Module Specifier_ error.
> 3. If _packageSpecifier_ is a Node.js builtin module name, then
>    1. Return the string _"node:"_ concatenated with _packageSpecifier_.
> 4. If _packageSpecifier_ does not start with _"@"_, then
>    1. Set _packageName_ to the substring of _packageSpecifier_ until the first
>       _"/"_ separator or the end of the string.
> 5. Otherwise,
>    1. If _packageSpecifier_ does not contain a _"/"_ separator, then
>       1. Throw an _Invalid Module Specifier_ error.
>    2. Set _packageName_ to the substring of _packageSpecifier_
>       until the second _"/"_ separator or the end of the string.
> 6. If _packageName_ starts with _"."_ or contains _"\\"_ or _"%"_, then
>    1. Throw an _Invalid Module Specifier_ error.
> 7. Let _packageSubpath_ be _"."_ concatenated with the substring of
>    _packageSpecifier_ from the position at the length of _packageName_.
> 8. If _packageSubpath_ ends in _"/"_, then
>    1. Throw an _Invalid Module Specifier_ error.
> 9. Let _selfUrl_ be the result of
>    **PACKAGE\_SELF\_RESOLVE**(_packageName_, _packageSubpath_, _parentURL_).
> 10. If _selfUrl_ is not **undefined**, return _selfUrl_.
> 11. While _parentURL_ is not the file system root,
>     1. Let _packageURL_ be the URL resolution of _"node\_modules/"_
>        concatenated with _packageSpecifier_, relative to _parentURL_.
>     2. Set _parentURL_ to the parent folder URL of _parentURL_.
>     3. If the folder at _packageURL_ does not exist, then
>        1. Continue the next loop iteration.
>     4. Let _pjson_ be the result of **READ\_PACKAGE\_JSON**(_packageURL_).
>     5. If _pjson_ is not **null** and _pjson_._exports_ is not **null** or
>        **undefined**, then
>        1. Return the result of **PACKAGE\_EXPORTS\_RESOLVE**(_packageURL_,
>           _packageSubpath_, _pjson.exports_, _defaultConditions_).
>     6. Otherwise, if _packageSubpath_ is equal to _"."_, then
>        1. If _pjson.main_ is a string, then
>           1. Return the URL resolution of _main_ in _packageURL_.
>     7. Otherwise,
>        1. Return the URL resolution of _packageSubpath_ in _packageURL_.
> 12. Throw a _Module Not Found_ error.

**PACKAGE\_SELF\_RESOLVE**(_packageName_, _packageSubpath_, _parentURL_)

> 1. Let _packageURL_ be the result of **LOOKUP\_PACKAGE\_SCOPE**(_parentURL_).
> 2. If _packageURL_ is **null**, then
>    1. Return **undefined**.
> 3. Let _pjson_ be the result of **READ\_PACKAGE\_JSON**(_packageURL_).
> 4. If _pjson_ is **null** or if _pjson_._exports_ is **null** or
>    **undefined**, then
>    1. Return **undefined**.
> 5. If _pjson.name_ is equal to _packageName_, then
>    1. Return the result of **PACKAGE\_EXPORTS\_RESOLVE**(_packageURL_,
>       _packageSubpath_, _pjson.exports_, _defaultConditions_).
> 6. Otherwise, return **undefined**.

**PACKAGE\_EXPORTS\_RESOLVE**(_packageURL_, _subpath_, _exports_, _conditions_)

> 1. If _exports_ is an Object with both a key starting with _"."_ and a key not
>    starting with _"."_, throw an _Invalid Package Configuration_ error.
> 2. If _subpath_ is equal to _"."_, then
>    1. Let _mainExport_ be **undefined**.
>    2. If _exports_ is a String or Array, or an Object containing no keys
>       starting with _"."_, then
>       1. Set _mainExport_ to _exports_.
>    3. Otherwise if _exports_ is an Object containing a _"."_ property, then
>       1. Set _mainExport_ to _exports_\[_"."_].
>    4. If _mainExport_ is not **undefined**, then
>       1. Let _resolved_ be the result of **PACKAGE\_TARGET\_RESOLVE**(
>          _packageURL_, _mainExport_, **null**, **false**, _conditions_).
>       2. If _resolved_ is not **null** or **undefined**, return _resolved_.
> 3. Otherwise, if _exports_ is an Object and all keys of _exports_ start with
>    _"."_, then
>    1. Let _matchKey_ be the string _"./"_ concatenated with _subpath_.
>    2. Let _resolved_ be the result of **PACKAGE\_IMPORTS\_EXPORTS\_RESOLVE**(
>       _matchKey_, _exports_, _packageURL_, **false**, _conditions_).
>    3. If _resolved_ is not **null** or **undefined**, return _resolved_.
> 4. Throw a _Package Path Not Exported_ error.

**PACKAGE\_IMPORTS\_RESOLVE**(_specifier_, _parentURL_, _conditions_)

> 1. Assert: _specifier_ begins with _"#"_.
> 2. If _specifier_ is exactly equal to _"#"_ or starts with _"#/"_, then
>    1. Throw an _Invalid Module Specifier_ error.
> 3. Let _packageURL_ be the result of **LOOKUP\_PACKAGE\_SCOPE**(_parentURL_).
> 4. If _packageURL_ is not **null**, then
>    1. Let _pjson_ be the result of **READ\_PACKAGE\_JSON**(_packageURL_).
>    2. If _pjson.imports_ is a non-null Object, then
>       1. Let _resolved_ be the result of
>          **PACKAGE\_IMPORTS\_EXPORTS\_RESOLVE**(
>          _specifier_, _pjson.imports_, _packageURL_, **true**, _conditions_).
>       2. If _resolved_ is not **null** or **undefined**, return _resolved_.
> 5. Throw a _Package Import Not Defined_ error.

**PACKAGE\_IMPORTS\_EXPORTS\_RESOLVE**(_matchKey_, _matchObj_, _packageURL_,
_isImports_, _conditions_)

> 1. If _matchKey_ is a key of _matchObj_ and does not contain _"\*"_, then
>    1. Let _target_ be the value of _matchObj_\[_matchKey_].
>    2. Return the result of **PACKAGE\_TARGET\_RESOLVE**(_packageURL_,
>       _target_, **null**, _isImports_, _conditions_).
> 2. Let _expansionKeys_ be the list of keys of _matchObj_ containing only a
>    single _"\*"_, sorted by the sorting function **PATTERN\_KEY\_COMPARE**
>    which orders in descending order of specificity.
> 3. For each key _expansionKey_ in _expansionKeys_, do
>    1. Let _patternBase_ be the substring of _expansionKey_ up to but excluding
>       the first _"\*"_ character.
>    2. If _matchKey_ starts with but is not equal to _patternBase_, then
>       1. Let _patternTrailer_ be the substring of _expansionKey_ from the
>          index after the first _"\*"_ character.
>       2. If _patternTrailer_ has zero length, or if _matchKey_ ends with
>          _patternTrailer_ and the length of _matchKey_ is greater than or
>          equal to the length of _expansionKey_, then
>          1. Let _target_ be the value of _matchObj_\[_expansionKey_].
>          2. Let _patternMatch_ be the substring of _matchKey_ starting at the
>             index of the length of _patternBase_ up to the length of
>             _matchKey_ minus the length of _patternTrailer_.
>          3. Return the result of **PACKAGE\_TARGET\_RESOLVE**(_packageURL_,
>             _target_, _patternMatch_, _isImports_, _conditions_).
> 4. Return **null**.

**PATTERN\_KEY\_COMPARE**(_keyA_, _keyB_)

> 1. Assert: _keyA_ ends with _"/"_ or contains only a single _"\*"_.
> 2. Assert: _keyB_ ends with _"/"_ or contains only a single _"\*"_.
> 3. Let _baseLengthA_ be the index of _"\*"_ in _keyA_ plus one, if _keyA_
>    contains _"\*"_, or the length of _keyA_ otherwise.
> 4. Let _baseLengthB_ be the index of _"\*"_ in _keyB_ plus one, if _keyB_
>    contains _"\*"_, or the length of _keyB_ otherwise.
> 5. If _baseLengthA_ is greater than _baseLengthB_, return -1.
> 6. If _baseLengthB_ is greater than _baseLengthA_, return 1.
> 7. If _keyA_ does not contain _"\*"_, return 1.
> 8. If _keyB_ does not contain _"\*"_, return -1.
> 9. If the length of _keyA_ is greater than the length of _keyB_, return -1.
> 10. If the length of _keyB_ is greater than the length of _keyA_, return 1.
> 11. Return 0.

**PACKAGE\_TARGET\_RESOLVE**(_packageURL_, _target_, _patternMatch_,
_isImports_, _conditions_)

> 1. If _target_ is a String, then
>    1. If _target_ does not start with _"./"_, then
>       1. If _isImports_ is **false**, or if _target_ starts with _"../"_ or
>          _"/"_, or if _target_ is a valid URL, then
>          1. Throw an _Invalid Package Target_ error.
>       2. If _patternMatch_ is a String, then
>          1. Return **PACKAGE\_RESOLVE**(_target_ with every instance of _"\*"_
>             replaced by _patternMatch_, _packageURL_ + _"/"_).
>       3. Return **PACKAGE\_RESOLVE**(_target_, _packageURL_ + _"/"_).
>    2. If _target_ split on _"/"_ or _"\\"_ contains any _""_, _"."_, _".."_,
>       or _"node\_modules"_ segments after the first _"."_ segment, case
>       insensitive and including percent encoded variants, throw an _Invalid
>       Package Target_ error.
>    3. Let _resolvedTarget_ be the URL resolution of the concatenation of
>       _packageURL_ and _target_.
>    4. Assert: _resolvedTarget_ is contained in _packageURL_.
>    5. If _patternMatch_ is **null**, then
>       1. Return _resolvedTarget_.
>    6. If _patternMatch_ split on _"/"_ or _"\\"_ contains any _""_, _"."_,
>       _".."_, or _"node\_modules"_ segments, case insensitive and including
>       percent encoded variants, throw an _Invalid Module Specifier_ error.
>    7. Return the URL resolution of _resolvedTarget_ with every instance of
>       _"\*"_ replaced with _patternMatch_.
> 2. Otherwise, if _target_ is a non-null Object, then
>    1. If _exports_ contains any index property keys, as defined in ECMA-262
>       [6.1.7 Array Index][], throw an _Invalid Package Configuration_ error.
>    2. For each property _p_ of _target_, in object insertion order as,
>       1. If _p_ equals _"default"_ or _conditions_ contains an entry for _p_,
>          then
>          1. Let _targetValue_ be the value of the _p_ property in _target_.
>          2. Let _resolved_ be the result of **PACKAGE\_TARGET\_RESOLVE**(
>             _packageURL_, _targetValue_, _patternMatch_, _isImports_,
>             _conditions_).
>          3. If _resolved_ is equal to **undefined**, continue the loop.
>          4. Return _resolved_.
>    3. Return **undefined**.
> 3. Otherwise, if _target_ is an Array, then
>    1. If \_target.length is zero, return **null**.
>    2. For each item _targetValue_ in _target_, do
>       1. Let _resolved_ be the result of **PACKAGE\_TARGET\_RESOLVE**(
>          _packageURL_, _targetValue_, _patternMatch_, _isImports_,
>          _conditions_), continuing the loop on any _Invalid Package Target_
>          error.
>       2. If _resolved_ is **undefined**, continue the loop.
>       3. Return _resolved_.
>    3. Return or throw the last fallback resolution **null** return or error.
> 4. Otherwise, if _target_ is _null_, return **null**.
> 5. Otherwise throw an _Invalid Package Target_ error.

**ESM\_FILE\_FORMAT**(_url_)

> 1. Assert: _url_ corresponds to an existing file.
> 2. If _url_ ends in _".mjs"_, then
>    1. Return _"module"_.
> 3. If _url_ ends in _".cjs"_, then
>    1. Return _"commonjs"_.
> 4. If _url_ ends in _".json"_, then
>    1. Return _"json"_.
> 5. Let _packageURL_ be the result of **LOOKUP\_PACKAGE\_SCOPE**(_url_).
> 6. Let _pjson_ be the result of **READ\_PACKAGE\_JSON**(_packageURL_).
> 7. If _pjson?.type_ exists and is _"module"_, then
<<<<<<< HEAD
>    1. If _url_ ends in _".js"_, then
>       1. Return _"module"_.
>    2. Throw an _Unsupported File Extension_ error.
> 8. Otherwise,
>    1. Throw an _Unsupported File Extension_ error.
=======
>    1. If _url_ ends in _".js"_ or has no file extension, then
>       1. If `--experimental-wasm-modules` is enabled and the file at _url_
>          contains the header for a WebAssembly module, then
>          1. Return _"wasm"_.
>       2. Otherwise,
>          1. Return _"module"_.
>    2. Return **undefined**.
> 8. Otherwise,
>    1. Return **undefined**.
>>>>>>> 8a2d13a7

**LOOKUP\_PACKAGE\_SCOPE**(_url_)

> 1. Let _scopeURL_ be _url_.
> 2. While _scopeURL_ is not the file system root,
>    1. Set _scopeURL_ to the parent URL of _scopeURL_.
>    2. If _scopeURL_ ends in a _"node\_modules"_ path segment, return **null**.
>    3. Let _pjsonURL_ be the resolution of _"package.json"_ within
>       _scopeURL_.
>    4. if the file at _pjsonURL_ exists, then
>       1. Return _scopeURL_.
> 3. Return **null**.

**READ\_PACKAGE\_JSON**(_packageURL_)

> 1. Let _pjsonURL_ be the resolution of _"package.json"_ within _packageURL_.
> 2. If the file at _pjsonURL_ does not exist, then
>    1. Return **null**.
> 3. If the file at _packageURL_ does not parse as valid JSON, then
>    1. Throw an _Invalid Package Configuration_ error.
> 4. Return the parsed JSON source of the file at _pjsonURL_.

### Customizing ESM specifier resolution algorithm

> Stability: 1 - Experimental

> Do not rely on this flag. We plan to remove it once the
<<<<<<< HEAD
> [Loaders API][] has advanced to the point that equivalent functionality can
> be achieved via custom loaders.
=======
> [Module customization hooks][] have advanced to the point that equivalent
> functionality can be achieved via custom hooks.
>>>>>>> 8a2d13a7

The current specifier resolution does not support all default behavior of
the CommonJS loader. One of the behavior differences is automatic resolution
of file extensions and the ability to import directories that have an index
file.

The `--experimental-specifier-resolution=[mode]` flag can be used to customize
the extension resolution algorithm. The default mode is `explicit`, which
requires the full path to a module be provided to the loader. To enable the
automatic extension resolution and importing from directories that include an
index file use the `node` mode.

```console
$ node index.mjs
success!
$ node index # Failure!
Error: Cannot find module
$ node --experimental-specifier-resolution=node index
success!
```

<!-- Note: The cjs-module-lexer link should be kept in-sync with the deps version -->

[6.1.7 Array Index]: https://tc39.es/ecma262/#integer-index
[Addons]: addons.md
[CommonJS]: modules.md
<<<<<<< HEAD
[Conditional exports]: packages.md#conditional-exports
=======
>>>>>>> 8a2d13a7
[Core modules]: modules.md#core-modules
[Determining module system]: packages.md#determining-module-system
[Dynamic `import()`]: https://developer.mozilla.org/en-US/docs/Web/JavaScript/Reference/Operators/import
[ES Module Integration Proposal for WebAssembly]: https://github.com/webassembly/esm-integration
<<<<<<< HEAD
[HTTPS and HTTP imports]: #https-and-http-imports
[Import Assertions]: #import-assertions
[Import Assertions proposal]: https://github.com/tc39/proposal-import-assertions
[JSON modules]: #json-modules
[Loaders API]: #loaders
[Node.js Module Resolution Algorithm]: #resolver-algorithm-specification
=======
[Import Attributes]: #import-attributes
[Import Attributes proposal]: https://github.com/tc39/proposal-import-attributes
[JSON modules]: #json-modules
[Module customization hooks]: module.md#customization-hooks
[Node.js Module Resolution And Loading Algorithm]: #resolution-algorithm-specification
>>>>>>> 8a2d13a7
[Terminology]: #terminology
[URL]: https://url.spec.whatwg.org/
[`"exports"`]: packages.md#exports
[`"type"`]: packages.md#type
<<<<<<< HEAD
[`--input-type`]: cli.md#--input-typetype
[`ArrayBuffer`]: https://developer.mozilla.org/en-US/docs/Web/JavaScript/Reference/Global_Objects/ArrayBuffer
[`SharedArrayBuffer`]: https://developer.mozilla.org/en-US/docs/Web/JavaScript/Reference/Global_Objects/SharedArrayBuffer
[`TypedArray`]: https://developer.mozilla.org/en-US/docs/Web/JavaScript/Reference/Global_Objects/TypedArray
[`Uint8Array`]: https://developer.mozilla.org/en-US/docs/Web/JavaScript/Reference/Global_Objects/Uint8Array
[`data:` URLs]: https://developer.mozilla.org/en-US/docs/Web/HTTP/Basics_of_HTTP/Data_URIs
[`export`]: https://developer.mozilla.org/en-US/docs/Web/JavaScript/Reference/Statements/export
[`import()`]: #import-expressions
[`import.meta.resolve`]: #importmetaresolvespecifier-parent
=======
[`--experimental-default-type`]: cli.md#--experimental-default-typetype
[`--input-type`]: cli.md#--input-typetype
[`data:` URLs]: https://developer.mozilla.org/en-US/docs/Web/HTTP/Basics_of_HTTP/Data_URIs
[`export`]: https://developer.mozilla.org/en-US/docs/Web/JavaScript/Reference/Statements/export
[`import()`]: #import-expressions
[`import.meta.resolve`]: https://developer.mozilla.org/en-US/docs/Web/JavaScript/Reference/Operators/import.meta/resolve
>>>>>>> 8a2d13a7
[`import.meta.url`]: #importmetaurl
[`import`]: https://developer.mozilla.org/en-US/docs/Web/JavaScript/Reference/Statements/import
[`module.createRequire()`]: module.md#modulecreaterequirefilename
[`module.syncBuiltinESMExports()`]: module.md#modulesyncbuiltinesmexports
[`package.json`]: packages.md#nodejs-packagejson-field-definitions
<<<<<<< HEAD
[`port.ref()`]: https://nodejs.org/dist/latest-v17.x/docs/api/worker_threads.html#portref
[`port.unref()`]: https://nodejs.org/dist/latest-v17.x/docs/api/worker_threads.html#portunref
[`process.dlopen`]: process.md#processdlopenmodule-filename-flags
[`string`]: https://developer.mozilla.org/en-US/docs/Web/JavaScript/Reference/Global_Objects/String
[`util.TextDecoder`]: util.md#class-utiltextdecoder
[cjs-module-lexer]: https://github.com/nodejs/cjs-module-lexer/tree/1.2.2
[custom https loader]: #https-loader
[load hook]: #loadurl-context-nextload
[percent-encoded]: url.md#percent-encoding-in-urls
[resolve hook]: #resolvespecifier-context-nextresolve
=======
[`process.dlopen`]: process.md#processdlopenmodule-filename-flags
[cjs-module-lexer]: https://github.com/nodejs/cjs-module-lexer/tree/1.2.2
[custom https loader]: module.md#import-from-https
[import.meta.resolve]: #importmetaresolvespecifier
[percent-encoded]: url.md#percent-encoding-in-urls
>>>>>>> 8a2d13a7
[special scheme]: https://url.spec.whatwg.org/#special-scheme
[status code]: process.md#exit-codes
[the official standard format]: https://tc39.github.io/ecma262/#sec-modules
[url.pathToFileURL]: url.md#urlpathtofileurlpath<|MERGE_RESOLUTION|>--- conflicted
+++ resolved
@@ -29,27 +29,6 @@
       added `load` and `globalPreload` hooks
       allowed returning `format` from either `resolve` or `load` hooks.
   - version:
-<<<<<<< HEAD
-    - v18.6.0
-    pr-url: https://github.com/nodejs/node/pull/42623
-    description: Add support for chaining loaders.
-  - version:
-    - v17.1.0
-    - v16.14.0
-    pr-url: https://github.com/nodejs/node/pull/40250
-    description: Add support for import assertions.
-  - version:
-    - v17.0.0
-    - v16.12.0
-    pr-url: https://github.com/nodejs/node/pull/37468
-    description:
-      Consolidate loader hooks, removed `getFormat`, `getSource`,
-      `transformSource`, and `getGlobalPreloadCode` hooks
-      added `load` and `globalPreload` hooks
-      allowed returning `format` from either `resolve` or `load` hooks.
-  - version:
-=======
->>>>>>> 8a2d13a7
     - v15.3.0
     - v14.17.0
     - v12.22.0
@@ -126,18 +105,11 @@
 
 Node.js has two module systems: [CommonJS][] modules and ECMAScript modules.
 
-<<<<<<< HEAD
-Authors can tell Node.js to use the ECMAScript modules loader
-via the `.mjs` file extension, the `package.json` [`"type"`][] field, or the
-[`--input-type`][] flag. Outside of those cases, Node.js will use the CommonJS
-module loader. See [Determining module system][] for more details.
-=======
 Authors can tell Node.js to use the ECMAScript modules loader via the `.mjs`
 file extension, the `package.json` [`"type"`][] field, the [`--input-type`][]
 flag, or the [`--experimental-default-type`][] flag. Outside of those cases,
 Node.js will use the CommonJS module loader. See [Determining module system][]
 for more details.
->>>>>>> 8a2d13a7
 
 <!-- Anchors to make sure old links find a target -->
 
@@ -262,25 +234,14 @@
 import fs from 'node:fs/promises';
 ```
 
-<<<<<<< HEAD
-## Import assertions
-=======
 <a id="import-assertions"></a>
 
 ## Import attributes
->>>>>>> 8a2d13a7
 
 <!-- YAML
 added:
   - v17.1.0
   - v16.14.0
-<<<<<<< HEAD
--->
-
-> Stability: 1 - Experimental
-
-The [Import Assertions proposal][] adds an inline syntax for module import
-=======
 changes:
   - version: v18.19.0
     pr-url: https://github.com/nodejs/node/pull/50140
@@ -295,7 +256,6 @@
 > this version of Node.js.
 
 The [Import Attributes proposal][] adds an inline syntax for module import
->>>>>>> 8a2d13a7
 statements to pass on more information alongside the module specifier.
 
 ```js
@@ -305,17 +265,10 @@
   await import('./bar.json', { assert: { type: 'json' } });
 ```
 
-<<<<<<< HEAD
-Node.js supports the following `type` values, for which the assertion is
-mandatory:
-
-| Assertion `type` | Needed for       |
-=======
 Node.js supports the following `type` values, for which the attribute is
 mandatory:
 
 | Attribute `type` | Needed for       |
->>>>>>> 8a2d13a7
 | ---------------- | ---------------- |
 | `'json'`         | [JSON modules][] |
 
@@ -380,21 +333,13 @@
 const buffer = readFileSync(new URL('./data.proto', import.meta.url));
 ```
 
-<<<<<<< HEAD
-### `import.meta.resolve(specifier[, parent])`
-
-<!--
-=======
 ### `import.meta.resolve(specifier)`
 
 <!-- YAML
->>>>>>> 8a2d13a7
 added:
   - v13.9.0
   - v12.16.2
 changes:
-<<<<<<< HEAD
-=======
   - version: v18.19.0
     pr-url: https://github.com/nodejs/node/pull/49028
     description: Unflag `import.meta.resolve``, with `parentURL` parameter still
@@ -406,7 +351,6 @@
   - version: v18.19.0
     pr-url: https://github.com/nodejs/node/pull/44710
     description: This API now returns a string synchronously instead of a Promise.
->>>>>>> 8a2d13a7
   - version:
       - v16.2.0
       - v14.18.0
@@ -416,25 +360,13 @@
 
 > Stability: 1.2 - Release candidate
 
-<<<<<<< HEAD
-* `specifier` {string} The module specifier to resolve relative to `parent`.
-* `parent` {string|URL} The absolute parent module URL to resolve from. If none
-  is specified, the value of `import.meta.url` is used as the default.
-* Returns: {Promise}
-=======
 * `specifier` {string} The module specifier to resolve relative to the
   current module.
 * Returns: {string} The absolute URL string that the specifier would resolve to.
->>>>>>> 8a2d13a7
 
 [`import.meta.resolve`][] is a module-relative resolution function scoped to
 each module, returning the URL string.
 
-<<<<<<< HEAD
-<!-- eslint-skip -->
-
-=======
->>>>>>> 8a2d13a7
 ```js
 const dependencyAsset = import.meta.resolve('component-lib/asset.css');
 // file:///app/node_modules/component-lib/asset.css
@@ -445,13 +377,6 @@
 All features of the Node.js module resolution are supported. Dependency
 resolutions are subject to the permitted exports resolutions within the package.
 
-<<<<<<< HEAD
-<!-- eslint-skip -->
-
-```js
-await import.meta.resolve('./dep', import.meta.url);
-```
-=======
 **Caveats**:
 
 * This can result in synchronous file-system operations, which
@@ -463,7 +388,6 @@
 
 When using the `--experimental-import-meta-resolve` flag, that function accepts
 a second argument:
->>>>>>> 8a2d13a7
 
 * `parent` {string|URL} An optional absolute parent module URL to resolve from.
   **Default:** `import.meta.url`
@@ -634,11 +558,7 @@
 import packageConfig from './package.json' assert { type: 'json' };
 ```
 
-<<<<<<< HEAD
-The `assert { type: 'json' }` syntax is mandatory; see [Import Assertions][].
-=======
 The `assert { type: 'json' }` syntax is mandatory; see [Import Attributes][].
->>>>>>> 8a2d13a7
 
 The imported JSON only exposes a `default` export. There is no support for named
 exports. A cache entry is created in the CommonJS cache to avoid duplication.
@@ -703,7 +623,6 @@
 
 If a top level `await` expression never resolves, the `node` process will exit
 with a `13` [status code][].
-<<<<<<< HEAD
 
 ```js
 import { spawn } from 'node:child_process';
@@ -788,599 +707,6 @@
 
 ## Loaders
 
-<!-- YAML
-added: v8.8.0
-changes:
-  - version:
-    - v18.6.0
-    pr-url: https://github.com/nodejs/node/pull/42623
-    description: Add support for chaining loaders.
-  - version: v16.12.0
-    pr-url: https://github.com/nodejs/node/pull/37468
-    description: Removed `getFormat`, `getSource`, `transformSource`, and
-                 `globalPreload`; added `load` hook and `getGlobalPreload` hook.
--->
-
-> Stability: 1 - Experimental
-
-> This API is currently being redesigned and will still change.
-
-<!-- type=misc -->
-
-To customize the default module resolution, loader hooks can optionally be
-provided via a `--experimental-loader ./loader-name.mjs` argument to Node.js.
-
-When hooks are used they apply to the entry point and all `import` calls. They
-won't apply to `require` calls; those still follow [CommonJS][] rules.
-
-Loaders follow the pattern of `--require`:
-
-```console
-node \
-  --experimental-loader unpkg \
-  --experimental-loader http-to-https \
-  --experimental-loader cache-buster
-```
-
-These are called in the following sequence: `cache-buster` calls
-`http-to-https` which calls `unpkg`.
-
-### Hooks
-
-Hooks are part of a chain, even if that chain consists of only one custom
-(user-provided) hook and the default hook, which is always present. Hook
-functions nest: each one must always return a plain object, and chaining happens
-as a result of each function calling `next<hookName>()`, which is a reference
-to the subsequent loader’s hook.
-
-A hook that returns a value lacking a required property triggers an exception.
-A hook that returns without calling `next<hookName>()` _and_ without returning
-`shortCircuit: true` also triggers an exception. These errors are to help
-prevent unintentional breaks in the chain.
-
-#### `resolve(specifier, context, nextResolve)`
-
-<!-- YAML
-changes:
-  - version: v18.6.0
-    pr-url: https://github.com/nodejs/node/pull/42623
-    description: Add support for chaining resolve hooks. Each hook must either
-      call `nextResolve()` or include a `shortCircuit` property set to `true`
-      in its return.
-  - version:
-    - v17.1.0
-    - v16.14.0
-    pr-url: https://github.com/nodejs/node/pull/40250
-    description: Add support for import assertions.
--->
-
-> The loaders API is being redesigned. This hook may disappear or its
-> signature may change. Do not rely on the API described below.
-
-* `specifier` {string}
-* `context` {Object}
-  * `conditions` {string\[]} Export conditions of the relevant `package.json`
-  * `importAssertions` {Object}
-  * `parentURL` {string|undefined} The module importing this one, or undefined
-    if this is the Node.js entry point
-* `nextResolve` {Function} The subsequent `resolve` hook in the chain, or the
-  Node.js default `resolve` hook after the last user-supplied `resolve` hook
-  * `specifier` {string}
-  * `context` {Object}
-* Returns: {Object}
-  * `format` {string|null|undefined} A hint to the load hook (it might be
-    ignored)
-    `'builtin' | 'commonjs' | 'json' | 'module' | 'wasm'`
-  * `shortCircuit` {undefined|boolean} A signal that this hook intends to
-    terminate the chain of `resolve` hooks. **Default:** `false`
-  * `url` {string} The absolute URL to which this input resolves
-
-The `resolve` hook chain is responsible for resolving file URL for a given
-module specifier and parent URL, and optionally its format (such as `'module'`)
-as a hint to the `load` hook. If a format is specified, the `load` hook is
-ultimately responsible for providing the final `format` value (and it is free to
-ignore the hint provided by `resolve`); if `resolve` provides a `format`, a
-custom `load` hook is required even if only to pass the value to the Node.js
-default `load` hook.
-
-The module specifier is the string in an `import` statement or
-`import()` expression.
-
-The parent URL is the URL of the module that imported this one, or `undefined`
-if this is the main entry point for the application.
-
-The `conditions` property in `context` is an array of conditions for
-[package exports conditions][Conditional Exports] that apply to this resolution
-request. They can be used for looking up conditional mappings elsewhere or to
-modify the list when calling the default resolution logic.
-
-The current [package exports conditions][Conditional Exports] are always in
-the `context.conditions` array passed into the hook. To guarantee _default
-Node.js module specifier resolution behavior_ when calling `defaultResolve`, the
-`context.conditions` array passed to it _must_ include _all_ elements of the
-`context.conditions` array originally passed into the `resolve` hook.
-
-```js
-export async function resolve(specifier, context, nextResolve) {
-  const { parentURL = null } = context;
-
-  if (Math.random() > 0.5) { // Some condition.
-    // For some or all specifiers, do some custom logic for resolving.
-    // Always return an object of the form {url: <string>}.
-    return {
-      shortCircuit: true,
-      url: parentURL ?
-        new URL(specifier, parentURL).href :
-        new URL(specifier).href,
-    };
-  }
-
-  if (Math.random() < 0.5) { // Another condition.
-    // When calling `defaultResolve`, the arguments can be modified. In this
-    // case it's adding another value for matching conditional exports.
-    return nextResolve(specifier, {
-      ...context,
-      conditions: [...context.conditions, 'another-condition'],
-    });
-  }
-
-  // Defer to the next hook in the chain, which would be the
-  // Node.js default resolve if this is the last user-specified loader.
-  return nextResolve(specifier);
-}
-```
-
-#### `load(url, context, nextLoad)`
-
-<!-- YAML
-changes:
-  - version: v18.6.0
-    pr-url: https://github.com/nodejs/node/pull/42623
-    description: Add support for chaining load hooks. Each hook must either
-      call `nextLoad()` or include a `shortCircuit` property set to `true` in
-      its return.
--->
-
-> The loaders API is being redesigned. This hook may disappear or its
-> signature may change. Do not rely on the API described below.
-
-> In a previous version of this API, this was split across 3 separate, now
-> deprecated, hooks (`getFormat`, `getSource`, and `transformSource`).
-
-* `url` {string} The URL returned by the `resolve` chain
-* `context` {Object}
-  * `conditions` {string\[]} Export conditions of the relevant `package.json`
-  * `format` {string|null|undefined} The format optionally supplied by the
-    `resolve` hook chain
-  * `importAssertions` {Object}
-* `nextLoad` {Function} The subsequent `load` hook in the chain, or the
-  Node.js default `load` hook after the last user-supplied `load` hook
-  * `specifier` {string}
-  * `context` {Object}
-* Returns: {Object}
-  * `format` {string}
-  * `shortCircuit` {undefined|boolean} A signal that this hook intends to
-    terminate the chain of `resolve` hooks. **Default:** `false`
-  * `source` {string|ArrayBuffer|TypedArray} The source for Node.js to evaluate
-
-The `load` hook provides a way to define a custom method of determining how
-a URL should be interpreted, retrieved, and parsed. It is also in charge of
-validating the import assertion.
-
-The final value of `format` must be one of the following:
-
-| `format`     | Description                    | Acceptable types for `source` returned by `load`      |
-| ------------ | ------------------------------ | ----------------------------------------------------- |
-| `'builtin'`  | Load a Node.js builtin module  | Not applicable                                        |
-| `'commonjs'` | Load a Node.js CommonJS module | Not applicable                                        |
-| `'json'`     | Load a JSON file               | { [`string`][], [`ArrayBuffer`][], [`TypedArray`][] } |
-| `'module'`   | Load an ES module              | { [`string`][], [`ArrayBuffer`][], [`TypedArray`][] } |
-| `'wasm'`     | Load a WebAssembly module      | { [`ArrayBuffer`][], [`TypedArray`][] }               |
-
-The value of `source` is ignored for type `'builtin'` because currently it is
-not possible to replace the value of a Node.js builtin (core) module. The value
-of `source` is ignored for type `'commonjs'` because the CommonJS module loader
-does not provide a mechanism for the ES module loader to override the
-[CommonJS module return value](#commonjs-namespaces). This limitation might be
-overcome in the future.
-
-> **Caveat**: The ESM `load` hook and namespaced exports from CommonJS modules
-> are incompatible. Attempting to use them together will result in an empty
-> object from the import. This may be addressed in the future.
-
-> These types all correspond to classes defined in ECMAScript.
-
-* The specific [`ArrayBuffer`][] object is a [`SharedArrayBuffer`][].
-* The specific [`TypedArray`][] object is a [`Uint8Array`][].
-
-If the source value of a text-based format (i.e., `'json'`, `'module'`)
-is not a string, it is converted to a string using [`util.TextDecoder`][].
-
-The `load` hook provides a way to define a custom method for retrieving the
-source code of an ES module specifier. This would allow a loader to potentially
-avoid reading files from disk. It could also be used to map an unrecognized
-format to a supported one, for example `yaml` to `module`.
-
-```js
-export async function load(url, context, nextLoad) {
-  const { format } = context;
-
-  if (Math.random() > 0.5) { // Some condition
-    /*
-      For some or all URLs, do some custom logic for retrieving the source.
-      Always return an object of the form {
-        format: <string>,
-        source: <string|buffer>,
-      }.
-    */
-    return {
-      format,
-      shortCircuit: true,
-      source: '...',
-    };
-  }
-
-  // Defer to the next hook in the chain.
-  return nextLoad(url);
-}
-```
-
-In a more advanced scenario, this can also be used to transform an unsupported
-source to a supported one (see [Examples](#examples) below).
-
-#### `globalPreload()`
-
-<!-- YAML
-changes:
-  - version: v18.6.0
-    pr-url: https://github.com/nodejs/node/pull/42623
-    description: Add support for chaining globalPreload hooks.
--->
-
-> The loaders API is being redesigned. This hook may disappear or its
-> signature may change. Do not rely on the API described below.
-
-> In a previous version of this API, this hook was named
-> `getGlobalPreloadCode`.
-
-* `context` {Object} Information to assist the preload code
-  * `port` {MessagePort}
-* Returns: {string} Code to run before application startup
-
-Sometimes it might be necessary to run some code inside of the same global
-scope that the application runs in. This hook allows the return of a string
-that is run as a sloppy-mode script on startup.
-
-Similar to how CommonJS wrappers work, the code runs in an implicit function
-scope. The only argument is a `require`-like function that can be used to load
-builtins like "fs": `getBuiltin(request: string)`.
-
-If the code needs more advanced `require` features, it has to construct
-its own `require` using  `module.createRequire()`.
-
-```js
-export function globalPreload(context) {
-  return `\
-globalThis.someInjectedProperty = 42;
-console.log('I just set some globals!');
-
-const { createRequire } = getBuiltin('module');
-const { cwd } = getBuiltin('process');
-
-const require = createRequire(cwd() + '/<preload>');
-// [...]
-`;
-}
-```
-
-In order to allow communication between the application and the loader, another
-argument is provided to the preload code: `port`. This is available as a
-parameter to the loader hook and inside of the source text returned by the hook.
-Some care must be taken in order to properly call [`port.ref()`][] and
-[`port.unref()`][] to prevent a process from being in a state where it won't
-close normally.
-
-```js
-/**
- * This example has the application context send a message to the loader
- * and sends the message back to the application context
- */
-export function globalPreload({ port }) {
-  port.onmessage = (evt) => {
-    port.postMessage(evt.data);
-  };
-  return `\
-    port.postMessage('console.log("I went to the Loader and back");');
-    port.onmessage = (evt) => {
-      eval(evt.data);
-    };
-  `;
-}
-```
-
-### Examples
-
-The various loader hooks can be used together to accomplish wide-ranging
-customizations of the Node.js code loading and evaluation behaviors.
-
-#### HTTPS loader
-
-In current Node.js, specifiers starting with `https://` are experimental (see
-[HTTPS and HTTP imports][]).
-
-The loader below registers hooks to enable rudimentary support for such
-specifiers. While this may seem like a significant improvement to Node.js core
-functionality, there are substantial downsides to actually using this loader:
-performance is much slower than loading files from disk, there is no caching,
-and there is no security.
-
-```js
-// https-loader.mjs
-import { get } from 'node:https';
-
-export function resolve(specifier, context, nextResolve) {
-  const { parentURL = null } = context;
-
-  // Normally Node.js would error on specifiers starting with 'https://', so
-  // this hook intercepts them and converts them into absolute URLs to be
-  // passed along to the later hooks below.
-  if (specifier.startsWith('https://')) {
-    return {
-      shortCircuit: true,
-      url: specifier,
-    };
-  } else if (parentURL && parentURL.startsWith('https://')) {
-    return {
-      shortCircuit: true,
-      url: new URL(specifier, parentURL).href,
-    };
-  }
-
-  // Let Node.js handle all other specifiers.
-  return nextResolve(specifier);
-}
-
-export function load(url, context, nextLoad) {
-  // For JavaScript to be loaded over the network, we need to fetch and
-  // return it.
-  if (url.startsWith('https://')) {
-    return new Promise((resolve, reject) => {
-      get(url, (res) => {
-        let data = '';
-        res.on('data', (chunk) => data += chunk);
-        res.on('end', () => resolve({
-          // This example assumes all network-provided JavaScript is ES module
-          // code.
-          format: 'module',
-          shortCircuit: true,
-          source: data,
-        }));
-      }).on('error', (err) => reject(err));
-    });
-  }
-
-  // Let Node.js handle all other URLs.
-  return nextLoad(url);
-}
-```
-
-```js
-// main.mjs
-import { VERSION } from 'https://coffeescript.org/browser-compiler-modern/coffeescript.js';
-
-console.log(VERSION);
-```
-
-With the preceding loader, running
-`node --experimental-loader ./https-loader.mjs ./main.mjs`
-prints the current version of CoffeeScript per the module at the URL in
-`main.mjs`.
-
-#### Transpiler loader
-
-Sources that are in formats Node.js doesn't understand can be converted into
-JavaScript using the [`load` hook][load hook]. Before that hook gets called,
-however, a [`resolve` hook][resolve hook] needs to tell Node.js not to
-throw an error on unknown file types.
-
-This is less performant than transpiling source files before running
-Node.js; a transpiler loader should only be used for development and testing
-purposes.
-
-```js
-// coffeescript-loader.mjs
-import { readFile } from 'node:fs/promises';
-import { dirname, extname, resolve as resolvePath } from 'node:path';
-import { cwd } from 'node:process';
-import { fileURLToPath, pathToFileURL } from 'node:url';
-import CoffeeScript from 'coffeescript';
-
-const baseURL = pathToFileURL(`${cwd()}/`).href;
-
-// CoffeeScript files end in .coffee, .litcoffee, or .coffee.md.
-const extensionsRegex = /\.coffee$|\.litcoffee$|\.coffee\.md$/;
-
-export async function resolve(specifier, context, nextResolve) {
-  if (extensionsRegex.test(specifier)) {
-    const { parentURL = baseURL } = context;
-
-    // Node.js normally errors on unknown file extensions, so return a URL for
-    // specifiers ending in the CoffeeScript file extensions.
-    return {
-      shortCircuit: true,
-      url: new URL(specifier, parentURL).href,
-    };
-  }
-
-  // Let Node.js handle all other specifiers.
-  return nextResolve(specifier);
-}
-
-export async function load(url, context, nextLoad) {
-  if (extensionsRegex.test(url)) {
-    // Now that we patched resolve to let CoffeeScript URLs through, we need to
-    // tell Node.js what format such URLs should be interpreted as. Because
-    // CoffeeScript transpiles into JavaScript, it should be one of the two
-    // JavaScript formats: 'commonjs' or 'module'.
-
-    // CoffeeScript files can be either CommonJS or ES modules, so we want any
-    // CoffeeScript file to be treated by Node.js the same as a .js file at the
-    // same location. To determine how Node.js would interpret an arbitrary .js
-    // file, search up the file system for the nearest parent package.json file
-    // and read its "type" field.
-    const format = await getPackageType(url);
-    // When a hook returns a format of 'commonjs', `source` is be ignored.
-    // To handle CommonJS files, a handler needs to be registered with
-    // `require.extensions` in order to process the files with the CommonJS
-    // loader. Avoiding the need for a separate CommonJS handler is a future
-    // enhancement planned for ES module loaders.
-    if (format === 'commonjs') {
-      return {
-        format,
-        shortCircuit: true,
-      };
-    }
-
-    const { source: rawSource } = await nextLoad(url, { ...context, format });
-    // This hook converts CoffeeScript source code into JavaScript source code
-    // for all imported CoffeeScript files.
-    const transformedSource = coffeeCompile(rawSource.toString(), url);
-
-    return {
-      format,
-      shortCircuit: true,
-      source: transformedSource,
-    };
-  }
-
-  // Let Node.js handle all other URLs.
-  return nextLoad(url);
-}
-
-async function getPackageType(url) {
-  // `url` is only a file path during the first iteration when passed the
-  // resolved url from the load() hook
-  // an actual file path from load() will contain a file extension as it's
-  // required by the spec
-  // this simple truthy check for whether `url` contains a file extension will
-  // work for most projects but does not cover some edge-cases (such as
-  // extensionless files or a url ending in a trailing space)
-  const isFilePath = !!extname(url);
-  // If it is a file path, get the directory it's in
-  const dir = isFilePath ?
-    dirname(fileURLToPath(url)) :
-    url;
-  // Compose a file path to a package.json in the same directory,
-  // which may or may not exist
-  const packagePath = resolvePath(dir, 'package.json');
-  // Try to read the possibly nonexistent package.json
-  const type = await readFile(packagePath, { encoding: 'utf8' })
-    .then((filestring) => JSON.parse(filestring).type)
-    .catch((err) => {
-      if (err?.code !== 'ENOENT') console.error(err);
-    });
-  // Ff package.json existed and contained a `type` field with a value, voila
-  if (type) return type;
-  // Otherwise, (if not at the root) continue checking the next directory up
-  // If at the root, stop and return false
-  return dir.length > 1 && getPackageType(resolvePath(dir, '..'));
-}
-```
-
-```coffee
-# main.coffee
-import { scream } from './scream.coffee'
-console.log scream 'hello, world'
-
-import { version } from 'node:process'
-console.log "Brought to you by Node.js version #{version}"
-```
-=======
-
-```js
-import { spawn } from 'node:child_process';
-import { execPath } from 'node:process';
-
-spawn(execPath, [
-  '--input-type=module',
-  '--eval',
-  // Never-resolving Promise:
-  'await new Promise(() => {})',
-]).once('exit', (code) => {
-  console.log(code); // Logs `13`
-});
-```
-
-## HTTPS and HTTP imports
-
-> Stability: 1 - Experimental
-
-Importing network based modules using `https:` and `http:` is supported under
-the `--experimental-network-imports` flag. This allows web browser-like imports
-to work in Node.js with a few differences due to application stability and
-security concerns that are different when running in a privileged environment
-instead of a browser sandbox.
-
-### Imports are limited to HTTP/1
-
-Automatic protocol negotiation for HTTP/2 and HTTP/3 is not yet supported.
-
-### HTTP is limited to loopback addresses
-
-`http:` is vulnerable to man-in-the-middle attacks and is not allowed to be
-used for addresses outside of the IPv4 address `127.0.0.0/8` (`127.0.0.1` to
-`127.255.255.255`) and the IPv6 address `::1`. Support for `http:` is intended
-to be used for local development.
-
-### Authentication is never sent to the destination server.
-
-`Authorization`, `Cookie`, and `Proxy-Authorization` headers are not sent to the
-server. Avoid including user info in parts of imported URLs. A security model
-for safely using these on the server is being worked on.
-
-### CORS is never checked on the destination server
-
-CORS is designed to allow a server to limit the consumers of an API to a
-specific set of hosts. This is not supported as it does not make sense for a
-server-based implementation.
-
-### Cannot load non-network dependencies
-
-These modules cannot access other modules that are not over `http:` or `https:`.
-To still access local modules while avoiding the security concern, pass in
-references to the local dependencies:
-
-```mjs
-// file.mjs
-import worker_threads from 'node:worker_threads';
-import { configure, resize } from 'https://example.com/imagelib.mjs';
-configure({ worker_threads });
-```
-
-```mjs
-// https://example.com/imagelib.mjs
-let worker_threads;
-export function configure(opts) {
-  worker_threads = opts.worker_threads;
-}
-export function resize(img, size) {
-  // Perform resizing in worker_thread to avoid main thread blocking
-}
-```
-
-### Network-based loading is not enabled by default
-
-For now, the `--experimental-network-imports` flag is required to enable loading
-resources over `http:` or `https:`. In the future, a different mechanism will be
-used to enforce this. Opt-in is required to prevent transitive dependencies
-inadvertently using potentially mutable state that could affect reliability
-of Node.js applications.
-
-<i id="esm_experimental_loaders"></i>
->>>>>>> 8a2d13a7
-
-## Loaders
-
 The former Loaders documentation is now at
 [Modules: Customization hooks][Module customization hooks].
 
@@ -1395,11 +721,8 @@
 * No default extensions
 * No folder mains
 * Bare specifier package resolution lookup through node\_modules
-<<<<<<< HEAD
-=======
 * Does not fail on unknown extensions or protocols
 * Can optionally provide a hint of the format to the loading phase
->>>>>>> 8a2d13a7
 
 The default loader has the following properties
 
@@ -1432,11 +755,7 @@
 which will throw during the load phase.
 
 The algorithm to determine the module format of a resolved URL is
-<<<<<<< HEAD
-provided by **ESM\_FORMAT**, which returns the unique module
-=======
 provided by **ESM\_FILE\_FORMAT**, which returns the unique module
->>>>>>> 8a2d13a7
 format for any file. The _"module"_ format is returned for an ECMAScript
 Module, while the _"commonjs"_ format is used to indicate loading through the
 legacy CommonJS loader. Additional formats such as _"addon"_ can be extended in
@@ -1497,11 +816,7 @@
 > 8. Otherwise,
 >    1. Set _format_ the module format of the content type associated with the
 >       URL _resolved_.
-<<<<<<< HEAD
-> 9. Load _resolved_ as module format, _format_.
-=======
 > 9. Return _format_ and _resolved_ to the loading phase
->>>>>>> 8a2d13a7
 
 **PACKAGE\_RESOLVE**(_packageSpecifier_, _parentURL_)
 
@@ -1704,13 +1019,6 @@
 > 5. Let _packageURL_ be the result of **LOOKUP\_PACKAGE\_SCOPE**(_url_).
 > 6. Let _pjson_ be the result of **READ\_PACKAGE\_JSON**(_packageURL_).
 > 7. If _pjson?.type_ exists and is _"module"_, then
-<<<<<<< HEAD
->    1. If _url_ ends in _".js"_, then
->       1. Return _"module"_.
->    2. Throw an _Unsupported File Extension_ error.
-> 8. Otherwise,
->    1. Throw an _Unsupported File Extension_ error.
-=======
 >    1. If _url_ ends in _".js"_ or has no file extension, then
 >       1. If `--experimental-wasm-modules` is enabled and the file at _url_
 >          contains the header for a WebAssembly module, then
@@ -1720,7 +1028,6 @@
 >    2. Return **undefined**.
 > 8. Otherwise,
 >    1. Return **undefined**.
->>>>>>> 8a2d13a7
 
 **LOOKUP\_PACKAGE\_SCOPE**(_url_)
 
@@ -1748,13 +1055,8 @@
 > Stability: 1 - Experimental
 
 > Do not rely on this flag. We plan to remove it once the
-<<<<<<< HEAD
-> [Loaders API][] has advanced to the point that equivalent functionality can
-> be achieved via custom loaders.
-=======
 > [Module customization hooks][] have advanced to the point that equivalent
 > functionality can be achieved via custom hooks.
->>>>>>> 8a2d13a7
 
 The current specifier resolution does not support all default behavior of
 the CommonJS loader. One of the behavior differences is automatic resolution
@@ -1781,73 +1083,35 @@
 [6.1.7 Array Index]: https://tc39.es/ecma262/#integer-index
 [Addons]: addons.md
 [CommonJS]: modules.md
-<<<<<<< HEAD
-[Conditional exports]: packages.md#conditional-exports
-=======
->>>>>>> 8a2d13a7
 [Core modules]: modules.md#core-modules
 [Determining module system]: packages.md#determining-module-system
 [Dynamic `import()`]: https://developer.mozilla.org/en-US/docs/Web/JavaScript/Reference/Operators/import
 [ES Module Integration Proposal for WebAssembly]: https://github.com/webassembly/esm-integration
-<<<<<<< HEAD
-[HTTPS and HTTP imports]: #https-and-http-imports
-[Import Assertions]: #import-assertions
-[Import Assertions proposal]: https://github.com/tc39/proposal-import-assertions
-[JSON modules]: #json-modules
-[Loaders API]: #loaders
-[Node.js Module Resolution Algorithm]: #resolver-algorithm-specification
-=======
 [Import Attributes]: #import-attributes
 [Import Attributes proposal]: https://github.com/tc39/proposal-import-attributes
 [JSON modules]: #json-modules
 [Module customization hooks]: module.md#customization-hooks
 [Node.js Module Resolution And Loading Algorithm]: #resolution-algorithm-specification
->>>>>>> 8a2d13a7
 [Terminology]: #terminology
 [URL]: https://url.spec.whatwg.org/
 [`"exports"`]: packages.md#exports
 [`"type"`]: packages.md#type
-<<<<<<< HEAD
-[`--input-type`]: cli.md#--input-typetype
-[`ArrayBuffer`]: https://developer.mozilla.org/en-US/docs/Web/JavaScript/Reference/Global_Objects/ArrayBuffer
-[`SharedArrayBuffer`]: https://developer.mozilla.org/en-US/docs/Web/JavaScript/Reference/Global_Objects/SharedArrayBuffer
-[`TypedArray`]: https://developer.mozilla.org/en-US/docs/Web/JavaScript/Reference/Global_Objects/TypedArray
-[`Uint8Array`]: https://developer.mozilla.org/en-US/docs/Web/JavaScript/Reference/Global_Objects/Uint8Array
-[`data:` URLs]: https://developer.mozilla.org/en-US/docs/Web/HTTP/Basics_of_HTTP/Data_URIs
-[`export`]: https://developer.mozilla.org/en-US/docs/Web/JavaScript/Reference/Statements/export
-[`import()`]: #import-expressions
-[`import.meta.resolve`]: #importmetaresolvespecifier-parent
-=======
 [`--experimental-default-type`]: cli.md#--experimental-default-typetype
 [`--input-type`]: cli.md#--input-typetype
 [`data:` URLs]: https://developer.mozilla.org/en-US/docs/Web/HTTP/Basics_of_HTTP/Data_URIs
 [`export`]: https://developer.mozilla.org/en-US/docs/Web/JavaScript/Reference/Statements/export
 [`import()`]: #import-expressions
 [`import.meta.resolve`]: https://developer.mozilla.org/en-US/docs/Web/JavaScript/Reference/Operators/import.meta/resolve
->>>>>>> 8a2d13a7
 [`import.meta.url`]: #importmetaurl
 [`import`]: https://developer.mozilla.org/en-US/docs/Web/JavaScript/Reference/Statements/import
 [`module.createRequire()`]: module.md#modulecreaterequirefilename
 [`module.syncBuiltinESMExports()`]: module.md#modulesyncbuiltinesmexports
 [`package.json`]: packages.md#nodejs-packagejson-field-definitions
-<<<<<<< HEAD
-[`port.ref()`]: https://nodejs.org/dist/latest-v17.x/docs/api/worker_threads.html#portref
-[`port.unref()`]: https://nodejs.org/dist/latest-v17.x/docs/api/worker_threads.html#portunref
-[`process.dlopen`]: process.md#processdlopenmodule-filename-flags
-[`string`]: https://developer.mozilla.org/en-US/docs/Web/JavaScript/Reference/Global_Objects/String
-[`util.TextDecoder`]: util.md#class-utiltextdecoder
-[cjs-module-lexer]: https://github.com/nodejs/cjs-module-lexer/tree/1.2.2
-[custom https loader]: #https-loader
-[load hook]: #loadurl-context-nextload
-[percent-encoded]: url.md#percent-encoding-in-urls
-[resolve hook]: #resolvespecifier-context-nextresolve
-=======
 [`process.dlopen`]: process.md#processdlopenmodule-filename-flags
 [cjs-module-lexer]: https://github.com/nodejs/cjs-module-lexer/tree/1.2.2
 [custom https loader]: module.md#import-from-https
 [import.meta.resolve]: #importmetaresolvespecifier
 [percent-encoded]: url.md#percent-encoding-in-urls
->>>>>>> 8a2d13a7
 [special scheme]: https://url.spec.whatwg.org/#special-scheme
 [status code]: process.md#exit-codes
 [the official standard format]: https://tc39.github.io/ecma262/#sec-modules
