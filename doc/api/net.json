{
  "type": "module",
  "source": "doc/api/net.md",
  "modules": [
    {
      "textRaw": "Net",
      "name": "net",
      "introduced_in": "v0.10.0",
<<<<<<< HEAD
      "desc": "<!--lint disable maximum-line-length-->\n<blockquote>\n<p>Stability: 2 - Stable</p>\n</blockquote>\n<p><strong>Source Code:</strong> <a href=\"https://github.com/nodejs/node/blob/v14.18.1/lib/net.js\">lib/net.js</a></p>\n<p>The <code>net</code> module provides an asynchronous network API for creating stream-based\nTCP or <a href=\"#net_ipc_support\">IPC</a> servers (<a href=\"#net_net_createserver_options_connectionlistener\"><code>net.createServer()</code></a>) and clients\n(<a href=\"#net_net_createconnection\"><code>net.createConnection()</code></a>).</p>\n<p>It can be accessed using:</p>\n<pre><code class=\"language-js\">const net = require('net');\n</code></pre>",
=======
      "desc": "<!--lint disable maximum-line-length-->\n<blockquote>\n<p>Stability: 2 - Stable</p>\n</blockquote>\n<p><strong>Source Code:</strong> <a href=\"https://github.com/nodejs/node/blob/v18.17.1/lib/net.js\">lib/net.js</a></p>\n<p>The <code>node:net</code> module provides an asynchronous network API for creating stream-based\nTCP or <a href=\"#ipc-support\">IPC</a> servers (<a href=\"#netcreateserveroptions-connectionlistener\"><code>net.createServer()</code></a>) and clients\n(<a href=\"#netcreateconnection\"><code>net.createConnection()</code></a>).</p>\n<p>It can be accessed using:</p>\n<pre><code class=\"language-js\">const net = require('node:net');\n</code></pre>",
>>>>>>> a8a80be5
      "modules": [
        {
          "textRaw": "IPC support",
          "name": "ipc_support",
          "desc": "<p>The <code>node:net</code> module supports IPC with named pipes on Windows, and Unix domain\nsockets on other operating systems.</p>",
          "modules": [
            {
              "textRaw": "Identifying paths for IPC connections",
              "name": "identifying_paths_for_ipc_connections",
              "desc": "<p><a href=\"#netconnect\"><code>net.connect()</code></a>, <a href=\"#netcreateconnection\"><code>net.createConnection()</code></a>, <a href=\"#serverlisten\"><code>server.listen()</code></a>, and\n<a href=\"#socketconnect\"><code>socket.connect()</code></a> take a <code>path</code> parameter to identify IPC endpoints.</p>\n<p>On Unix, the local domain is also known as the Unix domain. The path is a\nfile system pathname. It gets truncated to an OS-dependent length of\n<code>sizeof(sockaddr_un.sun_path) - 1</code>. Typical values are 107 bytes on Linux and\n103 bytes on macOS. If a Node.js API abstraction creates the Unix domain socket,\nit will unlink the Unix domain socket as well. For example,\n<a href=\"#netcreateserveroptions-connectionlistener\"><code>net.createServer()</code></a> may create a Unix domain socket and\n<a href=\"#serverclosecallback\"><code>server.close()</code></a> will unlink it. But if a user creates the Unix domain\nsocket outside of these abstractions, the user will need to remove it. The same\napplies when a Node.js API creates a Unix domain socket but the program then\ncrashes. In short, a Unix domain socket will be visible in the file system and\nwill persist until unlinked.</p>\n<p>On Windows, the local domain is implemented using a named pipe. The path <em>must</em>\nrefer to an entry in <code>\\\\?\\pipe\\</code> or <code>\\\\.\\pipe\\</code>. Any characters are permitted,\nbut the latter may do some processing of pipe names, such as resolving <code>..</code>\nsequences. Despite how it might look, the pipe namespace is flat. Pipes will\n<em>not persist</em>. They are removed when the last reference to them is closed.\nUnlike Unix domain sockets, Windows will close and remove the pipe when the\nowning process exits.</p>\n<p>JavaScript string escaping requires paths to be specified with extra backslash\nescaping such as:</p>\n<pre><code class=\"language-js\">net.createServer().listen(\n  path.join('\\\\\\\\?\\\\pipe', process.cwd(), 'myctl'));\n</code></pre>",
              "type": "module",
              "displayName": "Identifying paths for IPC connections"
            }
          ],
          "type": "module",
          "displayName": "IPC support"
        }
      ],
      "classes": [
        {
          "textRaw": "Class: `net.BlockList`",
          "type": "class",
          "name": "net.BlockList",
          "meta": {
            "added": [
<<<<<<< HEAD
=======
              "v15.0.0",
>>>>>>> a8a80be5
              "v14.18.0"
            ],
            "changes": []
          },
          "desc": "<p>The <code>BlockList</code> object can be used with some network APIs to specify rules for\ndisabling inbound or outbound access to specific IP addresses, IP ranges, or\nIP subnets.</p>",
          "methods": [
            {
              "textRaw": "`blockList.addAddress(address[, type])`",
              "type": "method",
              "name": "addAddress",
              "meta": {
                "added": [
<<<<<<< HEAD
=======
                  "v15.0.0",
>>>>>>> a8a80be5
                  "v14.18.0"
                ],
                "changes": []
              },
              "signatures": [
                {
                  "params": [
                    {
                      "textRaw": "`address` {string|net.SocketAddress} An IPv4 or IPv6 address.",
                      "name": "address",
                      "type": "string|net.SocketAddress",
                      "desc": "An IPv4 or IPv6 address."
                    },
                    {
                      "textRaw": "`type` {string} Either `'ipv4'` or `'ipv6'`. **Default:** `'ipv4'`.",
                      "name": "type",
                      "type": "string",
                      "default": "`'ipv4'`",
                      "desc": "Either `'ipv4'` or `'ipv6'`."
                    }
                  ]
                }
              ],
              "desc": "<p>Adds a rule to block the given IP address.</p>"
            },
            {
              "textRaw": "`blockList.addRange(start, end[, type])`",
              "type": "method",
              "name": "addRange",
              "meta": {
                "added": [
<<<<<<< HEAD
=======
                  "v15.0.0",
>>>>>>> a8a80be5
                  "v14.18.0"
                ],
                "changes": []
              },
              "signatures": [
                {
                  "params": [
                    {
                      "textRaw": "`start` {string|net.SocketAddress} The starting IPv4 or IPv6 address in the range.",
                      "name": "start",
                      "type": "string|net.SocketAddress",
                      "desc": "The starting IPv4 or IPv6 address in the range."
                    },
                    {
                      "textRaw": "`end` {string|net.SocketAddress} The ending IPv4 or IPv6 address in the range.",
                      "name": "end",
                      "type": "string|net.SocketAddress",
                      "desc": "The ending IPv4 or IPv6 address in the range."
                    },
                    {
                      "textRaw": "`type` {string} Either `'ipv4'` or `'ipv6'`. **Default:** `'ipv4'`.",
                      "name": "type",
                      "type": "string",
                      "default": "`'ipv4'`",
                      "desc": "Either `'ipv4'` or `'ipv6'`."
                    }
                  ]
                }
              ],
              "desc": "<p>Adds a rule to block a range of IP addresses from <code>start</code> (inclusive) to\n<code>end</code> (inclusive).</p>"
            },
            {
              "textRaw": "`blockList.addSubnet(net, prefix[, type])`",
              "type": "method",
              "name": "addSubnet",
              "meta": {
                "added": [
<<<<<<< HEAD
=======
                  "v15.0.0",
>>>>>>> a8a80be5
                  "v14.18.0"
                ],
                "changes": []
              },
              "signatures": [
                {
                  "params": [
                    {
                      "textRaw": "`net` {string|net.SocketAddress} The network IPv4 or IPv6 address.",
                      "name": "net",
                      "type": "string|net.SocketAddress",
                      "desc": "The network IPv4 or IPv6 address."
                    },
                    {
                      "textRaw": "`prefix` {number} The number of CIDR prefix bits. For IPv4, this must be a value between `0` and `32`. For IPv6, this must be between `0` and `128`.",
                      "name": "prefix",
                      "type": "number",
                      "desc": "The number of CIDR prefix bits. For IPv4, this must be a value between `0` and `32`. For IPv6, this must be between `0` and `128`."
                    },
                    {
<<<<<<< HEAD
                      "textRaw": "`type` {string} Either `'ipv4'` or `'ipv6'`. **Default**: `'ipv4'`.",
                      "name": "type",
                      "type": "string",
                      "desc": "Either `'ipv4'` or `'ipv6'`. **Default**: `'ipv4'`."
=======
                      "textRaw": "`type` {string} Either `'ipv4'` or `'ipv6'`. **Default:** `'ipv4'`.",
                      "name": "type",
                      "type": "string",
                      "default": "`'ipv4'`",
                      "desc": "Either `'ipv4'` or `'ipv6'`."
>>>>>>> a8a80be5
                    }
                  ]
                }
              ],
              "desc": "<p>Adds a rule to block a range of IP addresses specified as a subnet mask.</p>"
            },
            {
              "textRaw": "`blockList.check(address[, type])`",
              "type": "method",
              "name": "check",
              "meta": {
                "added": [
<<<<<<< HEAD
=======
                  "v15.0.0",
>>>>>>> a8a80be5
                  "v14.18.0"
                ],
                "changes": []
              },
              "signatures": [
                {
                  "return": {
                    "textRaw": "Returns: {boolean}",
                    "name": "return",
                    "type": "boolean"
                  },
                  "params": [
                    {
                      "textRaw": "`address` {string|net.SocketAddress} The IP address to check",
                      "name": "address",
                      "type": "string|net.SocketAddress",
                      "desc": "The IP address to check"
                    },
                    {
                      "textRaw": "`type` {string} Either `'ipv4'` or `'ipv6'`. **Default:** `'ipv4'`.",
                      "name": "type",
                      "type": "string",
                      "default": "`'ipv4'`",
                      "desc": "Either `'ipv4'` or `'ipv6'`."
                    }
                  ]
                }
              ],
              "desc": "<p>Returns <code>true</code> if the given IP address matches any of the rules added to the\n<code>BlockList</code>.</p>\n<pre><code class=\"language-js\">const blockList = new net.BlockList();\nblockList.addAddress('123.123.123.123');\nblockList.addRange('10.0.0.1', '10.0.0.10');\nblockList.addSubnet('8592:757c:efae:4e45::', 64, 'ipv6');\n\nconsole.log(blockList.check('123.123.123.123'));  // Prints: true\nconsole.log(blockList.check('10.0.0.3'));  // Prints: true\nconsole.log(blockList.check('222.111.111.222'));  // Prints: false\n\n// IPv6 notation for IPv4 addresses works:\nconsole.log(blockList.check('::ffff:7b7b:7b7b', 'ipv6')); // Prints: true\nconsole.log(blockList.check('::ffff:123.123.123.123', 'ipv6')); // Prints: true\n</code></pre>"
            }
          ],
          "properties": [
            {
<<<<<<< HEAD
              "textRaw": "`rules` Type: {string[]}",
              "type": "string[]",
              "name": "Type",
              "meta": {
                "added": [
=======
              "textRaw": "`rules` Type: {string\\[]}",
              "type": "string\\[]",
              "name": "Type",
              "meta": {
                "added": [
                  "v15.0.0",
>>>>>>> a8a80be5
                  "v14.18.0"
                ],
                "changes": []
              },
              "desc": "<p>The list of rules added to the blocklist.</p>"
            }
          ]
        },
        {
          "textRaw": "Class: `net.SocketAddress`",
          "type": "class",
          "name": "net.SocketAddress",
          "meta": {
            "added": [
<<<<<<< HEAD
=======
              "v15.14.0",
>>>>>>> a8a80be5
              "v14.18.0"
            ],
            "changes": []
          },
          "properties": [
            {
              "textRaw": "`address` Type {string}",
              "type": "string",
              "name": "Type",
              "meta": {
                "added": [
<<<<<<< HEAD
=======
                  "v15.14.0",
>>>>>>> a8a80be5
                  "v14.18.0"
                ],
                "changes": []
              },
              "desc": "Either `'ipv4'` or `'ipv6'`."
            },
            {
              "textRaw": "`family` Type {string} Either `'ipv4'` or `'ipv6'`.",
              "type": "string",
              "name": "Type",
              "meta": {
                "added": [
<<<<<<< HEAD
=======
                  "v15.14.0",
>>>>>>> a8a80be5
                  "v14.18.0"
                ],
                "changes": []
              },
              "desc": "Either `'ipv4'` or `'ipv6'`."
            },
            {
              "textRaw": "`flowlabel` Type {number}",
              "type": "number",
              "name": "Type",
              "meta": {
                "added": [
<<<<<<< HEAD
=======
                  "v15.14.0",
>>>>>>> a8a80be5
                  "v14.18.0"
                ],
                "changes": []
              }
            },
            {
              "textRaw": "`port` Type {number}",
              "type": "number",
              "name": "Type",
              "meta": {
                "added": [
<<<<<<< HEAD
=======
                  "v15.14.0",
>>>>>>> a8a80be5
                  "v14.18.0"
                ],
                "changes": []
              }
            }
          ],
          "signatures": [
            {
              "params": [
                {
                  "textRaw": "`options` {Object}",
                  "name": "options",
                  "type": "Object",
                  "options": [
                    {
                      "textRaw": "`address` {string} The network address as either an IPv4 or IPv6 string. **Default**: `'127.0.0.1'` if `family` is `'ipv4'`; `'::'` if `family` is `'ipv6'`.",
                      "name": "address",
                      "type": "string",
                      "desc": "The network address as either an IPv4 or IPv6 string. **Default**: `'127.0.0.1'` if `family` is `'ipv4'`; `'::'` if `family` is `'ipv6'`."
                    },
                    {
<<<<<<< HEAD
                      "textRaw": "`family` {string} One of either `'ipv4'` or 'ipv6'`. **Default**: `'ipv4'`.",
                      "name": "family",
                      "type": "string",
                      "desc": "One of either `'ipv4'` or 'ipv6'`. **Default**: `'ipv4'`."
=======
                      "textRaw": "`family` {string} One of either `'ipv4'` or `'ipv6'`. **Default**: `'ipv4'`.",
                      "name": "family",
                      "type": "string",
                      "desc": "One of either `'ipv4'` or `'ipv6'`. **Default**: `'ipv4'`."
>>>>>>> a8a80be5
                    },
                    {
                      "textRaw": "`flowlabel` {number} An IPv6 flow-label used only if `family` is `'ipv6'`.",
                      "name": "flowlabel",
                      "type": "number",
                      "desc": "An IPv6 flow-label used only if `family` is `'ipv6'`."
                    },
                    {
                      "textRaw": "`port` {number} An IP port.",
                      "name": "port",
                      "type": "number",
                      "desc": "An IP port."
                    }
                  ]
                }
              ]
            }
          ]
        },
        {
          "textRaw": "Class: `net.Server`",
          "type": "class",
          "name": "net.Server",
          "meta": {
            "added": [
              "v0.1.90"
            ],
            "changes": []
          },
          "desc": "<ul>\n<li>Extends: <a href=\"events.html#class-eventemitter\" class=\"type\">&lt;EventEmitter&gt;</a></li>\n</ul>\n<p>This class is used to create a TCP or <a href=\"#ipc-support\">IPC</a> server.</p>",
          "events": [
            {
              "textRaw": "Event: `'close'`",
              "type": "event",
              "name": "close",
              "meta": {
                "added": [
                  "v0.5.0"
                ],
                "changes": []
              },
              "params": [],
              "desc": "<p>Emitted when the server closes. If connections exist, this\nevent is not emitted until all connections are ended.</p>"
            },
            {
              "textRaw": "Event: `'connection'`",
              "type": "event",
              "name": "connection",
              "meta": {
                "added": [
                  "v0.1.90"
                ],
                "changes": []
              },
              "params": [
                {
                  "textRaw": "{net.Socket} The connection object",
                  "type": "net.Socket",
                  "desc": "The connection object"
                }
              ],
              "desc": "<p>Emitted when a new connection is made. <code>socket</code> is an instance of\n<code>net.Socket</code>.</p>"
            },
            {
              "textRaw": "Event: `'error'`",
              "type": "event",
              "name": "error",
              "meta": {
                "added": [
                  "v0.1.90"
                ],
                "changes": []
              },
              "params": [
                {
                  "textRaw": "{Error}",
                  "type": "Error"
                }
              ],
              "desc": "<p>Emitted when an error occurs. Unlike <a href=\"#class-netsocket\"><code>net.Socket</code></a>, the <a href=\"#event-close\"><code>'close'</code></a>\nevent will <strong>not</strong> be emitted directly following this event unless\n<a href=\"#serverclosecallback\"><code>server.close()</code></a> is manually called. See the example in discussion of\n<a href=\"#serverlisten\"><code>server.listen()</code></a>.</p>"
            },
            {
              "textRaw": "Event: `'listening'`",
              "type": "event",
              "name": "listening",
              "meta": {
                "added": [
                  "v0.1.90"
                ],
                "changes": []
              },
              "params": [],
              "desc": "<p>Emitted when the server has been bound after calling <a href=\"#serverlisten\"><code>server.listen()</code></a>.</p>"
            },
            {
              "textRaw": "Event: `'drop'`",
              "type": "event",
              "name": "drop",
              "meta": {
                "added": [
                  "v18.6.0"
                ],
                "changes": []
              },
              "params": [],
              "desc": "<p>When the number of connections reaches the threshold of <code>server.maxConnections</code>,\nthe server will drop new connections and emit <code>'drop'</code> event instead. If it is a\nTCP server, the argument is as follows, otherwise the argument is <code>undefined</code>.</p>\n<ul>\n<li><code>data</code> <a href=\"https://developer.mozilla.org/en-US/docs/Web/JavaScript/Reference/Global_Objects/Object\" class=\"type\">&lt;Object&gt;</a> The argument passed to event listener.\n<ul>\n<li><code>localAddress</code> <a href=\"https://developer.mozilla.org/en-US/docs/Web/JavaScript/Data_structures#String_type\" class=\"type\">&lt;string&gt;</a>  Local address.</li>\n<li><code>localPort</code> <a href=\"https://developer.mozilla.org/en-US/docs/Web/JavaScript/Data_structures#Number_type\" class=\"type\">&lt;number&gt;</a> Local port.</li>\n<li><code>localFamily</code> <a href=\"https://developer.mozilla.org/en-US/docs/Web/JavaScript/Data_structures#String_type\" class=\"type\">&lt;string&gt;</a> Local family.</li>\n<li><code>remoteAddress</code> <a href=\"https://developer.mozilla.org/en-US/docs/Web/JavaScript/Data_structures#String_type\" class=\"type\">&lt;string&gt;</a> Remote address.</li>\n<li><code>remotePort</code> <a href=\"https://developer.mozilla.org/en-US/docs/Web/JavaScript/Data_structures#Number_type\" class=\"type\">&lt;number&gt;</a> Remote port.</li>\n<li><code>remoteFamily</code> <a href=\"https://developer.mozilla.org/en-US/docs/Web/JavaScript/Data_structures#String_type\" class=\"type\">&lt;string&gt;</a> Remote IP family. <code>'IPv4'</code> or <code>'IPv6'</code>.</li>\n</ul>\n</li>\n</ul>"
            }
          ],
          "methods": [
            {
              "textRaw": "`server.address()`",
              "type": "method",
              "name": "address",
              "meta": {
                "added": [
                  "v0.1.90"
                ],
                "changes": [
                  {
                    "version": "v18.4.0",
                    "pr-url": "https://github.com/nodejs/node/pull/43054",
                    "description": "The `family` property now returns a string instead of a number."
                  },
                  {
                    "version": "v18.0.0",
                    "pr-url": "https://github.com/nodejs/node/pull/41431",
                    "description": "The `family` property now returns a number instead of a string."
                  }
                ]
              },
              "signatures": [
                {
                  "return": {
                    "textRaw": "Returns: {Object|string|null}",
                    "name": "return",
                    "type": "Object|string|null"
                  },
                  "params": []
                }
              ],
              "desc": "<p>Returns the bound <code>address</code>, the address <code>family</code> name, and <code>port</code> of the server\nas reported by the operating system if listening on an IP socket\n(useful to find which port was assigned when getting an OS-assigned address):\n<code>{ port: 12346, family: 'IPv4', address: '127.0.0.1' }</code>.</p>\n<p>For a server listening on a pipe or Unix domain socket, the name is returned\nas a string.</p>\n<pre><code class=\"language-js\">const server = net.createServer((socket) => {\n  socket.end('goodbye\\n');\n}).on('error', (err) => {\n  // Handle errors here.\n  throw err;\n});\n\n// Grab an arbitrary unused port.\nserver.listen(() => {\n  console.log('opened server on', server.address());\n});\n</code></pre>\n<p><code>server.address()</code> returns <code>null</code> before the <code>'listening'</code> event has been\nemitted or after calling <code>server.close()</code>.</p>"
            },
            {
              "textRaw": "`server.close([callback])`",
              "type": "method",
              "name": "close",
              "meta": {
                "added": [
                  "v0.1.90"
                ],
                "changes": []
              },
              "signatures": [
                {
                  "return": {
                    "textRaw": "Returns: {net.Server}",
                    "name": "return",
                    "type": "net.Server"
                  },
                  "params": [
                    {
                      "textRaw": "`callback` {Function} Called when the server is closed.",
                      "name": "callback",
                      "type": "Function",
                      "desc": "Called when the server is closed."
                    }
                  ]
                }
              ],
              "desc": "<p>Stops the server from accepting new connections and keeps existing\nconnections. This function is asynchronous, the server is finally closed\nwhen all connections are ended and the server emits a <a href=\"#event-close\"><code>'close'</code></a> event.\nThe optional <code>callback</code> will be called once the <code>'close'</code> event occurs. Unlike\nthat event, it will be called with an <code>Error</code> as its only argument if the server\nwas not open when it was closed.</p>"
            },
            {
              "textRaw": "`server.getConnections(callback)`",
              "type": "method",
              "name": "getConnections",
              "meta": {
                "added": [
                  "v0.9.7"
                ],
                "changes": []
              },
              "signatures": [
                {
                  "return": {
                    "textRaw": "Returns: {net.Server}",
                    "name": "return",
                    "type": "net.Server"
                  },
                  "params": [
                    {
                      "textRaw": "`callback` {Function}",
                      "name": "callback",
                      "type": "Function"
                    }
                  ]
                }
              ],
              "desc": "<p>Asynchronously get the number of concurrent connections on the server. Works\nwhen sockets were sent to forks.</p>\n<p>Callback should take two arguments <code>err</code> and <code>count</code>.</p>"
            },
            {
              "textRaw": "`server.listen()`",
              "type": "method",
              "name": "listen",
              "signatures": [
                {
                  "params": []
                }
              ],
              "desc": "<p>Start a server listening for connections. A <code>net.Server</code> can be a TCP or\nan <a href=\"#ipc-support\">IPC</a> server depending on what it listens to.</p>\n<p>Possible signatures:</p>\n<ul>\n<li><a href=\"#serverlistenhandle-backlog-callback\"><code>server.listen(handle[, backlog][, callback])</code></a></li>\n<li><a href=\"#serverlistenoptions-callback\"><code>server.listen(options[, callback])</code></a></li>\n<li><a href=\"#serverlistenpath-backlog-callback\"><code>server.listen(path[, backlog][, callback])</code></a>\nfor <a href=\"#ipc-support\">IPC</a> servers</li>\n<li><a href=\"#serverlistenport-host-backlog-callback\"><code>server.listen([port[, host[, backlog]]][, callback])</code></a>\nfor TCP servers</li>\n</ul>\n<p>This function is asynchronous. When the server starts listening, the\n<a href=\"#event-listening\"><code>'listening'</code></a> event will be emitted. The last parameter <code>callback</code>\nwill be added as a listener for the <a href=\"#event-listening\"><code>'listening'</code></a> event.</p>\n<p>All <code>listen()</code> methods can take a <code>backlog</code> parameter to specify the maximum\nlength of the queue of pending connections. The actual length will be determined\nby the OS through sysctl settings such as <code>tcp_max_syn_backlog</code> and <code>somaxconn</code>\non Linux. The default value of this parameter is 511 (not 512).</p>\n<p>All <a href=\"#class-netsocket\"><code>net.Socket</code></a> are set to <code>SO_REUSEADDR</code> (see <a href=\"https://man7.org/linux/man-pages/man7/socket.7.html\"><code>socket(7)</code></a> for\ndetails).</p>\n<p>The <code>server.listen()</code> method can be called again if and only if there was an\nerror during the first <code>server.listen()</code> call or <code>server.close()</code> has been\ncalled. Otherwise, an <code>ERR_SERVER_ALREADY_LISTEN</code> error will be thrown.</p>\n<p>One of the most common errors raised when listening is <code>EADDRINUSE</code>.\nThis happens when another server is already listening on the requested\n<code>port</code>/<code>path</code>/<code>handle</code>. One way to handle this would be to retry\nafter a certain amount of time:</p>\n<pre><code class=\"language-js\">server.on('error', (e) => {\n  if (e.code === 'EADDRINUSE') {\n    console.error('Address in use, retrying...');\n    setTimeout(() => {\n      server.close();\n      server.listen(PORT, HOST);\n    }, 1000);\n  }\n});\n</code></pre>",
              "methods": [
                {
                  "textRaw": "`server.listen(handle[, backlog][, callback])`",
                  "type": "method",
                  "name": "listen",
                  "meta": {
                    "added": [
                      "v0.5.10"
                    ],
                    "changes": []
                  },
                  "signatures": [
                    {
                      "return": {
                        "textRaw": "Returns: {net.Server}",
                        "name": "return",
                        "type": "net.Server"
                      },
                      "params": [
                        {
                          "textRaw": "`handle` {Object}",
                          "name": "handle",
                          "type": "Object"
                        },
                        {
                          "textRaw": "`backlog` {number} Common parameter of [`server.listen()`][] functions",
                          "name": "backlog",
                          "type": "number",
                          "desc": "Common parameter of [`server.listen()`][] functions"
                        },
                        {
                          "textRaw": "`callback` {Function}",
                          "name": "callback",
                          "type": "Function"
                        }
                      ]
                    }
                  ],
                  "desc": "<p>Start a server listening for connections on a given <code>handle</code> that has\nalready been bound to a port, a Unix domain socket, or a Windows named pipe.</p>\n<p>The <code>handle</code> object can be either a server, a socket (anything with an\nunderlying <code>_handle</code> member), or an object with an <code>fd</code> member that is a\nvalid file descriptor.</p>\n<p>Listening on a file descriptor is not supported on Windows.</p>"
                },
                {
                  "textRaw": "`server.listen(options[, callback])`",
                  "type": "method",
                  "name": "listen",
                  "meta": {
                    "added": [
                      "v0.11.14"
                    ],
                    "changes": [
                      {
                        "version": "v15.6.0",
                        "pr-url": "https://github.com/nodejs/node/pull/36623",
                        "description": "AbortSignal support was added."
                      },
                      {
                        "version": "v11.4.0",
                        "pr-url": "https://github.com/nodejs/node/pull/23798",
                        "description": "The `ipv6Only` option is supported."
                      }
                    ]
                  },
                  "signatures": [
                    {
                      "return": {
                        "textRaw": "Returns: {net.Server}",
                        "name": "return",
                        "type": "net.Server"
                      },
                      "params": [
                        {
                          "textRaw": "`options` {Object} Required. Supports the following properties:",
                          "name": "options",
                          "type": "Object",
                          "desc": "Required. Supports the following properties:",
                          "options": [
                            {
                              "textRaw": "`port` {number}",
                              "name": "port",
                              "type": "number"
                            },
                            {
                              "textRaw": "`host` {string}",
                              "name": "host",
                              "type": "string"
                            },
                            {
                              "textRaw": "`path` {string} Will be ignored if `port` is specified. See [Identifying paths for IPC connections][].",
                              "name": "path",
                              "type": "string",
                              "desc": "Will be ignored if `port` is specified. See [Identifying paths for IPC connections][]."
                            },
                            {
                              "textRaw": "`backlog` {number} Common parameter of [`server.listen()`][] functions.",
                              "name": "backlog",
                              "type": "number",
                              "desc": "Common parameter of [`server.listen()`][] functions."
                            },
                            {
                              "textRaw": "`exclusive` {boolean} **Default:** `false`",
                              "name": "exclusive",
                              "type": "boolean",
                              "default": "`false`"
                            },
                            {
                              "textRaw": "`readableAll` {boolean} For IPC servers makes the pipe readable for all users. **Default:** `false`.",
                              "name": "readableAll",
                              "type": "boolean",
                              "default": "`false`",
                              "desc": "For IPC servers makes the pipe readable for all users."
                            },
                            {
                              "textRaw": "`writableAll` {boolean} For IPC servers makes the pipe writable for all users. **Default:** `false`.",
                              "name": "writableAll",
                              "type": "boolean",
                              "default": "`false`",
                              "desc": "For IPC servers makes the pipe writable for all users."
                            },
                            {
                              "textRaw": "`ipv6Only` {boolean} For TCP servers, setting `ipv6Only` to `true` will disable dual-stack support, i.e., binding to host `::` won't make `0.0.0.0` be bound. **Default:** `false`.",
                              "name": "ipv6Only",
                              "type": "boolean",
                              "default": "`false`",
                              "desc": "For TCP servers, setting `ipv6Only` to `true` will disable dual-stack support, i.e., binding to host `::` won't make `0.0.0.0` be bound."
                            },
                            {
                              "textRaw": "`signal` {AbortSignal} An AbortSignal that may be used to close a listening server.",
                              "name": "signal",
                              "type": "AbortSignal",
                              "desc": "An AbortSignal that may be used to close a listening server."
                            }
                          ]
                        },
                        {
                          "textRaw": "`callback` {Function} functions.",
                          "name": "callback",
                          "type": "Function",
                          "desc": "functions."
                        }
                      ]
                    }
                  ],
                  "desc": "<p>If <code>port</code> is specified, it behaves the same as\n<a href=\"#serverlistenport-host-backlog-callback\"><code>server.listen([port[, host[, backlog]]][, callback])</code></a>.\nOtherwise, if <code>path</code> is specified, it behaves the same as\n<a href=\"#serverlistenpath-backlog-callback\"><code>server.listen(path[, backlog][, callback])</code></a>.\nIf none of them is specified, an error will be thrown.</p>\n<p>If <code>exclusive</code> is <code>false</code> (default), then cluster workers will use the same\nunderlying handle, allowing connection handling duties to be shared. When\n<code>exclusive</code> is <code>true</code>, the handle is not shared, and attempted port sharing\nresults in an error. An example which listens on an exclusive port is\nshown below.</p>\n<pre><code class=\"language-js\">server.listen({\n  host: 'localhost',\n  port: 80,\n  exclusive: true,\n});\n</code></pre>\n<p>When <code>exclusive</code> is <code>true</code> and the underlying handle is shared, it is\npossible that several workers query a handle with different backlogs.\nIn this case, the first <code>backlog</code> passed to the master process will be used.</p>\n<p>Starting an IPC server as root may cause the server path to be inaccessible for\nunprivileged users. Using <code>readableAll</code> and <code>writableAll</code> will make the server\naccessible for all users.</p>\n<p>If the <code>signal</code> option is enabled, calling <code>.abort()</code> on the corresponding\n<code>AbortController</code> is similar to calling <code>.close()</code> on the server:</p>\n<pre><code class=\"language-js\">const controller = new AbortController();\nserver.listen({\n  host: 'localhost',\n  port: 80,\n  signal: controller.signal,\n});\n// Later, when you want to close the server.\ncontroller.abort();\n</code></pre>"
                },
                {
                  "textRaw": "`server.listen(path[, backlog][, callback])`",
                  "type": "method",
                  "name": "listen",
                  "meta": {
                    "added": [
                      "v0.1.90"
                    ],
                    "changes": []
                  },
                  "signatures": [
                    {
                      "return": {
                        "textRaw": "Returns: {net.Server}",
                        "name": "return",
                        "type": "net.Server"
                      },
                      "params": [
                        {
                          "textRaw": "`path` {string} Path the server should listen to. See [Identifying paths for IPC connections][].",
                          "name": "path",
                          "type": "string",
                          "desc": "Path the server should listen to. See [Identifying paths for IPC connections][]."
                        },
                        {
                          "textRaw": "`backlog` {number} Common parameter of [`server.listen()`][] functions.",
                          "name": "backlog",
                          "type": "number",
                          "desc": "Common parameter of [`server.listen()`][] functions."
                        },
                        {
                          "textRaw": "`callback` {Function}.",
                          "name": "callback",
                          "type": "Function",
                          "desc": "."
                        }
                      ]
                    }
                  ],
                  "desc": "<p>Start an <a href=\"#ipc-support\">IPC</a> server listening for connections on the given <code>path</code>.</p>"
                },
                {
                  "textRaw": "`server.listen([port[, host[, backlog]]][, callback])`",
                  "type": "method",
                  "name": "listen",
                  "meta": {
                    "added": [
                      "v0.1.90"
                    ],
                    "changes": []
                  },
                  "signatures": [
                    {
                      "return": {
                        "textRaw": "Returns: {net.Server}",
                        "name": "return",
                        "type": "net.Server"
                      },
                      "params": [
                        {
                          "textRaw": "`port` {number}",
                          "name": "port",
                          "type": "number"
                        },
                        {
                          "textRaw": "`host` {string}",
                          "name": "host",
                          "type": "string"
                        },
                        {
                          "textRaw": "`backlog` {number} Common parameter of [`server.listen()`][] functions.",
                          "name": "backlog",
                          "type": "number",
                          "desc": "Common parameter of [`server.listen()`][] functions."
                        },
                        {
                          "textRaw": "`callback` {Function}.",
                          "name": "callback",
                          "type": "Function",
                          "desc": "."
                        }
                      ]
                    }
                  ],
                  "desc": "<p>Start a TCP server listening for connections on the given <code>port</code> and <code>host</code>.</p>\n<p>If <code>port</code> is omitted or is 0, the operating system will assign an arbitrary\nunused port, which can be retrieved by using <code>server.address().port</code>\nafter the <a href=\"#event-listening\"><code>'listening'</code></a> event has been emitted.</p>\n<p>If <code>host</code> is omitted, the server will accept connections on the\n<a href=\"https://en.wikipedia.org/wiki/IPv6_address#Unspecified_address\">unspecified IPv6 address</a> (<code>::</code>) when IPv6 is available, or the\n<a href=\"https://en.wikipedia.org/wiki/0.0.0.0\">unspecified IPv4 address</a> (<code>0.0.0.0</code>) otherwise.</p>\n<p>In most operating systems, listening to the <a href=\"https://en.wikipedia.org/wiki/IPv6_address#Unspecified_address\">unspecified IPv6 address</a> (<code>::</code>)\nmay cause the <code>net.Server</code> to also listen on the <a href=\"https://en.wikipedia.org/wiki/0.0.0.0\">unspecified IPv4 address</a>\n(<code>0.0.0.0</code>).</p>"
                }
              ]
            },
            {
              "textRaw": "`server.ref()`",
              "type": "method",
              "name": "ref",
              "meta": {
                "added": [
                  "v0.9.1"
                ],
                "changes": []
              },
              "signatures": [
                {
                  "return": {
                    "textRaw": "Returns: {net.Server}",
                    "name": "return",
                    "type": "net.Server"
                  },
                  "params": []
                }
              ],
              "desc": "<p>Opposite of <code>unref()</code>, calling <code>ref()</code> on a previously <code>unref</code>ed server will\n<em>not</em> let the program exit if it's the only server left (the default behavior).\nIf the server is <code>ref</code>ed calling <code>ref()</code> again will have no effect.</p>"
            },
            {
              "textRaw": "`server.unref()`",
              "type": "method",
              "name": "unref",
              "meta": {
                "added": [
                  "v0.9.1"
                ],
                "changes": []
              },
              "signatures": [
                {
                  "return": {
                    "textRaw": "Returns: {net.Server}",
                    "name": "return",
                    "type": "net.Server"
                  },
                  "params": []
                }
              ],
              "desc": "<p>Calling <code>unref()</code> on a server will allow the program to exit if this is the only\nactive server in the event system. If the server is already <code>unref</code>ed calling\n<code>unref()</code> again will have no effect.</p>"
            }
          ],
          "properties": [
            {
              "textRaw": "`listening` {boolean} Indicates whether or not the server is listening for connections.",
              "type": "boolean",
              "name": "listening",
              "meta": {
                "added": [
                  "v5.7.0"
                ],
                "changes": []
              },
              "desc": "Indicates whether or not the server is listening for connections."
            },
            {
              "textRaw": "`maxConnections` {integer}",
              "type": "integer",
              "name": "maxConnections",
              "meta": {
                "added": [
                  "v0.2.0"
                ],
                "changes": []
              },
              "desc": "<p>Set this property to reject connections when the server's connection count gets\nhigh.</p>\n<p>It is not recommended to use this option once a socket has been sent to a child\nwith <a href=\"child_process.html#child_processforkmodulepath-args-options\"><code>child_process.fork()</code></a>.</p>"
            }
          ],
          "signatures": [
            {
              "return": {
                "textRaw": "Returns: {net.Server}",
                "name": "return",
                "type": "net.Server"
              },
              "params": [
                {
                  "textRaw": "`options` {Object} See [`net.createServer([options][, connectionListener])`][`net.createServer()`].",
                  "name": "options",
                  "type": "Object",
                  "desc": "See [`net.createServer([options][, connectionListener])`][`net.createServer()`]."
                },
                {
                  "textRaw": "`connectionListener` {Function} Automatically set as a listener for the [`'connection'`][] event.",
                  "name": "connectionListener",
                  "type": "Function",
                  "desc": "Automatically set as a listener for the [`'connection'`][] event."
                }
              ],
              "desc": "<p><code>net.Server</code> is an <a href=\"events.html#class-eventemitter\"><code>EventEmitter</code></a> with the following events:</p>"
            }
          ]
        },
        {
          "textRaw": "Class: `net.Socket`",
          "type": "class",
          "name": "net.Socket",
          "meta": {
            "added": [
              "v0.3.4"
            ],
            "changes": []
          },
          "desc": "<ul>\n<li>Extends: <a href=\"stream.html#class-streamduplex\" class=\"type\">&lt;stream.Duplex&gt;</a></li>\n</ul>\n<p>This class is an abstraction of a TCP socket or a streaming <a href=\"#ipc-support\">IPC</a> endpoint\n(uses named pipes on Windows, and Unix domain sockets otherwise). It is also\nan <a href=\"events.html#class-eventemitter\"><code>EventEmitter</code></a>.</p>\n<p>A <code>net.Socket</code> can be created by the user and used directly to interact with\na server. For example, it is returned by <a href=\"#netcreateconnection\"><code>net.createConnection()</code></a>,\nso the user can use it to talk to the server.</p>\n<p>It can also be created by Node.js and passed to the user when a connection\nis received. For example, it is passed to the listeners of a\n<a href=\"#event-connection\"><code>'connection'</code></a> event emitted on a <a href=\"#class-netserver\"><code>net.Server</code></a>, so the user can use\nit to interact with the client.</p>",
          "events": [
            {
              "textRaw": "Event: `'close'`",
              "type": "event",
              "name": "close",
              "meta": {
                "added": [
                  "v0.1.90"
                ],
                "changes": []
              },
              "params": [
                {
                  "textRaw": "`hadError` {boolean} `true` if the socket had a transmission error.",
                  "name": "hadError",
                  "type": "boolean",
                  "desc": "`true` if the socket had a transmission error."
                }
              ],
              "desc": "<p>Emitted once the socket is fully closed. The argument <code>hadError</code> is a boolean\nwhich says if the socket was closed due to a transmission error.</p>"
            },
            {
              "textRaw": "Event: `'connect'`",
              "type": "event",
              "name": "connect",
              "meta": {
                "added": [
                  "v0.1.90"
                ],
                "changes": []
              },
              "params": [],
              "desc": "<p>Emitted when a socket connection is successfully established.\nSee <a href=\"#netcreateconnection\"><code>net.createConnection()</code></a>.</p>"
            },
            {
              "textRaw": "Event: `'data'`",
              "type": "event",
              "name": "data",
              "meta": {
                "added": [
                  "v0.1.90"
                ],
                "changes": []
              },
              "params": [
                {
                  "textRaw": "{Buffer|string}",
                  "type": "Buffer|string"
                }
              ],
              "desc": "<p>Emitted when data is received. The argument <code>data</code> will be a <code>Buffer</code> or\n<code>String</code>. Encoding of data is set by <a href=\"#socketsetencodingencoding\"><code>socket.setEncoding()</code></a>.</p>\n<p>The data will be lost if there is no listener when a <code>Socket</code>\nemits a <code>'data'</code> event.</p>"
            },
            {
              "textRaw": "Event: `'drain'`",
              "type": "event",
              "name": "drain",
              "meta": {
                "added": [
                  "v0.1.90"
                ],
                "changes": []
              },
              "params": [],
              "desc": "<p>Emitted when the write buffer becomes empty. Can be used to throttle uploads.</p>\n<p>See also: the return values of <code>socket.write()</code>.</p>"
            },
            {
              "textRaw": "Event: `'end'`",
              "type": "event",
              "name": "end",
              "meta": {
                "added": [
                  "v0.1.90"
                ],
                "changes": []
              },
              "params": [],
<<<<<<< HEAD
              "desc": "<p>Emitted when the other end of the socket signals the end of transmission, thus\nending the readable side of the socket.</p>\n<p>By default (<code>allowHalfOpen</code> is <code>false</code>) the socket will send an end of\ntransmission packet back and destroy its file descriptor once it has written out\nits pending write queue. However, if <code>allowHalfOpen</code> is set to <code>true</code>, the\nsocket will not automatically <a href=\"#net_socket_end_data_encoding_callback\"><code>end()</code></a> its writable side,\nallowing the user to write arbitrary amounts of data. The user must call\n<a href=\"#net_socket_end_data_encoding_callback\"><code>end()</code></a> explicitly to close the connection (i.e. sending a\nFIN packet back).</p>"
=======
              "desc": "<p>Emitted when the other end of the socket signals the end of transmission, thus\nending the readable side of the socket.</p>\n<p>By default (<code>allowHalfOpen</code> is <code>false</code>) the socket will send an end of\ntransmission packet back and destroy its file descriptor once it has written out\nits pending write queue. However, if <code>allowHalfOpen</code> is set to <code>true</code>, the\nsocket will not automatically <a href=\"#socketenddata-encoding-callback\"><code>end()</code></a> its writable side,\nallowing the user to write arbitrary amounts of data. The user must call\n<a href=\"#socketenddata-encoding-callback\"><code>end()</code></a> explicitly to close the connection (i.e. sending a\nFIN packet back).</p>"
>>>>>>> a8a80be5
            },
            {
              "textRaw": "Event: `'error'`",
              "type": "event",
              "name": "error",
              "meta": {
                "added": [
                  "v0.1.90"
                ],
                "changes": []
              },
              "params": [
                {
                  "textRaw": "{Error}",
                  "type": "Error"
                }
              ],
              "desc": "<p>Emitted when an error occurs. The <code>'close'</code> event will be called directly\nfollowing this event.</p>"
            },
            {
              "textRaw": "Event: `'lookup'`",
              "type": "event",
              "name": "lookup",
              "meta": {
                "added": [
                  "v0.11.3"
                ],
                "changes": [
                  {
                    "version": "v5.10.0",
                    "pr-url": "https://github.com/nodejs/node/pull/5598",
                    "description": "The `host` parameter is supported now."
                  }
                ]
              },
              "params": [],
              "desc": "<p>Emitted after resolving the host name but before connecting.\nNot applicable to Unix sockets.</p>\n<ul>\n<li><code>err</code> <a href=\"https://developer.mozilla.org/en-US/docs/Web/JavaScript/Reference/Global_Objects/Error\" class=\"type\">&lt;Error&gt;</a> | <a href=\"https://developer.mozilla.org/en-US/docs/Web/JavaScript/Data_structures#Null_type\" class=\"type\">&lt;null&gt;</a> The error object. See <a href=\"dns.html#dnslookuphostname-options-callback\"><code>dns.lookup()</code></a>.</li>\n<li><code>address</code> <a href=\"https://developer.mozilla.org/en-US/docs/Web/JavaScript/Data_structures#String_type\" class=\"type\">&lt;string&gt;</a> The IP address.</li>\n<li><code>family</code> <a href=\"https://developer.mozilla.org/en-US/docs/Web/JavaScript/Data_structures#Number_type\" class=\"type\">&lt;number&gt;</a> | <a href=\"https://developer.mozilla.org/en-US/docs/Web/JavaScript/Data_structures#Null_type\" class=\"type\">&lt;null&gt;</a> The address type. See <a href=\"dns.html#dnslookuphostname-options-callback\"><code>dns.lookup()</code></a>.</li>\n<li><code>host</code> <a href=\"https://developer.mozilla.org/en-US/docs/Web/JavaScript/Data_structures#String_type\" class=\"type\">&lt;string&gt;</a> The host name.</li>\n</ul>"
            },
            {
              "textRaw": "Event: `'ready'`",
              "type": "event",
              "name": "ready",
              "meta": {
                "added": [
                  "v9.11.0"
                ],
                "changes": []
              },
              "params": [],
              "desc": "<p>Emitted when a socket is ready to be used.</p>\n<p>Triggered immediately after <code>'connect'</code>.</p>"
            },
            {
              "textRaw": "Event: `'timeout'`",
              "type": "event",
              "name": "timeout",
              "meta": {
                "added": [
                  "v0.1.90"
                ],
                "changes": []
              },
              "params": [],
              "desc": "<p>Emitted if the socket times out from inactivity. This is only to notify that\nthe socket has been idle. The user must manually close the connection.</p>\n<p>See also: <a href=\"#socketsettimeouttimeout-callback\"><code>socket.setTimeout()</code></a>.</p>"
            }
          ],
          "methods": [
            {
              "textRaw": "`socket.address()`",
              "type": "method",
              "name": "address",
              "meta": {
                "added": [
                  "v0.1.90"
                ],
                "changes": [
                  {
                    "version": "v18.4.0",
                    "pr-url": "https://github.com/nodejs/node/pull/43054",
                    "description": "The `family` property now returns a string instead of a number."
                  },
                  {
                    "version": "v18.0.0",
                    "pr-url": "https://github.com/nodejs/node/pull/41431",
                    "description": "The `family` property now returns a number instead of a string."
                  }
                ]
              },
              "signatures": [
                {
                  "return": {
                    "textRaw": "Returns: {Object}",
                    "name": "return",
                    "type": "Object"
                  },
                  "params": []
                }
              ],
              "desc": "<p>Returns the bound <code>address</code>, the address <code>family</code> name and <code>port</code> of the\nsocket as reported by the operating system:\n<code>{ port: 12346, family: 'IPv4', address: '127.0.0.1' }</code></p>"
            },
            {
              "textRaw": "`socket.connect()`",
              "type": "method",
              "name": "connect",
              "signatures": [
                {
                  "params": []
                }
              ],
              "desc": "<p>Initiate a connection on a given socket.</p>\n<p>Possible signatures:</p>\n<ul>\n<li><a href=\"#socketconnectoptions-connectlistener\"><code>socket.connect(options[, connectListener])</code></a></li>\n<li><a href=\"#socketconnectpath-connectlistener\"><code>socket.connect(path[, connectListener])</code></a>\nfor <a href=\"#ipc-support\">IPC</a> connections.</li>\n<li><a href=\"#socketconnectport-host-connectlistener\"><code>socket.connect(port[, host][, connectListener])</code></a>\nfor TCP connections.</li>\n<li>Returns: <a href=\"net.html#class-netsocket\" class=\"type\">&lt;net.Socket&gt;</a> The socket itself.</li>\n</ul>\n<p>This function is asynchronous. When the connection is established, the\n<a href=\"#event-connect\"><code>'connect'</code></a> event will be emitted. If there is a problem connecting,\ninstead of a <a href=\"#event-connect\"><code>'connect'</code></a> event, an <a href=\"#event-error_1\"><code>'error'</code></a> event will be emitted with\nthe error passed to the <a href=\"#event-error_1\"><code>'error'</code></a> listener.\nThe last parameter <code>connectListener</code>, if supplied, will be added as a listener\nfor the <a href=\"#event-connect\"><code>'connect'</code></a> event <strong>once</strong>.</p>\n<p>This function should only be used for reconnecting a socket after\n<code>'close'</code> has been emitted or otherwise it may lead to undefined\nbehavior.</p>",
              "methods": [
                {
                  "textRaw": "`socket.connect(options[, connectListener])`",
                  "type": "method",
                  "name": "connect",
                  "meta": {
                    "added": [
                      "v0.1.90"
                    ],
                    "changes": [
                      {
                        "version": "v18.13.0",
                        "pr-url": "https://github.com/nodejs/node/pull/44731",
                        "description": "Added the `autoSelectFamily` option."
                      },
                      {
                        "version": "v17.7.0",
                        "pr-url": "https://github.com/nodejs/node/pull/41310",
                        "description": "The `noDelay`, `keepAlive`, and `keepAliveInitialDelay` options are supported now."
                      },
                      {
                        "version": "v12.10.0",
                        "pr-url": "https://github.com/nodejs/node/pull/25436",
                        "description": "Added `onread` option."
                      },
                      {
                        "version": "v6.0.0",
                        "pr-url": "https://github.com/nodejs/node/pull/6021",
                        "description": "The `hints` option defaults to `0` in all cases now. Previously, in the absence of the `family` option it would default to `dns.ADDRCONFIG | dns.V4MAPPED`."
                      },
                      {
                        "version": "v5.11.0",
                        "pr-url": "https://github.com/nodejs/node/pull/6000",
                        "description": "The `hints` option is supported now."
                      }
                    ]
                  },
                  "signatures": [
                    {
                      "return": {
                        "textRaw": "Returns: {net.Socket} The socket itself.",
                        "name": "return",
                        "type": "net.Socket",
                        "desc": "The socket itself."
                      },
                      "params": [
                        {
                          "textRaw": "`options` {Object}",
                          "name": "options",
                          "type": "Object"
                        },
                        {
                          "textRaw": "`connectListener` {Function} Common parameter of [`socket.connect()`][] methods. Will be added as a listener for the [`'connect'`][] event once.",
                          "name": "connectListener",
                          "type": "Function",
                          "desc": "Common parameter of [`socket.connect()`][] methods. Will be added as a listener for the [`'connect'`][] event once."
                        }
                      ]
                    }
                  ],
                  "desc": "<p>Initiate a connection on a given socket. Normally this method is not needed,\nthe socket should be created and opened with <a href=\"#netcreateconnection\"><code>net.createConnection()</code></a>. Use\nthis only when implementing a custom Socket.</p>\n<p>For TCP connections, available <code>options</code> are:</p>\n<ul>\n<li><code>port</code> <a href=\"https://developer.mozilla.org/en-US/docs/Web/JavaScript/Data_structures#Number_type\" class=\"type\">&lt;number&gt;</a> Required. Port the socket should connect to.</li>\n<li><code>host</code> <a href=\"https://developer.mozilla.org/en-US/docs/Web/JavaScript/Data_structures#String_type\" class=\"type\">&lt;string&gt;</a> Host the socket should connect to. <strong>Default:</strong> <code>'localhost'</code>.</li>\n<li><code>localAddress</code> <a href=\"https://developer.mozilla.org/en-US/docs/Web/JavaScript/Data_structures#String_type\" class=\"type\">&lt;string&gt;</a> Local address the socket should connect from.</li>\n<li><code>localPort</code> <a href=\"https://developer.mozilla.org/en-US/docs/Web/JavaScript/Data_structures#Number_type\" class=\"type\">&lt;number&gt;</a> Local port the socket should connect from.</li>\n<li><code>family</code> <a href=\"https://developer.mozilla.org/en-US/docs/Web/JavaScript/Data_structures#Number_type\" class=\"type\">&lt;number&gt;</a>: Version of IP stack. Must be <code>4</code>, <code>6</code>, or <code>0</code>. The value\n<code>0</code> indicates that both IPv4 and IPv6 addresses are allowed. <strong>Default:</strong> <code>0</code>.</li>\n<li><code>hints</code> <a href=\"https://developer.mozilla.org/en-US/docs/Web/JavaScript/Data_structures#Number_type\" class=\"type\">&lt;number&gt;</a> Optional <a href=\"dns.html#supported-getaddrinfo-flags\"><code>dns.lookup()</code> hints</a>.</li>\n<li><code>lookup</code> <a href=\"https://developer.mozilla.org/en-US/docs/Web/JavaScript/Reference/Global_Objects/Function\" class=\"type\">&lt;Function&gt;</a> Custom lookup function. <strong>Default:</strong> <a href=\"dns.html#dnslookuphostname-options-callback\"><code>dns.lookup()</code></a>.</li>\n<li><code>noDelay</code> <a href=\"https://developer.mozilla.org/en-US/docs/Web/JavaScript/Data_structures#Boolean_type\" class=\"type\">&lt;boolean&gt;</a> If set to <code>true</code>, it disables the use of Nagle's algorithm immediately\nafter the socket is established. <strong>Default:</strong> <code>false</code>.</li>\n<li><code>keepAlive</code> <a href=\"https://developer.mozilla.org/en-US/docs/Web/JavaScript/Data_structures#Boolean_type\" class=\"type\">&lt;boolean&gt;</a> If set to <code>true</code>, it enables keep-alive functionality on the socket\nimmediately after the connection is established, similarly on what is done in\n<a href=\"#socketsetkeepaliveenable-initialdelay\"><code>socket.setKeepAlive([enable][, initialDelay])</code></a>.\n<strong>Default:</strong> <code>false</code>.</li>\n<li><code>keepAliveInitialDelay</code> <a href=\"https://developer.mozilla.org/en-US/docs/Web/JavaScript/Data_structures#Number_type\" class=\"type\">&lt;number&gt;</a> If set to a positive number, it sets the initial delay before\nthe first keepalive probe is sent on an idle socket.<strong>Default:</strong> <code>0</code>.</li>\n<li><code>autoSelectFamily</code> <a href=\"https://developer.mozilla.org/en-US/docs/Web/JavaScript/Data_structures#Boolean_type\" class=\"type\">&lt;boolean&gt;</a>: If set to <code>true</code>, it enables a family autodetection algorithm\nthat loosely implements section 5 of <a href=\"https://www.rfc-editor.org/rfc/rfc8305.txt\">RFC 8305</a>.\nThe <code>all</code> option passed to lookup is set to <code>true</code> and the sockets attempts to connect to all\nobtained IPv6 and IPv4 addresses, in sequence, until a connection is established.\nThe first returned AAAA address is tried first, then the first returned A address and so on.\nEach connection attempt is given the amount of time specified by the <code>autoSelectFamilyAttemptTimeout</code>\noption before timing out and trying the next address.\nIgnored if the <code>family</code> option is not <code>0</code> or if <code>localAddress</code> is set.\nConnection errors are not emitted if at least one connection succeeds.\n<strong>Default:</strong> <code>false</code>.</li>\n<li><code>autoSelectFamilyAttemptTimeout</code> <a href=\"https://developer.mozilla.org/en-US/docs/Web/JavaScript/Data_structures#Number_type\" class=\"type\">&lt;number&gt;</a>: The amount of time in milliseconds to wait\nfor a connection attempt to finish before trying the next address when using the <code>autoSelectFamily</code> option.\nIf set to a positive integer less than <code>10</code>, then the value <code>10</code> will be used instead.\n<strong>Default:</strong> <code>250</code>.</li>\n</ul>\n<p>For <a href=\"#ipc-support\">IPC</a> connections, available <code>options</code> are:</p>\n<ul>\n<li><code>path</code> <a href=\"https://developer.mozilla.org/en-US/docs/Web/JavaScript/Data_structures#String_type\" class=\"type\">&lt;string&gt;</a> Required. Path the client should connect to.\nSee <a href=\"#identifying-paths-for-ipc-connections\">Identifying paths for IPC connections</a>. If provided, the TCP-specific\noptions above are ignored.</li>\n</ul>\n<p>For both types, available <code>options</code> include:</p>\n<ul>\n<li><code>onread</code> <a href=\"https://developer.mozilla.org/en-US/docs/Web/JavaScript/Reference/Global_Objects/Object\" class=\"type\">&lt;Object&gt;</a> If specified, incoming data is stored in a single <code>buffer</code>\nand passed to the supplied <code>callback</code> when data arrives on the socket.\nThis will cause the streaming functionality to not provide any data.\nThe socket will emit events like <code>'error'</code>, <code>'end'</code>, and <code>'close'</code>\nas usual. Methods like <code>pause()</code> and <code>resume()</code> will also behave as\nexpected.\n<ul>\n<li><code>buffer</code> <a href=\"buffer.html#class-buffer\" class=\"type\">&lt;Buffer&gt;</a> | <a href=\"https://developer.mozilla.org/en-US/docs/Web/JavaScript/Reference/Global_Objects/Uint8Array\" class=\"type\">&lt;Uint8Array&gt;</a> | <a href=\"https://developer.mozilla.org/en-US/docs/Web/JavaScript/Reference/Global_Objects/Function\" class=\"type\">&lt;Function&gt;</a> Either a reusable chunk of memory to\nuse for storing incoming data or a function that returns such.</li>\n<li><code>callback</code> <a href=\"https://developer.mozilla.org/en-US/docs/Web/JavaScript/Reference/Global_Objects/Function\" class=\"type\">&lt;Function&gt;</a> This function is called for every chunk of incoming\ndata. Two arguments are passed to it: the number of bytes written to\n<code>buffer</code> and a reference to <code>buffer</code>. Return <code>false</code> from this function to\nimplicitly <code>pause()</code> the socket. This function will be executed in the\nglobal context.</li>\n</ul>\n</li>\n</ul>\n<p>Following is an example of a client using the <code>onread</code> option:</p>\n<pre><code class=\"language-js\">const net = require('node:net');\nnet.connect({\n  port: 80,\n  onread: {\n    // Reuses a 4KiB Buffer for every read from the socket.\n    buffer: Buffer.alloc(4 * 1024),\n    callback: function(nread, buf) {\n      // Received data is available in `buf` from 0 to `nread`.\n      console.log(buf.toString('utf8', 0, nread));\n    },\n  },\n});\n</code></pre>"
                },
                {
                  "textRaw": "`socket.connect(path[, connectListener])`",
                  "type": "method",
                  "name": "connect",
                  "signatures": [
                    {
                      "return": {
                        "textRaw": "Returns: {net.Socket} The socket itself.",
                        "name": "return",
                        "type": "net.Socket",
                        "desc": "The socket itself."
                      },
                      "params": [
                        {
                          "textRaw": "`path` {string} Path the client should connect to. See [Identifying paths for IPC connections][].",
                          "name": "path",
                          "type": "string",
                          "desc": "Path the client should connect to. See [Identifying paths for IPC connections][]."
                        },
                        {
                          "textRaw": "`connectListener` {Function} Common parameter of [`socket.connect()`][] methods. Will be added as a listener for the [`'connect'`][] event once.",
                          "name": "connectListener",
                          "type": "Function",
                          "desc": "Common parameter of [`socket.connect()`][] methods. Will be added as a listener for the [`'connect'`][] event once."
                        }
                      ]
                    }
                  ],
                  "desc": "<p>Initiate an <a href=\"#ipc-support\">IPC</a> connection on the given socket.</p>\n<p>Alias to\n<a href=\"#socketconnectoptions-connectlistener\"><code>socket.connect(options[, connectListener])</code></a>\ncalled with <code>{ path: path }</code> as <code>options</code>.</p>"
                },
                {
                  "textRaw": "`socket.connect(port[, host][, connectListener])`",
                  "type": "method",
                  "name": "connect",
                  "meta": {
                    "added": [
                      "v0.1.90"
                    ],
                    "changes": []
                  },
                  "signatures": [
                    {
                      "return": {
                        "textRaw": "Returns: {net.Socket} The socket itself.",
                        "name": "return",
                        "type": "net.Socket",
                        "desc": "The socket itself."
                      },
                      "params": [
                        {
                          "textRaw": "`port` {number} Port the client should connect to.",
                          "name": "port",
                          "type": "number",
                          "desc": "Port the client should connect to."
                        },
                        {
                          "textRaw": "`host` {string} Host the client should connect to.",
                          "name": "host",
                          "type": "string",
                          "desc": "Host the client should connect to."
                        },
                        {
                          "textRaw": "`connectListener` {Function} Common parameter of [`socket.connect()`][] methods. Will be added as a listener for the [`'connect'`][] event once.",
                          "name": "connectListener",
                          "type": "Function",
                          "desc": "Common parameter of [`socket.connect()`][] methods. Will be added as a listener for the [`'connect'`][] event once."
                        }
                      ]
                    }
                  ],
                  "desc": "<p>Initiate a TCP connection on the given socket.</p>\n<p>Alias to\n<a href=\"#socketconnectoptions-connectlistener\"><code>socket.connect(options[, connectListener])</code></a>\ncalled with <code>{port: port, host: host}</code> as <code>options</code>.</p>"
                }
              ]
            },
            {
              "textRaw": "`socket.destroy([error])`",
              "type": "method",
              "name": "destroy",
              "meta": {
                "added": [
                  "v0.1.90"
                ],
                "changes": []
              },
              "signatures": [
                {
                  "return": {
                    "textRaw": "Returns: {net.Socket}",
                    "name": "return",
                    "type": "net.Socket"
                  },
                  "params": [
                    {
                      "textRaw": "`error` {Object}",
                      "name": "error",
                      "type": "Object"
                    }
                  ]
                }
              ],
              "desc": "<p>Ensures that no more I/O activity happens on this socket.\nDestroys the stream and closes the connection.</p>\n<p>See <a href=\"stream.html#writabledestroyerror\"><code>writable.destroy()</code></a> for further details.</p>"
            },
            {
              "textRaw": "`socket.destroySoon()`",
              "type": "method",
              "name": "destroySoon",
              "meta": {
                "added": [
                  "v0.3.4"
                ],
                "changes": []
              },
              "signatures": [
                {
                  "params": []
                }
              ],
              "desc": "<p>Destroys the socket after all data is written. If the <code>'finish'</code> event was\nalready emitted the socket is destroyed immediately. If the socket is still\nwritable it implicitly calls <code>socket.end()</code>.</p>"
            },
            {
              "textRaw": "`socket.end([data[, encoding]][, callback])`",
              "type": "method",
              "name": "end",
              "meta": {
                "added": [
                  "v0.1.90"
                ],
                "changes": []
              },
              "signatures": [
                {
                  "return": {
                    "textRaw": "Returns: {net.Socket} The socket itself.",
                    "name": "return",
                    "type": "net.Socket",
                    "desc": "The socket itself."
                  },
                  "params": [
                    {
                      "textRaw": "`data` {string|Buffer|Uint8Array}",
                      "name": "data",
                      "type": "string|Buffer|Uint8Array"
                    },
                    {
                      "textRaw": "`encoding` {string} Only used when data is `string`. **Default:** `'utf8'`.",
                      "name": "encoding",
                      "type": "string",
                      "default": "`'utf8'`",
                      "desc": "Only used when data is `string`."
                    },
                    {
                      "textRaw": "`callback` {Function} Optional callback for when the socket is finished.",
                      "name": "callback",
                      "type": "Function",
                      "desc": "Optional callback for when the socket is finished."
                    }
                  ]
                }
              ],
              "desc": "<p>Half-closes the socket. i.e., it sends a FIN packet. It is possible the\nserver will still send some data.</p>\n<p>See <a href=\"stream.html#writableendchunk-encoding-callback\"><code>writable.end()</code></a> for further details.</p>"
            },
            {
              "textRaw": "`socket.pause()`",
              "type": "method",
              "name": "pause",
              "signatures": [
                {
                  "return": {
                    "textRaw": "Returns: {net.Socket} The socket itself.",
                    "name": "return",
                    "type": "net.Socket",
                    "desc": "The socket itself."
                  },
                  "params": []
                }
              ],
              "desc": "<p>Pauses the reading of data. That is, <a href=\"#event-data\"><code>'data'</code></a> events will not be emitted.\nUseful to throttle back an upload.</p>"
            },
            {
              "textRaw": "`socket.ref()`",
              "type": "method",
              "name": "ref",
              "meta": {
                "added": [
                  "v0.9.1"
                ],
                "changes": []
              },
              "signatures": [
                {
                  "return": {
                    "textRaw": "Returns: {net.Socket} The socket itself.",
                    "name": "return",
                    "type": "net.Socket",
                    "desc": "The socket itself."
                  },
                  "params": []
                }
              ],
              "desc": "<p>Opposite of <code>unref()</code>, calling <code>ref()</code> on a previously <code>unref</code>ed socket will\n<em>not</em> let the program exit if it's the only socket left (the default behavior).\nIf the socket is <code>ref</code>ed calling <code>ref</code> again will have no effect.</p>"
            },
            {
              "textRaw": "`socket.resetAndDestroy()`",
              "type": "method",
              "name": "resetAndDestroy",
              "meta": {
                "added": [
                  "v18.3.0"
                ],
                "changes": []
              },
              "signatures": [
                {
                  "return": {
                    "textRaw": "Returns: {net.Socket}",
                    "name": "return",
                    "type": "net.Socket"
                  },
                  "params": []
                }
              ],
              "desc": "<p>Close the TCP connection by sending an RST packet and destroy the stream.\nIf this TCP socket is in connecting status, it will send an RST packet and destroy this TCP socket once it is connected.\nOtherwise, it will call <code>socket.destroy</code> with an <code>ERR_SOCKET_CLOSED</code> Error.\nIf this is not a TCP socket (for example, a pipe), calling this method will immediately throw an <code>ERR_INVALID_HANDLE_TYPE</code> Error.</p>"
            },
            {
              "textRaw": "`socket.resume()`",
              "type": "method",
              "name": "resume",
              "signatures": [
                {
                  "return": {
                    "textRaw": "Returns: {net.Socket} The socket itself.",
                    "name": "return",
                    "type": "net.Socket",
                    "desc": "The socket itself."
                  },
                  "params": []
                }
              ],
              "desc": "<p>Resumes reading after a call to <a href=\"#socketpause\"><code>socket.pause()</code></a>.</p>"
            },
            {
              "textRaw": "`socket.setEncoding([encoding])`",
              "type": "method",
              "name": "setEncoding",
              "meta": {
                "added": [
                  "v0.1.90"
                ],
                "changes": []
              },
              "signatures": [
                {
                  "return": {
                    "textRaw": "Returns: {net.Socket} The socket itself.",
                    "name": "return",
                    "type": "net.Socket",
                    "desc": "The socket itself."
                  },
                  "params": [
                    {
                      "textRaw": "`encoding` {string}",
                      "name": "encoding",
                      "type": "string"
                    }
                  ]
                }
              ],
              "desc": "<p>Set the encoding for the socket as a <a href=\"stream.html#class-streamreadable\">Readable Stream</a>. See\n<a href=\"stream.html#readablesetencodingencoding\"><code>readable.setEncoding()</code></a> for more information.</p>"
            },
            {
              "textRaw": "`socket.setKeepAlive([enable][, initialDelay])`",
              "type": "method",
              "name": "setKeepAlive",
              "meta": {
                "added": [
                  "v0.1.92"
                ],
                "changes": [
                  {
                    "version": [
                      "v13.12.0",
                      "v12.17.0"
                    ],
                    "pr-url": "https://github.com/nodejs/node/pull/32204",
                    "description": "New defaults for `TCP_KEEPCNT` and `TCP_KEEPINTVL` socket options were added."
                  }
                ]
              },
              "signatures": [
                {
                  "return": {
                    "textRaw": "Returns: {net.Socket} The socket itself.",
                    "name": "return",
                    "type": "net.Socket",
                    "desc": "The socket itself."
                  },
                  "params": [
                    {
                      "textRaw": "`enable` {boolean} **Default:** `false`",
                      "name": "enable",
                      "type": "boolean",
                      "default": "`false`"
                    },
                    {
                      "textRaw": "`initialDelay` {number} **Default:** `0`",
                      "name": "initialDelay",
                      "type": "number",
                      "default": "`0`"
                    }
                  ]
                }
              ],
              "desc": "<p>Enable/disable keep-alive functionality, and optionally set the initial\ndelay before the first keepalive probe is sent on an idle socket.</p>\n<p>Set <code>initialDelay</code> (in milliseconds) to set the delay between the last\ndata packet received and the first keepalive probe. Setting <code>0</code> for\n<code>initialDelay</code> will leave the value unchanged from the default\n(or previous) setting.</p>\n<p>Enabling the keep-alive functionality will set the following socket options:</p>\n<ul>\n<li><code>SO_KEEPALIVE=1</code></li>\n<li><code>TCP_KEEPIDLE=initialDelay</code></li>\n<li><code>TCP_KEEPCNT=10</code></li>\n<li><code>TCP_KEEPINTVL=1</code></li>\n</ul>"
            },
            {
              "textRaw": "`socket.setNoDelay([noDelay])`",
              "type": "method",
              "name": "setNoDelay",
              "meta": {
                "added": [
                  "v0.1.90"
                ],
                "changes": []
              },
              "signatures": [
                {
                  "return": {
                    "textRaw": "Returns: {net.Socket} The socket itself.",
                    "name": "return",
                    "type": "net.Socket",
                    "desc": "The socket itself."
                  },
                  "params": [
                    {
                      "textRaw": "`noDelay` {boolean} **Default:** `true`",
                      "name": "noDelay",
                      "type": "boolean",
                      "default": "`true`"
                    }
                  ]
                }
              ],
              "desc": "<p>Enable/disable the use of Nagle's algorithm.</p>\n<p>When a TCP connection is created, it will have Nagle's algorithm enabled.</p>\n<p>Nagle's algorithm delays data before it is sent via the network. It attempts\nto optimize throughput at the expense of latency.</p>\n<p>Passing <code>true</code> for <code>noDelay</code> or not passing an argument will disable Nagle's\nalgorithm for the socket. Passing <code>false</code> for <code>noDelay</code> will enable Nagle's\nalgorithm.</p>"
            },
            {
              "textRaw": "`socket.setTimeout(timeout[, callback])`",
              "type": "method",
              "name": "setTimeout",
              "meta": {
                "added": [
                  "v0.1.90"
                ],
                "changes": [
                  {
                    "version": "v18.0.0",
                    "pr-url": "https://github.com/nodejs/node/pull/41678",
                    "description": "Passing an invalid callback to the `callback` argument now throws `ERR_INVALID_ARG_TYPE` instead of `ERR_INVALID_CALLBACK`."
                  }
                ]
              },
              "signatures": [
                {
                  "return": {
                    "textRaw": "Returns: {net.Socket} The socket itself.",
                    "name": "return",
                    "type": "net.Socket",
                    "desc": "The socket itself."
                  },
                  "params": [
                    {
                      "textRaw": "`timeout` {number}",
                      "name": "timeout",
                      "type": "number"
                    },
                    {
                      "textRaw": "`callback` {Function}",
                      "name": "callback",
                      "type": "Function"
                    }
                  ]
                }
              ],
              "desc": "<p>Sets the socket to timeout after <code>timeout</code> milliseconds of inactivity on\nthe socket. By default <code>net.Socket</code> do not have a timeout.</p>\n<p>When an idle timeout is triggered the socket will receive a <a href=\"#event-timeout\"><code>'timeout'</code></a>\nevent but the connection will not be severed. The user must manually call\n<a href=\"#socketenddata-encoding-callback\"><code>socket.end()</code></a> or <a href=\"#socketdestroyerror\"><code>socket.destroy()</code></a> to end the connection.</p>\n<pre><code class=\"language-js\">socket.setTimeout(3000);\nsocket.on('timeout', () => {\n  console.log('socket timeout');\n  socket.end();\n});\n</code></pre>\n<p>If <code>timeout</code> is 0, then the existing idle timeout is disabled.</p>\n<p>The optional <code>callback</code> parameter will be added as a one-time listener for the\n<a href=\"#event-timeout\"><code>'timeout'</code></a> event.</p>"
            },
            {
              "textRaw": "`socket.unref()`",
              "type": "method",
              "name": "unref",
              "meta": {
                "added": [
                  "v0.9.1"
                ],
                "changes": []
              },
              "signatures": [
                {
                  "return": {
                    "textRaw": "Returns: {net.Socket} The socket itself.",
                    "name": "return",
                    "type": "net.Socket",
                    "desc": "The socket itself."
                  },
                  "params": []
                }
              ],
              "desc": "<p>Calling <code>unref()</code> on a socket will allow the program to exit if this is the only\nactive socket in the event system. If the socket is already <code>unref</code>ed calling\n<code>unref()</code> again will have no effect.</p>"
            },
            {
              "textRaw": "`socket.write(data[, encoding][, callback])`",
              "type": "method",
              "name": "write",
              "meta": {
                "added": [
                  "v0.1.90"
                ],
                "changes": []
              },
              "signatures": [
                {
                  "return": {
                    "textRaw": "Returns: {boolean}",
                    "name": "return",
                    "type": "boolean"
                  },
                  "params": [
                    {
                      "textRaw": "`data` {string|Buffer|Uint8Array}",
                      "name": "data",
                      "type": "string|Buffer|Uint8Array"
                    },
                    {
                      "textRaw": "`encoding` {string} Only used when data is `string`. **Default:** `utf8`.",
                      "name": "encoding",
                      "type": "string",
                      "default": "`utf8`",
                      "desc": "Only used when data is `string`."
                    },
                    {
                      "textRaw": "`callback` {Function}",
                      "name": "callback",
                      "type": "Function"
                    }
                  ]
                }
              ],
              "desc": "<p>Sends data on the socket. The second parameter specifies the encoding in the\ncase of a string. It defaults to UTF8 encoding.</p>\n<p>Returns <code>true</code> if the entire data was flushed successfully to the kernel\nbuffer. Returns <code>false</code> if all or part of the data was queued in user memory.\n<a href=\"#event-drain\"><code>'drain'</code></a> will be emitted when the buffer is again free.</p>\n<p>The optional <code>callback</code> parameter will be executed when the data is finally\nwritten out, which may not be immediately.</p>\n<p>See <code>Writable</code> stream <a href=\"stream.html#writablewritechunk-encoding-callback\"><code>write()</code></a> method for more\ninformation.</p>"
            }
          ],
          "properties": [
            {
              "textRaw": "`bufferSize` {integer}",
              "type": "integer",
              "name": "bufferSize",
              "meta": {
                "added": [
                  "v0.3.8"
                ],
                "deprecated": [
                  "v14.6.0"
                ],
                "changes": []
              },
              "stability": 0,
              "stabilityText": "Deprecated: Use [`writable.writableLength`][] instead.",
              "desc": "<p>This property shows the number of characters buffered for writing. The buffer\nmay contain strings whose length after encoding is not yet known. So this number\nis only an approximation of the number of bytes in the buffer.</p>\n<p><code>net.Socket</code> has the property that <code>socket.write()</code> always works. This is to\nhelp users get up and running quickly. The computer cannot always keep up\nwith the amount of data that is written to a socket. The network connection\nsimply might be too slow. Node.js will internally queue up the data written to a\nsocket and send it out over the wire when it is possible.</p>\n<p>The consequence of this internal buffering is that memory may grow.\nUsers who experience large or growing <code>bufferSize</code> should attempt to\n\"throttle\" the data flows in their program with\n<a href=\"#socketpause\"><code>socket.pause()</code></a> and <a href=\"#socketresume\"><code>socket.resume()</code></a>.</p>"
            },
            {
              "textRaw": "`bytesRead` {integer}",
              "type": "integer",
              "name": "bytesRead",
              "meta": {
                "added": [
                  "v0.5.3"
                ],
                "changes": []
              },
              "desc": "<p>The amount of received bytes.</p>"
            },
            {
              "textRaw": "`bytesWritten` {integer}",
              "type": "integer",
              "name": "bytesWritten",
              "meta": {
                "added": [
                  "v0.5.3"
                ],
                "changes": []
              },
              "desc": "<p>The amount of bytes sent.</p>"
            },
            {
              "textRaw": "`connecting` {boolean}",
              "type": "boolean",
              "name": "connecting",
              "meta": {
                "added": [
                  "v6.1.0"
                ],
                "changes": []
              },
              "desc": "<p>If <code>true</code>,\n<a href=\"#socketconnectoptions-connectlistener\"><code>socket.connect(options[, connectListener])</code></a> was\ncalled and has not yet finished. It will stay <code>true</code> until the socket becomes\nconnected, then it is set to <code>false</code> and the <code>'connect'</code> event is emitted. Note\nthat the\n<a href=\"#socketconnectoptions-connectlistener\"><code>socket.connect(options[, connectListener])</code></a>\ncallback is a listener for the <code>'connect'</code> event.</p>"
            },
            {
              "textRaw": "`destroyed` {boolean} Indicates if the connection is destroyed or not. Once a connection is destroyed no further data can be transferred using it.",
              "type": "boolean",
              "name": "destroyed",
              "desc": "<p>See <a href=\"stream.html#writabledestroyed\"><code>writable.destroyed</code></a> for further details.</p>",
              "shortDesc": "Indicates if the connection is destroyed or not. Once a connection is destroyed no further data can be transferred using it."
            },
            {
              "textRaw": "`localAddress` {string}",
              "type": "string",
              "name": "localAddress",
              "meta": {
                "added": [
                  "v0.9.6"
                ],
                "changes": []
              },
              "desc": "<p>The string representation of the local IP address the remote client is\nconnecting on. For example, in a server listening on <code>'0.0.0.0'</code>, if a client\nconnects on <code>'192.168.1.1'</code>, the value of <code>socket.localAddress</code> would be\n<code>'192.168.1.1'</code>.</p>"
            },
            {
              "textRaw": "`localPort` {integer}",
              "type": "integer",
              "name": "localPort",
              "meta": {
                "added": [
                  "v0.9.6"
                ],
                "changes": []
              },
              "desc": "<p>The numeric representation of the local port. For example, <code>80</code> or <code>21</code>.</p>"
            },
            {
              "textRaw": "`localFamily` {string}",
              "type": "string",
              "name": "localFamily",
              "meta": {
                "added": [
                  "v18.8.0"
                ],
                "changes": []
              },
              "desc": "<p>The string representation of the local IP family. <code>'IPv4'</code> or <code>'IPv6'</code>.</p>"
            },
            {
              "textRaw": "`pending` {boolean}",
              "type": "boolean",
              "name": "pending",
              "meta": {
                "added": [
                  "v11.2.0",
                  "v10.16.0"
                ],
                "changes": []
              },
              "desc": "<p>This is <code>true</code> if the socket is not connected yet, either because <code>.connect()</code>\nhas not yet been called or because it is still in the process of connecting\n(see <a href=\"#socketconnecting\"><code>socket.connecting</code></a>).</p>"
            },
            {
              "textRaw": "`remoteAddress` {string}",
              "type": "string",
              "name": "remoteAddress",
              "meta": {
                "added": [
                  "v0.5.10"
                ],
                "changes": []
              },
              "desc": "<p>The string representation of the remote IP address. For example,\n<code>'74.125.127.100'</code> or <code>'2001:4860:a005::68'</code>. Value may be <code>undefined</code> if\nthe socket is destroyed (for example, if the client disconnected).</p>"
            },
            {
              "textRaw": "`remoteFamily` {string}",
              "type": "string",
              "name": "remoteFamily",
              "meta": {
                "added": [
                  "v0.11.14"
                ],
                "changes": []
              },
              "desc": "<p>The string representation of the remote IP family. <code>'IPv4'</code> or <code>'IPv6'</code>. Value may be <code>undefined</code> if\nthe socket is destroyed (for example, if the client disconnected).</p>"
            },
            {
              "textRaw": "`remotePort` {integer}",
              "type": "integer",
              "name": "remotePort",
              "meta": {
                "added": [
                  "v0.5.10"
                ],
                "changes": []
              },
              "desc": "<p>The numeric representation of the remote port. For example, <code>80</code> or <code>21</code>. Value may be <code>undefined</code> if\nthe socket is destroyed (for example, if the client disconnected).</p>"
            },
            {
              "textRaw": "`timeout` {number|undefined}",
              "type": "number|undefined",
              "name": "timeout",
              "meta": {
                "added": [
                  "v10.7.0"
                ],
                "changes": []
              },
              "desc": "<p>The socket timeout in milliseconds as set by <a href=\"#socketsettimeouttimeout-callback\"><code>socket.setTimeout()</code></a>.\nIt is <code>undefined</code> if a timeout has not been set.</p>"
            },
            {
              "textRaw": "`readyState` {string}",
              "type": "string",
              "name": "readyState",
              "meta": {
                "added": [
                  "v0.5.0"
                ],
                "changes": []
              },
              "desc": "<p>This property represents the state of the connection as a string.</p>\n<ul>\n<li>If the stream is connecting <code>socket.readyState</code> is <code>opening</code>.</li>\n<li>If the stream is readable and writable, it is <code>open</code>.</li>\n<li>If the stream is readable and not writable, it is <code>readOnly</code>.</li>\n<li>If the stream is not readable and writable, it is <code>writeOnly</code>.</li>\n</ul>"
            }
          ],
          "signatures": [
            {
              "return": {
                "textRaw": "Returns: {net.Socket}",
                "name": "return",
                "type": "net.Socket"
              },
              "params": [
                {
                  "textRaw": "`options` {Object} Available options are:",
                  "name": "options",
                  "type": "Object",
                  "desc": "Available options are:",
                  "options": [
                    {
                      "textRaw": "`fd` {number} If specified, wrap around an existing socket with the given file descriptor, otherwise a new socket will be created.",
                      "name": "fd",
                      "type": "number",
                      "desc": "If specified, wrap around an existing socket with the given file descriptor, otherwise a new socket will be created."
                    },
                    {
                      "textRaw": "`allowHalfOpen` {boolean} If set to `false`, then the socket will automatically end the writable side when the readable side ends. See [`net.createServer()`][] and the [`'end'`][] event for details. **Default:** `false`.",
                      "name": "allowHalfOpen",
                      "type": "boolean",
                      "default": "`false`",
                      "desc": "If set to `false`, then the socket will automatically end the writable side when the readable side ends. See [`net.createServer()`][] and the [`'end'`][] event for details."
                    },
                    {
                      "textRaw": "`readable` {boolean} Allow reads on the socket when an `fd` is passed, otherwise ignored. **Default:** `false`.",
                      "name": "readable",
                      "type": "boolean",
                      "default": "`false`",
                      "desc": "Allow reads on the socket when an `fd` is passed, otherwise ignored."
                    },
                    {
                      "textRaw": "`writable` {boolean} Allow writes on the socket when an `fd` is passed, otherwise ignored. **Default:** `false`.",
                      "name": "writable",
                      "type": "boolean",
                      "default": "`false`",
                      "desc": "Allow writes on the socket when an `fd` is passed, otherwise ignored."
                    },
                    {
                      "textRaw": "`signal` {AbortSignal} An Abort signal that may be used to destroy the socket.",
                      "name": "signal",
                      "type": "AbortSignal",
                      "desc": "An Abort signal that may be used to destroy the socket."
                    }
                  ]
                }
              ],
              "desc": "<p>Creates a new socket object.</p>\n<p>The newly created socket can be either a TCP socket or a streaming <a href=\"#ipc-support\">IPC</a>\nendpoint, depending on what it <a href=\"#socketconnect\"><code>connect()</code></a> to.</p>"
            }
          ]
        }
      ],
      "methods": [
        {
          "textRaw": "`net.connect()`",
          "type": "method",
          "name": "connect",
          "signatures": [
            {
              "params": []
            }
          ],
          "desc": "<p>Aliases to\n<a href=\"#netcreateconnection\"><code>net.createConnection()</code></a>.</p>\n<p>Possible signatures:</p>\n<ul>\n<li><a href=\"#netconnectoptions-connectlistener\"><code>net.connect(options[, connectListener])</code></a></li>\n<li><a href=\"#netconnectpath-connectlistener\"><code>net.connect(path[, connectListener])</code></a> for <a href=\"#ipc-support\">IPC</a>\nconnections.</li>\n<li><a href=\"#netconnectport-host-connectlistener\"><code>net.connect(port[, host][, connectListener])</code></a>\nfor TCP connections.</li>\n</ul>",
          "methods": [
            {
              "textRaw": "`net.connect(options[, connectListener])`",
              "type": "method",
              "name": "connect",
              "meta": {
                "added": [
                  "v0.7.0"
                ],
                "changes": []
              },
              "signatures": [
                {
                  "return": {
                    "textRaw": "Returns: {net.Socket}",
                    "name": "return",
                    "type": "net.Socket"
                  },
                  "params": [
                    {
                      "textRaw": "`options` {Object}",
                      "name": "options",
                      "type": "Object"
                    },
                    {
                      "textRaw": "`connectListener` {Function}",
                      "name": "connectListener",
                      "type": "Function"
                    }
                  ]
                }
              ],
              "desc": "<p>Alias to\n<a href=\"#netcreateconnectionoptions-connectlistener\"><code>net.createConnection(options[, connectListener])</code></a>.</p>"
            },
            {
              "textRaw": "`net.connect(path[, connectListener])`",
              "type": "method",
              "name": "connect",
              "meta": {
                "added": [
                  "v0.1.90"
                ],
                "changes": []
              },
              "signatures": [
                {
                  "return": {
                    "textRaw": "Returns: {net.Socket}",
                    "name": "return",
                    "type": "net.Socket"
                  },
                  "params": [
                    {
                      "textRaw": "`path` {string}",
                      "name": "path",
                      "type": "string"
                    },
                    {
                      "textRaw": "`connectListener` {Function}",
                      "name": "connectListener",
                      "type": "Function"
                    }
                  ]
                }
              ],
              "desc": "<p>Alias to\n<a href=\"#netcreateconnectionpath-connectlistener\"><code>net.createConnection(path[, connectListener])</code></a>.</p>"
            },
            {
              "textRaw": "`net.connect(port[, host][, connectListener])`",
              "type": "method",
              "name": "connect",
              "meta": {
                "added": [
                  "v0.1.90"
                ],
                "changes": []
              },
              "signatures": [
                {
                  "return": {
                    "textRaw": "Returns: {net.Socket}",
                    "name": "return",
                    "type": "net.Socket"
                  },
                  "params": [
                    {
                      "textRaw": "`port` {number}",
                      "name": "port",
                      "type": "number"
                    },
                    {
                      "textRaw": "`host` {string}",
                      "name": "host",
                      "type": "string"
                    },
                    {
                      "textRaw": "`connectListener` {Function}",
                      "name": "connectListener",
                      "type": "Function"
                    }
                  ]
                }
              ],
              "desc": "<p>Alias to\n<a href=\"#netcreateconnectionport-host-connectlistener\"><code>net.createConnection(port[, host][, connectListener])</code></a>.</p>"
            }
          ]
        },
        {
          "textRaw": "`net.createConnection()`",
          "type": "method",
          "name": "createConnection",
          "signatures": [
            {
              "params": []
            }
          ],
          "desc": "<p>A factory function, which creates a new <a href=\"#class-netsocket\"><code>net.Socket</code></a>,\nimmediately initiates connection with <a href=\"#socketconnect\"><code>socket.connect()</code></a>,\nthen returns the <code>net.Socket</code> that starts the connection.</p>\n<p>When the connection is established, a <a href=\"#event-connect\"><code>'connect'</code></a> event will be emitted\non the returned socket. The last parameter <code>connectListener</code>, if supplied,\nwill be added as a listener for the <a href=\"#event-connect\"><code>'connect'</code></a> event <strong>once</strong>.</p>\n<p>Possible signatures:</p>\n<ul>\n<li><a href=\"#netcreateconnectionoptions-connectlistener\"><code>net.createConnection(options[, connectListener])</code></a></li>\n<li><a href=\"#netcreateconnectionpath-connectlistener\"><code>net.createConnection(path[, connectListener])</code></a>\nfor <a href=\"#ipc-support\">IPC</a> connections.</li>\n<li><a href=\"#netcreateconnectionport-host-connectlistener\"><code>net.createConnection(port[, host][, connectListener])</code></a>\nfor TCP connections.</li>\n</ul>\n<p>The <a href=\"#netconnect\"><code>net.connect()</code></a> function is an alias to this function.</p>",
          "methods": [
            {
              "textRaw": "`net.createConnection(options[, connectListener])`",
              "type": "method",
              "name": "createConnection",
              "meta": {
                "added": [
                  "v0.1.90"
                ],
                "changes": []
              },
              "signatures": [
                {
                  "return": {
                    "textRaw": "Returns: {net.Socket} The newly created socket used to start the connection.",
                    "name": "return",
                    "type": "net.Socket",
                    "desc": "The newly created socket used to start the connection."
                  },
                  "params": [
                    {
                      "textRaw": "`options` {Object} Required. Will be passed to both the [`new net.Socket([options])`][`new net.Socket(options)`] call and the [`socket.connect(options[, connectListener])`][`socket.connect(options)`] method.",
                      "name": "options",
                      "type": "Object",
                      "desc": "Required. Will be passed to both the [`new net.Socket([options])`][`new net.Socket(options)`] call and the [`socket.connect(options[, connectListener])`][`socket.connect(options)`] method."
                    },
                    {
                      "textRaw": "`connectListener` {Function} Common parameter of the [`net.createConnection()`][] functions. If supplied, will be added as a listener for the [`'connect'`][] event on the returned socket once.",
                      "name": "connectListener",
                      "type": "Function",
                      "desc": "Common parameter of the [`net.createConnection()`][] functions. If supplied, will be added as a listener for the [`'connect'`][] event on the returned socket once."
                    }
                  ]
                }
              ],
              "desc": "<p>For available options, see\n<a href=\"#new-netsocketoptions\"><code>new net.Socket([options])</code></a>\nand <a href=\"#socketconnectoptions-connectlistener\"><code>socket.connect(options[, connectListener])</code></a>.</p>\n<p>Additional options:</p>\n<ul>\n<li><code>timeout</code> <a href=\"https://developer.mozilla.org/en-US/docs/Web/JavaScript/Data_structures#Number_type\" class=\"type\">&lt;number&gt;</a> If set, will be used to call\n<a href=\"#socketsettimeouttimeout-callback\"><code>socket.setTimeout(timeout)</code></a> after the socket is created, but before\nit starts the connection.</li>\n</ul>\n<p>Following is an example of a client of the echo server described\nin the <a href=\"#netcreateserveroptions-connectionlistener\"><code>net.createServer()</code></a> section:</p>\n<pre><code class=\"language-js\">const net = require('node:net');\nconst client = net.createConnection({ port: 8124 }, () => {\n  // 'connect' listener.\n  console.log('connected to server!');\n  client.write('world!\\r\\n');\n});\nclient.on('data', (data) => {\n  console.log(data.toString());\n  client.end();\n});\nclient.on('end', () => {\n  console.log('disconnected from server');\n});\n</code></pre>\n<p>To connect on the socket <code>/tmp/echo.sock</code>:</p>\n<pre><code class=\"language-js\">const client = net.createConnection({ path: '/tmp/echo.sock' });\n</code></pre>"
            },
            {
              "textRaw": "`net.createConnection(path[, connectListener])`",
              "type": "method",
              "name": "createConnection",
              "meta": {
                "added": [
                  "v0.1.90"
                ],
                "changes": []
              },
              "signatures": [
                {
                  "return": {
                    "textRaw": "Returns: {net.Socket} The newly created socket used to start the connection.",
                    "name": "return",
                    "type": "net.Socket",
                    "desc": "The newly created socket used to start the connection."
                  },
                  "params": [
                    {
                      "textRaw": "`path` {string} Path the socket should connect to. Will be passed to [`socket.connect(path[, connectListener])`][`socket.connect(path)`]. See [Identifying paths for IPC connections][].",
                      "name": "path",
                      "type": "string",
                      "desc": "Path the socket should connect to. Will be passed to [`socket.connect(path[, connectListener])`][`socket.connect(path)`]. See [Identifying paths for IPC connections][]."
                    },
                    {
                      "textRaw": "`connectListener` {Function} Common parameter of the [`net.createConnection()`][] functions, an \"once\" listener for the `'connect'` event on the initiating socket. Will be passed to [`socket.connect(path[, connectListener])`][`socket.connect(path)`].",
                      "name": "connectListener",
                      "type": "Function",
                      "desc": "Common parameter of the [`net.createConnection()`][] functions, an \"once\" listener for the `'connect'` event on the initiating socket. Will be passed to [`socket.connect(path[, connectListener])`][`socket.connect(path)`]."
                    }
                  ]
                }
              ],
              "desc": "<p>Initiates an <a href=\"#ipc-support\">IPC</a> connection.</p>\n<p>This function creates a new <a href=\"#class-netsocket\"><code>net.Socket</code></a> with all options set to default,\nimmediately initiates connection with\n<a href=\"#socketconnectpath-connectlistener\"><code>socket.connect(path[, connectListener])</code></a>,\nthen returns the <code>net.Socket</code> that starts the connection.</p>"
            },
            {
              "textRaw": "`net.createConnection(port[, host][, connectListener])`",
              "type": "method",
              "name": "createConnection",
              "meta": {
                "added": [
                  "v0.1.90"
                ],
                "changes": []
              },
              "signatures": [
                {
                  "return": {
                    "textRaw": "Returns: {net.Socket} The newly created socket used to start the connection.",
                    "name": "return",
                    "type": "net.Socket",
                    "desc": "The newly created socket used to start the connection."
                  },
                  "params": [
                    {
                      "textRaw": "`port` {number} Port the socket should connect to. Will be passed to [`socket.connect(port[, host][, connectListener])`][`socket.connect(port)`].",
                      "name": "port",
                      "type": "number",
                      "desc": "Port the socket should connect to. Will be passed to [`socket.connect(port[, host][, connectListener])`][`socket.connect(port)`]."
                    },
                    {
                      "textRaw": "`host` {string} Host the socket should connect to. Will be passed to [`socket.connect(port[, host][, connectListener])`][`socket.connect(port)`]. **Default:** `'localhost'`.",
                      "name": "host",
                      "type": "string",
                      "default": "`'localhost'`",
                      "desc": "Host the socket should connect to. Will be passed to [`socket.connect(port[, host][, connectListener])`][`socket.connect(port)`]."
                    },
                    {
                      "textRaw": "`connectListener` {Function} Common parameter of the [`net.createConnection()`][] functions, an \"once\" listener for the `'connect'` event on the initiating socket. Will be passed to [`socket.connect(port[, host][, connectListener])`][`socket.connect(port)`].",
                      "name": "connectListener",
                      "type": "Function",
                      "desc": "Common parameter of the [`net.createConnection()`][] functions, an \"once\" listener for the `'connect'` event on the initiating socket. Will be passed to [`socket.connect(port[, host][, connectListener])`][`socket.connect(port)`]."
                    }
                  ]
                }
              ],
              "desc": "<p>Initiates a TCP connection.</p>\n<p>This function creates a new <a href=\"#class-netsocket\"><code>net.Socket</code></a> with all options set to default,\nimmediately initiates connection with\n<a href=\"#socketconnectport-host-connectlistener\"><code>socket.connect(port[, host][, connectListener])</code></a>,\nthen returns the <code>net.Socket</code> that starts the connection.</p>"
            }
          ]
        },
        {
          "textRaw": "`net.createServer([options][, connectionListener])`",
          "type": "method",
          "name": "createServer",
          "meta": {
            "added": [
              "v0.5.0"
            ],
            "changes": [
              {
                "version": "v18.17.0",
                "pr-url": "https://github.com/nodejs/node/pull/47405",
                "description": "The `highWaterMark` option is supported now."
              },
              {
                "version": [
                  "v17.7.0",
                  "v16.15.0"
                ],
                "pr-url": "https://github.com/nodejs/node/pull/41310",
                "description": "The `noDelay`, `keepAlive`, and `keepAliveInitialDelay` options are supported now."
              }
            ]
          },
          "signatures": [
            {
              "return": {
                "textRaw": "Returns: {net.Server}",
                "name": "return",
                "type": "net.Server"
              },
              "params": [
                {
                  "textRaw": "`options` {Object}",
                  "name": "options",
                  "type": "Object",
                  "options": [
                    {
                      "textRaw": "`allowHalfOpen` {boolean} If set to `false`, then the socket will automatically end the writable side when the readable side ends. **Default:** `false`.",
                      "name": "allowHalfOpen",
                      "type": "boolean",
                      "default": "`false`",
                      "desc": "If set to `false`, then the socket will automatically end the writable side when the readable side ends."
<<<<<<< HEAD
=======
                    },
                    {
                      "textRaw": "`highWaterMark` {number} Optionally overrides all [`net.Socket`][]s' `readableHighWaterMark` and `writableHighWaterMark`. **Default:** See [`stream.getDefaultHighWaterMark()`][].",
                      "name": "highWaterMark",
                      "type": "number",
                      "default": "See [`stream.getDefaultHighWaterMark()`][]",
                      "desc": "Optionally overrides all [`net.Socket`][]s' `readableHighWaterMark` and `writableHighWaterMark`."
>>>>>>> a8a80be5
                    },
                    {
                      "textRaw": "`pauseOnConnect` {boolean} Indicates whether the socket should be paused on incoming connections. **Default:** `false`.",
                      "name": "pauseOnConnect",
                      "type": "boolean",
                      "default": "`false`",
                      "desc": "Indicates whether the socket should be paused on incoming connections."
                    },
                    {
                      "textRaw": "`noDelay` {boolean} If set to `true`, it disables the use of Nagle's algorithm immediately after a new incoming connection is received. **Default:** `false`.",
                      "name": "noDelay",
                      "type": "boolean",
                      "default": "`false`",
                      "desc": "If set to `true`, it disables the use of Nagle's algorithm immediately after a new incoming connection is received."
                    },
                    {
                      "textRaw": "`keepAlive` {boolean} If set to `true`, it enables keep-alive functionality on the socket immediately after a new incoming connection is received, similarly on what is done in [`socket.setKeepAlive([enable][, initialDelay])`][`socket.setKeepAlive(enable, initialDelay)`]. **Default:** `false`.",
                      "name": "keepAlive",
                      "type": "boolean",
                      "default": "`false`",
                      "desc": "If set to `true`, it enables keep-alive functionality on the socket immediately after a new incoming connection is received, similarly on what is done in [`socket.setKeepAlive([enable][, initialDelay])`][`socket.setKeepAlive(enable, initialDelay)`]."
                    },
                    {
                      "textRaw": "`keepAliveInitialDelay` {number} If set to a positive number, it sets the initial delay before the first keepalive probe is sent on an idle socket.**Default:** `0`.",
                      "name": "keepAliveInitialDelay",
                      "type": "number",
                      "default": "`0`",
                      "desc": "If set to a positive number, it sets the initial delay before the first keepalive probe is sent on an idle socket."
                    }
                  ]
                },
                {
                  "textRaw": "`connectionListener` {Function} Automatically set as a listener for the [`'connection'`][] event.",
                  "name": "connectionListener",
                  "type": "Function",
                  "desc": "Automatically set as a listener for the [`'connection'`][] event."
                }
              ]
            }
          ],
<<<<<<< HEAD
          "desc": "<p>Creates a new TCP or <a href=\"#net_ipc_support\">IPC</a> server.</p>\n<p>If <code>allowHalfOpen</code> is set to <code>true</code>, when the other end of the socket\nsignals the end of transmission, the server will only send back the end of\ntransmission when <a href=\"#net_socket_end_data_encoding_callback\"><code>socket.end()</code></a> is explicitly called. For example, in the\ncontext of TCP, when a FIN packed is received, a FIN packed is sent\nback only when <a href=\"#net_socket_end_data_encoding_callback\"><code>socket.end()</code></a> is explicitly called. Until then the\nconnection is half-closed (non-readable but still writable). See <a href=\"#net_event_end\"><code>'end'</code></a>\nevent and <a href=\"https://tools.ietf.org/html/rfc1122\">RFC 1122</a> (section 4.2.2.13) for more information.</p>\n<p>If <code>pauseOnConnect</code> is set to <code>true</code>, then the socket associated with each\nincoming connection will be paused, and no data will be read from its handle.\nThis allows connections to be passed between processes without any data being\nread by the original process. To begin reading data from a paused socket, call\n<a href=\"#net_socket_resume\"><code>socket.resume()</code></a>.</p>\n<p>The server can be a TCP server or an <a href=\"#net_ipc_support\">IPC</a> server, depending on what it\n<a href=\"#net_server_listen\"><code>listen()</code></a> to.</p>\n<p>Here is an example of an TCP echo server which listens for connections\non port 8124:</p>\n<pre><code class=\"language-js\">const net = require('net');\nconst server = net.createServer((c) => {\n  // 'connection' listener.\n  console.log('client connected');\n  c.on('end', () => {\n    console.log('client disconnected');\n  });\n  c.write('hello\\r\\n');\n  c.pipe(c);\n});\nserver.on('error', (err) => {\n  throw err;\n});\nserver.listen(8124, () => {\n  console.log('server bound');\n});\n</code></pre>\n<p>Test this by using <code>telnet</code>:</p>\n<pre><code class=\"language-console\">$ telnet localhost 8124\n</code></pre>\n<p>To listen on the socket <code>/tmp/echo.sock</code>:</p>\n<pre><code class=\"language-js\">server.listen('/tmp/echo.sock', () => {\n  console.log('server bound');\n});\n</code></pre>\n<p>Use <code>nc</code> to connect to a Unix domain socket server:</p>\n<pre><code class=\"language-console\">$ nc -U /tmp/echo.sock\n</code></pre>"
=======
          "desc": "<p>Creates a new TCP or <a href=\"#ipc-support\">IPC</a> server.</p>\n<p>If <code>allowHalfOpen</code> is set to <code>true</code>, when the other end of the socket\nsignals the end of transmission, the server will only send back the end of\ntransmission when <a href=\"#socketenddata-encoding-callback\"><code>socket.end()</code></a> is explicitly called. For example, in the\ncontext of TCP, when a FIN packed is received, a FIN packed is sent\nback only when <a href=\"#socketenddata-encoding-callback\"><code>socket.end()</code></a> is explicitly called. Until then the\nconnection is half-closed (non-readable but still writable). See <a href=\"#event-end\"><code>'end'</code></a>\nevent and <a href=\"https://tools.ietf.org/html/rfc1122\">RFC 1122</a> (section 4.2.2.13) for more information.</p>\n<p>If <code>pauseOnConnect</code> is set to <code>true</code>, then the socket associated with each\nincoming connection will be paused, and no data will be read from its handle.\nThis allows connections to be passed between processes without any data being\nread by the original process. To begin reading data from a paused socket, call\n<a href=\"#socketresume\"><code>socket.resume()</code></a>.</p>\n<p>The server can be a TCP server or an <a href=\"#ipc-support\">IPC</a> server, depending on what it\n<a href=\"#serverlisten\"><code>listen()</code></a> to.</p>\n<p>Here is an example of a TCP echo server which listens for connections\non port 8124:</p>\n<pre><code class=\"language-js\">const net = require('node:net');\nconst server = net.createServer((c) => {\n  // 'connection' listener.\n  console.log('client connected');\n  c.on('end', () => {\n    console.log('client disconnected');\n  });\n  c.write('hello\\r\\n');\n  c.pipe(c);\n});\nserver.on('error', (err) => {\n  throw err;\n});\nserver.listen(8124, () => {\n  console.log('server bound');\n});\n</code></pre>\n<p>Test this by using <code>telnet</code>:</p>\n<pre><code class=\"language-console\">$ telnet localhost 8124\n</code></pre>\n<p>To listen on the socket <code>/tmp/echo.sock</code>:</p>\n<pre><code class=\"language-js\">server.listen('/tmp/echo.sock', () => {\n  console.log('server bound');\n});\n</code></pre>\n<p>Use <code>nc</code> to connect to a Unix domain socket server:</p>\n<pre><code class=\"language-console\">$ nc -U /tmp/echo.sock\n</code></pre>"
>>>>>>> a8a80be5
        },
        {
          "textRaw": "`net.isIP(input)`",
          "type": "method",
          "name": "isIP",
          "meta": {
            "added": [
              "v0.3.0"
            ],
            "changes": []
          },
          "signatures": [
            {
              "return": {
                "textRaw": "Returns: {integer}",
                "name": "return",
                "type": "integer"
              },
              "params": [
                {
                  "textRaw": "`input` {string}",
                  "name": "input",
                  "type": "string"
                }
              ]
            }
          ],
          "desc": "<p>Returns <code>6</code> if <code>input</code> is an IPv6 address. Returns <code>4</code> if <code>input</code> is an IPv4\naddress in <a href=\"https://en.wikipedia.org/wiki/Dot-decimal_notation\">dot-decimal notation</a> with no leading zeroes. Otherwise, returns\n<code>0</code>.</p>\n<pre><code class=\"language-js\">net.isIP('::1'); // returns 6\nnet.isIP('127.0.0.1'); // returns 4\nnet.isIP('127.000.000.001'); // returns 0\nnet.isIP('127.0.0.1/24'); // returns 0\nnet.isIP('fhqwhgads'); // returns 0\n</code></pre>"
        },
        {
          "textRaw": "`net.isIPv4(input)`",
          "type": "method",
          "name": "isIPv4",
          "meta": {
            "added": [
              "v0.3.0"
            ],
            "changes": []
          },
          "signatures": [
            {
              "return": {
                "textRaw": "Returns: {boolean}",
                "name": "return",
                "type": "boolean"
              },
              "params": [
                {
                  "textRaw": "`input` {string}",
                  "name": "input",
                  "type": "string"
                }
              ]
            }
          ],
          "desc": "<p>Returns <code>true</code> if <code>input</code> is an IPv4 address in <a href=\"https://en.wikipedia.org/wiki/Dot-decimal_notation\">dot-decimal notation</a> with no\nleading zeroes. Otherwise, returns <code>false</code>.</p>\n<pre><code class=\"language-js\">net.isIPv4('127.0.0.1'); // returns true\nnet.isIPv4('127.000.000.001'); // returns false\nnet.isIPv4('127.0.0.1/24'); // returns false\nnet.isIPv4('fhqwhgads'); // returns false\n</code></pre>"
        },
        {
          "textRaw": "`net.isIPv6(input)`",
          "type": "method",
          "name": "isIPv6",
          "meta": {
            "added": [
              "v0.3.0"
            ],
            "changes": []
          },
          "signatures": [
            {
              "return": {
                "textRaw": "Returns: {boolean}",
                "name": "return",
                "type": "boolean"
              },
              "params": [
                {
                  "textRaw": "`input` {string}",
                  "name": "input",
                  "type": "string"
                }
              ]
            }
          ],
          "desc": "<p>Returns <code>true</code> if <code>input</code> is an IPv6 address. Otherwise, returns <code>false</code>.</p>\n<pre><code class=\"language-js\">net.isIPv6('::1'); // returns true\nnet.isIPv6('fhqwhgads'); // returns false\n</code></pre>"
        }
      ],
      "type": "module",
      "displayName": "Net"
    }
  ]
}<|MERGE_RESOLUTION|>--- conflicted
+++ resolved
@@ -6,11 +6,7 @@
       "textRaw": "Net",
       "name": "net",
       "introduced_in": "v0.10.0",
-<<<<<<< HEAD
-      "desc": "<!--lint disable maximum-line-length-->\n<blockquote>\n<p>Stability: 2 - Stable</p>\n</blockquote>\n<p><strong>Source Code:</strong> <a href=\"https://github.com/nodejs/node/blob/v14.18.1/lib/net.js\">lib/net.js</a></p>\n<p>The <code>net</code> module provides an asynchronous network API for creating stream-based\nTCP or <a href=\"#net_ipc_support\">IPC</a> servers (<a href=\"#net_net_createserver_options_connectionlistener\"><code>net.createServer()</code></a>) and clients\n(<a href=\"#net_net_createconnection\"><code>net.createConnection()</code></a>).</p>\n<p>It can be accessed using:</p>\n<pre><code class=\"language-js\">const net = require('net');\n</code></pre>",
-=======
       "desc": "<!--lint disable maximum-line-length-->\n<blockquote>\n<p>Stability: 2 - Stable</p>\n</blockquote>\n<p><strong>Source Code:</strong> <a href=\"https://github.com/nodejs/node/blob/v18.17.1/lib/net.js\">lib/net.js</a></p>\n<p>The <code>node:net</code> module provides an asynchronous network API for creating stream-based\nTCP or <a href=\"#ipc-support\">IPC</a> servers (<a href=\"#netcreateserveroptions-connectionlistener\"><code>net.createServer()</code></a>) and clients\n(<a href=\"#netcreateconnection\"><code>net.createConnection()</code></a>).</p>\n<p>It can be accessed using:</p>\n<pre><code class=\"language-js\">const net = require('node:net');\n</code></pre>",
->>>>>>> a8a80be5
       "modules": [
         {
           "textRaw": "IPC support",
@@ -36,10 +32,7 @@
           "name": "net.BlockList",
           "meta": {
             "added": [
-<<<<<<< HEAD
-=======
               "v15.0.0",
->>>>>>> a8a80be5
               "v14.18.0"
             ],
             "changes": []
@@ -52,10 +45,7 @@
               "name": "addAddress",
               "meta": {
                 "added": [
-<<<<<<< HEAD
-=======
                   "v15.0.0",
->>>>>>> a8a80be5
                   "v14.18.0"
                 ],
                 "changes": []
@@ -87,10 +77,7 @@
               "name": "addRange",
               "meta": {
                 "added": [
-<<<<<<< HEAD
-=======
                   "v15.0.0",
->>>>>>> a8a80be5
                   "v14.18.0"
                 ],
                 "changes": []
@@ -128,10 +115,7 @@
               "name": "addSubnet",
               "meta": {
                 "added": [
-<<<<<<< HEAD
-=======
                   "v15.0.0",
->>>>>>> a8a80be5
                   "v14.18.0"
                 ],
                 "changes": []
@@ -152,18 +136,11 @@
                       "desc": "The number of CIDR prefix bits. For IPv4, this must be a value between `0` and `32`. For IPv6, this must be between `0` and `128`."
                     },
                     {
-<<<<<<< HEAD
-                      "textRaw": "`type` {string} Either `'ipv4'` or `'ipv6'`. **Default**: `'ipv4'`.",
-                      "name": "type",
-                      "type": "string",
-                      "desc": "Either `'ipv4'` or `'ipv6'`. **Default**: `'ipv4'`."
-=======
                       "textRaw": "`type` {string} Either `'ipv4'` or `'ipv6'`. **Default:** `'ipv4'`.",
                       "name": "type",
                       "type": "string",
                       "default": "`'ipv4'`",
                       "desc": "Either `'ipv4'` or `'ipv6'`."
->>>>>>> a8a80be5
                     }
                   ]
                 }
@@ -176,10 +153,7 @@
               "name": "check",
               "meta": {
                 "added": [
-<<<<<<< HEAD
-=======
                   "v15.0.0",
->>>>>>> a8a80be5
                   "v14.18.0"
                 ],
                 "changes": []
@@ -213,20 +187,12 @@
           ],
           "properties": [
             {
-<<<<<<< HEAD
-              "textRaw": "`rules` Type: {string[]}",
-              "type": "string[]",
-              "name": "Type",
-              "meta": {
-                "added": [
-=======
               "textRaw": "`rules` Type: {string\\[]}",
               "type": "string\\[]",
               "name": "Type",
               "meta": {
                 "added": [
                   "v15.0.0",
->>>>>>> a8a80be5
                   "v14.18.0"
                 ],
                 "changes": []
@@ -241,10 +207,7 @@
           "name": "net.SocketAddress",
           "meta": {
             "added": [
-<<<<<<< HEAD
-=======
               "v15.14.0",
->>>>>>> a8a80be5
               "v14.18.0"
             ],
             "changes": []
@@ -256,10 +219,7 @@
               "name": "Type",
               "meta": {
                 "added": [
-<<<<<<< HEAD
-=======
                   "v15.14.0",
->>>>>>> a8a80be5
                   "v14.18.0"
                 ],
                 "changes": []
@@ -272,10 +232,7 @@
               "name": "Type",
               "meta": {
                 "added": [
-<<<<<<< HEAD
-=======
                   "v15.14.0",
->>>>>>> a8a80be5
                   "v14.18.0"
                 ],
                 "changes": []
@@ -288,10 +245,7 @@
               "name": "Type",
               "meta": {
                 "added": [
-<<<<<<< HEAD
-=======
                   "v15.14.0",
->>>>>>> a8a80be5
                   "v14.18.0"
                 ],
                 "changes": []
@@ -303,10 +257,7 @@
               "name": "Type",
               "meta": {
                 "added": [
-<<<<<<< HEAD
-=======
                   "v15.14.0",
->>>>>>> a8a80be5
                   "v14.18.0"
                 ],
                 "changes": []
@@ -328,17 +279,10 @@
                       "desc": "The network address as either an IPv4 or IPv6 string. **Default**: `'127.0.0.1'` if `family` is `'ipv4'`; `'::'` if `family` is `'ipv6'`."
                     },
                     {
-<<<<<<< HEAD
-                      "textRaw": "`family` {string} One of either `'ipv4'` or 'ipv6'`. **Default**: `'ipv4'`.",
-                      "name": "family",
-                      "type": "string",
-                      "desc": "One of either `'ipv4'` or 'ipv6'`. **Default**: `'ipv4'`."
-=======
                       "textRaw": "`family` {string} One of either `'ipv4'` or `'ipv6'`. **Default**: `'ipv4'`.",
                       "name": "family",
                       "type": "string",
                       "desc": "One of either `'ipv4'` or `'ipv6'`. **Default**: `'ipv4'`."
->>>>>>> a8a80be5
                     },
                     {
                       "textRaw": "`flowlabel` {number} An IPv6 flow-label used only if `family` is `'ipv6'`.",
@@ -962,11 +906,7 @@
                 "changes": []
               },
               "params": [],
-<<<<<<< HEAD
-              "desc": "<p>Emitted when the other end of the socket signals the end of transmission, thus\nending the readable side of the socket.</p>\n<p>By default (<code>allowHalfOpen</code> is <code>false</code>) the socket will send an end of\ntransmission packet back and destroy its file descriptor once it has written out\nits pending write queue. However, if <code>allowHalfOpen</code> is set to <code>true</code>, the\nsocket will not automatically <a href=\"#net_socket_end_data_encoding_callback\"><code>end()</code></a> its writable side,\nallowing the user to write arbitrary amounts of data. The user must call\n<a href=\"#net_socket_end_data_encoding_callback\"><code>end()</code></a> explicitly to close the connection (i.e. sending a\nFIN packet back).</p>"
-=======
               "desc": "<p>Emitted when the other end of the socket signals the end of transmission, thus\nending the readable side of the socket.</p>\n<p>By default (<code>allowHalfOpen</code> is <code>false</code>) the socket will send an end of\ntransmission packet back and destroy its file descriptor once it has written out\nits pending write queue. However, if <code>allowHalfOpen</code> is set to <code>true</code>, the\nsocket will not automatically <a href=\"#socketenddata-encoding-callback\"><code>end()</code></a> its writable side,\nallowing the user to write arbitrary amounts of data. The user must call\n<a href=\"#socketenddata-encoding-callback\"><code>end()</code></a> explicitly to close the connection (i.e. sending a\nFIN packet back).</p>"
->>>>>>> a8a80be5
             },
             {
               "textRaw": "Event: `'error'`",
@@ -2101,8 +2041,6 @@
                       "type": "boolean",
                       "default": "`false`",
                       "desc": "If set to `false`, then the socket will automatically end the writable side when the readable side ends."
-<<<<<<< HEAD
-=======
                     },
                     {
                       "textRaw": "`highWaterMark` {number} Optionally overrides all [`net.Socket`][]s' `readableHighWaterMark` and `writableHighWaterMark`. **Default:** See [`stream.getDefaultHighWaterMark()`][].",
@@ -2110,7 +2048,6 @@
                       "type": "number",
                       "default": "See [`stream.getDefaultHighWaterMark()`][]",
                       "desc": "Optionally overrides all [`net.Socket`][]s' `readableHighWaterMark` and `writableHighWaterMark`."
->>>>>>> a8a80be5
                     },
                     {
                       "textRaw": "`pauseOnConnect` {boolean} Indicates whether the socket should be paused on incoming connections. **Default:** `false`.",
@@ -2151,11 +2088,7 @@
               ]
             }
           ],
-<<<<<<< HEAD
-          "desc": "<p>Creates a new TCP or <a href=\"#net_ipc_support\">IPC</a> server.</p>\n<p>If <code>allowHalfOpen</code> is set to <code>true</code>, when the other end of the socket\nsignals the end of transmission, the server will only send back the end of\ntransmission when <a href=\"#net_socket_end_data_encoding_callback\"><code>socket.end()</code></a> is explicitly called. For example, in the\ncontext of TCP, when a FIN packed is received, a FIN packed is sent\nback only when <a href=\"#net_socket_end_data_encoding_callback\"><code>socket.end()</code></a> is explicitly called. Until then the\nconnection is half-closed (non-readable but still writable). See <a href=\"#net_event_end\"><code>'end'</code></a>\nevent and <a href=\"https://tools.ietf.org/html/rfc1122\">RFC 1122</a> (section 4.2.2.13) for more information.</p>\n<p>If <code>pauseOnConnect</code> is set to <code>true</code>, then the socket associated with each\nincoming connection will be paused, and no data will be read from its handle.\nThis allows connections to be passed between processes without any data being\nread by the original process. To begin reading data from a paused socket, call\n<a href=\"#net_socket_resume\"><code>socket.resume()</code></a>.</p>\n<p>The server can be a TCP server or an <a href=\"#net_ipc_support\">IPC</a> server, depending on what it\n<a href=\"#net_server_listen\"><code>listen()</code></a> to.</p>\n<p>Here is an example of an TCP echo server which listens for connections\non port 8124:</p>\n<pre><code class=\"language-js\">const net = require('net');\nconst server = net.createServer((c) => {\n  // 'connection' listener.\n  console.log('client connected');\n  c.on('end', () => {\n    console.log('client disconnected');\n  });\n  c.write('hello\\r\\n');\n  c.pipe(c);\n});\nserver.on('error', (err) => {\n  throw err;\n});\nserver.listen(8124, () => {\n  console.log('server bound');\n});\n</code></pre>\n<p>Test this by using <code>telnet</code>:</p>\n<pre><code class=\"language-console\">$ telnet localhost 8124\n</code></pre>\n<p>To listen on the socket <code>/tmp/echo.sock</code>:</p>\n<pre><code class=\"language-js\">server.listen('/tmp/echo.sock', () => {\n  console.log('server bound');\n});\n</code></pre>\n<p>Use <code>nc</code> to connect to a Unix domain socket server:</p>\n<pre><code class=\"language-console\">$ nc -U /tmp/echo.sock\n</code></pre>"
-=======
           "desc": "<p>Creates a new TCP or <a href=\"#ipc-support\">IPC</a> server.</p>\n<p>If <code>allowHalfOpen</code> is set to <code>true</code>, when the other end of the socket\nsignals the end of transmission, the server will only send back the end of\ntransmission when <a href=\"#socketenddata-encoding-callback\"><code>socket.end()</code></a> is explicitly called. For example, in the\ncontext of TCP, when a FIN packed is received, a FIN packed is sent\nback only when <a href=\"#socketenddata-encoding-callback\"><code>socket.end()</code></a> is explicitly called. Until then the\nconnection is half-closed (non-readable but still writable). See <a href=\"#event-end\"><code>'end'</code></a>\nevent and <a href=\"https://tools.ietf.org/html/rfc1122\">RFC 1122</a> (section 4.2.2.13) for more information.</p>\n<p>If <code>pauseOnConnect</code> is set to <code>true</code>, then the socket associated with each\nincoming connection will be paused, and no data will be read from its handle.\nThis allows connections to be passed between processes without any data being\nread by the original process. To begin reading data from a paused socket, call\n<a href=\"#socketresume\"><code>socket.resume()</code></a>.</p>\n<p>The server can be a TCP server or an <a href=\"#ipc-support\">IPC</a> server, depending on what it\n<a href=\"#serverlisten\"><code>listen()</code></a> to.</p>\n<p>Here is an example of a TCP echo server which listens for connections\non port 8124:</p>\n<pre><code class=\"language-js\">const net = require('node:net');\nconst server = net.createServer((c) => {\n  // 'connection' listener.\n  console.log('client connected');\n  c.on('end', () => {\n    console.log('client disconnected');\n  });\n  c.write('hello\\r\\n');\n  c.pipe(c);\n});\nserver.on('error', (err) => {\n  throw err;\n});\nserver.listen(8124, () => {\n  console.log('server bound');\n});\n</code></pre>\n<p>Test this by using <code>telnet</code>:</p>\n<pre><code class=\"language-console\">$ telnet localhost 8124\n</code></pre>\n<p>To listen on the socket <code>/tmp/echo.sock</code>:</p>\n<pre><code class=\"language-js\">server.listen('/tmp/echo.sock', () => {\n  console.log('server bound');\n});\n</code></pre>\n<p>Use <code>nc</code> to connect to a Unix domain socket server:</p>\n<pre><code class=\"language-console\">$ nc -U /tmp/echo.sock\n</code></pre>"
->>>>>>> a8a80be5
         },
         {
           "textRaw": "`net.isIP(input)`",
