--- conflicted
+++ resolved
@@ -44,22 +44,6 @@
 An overview of available Node.js and JavaScript features for each `configure`
 option:
 
-<<<<<<< HEAD
-| Feature                                 | `none`                            | `system-icu`                 | `small-icu`            | `full-icu` |
-|-----------------------------------------|-----------------------------------|------------------------------|------------------------|------------|
-| [`String.prototype.normalize()`][]      | none (function is no-op)          | full                         | full                   | full       |
-| `String.prototype.to*Case()`            | full                              | full                         | full                   | full       |
-| [`Intl`][]                              | none (object does not exist)      | partial/full (depends on OS) | partial (English-only) | full       |
-| [`String.prototype.localeCompare()`][]  | partial (not locale-aware)        | full                         | full                   | full       |
-| `String.prototype.toLocale*Case()`      | partial (not locale-aware)        | full                         | full                   | full       |
-| [`Number.prototype.toLocaleString()`][] | partial (not locale-aware)        | partial/full (depends on OS) | partial (English-only) | full       |
-| `Date.prototype.toLocale*String()`      | partial (not locale-aware)        | partial/full (depends on OS) | partial (English-only) | full       |
-| [WHATWG URL Parser][]                   | partial (no IDN support)          | full                         | full                   | full       |
-| [`require('buffer').transcode()`][]     | none (function does not exist)    | full                         | full                   | full       |
-| [REPL][]                                | partial (inaccurate line editing) | full                         | full                   | full       |
-| [`require('util').TextDecoder`][]       | partial (basic encodings support) | partial/full (depends on OS) | partial (Unicode-only) | full       |
-| [`RegExp` Unicode Property Escapes][]   | none (invalid `RegExp` error)     | full                         | full                   | full       |
-=======
 | Feature                                  | `none`                            | `system-icu`                 | `small-icu`            | `full-icu` |
 | ---------------------------------------- | --------------------------------- | ---------------------------- | ---------------------- | ---------- |
 | [`String.prototype.normalize()`][]       | none (function is no-op)          | full                         | full                   | full       |
@@ -75,7 +59,6 @@
 | [REPL][]                                 | partial (inaccurate line editing) | full                         | full                   | full       |
 | [`require('node:util').TextDecoder`][]   | partial (basic encodings support) | partial/full (depends on OS) | partial (Unicode-only) | full       |
 | [`RegExp` Unicode Property Escapes][]    | none (invalid `RegExp` error)     | full                         | full                   | full       |
->>>>>>> a8a80be5
 
 The "(not locale-aware)" designation denotes that the function carries out its
 operation just like the non-`Locale` version of the function, if one
@@ -213,18 +196,11 @@
 [ECMA-262]: https://tc39.github.io/ecma262/
 [ECMA-402]: https://tc39.github.io/ecma402/
 [ICU]: http://site.icu-project.org/
-<<<<<<< HEAD
-[REPL]: repl.md#repl_repl
-[Test262]: https://github.com/tc39/test262/tree/HEAD/test/intl402
-[WHATWG URL parser]: url.md#url_the_whatwg_url_api
-[`--icu-data-dir`]: cli.md#cli_icu_data_dir_file
-=======
 [Legacy URL parser]: url.md#legacy-url-api
 [REPL]: repl.md#repl
 [Test262]: https://github.com/tc39/test262/tree/HEAD/test/intl402
 [WHATWG URL parser]: url.md#the-whatwg-url-api
 [`--icu-data-dir`]: cli.md#--icu-data-dirfile
->>>>>>> a8a80be5
 [`Date.prototype.toLocaleString()`]: https://developer.mozilla.org/en-US/docs/Web/JavaScript/Reference/Global_Objects/Date/toLocaleString
 [`Intl.DateTimeFormat`]: https://developer.mozilla.org/en-US/docs/Web/JavaScript/Reference/Global_Objects/DateTimeFormat
 [`Intl`]: https://developer.mozilla.org/en-US/docs/Web/JavaScript/Reference/Global_Objects/Intl
