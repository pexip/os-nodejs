--- conflicted
+++ resolved
@@ -7,11 +7,7 @@
       "name": "Process",
       "introduced_in": "v0.10.0",
       "type": "global",
-<<<<<<< HEAD
-      "desc": "<p><strong>Source Code:</strong> <a href=\"https://github.com/nodejs/node/blob/v14.18.1/lib/process.js\">lib/process.js</a></p>\n<p>The <code>process</code> object is a <code>global</code> that provides information about, and control\nover, the current Node.js process. As a global, it is always available to\nNode.js applications without using <code>require()</code>. It can also be explicitly\naccessed using <code>require()</code>:</p>\n<pre><code class=\"language-js\">const process = require('process');\n</code></pre>",
-=======
       "desc": "<p><strong>Source Code:</strong> <a href=\"https://github.com/nodejs/node/blob/v18.17.1/lib/process.js\">lib/process.js</a></p>\n<p>The <code>process</code> object provides information about, and control over, the current\nNode.js process.</p>\n<pre><code class=\"language-mjs\">import process from 'node:process';\n</code></pre>\n<pre><code class=\"language-cjs\">const process = require('node:process');\n</code></pre>",
->>>>>>> a8a80be5
       "modules": [
         {
           "textRaw": "Process events",
@@ -215,11 +211,7 @@
                   "desc": "Indicates if the exception originates from an unhandled rejection or from synchronous errors. Can either be `'uncaughtException'` or `'unhandledRejection'`. The latter is used when an exception happens in a `Promise` based async context (or if a `Promise` is rejected) and [`--unhandled-rejections`][] flag set to `strict` or `throw` (which is the default) and the rejection is not handled, or when a rejection happens during the command line entry point's ES module static loading phase."
                 }
               ],
-<<<<<<< HEAD
-              "desc": "<p>The <code>'uncaughtExceptionMonitor'</code> event is emitted before an\n<code>'uncaughtException'</code> event is emitted or a hook installed via\n<a href=\"#process_process_setuncaughtexceptioncapturecallback_fn\"><code>process.setUncaughtExceptionCaptureCallback()</code></a> is called.</p>\n<p>Installing an <code>'uncaughtExceptionMonitor'</code> listener does not change the behavior\nonce an <code>'uncaughtException'</code> event is emitted. The process will\nstill crash if no <code>'uncaughtException'</code> listener is installed.</p>\n<pre><code class=\"language-js\">process.on('uncaughtExceptionMonitor', (err, origin) => {\n  MyMonitoringTool.logSync(err, origin);\n});\n\n// Intentionally cause an exception, but don't catch it.\nnonexistentFunc();\n// Still crashes Node.js\n</code></pre>"
-=======
               "desc": "<p>The <code>'uncaughtExceptionMonitor'</code> event is emitted before an\n<code>'uncaughtException'</code> event is emitted or a hook installed via\n<a href=\"#processsetuncaughtexceptioncapturecallbackfn\"><code>process.setUncaughtExceptionCaptureCallback()</code></a> is called.</p>\n<p>Installing an <code>'uncaughtExceptionMonitor'</code> listener does not change the behavior\nonce an <code>'uncaughtException'</code> event is emitted. The process will\nstill crash if no <code>'uncaughtException'</code> listener is installed.</p>\n<pre><code class=\"language-mjs\">import process from 'node:process';\n\nprocess.on('uncaughtExceptionMonitor', (err, origin) => {\n  MyMonitoringTool.logSync(err, origin);\n});\n\n// Intentionally cause an exception, but don't catch it.\nnonexistentFunc();\n// Still crashes Node.js\n</code></pre>\n<pre><code class=\"language-cjs\">const process = require('node:process');\n\nprocess.on('uncaughtExceptionMonitor', (err, origin) => {\n  MyMonitoringTool.logSync(err, origin);\n});\n\n// Intentionally cause an exception, but don't catch it.\nnonexistentFunc();\n// Still crashes Node.js\n</code></pre>"
->>>>>>> a8a80be5
             },
             {
               "textRaw": "Event: `'unhandledRejection'`",
@@ -297,11 +289,7 @@
                   ]
                 }
               ],
-<<<<<<< HEAD
-              "desc": "<p>The <code>'warning'</code> event is emitted whenever Node.js emits a process warning.</p>\n<p>A process warning is similar to an error in that it describes exceptional\nconditions that are being brought to the user's attention. However, warnings\nare not part of the normal Node.js and JavaScript error handling flow.\nNode.js can emit warnings whenever it detects bad coding practices that could\nlead to sub-optimal application performance, bugs, or security vulnerabilities.</p>\n<pre><code class=\"language-js\">process.on('warning', (warning) => {\n  console.warn(warning.name);    // Print the warning name\n  console.warn(warning.message); // Print the warning message\n  console.warn(warning.stack);   // Print the stack trace\n});\n</code></pre>\n<p>By default, Node.js will print process warnings to <code>stderr</code>. The <code>--no-warnings</code>\ncommand-line option can be used to suppress the default console output but the\n<code>'warning'</code> event will still be emitted by the <code>process</code> object.</p>\n<p>The following example illustrates the warning that is printed to <code>stderr</code> when\ntoo many listeners have been added to an event:</p>\n<pre><code class=\"language-console\">$ node\n> events.defaultMaxListeners = 1;\n> process.on('foo', () => {});\n> process.on('foo', () => {});\n> (node:38638) MaxListenersExceededWarning: Possible EventEmitter memory leak\ndetected. 2 foo listeners added. Use emitter.setMaxListeners() to increase limit\n</code></pre>\n<p>In contrast, the following example turns off the default warning output and\nadds a custom handler to the <code>'warning'</code> event:</p>\n<pre><code class=\"language-console\">$ node --no-warnings\n> const p = process.on('warning', (warning) => console.warn('Do not do that!'));\n> events.defaultMaxListeners = 1;\n> process.on('foo', () => {});\n> process.on('foo', () => {});\n> Do not do that!\n</code></pre>\n<p>The <code>--trace-warnings</code> command-line option can be used to have the default\nconsole output for warnings include the full stack trace of the warning.</p>\n<p>Launching Node.js using the <code>--throw-deprecation</code> command-line flag will\ncause custom deprecation warnings to be thrown as exceptions.</p>\n<p>Using the <code>--trace-deprecation</code> command-line flag will cause the custom\ndeprecation to be printed to <code>stderr</code> along with the stack trace.</p>\n<p>Using the <code>--no-deprecation</code> command-line flag will suppress all reporting\nof the custom deprecation.</p>\n<p>The <code>*-deprecation</code> command-line flags only affect warnings that use the name\n<code>'DeprecationWarning'</code>.</p>"
-=======
               "desc": "<p>The <code>'warning'</code> event is emitted whenever Node.js emits a process warning.</p>\n<p>A process warning is similar to an error in that it describes exceptional\nconditions that are being brought to the user's attention. However, warnings\nare not part of the normal Node.js and JavaScript error handling flow.\nNode.js can emit warnings whenever it detects bad coding practices that could\nlead to sub-optimal application performance, bugs, or security vulnerabilities.</p>\n<pre><code class=\"language-mjs\">import process from 'node:process';\n\nprocess.on('warning', (warning) => {\n  console.warn(warning.name);    // Print the warning name\n  console.warn(warning.message); // Print the warning message\n  console.warn(warning.stack);   // Print the stack trace\n});\n</code></pre>\n<pre><code class=\"language-cjs\">const process = require('node:process');\n\nprocess.on('warning', (warning) => {\n  console.warn(warning.name);    // Print the warning name\n  console.warn(warning.message); // Print the warning message\n  console.warn(warning.stack);   // Print the stack trace\n});\n</code></pre>\n<p>By default, Node.js will print process warnings to <code>stderr</code>. The <code>--no-warnings</code>\ncommand-line option can be used to suppress the default console output but the\n<code>'warning'</code> event will still be emitted by the <code>process</code> object.</p>\n<p>The following example illustrates the warning that is printed to <code>stderr</code> when\ntoo many listeners have been added to an event:</p>\n<pre><code class=\"language-console\">$ node\n> events.defaultMaxListeners = 1;\n> process.on('foo', () => {});\n> process.on('foo', () => {});\n> (node:38638) MaxListenersExceededWarning: Possible EventEmitter memory leak\ndetected. 2 foo listeners added. Use emitter.setMaxListeners() to increase limit\n</code></pre>\n<p>In contrast, the following example turns off the default warning output and\nadds a custom handler to the <code>'warning'</code> event:</p>\n<pre><code class=\"language-console\">$ node --no-warnings\n> const p = process.on('warning', (warning) => console.warn('Do not do that!'));\n> events.defaultMaxListeners = 1;\n> process.on('foo', () => {});\n> process.on('foo', () => {});\n> Do not do that!\n</code></pre>\n<p>The <code>--trace-warnings</code> command-line option can be used to have the default\nconsole output for warnings include the full stack trace of the warning.</p>\n<p>Launching Node.js using the <code>--throw-deprecation</code> command-line flag will\ncause custom deprecation warnings to be thrown as exceptions.</p>\n<p>Using the <code>--trace-deprecation</code> command-line flag will cause the custom\ndeprecation to be printed to <code>stderr</code> along with the stack trace.</p>\n<p>Using the <code>--no-deprecation</code> command-line flag will suppress all reporting\nof the custom deprecation.</p>\n<p>The <code>*-deprecation</code> command-line flags only affect warnings that use the name\n<code>'DeprecationWarning'</code>.</p>"
->>>>>>> a8a80be5
             },
             {
               "textRaw": "Event: `'worker'`",
@@ -309,10 +297,7 @@
               "name": "worker",
               "meta": {
                 "added": [
-<<<<<<< HEAD
-=======
                   "v16.2.0",
->>>>>>> a8a80be5
                   "v14.18.0"
                 ],
                 "changes": []
@@ -325,11 +310,7 @@
                   "desc": "The {Worker} that was created."
                 }
               ],
-<<<<<<< HEAD
-              "desc": "<p>The <code>'worker'</code> event is emitted after a new <a href=\"worker_threads.html#worker_threads_class_worker\" class=\"type\">&lt;Worker&gt;</a> thread has been created.</p>",
-=======
               "desc": "<p>The <code>'worker'</code> event is emitted after a new <a href=\"worker_threads.html#class-worker\" class=\"type\">&lt;Worker&gt;</a> thread has been created.</p>",
->>>>>>> a8a80be5
               "modules": [
                 {
                   "textRaw": "Emitting custom warnings",
@@ -836,11 +817,7 @@
               "params": []
             }
           ],
-<<<<<<< HEAD
-          "desc": "<p>Indicates whether a callback has been set using\n<a href=\"#process_process_setuncaughtexceptioncapturecallback_fn\"><code>process.setUncaughtExceptionCaptureCallback()</code></a>.</p>"
-=======
           "desc": "<p>Indicates whether a callback has been set using\n<a href=\"#processsetuncaughtexceptioncapturecallbackfn\"><code>process.setUncaughtExceptionCaptureCallback()</code></a>.</p>"
->>>>>>> a8a80be5
         },
         {
           "textRaw": "`process.hrtime([time])`",
@@ -1017,11 +994,7 @@
               "params": []
             }
           ],
-<<<<<<< HEAD
-          "desc": "<p>Returns an object describing the memory usage of the Node.js process measured in\nbytes.</p>\n<pre><code class=\"language-js\">console.log(process.memoryUsage());\n// Prints:\n// {\n//  rss: 4935680,\n//  heapTotal: 1826816,\n//  heapUsed: 650472,\n//  external: 49879,\n//  arrayBuffers: 9386\n// }\n</code></pre>\n<ul>\n<li><code>heapTotal</code> and <code>heapUsed</code> refer to V8's memory usage.</li>\n<li><code>external</code> refers to the memory usage of C++ objects bound to JavaScript\nobjects managed by V8.</li>\n<li><code>rss</code>, Resident Set Size, is the amount of space occupied in the main\nmemory device (that is a subset of the total allocated memory) for the\nprocess, including all C++ and JavaScript objects and code.</li>\n<li><code>arrayBuffers</code> refers to memory allocated for <code>ArrayBuffer</code>s and\n<code>SharedArrayBuffer</code>s, including all Node.js <a href=\"buffer.html\"><code>Buffer</code></a>s.\nThis is also included in the <code>external</code> value. When Node.js is used as an\nembedded library, this value may be <code>0</code> because allocations for <code>ArrayBuffer</code>s\nmay not be tracked in that case.</li>\n</ul>\n<p>When using <a href=\"worker_threads.html#worker_threads_class_worker\"><code>Worker</code></a> threads, <code>rss</code> will be a value that is valid for the\nentire process, while the other fields will only refer to the current thread.</p>\n<p>The <code>process.memoryUsage()</code> method iterates over each page to gather\ninformation about memory usage which might be slow depending on the\nprogram memory allocations.</p>"
-=======
           "desc": "<p>Returns an object describing the memory usage of the Node.js process measured in\nbytes.</p>\n<pre><code class=\"language-mjs\">import { memoryUsage } from 'node:process';\n\nconsole.log(memoryUsage());\n// Prints:\n// {\n//  rss: 4935680,\n//  heapTotal: 1826816,\n//  heapUsed: 650472,\n//  external: 49879,\n//  arrayBuffers: 9386\n// }\n</code></pre>\n<pre><code class=\"language-cjs\">const { memoryUsage } = require('node:process');\n\nconsole.log(memoryUsage());\n// Prints:\n// {\n//  rss: 4935680,\n//  heapTotal: 1826816,\n//  heapUsed: 650472,\n//  external: 49879,\n//  arrayBuffers: 9386\n// }\n</code></pre>\n<ul>\n<li><code>heapTotal</code> and <code>heapUsed</code> refer to V8's memory usage.</li>\n<li><code>external</code> refers to the memory usage of C++ objects bound to JavaScript\nobjects managed by V8.</li>\n<li><code>rss</code>, Resident Set Size, is the amount of space occupied in the main\nmemory device (that is a subset of the total allocated memory) for the\nprocess, including all C++ and JavaScript objects and code.</li>\n<li><code>arrayBuffers</code> refers to memory allocated for <code>ArrayBuffer</code>s and\n<code>SharedArrayBuffer</code>s, including all Node.js <a href=\"buffer.html\"><code>Buffer</code></a>s.\nThis is also included in the <code>external</code> value. When Node.js is used as an\nembedded library, this value may be <code>0</code> because allocations for <code>ArrayBuffer</code>s\nmay not be tracked in that case.</li>\n</ul>\n<p>When using <a href=\"worker_threads.html#class-worker\"><code>Worker</code></a> threads, <code>rss</code> will be a value that is valid for the\nentire process, while the other fields will only refer to the current thread.</p>\n<p>The <code>process.memoryUsage()</code> method iterates over each page to gather\ninformation about memory usage which might be slow depending on the\nprogram memory allocations.</p>"
->>>>>>> a8a80be5
         },
         {
           "textRaw": "`process.memoryUsage.rss()`",
@@ -1029,10 +1002,7 @@
           "name": "rss",
           "meta": {
             "added": [
-<<<<<<< HEAD
-=======
               "v15.6.0",
->>>>>>> a8a80be5
               "v14.18.0"
             ],
             "changes": []
@@ -1047,11 +1017,7 @@
               "params": []
             }
           ],
-<<<<<<< HEAD
-          "desc": "<p>The <code>process.memoryUsage.rss()</code> method returns an integer representing the\nResident Set Size (RSS) in bytes.</p>\n<p>The Resident Set Size, is the amount of space occupied in the main\nmemory device (that is a subset of the total allocated memory) for the\nprocess, including all C++ and JavaScript objects and code.</p>\n<p>This is the same value as the <code>rss</code> property provided by <code>process.memoryUsage()</code>\nbut <code>process.memoryUsage.rss()</code> is faster.</p>\n<pre><code class=\"language-js\">console.log(process.memoryUsage.rss());\n// 35655680\n</code></pre>"
-=======
           "desc": "<p>The <code>process.memoryUsage.rss()</code> method returns an integer representing the\nResident Set Size (RSS) in bytes.</p>\n<p>The Resident Set Size, is the amount of space occupied in the main\nmemory device (that is a subset of the total allocated memory) for the\nprocess, including all C++ and JavaScript objects and code.</p>\n<p>This is the same value as the <code>rss</code> property provided by <code>process.memoryUsage()</code>\nbut <code>process.memoryUsage.rss()</code> is faster.</p>\n<pre><code class=\"language-mjs\">import { memoryUsage } from 'node:process';\n\nconsole.log(memoryUsage.rss());\n// 35655680\n</code></pre>\n<pre><code class=\"language-cjs\">const { memoryUsage } = require('node:process');\n\nconsole.log(memoryUsage.rss());\n// 35655680\n</code></pre>"
->>>>>>> a8a80be5
         },
         {
           "textRaw": "`process.nextTick(callback[, ...args])`",
@@ -1091,20 +1057,12 @@
               ]
             }
           ],
-<<<<<<< HEAD
-          "desc": "<p><code>process.nextTick()</code> adds <code>callback</code> to the \"next tick queue\". This queue is\nfully drained after the current operation on the JavaScript stack runs to\ncompletion and before the event loop is allowed to continue. It's possible to\ncreate an infinite loop if one were to recursively call <code>process.nextTick()</code>.\nSee the <a href=\"https://nodejs.org/en/docs/guides/event-loop-timers-and-nexttick/#process-nexttick\">Event Loop</a> guide for more background.</p>\n<pre><code class=\"language-js\">console.log('start');\nprocess.nextTick(() => {\n  console.log('nextTick callback');\n});\nconsole.log('scheduled');\n// Output:\n// start\n// scheduled\n// nextTick callback\n</code></pre>\n<p>This is important when developing APIs in order to give users the opportunity\nto assign event handlers <em>after</em> an object has been constructed but before any\nI/O has occurred:</p>\n<pre><code class=\"language-js\">function MyThing(options) {\n  this.setupOptions(options);\n\n  process.nextTick(() => {\n    this.startDoingStuff();\n  });\n}\n\nconst thing = new MyThing();\nthing.getReadyForStuff();\n\n// thing.startDoingStuff() gets called now, not before.\n</code></pre>\n<p>It is very important for APIs to be either 100% synchronous or 100%\nasynchronous. Consider this example:</p>\n<pre><code class=\"language-js\">// WARNING!  DO NOT USE!  BAD UNSAFE HAZARD!\nfunction maybeSync(arg, cb) {\n  if (arg) {\n    cb();\n    return;\n  }\n\n  fs.stat('file', cb);\n}\n</code></pre>\n<p>This API is hazardous because in the following case:</p>\n<pre><code class=\"language-js\">const maybeTrue = Math.random() > 0.5;\n\nmaybeSync(maybeTrue, () => {\n  foo();\n});\n\nbar();\n</code></pre>\n<p>It is not clear whether <code>foo()</code> or <code>bar()</code> will be called first.</p>\n<p>The following approach is much better:</p>\n<pre><code class=\"language-js\">function definitelyAsync(arg, cb) {\n  if (arg) {\n    process.nextTick(cb);\n    return;\n  }\n\n  fs.stat('file', cb);\n}\n</code></pre>",
-=======
           "desc": "<p><code>process.nextTick()</code> adds <code>callback</code> to the \"next tick queue\". This queue is\nfully drained after the current operation on the JavaScript stack runs to\ncompletion and before the event loop is allowed to continue. It's possible to\ncreate an infinite loop if one were to recursively call <code>process.nextTick()</code>.\nSee the <a href=\"https://nodejs.org/en/docs/guides/event-loop-timers-and-nexttick/#process-nexttick\">Event Loop</a> guide for more background.</p>\n<pre><code class=\"language-mjs\">import { nextTick } from 'node:process';\n\nconsole.log('start');\nnextTick(() => {\n  console.log('nextTick callback');\n});\nconsole.log('scheduled');\n// Output:\n// start\n// scheduled\n// nextTick callback\n</code></pre>\n<pre><code class=\"language-cjs\">const { nextTick } = require('node:process');\n\nconsole.log('start');\nnextTick(() => {\n  console.log('nextTick callback');\n});\nconsole.log('scheduled');\n// Output:\n// start\n// scheduled\n// nextTick callback\n</code></pre>\n<p>This is important when developing APIs in order to give users the opportunity\nto assign event handlers <em>after</em> an object has been constructed but before any\nI/O has occurred:</p>\n<pre><code class=\"language-mjs\">import { nextTick } from 'node:process';\n\nfunction MyThing(options) {\n  this.setupOptions(options);\n\n  nextTick(() => {\n    this.startDoingStuff();\n  });\n}\n\nconst thing = new MyThing();\nthing.getReadyForStuff();\n\n// thing.startDoingStuff() gets called now, not before.\n</code></pre>\n<pre><code class=\"language-cjs\">const { nextTick } = require('node:process');\n\nfunction MyThing(options) {\n  this.setupOptions(options);\n\n  nextTick(() => {\n    this.startDoingStuff();\n  });\n}\n\nconst thing = new MyThing();\nthing.getReadyForStuff();\n\n// thing.startDoingStuff() gets called now, not before.\n</code></pre>\n<p>It is very important for APIs to be either 100% synchronous or 100%\nasynchronous. Consider this example:</p>\n<pre><code class=\"language-js\">// WARNING!  DO NOT USE!  BAD UNSAFE HAZARD!\nfunction maybeSync(arg, cb) {\n  if (arg) {\n    cb();\n    return;\n  }\n\n  fs.stat('file', cb);\n}\n</code></pre>\n<p>This API is hazardous because in the following case:</p>\n<pre><code class=\"language-js\">const maybeTrue = Math.random() > 0.5;\n\nmaybeSync(maybeTrue, () => {\n  foo();\n});\n\nbar();\n</code></pre>\n<p>It is not clear whether <code>foo()</code> or <code>bar()</code> will be called first.</p>\n<p>The following approach is much better:</p>\n<pre><code class=\"language-mjs\">import { nextTick } from 'node:process';\n\nfunction definitelyAsync(arg, cb) {\n  if (arg) {\n    nextTick(cb);\n    return;\n  }\n\n  fs.stat('file', cb);\n}\n</code></pre>\n<pre><code class=\"language-cjs\">const { nextTick } = require('node:process');\n\nfunction definitelyAsync(arg, cb) {\n  if (arg) {\n    nextTick(cb);\n    return;\n  }\n\n  fs.stat('file', cb);\n}\n</code></pre>",
->>>>>>> a8a80be5
           "modules": [
             {
               "textRaw": "When to use `queueMicrotask()` vs. `process.nextTick()`",
               "name": "when_to_use_`queuemicrotask()`_vs._`process.nexttick()`",
-<<<<<<< HEAD
-              "desc": "<p>The <a href=\"globals.html#globals_queuemicrotask_callback\"><code>queueMicrotask()</code></a> API is an alternative to <code>process.nextTick()</code> that\nalso defers execution of a function using the same microtask queue used to\nexecute the then, catch, and finally handlers of resolved promises. Within\nNode.js, every time the \"next tick queue\" is drained, the microtask queue\nis drained immediately after.</p>\n<pre><code class=\"language-js\">Promise.resolve().then(() => console.log(2));\nqueueMicrotask(() => console.log(3));\nprocess.nextTick(() => console.log(1));\n// Output:\n// 1\n// 2\n// 3\n</code></pre>\n<p>For <em>most</em> userland use cases, the <code>queueMicrotask()</code> API provides a portable\nand reliable mechanism for deferring execution that works across multiple\nJavaScript platform environments and should be favored over <code>process.nextTick()</code>.\nIn simple scenarios, <code>queueMicrotask()</code> can be a drop-in replacement for\n<code>process.nextTick()</code>.</p>\n<pre><code class=\"language-js\">console.log('start');\nqueueMicrotask(() => {\n  console.log('microtask callback');\n});\nconsole.log('scheduled');\n// Output:\n// start\n// scheduled\n// microtask callback\n</code></pre>\n<p>One note-worthy difference between the two APIs is that <code>process.nextTick()</code>\nallows specifying additional values that will be passed as arguments to the\ndeferred function when it is called. Achieving the same result with\n<code>queueMicrotask()</code> requires using either a closure or a bound function:</p>\n<pre><code class=\"language-js\">function deferred(a, b) {\n  console.log('microtask', a + b);\n}\n\nconsole.log('start');\nqueueMicrotask(deferred.bind(undefined, 1, 2));\nconsole.log('scheduled');\n// Output:\n// start\n// scheduled\n// microtask 3\n</code></pre>\n<p>There are minor differences in the way errors raised from within the next tick\nqueue and microtask queue are handled. Errors thrown within a queued microtask\ncallback should be handled within the queued callback when possible. If they are\nnot, the <code>process.on('uncaughtException')</code> event handler can be used to capture\nand handle the errors.</p>\n<p>When in doubt, unless the specific capabilities of <code>process.nextTick()</code> are\nneeded, use <code>queueMicrotask()</code>.</p>",
-=======
               "desc": "<p>The <a href=\"globals.html#queuemicrotaskcallback\"><code>queueMicrotask()</code></a> API is an alternative to <code>process.nextTick()</code> that\nalso defers execution of a function using the same microtask queue used to\nexecute the then, catch, and finally handlers of resolved promises. Within\nNode.js, every time the \"next tick queue\" is drained, the microtask queue\nis drained immediately after.</p>\n<pre><code class=\"language-mjs\">import { nextTick } from 'node:process';\n\nPromise.resolve().then(() => console.log(2));\nqueueMicrotask(() => console.log(3));\nnextTick(() => console.log(1));\n// Output:\n// 1\n// 2\n// 3\n</code></pre>\n<pre><code class=\"language-cjs\">const { nextTick } = require('node:process');\n\nPromise.resolve().then(() => console.log(2));\nqueueMicrotask(() => console.log(3));\nnextTick(() => console.log(1));\n// Output:\n// 1\n// 2\n// 3\n</code></pre>\n<p>For <em>most</em> userland use cases, the <code>queueMicrotask()</code> API provides a portable\nand reliable mechanism for deferring execution that works across multiple\nJavaScript platform environments and should be favored over <code>process.nextTick()</code>.\nIn simple scenarios, <code>queueMicrotask()</code> can be a drop-in replacement for\n<code>process.nextTick()</code>.</p>\n<pre><code class=\"language-js\">console.log('start');\nqueueMicrotask(() => {\n  console.log('microtask callback');\n});\nconsole.log('scheduled');\n// Output:\n// start\n// scheduled\n// microtask callback\n</code></pre>\n<p>One note-worthy difference between the two APIs is that <code>process.nextTick()</code>\nallows specifying additional values that will be passed as arguments to the\ndeferred function when it is called. Achieving the same result with\n<code>queueMicrotask()</code> requires using either a closure or a bound function:</p>\n<pre><code class=\"language-js\">function deferred(a, b) {\n  console.log('microtask', a + b);\n}\n\nconsole.log('start');\nqueueMicrotask(deferred.bind(undefined, 1, 2));\nconsole.log('scheduled');\n// Output:\n// start\n// scheduled\n// microtask 3\n</code></pre>\n<p>There are minor differences in the way errors raised from within the next tick\nqueue and microtask queue are handled. Errors thrown within a queued microtask\ncallback should be handled within the queued callback when possible. If they are\nnot, the <code>process.on('uncaughtException')</code> event handler can be used to capture\nand handle the errors.</p>\n<p>When in doubt, unless the specific capabilities of <code>process.nextTick()</code> are\nneeded, use <code>queueMicrotask()</code>.</p>",
->>>>>>> a8a80be5
               "type": "module",
               "displayName": "When to use `queueMicrotask()` vs. `process.nextTick()`"
             }
@@ -1429,31 +1387,6 @@
           "desc": "<p>This function enables or disables the <a href=\"https://sourcemaps.info/spec.html\">Source Map v3</a> support for\nstack traces.</p>\n<p>It provides same features as launching Node.js process with commandline options\n<code>--enable-source-maps</code>.</p>\n<p>Only source maps in JavaScript files that are loaded after source maps has been\nenabled will be parsed and loaded.</p>"
         },
         {
-          "textRaw": "`process.setSourceMapsEnabled(val)`",
-          "type": "method",
-          "name": "setSourceMapsEnabled",
-          "meta": {
-            "added": [
-              "v14.18.0"
-            ],
-            "changes": []
-          },
-          "stability": 1,
-          "stabilityText": "Experimental",
-          "signatures": [
-            {
-              "params": [
-                {
-                  "textRaw": "`val` {boolean}",
-                  "name": "val",
-                  "type": "boolean"
-                }
-              ]
-            }
-          ],
-          "desc": "<p>This function enables or disables the <a href=\"https://sourcemaps.info/spec.html\">Source Map v3</a> support for\nstack traces.</p>\n<p>It provides same features as launching Node.js process with commandline options\n<code>--enable-source-maps</code>.</p>\n<p>Only source maps in JavaScript files that are loaded after source maps has been\nenabled will be parsed and loaded.</p>"
-        },
-        {
           "textRaw": "`process.setUncaughtExceptionCaptureCallback(fn)`",
           "type": "method",
           "name": "setUncaughtExceptionCaptureCallback",
@@ -1805,11 +1738,7 @@
             ],
             "changes": []
           },
-<<<<<<< HEAD
-          "desc": "<p>The <code>process.platform</code> property returns a string identifying the operating\nsystem platform on which the Node.js process is running.</p>\n<p>Currently possible values are:</p>\n<ul>\n<li><code>'aix'</code></li>\n<li><code>'darwin'</code></li>\n<li><code>'freebsd'</code></li>\n<li><code>'linux'</code></li>\n<li><code>'openbsd'</code></li>\n<li><code>'sunos'</code></li>\n<li><code>'win32'</code></li>\n</ul>\n<pre><code class=\"language-js\">console.log(`This platform is ${process.platform}`);\n</code></pre>\n<p>The value <code>'android'</code> may also be returned if the Node.js is built on the\nAndroid operating system. However, Android support in Node.js\n<a href=\"https://github.com/nodejs/node/blob/HEAD/BUILDING.md#androidandroid-based-devices-eg-firefox-os\">is experimental</a>.</p>"
-=======
           "desc": "<p>The <code>process.platform</code> property returns a string identifying the operating\nsystem platform for which the Node.js binary was compiled.</p>\n<p>Currently possible values are:</p>\n<ul>\n<li><code>'aix'</code></li>\n<li><code>'darwin'</code></li>\n<li><code>'freebsd'</code></li>\n<li><code>'linux'</code></li>\n<li><code>'openbsd'</code></li>\n<li><code>'sunos'</code></li>\n<li><code>'win32'</code></li>\n</ul>\n<pre><code class=\"language-mjs\">import { platform } from 'node:process';\n\nconsole.log(`This platform is ${platform}`);\n</code></pre>\n<pre><code class=\"language-cjs\">const { platform } = require('node:process');\n\nconsole.log(`This platform is ${platform}`);\n</code></pre>\n<p>The value <code>'android'</code> may also be returned if the Node.js is built on the\nAndroid operating system. However, Android support in Node.js\n<a href=\"https://github.com/nodejs/node/blob/HEAD/BUILDING.md#androidandroid-based-devices-eg-firefox-os\">is experimental</a>.</p>"
->>>>>>> a8a80be5
         },
         {
           "textRaw": "`ppid` {integer}",
@@ -1841,11 +1770,7 @@
               }
             ]
           },
-<<<<<<< HEAD
-          "desc": "<p>The <code>process.release</code> property returns an <code>Object</code> containing metadata related\nto the current release, including URLs for the source tarball and headers-only\ntarball.</p>\n<p><code>process.release</code> contains the following properties:</p>\n<ul>\n<li><code>name</code> <a href=\"https://developer.mozilla.org/en-US/docs/Web/JavaScript/Data_structures#String_type\" class=\"type\">&lt;string&gt;</a> A value that will always be <code>'node'</code>.</li>\n<li><code>sourceUrl</code> <a href=\"https://developer.mozilla.org/en-US/docs/Web/JavaScript/Data_structures#String_type\" class=\"type\">&lt;string&gt;</a> an absolute URL pointing to a <em><code>.tar.gz</code></em> file containing\nthe source code of the current release.</li>\n<li><code>headersUrl</code><a href=\"https://developer.mozilla.org/en-US/docs/Web/JavaScript/Data_structures#String_type\" class=\"type\">&lt;string&gt;</a> an absolute URL pointing to a <em><code>.tar.gz</code></em> file containing\nonly the source header files for the current release. This file is\nsignificantly smaller than the full source file and can be used for compiling\nNode.js native add-ons.</li>\n<li><code>libUrl</code> <a href=\"https://developer.mozilla.org/en-US/docs/Web/JavaScript/Data_structures#String_type\" class=\"type\">&lt;string&gt;</a> an absolute URL pointing to a <em><code>node.lib</code></em> file matching the\narchitecture and version of the current release. This file is used for\ncompiling Node.js native add-ons. <em>This property is only present on Windows\nbuilds of Node.js and will be missing on all other platforms.</em></li>\n<li><code>lts</code> <a href=\"https://developer.mozilla.org/en-US/docs/Web/JavaScript/Data_structures#String_type\" class=\"type\">&lt;string&gt;</a> a string label identifying the <a href=\"https://github.com/nodejs/Release\">LTS</a> label for this release.\nThis property only exists for LTS releases and is <code>undefined</code> for all other\nrelease types, including <em>Current</em> releases.\nValid values include the LTS Release code names (including those\nthat are no longer supported).\n<ul>\n<li><code>'Dubnium'</code> for the 10.x LTS line beginning with 10.13.0.</li>\n<li><code>'Erbium'</code> for the 12.x LTS line beginning with 12.13.0.</li>\n</ul>\nFor other LTS Release code names, see <a href=\"https://github.com/nodejs/node/blob/HEAD/doc/changelogs/CHANGELOG_ARCHIVE.md\">Node.js Changelog Archive</a></li>\n</ul>\n<!-- eslint-skip -->\n<pre><code class=\"language-js\">{\n  name: 'node',\n  lts: 'Erbium',\n  sourceUrl: 'https://nodejs.org/download/release/v12.18.1/node-v12.18.1.tar.gz',\n  headersUrl: 'https://nodejs.org/download/release/v12.18.1/node-v12.18.1-headers.tar.gz',\n  libUrl: 'https://nodejs.org/download/release/v12.18.1/win-x64/node.lib'\n}\n</code></pre>\n<p>In custom builds from non-release versions of the source tree, only the\n<code>name</code> property may be present. The additional properties should not be\nrelied upon to exist.</p>"
-=======
           "desc": "<p>The <code>process.release</code> property returns an <code>Object</code> containing metadata related\nto the current release, including URLs for the source tarball and headers-only\ntarball.</p>\n<p><code>process.release</code> contains the following properties:</p>\n<ul>\n<li><code>name</code> <a href=\"https://developer.mozilla.org/en-US/docs/Web/JavaScript/Data_structures#String_type\" class=\"type\">&lt;string&gt;</a> A value that will always be <code>'node'</code>.</li>\n<li><code>sourceUrl</code> <a href=\"https://developer.mozilla.org/en-US/docs/Web/JavaScript/Data_structures#String_type\" class=\"type\">&lt;string&gt;</a> an absolute URL pointing to a <em><code>.tar.gz</code></em> file containing\nthe source code of the current release.</li>\n<li><code>headersUrl</code><a href=\"https://developer.mozilla.org/en-US/docs/Web/JavaScript/Data_structures#String_type\" class=\"type\">&lt;string&gt;</a> an absolute URL pointing to a <em><code>.tar.gz</code></em> file containing\nonly the source header files for the current release. This file is\nsignificantly smaller than the full source file and can be used for compiling\nNode.js native add-ons.</li>\n<li><code>libUrl</code> <a href=\"https://developer.mozilla.org/en-US/docs/Web/JavaScript/Data_structures#String_type\" class=\"type\">&lt;string&gt;</a> | <a href=\"https://developer.mozilla.org/en-US/docs/Web/JavaScript/Data_structures#Undefined_type\" class=\"type\">&lt;undefined&gt;</a> an absolute URL pointing to a <em><code>node.lib</code></em> file\nmatching the architecture and version of the current release. This file is\nused for compiling Node.js native add-ons. <em>This property is only present on\nWindows builds of Node.js and will be missing on all other platforms.</em></li>\n<li><code>lts</code> <a href=\"https://developer.mozilla.org/en-US/docs/Web/JavaScript/Data_structures#String_type\" class=\"type\">&lt;string&gt;</a> | <a href=\"https://developer.mozilla.org/en-US/docs/Web/JavaScript/Data_structures#Undefined_type\" class=\"type\">&lt;undefined&gt;</a> a string label identifying the <a href=\"https://github.com/nodejs/Release\">LTS</a> label for this\nrelease. This property only exists for LTS releases and is <code>undefined</code> for all\nother release types, including <em>Current</em> releases. Valid values include the\nLTS Release code names (including those that are no longer supported).\n<ul>\n<li><code>'Fermium'</code> for the 14.x LTS line beginning with 14.15.0.</li>\n<li><code>'Gallium'</code> for the 16.x LTS line beginning with 16.13.0.</li>\n<li><code>'Hydrogen'</code> for the 18.x LTS line beginning with 18.12.0.\nFor other LTS Release code names, see <a href=\"https://github.com/nodejs/node/blob/HEAD/doc/changelogs/CHANGELOG_ARCHIVE.md\">Node.js Changelog Archive</a></li>\n</ul>\n</li>\n</ul>\n<!-- eslint-skip -->\n<pre><code class=\"language-js\">{\n  name: 'node',\n  lts: 'Hydrogen',\n  sourceUrl: 'https://nodejs.org/download/release/v18.12.0/node-v18.12.0.tar.gz',\n  headersUrl: 'https://nodejs.org/download/release/v18.12.0/node-v18.12.0-headers.tar.gz',\n  libUrl: 'https://nodejs.org/download/release/v18.12.0/win-x64/node.lib'\n}\n</code></pre>\n<p>In custom builds from non-release versions of the source tree, only the\n<code>name</code> property may be present. The additional properties should not be\nrelied upon to exist.</p>"
->>>>>>> a8a80be5
         },
         {
           "textRaw": "`report` {Object}",
@@ -1934,10 +1859,7 @@
                 "changes": [
                   {
                     "version": [
-<<<<<<< HEAD
-=======
                       "v15.0.0",
->>>>>>> a8a80be5
                       "v14.17.0"
                     ],
                     "pr-url": "https://github.com/nodejs/node/pull/35654",
@@ -1945,11 +1867,7 @@
                   }
                 ]
               },
-<<<<<<< HEAD
-              "desc": "<p>If <code>true</code>, a diagnostic report is generated on fatal errors, such as out of\nmemory errors or failed C++ assertions.</p>\n<pre><code class=\"language-js\">console.log(`Report on fatal error: ${process.report.reportOnFatalError}`);\n</code></pre>"
-=======
               "desc": "<p>If <code>true</code>, a diagnostic report is generated on fatal errors, such as out of\nmemory errors or failed C++ assertions.</p>\n<pre><code class=\"language-mjs\">import { report } from 'node:process';\n\nconsole.log(`Report on fatal error: ${report.reportOnFatalError}`);\n</code></pre>\n<pre><code class=\"language-cjs\">const { report } = require('node:process');\n\nconsole.log(`Report on fatal error: ${report.reportOnFatalError}`);\n</code></pre>"
->>>>>>> a8a80be5
             },
             {
               "textRaw": "`reportOnSignal` {boolean}",
@@ -2052,11 +1970,7 @@
                   ]
                 }
               ],
-<<<<<<< HEAD
-              "desc": "<p>Returns a JavaScript Object representation of a diagnostic report for the\nrunning process. The report's JavaScript stack trace is taken from <code>err</code>, if\npresent.</p>\n<pre><code class=\"language-js\">const data = process.report.getReport();\nconsole.log(data.header.nodejsVersion);\n\n// Similar to process.report.writeReport()\nconst fs = require('fs');\nfs.writeFileSync('my-report.log', util.inspect(data), 'utf8');\n</code></pre>\n<p>Additional documentation is available in the <a href=\"report.html\">report documentation</a>.</p>"
-=======
               "desc": "<p>Returns a JavaScript Object representation of a diagnostic report for the\nrunning process. The report's JavaScript stack trace is taken from <code>err</code>, if\npresent.</p>\n<pre><code class=\"language-mjs\">import { report } from 'node:process';\nimport util from 'node:util';\n\nconst data = report.getReport();\nconsole.log(data.header.nodejsVersion);\n\n// Similar to process.report.writeReport()\nimport fs from 'node:fs';\nfs.writeFileSync('my-report.log', util.inspect(data), 'utf8');\n</code></pre>\n<pre><code class=\"language-cjs\">const { report } = require('node:process');\nconst util = require('node:util');\n\nconst data = report.getReport();\nconsole.log(data.header.nodejsVersion);\n\n// Similar to process.report.writeReport()\nconst fs = require('node:fs');\nfs.writeFileSync('my-report.log', util.inspect(data), 'utf8');\n</code></pre>\n<p>Additional documentation is available in the <a href=\"report.html\">report documentation</a>.</p>"
->>>>>>> a8a80be5
             },
             {
               "textRaw": "`process.report.writeReport([filename][, err])`",
@@ -2109,11 +2023,7 @@
           "textRaw": "`stderr` {Stream}",
           "type": "Stream",
           "name": "stderr",
-<<<<<<< HEAD
-          "desc": "<p>The <code>process.stderr</code> property returns a stream connected to\n<code>stderr</code> (fd <code>2</code>). It is a <a href=\"net.html#net_class_net_socket\"><code>net.Socket</code></a> (which is a <a href=\"stream.html#stream_duplex_and_transform_streams\">Duplex</a>\nstream) unless fd <code>2</code> refers to a file, in which case it is\na <a href=\"stream.html#stream_writable_streams\">Writable</a> stream.</p>\n<p><code>process.stderr</code> differs from other Node.js streams in important ways. See\n<a href=\"#process_a_note_on_process_i_o\">note on process I/O</a> for more information.</p>",
-=======
           "desc": "<p>The <code>process.stderr</code> property returns a stream connected to\n<code>stderr</code> (fd <code>2</code>). It is a <a href=\"net.html#class-netsocket\"><code>net.Socket</code></a> (which is a <a href=\"stream.html#duplex-and-transform-streams\">Duplex</a>\nstream) unless fd <code>2</code> refers to a file, in which case it is\na <a href=\"stream.html#writable-streams\">Writable</a> stream.</p>\n<p><code>process.stderr</code> differs from other Node.js streams in important ways. See\n<a href=\"#a-note-on-process-io\">note on process I/O</a> for more information.</p>",
->>>>>>> a8a80be5
           "properties": [
             {
               "textRaw": "`fd` {number}",
@@ -2141,11 +2051,7 @@
           "textRaw": "`stdout` {Stream}",
           "type": "Stream",
           "name": "stdout",
-<<<<<<< HEAD
-          "desc": "<p>The <code>process.stdout</code> property returns a stream connected to\n<code>stdout</code> (fd <code>1</code>). It is a <a href=\"net.html#net_class_net_socket\"><code>net.Socket</code></a> (which is a <a href=\"stream.html#stream_duplex_and_transform_streams\">Duplex</a>\nstream) unless fd <code>1</code> refers to a file, in which case it is\na <a href=\"stream.html#stream_writable_streams\">Writable</a> stream.</p>\n<p>For example, to copy <code>process.stdin</code> to <code>process.stdout</code>:</p>\n<pre><code class=\"language-js\">process.stdin.pipe(process.stdout);\n</code></pre>\n<p><code>process.stdout</code> differs from other Node.js streams in important ways. See\n<a href=\"#process_a_note_on_process_i_o\">note on process I/O</a> for more information.</p>",
-=======
           "desc": "<p>The <code>process.stdout</code> property returns a stream connected to\n<code>stdout</code> (fd <code>1</code>). It is a <a href=\"net.html#class-netsocket\"><code>net.Socket</code></a> (which is a <a href=\"stream.html#duplex-and-transform-streams\">Duplex</a>\nstream) unless fd <code>1</code> refers to a file, in which case it is\na <a href=\"stream.html#writable-streams\">Writable</a> stream.</p>\n<p>For example, to copy <code>process.stdin</code> to <code>process.stdout</code>:</p>\n<pre><code class=\"language-mjs\">import { stdin, stdout } from 'node:process';\n\nstdin.pipe(stdout);\n</code></pre>\n<pre><code class=\"language-cjs\">const { stdin, stdout } = require('node:process');\n\nstdin.pipe(stdout);\n</code></pre>\n<p><code>process.stdout</code> differs from other Node.js streams in important ways. See\n<a href=\"#a-note-on-process-io\">note on process I/O</a> for more information.</p>",
->>>>>>> a8a80be5
           "properties": [
             {
               "textRaw": "`fd` {number}",
