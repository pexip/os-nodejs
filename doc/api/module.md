--- conflicted
+++ resolved
@@ -1,10 +1,7 @@
 # Modules: `node:module` API
 
 <!--introduced_in=v12.20.0-->
-<<<<<<< HEAD
-=======
-
->>>>>>> a8a80be5
+
 <!-- YAML
 added: v0.3.7
 -->
@@ -58,11 +55,7 @@
 * Returns: {require} Require function
 
 ```mjs
-<<<<<<< HEAD
-import { createRequire } from 'module';
-=======
 import { createRequire } from 'node:module';
->>>>>>> a8a80be5
 const require = createRequire(import.meta.url);
 
 // sibling-module.js is a CommonJS module.
@@ -96,15 +89,9 @@
 does not add or remove exported names from the [ES Modules][].
 
 ```js
-<<<<<<< HEAD
-const fs = require('fs');
-const assert = require('assert');
-const { syncBuiltinESMExports } = require('module');
-=======
 const fs = require('node:fs');
 const assert = require('node:assert');
 const { syncBuiltinESMExports } = require('node:module');
->>>>>>> a8a80be5
 
 fs.readFile = newAPI;
 
@@ -118,11 +105,7 @@
 
 syncBuiltinESMExports();
 
-<<<<<<< HEAD
-import('fs').then((esmFS) => {
-=======
 import('node:fs').then((esmFS) => {
->>>>>>> a8a80be5
   // It syncs the existing readFile property with the new value
   assert.strictEqual(esmFS.readFile, newAPI);
   // readFileSync has been deleted from the required fs
@@ -165,13 +148,9 @@
 ```
 
 <!-- Anchors to make sure old links find a target -->
-<<<<<<< HEAD
+
 <a id="module_module_findsourcemap_path_error"></a>
-=======
-
-<a id="module_module_findsourcemap_path_error"></a>
-
->>>>>>> a8a80be5
+
 ### `module.findSourceMap(path)`
 
 <!-- YAML
@@ -181,12 +160,8 @@
 -->
 
 * `path` {string}
-<<<<<<< HEAD
-* Returns: {module.SourceMap}
-=======
 * Returns: {module.SourceMap|undefined} Returns `module.SourceMap` if a source
   map is found, `undefined` otherwise.
->>>>>>> a8a80be5
 
 `path` is the resolved path for the file for which a corresponding source map
 should be fetched.
@@ -241,18 +216,9 @@
 [CommonJS]: modules.md
 [ES Modules]: esm.md
 [Source map v3 format]: https://sourcemaps.info/spec.html#h.mofvlxcwqzej
-<<<<<<< HEAD
-[`--enable-source-maps`]: cli.md#cli_enable_source_maps
-[`NODE_V8_COVERAGE=dir`]: cli.md#cli_node_v8_coverage_dir
-[`SourceMap`]: #module_class_module_sourcemap
-[`createRequire()`]: #module_module_createrequire_filename
-[`module`]: modules.md#modules_the_module_object
-[module wrapper]: modules.md#modules_the_module_wrapper
-=======
 [`--enable-source-maps`]: cli.md#--enable-source-maps
 [`NODE_V8_COVERAGE=dir`]: cli.md#node_v8_coveragedir
 [`SourceMap`]: #class-modulesourcemap
 [`module`]: modules.md#the-module-object
 [module wrapper]: modules.md#the-module-wrapper
->>>>>>> a8a80be5
 [source map include directives]: https://sourcemaps.info/spec.html#h.lmz475t4mvbx