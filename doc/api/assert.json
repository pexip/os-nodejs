--- conflicted
+++ resolved
@@ -8,11 +8,7 @@
       "introduced_in": "v0.1.21",
       "stability": 2,
       "stabilityText": "Stable",
-<<<<<<< HEAD
-      "desc": "<p><strong>Source Code:</strong> <a href=\"https://github.com/nodejs/node/blob/v14.18.1/lib/assert.js\">lib/assert.js</a></p>\n<p>The <code>assert</code> module provides a set of assertion functions for verifying\ninvariants.</p>",
-=======
       "desc": "<p><strong>Source Code:</strong> <a href=\"https://github.com/nodejs/node/blob/v18.17.1/lib/assert.js\">lib/assert.js</a></p>\n<p>The <code>node:assert</code> module provides a set of assertion functions for verifying\ninvariants.</p>",
->>>>>>> a8a80be5
       "modules": [
         {
           "textRaw": "Strict assertion mode",
@@ -362,9 +358,6 @@
             ],
             "changes": [
               {
-<<<<<<< HEAD
-                "version": "v14.18.0",
-=======
                 "version": "v18.0.0",
                 "pr-url": "https://github.com/nodejs/node/pull/41020",
                 "description": "Regular expressions lastIndex property is now compared as well."
@@ -374,7 +367,6 @@
                   "v16.0.0",
                   "v14.18.0"
                 ],
->>>>>>> a8a80be5
                 "pr-url": "https://github.com/nodejs/node/pull/38113",
                 "description": "In Legacy assertion mode, changed status from Deprecated to Legacy."
               },
@@ -445,11 +437,7 @@
               ]
             }
           ],
-<<<<<<< HEAD
-          "desc": "<p><strong>Strict assertion mode</strong></p>\n<p>An alias of <a href=\"#assert_assert_deepstrictequal_actual_expected_message\"><code>assert.deepStrictEqual()</code></a>.</p>\n<p><strong>Legacy assertion mode</strong></p>\n<blockquote>\n<p>Stability: 3 - Legacy: Use <a href=\"#assert_assert_deepstrictequal_actual_expected_message\"><code>assert.deepStrictEqual()</code></a> instead.</p>\n</blockquote>\n<p>Tests for deep equality between the <code>actual</code> and <code>expected</code> parameters. Consider\nusing <a href=\"#assert_assert_deepstrictequal_actual_expected_message\"><code>assert.deepStrictEqual()</code></a> instead. <a href=\"#assert_assert_deepequal_actual_expected_message\"><code>assert.deepEqual()</code></a> can have\nsurprising results.</p>\n<p><em>Deep equality</em> means that the enumerable \"own\" properties of child objects\nare also recursively evaluated by the following rules.</p>",
-=======
           "desc": "<p><strong>Strict assertion mode</strong></p>\n<p>An alias of <a href=\"#assertdeepstrictequalactual-expected-message\"><code>assert.deepStrictEqual()</code></a>.</p>\n<p><strong>Legacy assertion mode</strong></p>\n<blockquote>\n<p>Stability: 3 - Legacy: Use <a href=\"#assertdeepstrictequalactual-expected-message\"><code>assert.deepStrictEqual()</code></a> instead.</p>\n</blockquote>\n<p>Tests for deep equality between the <code>actual</code> and <code>expected</code> parameters. Consider\nusing <a href=\"#assertdeepstrictequalactual-expected-message\"><code>assert.deepStrictEqual()</code></a> instead. <a href=\"#assertdeepequalactual-expected-message\"><code>assert.deepEqual()</code></a> can have\nsurprising results.</p>\n<p><em>Deep equality</em> means that the enumerable \"own\" properties of child objects\nare also recursively evaluated by the following rules.</p>",
->>>>>>> a8a80be5
           "modules": [
             {
               "textRaw": "Comparison details",
@@ -679,14 +667,10 @@
             ],
             "changes": [
               {
-<<<<<<< HEAD
-                "version": "v14.18.0",
-=======
                 "version": [
                   "v16.0.0",
                   "v14.18.0"
                 ],
->>>>>>> a8a80be5
                 "pr-url": "https://github.com/nodejs/node/pull/38113",
                 "description": "In Legacy assertion mode, changed status from Deprecated to Legacy."
               },
@@ -718,11 +702,7 @@
               ]
             }
           ],
-<<<<<<< HEAD
-          "desc": "<p><strong>Strict assertion mode</strong></p>\n<p>An alias of <a href=\"#assert_assert_strictequal_actual_expected_message\"><code>assert.strictEqual()</code></a>.</p>\n<p><strong>Legacy assertion mode</strong></p>\n<blockquote>\n<p>Stability: 3 - Legacy: Use <a href=\"#assert_assert_strictequal_actual_expected_message\"><code>assert.strictEqual()</code></a> instead.</p>\n</blockquote>\n<p>Tests shallow, coercive equality between the <code>actual</code> and <code>expected</code> parameters\nusing the <a href=\"https://tc39.github.io/ecma262/#sec-abstract-equality-comparison\">Abstract Equality Comparison</a> ( <code>==</code> ). <code>NaN</code> is special handled\nand treated as being identical in case both sides are <code>NaN</code>.</p>\n<pre><code class=\"language-js\">const assert = require('assert');\n\nassert.equal(1, 1);\n// OK, 1 == 1\nassert.equal(1, '1');\n// OK, 1 == '1'\nassert.equal(NaN, NaN);\n// OK\n\nassert.equal(1, 2);\n// AssertionError: 1 == 2\nassert.equal({ a: { b: 1 } }, { a: { b: 1 } });\n// AssertionError: { a: { b: 1 } } == { a: { b: 1 } }\n</code></pre>\n<p>If the values are not equal, an <a href=\"#assert_class_assert_assertionerror\"><code>AssertionError</code></a> is thrown with a <code>message</code>\nproperty set equal to the value of the <code>message</code> parameter. If the <code>message</code>\nparameter is undefined, a default error message is assigned. If the <code>message</code>\nparameter is an instance of an <a href=\"errors.html#errors_class_error\"><code>Error</code></a> then it will be thrown instead of the\n<code>AssertionError</code>.</p>"
-=======
           "desc": "<p><strong>Strict assertion mode</strong></p>\n<p>An alias of <a href=\"#assertstrictequalactual-expected-message\"><code>assert.strictEqual()</code></a>.</p>\n<p><strong>Legacy assertion mode</strong></p>\n<blockquote>\n<p>Stability: 3 - Legacy: Use <a href=\"#assertstrictequalactual-expected-message\"><code>assert.strictEqual()</code></a> instead.</p>\n</blockquote>\n<p>Tests shallow, coercive equality between the <code>actual</code> and <code>expected</code> parameters\nusing the <a href=\"https://developer.mozilla.org/en-US/docs/Web/JavaScript/Reference/Operators/Equality\"><code>==</code> operator</a>. <code>NaN</code> is specially handled\nand treated as being identical if both sides are <code>NaN</code>.</p>\n<pre><code class=\"language-mjs\">import assert from 'node:assert';\n\nassert.equal(1, 1);\n// OK, 1 == 1\nassert.equal(1, '1');\n// OK, 1 == '1'\nassert.equal(NaN, NaN);\n// OK\n\nassert.equal(1, 2);\n// AssertionError: 1 == 2\nassert.equal({ a: { b: 1 } }, { a: { b: 1 } });\n// AssertionError: { a: { b: 1 } } == { a: { b: 1 } }\n</code></pre>\n<pre><code class=\"language-cjs\">const assert = require('node:assert');\n\nassert.equal(1, 1);\n// OK, 1 == 1\nassert.equal(1, '1');\n// OK, 1 == '1'\nassert.equal(NaN, NaN);\n// OK\n\nassert.equal(1, 2);\n// AssertionError: 1 == 2\nassert.equal({ a: { b: 1 } }, { a: { b: 1 } });\n// AssertionError: { a: { b: 1 } } == { a: { b: 1 } }\n</code></pre>\n<p>If the values are not equal, an <a href=\"#class-assertassertionerror\"><code>AssertionError</code></a> is thrown with a <code>message</code>\nproperty set equal to the value of the <code>message</code> parameter. If the <code>message</code>\nparameter is undefined, a default error message is assigned. If the <code>message</code>\nparameter is an instance of an <a href=\"errors.html#class-error\"><code>Error</code></a> then it will be thrown instead of the\n<code>AssertionError</code>.</p>"
->>>>>>> a8a80be5
         },
         {
           "textRaw": "`assert.fail([message])`",
@@ -885,14 +865,10 @@
             ],
             "changes": [
               {
-<<<<<<< HEAD
-                "version": "v14.18.0",
-=======
                 "version": [
                   "v16.0.0",
                   "v14.18.0"
                 ],
->>>>>>> a8a80be5
                 "pr-url": "https://github.com/nodejs/node/pull/38113",
                 "description": "In Legacy assertion mode, changed status from Deprecated to Legacy."
               },
@@ -958,11 +934,7 @@
               ]
             }
           ],
-<<<<<<< HEAD
-          "desc": "<p><strong>Strict assertion mode</strong></p>\n<p>An alias of <a href=\"#assert_assert_notdeepstrictequal_actual_expected_message\"><code>assert.notDeepStrictEqual()</code></a>.</p>\n<p><strong>Legacy assertion mode</strong></p>\n<blockquote>\n<p>Stability: 3 - Legacy: Use <a href=\"#assert_assert_notdeepstrictequal_actual_expected_message\"><code>assert.notDeepStrictEqual()</code></a> instead.</p>\n</blockquote>\n<p>Tests for any deep inequality. Opposite of <a href=\"#assert_assert_deepequal_actual_expected_message\"><code>assert.deepEqual()</code></a>.</p>\n<pre><code class=\"language-js\">const assert = require('assert');\n\nconst obj1 = {\n  a: {\n    b: 1\n  }\n};\nconst obj2 = {\n  a: {\n    b: 2\n  }\n};\nconst obj3 = {\n  a: {\n    b: 1\n  }\n};\nconst obj4 = Object.create(obj1);\n\nassert.notDeepEqual(obj1, obj1);\n// AssertionError: { a: { b: 1 } } notDeepEqual { a: { b: 1 } }\n\nassert.notDeepEqual(obj1, obj2);\n// OK\n\nassert.notDeepEqual(obj1, obj3);\n// AssertionError: { a: { b: 1 } } notDeepEqual { a: { b: 1 } }\n\nassert.notDeepEqual(obj1, obj4);\n// OK\n</code></pre>\n<p>If the values are deeply equal, an <a href=\"#assert_class_assert_assertionerror\"><code>AssertionError</code></a> is thrown with a\n<code>message</code> property set equal to the value of the <code>message</code> parameter. If the\n<code>message</code> parameter is undefined, a default error message is assigned. If the\n<code>message</code> parameter is an instance of an <a href=\"errors.html#errors_class_error\"><code>Error</code></a> then it will be thrown\ninstead of the <code>AssertionError</code>.</p>"
-=======
           "desc": "<p><strong>Strict assertion mode</strong></p>\n<p>An alias of <a href=\"#assertnotdeepstrictequalactual-expected-message\"><code>assert.notDeepStrictEqual()</code></a>.</p>\n<p><strong>Legacy assertion mode</strong></p>\n<blockquote>\n<p>Stability: 3 - Legacy: Use <a href=\"#assertnotdeepstrictequalactual-expected-message\"><code>assert.notDeepStrictEqual()</code></a> instead.</p>\n</blockquote>\n<p>Tests for any deep inequality. Opposite of <a href=\"#assertdeepequalactual-expected-message\"><code>assert.deepEqual()</code></a>.</p>\n<pre><code class=\"language-mjs\">import assert from 'node:assert';\n\nconst obj1 = {\n  a: {\n    b: 1,\n  },\n};\nconst obj2 = {\n  a: {\n    b: 2,\n  },\n};\nconst obj3 = {\n  a: {\n    b: 1,\n  },\n};\nconst obj4 = Object.create(obj1);\n\nassert.notDeepEqual(obj1, obj1);\n// AssertionError: { a: { b: 1 } } notDeepEqual { a: { b: 1 } }\n\nassert.notDeepEqual(obj1, obj2);\n// OK\n\nassert.notDeepEqual(obj1, obj3);\n// AssertionError: { a: { b: 1 } } notDeepEqual { a: { b: 1 } }\n\nassert.notDeepEqual(obj1, obj4);\n// OK\n</code></pre>\n<pre><code class=\"language-cjs\">const assert = require('node:assert');\n\nconst obj1 = {\n  a: {\n    b: 1,\n  },\n};\nconst obj2 = {\n  a: {\n    b: 2,\n  },\n};\nconst obj3 = {\n  a: {\n    b: 1,\n  },\n};\nconst obj4 = Object.create(obj1);\n\nassert.notDeepEqual(obj1, obj1);\n// AssertionError: { a: { b: 1 } } notDeepEqual { a: { b: 1 } }\n\nassert.notDeepEqual(obj1, obj2);\n// OK\n\nassert.notDeepEqual(obj1, obj3);\n// AssertionError: { a: { b: 1 } } notDeepEqual { a: { b: 1 } }\n\nassert.notDeepEqual(obj1, obj4);\n// OK\n</code></pre>\n<p>If the values are deeply equal, an <a href=\"#class-assertassertionerror\"><code>AssertionError</code></a> is thrown with a\n<code>message</code> property set equal to the value of the <code>message</code> parameter. If the\n<code>message</code> parameter is undefined, a default error message is assigned. If the\n<code>message</code> parameter is an instance of an <a href=\"errors.html#class-error\"><code>Error</code></a> then it will be thrown\ninstead of the <code>AssertionError</code>.</p>"
->>>>>>> a8a80be5
         },
         {
           "textRaw": "`assert.notDeepStrictEqual(actual, expected[, message])`",
@@ -1049,14 +1021,10 @@
             ],
             "changes": [
               {
-<<<<<<< HEAD
-                "version": "v14.18.0",
-=======
                 "version": [
                   "v16.0.0",
                   "v14.18.0"
                 ],
->>>>>>> a8a80be5
                 "pr-url": "https://github.com/nodejs/node/pull/38113",
                 "description": "In Legacy assertion mode, changed status from Deprecated to Legacy."
               },
@@ -1088,11 +1056,7 @@
               ]
             }
           ],
-<<<<<<< HEAD
-          "desc": "<p><strong>Strict assertion mode</strong></p>\n<p>An alias of <a href=\"#assert_assert_notstrictequal_actual_expected_message\"><code>assert.notStrictEqual()</code></a>.</p>\n<p><strong>Legacy assertion mode</strong></p>\n<blockquote>\n<p>Stability: 3 - Legacy: Use <a href=\"#assert_assert_notstrictequal_actual_expected_message\"><code>assert.notStrictEqual()</code></a> instead.</p>\n</blockquote>\n<p>Tests shallow, coercive inequality with the <a href=\"https://tc39.github.io/ecma262/#sec-abstract-equality-comparison\">Abstract Equality Comparison</a>\n(<code>!=</code> ). <code>NaN</code> is special handled and treated as being identical in case both\nsides are <code>NaN</code>.</p>\n<pre><code class=\"language-js\">const assert = require('assert');\n\nassert.notEqual(1, 2);\n// OK\n\nassert.notEqual(1, 1);\n// AssertionError: 1 != 1\n\nassert.notEqual(1, '1');\n// AssertionError: 1 != '1'\n</code></pre>\n<p>If the values are equal, an <a href=\"#assert_class_assert_assertionerror\"><code>AssertionError</code></a> is thrown with a <code>message</code>\nproperty set equal to the value of the <code>message</code> parameter. If the <code>message</code>\nparameter is undefined, a default error message is assigned. If the <code>message</code>\nparameter is an instance of an <a href=\"errors.html#errors_class_error\"><code>Error</code></a> then it will be thrown instead of the\n<code>AssertionError</code>.</p>"
-=======
           "desc": "<p><strong>Strict assertion mode</strong></p>\n<p>An alias of <a href=\"#assertnotstrictequalactual-expected-message\"><code>assert.notStrictEqual()</code></a>.</p>\n<p><strong>Legacy assertion mode</strong></p>\n<blockquote>\n<p>Stability: 3 - Legacy: Use <a href=\"#assertnotstrictequalactual-expected-message\"><code>assert.notStrictEqual()</code></a> instead.</p>\n</blockquote>\n<p>Tests shallow, coercive inequality with the <a href=\"https://developer.mozilla.org/en-US/docs/Web/JavaScript/Reference/Operators/Inequality\"><code>!=</code> operator</a>. <code>NaN</code> is\nspecially handled and treated as being identical if both sides are <code>NaN</code>.</p>\n<pre><code class=\"language-mjs\">import assert from 'node:assert';\n\nassert.notEqual(1, 2);\n// OK\n\nassert.notEqual(1, 1);\n// AssertionError: 1 != 1\n\nassert.notEqual(1, '1');\n// AssertionError: 1 != '1'\n</code></pre>\n<pre><code class=\"language-cjs\">const assert = require('node:assert');\n\nassert.notEqual(1, 2);\n// OK\n\nassert.notEqual(1, 1);\n// AssertionError: 1 != 1\n\nassert.notEqual(1, '1');\n// AssertionError: 1 != '1'\n</code></pre>\n<p>If the values are equal, an <a href=\"#class-assertassertionerror\"><code>AssertionError</code></a> is thrown with a <code>message</code>\nproperty set equal to the value of the <code>message</code> parameter. If the <code>message</code>\nparameter is undefined, a default error message is assigned. If the <code>message</code>\nparameter is an instance of an <a href=\"errors.html#class-error\"><code>Error</code></a> then it will be thrown instead of the\n<code>AssertionError</code>.</p>"
->>>>>>> a8a80be5
         },
         {
           "textRaw": "`assert.notStrictEqual(actual, expected[, message])`",
