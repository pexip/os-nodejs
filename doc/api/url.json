--- conflicted
+++ resolved
@@ -8,11 +8,7 @@
       "introduced_in": "v0.10.0",
       "stability": 2,
       "stabilityText": "Stable",
-<<<<<<< HEAD
-      "desc": "<p><strong>Source Code:</strong> <a href=\"https://github.com/nodejs/node/blob/v18.13.0/lib/url.js\">lib/url.js</a></p>\n<p>The <code>node:url</code> module provides utilities for URL resolution and parsing. It can\nbe accessed using:</p>\n<pre><code class=\"language-mjs\">import url from 'node:url';\n</code></pre>\n<pre><code class=\"language-cjs\">const url = require('node:url');\n</code></pre>",
-=======
       "desc": "<p><strong>Source Code:</strong> <a href=\"https://github.com/nodejs/node/blob/v18.19.0/lib/url.js\">lib/url.js</a></p>\n<p>The <code>node:url</code> module provides utilities for URL resolution and parsing. It can\nbe accessed using:</p>\n<pre><code class=\"language-mjs\">import url from 'node:url';\n</code></pre>\n<pre><code class=\"language-cjs\">const url = require('node:url');\n</code></pre>",
->>>>>>> 8a2d13a7
       "modules": [
         {
           "textRaw": "URL strings and URL objects",
@@ -96,11 +92,7 @@
                   "textRaw": "`password` {string}",
                   "type": "string",
                   "name": "password",
-<<<<<<< HEAD
-                  "desc": "<p>Gets and sets the password portion of the URL.</p>\n<pre><code class=\"language-js\">const myURL = new URL('https://abc:xyz@example.com');\nconsole.log(myURL.password);\n// Prints xyz\n\nmyURL.password = '123';\nconsole.log(myURL.href);\n// Prints https://abc:123@example.com\n</code></pre>\n<p>Invalid URL characters included in the value assigned to the <code>password</code> property\nare <a href=\"#percent-encoding-in-urls\">percent-encoded</a>. The selection of which characters to\npercent-encode may vary somewhat from what the <a href=\"#urlparseurlstring-parsequerystring-slashesdenotehost\"><code>url.parse()</code></a> and\n<a href=\"#urlformaturlobject\"><code>url.format()</code></a> methods would produce.</p>"
-=======
                   "desc": "<p>Gets and sets the password portion of the URL.</p>\n<pre><code class=\"language-js\">const myURL = new URL('https://abc:xyz@example.com');\nconsole.log(myURL.password);\n// Prints xyz\n\nmyURL.password = '123';\nconsole.log(myURL.href);\n// Prints https://abc:123@example.com/\n</code></pre>\n<p>Invalid URL characters included in the value assigned to the <code>password</code> property\nare <a href=\"#percent-encoding-in-urls\">percent-encoded</a>. The selection of which characters to\npercent-encode may vary somewhat from what the <a href=\"#urlparseurlstring-parsequerystring-slashesdenotehost\"><code>url.parse()</code></a> and\n<a href=\"#urlformaturlobject\"><code>url.format()</code></a> methods would produce.</p>"
->>>>>>> 8a2d13a7
                 },
                 {
                   "textRaw": "`pathname` {string}",
@@ -141,11 +133,7 @@
                           }
                         ]
                       },
-<<<<<<< HEAD
-                      "desc": "<p>The <a href=\"https://url.spec.whatwg.org/\">WHATWG URL Standard</a> considers a handful of URL protocol schemes to be\n<em>special</em> in terms of how they are parsed and serialized. When a URL is\nparsed using one of these special protocols, the <code>url.protocol</code> property\nmay be changed to another special protocol but cannot be changed to a\nnon-special protocol, and vice versa.</p>\n<p>For instance, changing from <code>http</code> to <code>https</code> works:</p>\n<pre><code class=\"language-js\">const u = new URL('http://example.org');\nu.protocol = 'https';\nconsole.log(u.href);\n// https://example.org\n</code></pre>\n<p>However, changing from <code>http</code> to a hypothetical <code>fish</code> protocol does not\nbecause the new protocol is not special.</p>\n<pre><code class=\"language-js\">const u = new URL('http://example.org');\nu.protocol = 'fish';\nconsole.log(u.href);\n// http://example.org\n</code></pre>\n<p>Likewise, changing from a non-special protocol to a special protocol is also\nnot permitted:</p>\n<pre><code class=\"language-js\">const u = new URL('fish://example.org');\nu.protocol = 'http';\nconsole.log(u.href);\n// fish://example.org\n</code></pre>\n<p>According to the WHATWG URL Standard, special protocol schemes are <code>ftp</code>,\n<code>file</code>, <code>http</code>, <code>https</code>, <code>ws</code>, and <code>wss</code>.</p>",
-=======
                       "desc": "<p>The <a href=\"https://url.spec.whatwg.org/\">WHATWG URL Standard</a> considers a handful of URL protocol schemes to be\n<em>special</em> in terms of how they are parsed and serialized. When a URL is\nparsed using one of these special protocols, the <code>url.protocol</code> property\nmay be changed to another special protocol but cannot be changed to a\nnon-special protocol, and vice versa.</p>\n<p>For instance, changing from <code>http</code> to <code>https</code> works:</p>\n<pre><code class=\"language-js\">const u = new URL('http://example.org');\nu.protocol = 'https';\nconsole.log(u.href);\n// https://example.org/\n</code></pre>\n<p>However, changing from <code>http</code> to a hypothetical <code>fish</code> protocol does not\nbecause the new protocol is not special.</p>\n<pre><code class=\"language-js\">const u = new URL('http://example.org');\nu.protocol = 'fish';\nconsole.log(u.href);\n// http://example.org/\n</code></pre>\n<p>Likewise, changing from a non-special protocol to a special protocol is also\nnot permitted:</p>\n<pre><code class=\"language-js\">const u = new URL('fish://example.org');\nu.protocol = 'http';\nconsole.log(u.href);\n// fish://example.org\n</code></pre>\n<p>According to the WHATWG URL Standard, special protocol schemes are <code>ftp</code>,\n<code>file</code>, <code>http</code>, <code>https</code>, <code>ws</code>, and <code>wss</code>.</p>",
->>>>>>> 8a2d13a7
                       "type": "module",
                       "displayName": "Special schemes"
                     }
@@ -161,11 +149,7 @@
                   "textRaw": "`searchParams` {URLSearchParams}",
                   "type": "URLSearchParams",
                   "name": "searchParams",
-<<<<<<< HEAD
-                  "desc": "<p>Gets the <a href=\"#class-urlsearchparams\"><code>URLSearchParams</code></a> object representing the query parameters of the\nURL. This property is read-only but the <code>URLSearchParams</code> object it provides\ncan be used to mutate the URL instance; to replace the entirety of query\nparameters of the URL, use the <a href=\"#urlsearch\"><code>url.search</code></a> setter. See\n<a href=\"#class-urlsearchparams\"><code>URLSearchParams</code></a> documentation for details.</p>\n<p>Use care when using <code>.searchParams</code> to modify the <code>URL</code> because,\nper the WHATWG specification, the <code>URLSearchParams</code> object uses\ndifferent rules to determine which characters to percent-encode. For\ninstance, the <code>URL</code> object will not percent encode the ASCII tilde (<code>~</code>)\ncharacter, while <code>URLSearchParams</code> will always encode it:</p>\n<pre><code class=\"language-js\">const myUrl = new URL('https://example.org/abc?foo=~bar');\n\nconsole.log(myUrl.search);  // prints ?foo=~bar\n\n// Modify the URL via searchParams...\nmyUrl.searchParams.sort();\n\nconsole.log(myUrl.search);  // prints ?foo=%7Ebar\n</code></pre>"
-=======
                   "desc": "<p>Gets the <a href=\"#class-urlsearchparams\"><code>URLSearchParams</code></a> object representing the query parameters of the\nURL. This property is read-only but the <code>URLSearchParams</code> object it provides\ncan be used to mutate the URL instance; to replace the entirety of query\nparameters of the URL, use the <a href=\"#urlsearch\"><code>url.search</code></a> setter. See\n<a href=\"#class-urlsearchparams\"><code>URLSearchParams</code></a> documentation for details.</p>\n<p>Use care when using <code>.searchParams</code> to modify the <code>URL</code> because,\nper the WHATWG specification, the <code>URLSearchParams</code> object uses\ndifferent rules to determine which characters to percent-encode. For\ninstance, the <code>URL</code> object will not percent encode the ASCII tilde (<code>~</code>)\ncharacter, while <code>URLSearchParams</code> will always encode it:</p>\n<pre><code class=\"language-js\">const myURL = new URL('https://example.org/abc?foo=~bar');\n\nconsole.log(myURL.search);  // prints ?foo=~bar\n\n// Modify the URL via searchParams...\nmyURL.searchParams.sort();\n\nconsole.log(myURL.search);  // prints ?foo=%7Ebar\n</code></pre>"
->>>>>>> 8a2d13a7
                 },
                 {
                   "textRaw": "`username` {string}",
@@ -207,7 +191,6 @@
                   ],
                   "desc": "<p>The <code>toJSON()</code> method on the <code>URL</code> object returns the serialized URL. The\nvalue returned is equivalent to that of <a href=\"#urlhref\"><code>url.href</code></a> and\n<a href=\"#urltostring\"><code>url.toString()</code></a>.</p>\n<p>This method is automatically called when an <code>URL</code> object is serialized\nwith <a href=\"https://developer.mozilla.org/en-US/docs/Web/JavaScript/Reference/Global_Objects/JSON/stringify\"><code>JSON.stringify()</code></a>.</p>\n<pre><code class=\"language-js\">const myURLs = [\n  new URL('https://www.example.com'),\n  new URL('https://test.example.org'),\n];\nconsole.log(JSON.stringify(myURLs));\n// Prints [\"https://www.example.com/\",\"https://test.example.org/\"]\n</code></pre>"
                 },
-<<<<<<< HEAD
                 {
                   "textRaw": "`URL.createObjectURL(blob)`",
                   "type": "method",
@@ -263,81 +246,6 @@
                     }
                   ],
                   "desc": "<p>Removes the stored <a href=\"buffer.html#class-blob\" class=\"type\">&lt;Blob&gt;</a> identified by the given ID. Attempting to revoke a\nID that isn't registered will silently fail.</p>"
-                }
-              ],
-              "signatures": [
-=======
->>>>>>> 8a2d13a7
-                {
-                  "textRaw": "`URL.createObjectURL(blob)`",
-                  "type": "method",
-                  "name": "createObjectURL",
-                  "meta": {
-                    "added": [
-                      "v16.7.0"
-                    ],
-                    "changes": []
-                  },
-                  "stability": 1,
-                  "stabilityText": "Experimental",
-                  "signatures": [
-                    {
-<<<<<<< HEAD
-                      "textRaw": "`input` {string} The absolute or relative input URL to parse. If `input` is relative, then `base` is required. If `input` is absolute, the `base` is ignored. If `input` is not a string, it is [converted to a string][] first.",
-                      "name": "input",
-                      "type": "string",
-                      "desc": "The absolute or relative input URL to parse. If `input` is relative, then `base` is required. If `input` is absolute, the `base` is ignored. If `input` is not a string, it is [converted to a string][] first."
-                    },
-                    {
-                      "textRaw": "`base` {string} The base URL to resolve against if the `input` is not absolute. If `base` is not a string, it is [converted to a string][] first.",
-                      "name": "base",
-                      "type": "string",
-                      "desc": "The base URL to resolve against if the `input` is not absolute. If `base` is not a string, it is [converted to a string][] first."
-                    }
-                  ],
-                  "desc": "<p>Creates a new <code>URL</code> object by parsing the <code>input</code> relative to the <code>base</code>. If\n<code>base</code> is passed as a string, it will be parsed equivalent to <code>new URL(base)</code>.</p>\n<pre><code class=\"language-js\">const myURL = new URL('/foo', 'https://example.org/');\n// https://example.org/foo\n</code></pre>\n<p>The URL constructor is accessible as a property on the global object.\nIt can also be imported from the built-in url module:</p>\n<pre><code class=\"language-mjs\">import { URL } from 'node:url';\nconsole.log(URL === globalThis.URL); // Prints 'true'.\n</code></pre>\n<pre><code class=\"language-cjs\">console.log(URL === require('node:url').URL); // Prints 'true'.\n</code></pre>\n<p>A <code>TypeError</code> will be thrown if the <code>input</code> or <code>base</code> are not valid URLs. Note\nthat an effort will be made to coerce the given values into strings. For\ninstance:</p>\n<pre><code class=\"language-js\">const myURL = new URL({ toString: () => 'https://example.org/' });\n// https://example.org/\n</code></pre>\n<p>Unicode characters appearing within the host name of <code>input</code> will be\nautomatically converted to ASCII using the <a href=\"https://tools.ietf.org/html/rfc5891#section-4.4\">Punycode</a> algorithm.</p>\n<pre><code class=\"language-js\">const myURL = new URL('https://測試');\n// https://xn--g6w251d/\n</code></pre>\n<p>This feature is only available if the <code>node</code> executable was compiled with\n<a href=\"intl.html#options-for-building-nodejs\">ICU</a> enabled. If not, the domain names are passed through unchanged.</p>\n<p>In cases where it is not known in advance if <code>input</code> is an absolute URL\nand a <code>base</code> is provided, it is advised to validate that the <code>origin</code> of\nthe <code>URL</code> object is what is expected.</p>\n<pre><code class=\"language-js\">let myURL = new URL('http://Example.com/', 'https://example.org/');\n// http://example.com/\n\nmyURL = new URL('https://Example.com/', 'https://example.org/');\n// https://example.com/\n\nmyURL = new URL('foo://Example.com/', 'https://example.org/');\n// foo://Example.com/\n\nmyURL = new URL('http:Example.com/', 'https://example.org/');\n// http://example.com/\n\nmyURL = new URL('https:Example.com/', 'https://example.org/');\n// https://example.org/Example.com/\n\nmyURL = new URL('foo:Example.com/', 'https://example.org/');\n// foo:Example.com/\n</code></pre>"
-=======
-                      "return": {
-                        "textRaw": "Returns: {string}",
-                        "name": "return",
-                        "type": "string"
-                      },
-                      "params": [
-                        {
-                          "textRaw": "`blob` {Blob}",
-                          "name": "blob",
-                          "type": "Blob"
-                        }
-                      ]
-                    }
-                  ],
-                  "desc": "<p>Creates a <code>'blob:nodedata:...'</code> URL string that represents the given <a href=\"buffer.html#class-blob\" class=\"type\">&lt;Blob&gt;</a>\nobject and can be used to retrieve the <code>Blob</code> later.</p>\n<pre><code class=\"language-js\">const {\n  Blob,\n  resolveObjectURL,\n} = require('node:buffer');\n\nconst blob = new Blob(['hello']);\nconst id = URL.createObjectURL(blob);\n\n// later...\n\nconst otherBlob = resolveObjectURL(id);\nconsole.log(otherBlob.size);\n</code></pre>\n<p>The data stored by the registered <a href=\"buffer.html#class-blob\" class=\"type\">&lt;Blob&gt;</a> will be retained in memory until\n<code>URL.revokeObjectURL()</code> is called to remove it.</p>\n<p><code>Blob</code> objects are registered within the current thread. If using Worker\nThreads, <code>Blob</code> objects registered within one Worker will not be available\nto other workers or the main thread.</p>"
-                },
-                {
-                  "textRaw": "`URL.revokeObjectURL(id)`",
-                  "type": "method",
-                  "name": "revokeObjectURL",
-                  "meta": {
-                    "added": [
-                      "v16.7.0"
-                    ],
-                    "changes": []
-                  },
-                  "stability": 1,
-                  "stabilityText": "Experimental",
-                  "signatures": [
-                    {
-                      "params": [
-                        {
-                          "textRaw": "`id` {string} A `'blob:nodedata:...` URL string returned by a prior call to `URL.createObjectURL()`.",
-                          "name": "id",
-                          "type": "string",
-                          "desc": "A `'blob:nodedata:...` URL string returned by a prior call to `URL.createObjectURL()`."
-                        }
-                      ]
-                    }
-                  ],
-                  "desc": "<p>Removes the stored <a href=\"buffer.html#class-blob\" class=\"type\">&lt;Blob&gt;</a> identified by the given ID. Attempting to revoke a\nID that isn't registered will silently fail.</p>"
                 },
                 {
                   "textRaw": "`URL.canParse(input[, base])`",
@@ -379,7 +287,6 @@
                 {
                   "params": [],
                   "desc": "<!--\nchanges:\n  - version: v18.17.0\n    pr-url: https://github.com/nodejs/node/pull/47339\n    description: ICU requirement is removed.\n-->\n<ul>\n<li><code>input</code> <a href=\"https://developer.mozilla.org/en-US/docs/Web/JavaScript/Data_structures#String_type\" class=\"type\">&lt;string&gt;</a> The absolute or relative input URL to parse. If <code>input</code>\nis relative, then <code>base</code> is required. If <code>input</code> is absolute, the <code>base</code>\nis ignored. If <code>input</code> is not a string, it is <a href=\"https://tc39.es/ecma262/#sec-tostring\">converted to a string</a> first.</li>\n<li><code>base</code> <a href=\"https://developer.mozilla.org/en-US/docs/Web/JavaScript/Data_structures#String_type\" class=\"type\">&lt;string&gt;</a> The base URL to resolve against if the <code>input</code> is not\nabsolute. If <code>base</code> is not a string, it is <a href=\"https://tc39.es/ecma262/#sec-tostring\">converted to a string</a> first.</li>\n</ul>\n<p>Creates a new <code>URL</code> object by parsing the <code>input</code> relative to the <code>base</code>. If\n<code>base</code> is passed as a string, it will be parsed equivalent to <code>new URL(base)</code>.</p>\n<pre><code class=\"language-js\">const myURL = new URL('/foo', 'https://example.org/');\n// https://example.org/foo\n</code></pre>\n<p>The URL constructor is accessible as a property on the global object.\nIt can also be imported from the built-in url module:</p>\n<pre><code class=\"language-mjs\">import { URL } from 'node:url';\nconsole.log(URL === globalThis.URL); // Prints 'true'.\n</code></pre>\n<pre><code class=\"language-cjs\">console.log(URL === require('node:url').URL); // Prints 'true'.\n</code></pre>\n<p>A <code>TypeError</code> will be thrown if the <code>input</code> or <code>base</code> are not valid URLs. Note\nthat an effort will be made to coerce the given values into strings. For\ninstance:</p>\n<pre><code class=\"language-js\">const myURL = new URL({ toString: () => 'https://example.org/' });\n// https://example.org/\n</code></pre>\n<p>Unicode characters appearing within the host name of <code>input</code> will be\nautomatically converted to ASCII using the <a href=\"https://tools.ietf.org/html/rfc5891#section-4.4\">Punycode</a> algorithm.</p>\n<pre><code class=\"language-js\">const myURL = new URL('https://測試');\n// https://xn--g6w251d/\n</code></pre>\n<p>In cases where it is not known in advance if <code>input</code> is an absolute URL\nand a <code>base</code> is provided, it is advised to validate that the <code>origin</code> of\nthe <code>URL</code> object is what is expected.</p>\n<pre><code class=\"language-js\">let myURL = new URL('http://Example.com/', 'https://example.org/');\n// http://example.com/\n\nmyURL = new URL('https://Example.com/', 'https://example.org/');\n// https://example.com/\n\nmyURL = new URL('foo://Example.com/', 'https://example.org/');\n// foo://Example.com/\n\nmyURL = new URL('http:Example.com/', 'https://example.org/');\n// http://example.com/\n\nmyURL = new URL('https:Example.com/', 'https://example.org/');\n// https://example.org/Example.com/\n\nmyURL = new URL('foo:Example.com/', 'https://example.org/');\n// foo:Example.com/\n</code></pre>"
->>>>>>> 8a2d13a7
                 }
               ]
             },
@@ -688,8 +595,6 @@
                     }
                   ],
                   "desc": "<p>Returns an ES6 <code>Iterator</code> over each of the name-value pairs in the query string.\nEach item of the iterator is a JavaScript <code>Array</code>. The first item of the <code>Array</code>\nis the <code>name</code>, the second item of the <code>Array</code> is the <code>value</code>.</p>\n<p>Alias for <a href=\"#urlsearchparamsentries\"><code>urlSearchParams.entries()</code></a>.</p>\n<pre><code class=\"language-js\">const params = new URLSearchParams('foo=bar&#x26;xyz=baz');\nfor (const [name, value] of params) {\n  console.log(name, value);\n}\n// Prints:\n//   foo bar\n//   xyz baz\n</code></pre>"
-<<<<<<< HEAD
-=======
                 }
               ],
               "properties": [
@@ -703,7 +608,6 @@
                     "changes": []
                   },
                   "desc": "<p>The total number of parameter entries.</p>"
->>>>>>> 8a2d13a7
                 }
               ],
               "signatures": [
@@ -781,11 +685,7 @@
                   ]
                 }
               ],
-<<<<<<< HEAD
-              "desc": "<p>Returns the <a href=\"https://tools.ietf.org/html/rfc5891#section-4.4\">Punycode</a> ASCII serialization of the <code>domain</code>. If <code>domain</code> is an\ninvalid domain, the empty string is returned.</p>\n<p>It performs the inverse operation to <a href=\"#urldomaintounicodedomain\"><code>url.domainToUnicode()</code></a>.</p>\n<p>This feature is only available if the <code>node</code> executable was compiled with\n<a href=\"intl.html#options-for-building-nodejs\">ICU</a> enabled. If not, the domain names are passed through unchanged.</p>\n<pre><code class=\"language-mjs\">import url from 'node:url';\n\nconsole.log(url.domainToASCII('español.com'));\n// Prints xn--espaol-zwa.com\nconsole.log(url.domainToASCII('中文.com'));\n// Prints xn--fiq228c.com\nconsole.log(url.domainToASCII('xn--iñvalid.com'));\n// Prints an empty string\n</code></pre>\n<pre><code class=\"language-cjs\">const url = require('node:url');\n\nconsole.log(url.domainToASCII('español.com'));\n// Prints xn--espaol-zwa.com\nconsole.log(url.domainToASCII('中文.com'));\n// Prints xn--fiq228c.com\nconsole.log(url.domainToASCII('xn--iñvalid.com'));\n// Prints an empty string\n</code></pre>"
-=======
               "desc": "<p>Returns the <a href=\"https://tools.ietf.org/html/rfc5891#section-4.4\">Punycode</a> ASCII serialization of the <code>domain</code>. If <code>domain</code> is an\ninvalid domain, the empty string is returned.</p>\n<p>It performs the inverse operation to <a href=\"#urldomaintounicodedomain\"><code>url.domainToUnicode()</code></a>.</p>\n<pre><code class=\"language-mjs\">import url from 'node:url';\n\nconsole.log(url.domainToASCII('español.com'));\n// Prints xn--espaol-zwa.com\nconsole.log(url.domainToASCII('中文.com'));\n// Prints xn--fiq228c.com\nconsole.log(url.domainToASCII('xn--iñvalid.com'));\n// Prints an empty string\n</code></pre>\n<pre><code class=\"language-cjs\">const url = require('node:url');\n\nconsole.log(url.domainToASCII('español.com'));\n// Prints xn--espaol-zwa.com\nconsole.log(url.domainToASCII('中文.com'));\n// Prints xn--fiq228c.com\nconsole.log(url.domainToASCII('xn--iñvalid.com'));\n// Prints an empty string\n</code></pre>"
->>>>>>> 8a2d13a7
             },
             {
               "textRaw": "`url.domainToUnicode(domain)`",
@@ -820,11 +720,7 @@
                   ]
                 }
               ],
-<<<<<<< HEAD
-              "desc": "<p>Returns the Unicode serialization of the <code>domain</code>. If <code>domain</code> is an invalid\ndomain, the empty string is returned.</p>\n<p>It performs the inverse operation to <a href=\"#urldomaintoasciidomain\"><code>url.domainToASCII()</code></a>.</p>\n<p>This feature is only available if the <code>node</code> executable was compiled with\n<a href=\"intl.html#options-for-building-nodejs\">ICU</a> enabled. If not, the domain names are passed through unchanged.</p>\n<pre><code class=\"language-mjs\">import url from 'node:url';\n\nconsole.log(url.domainToUnicode('xn--espaol-zwa.com'));\n// Prints español.com\nconsole.log(url.domainToUnicode('xn--fiq228c.com'));\n// Prints 中文.com\nconsole.log(url.domainToUnicode('xn--iñvalid.com'));\n// Prints an empty string\n</code></pre>\n<pre><code class=\"language-cjs\">const url = require('node:url');\n\nconsole.log(url.domainToUnicode('xn--espaol-zwa.com'));\n// Prints español.com\nconsole.log(url.domainToUnicode('xn--fiq228c.com'));\n// Prints 中文.com\nconsole.log(url.domainToUnicode('xn--iñvalid.com'));\n// Prints an empty string\n</code></pre>"
-=======
               "desc": "<p>Returns the Unicode serialization of the <code>domain</code>. If <code>domain</code> is an invalid\ndomain, the empty string is returned.</p>\n<p>It performs the inverse operation to <a href=\"#urldomaintoasciidomain\"><code>url.domainToASCII()</code></a>.</p>\n<pre><code class=\"language-mjs\">import url from 'node:url';\n\nconsole.log(url.domainToUnicode('xn--espaol-zwa.com'));\n// Prints español.com\nconsole.log(url.domainToUnicode('xn--fiq228c.com'));\n// Prints 中文.com\nconsole.log(url.domainToUnicode('xn--iñvalid.com'));\n// Prints an empty string\n</code></pre>\n<pre><code class=\"language-cjs\">const url = require('node:url');\n\nconsole.log(url.domainToUnicode('xn--espaol-zwa.com'));\n// Prints español.com\nconsole.log(url.domainToUnicode('xn--fiq228c.com'));\n// Prints 中文.com\nconsole.log(url.domainToUnicode('xn--iñvalid.com'));\n// Prints an empty string\n</code></pre>"
->>>>>>> 8a2d13a7
             },
             {
               "textRaw": "`url.fileURLToPath(url)`",
@@ -1041,11 +937,7 @@
                   ]
                 }
               ],
-<<<<<<< HEAD
-              "desc": "<p>This utility function converts a URL object into an ordinary options object as\nexpected by the <a href=\"http.html#httprequestoptions-callback\"><code>http.request()</code></a> and <a href=\"https.html#httpsrequestoptions-callback\"><code>https.request()</code></a> APIs.</p>\n<pre><code class=\"language-mjs\">import { urlToHttpOptions } from 'node:url';\nconst myURL = new URL('https://a:b@測試?abc#foo');\n\nconsole.log(urlToHttpOptions(myURL));\n/*\n{\n  protocol: 'https:',\n  hostname: 'xn--g6w251d',\n  hash: '#foo',\n  search: '?abc',\n  pathname: '/',\n  path: '/?abc',\n  href: 'https://a:b@xn--g6w251d/?abc#foo',\n  auth: 'a:b'\n}\n*/\n</code></pre>\n<pre><code class=\"language-cjs\">const { urlToHttpOptions } = require('node:url');\nconst myURL = new URL('https://a:b@測試?abc#foo');\n\nconsole.log(urlToHttpOptions(myUrl));\n/*\n{\n  protocol: 'https:',\n  hostname: 'xn--g6w251d',\n  hash: '#foo',\n  search: '?abc',\n  pathname: '/',\n  path: '/?abc',\n  href: 'https://a:b@xn--g6w251d/?abc#foo',\n  auth: 'a:b'\n}\n*/\n</code></pre>"
-=======
               "desc": "<p>This utility function converts a URL object into an ordinary options object as\nexpected by the <a href=\"http.html#httprequestoptions-callback\"><code>http.request()</code></a> and <a href=\"https.html#httpsrequestoptions-callback\"><code>https.request()</code></a> APIs.</p>\n<pre><code class=\"language-mjs\">import { urlToHttpOptions } from 'node:url';\nconst myURL = new URL('https://a:b@測試?abc#foo');\n\nconsole.log(urlToHttpOptions(myURL));\n/*\n{\n  protocol: 'https:',\n  hostname: 'xn--g6w251d',\n  hash: '#foo',\n  search: '?abc',\n  pathname: '/',\n  path: '/?abc',\n  href: 'https://a:b@xn--g6w251d/?abc#foo',\n  auth: 'a:b'\n}\n*/\n</code></pre>\n<pre><code class=\"language-cjs\">const { urlToHttpOptions } = require('node:url');\nconst myURL = new URL('https://a:b@測試?abc#foo');\n\nconsole.log(urlToHttpOptions(myURL));\n/*\n{\n  protocol: 'https:',\n  hostname: 'xn--g6w251d',\n  hash: '#foo',\n  search: '?abc',\n  pathname: '/',\n  path: '/?abc',\n  href: 'https://a:b@xn--g6w251d/?abc#foo',\n  auth: 'a:b'\n}\n*/\n</code></pre>"
->>>>>>> 8a2d13a7
             }
           ],
           "type": "module",
