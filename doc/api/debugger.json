--- conflicted
+++ resolved
@@ -42,11 +42,7 @@
             {
               "textRaw": "Information",
               "name": "information",
-<<<<<<< HEAD
-              "desc": "<ul>\n<li><code>backtrace</code>, <code>bt</code>: Print backtrace of current execution frame</li>\n<li><code>list(5)</code>: List scripts source code with 5 line context (5 lines before and\nafter)</li>\n<li><code>watch(expr)</code>: Add expression to watch list</li>\n<li><code>unwatch(expr)</code>: Remove expression from watch list</li>\n<li><code>watchers</code>: List all watchers and their values (automatically listed on each\nbreakpoint)</li>\n<li><code>repl</code>: Open debugger's repl for evaluation in debugging script's context</li>\n<li><code>exec expr</code>, <code>p expr</code>: Execute an expression in debugging script's context and\nprint its value</li>\n</ul>",
-=======
               "desc": "<ul>\n<li><code>backtrace</code>, <code>bt</code>: Print backtrace of current execution frame</li>\n<li><code>list(5)</code>: List scripts source code with 5 line context (5 lines before and\nafter)</li>\n<li><code>watch(expr)</code>: Add expression to watch list</li>\n<li><code>unwatch(expr)</code>: Remove expression from watch list</li>\n<li><code>unwatch(index)</code>: Remove expression at specific index from watch list</li>\n<li><code>watchers</code>: List all watchers and their values (automatically listed on each\nbreakpoint)</li>\n<li><code>repl</code>: Open debugger's repl for evaluation in debugging script's context</li>\n<li><code>exec expr</code>, <code>p expr</code>: Execute an expression in debugging script's context and\nprint its value</li>\n<li><code>profile</code>: Start CPU profiling session</li>\n<li><code>profileEnd</code>: Stop current CPU profiling session</li>\n<li><code>profiles</code>: List all completed CPU profiling sessions</li>\n<li><code>profiles[n].save(filepath = 'node.cpuprofile')</code>: Save CPU profiling session\nto disk as JSON</li>\n<li><code>takeHeapSnapshot(filepath = 'node.heapsnapshot')</code>: Take a heap snapshot\nand save to disk as JSON</li>\n</ul>",
->>>>>>> 8a2d13a7
               "type": "module",
               "displayName": "Information"
             },
