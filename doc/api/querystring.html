<!DOCTYPE html>
<html lang="en">
<head>
  <meta charset="utf-8">
  <meta name="viewport" content="width=device-width">
<<<<<<< HEAD
  <meta name="nodejs.org:node-version" content="v14.18.1">
  <title>Query string | Node.js v14.18.1 Documentation</title>
=======
  <meta name="nodejs.org:node-version" content="v18.17.1">
  <title>Query string | Node.js v18.17.1 Documentation</title>
>>>>>>> a8a80be5
  <link rel="stylesheet" href="https://fonts.googleapis.com/css?family=Lato:400,700,400italic&display=fallback">
  <link rel="stylesheet" href="assets/style.css">
  <link rel="stylesheet" href="assets/hljs.css">
  <link rel="canonical" href="https://nodejs.org/api/querystring.html">
  <script async defer src="assets/api.js" type="text/javascript"></script>
  
</head>
<body class="alt apidoc" id="api-section-querystring">
  <div id="content" class="clearfix">
    <div id="column2" class="interior">
      <div id="intro" class="interior">
        <a href="/" title="Go back to the home page">
          Node.js
        </a>
      </div>
      <ul>
<li><a href="documentation.html" class="nav-documentation">About this documentation</a></li>
<li><a href="synopsis.html" class="nav-synopsis">Usage and example</a></li>
</ul>
<hr class="line">
<ul>
<li><a href="assert.html" class="nav-assert">Assertion testing</a></li>
<li><a href="async_context.html" class="nav-async_context">Asynchronous context tracking</a></li>
<li><a href="async_hooks.html" class="nav-async_hooks">Async hooks</a></li>
<li><a href="buffer.html" class="nav-buffer">Buffer</a></li>
<li><a href="addons.html" class="nav-addons">C++ addons</a></li>
<li><a href="n-api.html" class="nav-n-api">C/C++ addons with Node-API</a></li>
<li><a href="embedding.html" class="nav-embedding">C++ embedder API</a></li>
<li><a href="child_process.html" class="nav-child_process">Child processes</a></li>
<li><a href="cluster.html" class="nav-cluster">Cluster</a></li>
<li><a href="cli.html" class="nav-cli">Command-line options</a></li>
<li><a href="console.html" class="nav-console">Console</a></li>
<li><a href="corepack.html" class="nav-corepack">Corepack</a></li>
<li><a href="crypto.html" class="nav-crypto">Crypto</a></li>
<li><a href="debugger.html" class="nav-debugger">Debugger</a></li>
<li><a href="deprecations.html" class="nav-deprecations">Deprecated APIs</a></li>
<li><a href="diagnostics_channel.html" class="nav-diagnostics_channel">Diagnostics Channel</a></li>
<li><a href="dns.html" class="nav-dns">DNS</a></li>
<li><a href="domain.html" class="nav-domain">Domain</a></li>
<li><a href="errors.html" class="nav-errors">Errors</a></li>
<li><a href="events.html" class="nav-events">Events</a></li>
<li><a href="fs.html" class="nav-fs">File system</a></li>
<li><a href="globals.html" class="nav-globals">Globals</a></li>
<li><a href="http.html" class="nav-http">HTTP</a></li>
<li><a href="http2.html" class="nav-http2">HTTP/2</a></li>
<li><a href="https.html" class="nav-https">HTTPS</a></li>
<li><a href="inspector.html" class="nav-inspector">Inspector</a></li>
<li><a href="intl.html" class="nav-intl">Internationalization</a></li>
<li><a href="modules.html" class="nav-modules">Modules: CommonJS modules</a></li>
<li><a href="esm.html" class="nav-esm">Modules: ECMAScript modules</a></li>
<li><a href="module.html" class="nav-module">Modules: <code>node:module</code> API</a></li>
<li><a href="packages.html" class="nav-packages">Modules: Packages</a></li>
<li><a href="net.html" class="nav-net">Net</a></li>
<li><a href="os.html" class="nav-os">OS</a></li>
<li><a href="path.html" class="nav-path">Path</a></li>
<li><a href="perf_hooks.html" class="nav-perf_hooks">Performance hooks</a></li>
<li><a href="permissions.html" class="nav-permissions">Permissions</a></li>
<li><a href="process.html" class="nav-process">Process</a></li>
<li><a href="punycode.html" class="nav-punycode">Punycode</a></li>
<li><a href="querystring.html" class="nav-querystring active">Query strings</a></li>
<li><a href="readline.html" class="nav-readline">Readline</a></li>
<li><a href="repl.html" class="nav-repl">REPL</a></li>
<li><a href="report.html" class="nav-report">Report</a></li>
<li><a href="single-executable-applications.html" class="nav-single-executable-applications">Single executable applications</a></li>
<li><a href="stream.html" class="nav-stream">Stream</a></li>
<li><a href="string_decoder.html" class="nav-string_decoder">String decoder</a></li>
<li><a href="test.html" class="nav-test">Test runner</a></li>
<li><a href="timers.html" class="nav-timers">Timers</a></li>
<li><a href="tls.html" class="nav-tls">TLS/SSL</a></li>
<li><a href="tracing.html" class="nav-tracing">Trace events</a></li>
<li><a href="tty.html" class="nav-tty">TTY</a></li>
<li><a href="dgram.html" class="nav-dgram">UDP/datagram</a></li>
<li><a href="url.html" class="nav-url">URL</a></li>
<li><a href="util.html" class="nav-util">Utilities</a></li>
<li><a href="v8.html" class="nav-v8">V8</a></li>
<li><a href="vm.html" class="nav-vm">VM</a></li>
<li><a href="wasi.html" class="nav-wasi">WASI</a></li>
<li><a href="webcrypto.html" class="nav-webcrypto">Web Crypto API</a></li>
<li><a href="webstreams.html" class="nav-webstreams">Web Streams API</a></li>
<li><a href="worker_threads.html" class="nav-worker_threads">Worker threads</a></li>
<li><a href="zlib.html" class="nav-zlib">Zlib</a></li>
</ul>
<hr class="line">
<ul>
<li><a href="https://github.com/nodejs/node" class="nav-https-github-com-nodejs-node">Code repository and issue tracker</a></li>
</ul>
    </div>

    <div id="column1" data-id="querystring" class="interior">
<<<<<<< HEAD
      <header>
        <div class="header-container">
          <h1>Node.js v14.18.1 documentation</h1>
=======
      <header class="header">
        <div class="header-container">
          <h1>Node.js v18.17.1 documentation</h1>
>>>>>>> a8a80be5
          <button class="theme-toggle-btn" id="theme-toggle-btn" title="Toggle dark mode/light mode" aria-label="Toggle dark mode/light mode" hidden>
            <svg xmlns="http://www.w3.org/2000/svg" class="icon dark-icon" height="24" width="24">
              <path fill="none" d="M0 0h24v24H0z" />
              <path d="M11.1 12.08c-2.33-4.51-.5-8.48.53-10.07C6.27 2.2 1.98 6.59 1.98 12c0 .14.02.28.02.42.62-.27 1.29-.42 2-.42 1.66 0 3.18.83 4.1 2.15A4.01 4.01 0 0111 18c0 1.52-.87 2.83-2.12 3.51.98.32 2.03.5 3.11.5 3.5 0 6.58-1.8 8.37-4.52-2.36.23-6.98-.97-9.26-5.41z"/>
              <path d="M7 16h-.18C6.4 14.84 5.3 14 4 14c-1.66 0-3 1.34-3 3s1.34 3 3 3h3c1.1 0 2-.9 2-2s-.9-2-2-2z"/>
            </svg>
            <svg xmlns="http://www.w3.org/2000/svg" class="icon light-icon" height="24" width="24">
              <path d="M0 0h24v24H0z" fill="none" />
              <path d="M6.76 4.84l-1.8-1.79-1.41 1.41 1.79 1.79 1.42-1.41zM4 10.5H1v2h3v-2zm9-9.95h-2V3.5h2V.55zm7.45 3.91l-1.41-1.41-1.79 1.79 1.41 1.41 1.79-1.79zm-3.21 13.7l1.79 1.8 1.41-1.41-1.8-1.79-1.4 1.4zM20 10.5v2h3v-2h-3zm-8-5c-3.31 0-6 2.69-6 6s2.69 6 6 6 6-2.69 6-6-2.69-6-6-6zm-1 16.95h2V19.5h-2v2.95zm-7.45-3.91l1.41 1.41 1.79-1.8-1.41-1.41-1.79 1.8z"/>
            </svg>
          </button>
        </div>
        <div id="gtoc">
          <ul>
            <li class="pinned-header">Node.js v18.17.1</li>
            
    <li class="picker-header">
      <a href="#">
        <span class="collapsed-arrow">&#x25ba;</span><span class="expanded-arrow">&#x25bc;</span>
        Table of contents
      </a>

      <div class="picker"><div class="toc"><ul>
<li><span class="stability_2"><a href="#query-string">Query string</a></span>
<ul>
<li><a href="#querystringdecode"><code>querystring.decode()</code></a></li>
<li><a href="#querystringencode"><code>querystring.encode()</code></a></li>
<li><a href="#querystringescapestr"><code>querystring.escape(str)</code></a></li>
<li><a href="#querystringparsestr-sep-eq-options"><code>querystring.parse(str[, sep[, eq[, options]]])</code></a></li>
<li><a href="#querystringstringifyobj-sep-eq-options"><code>querystring.stringify(obj[, sep[, eq[, options]]])</code></a></li>
<li><a href="#querystringunescapestr"><code>querystring.unescape(str)</code></a></li>
</ul>
</li>
</ul></div></div>
    </li>
  
            
<<<<<<< HEAD
    <li class="version-picker">
      <a href="#">View another version <span>&#x25bc;</span></a>
      <ol class="version-picker"><li><a href="https://nodejs.org/docs/latest-v16.x/api/querystring.html">16.x</a></li>
<li><a href="https://nodejs.org/docs/latest-v15.x/api/querystring.html">15.x</a></li>
<li><a href="https://nodejs.org/docs/latest-v14.x/api/querystring.html">14.x <b>LTS</b></a></li>
=======
    <li class="picker-header">
      <a href="#">
        <span class="collapsed-arrow">&#x25ba;</span><span class="expanded-arrow">&#x25bc;</span>
        Index
      </a>

      <div class="picker"><ul>
<li><a href="documentation.html" class="nav-documentation">About this documentation</a></li>
<li><a href="synopsis.html" class="nav-synopsis">Usage and example</a></li>

      <li>
        <a href="index.html">Index</a>
      </li>
    </ul>
  
<hr class="line">
<ul>
<li><a href="assert.html" class="nav-assert">Assertion testing</a></li>
<li><a href="async_context.html" class="nav-async_context">Asynchronous context tracking</a></li>
<li><a href="async_hooks.html" class="nav-async_hooks">Async hooks</a></li>
<li><a href="buffer.html" class="nav-buffer">Buffer</a></li>
<li><a href="addons.html" class="nav-addons">C++ addons</a></li>
<li><a href="n-api.html" class="nav-n-api">C/C++ addons with Node-API</a></li>
<li><a href="embedding.html" class="nav-embedding">C++ embedder API</a></li>
<li><a href="child_process.html" class="nav-child_process">Child processes</a></li>
<li><a href="cluster.html" class="nav-cluster">Cluster</a></li>
<li><a href="cli.html" class="nav-cli">Command-line options</a></li>
<li><a href="console.html" class="nav-console">Console</a></li>
<li><a href="corepack.html" class="nav-corepack">Corepack</a></li>
<li><a href="crypto.html" class="nav-crypto">Crypto</a></li>
<li><a href="debugger.html" class="nav-debugger">Debugger</a></li>
<li><a href="deprecations.html" class="nav-deprecations">Deprecated APIs</a></li>
<li><a href="diagnostics_channel.html" class="nav-diagnostics_channel">Diagnostics Channel</a></li>
<li><a href="dns.html" class="nav-dns">DNS</a></li>
<li><a href="domain.html" class="nav-domain">Domain</a></li>
<li><a href="errors.html" class="nav-errors">Errors</a></li>
<li><a href="events.html" class="nav-events">Events</a></li>
<li><a href="fs.html" class="nav-fs">File system</a></li>
<li><a href="globals.html" class="nav-globals">Globals</a></li>
<li><a href="http.html" class="nav-http">HTTP</a></li>
<li><a href="http2.html" class="nav-http2">HTTP/2</a></li>
<li><a href="https.html" class="nav-https">HTTPS</a></li>
<li><a href="inspector.html" class="nav-inspector">Inspector</a></li>
<li><a href="intl.html" class="nav-intl">Internationalization</a></li>
<li><a href="modules.html" class="nav-modules">Modules: CommonJS modules</a></li>
<li><a href="esm.html" class="nav-esm">Modules: ECMAScript modules</a></li>
<li><a href="module.html" class="nav-module">Modules: <code>node:module</code> API</a></li>
<li><a href="packages.html" class="nav-packages">Modules: Packages</a></li>
<li><a href="net.html" class="nav-net">Net</a></li>
<li><a href="os.html" class="nav-os">OS</a></li>
<li><a href="path.html" class="nav-path">Path</a></li>
<li><a href="perf_hooks.html" class="nav-perf_hooks">Performance hooks</a></li>
<li><a href="permissions.html" class="nav-permissions">Permissions</a></li>
<li><a href="process.html" class="nav-process">Process</a></li>
<li><a href="punycode.html" class="nav-punycode">Punycode</a></li>
<li><a href="querystring.html" class="nav-querystring active">Query strings</a></li>
<li><a href="readline.html" class="nav-readline">Readline</a></li>
<li><a href="repl.html" class="nav-repl">REPL</a></li>
<li><a href="report.html" class="nav-report">Report</a></li>
<li><a href="single-executable-applications.html" class="nav-single-executable-applications">Single executable applications</a></li>
<li><a href="stream.html" class="nav-stream">Stream</a></li>
<li><a href="string_decoder.html" class="nav-string_decoder">String decoder</a></li>
<li><a href="test.html" class="nav-test">Test runner</a></li>
<li><a href="timers.html" class="nav-timers">Timers</a></li>
<li><a href="tls.html" class="nav-tls">TLS/SSL</a></li>
<li><a href="tracing.html" class="nav-tracing">Trace events</a></li>
<li><a href="tty.html" class="nav-tty">TTY</a></li>
<li><a href="dgram.html" class="nav-dgram">UDP/datagram</a></li>
<li><a href="url.html" class="nav-url">URL</a></li>
<li><a href="util.html" class="nav-util">Utilities</a></li>
<li><a href="v8.html" class="nav-v8">V8</a></li>
<li><a href="vm.html" class="nav-vm">VM</a></li>
<li><a href="wasi.html" class="nav-wasi">WASI</a></li>
<li><a href="webcrypto.html" class="nav-webcrypto">Web Crypto API</a></li>
<li><a href="webstreams.html" class="nav-webstreams">Web Streams API</a></li>
<li><a href="worker_threads.html" class="nav-worker_threads">Worker threads</a></li>
<li><a href="zlib.html" class="nav-zlib">Zlib</a></li>
</ul>
<hr class="line">
<ul>
<li><a href="https://github.com/nodejs/node" class="nav-https-github-com-nodejs-node">Code repository and issue tracker</a></li>
</ul></div>
    </li>
  
            
    <li class="picker-header">
      <a href="#">
        <span class="collapsed-arrow">&#x25ba;</span><span class="expanded-arrow">&#x25bc;</span>
        Other versions
      </a>
      <div class="picker"><ol id="alt-docs"><li><a href="https://nodejs.org/docs/latest-v20.x/api/querystring.html">20.x</a></li>
<li><a href="https://nodejs.org/docs/latest-v19.x/api/querystring.html">19.x</a></li>
<li><a href="https://nodejs.org/docs/latest-v18.x/api/querystring.html">18.x <b>LTS</b></a></li>
<li><a href="https://nodejs.org/docs/latest-v17.x/api/querystring.html">17.x</a></li>
<li><a href="https://nodejs.org/docs/latest-v16.x/api/querystring.html">16.x <b>LTS</b></a></li>
<li><a href="https://nodejs.org/docs/latest-v15.x/api/querystring.html">15.x</a></li>
<li><a href="https://nodejs.org/docs/latest-v14.x/api/querystring.html">14.x</a></li>
>>>>>>> a8a80be5
<li><a href="https://nodejs.org/docs/latest-v13.x/api/querystring.html">13.x</a></li>
<li><a href="https://nodejs.org/docs/latest-v12.x/api/querystring.html">12.x</a></li>
<li><a href="https://nodejs.org/docs/latest-v11.x/api/querystring.html">11.x</a></li>
<li><a href="https://nodejs.org/docs/latest-v10.x/api/querystring.html">10.x</a></li>
<li><a href="https://nodejs.org/docs/latest-v9.x/api/querystring.html">9.x</a></li>
<li><a href="https://nodejs.org/docs/latest-v8.x/api/querystring.html">8.x</a></li>
<li><a href="https://nodejs.org/docs/latest-v7.x/api/querystring.html">7.x</a></li>
<li><a href="https://nodejs.org/docs/latest-v6.x/api/querystring.html">6.x</a></li>
<li><a href="https://nodejs.org/docs/latest-v5.x/api/querystring.html">5.x</a></li>
<li><a href="https://nodejs.org/docs/latest-v4.x/api/querystring.html">4.x</a></li>
<li><a href="https://nodejs.org/docs/latest-v0.12.x/api/querystring.html">0.12.x</a></li>
<li><a href="https://nodejs.org/docs/latest-v0.10.x/api/querystring.html">0.10.x</a></li></ol></div>
    </li>
  
<<<<<<< HEAD
            <li class="edit_on_github"><a href="https://github.com/nodejs/node/edit/master/doc/api/querystring.md">Edit on GitHub</a></li>
=======
            <li class="picker-header">
              <a href="#">
                <span class="collapsed-arrow">&#x25ba;</span><span class="expanded-arrow">&#x25bc;</span>
                Options
              </a>
        
              <div class="picker">
                <ul>
                  <li>
                    <a href="all.html">View on single page</a>
                  </li>
                  <li>
                    <a href="querystring.json">View as JSON</a>
                  </li>
                  <li class="edit_on_github"><a href="https://github.com/nodejs/node/edit/main/doc/api/querystring.md">Edit on GitHub</a></li>    
                </ul>
              </div>
            </li>
>>>>>>> a8a80be5
          </ul>
        </div>
        <hr>
      </header>

      <details id="toc" open><summary>Table of contents</summary><ul>
<<<<<<< HEAD
<li><span class="stability_3"><a href="#querystring_query_string">Query string</a></span>
=======
<li><span class="stability_2"><a href="#query-string">Query string</a></span>
>>>>>>> a8a80be5
<ul>
<li><a href="#querystringdecode"><code>querystring.decode()</code></a></li>
<li><a href="#querystringencode"><code>querystring.encode()</code></a></li>
<li><a href="#querystringescapestr"><code>querystring.escape(str)</code></a></li>
<li><a href="#querystringparsestr-sep-eq-options"><code>querystring.parse(str[, sep[, eq[, options]]])</code></a></li>
<li><a href="#querystringstringifyobj-sep-eq-options"><code>querystring.stringify(obj[, sep[, eq[, options]]])</code></a></li>
<li><a href="#querystringunescapestr"><code>querystring.unescape(str)</code></a></li>
</ul>
</li>
</ul></details>

      <div id="apicontent">
<<<<<<< HEAD
        <h2>Query string<span><a class="mark" href="#querystring_query_string" id="querystring_query_string">#</a></span></h2>

<p></p><div class="api_stability api_stability_3"><a href="documentation.html#documentation_stability_index">Stability: 3</a> - Legacy</div><p></p>

<p><strong>Source Code:</strong> <a href="https://github.com/nodejs/node/blob/v14.18.1/lib/querystring.js">lib/querystring.js</a></p>
<p>The <code>querystring</code> module provides utilities for parsing and formatting URL
query strings. It can be accessed using:</p>
<pre><code class="language-js"><span class="hljs-keyword">const</span> querystring = <span class="hljs-built_in">require</span>(<span class="hljs-string">'querystring'</span>);</code></pre>
<p>The <code>querystring</code> API is considered Legacy. While it is still maintained,
new code should use the <a href="url.html#url_class_urlsearchparams" class="type">&#x3C;URLSearchParams></a> API instead.</p>
<section><h3><code>querystring.decode()</code><span><a class="mark" href="#querystring_querystring_decode" id="querystring_querystring_decode">#</a></span></h3>
=======
        <h2>Query string<span><a class="mark" href="#query-string" id="query-string">#</a></span><a aria-hidden="true" class="legacy" id="querystring_query_string"></a></h2>

<p></p><div class="api_stability api_stability_2"><a href="documentation.html#stability-index">Stability: 2</a> - Stable</div><p></p>

<p><strong>Source Code:</strong> <a href="https://github.com/nodejs/node/blob/v18.17.1/lib/querystring.js">lib/querystring.js</a></p>
<p>The <code>node:querystring</code> module provides utilities for parsing and formatting URL
query strings. It can be accessed using:</p>
<pre><code class="language-js"><span class="hljs-keyword">const</span> querystring = <span class="hljs-built_in">require</span>(<span class="hljs-string">'node:querystring'</span>);</code> <button class="copy-button">copy</button></pre>
<p><code>querystring</code> is more performant than <a href="url.html#class-urlsearchparams" class="type">&#x3C;URLSearchParams></a> but is not a
standardized API. Use <a href="url.html#class-urlsearchparams" class="type">&#x3C;URLSearchParams></a> when performance is not critical or
when compatibility with browser code is desirable.</p>
<section><h3><code>querystring.decode()</code><span><a class="mark" href="#querystringdecode" id="querystringdecode">#</a></span><a aria-hidden="true" class="legacy" id="querystring_querystring_decode"></a></h3>
>>>>>>> a8a80be5
<div class="api_metadata">
<span>Added in: v0.1.99</span>
</div>
<p>The <code>querystring.decode()</code> function is an alias for <code>querystring.parse()</code>.</p>
<<<<<<< HEAD
</section><section><h3><code>querystring.encode()</code><span><a class="mark" href="#querystring_querystring_encode" id="querystring_querystring_encode">#</a></span></h3>
=======
</section><section><h3><code>querystring.encode()</code><span><a class="mark" href="#querystringencode" id="querystringencode">#</a></span><a aria-hidden="true" class="legacy" id="querystring_querystring_encode"></a></h3>
>>>>>>> a8a80be5
<div class="api_metadata">
<span>Added in: v0.1.99</span>
</div>
<p>The <code>querystring.encode()</code> function is an alias for <code>querystring.stringify()</code>.</p>
<<<<<<< HEAD
</section><section><h3><code>querystring.escape(str)</code><span><a class="mark" href="#querystring_querystring_escape_str" id="querystring_querystring_escape_str">#</a></span></h3>
=======
</section><section><h3><code>querystring.escape(str)</code><span><a class="mark" href="#querystringescapestr" id="querystringescapestr">#</a></span><a aria-hidden="true" class="legacy" id="querystring_querystring_escape_str"></a></h3>
>>>>>>> a8a80be5
<div class="api_metadata">
<span>Added in: v0.1.25</span>
</div>
<ul>
<li><code>str</code> <a href="https://developer.mozilla.org/en-US/docs/Web/JavaScript/Data_structures#String_type" class="type">&#x3C;string></a></li>
</ul>
<p>The <code>querystring.escape()</code> method performs URL percent-encoding on the given
<code>str</code> in a manner that is optimized for the specific requirements of URL
query strings.</p>
<p>The <code>querystring.escape()</code> method is used by <code>querystring.stringify()</code> and is
generally not expected to be used directly. It is exported primarily to allow
application code to provide a replacement percent-encoding implementation if
necessary by assigning <code>querystring.escape</code> to an alternative function.</p>
<<<<<<< HEAD
</section><section><h3><code>querystring.parse(str[, sep[, eq[, options]]])</code><span><a class="mark" href="#querystring_querystring_parse_str_sep_eq_options" id="querystring_querystring_parse_str_sep_eq_options">#</a></span></h3>
=======
</section><section><h3><code>querystring.parse(str[, sep[, eq[, options]]])</code><span><a class="mark" href="#querystringparsestr-sep-eq-options" id="querystringparsestr-sep-eq-options">#</a></span><a aria-hidden="true" class="legacy" id="querystring_querystring_parse_str_sep_eq_options"></a></h3>
>>>>>>> a8a80be5
<div class="api_metadata">
<details class="changelog"><summary>History</summary>
<table>
<tbody><tr><th>Version</th><th>Changes</th></tr>
<tr><td>v8.0.0</td>
<td><p>Multiple empty entries are now parsed correctly (e.g. <code>&#x26;=&#x26;=</code>).</p></td></tr>
<tr><td>v6.0.0</td>
<td><p>The returned object no longer inherits from <code>Object.prototype</code>.</p></td></tr>
<tr><td>v6.0.0, v4.2.4</td>
<td><p>The <code>eq</code> parameter may now have a length of more than <code>1</code>.</p></td></tr>
<tr><td>v0.1.25</td>
<td><p><span>Added in: v0.1.25</span></p></td></tr>
</tbody></table>
</details>
</div>
<ul>
<li><code>str</code> <a href="https://developer.mozilla.org/en-US/docs/Web/JavaScript/Data_structures#String_type" class="type">&#x3C;string></a> The URL query string to parse</li>
<li><code>sep</code> <a href="https://developer.mozilla.org/en-US/docs/Web/JavaScript/Data_structures#String_type" class="type">&#x3C;string></a> The substring used to delimit key and value pairs in the
query string. <strong>Default:</strong> <code>'&#x26;'</code>.</li>
<li><code>eq</code> <a href="https://developer.mozilla.org/en-US/docs/Web/JavaScript/Data_structures#String_type" class="type">&#x3C;string></a>. The substring used to delimit keys and values in the
query string. <strong>Default:</strong> <code>'='</code>.</li>
<li><code>options</code> <a href="https://developer.mozilla.org/en-US/docs/Web/JavaScript/Reference/Global_Objects/Object" class="type">&#x3C;Object></a>
<ul>
<li><code>decodeURIComponent</code> <a href="https://developer.mozilla.org/en-US/docs/Web/JavaScript/Reference/Global_Objects/Function" class="type">&#x3C;Function></a> The function to use when decoding
percent-encoded characters in the query string. <strong>Default:</strong>
<code>querystring.unescape()</code>.</li>
<li><code>maxKeys</code> <a href="https://developer.mozilla.org/en-US/docs/Web/JavaScript/Data_structures#Number_type" class="type">&#x3C;number></a> Specifies the maximum number of keys to parse.
Specify <code>0</code> to remove key counting limitations. <strong>Default:</strong> <code>1000</code>.</li>
</ul>
</li>
</ul>
<p>The <code>querystring.parse()</code> method parses a URL query string (<code>str</code>) into a
collection of key and value pairs.</p>
<p>For example, the query string <code>'foo=bar&#x26;abc=xyz&#x26;abc=123'</code> is parsed into:</p>
<!-- eslint-skip -->
<pre><code class="language-js">{
  <span class="hljs-attr">foo</span>: <span class="hljs-string">'bar'</span>,
  <span class="hljs-attr">abc</span>: [<span class="hljs-string">'xyz'</span>, <span class="hljs-string">'123'</span>]
}</code> <button class="copy-button">copy</button></pre>
<p>The object returned by the <code>querystring.parse()</code> method <em>does not</em>
prototypically inherit from the JavaScript <code>Object</code>. This means that typical
<code>Object</code> methods such as <code>obj.toString()</code>, <code>obj.hasOwnProperty()</code>, and others
are not defined and <em>will not work</em>.</p>
<p>By default, percent-encoded characters within the query string will be assumed
to use UTF-8 encoding. If an alternative character encoding is used, then an
alternative <code>decodeURIComponent</code> option will need to be specified:</p>
<pre><code class="language-js"><span class="hljs-comment">// Assuming gbkDecodeURIComponent function already exists...</span>

querystring.<span class="hljs-title function_">parse</span>(<span class="hljs-string">'w=%D6%D0%CE%C4&#x26;foo=bar'</span>, <span class="hljs-literal">null</span>, <span class="hljs-literal">null</span>,
<<<<<<< HEAD
                  { <span class="hljs-attr">decodeURIComponent</span>: gbkDecodeURIComponent });</code></pre>
</section><section><h3><code>querystring.stringify(obj[, sep[, eq[, options]]])</code><span><a class="mark" href="#querystring_querystring_stringify_obj_sep_eq_options" id="querystring_querystring_stringify_obj_sep_eq_options">#</a></span></h3>
=======
                  { <span class="hljs-attr">decodeURIComponent</span>: gbkDecodeURIComponent });</code> <button class="copy-button">copy</button></pre>
</section><section><h3><code>querystring.stringify(obj[, sep[, eq[, options]]])</code><span><a class="mark" href="#querystringstringifyobj-sep-eq-options" id="querystringstringifyobj-sep-eq-options">#</a></span><a aria-hidden="true" class="legacy" id="querystring_querystring_stringify_obj_sep_eq_options"></a></h3>
>>>>>>> a8a80be5
<div class="api_metadata">
<span>Added in: v0.1.25</span>
</div>
<ul>
<li><code>obj</code> <a href="https://developer.mozilla.org/en-US/docs/Web/JavaScript/Reference/Global_Objects/Object" class="type">&#x3C;Object></a> The object to serialize into a URL query string</li>
<li><code>sep</code> <a href="https://developer.mozilla.org/en-US/docs/Web/JavaScript/Data_structures#String_type" class="type">&#x3C;string></a> The substring used to delimit key and value pairs in the
query string. <strong>Default:</strong> <code>'&#x26;'</code>.</li>
<li><code>eq</code> <a href="https://developer.mozilla.org/en-US/docs/Web/JavaScript/Data_structures#String_type" class="type">&#x3C;string></a>. The substring used to delimit keys and values in the
query string. <strong>Default:</strong> <code>'='</code>.</li>
<li><code>options</code>
<ul>
<li><code>encodeURIComponent</code> <a href="https://developer.mozilla.org/en-US/docs/Web/JavaScript/Reference/Global_Objects/Function" class="type">&#x3C;Function></a> The function to use when converting
URL-unsafe characters to percent-encoding in the query string. <strong>Default:</strong>
<code>querystring.escape()</code>.</li>
</ul>
</li>
</ul>
<p>The <code>querystring.stringify()</code> method produces a URL query string from a
given <code>obj</code> by iterating through the object's "own properties".</p>
<p>It serializes the following types of values passed in <code>obj</code>:
<a href="https://developer.mozilla.org/en-US/docs/Web/JavaScript/Data_structures#String_type" class="type">&#x3C;string></a> | <a href="https://developer.mozilla.org/en-US/docs/Web/JavaScript/Data_structures#Number_type" class="type">&#x3C;number></a> | <a href="https://developer.mozilla.org/en-US/docs/Web/JavaScript/Reference/Global_Objects/BigInt" class="type">&#x3C;bigint></a> | <a href="https://developer.mozilla.org/en-US/docs/Web/JavaScript/Data_structures#Boolean_type" class="type">&#x3C;boolean></a> | <a href="https://developer.mozilla.org/en-US/docs/Web/JavaScript/Data_structures#String_type" class="type">&#x3C;string[]></a> | <a href="https://developer.mozilla.org/en-US/docs/Web/JavaScript/Data_structures#Number_type" class="type">&#x3C;number[]></a> | <a href="https://developer.mozilla.org/en-US/docs/Web/JavaScript/Reference/Global_Objects/BigInt" class="type">&#x3C;bigint[]></a> | <a href="https://developer.mozilla.org/en-US/docs/Web/JavaScript/Data_structures#Boolean_type" class="type">&#x3C;boolean[]></a>
The numeric values must be finite. Any other input values will be coerced to
empty strings.</p>
<pre><code class="language-js">querystring.<span class="hljs-title function_">stringify</span>({ <span class="hljs-attr">foo</span>: <span class="hljs-string">'bar'</span>, <span class="hljs-attr">baz</span>: [<span class="hljs-string">'qux'</span>, <span class="hljs-string">'quux'</span>], <span class="hljs-attr">corge</span>: <span class="hljs-string">''</span> });
<span class="hljs-comment">// Returns 'foo=bar&#x26;baz=qux&#x26;baz=quux&#x26;corge='</span>

querystring.<span class="hljs-title function_">stringify</span>({ <span class="hljs-attr">foo</span>: <span class="hljs-string">'bar'</span>, <span class="hljs-attr">baz</span>: <span class="hljs-string">'qux'</span> }, <span class="hljs-string">';'</span>, <span class="hljs-string">':'</span>);
<<<<<<< HEAD
<span class="hljs-comment">// Returns 'foo:bar;baz:qux'</span></code></pre>
=======
<span class="hljs-comment">// Returns 'foo:bar;baz:qux'</span></code> <button class="copy-button">copy</button></pre>
>>>>>>> a8a80be5
<p>By default, characters requiring percent-encoding within the query string will
be encoded as UTF-8. If an alternative encoding is required, then an alternative
<code>encodeURIComponent</code> option will need to be specified:</p>
<pre><code class="language-js"><span class="hljs-comment">// Assuming gbkEncodeURIComponent function already exists,</span>

querystring.<span class="hljs-title function_">stringify</span>({ <span class="hljs-attr">w</span>: <span class="hljs-string">'中文'</span>, <span class="hljs-attr">foo</span>: <span class="hljs-string">'bar'</span> }, <span class="hljs-literal">null</span>, <span class="hljs-literal">null</span>,
<<<<<<< HEAD
                      { <span class="hljs-attr">encodeURIComponent</span>: gbkEncodeURIComponent });</code></pre>
</section><section><h3><code>querystring.unescape(str)</code><span><a class="mark" href="#querystring_querystring_unescape_str" id="querystring_querystring_unescape_str">#</a></span></h3>
=======
                      { <span class="hljs-attr">encodeURIComponent</span>: gbkEncodeURIComponent });</code> <button class="copy-button">copy</button></pre>
</section><section><h3><code>querystring.unescape(str)</code><span><a class="mark" href="#querystringunescapestr" id="querystringunescapestr">#</a></span><a aria-hidden="true" class="legacy" id="querystring_querystring_unescape_str"></a></h3>
>>>>>>> a8a80be5
<div class="api_metadata">
<span>Added in: v0.1.25</span>
</div>
<ul>
<li><code>str</code> <a href="https://developer.mozilla.org/en-US/docs/Web/JavaScript/Data_structures#String_type" class="type">&#x3C;string></a></li>
</ul>
<p>The <code>querystring.unescape()</code> method performs decoding of URL percent-encoded
characters on the given <code>str</code>.</p>
<p>The <code>querystring.unescape()</code> method is used by <code>querystring.parse()</code> and is
generally not expected to be used directly. It is exported primarily to allow
application code to provide a replacement decoding implementation if
necessary by assigning <code>querystring.unescape</code> to an alternative function.</p>
<p>By default, the <code>querystring.unescape()</code> method will attempt to use the
JavaScript built-in <code>decodeURIComponent()</code> method to decode. If that fails,
a safer equivalent that does not throw on malformed URLs will be used.</p></section>
        <!-- API END -->
      </div>
    </div>
  </div>
  <script>
    'use strict';
    {
      const kCustomPreference = 'customDarkTheme';
      const userSettings = sessionStorage.getItem(kCustomPreference);
      const themeToggleButton = document.getElementById('theme-toggle-btn');
      if (userSettings === null && window.matchMedia) {
        const mq = window.matchMedia('(prefers-color-scheme: dark)');
        if ('onchange' in mq) {
          function mqChangeListener(e) {
            document.body.classList.toggle('dark-mode', e.matches);
          }
          mq.addEventListener('change', mqChangeListener);
          if (themeToggleButton) {
            themeToggleButton.addEventListener('click', function() {
              mq.removeEventListener('change', mqChangeListener);
            }, { once: true });
          }
        }
        if (mq.matches) {
          document.body.classList.add('dark-mode');
        }
      } else if (userSettings === 'true') {
        document.body.classList.add('dark-mode');
      }
      if (themeToggleButton) {
        themeToggleButton.hidden = false;
        themeToggleButton.addEventListener('click', function() {
          sessionStorage.setItem(
            kCustomPreference,
            document.body.classList.toggle('dark-mode')
          );
        });
      }
    }
  </script>
</body>
</html><|MERGE_RESOLUTION|>--- conflicted
+++ resolved
@@ -3,13 +3,8 @@
 <head>
   <meta charset="utf-8">
   <meta name="viewport" content="width=device-width">
-<<<<<<< HEAD
-  <meta name="nodejs.org:node-version" content="v14.18.1">
-  <title>Query string | Node.js v14.18.1 Documentation</title>
-=======
   <meta name="nodejs.org:node-version" content="v18.17.1">
   <title>Query string | Node.js v18.17.1 Documentation</title>
->>>>>>> a8a80be5
   <link rel="stylesheet" href="https://fonts.googleapis.com/css?family=Lato:400,700,400italic&display=fallback">
   <link rel="stylesheet" href="assets/style.css">
   <link rel="stylesheet" href="assets/hljs.css">
@@ -99,15 +94,9 @@
     </div>
 
     <div id="column1" data-id="querystring" class="interior">
-<<<<<<< HEAD
-      <header>
-        <div class="header-container">
-          <h1>Node.js v14.18.1 documentation</h1>
-=======
       <header class="header">
         <div class="header-container">
           <h1>Node.js v18.17.1 documentation</h1>
->>>>>>> a8a80be5
           <button class="theme-toggle-btn" id="theme-toggle-btn" title="Toggle dark mode/light mode" aria-label="Toggle dark mode/light mode" hidden>
             <svg xmlns="http://www.w3.org/2000/svg" class="icon dark-icon" height="24" width="24">
               <path fill="none" d="M0 0h24v24H0z" />
@@ -145,13 +134,6 @@
     </li>
   
             
-<<<<<<< HEAD
-    <li class="version-picker">
-      <a href="#">View another version <span>&#x25bc;</span></a>
-      <ol class="version-picker"><li><a href="https://nodejs.org/docs/latest-v16.x/api/querystring.html">16.x</a></li>
-<li><a href="https://nodejs.org/docs/latest-v15.x/api/querystring.html">15.x</a></li>
-<li><a href="https://nodejs.org/docs/latest-v14.x/api/querystring.html">14.x <b>LTS</b></a></li>
-=======
     <li class="picker-header">
       <a href="#">
         <span class="collapsed-arrow">&#x25ba;</span><span class="expanded-arrow">&#x25bc;</span>
@@ -249,7 +231,6 @@
 <li><a href="https://nodejs.org/docs/latest-v16.x/api/querystring.html">16.x <b>LTS</b></a></li>
 <li><a href="https://nodejs.org/docs/latest-v15.x/api/querystring.html">15.x</a></li>
 <li><a href="https://nodejs.org/docs/latest-v14.x/api/querystring.html">14.x</a></li>
->>>>>>> a8a80be5
 <li><a href="https://nodejs.org/docs/latest-v13.x/api/querystring.html">13.x</a></li>
 <li><a href="https://nodejs.org/docs/latest-v12.x/api/querystring.html">12.x</a></li>
 <li><a href="https://nodejs.org/docs/latest-v11.x/api/querystring.html">11.x</a></li>
@@ -264,9 +245,6 @@
 <li><a href="https://nodejs.org/docs/latest-v0.10.x/api/querystring.html">0.10.x</a></li></ol></div>
     </li>
   
-<<<<<<< HEAD
-            <li class="edit_on_github"><a href="https://github.com/nodejs/node/edit/master/doc/api/querystring.md">Edit on GitHub</a></li>
-=======
             <li class="picker-header">
               <a href="#">
                 <span class="collapsed-arrow">&#x25ba;</span><span class="expanded-arrow">&#x25bc;</span>
@@ -285,18 +263,13 @@
                 </ul>
               </div>
             </li>
->>>>>>> a8a80be5
           </ul>
         </div>
         <hr>
       </header>
 
       <details id="toc" open><summary>Table of contents</summary><ul>
-<<<<<<< HEAD
-<li><span class="stability_3"><a href="#querystring_query_string">Query string</a></span>
-=======
 <li><span class="stability_2"><a href="#query-string">Query string</a></span>
->>>>>>> a8a80be5
 <ul>
 <li><a href="#querystringdecode"><code>querystring.decode()</code></a></li>
 <li><a href="#querystringencode"><code>querystring.encode()</code></a></li>
@@ -309,19 +282,6 @@
 </ul></details>
 
       <div id="apicontent">
-<<<<<<< HEAD
-        <h2>Query string<span><a class="mark" href="#querystring_query_string" id="querystring_query_string">#</a></span></h2>
-
-<p></p><div class="api_stability api_stability_3"><a href="documentation.html#documentation_stability_index">Stability: 3</a> - Legacy</div><p></p>
-
-<p><strong>Source Code:</strong> <a href="https://github.com/nodejs/node/blob/v14.18.1/lib/querystring.js">lib/querystring.js</a></p>
-<p>The <code>querystring</code> module provides utilities for parsing and formatting URL
-query strings. It can be accessed using:</p>
-<pre><code class="language-js"><span class="hljs-keyword">const</span> querystring = <span class="hljs-built_in">require</span>(<span class="hljs-string">'querystring'</span>);</code></pre>
-<p>The <code>querystring</code> API is considered Legacy. While it is still maintained,
-new code should use the <a href="url.html#url_class_urlsearchparams" class="type">&#x3C;URLSearchParams></a> API instead.</p>
-<section><h3><code>querystring.decode()</code><span><a class="mark" href="#querystring_querystring_decode" id="querystring_querystring_decode">#</a></span></h3>
-=======
         <h2>Query string<span><a class="mark" href="#query-string" id="query-string">#</a></span><a aria-hidden="true" class="legacy" id="querystring_query_string"></a></h2>
 
 <p></p><div class="api_stability api_stability_2"><a href="documentation.html#stability-index">Stability: 2</a> - Stable</div><p></p>
@@ -334,25 +294,16 @@
 standardized API. Use <a href="url.html#class-urlsearchparams" class="type">&#x3C;URLSearchParams></a> when performance is not critical or
 when compatibility with browser code is desirable.</p>
 <section><h3><code>querystring.decode()</code><span><a class="mark" href="#querystringdecode" id="querystringdecode">#</a></span><a aria-hidden="true" class="legacy" id="querystring_querystring_decode"></a></h3>
->>>>>>> a8a80be5
 <div class="api_metadata">
 <span>Added in: v0.1.99</span>
 </div>
 <p>The <code>querystring.decode()</code> function is an alias for <code>querystring.parse()</code>.</p>
-<<<<<<< HEAD
-</section><section><h3><code>querystring.encode()</code><span><a class="mark" href="#querystring_querystring_encode" id="querystring_querystring_encode">#</a></span></h3>
-=======
 </section><section><h3><code>querystring.encode()</code><span><a class="mark" href="#querystringencode" id="querystringencode">#</a></span><a aria-hidden="true" class="legacy" id="querystring_querystring_encode"></a></h3>
->>>>>>> a8a80be5
 <div class="api_metadata">
 <span>Added in: v0.1.99</span>
 </div>
 <p>The <code>querystring.encode()</code> function is an alias for <code>querystring.stringify()</code>.</p>
-<<<<<<< HEAD
-</section><section><h3><code>querystring.escape(str)</code><span><a class="mark" href="#querystring_querystring_escape_str" id="querystring_querystring_escape_str">#</a></span></h3>
-=======
 </section><section><h3><code>querystring.escape(str)</code><span><a class="mark" href="#querystringescapestr" id="querystringescapestr">#</a></span><a aria-hidden="true" class="legacy" id="querystring_querystring_escape_str"></a></h3>
->>>>>>> a8a80be5
 <div class="api_metadata">
 <span>Added in: v0.1.25</span>
 </div>
@@ -366,11 +317,7 @@
 generally not expected to be used directly. It is exported primarily to allow
 application code to provide a replacement percent-encoding implementation if
 necessary by assigning <code>querystring.escape</code> to an alternative function.</p>
-<<<<<<< HEAD
-</section><section><h3><code>querystring.parse(str[, sep[, eq[, options]]])</code><span><a class="mark" href="#querystring_querystring_parse_str_sep_eq_options" id="querystring_querystring_parse_str_sep_eq_options">#</a></span></h3>
-=======
 </section><section><h3><code>querystring.parse(str[, sep[, eq[, options]]])</code><span><a class="mark" href="#querystringparsestr-sep-eq-options" id="querystringparsestr-sep-eq-options">#</a></span><a aria-hidden="true" class="legacy" id="querystring_querystring_parse_str_sep_eq_options"></a></h3>
->>>>>>> a8a80be5
 <div class="api_metadata">
 <details class="changelog"><summary>History</summary>
 <table>
@@ -420,13 +367,8 @@
 <pre><code class="language-js"><span class="hljs-comment">// Assuming gbkDecodeURIComponent function already exists...</span>
 
 querystring.<span class="hljs-title function_">parse</span>(<span class="hljs-string">'w=%D6%D0%CE%C4&#x26;foo=bar'</span>, <span class="hljs-literal">null</span>, <span class="hljs-literal">null</span>,
-<<<<<<< HEAD
-                  { <span class="hljs-attr">decodeURIComponent</span>: gbkDecodeURIComponent });</code></pre>
-</section><section><h3><code>querystring.stringify(obj[, sep[, eq[, options]]])</code><span><a class="mark" href="#querystring_querystring_stringify_obj_sep_eq_options" id="querystring_querystring_stringify_obj_sep_eq_options">#</a></span></h3>
-=======
                   { <span class="hljs-attr">decodeURIComponent</span>: gbkDecodeURIComponent });</code> <button class="copy-button">copy</button></pre>
 </section><section><h3><code>querystring.stringify(obj[, sep[, eq[, options]]])</code><span><a class="mark" href="#querystringstringifyobj-sep-eq-options" id="querystringstringifyobj-sep-eq-options">#</a></span><a aria-hidden="true" class="legacy" id="querystring_querystring_stringify_obj_sep_eq_options"></a></h3>
->>>>>>> a8a80be5
 <div class="api_metadata">
 <span>Added in: v0.1.25</span>
 </div>
@@ -454,24 +396,15 @@
 <span class="hljs-comment">// Returns 'foo=bar&#x26;baz=qux&#x26;baz=quux&#x26;corge='</span>
 
 querystring.<span class="hljs-title function_">stringify</span>({ <span class="hljs-attr">foo</span>: <span class="hljs-string">'bar'</span>, <span class="hljs-attr">baz</span>: <span class="hljs-string">'qux'</span> }, <span class="hljs-string">';'</span>, <span class="hljs-string">':'</span>);
-<<<<<<< HEAD
-<span class="hljs-comment">// Returns 'foo:bar;baz:qux'</span></code></pre>
-=======
 <span class="hljs-comment">// Returns 'foo:bar;baz:qux'</span></code> <button class="copy-button">copy</button></pre>
->>>>>>> a8a80be5
 <p>By default, characters requiring percent-encoding within the query string will
 be encoded as UTF-8. If an alternative encoding is required, then an alternative
 <code>encodeURIComponent</code> option will need to be specified:</p>
 <pre><code class="language-js"><span class="hljs-comment">// Assuming gbkEncodeURIComponent function already exists,</span>
 
 querystring.<span class="hljs-title function_">stringify</span>({ <span class="hljs-attr">w</span>: <span class="hljs-string">'中文'</span>, <span class="hljs-attr">foo</span>: <span class="hljs-string">'bar'</span> }, <span class="hljs-literal">null</span>, <span class="hljs-literal">null</span>,
-<<<<<<< HEAD
-                      { <span class="hljs-attr">encodeURIComponent</span>: gbkEncodeURIComponent });</code></pre>
-</section><section><h3><code>querystring.unescape(str)</code><span><a class="mark" href="#querystring_querystring_unescape_str" id="querystring_querystring_unescape_str">#</a></span></h3>
-=======
                       { <span class="hljs-attr">encodeURIComponent</span>: gbkEncodeURIComponent });</code> <button class="copy-button">copy</button></pre>
 </section><section><h3><code>querystring.unescape(str)</code><span><a class="mark" href="#querystringunescapestr" id="querystringunescapestr">#</a></span><a aria-hidden="true" class="legacy" id="querystring_querystring_unescape_str"></a></h3>
->>>>>>> a8a80be5
 <div class="api_metadata">
 <span>Added in: v0.1.25</span>
 </div>
@@ -491,41 +424,5 @@
       </div>
     </div>
   </div>
-  <script>
-    'use strict';
-    {
-      const kCustomPreference = 'customDarkTheme';
-      const userSettings = sessionStorage.getItem(kCustomPreference);
-      const themeToggleButton = document.getElementById('theme-toggle-btn');
-      if (userSettings === null && window.matchMedia) {
-        const mq = window.matchMedia('(prefers-color-scheme: dark)');
-        if ('onchange' in mq) {
-          function mqChangeListener(e) {
-            document.body.classList.toggle('dark-mode', e.matches);
-          }
-          mq.addEventListener('change', mqChangeListener);
-          if (themeToggleButton) {
-            themeToggleButton.addEventListener('click', function() {
-              mq.removeEventListener('change', mqChangeListener);
-            }, { once: true });
-          }
-        }
-        if (mq.matches) {
-          document.body.classList.add('dark-mode');
-        }
-      } else if (userSettings === 'true') {
-        document.body.classList.add('dark-mode');
-      }
-      if (themeToggleButton) {
-        themeToggleButton.hidden = false;
-        themeToggleButton.addEventListener('click', function() {
-          sessionStorage.setItem(
-            kCustomPreference,
-            document.body.classList.toggle('dark-mode')
-          );
-        });
-      }
-    }
-  </script>
 </body>
 </html>