{
  "type": "module",
  "source": "doc/api/perf_hooks.md",
  "modules": [
    {
      "textRaw": "Performance measurement APIs",
      "name": "performance_measurement_apis",
      "introduced_in": "v8.5.0",
      "stability": 2,
      "stabilityText": "Stable",
<<<<<<< HEAD
      "desc": "<p><strong>Source Code:</strong> <a href=\"https://github.com/nodejs/node/blob/v18.13.0/lib/perf_hooks.js\">lib/perf_hooks.js</a></p>\n<p>This module provides an implementation of a subset of the W3C\n<a href=\"https://w3c.github.io/perf-timing-primer/\">Web Performance APIs</a> as well as additional APIs for\nNode.js-specific performance measurements.</p>\n<p>Node.js supports the following <a href=\"https://w3c.github.io/perf-timing-primer/\">Web Performance APIs</a>:</p>\n<ul>\n<li><a href=\"https://www.w3.org/TR/hr-time-2\">High Resolution Time</a></li>\n<li><a href=\"https://w3c.github.io/performance-timeline/\">Performance Timeline</a></li>\n<li><a href=\"https://www.w3.org/TR/user-timing/\">User Timing</a></li>\n<li><a href=\"https://www.w3.org/TR/resource-timing-2/\">Resource Timing</a></li>\n</ul>\n<pre><code class=\"language-js\">const { PerformanceObserver, performance } = require('node:perf_hooks');\n\nconst obs = new PerformanceObserver((items) => {\n  console.log(items.getEntries()[0].duration);\n  performance.clearMarks();\n});\nobs.observe({ type: 'measure' });\nperformance.measure('Start to Now');\n\nperformance.mark('A');\ndoSomeLongRunningProcess(() => {\n  performance.measure('A to Now', 'A');\n\n  performance.mark('B');\n  performance.measure('A to B', 'A', 'B');\n});\n</code></pre>",
=======
      "desc": "<p><strong>Source Code:</strong> <a href=\"https://github.com/nodejs/node/blob/v18.19.0/lib/perf_hooks.js\">lib/perf_hooks.js</a></p>\n<p>This module provides an implementation of a subset of the W3C\n<a href=\"https://w3c.github.io/perf-timing-primer/\">Web Performance APIs</a> as well as additional APIs for\nNode.js-specific performance measurements.</p>\n<p>Node.js supports the following <a href=\"https://w3c.github.io/perf-timing-primer/\">Web Performance APIs</a>:</p>\n<ul>\n<li><a href=\"https://www.w3.org/TR/hr-time-2\">High Resolution Time</a></li>\n<li><a href=\"https://w3c.github.io/performance-timeline/\">Performance Timeline</a></li>\n<li><a href=\"https://www.w3.org/TR/user-timing/\">User Timing</a></li>\n<li><a href=\"https://www.w3.org/TR/resource-timing-2/\">Resource Timing</a></li>\n</ul>\n<pre><code class=\"language-js\">const { PerformanceObserver, performance } = require('node:perf_hooks');\n\nconst obs = new PerformanceObserver((items) => {\n  console.log(items.getEntries()[0].duration);\n  performance.clearMarks();\n});\nobs.observe({ type: 'measure' });\nperformance.measure('Start to Now');\n\nperformance.mark('A');\ndoSomeLongRunningProcess(() => {\n  performance.measure('A to Now', 'A');\n\n  performance.mark('B');\n  performance.measure('A to B', 'A', 'B');\n});\n</code></pre>",
>>>>>>> 8a2d13a7
      "properties": [
        {
          "textRaw": "`perf_hooks.performance`",
          "name": "performance",
          "meta": {
            "added": [
              "v8.5.0"
            ],
            "changes": []
          },
          "desc": "<p>An object that can be used to collect performance metrics from the current\nNode.js instance. It is similar to <a href=\"https://developer.mozilla.org/en-US/docs/Web/API/Window/performance\"><code>window.performance</code></a> in browsers.</p>",
          "methods": [
            {
              "textRaw": "`performance.clearMarks([name])`",
              "type": "method",
              "name": "clearMarks",
              "meta": {
                "added": [
                  "v8.5.0"
                ],
                "changes": []
              },
              "signatures": [
                {
                  "params": [
                    {
                      "textRaw": "`name` {string}",
                      "name": "name",
                      "type": "string"
                    }
                  ]
                }
              ],
              "desc": "<p>If <code>name</code> is not provided, removes all <code>PerformanceMark</code> objects from the\nPerformance Timeline. If <code>name</code> is provided, removes only the named mark.</p>"
            },
            {
              "textRaw": "`performance.clearMeasures([name])`",
              "type": "method",
              "name": "clearMeasures",
              "meta": {
                "added": [
                  "v16.7.0"
                ],
                "changes": []
              },
              "signatures": [
                {
                  "params": [
                    {
                      "textRaw": "`name` {string}",
                      "name": "name",
                      "type": "string"
                    }
                  ]
                }
              ],
              "desc": "<p>If <code>name</code> is not provided, removes all <code>PerformanceMeasure</code> objects from the\nPerformance Timeline. If <code>name</code> is provided, removes only the named measure.</p>"
            },
            {
              "textRaw": "`performance.clearResourceTimings([name])`",
              "type": "method",
              "name": "clearResourceTimings",
              "meta": {
                "added": [
                  "v18.2.0"
                ],
                "changes": []
              },
              "signatures": [
                {
                  "params": [
                    {
                      "textRaw": "`name` {string}",
                      "name": "name",
                      "type": "string"
                    }
                  ]
                }
              ],
              "desc": "<p>If <code>name</code> is not provided, removes all <code>PerformanceResourceTiming</code> objects from\nthe Resource Timeline. If <code>name</code> is provided, removes only the named resource.</p>"
            },
            {
              "textRaw": "`performance.eventLoopUtilization([utilization1[, utilization2]])`",
              "type": "method",
              "name": "eventLoopUtilization",
              "meta": {
                "added": [
                  "v14.10.0",
                  "v12.19.0"
                ],
                "changes": []
              },
              "signatures": [
                {
                  "return": {
                    "textRaw": "Returns {Object}",
                    "name": "return",
                    "type": "Object",
                    "options": [
                      {
                        "textRaw": "`idle` {number}",
                        "name": "idle",
                        "type": "number"
                      },
                      {
                        "textRaw": "`active` {number}",
                        "name": "active",
                        "type": "number"
                      },
                      {
                        "textRaw": "`utilization` {number}",
                        "name": "utilization",
                        "type": "number"
                      }
                    ]
                  },
                  "params": [
                    {
                      "textRaw": "`utilization1` {Object} The result of a previous call to `eventLoopUtilization()`.",
                      "name": "utilization1",
                      "type": "Object",
                      "desc": "The result of a previous call to `eventLoopUtilization()`."
                    },
                    {
                      "textRaw": "`utilization2` {Object} The result of a previous call to `eventLoopUtilization()` prior to `utilization1`.",
                      "name": "utilization2",
                      "type": "Object",
                      "desc": "The result of a previous call to `eventLoopUtilization()` prior to `utilization1`."
                    }
                  ]
                }
              ],
              "desc": "<p>The <code>eventLoopUtilization()</code> method returns an object that contains the\ncumulative duration of time the event loop has been both idle and active as a\nhigh resolution milliseconds timer. The <code>utilization</code> value is the calculated\nEvent Loop Utilization (ELU).</p>\n<p>If bootstrapping has not yet finished on the main thread the properties have\nthe value of <code>0</code>. The ELU is immediately available on <a href=\"worker_threads.html#worker-threads\">Worker threads</a> since\nbootstrap happens within the event loop.</p>\n<p>Both <code>utilization1</code> and <code>utilization2</code> are optional parameters.</p>\n<p>If <code>utilization1</code> is passed, then the delta between the current call's <code>active</code>\nand <code>idle</code> times, as well as the corresponding <code>utilization</code> value are\ncalculated and returned (similar to <a href=\"process.html#processhrtimetime\"><code>process.hrtime()</code></a>).</p>\n<p>If <code>utilization1</code> and <code>utilization2</code> are both passed, then the delta is\ncalculated between the two arguments. This is a convenience option because,\nunlike <a href=\"process.html#processhrtimetime\"><code>process.hrtime()</code></a>, calculating the ELU is more complex than a\nsingle subtraction.</p>\n<p>ELU is similar to CPU utilization, except that it only measures event loop\nstatistics and not CPU usage. It represents the percentage of time the event\nloop has spent outside the event loop's event provider (e.g. <code>epoll_wait</code>).\nNo other CPU idle time is taken into consideration. The following is an example\nof how a mostly idle process will have a high ELU.</p>\n<pre><code class=\"language-js\">'use strict';\nconst { eventLoopUtilization } = require('node:perf_hooks').performance;\nconst { spawnSync } = require('node:child_process');\n\nsetImmediate(() => {\n  const elu = eventLoopUtilization();\n  spawnSync('sleep', ['5']);\n  console.log(eventLoopUtilization(elu).utilization);\n});\n</code></pre>\n<p>Although the CPU is mostly idle while running this script, the value of\n<code>utilization</code> is <code>1</code>. This is because the call to\n<a href=\"child_process.html#child_processspawnsynccommand-args-options\"><code>child_process.spawnSync()</code></a> blocks the event loop from proceeding.</p>\n<p>Passing in a user-defined object instead of the result of a previous call to\n<code>eventLoopUtilization()</code> will lead to undefined behavior. The return values\nare not guaranteed to reflect any correct state of the event loop.</p>"
<<<<<<< HEAD
            },
            {
              "textRaw": "`performance.getEntries()`",
              "type": "method",
              "name": "getEntries",
              "meta": {
                "added": [
                  "v16.7.0"
                ],
                "changes": []
              },
              "signatures": [
                {
                  "return": {
                    "textRaw": "Returns: {PerformanceEntry\\[]}",
                    "name": "return",
                    "type": "PerformanceEntry\\[]"
                  },
                  "params": []
                }
              ],
              "desc": "<p>Returns a list of <code>PerformanceEntry</code> objects in chronological order with\nrespect to <code>performanceEntry.startTime</code>. If you are only interested in\nperformance entries of certain types or that have certain names, see\n<code>performance.getEntriesByType()</code> and <code>performance.getEntriesByName()</code>.</p>"
            },
            {
              "textRaw": "`performance.getEntriesByName(name[, type])`",
              "type": "method",
              "name": "getEntriesByName",
              "meta": {
                "added": [
                  "v16.7.0"
                ],
                "changes": []
              },
              "signatures": [
                {
                  "return": {
                    "textRaw": "Returns: {PerformanceEntry\\[]}",
                    "name": "return",
                    "type": "PerformanceEntry\\[]"
                  },
                  "params": [
                    {
                      "textRaw": "`name` {string}",
                      "name": "name",
                      "type": "string"
                    },
                    {
                      "textRaw": "`type` {string}",
                      "name": "type",
                      "type": "string"
                    }
                  ]
                }
              ],
              "desc": "<p>Returns a list of <code>PerformanceEntry</code> objects in chronological order\nwith respect to <code>performanceEntry.startTime</code> whose <code>performanceEntry.name</code> is\nequal to <code>name</code>, and optionally, whose <code>performanceEntry.entryType</code> is equal to\n<code>type</code>.</p>"
            },
            {
=======
            },
            {
              "textRaw": "`performance.getEntries()`",
              "type": "method",
              "name": "getEntries",
              "meta": {
                "added": [
                  "v16.7.0"
                ],
                "changes": []
              },
              "signatures": [
                {
                  "return": {
                    "textRaw": "Returns: {PerformanceEntry\\[]}",
                    "name": "return",
                    "type": "PerformanceEntry\\[]"
                  },
                  "params": []
                }
              ],
              "desc": "<p>Returns a list of <code>PerformanceEntry</code> objects in chronological order with\nrespect to <code>performanceEntry.startTime</code>. If you are only interested in\nperformance entries of certain types or that have certain names, see\n<code>performance.getEntriesByType()</code> and <code>performance.getEntriesByName()</code>.</p>"
            },
            {
              "textRaw": "`performance.getEntriesByName(name[, type])`",
              "type": "method",
              "name": "getEntriesByName",
              "meta": {
                "added": [
                  "v16.7.0"
                ],
                "changes": []
              },
              "signatures": [
                {
                  "return": {
                    "textRaw": "Returns: {PerformanceEntry\\[]}",
                    "name": "return",
                    "type": "PerformanceEntry\\[]"
                  },
                  "params": [
                    {
                      "textRaw": "`name` {string}",
                      "name": "name",
                      "type": "string"
                    },
                    {
                      "textRaw": "`type` {string}",
                      "name": "type",
                      "type": "string"
                    }
                  ]
                }
              ],
              "desc": "<p>Returns a list of <code>PerformanceEntry</code> objects in chronological order\nwith respect to <code>performanceEntry.startTime</code> whose <code>performanceEntry.name</code> is\nequal to <code>name</code>, and optionally, whose <code>performanceEntry.entryType</code> is equal to\n<code>type</code>.</p>"
            },
            {
>>>>>>> 8a2d13a7
              "textRaw": "`performance.getEntriesByType(type)`",
              "type": "method",
              "name": "getEntriesByType",
              "meta": {
                "added": [
                  "v16.7.0"
                ],
                "changes": []
              },
              "signatures": [
                {
                  "return": {
                    "textRaw": "Returns: {PerformanceEntry\\[]}",
                    "name": "return",
                    "type": "PerformanceEntry\\[]"
                  },
                  "params": [
                    {
                      "textRaw": "`type` {string}",
                      "name": "type",
                      "type": "string"
                    }
                  ]
                }
              ],
              "desc": "<p>Returns a list of <code>PerformanceEntry</code> objects in chronological order\nwith respect to <code>performanceEntry.startTime</code> whose <code>performanceEntry.entryType</code>\nis equal to <code>type</code>.</p>"
            },
            {
              "textRaw": "`performance.mark([name[, options]])`",
              "type": "method",
              "name": "mark",
              "meta": {
                "added": [
                  "v8.5.0"
                ],
                "changes": [
                  {
                    "version": "v16.0.0",
                    "pr-url": "https://github.com/nodejs/node/pull/37136",
                    "description": "Updated to conform to the User Timing Level 3 specification."
                  }
                ]
              },
              "signatures": [
                {
                  "params": [
                    {
                      "textRaw": "`name` {string}",
                      "name": "name",
                      "type": "string"
                    },
                    {
                      "textRaw": "`options` {Object}",
                      "name": "options",
                      "type": "Object",
                      "options": [
                        {
                          "textRaw": "`detail` {any} Additional optional detail to include with the mark.",
                          "name": "detail",
                          "type": "any",
                          "desc": "Additional optional detail to include with the mark."
                        },
                        {
                          "textRaw": "`startTime` {number} An optional timestamp to be used as the mark time. **Default**: `performance.now()`.",
                          "name": "startTime",
                          "type": "number",
                          "desc": "An optional timestamp to be used as the mark time. **Default**: `performance.now()`."
                        }
                      ]
<<<<<<< HEAD
                    }
                  ]
                }
              ],
              "desc": "<p>Creates a new <code>PerformanceMark</code> entry in the Performance Timeline. A\n<code>PerformanceMark</code> is a subclass of <code>PerformanceEntry</code> whose\n<code>performanceEntry.entryType</code> is always <code>'mark'</code>, and whose\n<code>performanceEntry.duration</code> is always <code>0</code>. Performance marks are used\nto mark specific significant moments in the Performance Timeline.</p>\n<p>The created <code>PerformanceMark</code> entry is put in the global Performance Timeline\nand can be queried with <code>performance.getEntries</code>,\n<code>performance.getEntriesByName</code>, and <code>performance.getEntriesByType</code>. When the\nobservation is performed, the entries should be cleared from the global\nPerformance Timeline manually with <code>performance.clearMarks</code>.</p>"
            },
            {
              "textRaw": "`performance.markResourceTiming(timingInfo, requestedUrl, initiatorType, global, cacheMode)`",
              "type": "method",
              "name": "markResourceTiming",
              "meta": {
                "added": [
                  "v18.2.0"
                ],
                "changes": []
              },
              "signatures": [
                {
                  "params": [
                    {
                      "textRaw": "`timingInfo` {Object} [Fetch Timing Info][]",
                      "name": "timingInfo",
                      "type": "Object",
                      "desc": "[Fetch Timing Info][]"
                    },
                    {
                      "textRaw": "`requestedUrl` {string} The resource url",
                      "name": "requestedUrl",
                      "type": "string",
                      "desc": "The resource url"
                    },
                    {
                      "textRaw": "`initiatorType` {string} The initiator name, e.g: 'fetch'",
                      "name": "initiatorType",
                      "type": "string",
                      "desc": "The initiator name, e.g: 'fetch'"
                    },
                    {
                      "textRaw": "`global` {Object}",
                      "name": "global",
                      "type": "Object"
                    },
                    {
                      "textRaw": "`cacheMode` {string} The cache mode must be an empty string ('') or 'local'",
                      "name": "cacheMode",
                      "type": "string",
                      "desc": "The cache mode must be an empty string ('') or 'local'"
                    }
                  ]
                }
              ],
              "desc": "<p><em>This property is an extension by Node.js. It is not available in Web browsers.</em></p>\n<p>Creates a new <code>PerformanceResourceTiming</code> entry in the Resource Timeline. A\n<code>PerformanceResourceTiming</code> is a subclass of <code>PerformanceEntry</code> whose\n<code>performanceEntry.entryType</code> is always <code>'resource'</code>. Performance resources\nare used to mark moments in the Resource Timeline.</p>\n<p>The created <code>PerformanceMark</code> entry is put in the global Resource Timeline\nand can be queried with <code>performance.getEntries</code>,\n<code>performance.getEntriesByName</code>, and <code>performance.getEntriesByType</code>. When the\nobservation is performed, the entries should be cleared from the global\nPerformance Timeline manually with <code>performance.clearResourceTimings</code>.</p>"
            },
            {
=======
                    }
                  ]
                }
              ],
              "desc": "<p>Creates a new <code>PerformanceMark</code> entry in the Performance Timeline. A\n<code>PerformanceMark</code> is a subclass of <code>PerformanceEntry</code> whose\n<code>performanceEntry.entryType</code> is always <code>'mark'</code>, and whose\n<code>performanceEntry.duration</code> is always <code>0</code>. Performance marks are used\nto mark specific significant moments in the Performance Timeline.</p>\n<p>The created <code>PerformanceMark</code> entry is put in the global Performance Timeline\nand can be queried with <code>performance.getEntries</code>,\n<code>performance.getEntriesByName</code>, and <code>performance.getEntriesByType</code>. When the\nobservation is performed, the entries should be cleared from the global\nPerformance Timeline manually with <code>performance.clearMarks</code>.</p>"
            },
            {
              "textRaw": "`performance.markResourceTiming(timingInfo, requestedUrl, initiatorType, global, cacheMode)`",
              "type": "method",
              "name": "markResourceTiming",
              "meta": {
                "added": [
                  "v18.2.0"
                ],
                "changes": []
              },
              "signatures": [
                {
                  "params": [
                    {
                      "textRaw": "`timingInfo` {Object} [Fetch Timing Info][]",
                      "name": "timingInfo",
                      "type": "Object",
                      "desc": "[Fetch Timing Info][]"
                    },
                    {
                      "textRaw": "`requestedUrl` {string} The resource url",
                      "name": "requestedUrl",
                      "type": "string",
                      "desc": "The resource url"
                    },
                    {
                      "textRaw": "`initiatorType` {string} The initiator name, e.g: 'fetch'",
                      "name": "initiatorType",
                      "type": "string",
                      "desc": "The initiator name, e.g: 'fetch'"
                    },
                    {
                      "textRaw": "`global` {Object}",
                      "name": "global",
                      "type": "Object"
                    },
                    {
                      "textRaw": "`cacheMode` {string} The cache mode must be an empty string ('') or 'local'",
                      "name": "cacheMode",
                      "type": "string",
                      "desc": "The cache mode must be an empty string ('') or 'local'"
                    }
                  ]
                }
              ],
              "desc": "<p><em>This property is an extension by Node.js. It is not available in Web browsers.</em></p>\n<p>Creates a new <code>PerformanceResourceTiming</code> entry in the Resource Timeline. A\n<code>PerformanceResourceTiming</code> is a subclass of <code>PerformanceEntry</code> whose\n<code>performanceEntry.entryType</code> is always <code>'resource'</code>. Performance resources\nare used to mark moments in the Resource Timeline.</p>\n<p>The created <code>PerformanceMark</code> entry is put in the global Resource Timeline\nand can be queried with <code>performance.getEntries</code>,\n<code>performance.getEntriesByName</code>, and <code>performance.getEntriesByType</code>. When the\nobservation is performed, the entries should be cleared from the global\nPerformance Timeline manually with <code>performance.clearResourceTimings</code>.</p>"
            },
            {
>>>>>>> 8a2d13a7
              "textRaw": "`performance.measure(name[, startMarkOrOptions[, endMark]])`",
              "type": "method",
              "name": "measure",
              "meta": {
                "added": [
                  "v8.5.0"
                ],
                "changes": [
                  {
                    "version": "v16.0.0",
                    "pr-url": "https://github.com/nodejs/node/pull/37136",
                    "description": "Updated to conform to the User Timing Level 3 specification."
                  },
                  {
                    "version": [
                      "v13.13.0",
                      "v12.16.3"
                    ],
                    "pr-url": "https://github.com/nodejs/node/pull/32651",
                    "description": "Make `startMark` and `endMark` parameters optional."
                  }
                ]
              },
              "signatures": [
                {
                  "params": [
                    {
                      "textRaw": "`name` {string}",
                      "name": "name",
                      "type": "string"
                    },
                    {
                      "textRaw": "`startMarkOrOptions` {string|Object} Optional.",
                      "name": "startMarkOrOptions",
                      "type": "string|Object",
                      "desc": "Optional.",
                      "options": [
                        {
                          "textRaw": "`detail` {any} Additional optional detail to include with the measure.",
                          "name": "detail",
                          "type": "any",
                          "desc": "Additional optional detail to include with the measure."
                        },
                        {
                          "textRaw": "`duration` {number} Duration between start and end times.",
                          "name": "duration",
                          "type": "number",
                          "desc": "Duration between start and end times."
                        },
                        {
                          "textRaw": "`end` {number|string} Timestamp to be used as the end time, or a string identifying a previously recorded mark.",
                          "name": "end",
                          "type": "number|string",
                          "desc": "Timestamp to be used as the end time, or a string identifying a previously recorded mark."
                        },
                        {
                          "textRaw": "`start` {number|string} Timestamp to be used as the start time, or a string identifying a previously recorded mark.",
                          "name": "start",
                          "type": "number|string",
                          "desc": "Timestamp to be used as the start time, or a string identifying a previously recorded mark."
                        }
                      ]
                    },
                    {
                      "textRaw": "`endMark` {string} Optional. Must be omitted if `startMarkOrOptions` is an {Object}.",
                      "name": "endMark",
                      "type": "string",
                      "desc": "Optional. Must be omitted if `startMarkOrOptions` is an {Object}."
                    }
                  ]
                }
              ],
              "desc": "<p>Creates a new <code>PerformanceMeasure</code> entry in the Performance Timeline. A\n<code>PerformanceMeasure</code> is a subclass of <code>PerformanceEntry</code> whose\n<code>performanceEntry.entryType</code> is always <code>'measure'</code>, and whose\n<code>performanceEntry.duration</code> measures the number of milliseconds elapsed since\n<code>startMark</code> and <code>endMark</code>.</p>\n<p>The <code>startMark</code> argument may identify any <em>existing</em> <code>PerformanceMark</code> in the\nPerformance Timeline, or <em>may</em> identify any of the timestamp properties\nprovided by the <code>PerformanceNodeTiming</code> class. If the named <code>startMark</code> does\nnot exist, an error is thrown.</p>\n<p>The optional <code>endMark</code> argument must identify any <em>existing</em> <code>PerformanceMark</code>\nin the Performance Timeline or any of the timestamp properties provided by the\n<code>PerformanceNodeTiming</code> class. <code>endMark</code> will be <code>performance.now()</code>\nif no parameter is passed, otherwise if the named <code>endMark</code> does not exist, an\nerror will be thrown.</p>\n<p>The created <code>PerformanceMeasure</code> entry is put in the global Performance Timeline\nand can be queried with <code>performance.getEntries</code>,\n<code>performance.getEntriesByName</code>, and <code>performance.getEntriesByType</code>. When the\nobservation is performed, the entries should be cleared from the global\nPerformance Timeline manually with <code>performance.clearMeasures</code>.</p>"
            },
            {
              "textRaw": "`performance.now()`",
              "type": "method",
              "name": "now",
              "meta": {
                "added": [
                  "v8.5.0"
                ],
                "changes": []
              },
              "signatures": [
                {
                  "return": {
                    "textRaw": "Returns: {number}",
                    "name": "return",
                    "type": "number"
                  },
                  "params": []
                }
              ],
              "desc": "<p>Returns the current high resolution millisecond timestamp, where 0 represents\nthe start of the current <code>node</code> process.</p>"
            },
            {
              "textRaw": "`performance.setResourceTimingBufferSize(maxSize)`",
              "type": "method",
              "name": "setResourceTimingBufferSize",
              "meta": {
                "added": [
                  "v18.8.0"
                ],
                "changes": []
              },
              "signatures": [
                {
                  "params": []
                }
              ],
              "desc": "<p>Sets the global performance resource timing buffer size to the specified number\nof \"resource\" type performance entry objects.</p>\n<p>By default the max buffer size is set to 250.</p>"
            },
            {
              "textRaw": "`performance.timerify(fn[, options])`",
              "type": "method",
              "name": "timerify",
              "meta": {
                "added": [
                  "v8.5.0"
                ],
                "changes": [
                  {
                    "version": "v16.0.0",
                    "pr-url": "https://github.com/nodejs/node/pull/37475",
                    "description": "Added the histogram option."
                  },
                  {
                    "version": "v16.0.0",
                    "pr-url": "https://github.com/nodejs/node/pull/37136",
                    "description": "Re-implemented to use pure-JavaScript and the ability to time async functions."
                  }
                ]
              },
              "signatures": [
                {
                  "params": [
                    {
                      "textRaw": "`fn` {Function}",
                      "name": "fn",
                      "type": "Function"
                    },
                    {
                      "textRaw": "`options` {Object}",
                      "name": "options",
                      "type": "Object",
                      "options": [
                        {
                          "textRaw": "`histogram` {RecordableHistogram} A histogram object created using `perf_hooks.createHistogram()` that will record runtime durations in nanoseconds.",
                          "name": "histogram",
                          "type": "RecordableHistogram",
                          "desc": "A histogram object created using `perf_hooks.createHistogram()` that will record runtime durations in nanoseconds."
                        }
                      ]
                    }
                  ]
                }
              ],
              "desc": "<p><em>This property is an extension by Node.js. It is not available in Web browsers.</em></p>\n<p>Wraps a function within a new function that measures the running time of the\nwrapped function. A <code>PerformanceObserver</code> must be subscribed to the <code>'function'</code>\nevent type in order for the timing details to be accessed.</p>\n<pre><code class=\"language-js\">const {\n  performance,\n  PerformanceObserver,\n} = require('node:perf_hooks');\n\nfunction someFunction() {\n  console.log('hello world');\n}\n\nconst wrapped = performance.timerify(someFunction);\n\nconst obs = new PerformanceObserver((list) => {\n  console.log(list.getEntries()[0].duration);\n\n  performance.clearMarks();\n  performance.clearMeasures();\n  obs.disconnect();\n});\nobs.observe({ entryTypes: ['function'] });\n\n// A performance timeline entry will be created\nwrapped();\n</code></pre>\n<p>If the wrapped function returns a promise, a finally handler will be attached\nto the promise and the duration will be reported once the finally handler is\ninvoked.</p>"
            },
            {
              "textRaw": "`performance.toJSON()`",
              "type": "method",
              "name": "toJSON",
              "meta": {
                "added": [
                  "v16.1.0"
                ],
                "changes": []
              },
              "signatures": [
                {
                  "params": []
                }
              ],
              "desc": "<p>An object which is JSON representation of the <code>performance</code> object. It\nis similar to <a href=\"https://developer.mozilla.org/en-US/docs/Web/API/Performance/toJSON\"><code>window.performance.toJSON</code></a> in browsers.</p>",
              "events": [
                {
                  "textRaw": "Event: `'resourcetimingbufferfull'`",
                  "type": "event",
                  "name": "resourcetimingbufferfull",
                  "meta": {
                    "added": [
                      "v18.8.0"
                    ],
                    "changes": []
                  },
                  "params": [],
                  "desc": "<p>The <code>'resourcetimingbufferfull'</code> event is fired when the global performance\nresource timing buffer is full. Adjust resource timing buffer size with\n<code>performance.setResourceTimingBufferSize()</code> or clear the buffer with\n<code>performance.clearResourceTimings()</code> in the event listener to allow\nmore entries to be added to the performance timeline buffer.</p>"
                }
              ]
            }
          ],
          "properties": [
            {
              "textRaw": "`nodeTiming` {PerformanceNodeTiming}",
              "type": "PerformanceNodeTiming",
              "name": "nodeTiming",
              "meta": {
                "added": [
                  "v8.5.0"
                ],
                "changes": []
              },
              "desc": "<p><em>This property is an extension by Node.js. It is not available in Web browsers.</em></p>\n<p>An instance of the <code>PerformanceNodeTiming</code> class that provides performance\nmetrics for specific Node.js operational milestones.</p>"
            },
            {
              "textRaw": "`timeOrigin` {number}",
              "type": "number",
              "name": "timeOrigin",
              "meta": {
                "added": [
                  "v8.5.0"
                ],
                "changes": []
              },
              "desc": "<p>The <a href=\"https://w3c.github.io/hr-time/#dom-performance-timeorigin\"><code>timeOrigin</code></a> specifies the high resolution millisecond timestamp at\nwhich the current <code>node</code> process began, measured in Unix time.</p>"
            }
          ]
        }
      ],
      "classes": [
        {
          "textRaw": "Class: `PerformanceEntry`",
          "type": "class",
          "name": "PerformanceEntry",
          "meta": {
            "added": [
              "v8.5.0"
            ],
            "changes": []
          },
          "properties": [
            {
              "textRaw": "`detail` {any}",
              "type": "any",
              "name": "detail",
              "meta": {
                "added": [
                  "v16.0.0"
                ],
                "changes": []
              },
              "desc": "<p>Additional detail specific to the <code>entryType</code>.</p>"
            },
            {
              "textRaw": "`duration` {number}",
              "type": "number",
              "name": "duration",
              "meta": {
                "added": [
                  "v8.5.0"
                ],
                "changes": []
              },
              "desc": "<p>The total number of milliseconds elapsed for this entry. This value will not\nbe meaningful for all Performance Entry types.</p>"
            },
            {
              "textRaw": "`entryType` {string}",
              "type": "string",
              "name": "entryType",
              "meta": {
                "added": [
                  "v8.5.0"
                ],
                "changes": []
              },
              "desc": "<p>The type of the performance entry. It may be one of:</p>\n<ul>\n<li><code>'node'</code> (Node.js only)</li>\n<li><code>'mark'</code> (available on the Web)</li>\n<li><code>'measure'</code> (available on the Web)</li>\n<li><code>'gc'</code> (Node.js only)</li>\n<li><code>'function'</code> (Node.js only)</li>\n<li><code>'http2'</code> (Node.js only)</li>\n<li><code>'http'</code> (Node.js only)</li>\n</ul>"
            },
            {
              "textRaw": "`flags` {number}",
              "type": "number",
              "name": "flags",
              "meta": {
                "added": [
                  "v13.9.0",
                  "v12.17.0"
                ],
                "changes": [
                  {
                    "version": "v16.0.0",
                    "pr-url": "https://github.com/nodejs/node/pull/37136",
                    "description": "Runtime deprecated. Now moved to the detail property when entryType is 'gc'."
                  }
                ]
              },
              "desc": "<p><em>This property is an extension by Node.js. It is not available in Web browsers.</em></p>\n<p>When <code>performanceEntry.entryType</code> is equal to <code>'gc'</code>, the <code>performance.flags</code>\nproperty contains additional information about garbage collection operation.\nThe value may be one of:</p>\n<ul>\n<li><code>perf_hooks.constants.NODE_PERFORMANCE_GC_FLAGS_NO</code></li>\n<li><code>perf_hooks.constants.NODE_PERFORMANCE_GC_FLAGS_CONSTRUCT_RETAINED</code></li>\n<li><code>perf_hooks.constants.NODE_PERFORMANCE_GC_FLAGS_FORCED</code></li>\n<li><code>perf_hooks.constants.NODE_PERFORMANCE_GC_FLAGS_SYNCHRONOUS_PHANTOM_PROCESSING</code></li>\n<li><code>perf_hooks.constants.NODE_PERFORMANCE_GC_FLAGS_ALL_AVAILABLE_GARBAGE</code></li>\n<li><code>perf_hooks.constants.NODE_PERFORMANCE_GC_FLAGS_ALL_EXTERNAL_MEMORY</code></li>\n<li><code>perf_hooks.constants.NODE_PERFORMANCE_GC_FLAGS_SCHEDULE_IDLE</code></li>\n</ul>"
            },
            {
              "textRaw": "`name` {string}",
              "type": "string",
              "name": "name",
              "meta": {
                "added": [
                  "v8.5.0"
                ],
                "changes": []
              },
              "desc": "<p>The name of the performance entry.</p>"
            },
            {
              "textRaw": "`kind` {number}",
              "type": "number",
              "name": "kind",
              "meta": {
                "added": [
                  "v8.5.0"
                ],
                "changes": [
                  {
                    "version": "v16.0.0",
                    "pr-url": "https://github.com/nodejs/node/pull/37136",
                    "description": "Runtime deprecated. Now moved to the detail property when entryType is 'gc'."
                  }
                ]
              },
              "desc": "<p><em>This property is an extension by Node.js. It is not available in Web browsers.</em></p>\n<p>When <code>performanceEntry.entryType</code> is equal to <code>'gc'</code>, the <code>performance.kind</code>\nproperty identifies the type of garbage collection operation that occurred.\nThe value may be one of:</p>\n<ul>\n<li><code>perf_hooks.constants.NODE_PERFORMANCE_GC_MAJOR</code></li>\n<li><code>perf_hooks.constants.NODE_PERFORMANCE_GC_MINOR</code></li>\n<li><code>perf_hooks.constants.NODE_PERFORMANCE_GC_INCREMENTAL</code></li>\n<li><code>perf_hooks.constants.NODE_PERFORMANCE_GC_WEAKCB</code></li>\n</ul>"
            },
            {
              "textRaw": "`startTime` {number}",
              "type": "number",
              "name": "startTime",
              "meta": {
                "added": [
                  "v8.5.0"
                ],
                "changes": []
              },
              "desc": "<p>The high resolution millisecond timestamp marking the starting time of the\nPerformance Entry.</p>"
            }
          ],
          "modules": [
            {
              "textRaw": "Garbage Collection ('gc') Details",
              "name": "garbage_collection_('gc')_details",
              "desc": "<p>When <code>performanceEntry.type</code> is equal to <code>'gc'</code>, the <code>performanceEntry.detail</code>\nproperty will be an <a href=\"https://developer.mozilla.org/en-US/docs/Web/JavaScript/Reference/Global_Objects/Object\" class=\"type\">&lt;Object&gt;</a> with two properties:</p>\n<ul>\n<li><code>kind</code> <a href=\"https://developer.mozilla.org/en-US/docs/Web/JavaScript/Data_structures#Number_type\" class=\"type\">&lt;number&gt;</a> One of:\n<ul>\n<li><code>perf_hooks.constants.NODE_PERFORMANCE_GC_MAJOR</code></li>\n<li><code>perf_hooks.constants.NODE_PERFORMANCE_GC_MINOR</code></li>\n<li><code>perf_hooks.constants.NODE_PERFORMANCE_GC_INCREMENTAL</code></li>\n<li><code>perf_hooks.constants.NODE_PERFORMANCE_GC_WEAKCB</code></li>\n</ul>\n</li>\n<li><code>flags</code> <a href=\"https://developer.mozilla.org/en-US/docs/Web/JavaScript/Data_structures#Number_type\" class=\"type\">&lt;number&gt;</a> One of:\n<ul>\n<li><code>perf_hooks.constants.NODE_PERFORMANCE_GC_FLAGS_NO</code></li>\n<li><code>perf_hooks.constants.NODE_PERFORMANCE_GC_FLAGS_CONSTRUCT_RETAINED</code></li>\n<li><code>perf_hooks.constants.NODE_PERFORMANCE_GC_FLAGS_FORCED</code></li>\n<li><code>perf_hooks.constants.NODE_PERFORMANCE_GC_FLAGS_SYNCHRONOUS_PHANTOM_PROCESSING</code></li>\n<li><code>perf_hooks.constants.NODE_PERFORMANCE_GC_FLAGS_ALL_AVAILABLE_GARBAGE</code></li>\n<li><code>perf_hooks.constants.NODE_PERFORMANCE_GC_FLAGS_ALL_EXTERNAL_MEMORY</code></li>\n<li><code>perf_hooks.constants.NODE_PERFORMANCE_GC_FLAGS_SCHEDULE_IDLE</code></li>\n</ul>\n</li>\n</ul>",
              "type": "module",
              "displayName": "Garbage Collection ('gc') Details"
            },
            {
              "textRaw": "HTTP ('http') Details",
              "name": "http_('http')_details",
              "desc": "<p>When <code>performanceEntry.type</code> is equal to <code>'http'</code>, the <code>performanceEntry.detail</code>\nproperty will be an <a href=\"https://developer.mozilla.org/en-US/docs/Web/JavaScript/Reference/Global_Objects/Object\" class=\"type\">&lt;Object&gt;</a> containing additional information.</p>\n<p>If <code>performanceEntry.name</code> is equal to <code>HttpClient</code>, the <code>detail</code>\nwill contain the following properties: <code>req</code>, <code>res</code>. And the <code>req</code> property\nwill be an <a href=\"https://developer.mozilla.org/en-US/docs/Web/JavaScript/Reference/Global_Objects/Object\" class=\"type\">&lt;Object&gt;</a> containing <code>method</code>, <code>url</code>, <code>headers</code>, the <code>res</code> property\nwill be an <a href=\"https://developer.mozilla.org/en-US/docs/Web/JavaScript/Reference/Global_Objects/Object\" class=\"type\">&lt;Object&gt;</a> containing <code>statusCode</code>, <code>statusMessage</code>, <code>headers</code>.</p>\n<p>If <code>performanceEntry.name</code> is equal to <code>HttpRequest</code>, the <code>detail</code>\nwill contain the following properties: <code>req</code>, <code>res</code>. And the <code>req</code> property\nwill be an <a href=\"https://developer.mozilla.org/en-US/docs/Web/JavaScript/Reference/Global_Objects/Object\" class=\"type\">&lt;Object&gt;</a> containing <code>method</code>, <code>url</code>, <code>headers</code>, the <code>res</code> property\nwill be an <a href=\"https://developer.mozilla.org/en-US/docs/Web/JavaScript/Reference/Global_Objects/Object\" class=\"type\">&lt;Object&gt;</a> containing <code>statusCode</code>, <code>statusMessage</code>, <code>headers</code>.</p>\n<p>This could add additional memory overhead and should only be used for\ndiagnostic purposes, not left turned on in production by default.</p>",
              "type": "module",
              "displayName": "HTTP ('http') Details"
            },
            {
              "textRaw": "HTTP/2 ('http2') Details",
              "name": "http/2_('http2')_details",
              "desc": "<p>When <code>performanceEntry.type</code> is equal to <code>'http2'</code>, the\n<code>performanceEntry.detail</code> property will be an <a href=\"https://developer.mozilla.org/en-US/docs/Web/JavaScript/Reference/Global_Objects/Object\" class=\"type\">&lt;Object&gt;</a> containing\nadditional performance information.</p>\n<p>If <code>performanceEntry.name</code> is equal to <code>Http2Stream</code>, the <code>detail</code>\nwill contain the following properties:</p>\n<ul>\n<li><code>bytesRead</code> <a href=\"https://developer.mozilla.org/en-US/docs/Web/JavaScript/Data_structures#Number_type\" class=\"type\">&lt;number&gt;</a> The number of <code>DATA</code> frame bytes received for this\n<code>Http2Stream</code>.</li>\n<li><code>bytesWritten</code> <a href=\"https://developer.mozilla.org/en-US/docs/Web/JavaScript/Data_structures#Number_type\" class=\"type\">&lt;number&gt;</a> The number of <code>DATA</code> frame bytes sent for this\n<code>Http2Stream</code>.</li>\n<li><code>id</code> <a href=\"https://developer.mozilla.org/en-US/docs/Web/JavaScript/Data_structures#Number_type\" class=\"type\">&lt;number&gt;</a> The identifier of the associated <code>Http2Stream</code></li>\n<li><code>timeToFirstByte</code> <a href=\"https://developer.mozilla.org/en-US/docs/Web/JavaScript/Data_structures#Number_type\" class=\"type\">&lt;number&gt;</a> The number of milliseconds elapsed between the\n<code>PerformanceEntry</code> <code>startTime</code> and the reception of the first <code>DATA</code> frame.</li>\n<li><code>timeToFirstByteSent</code> <a href=\"https://developer.mozilla.org/en-US/docs/Web/JavaScript/Data_structures#Number_type\" class=\"type\">&lt;number&gt;</a> The number of milliseconds elapsed between\nthe <code>PerformanceEntry</code> <code>startTime</code> and sending of the first <code>DATA</code> frame.</li>\n<li><code>timeToFirstHeader</code> <a href=\"https://developer.mozilla.org/en-US/docs/Web/JavaScript/Data_structures#Number_type\" class=\"type\">&lt;number&gt;</a> The number of milliseconds elapsed between the\n<code>PerformanceEntry</code> <code>startTime</code> and the reception of the first header.</li>\n</ul>\n<p>If <code>performanceEntry.name</code> is equal to <code>Http2Session</code>, the <code>detail</code> will\ncontain the following properties:</p>\n<ul>\n<li><code>bytesRead</code> <a href=\"https://developer.mozilla.org/en-US/docs/Web/JavaScript/Data_structures#Number_type\" class=\"type\">&lt;number&gt;</a> The number of bytes received for this <code>Http2Session</code>.</li>\n<li><code>bytesWritten</code> <a href=\"https://developer.mozilla.org/en-US/docs/Web/JavaScript/Data_structures#Number_type\" class=\"type\">&lt;number&gt;</a> The number of bytes sent for this <code>Http2Session</code>.</li>\n<li><code>framesReceived</code> <a href=\"https://developer.mozilla.org/en-US/docs/Web/JavaScript/Data_structures#Number_type\" class=\"type\">&lt;number&gt;</a> The number of HTTP/2 frames received by the\n<code>Http2Session</code>.</li>\n<li><code>framesSent</code> <a href=\"https://developer.mozilla.org/en-US/docs/Web/JavaScript/Data_structures#Number_type\" class=\"type\">&lt;number&gt;</a> The number of HTTP/2 frames sent by the <code>Http2Session</code>.</li>\n<li><code>maxConcurrentStreams</code> <a href=\"https://developer.mozilla.org/en-US/docs/Web/JavaScript/Data_structures#Number_type\" class=\"type\">&lt;number&gt;</a> The maximum number of streams concurrently\nopen during the lifetime of the <code>Http2Session</code>.</li>\n<li><code>pingRTT</code> <a href=\"https://developer.mozilla.org/en-US/docs/Web/JavaScript/Data_structures#Number_type\" class=\"type\">&lt;number&gt;</a> The number of milliseconds elapsed since the transmission\nof a <code>PING</code> frame and the reception of its acknowledgment. Only present if\na <code>PING</code> frame has been sent on the <code>Http2Session</code>.</li>\n<li><code>streamAverageDuration</code> <a href=\"https://developer.mozilla.org/en-US/docs/Web/JavaScript/Data_structures#Number_type\" class=\"type\">&lt;number&gt;</a> The average duration (in milliseconds) for\nall <code>Http2Stream</code> instances.</li>\n<li><code>streamCount</code> <a href=\"https://developer.mozilla.org/en-US/docs/Web/JavaScript/Data_structures#Number_type\" class=\"type\">&lt;number&gt;</a> The number of <code>Http2Stream</code> instances processed by\nthe <code>Http2Session</code>.</li>\n<li><code>type</code> <a href=\"https://developer.mozilla.org/en-US/docs/Web/JavaScript/Data_structures#String_type\" class=\"type\">&lt;string&gt;</a> Either <code>'server'</code> or <code>'client'</code> to identify the type of\n<code>Http2Session</code>.</li>\n</ul>",
              "type": "module",
              "displayName": "HTTP/2 ('http2') Details"
            },
            {
              "textRaw": "Timerify ('function') Details",
              "name": "timerify_('function')_details",
              "desc": "<p>When <code>performanceEntry.type</code> is equal to <code>'function'</code>, the\n<code>performanceEntry.detail</code> property will be an <a href=\"https://developer.mozilla.org/en-US/docs/Web/JavaScript/Reference/Global_Objects/Array\" class=\"type\">&lt;Array&gt;</a> listing\nthe input arguments to the timed function.</p>",
              "type": "module",
              "displayName": "Timerify ('function') Details"
            },
            {
              "textRaw": "Net ('net') Details",
              "name": "net_('net')_details",
              "desc": "<p>When <code>performanceEntry.type</code> is equal to <code>'net'</code>, the\n<code>performanceEntry.detail</code> property will be an <a href=\"https://developer.mozilla.org/en-US/docs/Web/JavaScript/Reference/Global_Objects/Object\" class=\"type\">&lt;Object&gt;</a> containing\nadditional information.</p>\n<p>If <code>performanceEntry.name</code> is equal to <code>connect</code>, the <code>detail</code>\nwill contain the following properties: <code>host</code>, <code>port</code>.</p>",
              "type": "module",
              "displayName": "Net ('net') Details"
            },
            {
              "textRaw": "DNS ('dns') Details",
              "name": "dns_('dns')_details",
              "desc": "<p>When <code>performanceEntry.type</code> is equal to <code>'dns'</code>, the\n<code>performanceEntry.detail</code> property will be an <a href=\"https://developer.mozilla.org/en-US/docs/Web/JavaScript/Reference/Global_Objects/Object\" class=\"type\">&lt;Object&gt;</a> containing\nadditional information.</p>\n<p>If <code>performanceEntry.name</code> is equal to <code>lookup</code>, the <code>detail</code>\nwill contain the following properties: <code>hostname</code>, <code>family</code>, <code>hints</code>, <code>verbatim</code>,\n<code>addresses</code>.</p>\n<p>If <code>performanceEntry.name</code> is equal to <code>lookupService</code>, the <code>detail</code> will\ncontain the following properties: <code>host</code>, <code>port</code>, <code>hostname</code>, <code>service</code>.</p>\n<p>If <code>performanceEntry.name</code> is equal to <code>queryxxx</code> or <code>getHostByAddr</code>, the <code>detail</code> will\ncontain the following properties: <code>host</code>, <code>ttl</code>, <code>result</code>. The value of <code>result</code> is\nsame as the result of <code>queryxxx</code> or <code>getHostByAddr</code>.</p>",
              "type": "module",
              "displayName": "DNS ('dns') Details"
            }
          ]
        },
        {
          "textRaw": "Class: `PerformanceNodeTiming`",
          "type": "class",
          "name": "PerformanceNodeTiming",
          "meta": {
            "added": [
              "v8.5.0"
            ],
            "changes": []
          },
          "desc": "<ul>\n<li>Extends: <a href=\"perf_hooks.html#class-performanceentry\" class=\"type\">&lt;PerformanceEntry&gt;</a></li>\n</ul>\n<p><em>This property is an extension by Node.js. It is not available in Web browsers.</em></p>\n<p>Provides timing details for Node.js itself. The constructor of this class\nis not exposed to users.</p>",
          "properties": [
            {
              "textRaw": "`bootstrapComplete` {number}",
              "type": "number",
              "name": "bootstrapComplete",
              "meta": {
                "added": [
                  "v8.5.0"
                ],
                "changes": []
              },
              "desc": "<p>The high resolution millisecond timestamp at which the Node.js process\ncompleted bootstrapping. If bootstrapping has not yet finished, the property\nhas the value of -1.</p>"
            },
            {
              "textRaw": "`environment` {number}",
              "type": "number",
              "name": "environment",
              "meta": {
                "added": [
                  "v8.5.0"
                ],
                "changes": []
              },
              "desc": "<p>The high resolution millisecond timestamp at which the Node.js environment was\ninitialized.</p>"
            },
            {
              "textRaw": "`idleTime` {number}",
              "type": "number",
              "name": "idleTime",
              "meta": {
                "added": [
                  "v14.10.0",
                  "v12.19.0"
                ],
                "changes": []
              },
              "desc": "<p>The high resolution millisecond timestamp of the amount of time the event loop\nhas been idle within the event loop's event provider (e.g. <code>epoll_wait</code>). This\ndoes not take CPU usage into consideration. If the event loop has not yet\nstarted (e.g., in the first tick of the main script), the property has the\nvalue of 0.</p>"
            },
            {
              "textRaw": "`loopExit` {number}",
              "type": "number",
              "name": "loopExit",
              "meta": {
                "added": [
                  "v8.5.0"
                ],
                "changes": []
              },
              "desc": "<p>The high resolution millisecond timestamp at which the Node.js event loop\nexited. If the event loop has not yet exited, the property has the value of -1.\nIt can only have a value of not -1 in a handler of the <a href=\"process.html#event-exit\"><code>'exit'</code></a> event.</p>"
            },
            {
              "textRaw": "`loopStart` {number}",
              "type": "number",
              "name": "loopStart",
              "meta": {
                "added": [
                  "v8.5.0"
                ],
                "changes": []
              },
              "desc": "<p>The high resolution millisecond timestamp at which the Node.js event loop\nstarted. If the event loop has not yet started (e.g., in the first tick of the\nmain script), the property has the value of -1.</p>"
            },
            {
              "textRaw": "`nodeStart` {number}",
              "type": "number",
              "name": "nodeStart",
              "meta": {
                "added": [
                  "v8.5.0"
                ],
                "changes": []
              },
              "desc": "<p>The high resolution millisecond timestamp at which the Node.js process was\ninitialized.</p>"
            },
            {
              "textRaw": "`v8Start` {number}",
              "type": "number",
              "name": "v8Start",
              "meta": {
                "added": [
                  "v8.5.0"
                ],
                "changes": []
              },
              "desc": "<p>The high resolution millisecond timestamp at which the V8 platform was\ninitialized.</p>"
            }
          ]
        },
        {
          "textRaw": "Class: `PerformanceResourceTiming`",
          "type": "class",
          "name": "PerformanceResourceTiming",
          "meta": {
            "added": [
              "v18.2.0"
            ],
            "changes": []
          },
          "desc": "<ul>\n<li>Extends: <a href=\"perf_hooks.html#class-performanceentry\" class=\"type\">&lt;PerformanceEntry&gt;</a></li>\n</ul>\n<p>Provides detailed network timing data regarding the loading of an application's\nresources.</p>\n<p>The constructor of this class is not exposed to users directly.</p>",
          "properties": [
            {
              "textRaw": "`workerStart` {number}",
              "type": "number",
              "name": "workerStart",
              "meta": {
                "added": [
                  "v18.2.0"
                ],
                "changes": []
              },
              "desc": "<p>The high resolution millisecond timestamp at immediately before dispatching\nthe <code>fetch</code> request. If the resource is not intercepted by a worker the property\nwill always return 0.</p>"
            },
            {
              "textRaw": "`redirectStart` {number}",
              "type": "number",
              "name": "redirectStart",
              "meta": {
                "added": [
                  "v18.2.0"
                ],
                "changes": []
              },
              "desc": "<p>The high resolution millisecond timestamp that represents the start time\nof the fetch which initiates the redirect.</p>"
            },
            {
              "textRaw": "`redirectEnd` {number}",
              "type": "number",
              "name": "redirectEnd",
              "meta": {
                "added": [
                  "v18.2.0"
                ],
                "changes": []
              },
              "desc": "<p>The high resolution millisecond timestamp that will be created immediately after\nreceiving the last byte of the response of the last redirect.</p>"
            },
            {
              "textRaw": "`fetchStart` {number}",
              "type": "number",
              "name": "fetchStart",
              "meta": {
                "added": [
                  "v18.2.0"
                ],
                "changes": []
              },
              "desc": "<p>The high resolution millisecond timestamp immediately before the Node.js starts\nto fetch the resource.</p>"
            },
            {
              "textRaw": "`domainLookupStart` {number}",
              "type": "number",
              "name": "domainLookupStart",
              "meta": {
                "added": [
                  "v18.2.0"
                ],
                "changes": []
              },
              "desc": "<p>The high resolution millisecond timestamp immediately before the Node.js starts\nthe domain name lookup for the resource.</p>"
            },
            {
              "textRaw": "`domainLookupEnd` {number}",
              "type": "number",
              "name": "domainLookupEnd",
              "meta": {
                "added": [
                  "v18.2.0"
                ],
                "changes": []
              },
              "desc": "<p>The high resolution millisecond timestamp representing the time immediately\nafter the Node.js finished the domain name lookup for the resource.</p>"
            },
            {
              "textRaw": "`connectStart` {number}",
              "type": "number",
              "name": "connectStart",
              "meta": {
                "added": [
                  "v18.2.0"
                ],
                "changes": []
              },
              "desc": "<p>The high resolution millisecond timestamp representing the time immediately\nbefore Node.js starts to establish the connection to the server to retrieve\nthe resource.</p>"
            },
            {
              "textRaw": "`connectEnd` {number}",
              "type": "number",
              "name": "connectEnd",
              "meta": {
                "added": [
                  "v18.2.0"
                ],
                "changes": []
              },
              "desc": "<p>The high resolution millisecond timestamp representing the time immediately\nafter Node.js finishes establishing the connection to the server to retrieve\nthe resource.</p>"
            },
            {
              "textRaw": "`secureConnectionStart` {number}",
              "type": "number",
              "name": "secureConnectionStart",
              "meta": {
                "added": [
                  "v18.2.0"
                ],
                "changes": []
              },
              "desc": "<p>The high resolution millisecond timestamp representing the time immediately\nbefore Node.js starts the handshake process to secure the current connection.</p>"
            },
            {
              "textRaw": "`requestStart` {number}",
              "type": "number",
              "name": "requestStart",
              "meta": {
                "added": [
                  "v18.2.0"
                ],
                "changes": []
              },
              "desc": "<p>The high resolution millisecond timestamp representing the time immediately\nbefore Node.js receives the first byte of the response from the server.</p>"
            },
            {
              "textRaw": "`responseEnd` {number}",
              "type": "number",
              "name": "responseEnd",
              "meta": {
                "added": [
                  "v18.2.0"
                ],
                "changes": []
              },
              "desc": "<p>The high resolution millisecond timestamp representing the time immediately\nafter Node.js receives the last byte of the resource or immediately before\nthe transport connection is closed, whichever comes first.</p>"
            },
            {
              "textRaw": "`transferSize` {number}",
              "type": "number",
              "name": "transferSize",
              "meta": {
                "added": [
                  "v18.2.0"
                ],
                "changes": []
              },
              "desc": "<p>A number representing the size (in octets) of the fetched resource. The size\nincludes the response header fields plus the response payload body.</p>"
            },
            {
              "textRaw": "`encodedBodySize` {number}",
              "type": "number",
              "name": "encodedBodySize",
              "meta": {
                "added": [
                  "v18.2.0"
                ],
                "changes": []
              },
              "desc": "<p>A number representing the size (in octets) received from the fetch\n(HTTP or cache), of the payload body, before removing any applied\ncontent-codings.</p>"
            },
            {
              "textRaw": "`decodedBodySize` {number}",
              "type": "number",
              "name": "decodedBodySize",
              "meta": {
                "added": [
                  "v18.2.0"
                ],
                "changes": []
              },
              "desc": "<p>A number representing the size (in octets) received from the fetch\n(HTTP or cache), of the message body, after removing any applied\ncontent-codings.</p>"
            }
          ],
          "methods": [
            {
              "textRaw": "`performanceResourceTiming.toJSON()`",
              "type": "method",
              "name": "toJSON",
              "meta": {
                "added": [
                  "v18.2.0"
                ],
                "changes": []
              },
              "signatures": [
                {
                  "params": []
                }
              ],
              "desc": "<p>Returns a <code>object</code> that is the JSON representation of the\n<code>PerformanceResourceTiming</code> object</p>"
            }
          ]
        },
        {
          "textRaw": "Class: `perf_hooks.PerformanceObserver`",
          "type": "class",
          "name": "perf_hooks.PerformanceObserver",
          "meta": {
            "added": [
              "v8.5.0"
            ],
            "changes": []
          },
          "properties": [
            {
              "textRaw": "`supportedEntryTypes` {string\\[]}",
              "type": "string\\[]",
              "name": "supportedEntryTypes",
              "meta": {
                "added": [
                  "v16.0.0"
                ],
                "changes": []
              },
              "desc": "<p>Get supported types.</p>"
            }
          ],
          "methods": [
            {
              "textRaw": "`performanceObserver.disconnect()`",
              "type": "method",
              "name": "disconnect",
              "meta": {
                "added": [
                  "v8.5.0"
                ],
                "changes": []
              },
              "signatures": [
                {
                  "params": []
                }
              ],
              "desc": "<p>Disconnects the <code>PerformanceObserver</code> instance from all notifications.</p>"
            },
            {
              "textRaw": "`performanceObserver.observe(options)`",
              "type": "method",
              "name": "observe",
              "meta": {
                "added": [
                  "v8.5.0"
                ],
                "changes": [
                  {
                    "version": "v16.7.0",
                    "pr-url": "https://github.com/nodejs/node/pull/39297",
                    "description": "Updated to conform to Performance Timeline Level 2. The buffered option has been added back."
                  },
                  {
                    "version": "v16.0.0",
                    "pr-url": "https://github.com/nodejs/node/pull/37136",
                    "description": "Updated to conform to User Timing Level 3. The buffered option has been removed."
                  }
                ]
              },
              "signatures": [
                {
                  "params": [
                    {
                      "textRaw": "`options` {Object}",
                      "name": "options",
                      "type": "Object",
                      "options": [
                        {
                          "textRaw": "`type` {string} A single {PerformanceEntry} type. Must not be given if `entryTypes` is already specified.",
                          "name": "type",
                          "type": "string",
                          "desc": "A single {PerformanceEntry} type. Must not be given if `entryTypes` is already specified."
                        },
                        {
                          "textRaw": "`entryTypes` {string\\[]} An array of strings identifying the types of {PerformanceEntry} instances the observer is interested in. If not provided an error will be thrown.",
                          "name": "entryTypes",
                          "type": "string\\[]",
                          "desc": "An array of strings identifying the types of {PerformanceEntry} instances the observer is interested in. If not provided an error will be thrown."
                        },
                        {
                          "textRaw": "`buffered` {boolean} If true, the observer callback is called with a list global `PerformanceEntry` buffered entries. If false, only `PerformanceEntry`s created after the time point are sent to the observer callback. **Default:** `false`.",
                          "name": "buffered",
                          "type": "boolean",
                          "default": "`false`",
                          "desc": "If true, the observer callback is called with a list global `PerformanceEntry` buffered entries. If false, only `PerformanceEntry`s created after the time point are sent to the observer callback."
                        }
                      ]
                    }
                  ]
                }
              ],
              "desc": "<p>Subscribes the <a href=\"perf_hooks.html#class-perf_hooksperformanceobserver\" class=\"type\">&lt;PerformanceObserver&gt;</a> instance to notifications of new\n<a href=\"perf_hooks.html#class-performanceentry\" class=\"type\">&lt;PerformanceEntry&gt;</a> instances identified either by <code>options.entryTypes</code>\nor <code>options.type</code>:</p>\n<pre><code class=\"language-js\">const {\n  performance,\n  PerformanceObserver,\n} = require('node:perf_hooks');\n\nconst obs = new PerformanceObserver((list, observer) => {\n  // Called once asynchronously. `list` contains three items.\n});\nobs.observe({ type: 'mark' });\n\nfor (let n = 0; n &#x3C; 3; n++)\n  performance.mark(`test${n}`);\n</code></pre>"
            }
          ],
          "signatures": [
            {
              "params": [
                {
                  "textRaw": "`callback` {Function}",
                  "name": "callback",
                  "type": "Function",
                  "options": [
                    {
                      "textRaw": "`list` {PerformanceObserverEntryList}",
                      "name": "list",
                      "type": "PerformanceObserverEntryList"
                    },
                    {
                      "textRaw": "`observer` {PerformanceObserver}",
                      "name": "observer",
                      "type": "PerformanceObserver"
                    }
                  ]
                }
              ],
              "desc": "<p><code>PerformanceObserver</code> objects provide notifications when new\n<code>PerformanceEntry</code> instances have been added to the Performance Timeline.</p>\n<pre><code class=\"language-js\">const {\n  performance,\n  PerformanceObserver,\n} = require('node:perf_hooks');\n\nconst obs = new PerformanceObserver((list, observer) => {\n  console.log(list.getEntries());\n\n  performance.clearMarks();\n  performance.clearMeasures();\n  observer.disconnect();\n});\nobs.observe({ entryTypes: ['mark'], buffered: true });\n\nperformance.mark('test');\n</code></pre>\n<p>Because <code>PerformanceObserver</code> instances introduce their own additional\nperformance overhead, instances should not be left subscribed to notifications\nindefinitely. Users should disconnect observers as soon as they are no\nlonger needed.</p>\n<p>The <code>callback</code> is invoked when a <code>PerformanceObserver</code> is\nnotified about new <code>PerformanceEntry</code> instances. The callback receives a\n<code>PerformanceObserverEntryList</code> instance and a reference to the\n<code>PerformanceObserver</code>.</p>"
            }
          ]
        },
        {
          "textRaw": "Class: `PerformanceObserverEntryList`",
          "type": "class",
          "name": "PerformanceObserverEntryList",
          "meta": {
            "added": [
              "v8.5.0"
            ],
            "changes": []
          },
          "desc": "<p>The <code>PerformanceObserverEntryList</code> class is used to provide access to the\n<code>PerformanceEntry</code> instances passed to a <code>PerformanceObserver</code>.\nThe constructor of this class is not exposed to users.</p>",
          "methods": [
            {
              "textRaw": "`performanceObserverEntryList.getEntries()`",
              "type": "method",
              "name": "getEntries",
              "meta": {
                "added": [
                  "v8.5.0"
                ],
                "changes": []
              },
              "signatures": [
                {
                  "return": {
                    "textRaw": "Returns: {PerformanceEntry\\[]}",
                    "name": "return",
                    "type": "PerformanceEntry\\[]"
                  },
                  "params": []
                }
              ],
              "desc": "<p>Returns a list of <code>PerformanceEntry</code> objects in chronological order\nwith respect to <code>performanceEntry.startTime</code>.</p>\n<pre><code class=\"language-js\">const {\n  performance,\n  PerformanceObserver,\n} = require('node:perf_hooks');\n\nconst obs = new PerformanceObserver((perfObserverList, observer) => {\n  console.log(perfObserverList.getEntries());\n  /**\n   * [\n   *   PerformanceEntry {\n   *     name: 'test',\n   *     entryType: 'mark',\n   *     startTime: 81.465639,\n   *     duration: 0\n   *   },\n   *   PerformanceEntry {\n   *     name: 'meow',\n   *     entryType: 'mark',\n   *     startTime: 81.860064,\n   *     duration: 0\n   *   }\n   * ]\n   */\n\n  performance.clearMarks();\n  performance.clearMeasures();\n  observer.disconnect();\n});\nobs.observe({ type: 'mark' });\n\nperformance.mark('test');\nperformance.mark('meow');\n</code></pre>"
            },
            {
              "textRaw": "`performanceObserverEntryList.getEntriesByName(name[, type])`",
              "type": "method",
              "name": "getEntriesByName",
              "meta": {
                "added": [
                  "v8.5.0"
                ],
                "changes": []
              },
              "signatures": [
                {
                  "return": {
                    "textRaw": "Returns: {PerformanceEntry\\[]}",
                    "name": "return",
                    "type": "PerformanceEntry\\[]"
                  },
                  "params": [
                    {
                      "textRaw": "`name` {string}",
                      "name": "name",
                      "type": "string"
                    },
                    {
                      "textRaw": "`type` {string}",
                      "name": "type",
                      "type": "string"
                    }
                  ]
                }
              ],
              "desc": "<p>Returns a list of <code>PerformanceEntry</code> objects in chronological order\nwith respect to <code>performanceEntry.startTime</code> whose <code>performanceEntry.name</code> is\nequal to <code>name</code>, and optionally, whose <code>performanceEntry.entryType</code> is equal to\n<code>type</code>.</p>\n<pre><code class=\"language-js\">const {\n  performance,\n  PerformanceObserver,\n} = require('node:perf_hooks');\n\nconst obs = new PerformanceObserver((perfObserverList, observer) => {\n  console.log(perfObserverList.getEntriesByName('meow'));\n  /**\n   * [\n   *   PerformanceEntry {\n   *     name: 'meow',\n   *     entryType: 'mark',\n   *     startTime: 98.545991,\n   *     duration: 0\n   *   }\n   * ]\n   */\n  console.log(perfObserverList.getEntriesByName('nope')); // []\n\n  console.log(perfObserverList.getEntriesByName('test', 'mark'));\n  /**\n   * [\n   *   PerformanceEntry {\n   *     name: 'test',\n   *     entryType: 'mark',\n   *     startTime: 63.518931,\n   *     duration: 0\n   *   }\n   * ]\n   */\n  console.log(perfObserverList.getEntriesByName('test', 'measure')); // []\n\n  performance.clearMarks();\n  performance.clearMeasures();\n  observer.disconnect();\n});\nobs.observe({ entryTypes: ['mark', 'measure'] });\n\nperformance.mark('test');\nperformance.mark('meow');\n</code></pre>"
            },
            {
              "textRaw": "`performanceObserverEntryList.getEntriesByType(type)`",
              "type": "method",
              "name": "getEntriesByType",
              "meta": {
                "added": [
                  "v8.5.0"
                ],
                "changes": []
              },
              "signatures": [
                {
                  "return": {
                    "textRaw": "Returns: {PerformanceEntry\\[]}",
                    "name": "return",
                    "type": "PerformanceEntry\\[]"
                  },
                  "params": [
                    {
                      "textRaw": "`type` {string}",
                      "name": "type",
                      "type": "string"
                    }
                  ]
                }
              ],
              "desc": "<p>Returns a list of <code>PerformanceEntry</code> objects in chronological order\nwith respect to <code>performanceEntry.startTime</code> whose <code>performanceEntry.entryType</code>\nis equal to <code>type</code>.</p>\n<pre><code class=\"language-js\">const {\n  performance,\n  PerformanceObserver,\n} = require('node:perf_hooks');\n\nconst obs = new PerformanceObserver((perfObserverList, observer) => {\n  console.log(perfObserverList.getEntriesByType('mark'));\n  /**\n   * [\n   *   PerformanceEntry {\n   *     name: 'test',\n   *     entryType: 'mark',\n   *     startTime: 55.897834,\n   *     duration: 0\n   *   },\n   *   PerformanceEntry {\n   *     name: 'meow',\n   *     entryType: 'mark',\n   *     startTime: 56.350146,\n   *     duration: 0\n   *   }\n   * ]\n   */\n  performance.clearMarks();\n  performance.clearMeasures();\n  observer.disconnect();\n});\nobs.observe({ type: 'mark' });\n\nperformance.mark('test');\nperformance.mark('meow');\n</code></pre>"
            }
          ]
        },
        {
          "textRaw": "Class: `Histogram`",
          "type": "class",
          "name": "Histogram",
          "meta": {
            "added": [
              "v11.10.0"
            ],
            "changes": []
          },
          "properties": [
            {
              "textRaw": "`count` {number}",
              "type": "number",
              "name": "count",
              "meta": {
                "added": [
                  "v17.4.0",
                  "v16.14.0"
                ],
                "changes": []
              },
              "desc": "<p>The number of samples recorded by the histogram.</p>"
            },
            {
              "textRaw": "`countBigInt` {bigint}",
              "type": "bigint",
              "name": "countBigInt",
              "meta": {
                "added": [
                  "v17.4.0",
                  "v16.14.0"
                ],
                "changes": []
              },
              "desc": "<p>The number of samples recorded by the histogram.</p>"
            },
            {
              "textRaw": "`exceeds` {number}",
              "type": "number",
              "name": "exceeds",
              "meta": {
                "added": [
                  "v11.10.0"
                ],
                "changes": []
              },
              "desc": "<p>The number of times the event loop delay exceeded the maximum 1 hour event\nloop delay threshold.</p>"
            },
            {
              "textRaw": "`exceedsBigInt` {bigint}",
              "type": "bigint",
              "name": "exceedsBigInt",
              "meta": {
                "added": [
                  "v17.4.0",
                  "v16.14.0"
                ],
                "changes": []
              },
              "desc": "<p>The number of times the event loop delay exceeded the maximum 1 hour event\nloop delay threshold.</p>"
            },
            {
              "textRaw": "`max` {number}",
              "type": "number",
              "name": "max",
              "meta": {
                "added": [
                  "v11.10.0"
                ],
                "changes": []
              },
              "desc": "<p>The maximum recorded event loop delay.</p>"
            },
            {
              "textRaw": "`maxBigInt` {bigint}",
              "type": "bigint",
              "name": "maxBigInt",
              "meta": {
                "added": [
                  "v17.4.0",
                  "v16.14.0"
                ],
                "changes": []
              },
              "desc": "<p>The maximum recorded event loop delay.</p>"
            },
            {
              "textRaw": "`mean` {number}",
              "type": "number",
              "name": "mean",
              "meta": {
                "added": [
                  "v11.10.0"
                ],
                "changes": []
              },
              "desc": "<p>The mean of the recorded event loop delays.</p>"
            },
            {
              "textRaw": "`min` {number}",
              "type": "number",
              "name": "min",
              "meta": {
                "added": [
                  "v11.10.0"
                ],
                "changes": []
              },
              "desc": "<p>The minimum recorded event loop delay.</p>"
            },
            {
              "textRaw": "`minBigInt` {bigint}",
              "type": "bigint",
              "name": "minBigInt",
              "meta": {
                "added": [
                  "v17.4.0",
                  "v16.14.0"
                ],
                "changes": []
              },
              "desc": "<p>The minimum recorded event loop delay.</p>"
            },
            {
              "textRaw": "`percentiles` {Map}",
              "type": "Map",
              "name": "percentiles",
              "meta": {
                "added": [
                  "v11.10.0"
                ],
                "changes": []
              },
              "desc": "<p>Returns a <code>Map</code> object detailing the accumulated percentile distribution.</p>"
            },
            {
              "textRaw": "`percentilesBigInt` {Map}",
              "type": "Map",
              "name": "percentilesBigInt",
              "meta": {
                "added": [
                  "v17.4.0",
                  "v16.14.0"
                ],
                "changes": []
              },
              "desc": "<p>Returns a <code>Map</code> object detailing the accumulated percentile distribution.</p>"
            },
            {
              "textRaw": "`stddev` {number}",
              "type": "number",
              "name": "stddev",
              "meta": {
                "added": [
                  "v11.10.0"
                ],
                "changes": []
              },
              "desc": "<p>The standard deviation of the recorded event loop delays.</p>"
            }
          ],
          "methods": [
            {
              "textRaw": "`histogram.percentile(percentile)`",
              "type": "method",
              "name": "percentile",
              "meta": {
                "added": [
                  "v11.10.0"
                ],
                "changes": []
              },
              "signatures": [
                {
                  "return": {
                    "textRaw": "Returns: {number}",
                    "name": "return",
                    "type": "number"
                  },
                  "params": [
                    {
                      "textRaw": "`percentile` {number} A percentile value in the range (0, 100].",
                      "name": "percentile",
                      "type": "number",
                      "desc": "A percentile value in the range (0, 100]."
                    }
                  ]
                }
              ],
              "desc": "<p>Returns the value at the given percentile.</p>"
            },
            {
              "textRaw": "`histogram.percentileBigInt(percentile)`",
              "type": "method",
              "name": "percentileBigInt",
              "meta": {
                "added": [
                  "v17.4.0",
                  "v16.14.0"
                ],
                "changes": []
              },
              "signatures": [
                {
                  "return": {
                    "textRaw": "Returns: {bigint}",
                    "name": "return",
                    "type": "bigint"
                  },
                  "params": [
                    {
                      "textRaw": "`percentile` {number} A percentile value in the range (0, 100].",
                      "name": "percentile",
                      "type": "number",
                      "desc": "A percentile value in the range (0, 100]."
                    }
                  ]
                }
              ],
              "desc": "<p>Returns the value at the given percentile.</p>"
            },
            {
              "textRaw": "`histogram.reset()`",
              "type": "method",
              "name": "reset",
              "meta": {
                "added": [
                  "v11.10.0"
                ],
                "changes": []
              },
              "signatures": [
                {
                  "params": []
                }
              ],
              "desc": "<p>Resets the collected histogram data.</p>"
            }
          ]
        },
        {
          "textRaw": "Class: `IntervalHistogram extends Histogram`",
          "type": "class",
          "name": "IntervalHistogram",
          "desc": "<p>A <code>Histogram</code> that is periodically updated on a given interval.</p>",
          "methods": [
            {
              "textRaw": "`histogram.disable()`",
              "type": "method",
              "name": "disable",
              "meta": {
                "added": [
                  "v11.10.0"
                ],
                "changes": []
              },
              "signatures": [
                {
                  "return": {
                    "textRaw": "Returns: {boolean}",
                    "name": "return",
                    "type": "boolean"
                  },
                  "params": []
                }
              ],
              "desc": "<p>Disables the update interval timer. Returns <code>true</code> if the timer was\nstopped, <code>false</code> if it was already stopped.</p>"
            },
            {
              "textRaw": "`histogram.enable()`",
              "type": "method",
              "name": "enable",
              "meta": {
                "added": [
                  "v11.10.0"
                ],
                "changes": []
              },
              "signatures": [
                {
                  "return": {
                    "textRaw": "Returns: {boolean}",
                    "name": "return",
                    "type": "boolean"
                  },
                  "params": []
                }
              ],
              "desc": "<p>Enables the update interval timer. Returns <code>true</code> if the timer was\nstarted, <code>false</code> if it was already started.</p>"
            }
          ],
          "modules": [
            {
              "textRaw": "Cloning an `IntervalHistogram`",
              "name": "cloning_an_`intervalhistogram`",
              "desc": "<p><a href=\"perf_hooks.html#class-intervalhistogram-extends-histogram\" class=\"type\">&lt;IntervalHistogram&gt;</a> instances can be cloned via <a href=\"worker_threads.html#class-messageport\" class=\"type\">&lt;MessagePort&gt;</a>. On the receiving\nend, the histogram is cloned as a plain <a href=\"perf_hooks.html#class-histogram\" class=\"type\">&lt;Histogram&gt;</a> object that does not\nimplement the <code>enable()</code> and <code>disable()</code> methods.</p>",
              "type": "module",
              "displayName": "Cloning an `IntervalHistogram`"
            }
          ]
        },
        {
          "textRaw": "Class: `RecordableHistogram extends Histogram`",
          "type": "class",
          "name": "RecordableHistogram",
          "meta": {
            "added": [
              "v15.9.0",
              "v14.18.0"
            ],
            "changes": []
          },
          "methods": [
            {
              "textRaw": "`histogram.add(other)`",
              "type": "method",
              "name": "add",
              "meta": {
                "added": [
                  "v17.4.0",
                  "v16.14.0"
                ],
                "changes": []
              },
              "signatures": [
                {
                  "params": [
                    {
                      "textRaw": "`other` {RecordableHistogram}",
                      "name": "other",
                      "type": "RecordableHistogram"
                    }
                  ]
                }
              ],
              "desc": "<p>Adds the values from <code>other</code> to this histogram.</p>"
            },
            {
              "textRaw": "`histogram.record(val)`",
              "type": "method",
              "name": "record",
              "meta": {
                "added": [
                  "v15.9.0",
                  "v14.18.0"
                ],
                "changes": []
              },
              "signatures": [
                {
                  "params": [
                    {
                      "textRaw": "`val` {number|bigint} The amount to record in the histogram.",
                      "name": "val",
                      "type": "number|bigint",
                      "desc": "The amount to record in the histogram."
                    }
                  ]
                }
              ]
            },
            {
              "textRaw": "`histogram.recordDelta()`",
              "type": "method",
              "name": "recordDelta",
              "meta": {
                "added": [
                  "v15.9.0",
                  "v14.18.0"
                ],
                "changes": []
              },
              "signatures": [
                {
                  "params": []
                }
              ],
              "desc": "<p>Calculates the amount of time (in nanoseconds) that has passed since the\nprevious call to <code>recordDelta()</code> and records that amount in the histogram.</p>\n<h2>Examples</h2>"
            }
          ],
          "modules": [
            {
              "textRaw": "Measuring the duration of async operations",
              "name": "measuring_the_duration_of_async_operations",
              "desc": "<p>The following example uses the <a href=\"async_hooks.html\">Async Hooks</a> and Performance APIs to measure\nthe actual duration of a Timeout operation (including the amount of time it took\nto execute the callback).</p>\n<pre><code class=\"language-js\">'use strict';\nconst async_hooks = require('node:async_hooks');\nconst {\n  performance,\n  PerformanceObserver,\n} = require('node:perf_hooks');\n\nconst set = new Set();\nconst hook = async_hooks.createHook({\n  init(id, type) {\n    if (type === 'Timeout') {\n      performance.mark(`Timeout-${id}-Init`);\n      set.add(id);\n    }\n  },\n  destroy(id) {\n    if (set.has(id)) {\n      set.delete(id);\n      performance.mark(`Timeout-${id}-Destroy`);\n      performance.measure(`Timeout-${id}`,\n                          `Timeout-${id}-Init`,\n                          `Timeout-${id}-Destroy`);\n    }\n  },\n});\nhook.enable();\n\nconst obs = new PerformanceObserver((list, observer) => {\n  console.log(list.getEntries()[0]);\n  performance.clearMarks();\n  performance.clearMeasures();\n  observer.disconnect();\n});\nobs.observe({ entryTypes: ['measure'], buffered: true });\n\nsetTimeout(() => {}, 1000);\n</code></pre>",
              "type": "module",
              "displayName": "Measuring the duration of async operations"
            },
            {
              "textRaw": "Measuring how long it takes to load dependencies",
              "name": "measuring_how_long_it_takes_to_load_dependencies",
              "desc": "<p>The following example measures the duration of <code>require()</code> operations to load\ndependencies:</p>\n<!-- eslint-disable no-global-assign -->\n<pre><code class=\"language-js\">'use strict';\nconst {\n  performance,\n  PerformanceObserver,\n} = require('node:perf_hooks');\nconst mod = require('node:module');\n\n// Monkey patch the require function\nmod.Module.prototype.require =\n  performance.timerify(mod.Module.prototype.require);\nrequire = performance.timerify(require);\n\n// Activate the observer\nconst obs = new PerformanceObserver((list) => {\n  const entries = list.getEntries();\n  entries.forEach((entry) => {\n    console.log(`require('${entry[0]}')`, entry.duration);\n  });\n  performance.clearMarks();\n  performance.clearMeasures();\n  obs.disconnect();\n});\nobs.observe({ entryTypes: ['function'], buffered: true });\n\nrequire('some-module');\n</code></pre>",
              "type": "module",
              "displayName": "Measuring how long it takes to load dependencies"
            },
            {
              "textRaw": "Measuring how long one HTTP round-trip takes",
              "name": "measuring_how_long_one_http_round-trip_takes",
              "desc": "<p>The following example is used to trace the time spent by HTTP client\n(<code>OutgoingMessage</code>) and HTTP request (<code>IncomingMessage</code>). For HTTP client,\nit means the time interval between starting the request and receiving the\nresponse, and for HTTP request, it means the time interval between receiving\nthe request and sending the response:</p>\n<pre><code class=\"language-js\">'use strict';\nconst { PerformanceObserver } = require('node:perf_hooks');\nconst http = require('node:http');\n\nconst obs = new PerformanceObserver((items) => {\n  items.getEntries().forEach((item) => {\n    console.log(item);\n  });\n});\n\nobs.observe({ entryTypes: ['http'] });\n\nconst PORT = 8080;\n\nhttp.createServer((req, res) => {\n  res.end('ok');\n}).listen(PORT, () => {\n  http.get(`http://127.0.0.1:${PORT}`);\n});\n</code></pre>",
              "type": "module",
              "displayName": "Measuring how long one HTTP round-trip takes"
            },
            {
              "textRaw": "Measuring how long the `net.connect` (only for TCP) takes when the connection is successful",
              "name": "measuring_how_long_the_`net.connect`_(only_for_tcp)_takes_when_the_connection_is_successful",
              "desc": "<pre><code class=\"language-js\">'use strict';\nconst { PerformanceObserver } = require('node:perf_hooks');\nconst net = require('node:net');\nconst obs = new PerformanceObserver((items) => {\n  items.getEntries().forEach((item) => {\n    console.log(item);\n  });\n});\nobs.observe({ entryTypes: ['net'] });\nconst PORT = 8080;\nnet.createServer((socket) => {\n  socket.destroy();\n}).listen(PORT, () => {\n  net.connect(PORT);\n});\n</code></pre>",
              "type": "module",
              "displayName": "Measuring how long the `net.connect` (only for TCP) takes when the connection is successful"
            },
            {
              "textRaw": "Measuring how long the DNS takes when the request is successful",
              "name": "measuring_how_long_the_dns_takes_when_the_request_is_successful",
              "desc": "<pre><code class=\"language-js\">'use strict';\nconst { PerformanceObserver } = require('node:perf_hooks');\nconst dns = require('node:dns');\nconst obs = new PerformanceObserver((items) => {\n  items.getEntries().forEach((item) => {\n    console.log(item);\n  });\n});\nobs.observe({ entryTypes: ['dns'] });\ndns.lookup('localhost', () => {});\ndns.promises.resolve('localhost');\n</code></pre>",
              "type": "module",
              "displayName": "Measuring how long the DNS takes when the request is successful"
            }
          ]
        }
      ],
      "methods": [
        {
          "textRaw": "`perf_hooks.createHistogram([options])`",
          "type": "method",
          "name": "createHistogram",
          "meta": {
            "added": [
              "v15.9.0",
              "v14.18.0"
            ],
            "changes": []
          },
          "signatures": [
            {
              "return": {
                "textRaw": "Returns {RecordableHistogram}",
                "name": "return",
                "type": "RecordableHistogram"
              },
              "params": [
                {
                  "textRaw": "`options` {Object}",
                  "name": "options",
                  "type": "Object",
                  "options": [
                    {
                      "textRaw": "`lowest` {number|bigint} The lowest discernible value. Must be an integer value greater than 0. **Default:** `1`.",
                      "name": "lowest",
                      "type": "number|bigint",
                      "default": "`1`",
                      "desc": "The lowest discernible value. Must be an integer value greater than 0."
                    },
                    {
                      "textRaw": "`highest` {number|bigint} The highest recordable value. Must be an integer value that is equal to or greater than two times `lowest`. **Default:** `Number.MAX_SAFE_INTEGER`.",
                      "name": "highest",
                      "type": "number|bigint",
                      "default": "`Number.MAX_SAFE_INTEGER`",
                      "desc": "The highest recordable value. Must be an integer value that is equal to or greater than two times `lowest`."
                    },
                    {
                      "textRaw": "`figures` {number} The number of accuracy digits. Must be a number between `1` and `5`. **Default:** `3`.",
                      "name": "figures",
                      "type": "number",
                      "default": "`3`",
                      "desc": "The number of accuracy digits. Must be a number between `1` and `5`."
                    }
                  ]
                }
              ]
            }
          ],
          "desc": "<p>Returns a <a href=\"perf_hooks.html#class-recordablehistogram-extends-histogram\" class=\"type\">&lt;RecordableHistogram&gt;</a>.</p>"
        },
        {
          "textRaw": "`perf_hooks.monitorEventLoopDelay([options])`",
          "type": "method",
          "name": "monitorEventLoopDelay",
          "meta": {
            "added": [
              "v11.10.0"
            ],
            "changes": []
          },
          "signatures": [
            {
              "return": {
                "textRaw": "Returns: {IntervalHistogram}",
                "name": "return",
                "type": "IntervalHistogram"
              },
              "params": [
                {
                  "textRaw": "`options` {Object}",
                  "name": "options",
                  "type": "Object",
                  "options": [
                    {
                      "textRaw": "`resolution` {number} The sampling rate in milliseconds. Must be greater than zero. **Default:** `10`.",
                      "name": "resolution",
                      "type": "number",
                      "default": "`10`",
                      "desc": "The sampling rate in milliseconds. Must be greater than zero."
                    }
                  ]
                }
              ]
            }
          ],
          "desc": "<p><em>This property is an extension by Node.js. It is not available in Web browsers.</em></p>\n<p>Creates an <code>IntervalHistogram</code> object that samples and reports the event loop\ndelay over time. The delays will be reported in nanoseconds.</p>\n<p>Using a timer to detect approximate event loop delay works because the\nexecution of timers is tied specifically to the lifecycle of the libuv\nevent loop. That is, a delay in the loop will cause a delay in the execution\nof the timer, and those delays are specifically what this API is intended to\ndetect.</p>\n<pre><code class=\"language-js\">const { monitorEventLoopDelay } = require('node:perf_hooks');\nconst h = monitorEventLoopDelay({ resolution: 20 });\nh.enable();\n// Do something.\nh.disable();\nconsole.log(h.min);\nconsole.log(h.max);\nconsole.log(h.mean);\nconsole.log(h.stddev);\nconsole.log(h.percentiles);\nconsole.log(h.percentile(50));\nconsole.log(h.percentile(99));\n</code></pre>"
        }
      ],
      "type": "module",
      "displayName": "Performance measurement APIs"
    }
  ]
}<|MERGE_RESOLUTION|>--- conflicted
+++ resolved
@@ -8,11 +8,7 @@
       "introduced_in": "v8.5.0",
       "stability": 2,
       "stabilityText": "Stable",
-<<<<<<< HEAD
-      "desc": "<p><strong>Source Code:</strong> <a href=\"https://github.com/nodejs/node/blob/v18.13.0/lib/perf_hooks.js\">lib/perf_hooks.js</a></p>\n<p>This module provides an implementation of a subset of the W3C\n<a href=\"https://w3c.github.io/perf-timing-primer/\">Web Performance APIs</a> as well as additional APIs for\nNode.js-specific performance measurements.</p>\n<p>Node.js supports the following <a href=\"https://w3c.github.io/perf-timing-primer/\">Web Performance APIs</a>:</p>\n<ul>\n<li><a href=\"https://www.w3.org/TR/hr-time-2\">High Resolution Time</a></li>\n<li><a href=\"https://w3c.github.io/performance-timeline/\">Performance Timeline</a></li>\n<li><a href=\"https://www.w3.org/TR/user-timing/\">User Timing</a></li>\n<li><a href=\"https://www.w3.org/TR/resource-timing-2/\">Resource Timing</a></li>\n</ul>\n<pre><code class=\"language-js\">const { PerformanceObserver, performance } = require('node:perf_hooks');\n\nconst obs = new PerformanceObserver((items) => {\n  console.log(items.getEntries()[0].duration);\n  performance.clearMarks();\n});\nobs.observe({ type: 'measure' });\nperformance.measure('Start to Now');\n\nperformance.mark('A');\ndoSomeLongRunningProcess(() => {\n  performance.measure('A to Now', 'A');\n\n  performance.mark('B');\n  performance.measure('A to B', 'A', 'B');\n});\n</code></pre>",
-=======
       "desc": "<p><strong>Source Code:</strong> <a href=\"https://github.com/nodejs/node/blob/v18.19.0/lib/perf_hooks.js\">lib/perf_hooks.js</a></p>\n<p>This module provides an implementation of a subset of the W3C\n<a href=\"https://w3c.github.io/perf-timing-primer/\">Web Performance APIs</a> as well as additional APIs for\nNode.js-specific performance measurements.</p>\n<p>Node.js supports the following <a href=\"https://w3c.github.io/perf-timing-primer/\">Web Performance APIs</a>:</p>\n<ul>\n<li><a href=\"https://www.w3.org/TR/hr-time-2\">High Resolution Time</a></li>\n<li><a href=\"https://w3c.github.io/performance-timeline/\">Performance Timeline</a></li>\n<li><a href=\"https://www.w3.org/TR/user-timing/\">User Timing</a></li>\n<li><a href=\"https://www.w3.org/TR/resource-timing-2/\">Resource Timing</a></li>\n</ul>\n<pre><code class=\"language-js\">const { PerformanceObserver, performance } = require('node:perf_hooks');\n\nconst obs = new PerformanceObserver((items) => {\n  console.log(items.getEntries()[0].duration);\n  performance.clearMarks();\n});\nobs.observe({ type: 'measure' });\nperformance.measure('Start to Now');\n\nperformance.mark('A');\ndoSomeLongRunningProcess(() => {\n  performance.measure('A to Now', 'A');\n\n  performance.mark('B');\n  performance.measure('A to B', 'A', 'B');\n});\n</code></pre>",
->>>>>>> 8a2d13a7
       "properties": [
         {
           "textRaw": "`perf_hooks.performance`",
@@ -146,7 +142,6 @@
                 }
               ],
               "desc": "<p>The <code>eventLoopUtilization()</code> method returns an object that contains the\ncumulative duration of time the event loop has been both idle and active as a\nhigh resolution milliseconds timer. The <code>utilization</code> value is the calculated\nEvent Loop Utilization (ELU).</p>\n<p>If bootstrapping has not yet finished on the main thread the properties have\nthe value of <code>0</code>. The ELU is immediately available on <a href=\"worker_threads.html#worker-threads\">Worker threads</a> since\nbootstrap happens within the event loop.</p>\n<p>Both <code>utilization1</code> and <code>utilization2</code> are optional parameters.</p>\n<p>If <code>utilization1</code> is passed, then the delta between the current call's <code>active</code>\nand <code>idle</code> times, as well as the corresponding <code>utilization</code> value are\ncalculated and returned (similar to <a href=\"process.html#processhrtimetime\"><code>process.hrtime()</code></a>).</p>\n<p>If <code>utilization1</code> and <code>utilization2</code> are both passed, then the delta is\ncalculated between the two arguments. This is a convenience option because,\nunlike <a href=\"process.html#processhrtimetime\"><code>process.hrtime()</code></a>, calculating the ELU is more complex than a\nsingle subtraction.</p>\n<p>ELU is similar to CPU utilization, except that it only measures event loop\nstatistics and not CPU usage. It represents the percentage of time the event\nloop has spent outside the event loop's event provider (e.g. <code>epoll_wait</code>).\nNo other CPU idle time is taken into consideration. The following is an example\nof how a mostly idle process will have a high ELU.</p>\n<pre><code class=\"language-js\">'use strict';\nconst { eventLoopUtilization } = require('node:perf_hooks').performance;\nconst { spawnSync } = require('node:child_process');\n\nsetImmediate(() => {\n  const elu = eventLoopUtilization();\n  spawnSync('sleep', ['5']);\n  console.log(eventLoopUtilization(elu).utilization);\n});\n</code></pre>\n<p>Although the CPU is mostly idle while running this script, the value of\n<code>utilization</code> is <code>1</code>. This is because the call to\n<a href=\"child_process.html#child_processspawnsynccommand-args-options\"><code>child_process.spawnSync()</code></a> blocks the event loop from proceeding.</p>\n<p>Passing in a user-defined object instead of the result of a previous call to\n<code>eventLoopUtilization()</code> will lead to undefined behavior. The return values\nare not guaranteed to reflect any correct state of the event loop.</p>"
-<<<<<<< HEAD
             },
             {
               "textRaw": "`performance.getEntries()`",
@@ -204,65 +199,6 @@
               "desc": "<p>Returns a list of <code>PerformanceEntry</code> objects in chronological order\nwith respect to <code>performanceEntry.startTime</code> whose <code>performanceEntry.name</code> is\nequal to <code>name</code>, and optionally, whose <code>performanceEntry.entryType</code> is equal to\n<code>type</code>.</p>"
             },
             {
-=======
-            },
-            {
-              "textRaw": "`performance.getEntries()`",
-              "type": "method",
-              "name": "getEntries",
-              "meta": {
-                "added": [
-                  "v16.7.0"
-                ],
-                "changes": []
-              },
-              "signatures": [
-                {
-                  "return": {
-                    "textRaw": "Returns: {PerformanceEntry\\[]}",
-                    "name": "return",
-                    "type": "PerformanceEntry\\[]"
-                  },
-                  "params": []
-                }
-              ],
-              "desc": "<p>Returns a list of <code>PerformanceEntry</code> objects in chronological order with\nrespect to <code>performanceEntry.startTime</code>. If you are only interested in\nperformance entries of certain types or that have certain names, see\n<code>performance.getEntriesByType()</code> and <code>performance.getEntriesByName()</code>.</p>"
-            },
-            {
-              "textRaw": "`performance.getEntriesByName(name[, type])`",
-              "type": "method",
-              "name": "getEntriesByName",
-              "meta": {
-                "added": [
-                  "v16.7.0"
-                ],
-                "changes": []
-              },
-              "signatures": [
-                {
-                  "return": {
-                    "textRaw": "Returns: {PerformanceEntry\\[]}",
-                    "name": "return",
-                    "type": "PerformanceEntry\\[]"
-                  },
-                  "params": [
-                    {
-                      "textRaw": "`name` {string}",
-                      "name": "name",
-                      "type": "string"
-                    },
-                    {
-                      "textRaw": "`type` {string}",
-                      "name": "type",
-                      "type": "string"
-                    }
-                  ]
-                }
-              ],
-              "desc": "<p>Returns a list of <code>PerformanceEntry</code> objects in chronological order\nwith respect to <code>performanceEntry.startTime</code> whose <code>performanceEntry.name</code> is\nequal to <code>name</code>, and optionally, whose <code>performanceEntry.entryType</code> is equal to\n<code>type</code>.</p>"
-            },
-            {
->>>>>>> 8a2d13a7
               "textRaw": "`performance.getEntriesByType(type)`",
               "type": "method",
               "name": "getEntriesByType",
@@ -332,7 +268,6 @@
                           "desc": "An optional timestamp to be used as the mark time. **Default**: `performance.now()`."
                         }
                       ]
-<<<<<<< HEAD
                     }
                   ]
                 }
@@ -387,62 +322,6 @@
               "desc": "<p><em>This property is an extension by Node.js. It is not available in Web browsers.</em></p>\n<p>Creates a new <code>PerformanceResourceTiming</code> entry in the Resource Timeline. A\n<code>PerformanceResourceTiming</code> is a subclass of <code>PerformanceEntry</code> whose\n<code>performanceEntry.entryType</code> is always <code>'resource'</code>. Performance resources\nare used to mark moments in the Resource Timeline.</p>\n<p>The created <code>PerformanceMark</code> entry is put in the global Resource Timeline\nand can be queried with <code>performance.getEntries</code>,\n<code>performance.getEntriesByName</code>, and <code>performance.getEntriesByType</code>. When the\nobservation is performed, the entries should be cleared from the global\nPerformance Timeline manually with <code>performance.clearResourceTimings</code>.</p>"
             },
             {
-=======
-                    }
-                  ]
-                }
-              ],
-              "desc": "<p>Creates a new <code>PerformanceMark</code> entry in the Performance Timeline. A\n<code>PerformanceMark</code> is a subclass of <code>PerformanceEntry</code> whose\n<code>performanceEntry.entryType</code> is always <code>'mark'</code>, and whose\n<code>performanceEntry.duration</code> is always <code>0</code>. Performance marks are used\nto mark specific significant moments in the Performance Timeline.</p>\n<p>The created <code>PerformanceMark</code> entry is put in the global Performance Timeline\nand can be queried with <code>performance.getEntries</code>,\n<code>performance.getEntriesByName</code>, and <code>performance.getEntriesByType</code>. When the\nobservation is performed, the entries should be cleared from the global\nPerformance Timeline manually with <code>performance.clearMarks</code>.</p>"
-            },
-            {
-              "textRaw": "`performance.markResourceTiming(timingInfo, requestedUrl, initiatorType, global, cacheMode)`",
-              "type": "method",
-              "name": "markResourceTiming",
-              "meta": {
-                "added": [
-                  "v18.2.0"
-                ],
-                "changes": []
-              },
-              "signatures": [
-                {
-                  "params": [
-                    {
-                      "textRaw": "`timingInfo` {Object} [Fetch Timing Info][]",
-                      "name": "timingInfo",
-                      "type": "Object",
-                      "desc": "[Fetch Timing Info][]"
-                    },
-                    {
-                      "textRaw": "`requestedUrl` {string} The resource url",
-                      "name": "requestedUrl",
-                      "type": "string",
-                      "desc": "The resource url"
-                    },
-                    {
-                      "textRaw": "`initiatorType` {string} The initiator name, e.g: 'fetch'",
-                      "name": "initiatorType",
-                      "type": "string",
-                      "desc": "The initiator name, e.g: 'fetch'"
-                    },
-                    {
-                      "textRaw": "`global` {Object}",
-                      "name": "global",
-                      "type": "Object"
-                    },
-                    {
-                      "textRaw": "`cacheMode` {string} The cache mode must be an empty string ('') or 'local'",
-                      "name": "cacheMode",
-                      "type": "string",
-                      "desc": "The cache mode must be an empty string ('') or 'local'"
-                    }
-                  ]
-                }
-              ],
-              "desc": "<p><em>This property is an extension by Node.js. It is not available in Web browsers.</em></p>\n<p>Creates a new <code>PerformanceResourceTiming</code> entry in the Resource Timeline. A\n<code>PerformanceResourceTiming</code> is a subclass of <code>PerformanceEntry</code> whose\n<code>performanceEntry.entryType</code> is always <code>'resource'</code>. Performance resources\nare used to mark moments in the Resource Timeline.</p>\n<p>The created <code>PerformanceMark</code> entry is put in the global Resource Timeline\nand can be queried with <code>performance.getEntries</code>,\n<code>performance.getEntriesByName</code>, and <code>performance.getEntriesByType</code>. When the\nobservation is performed, the entries should be cleared from the global\nPerformance Timeline manually with <code>performance.clearResourceTimings</code>.</p>"
-            },
-            {
->>>>>>> 8a2d13a7
               "textRaw": "`performance.measure(name[, startMarkOrOptions[, endMark]])`",
               "type": "method",
               "name": "measure",
