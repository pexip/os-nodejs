{
  "type": "module",
  "source": "doc/api/perf_hooks.md",
  "modules": [
    {
      "textRaw": "Performance measurement APIs",
      "name": "performance_measurement_apis",
      "introduced_in": "v8.5.0",
      "stability": 2,
      "stabilityText": "Stable",
<<<<<<< HEAD
      "desc": "<p><strong>Source Code:</strong> <a href=\"https://github.com/nodejs/node/blob/v14.18.1/lib/perf_hooks.js\">lib/perf_hooks.js</a></p>\n<p>This module provides an implementation of a subset of the W3C\n<a href=\"https://w3c.github.io/perf-timing-primer/\">Web Performance APIs</a> as well as additional APIs for\nNode.js-specific performance measurements.</p>\n<p>Node.js supports the following <a href=\"https://w3c.github.io/perf-timing-primer/\">Web Performance APIs</a>:</p>\n<ul>\n<li><a href=\"https://www.w3.org/TR/hr-time-2\">High Resolution Time</a></li>\n<li><a href=\"https://w3c.github.io/performance-timeline/\">Performance Timeline</a></li>\n<li><a href=\"https://www.w3.org/TR/user-timing/\">User Timing</a></li>\n</ul>\n<pre><code class=\"language-js\">const { PerformanceObserver, performance } = require('perf_hooks');\n\nconst obs = new PerformanceObserver((items) => {\n  console.log(items.getEntries()[0].duration);\n  performance.clearMarks();\n});\nobs.observe({ entryTypes: ['measure'] });\nperformance.measure('Start to Now');\n\nperformance.mark('A');\ndoSomeLongRunningProcess(() => {\n  performance.measure('A to Now', 'A');\n\n  performance.mark('B');\n  performance.measure('A to B', 'A', 'B');\n});\n</code></pre>",
=======
      "desc": "<p><strong>Source Code:</strong> <a href=\"https://github.com/nodejs/node/blob/v18.17.1/lib/perf_hooks.js\">lib/perf_hooks.js</a></p>\n<p>This module provides an implementation of a subset of the W3C\n<a href=\"https://w3c.github.io/perf-timing-primer/\">Web Performance APIs</a> as well as additional APIs for\nNode.js-specific performance measurements.</p>\n<p>Node.js supports the following <a href=\"https://w3c.github.io/perf-timing-primer/\">Web Performance APIs</a>:</p>\n<ul>\n<li><a href=\"https://www.w3.org/TR/hr-time-2\">High Resolution Time</a></li>\n<li><a href=\"https://w3c.github.io/performance-timeline/\">Performance Timeline</a></li>\n<li><a href=\"https://www.w3.org/TR/user-timing/\">User Timing</a></li>\n<li><a href=\"https://www.w3.org/TR/resource-timing-2/\">Resource Timing</a></li>\n</ul>\n<pre><code class=\"language-js\">const { PerformanceObserver, performance } = require('node:perf_hooks');\n\nconst obs = new PerformanceObserver((items) => {\n  console.log(items.getEntries()[0].duration);\n  performance.clearMarks();\n});\nobs.observe({ type: 'measure' });\nperformance.measure('Start to Now');\n\nperformance.mark('A');\ndoSomeLongRunningProcess(() => {\n  performance.measure('A to Now', 'A');\n\n  performance.mark('B');\n  performance.measure('A to B', 'A', 'B');\n});\n</code></pre>",
>>>>>>> a8a80be5
      "properties": [
        {
          "textRaw": "`perf_hooks.performance`",
          "name": "performance",
          "meta": {
            "added": [
              "v8.5.0"
            ],
            "changes": []
          },
          "desc": "<p>An object that can be used to collect performance metrics from the current\nNode.js instance. It is similar to <a href=\"https://developer.mozilla.org/en-US/docs/Web/API/Window/performance\"><code>window.performance</code></a> in browsers.</p>",
          "methods": [
            {
              "textRaw": "`performance.clearMarks([name])`",
              "type": "method",
              "name": "clearMarks",
              "meta": {
                "added": [
                  "v8.5.0"
                ],
                "changes": []
              },
              "signatures": [
                {
                  "params": [
                    {
                      "textRaw": "`name` {string}",
                      "name": "name",
                      "type": "string"
                    }
                  ]
                }
              ],
              "desc": "<p>If <code>name</code> is not provided, removes all <code>PerformanceMark</code> objects from the\nPerformance Timeline. If <code>name</code> is provided, removes only the named mark.</p>"
            },
            {
              "textRaw": "`performance.clearMeasures([name])`",
              "type": "method",
              "name": "clearMeasures",
              "meta": {
                "added": [
                  "v16.7.0"
                ],
                "changes": []
              },
              "signatures": [
                {
                  "params": [
                    {
                      "textRaw": "`name` {string}",
                      "name": "name",
                      "type": "string"
                    }
                  ]
                }
              ],
              "desc": "<p>If <code>name</code> is not provided, removes all <code>PerformanceMeasure</code> objects from the\nPerformance Timeline. If <code>name</code> is provided, removes only the named measure.</p>"
            },
            {
              "textRaw": "`performance.clearResourceTimings([name])`",
              "type": "method",
              "name": "clearResourceTimings",
              "meta": {
                "added": [
                  "v18.2.0"
                ],
                "changes": []
              },
              "signatures": [
                {
                  "params": [
                    {
                      "textRaw": "`name` {string}",
                      "name": "name",
                      "type": "string"
                    }
                  ]
                }
              ],
              "desc": "<p>If <code>name</code> is not provided, removes all <code>PerformanceResourceTiming</code> objects from\nthe Resource Timeline. If <code>name</code> is provided, removes only the named resource.</p>"
            },
            {
              "textRaw": "`performance.eventLoopUtilization([utilization1[, utilization2]])`",
              "type": "method",
              "name": "eventLoopUtilization",
              "meta": {
                "added": [
                  "v14.10.0",
                  "v12.19.0"
                ],
                "changes": []
              },
              "signatures": [
                {
                  "return": {
                    "textRaw": "Returns {Object}",
                    "name": "return",
                    "type": "Object",
                    "options": [
                      {
                        "textRaw": "`idle` {number}",
                        "name": "idle",
                        "type": "number"
                      },
                      {
                        "textRaw": "`active` {number}",
                        "name": "active",
                        "type": "number"
                      },
                      {
                        "textRaw": "`utilization` {number}",
                        "name": "utilization",
                        "type": "number"
                      }
                    ]
                  },
                  "params": [
                    {
                      "textRaw": "`utilization1` {Object} The result of a previous call to `eventLoopUtilization()`.",
                      "name": "utilization1",
                      "type": "Object",
                      "desc": "The result of a previous call to `eventLoopUtilization()`."
                    },
                    {
                      "textRaw": "`utilization2` {Object} The result of a previous call to `eventLoopUtilization()` prior to `utilization1`.",
                      "name": "utilization2",
                      "type": "Object",
                      "desc": "The result of a previous call to `eventLoopUtilization()` prior to `utilization1`."
                    }
                  ]
                }
              ],
<<<<<<< HEAD
              "desc": "<p>The <code>eventLoopUtilization()</code> method returns an object that contains the\ncumulative duration of time the event loop has been both idle and active as a\nhigh resolution milliseconds timer. The <code>utilization</code> value is the calculated\nEvent Loop Utilization (ELU).</p>\n<p>If bootstrapping has not yet finished on the main thread the properties have\nthe value of <code>0</code>. The ELU is immediately available on <a href=\"worker_threads.html#worker_threads_worker_threads\">Worker threads</a> since\nbootstrap happens within the event loop.</p>\n<p>Both <code>utilization1</code> and <code>utilization2</code> are optional parameters.</p>\n<p>If <code>utilization1</code> is passed, then the delta between the current call's <code>active</code>\nand <code>idle</code> times, as well as the corresponding <code>utilization</code> value are\ncalculated and returned (similar to <a href=\"process.html#process_process_hrtime_time\"><code>process.hrtime()</code></a>).</p>\n<p>If <code>utilization1</code> and <code>utilization2</code> are both passed, then the delta is\ncalculated between the two arguments. This is a convenience option because,\nunlike <a href=\"process.html#process_process_hrtime_time\"><code>process.hrtime()</code></a>, calculating the ELU is more complex than a\nsingle subtraction.</p>\n<p>ELU is similar to CPU utilization, except that it only measures event loop\nstatistics and not CPU usage. It represents the percentage of time the event\nloop has spent outside the event loop's event provider (e.g. <code>epoll_wait</code>).\nNo other CPU idle time is taken into consideration. The following is an example\nof how a mostly idle process will have a high ELU.</p>\n<pre><code class=\"language-js\">'use strict';\nconst { eventLoopUtilization } = require('perf_hooks').performance;\nconst { spawnSync } = require('child_process');\n\nsetImmediate(() => {\n  const elu = eventLoopUtilization();\n  spawnSync('sleep', ['5']);\n  console.log(eventLoopUtilization(elu).utilization);\n});\n</code></pre>\n<p>Although the CPU is mostly idle while running this script, the value of\n<code>utilization</code> is <code>1</code>. This is because the call to\n<a href=\"child_process.html#child_process_child_process_spawnsync_command_args_options\"><code>child_process.spawnSync()</code></a> blocks the event loop from proceeding.</p>\n<p>Passing in a user-defined object instead of the result of a previous call to\n<code>eventLoopUtilization()</code> will lead to undefined behavior. The return values\nare not guaranteed to reflect any correct state of the event loop.</p>"
=======
              "desc": "<p>The <code>eventLoopUtilization()</code> method returns an object that contains the\ncumulative duration of time the event loop has been both idle and active as a\nhigh resolution milliseconds timer. The <code>utilization</code> value is the calculated\nEvent Loop Utilization (ELU).</p>\n<p>If bootstrapping has not yet finished on the main thread the properties have\nthe value of <code>0</code>. The ELU is immediately available on <a href=\"worker_threads.html#worker-threads\">Worker threads</a> since\nbootstrap happens within the event loop.</p>\n<p>Both <code>utilization1</code> and <code>utilization2</code> are optional parameters.</p>\n<p>If <code>utilization1</code> is passed, then the delta between the current call's <code>active</code>\nand <code>idle</code> times, as well as the corresponding <code>utilization</code> value are\ncalculated and returned (similar to <a href=\"process.html#processhrtimetime\"><code>process.hrtime()</code></a>).</p>\n<p>If <code>utilization1</code> and <code>utilization2</code> are both passed, then the delta is\ncalculated between the two arguments. This is a convenience option because,\nunlike <a href=\"process.html#processhrtimetime\"><code>process.hrtime()</code></a>, calculating the ELU is more complex than a\nsingle subtraction.</p>\n<p>ELU is similar to CPU utilization, except that it only measures event loop\nstatistics and not CPU usage. It represents the percentage of time the event\nloop has spent outside the event loop's event provider (e.g. <code>epoll_wait</code>).\nNo other CPU idle time is taken into consideration. The following is an example\nof how a mostly idle process will have a high ELU.</p>\n<pre><code class=\"language-js\">'use strict';\nconst { eventLoopUtilization } = require('node:perf_hooks').performance;\nconst { spawnSync } = require('node:child_process');\n\nsetImmediate(() => {\n  const elu = eventLoopUtilization();\n  spawnSync('sleep', ['5']);\n  console.log(eventLoopUtilization(elu).utilization);\n});\n</code></pre>\n<p>Although the CPU is mostly idle while running this script, the value of\n<code>utilization</code> is <code>1</code>. This is because the call to\n<a href=\"child_process.html#child_processspawnsynccommand-args-options\"><code>child_process.spawnSync()</code></a> blocks the event loop from proceeding.</p>\n<p>Passing in a user-defined object instead of the result of a previous call to\n<code>eventLoopUtilization()</code> will lead to undefined behavior. The return values\nare not guaranteed to reflect any correct state of the event loop.</p>"
            },
            {
              "textRaw": "`performance.getEntries()`",
              "type": "method",
              "name": "getEntries",
              "meta": {
                "added": [
                  "v16.7.0"
                ],
                "changes": []
              },
              "signatures": [
                {
                  "return": {
                    "textRaw": "Returns: {PerformanceEntry\\[]}",
                    "name": "return",
                    "type": "PerformanceEntry\\[]"
                  },
                  "params": []
                }
              ],
              "desc": "<p>Returns a list of <code>PerformanceEntry</code> objects in chronological order with\nrespect to <code>performanceEntry.startTime</code>. If you are only interested in\nperformance entries of certain types or that have certain names, see\n<code>performance.getEntriesByType()</code> and <code>performance.getEntriesByName()</code>.</p>"
            },
            {
              "textRaw": "`performance.getEntriesByName(name[, type])`",
              "type": "method",
              "name": "getEntriesByName",
              "meta": {
                "added": [
                  "v16.7.0"
                ],
                "changes": []
              },
              "signatures": [
                {
                  "return": {
                    "textRaw": "Returns: {PerformanceEntry\\[]}",
                    "name": "return",
                    "type": "PerformanceEntry\\[]"
                  },
                  "params": [
                    {
                      "textRaw": "`name` {string}",
                      "name": "name",
                      "type": "string"
                    },
                    {
                      "textRaw": "`type` {string}",
                      "name": "type",
                      "type": "string"
                    }
                  ]
                }
              ],
              "desc": "<p>Returns a list of <code>PerformanceEntry</code> objects in chronological order\nwith respect to <code>performanceEntry.startTime</code> whose <code>performanceEntry.name</code> is\nequal to <code>name</code>, and optionally, whose <code>performanceEntry.entryType</code> is equal to\n<code>type</code>.</p>"
            },
            {
              "textRaw": "`performance.getEntriesByType(type)`",
              "type": "method",
              "name": "getEntriesByType",
              "meta": {
                "added": [
                  "v16.7.0"
                ],
                "changes": []
              },
              "signatures": [
                {
                  "return": {
                    "textRaw": "Returns: {PerformanceEntry\\[]}",
                    "name": "return",
                    "type": "PerformanceEntry\\[]"
                  },
                  "params": [
                    {
                      "textRaw": "`type` {string}",
                      "name": "type",
                      "type": "string"
                    }
                  ]
                }
              ],
              "desc": "<p>Returns a list of <code>PerformanceEntry</code> objects in chronological order\nwith respect to <code>performanceEntry.startTime</code> whose <code>performanceEntry.entryType</code>\nis equal to <code>type</code>.</p>"
>>>>>>> a8a80be5
            },
            {
              "textRaw": "`performance.mark([name[, options]])`",
              "type": "method",
              "name": "mark",
              "meta": {
                "added": [
                  "v8.5.0"
                ],
                "changes": [
                  {
                    "version": "v16.0.0",
                    "pr-url": "https://github.com/nodejs/node/pull/37136",
                    "description": "Updated to conform to the User Timing Level 3 specification."
                  }
                ]
              },
              "signatures": [
                {
                  "params": [
                    {
                      "textRaw": "`name` {string}",
                      "name": "name",
                      "type": "string"
                    },
                    {
                      "textRaw": "`options` {Object}",
                      "name": "options",
                      "type": "Object",
                      "options": [
                        {
                          "textRaw": "`detail` {any} Additional optional detail to include with the mark.",
                          "name": "detail",
                          "type": "any",
                          "desc": "Additional optional detail to include with the mark."
                        },
                        {
                          "textRaw": "`startTime` {number} An optional timestamp to be used as the mark time. **Default**: `performance.now()`.",
                          "name": "startTime",
                          "type": "number",
                          "desc": "An optional timestamp to be used as the mark time. **Default**: `performance.now()`."
                        }
                      ]
                    }
                  ]
                }
              ],
              "desc": "<p>Creates a new <code>PerformanceMark</code> entry in the Performance Timeline. A\n<code>PerformanceMark</code> is a subclass of <code>PerformanceEntry</code> whose\n<code>performanceEntry.entryType</code> is always <code>'mark'</code>, and whose\n<code>performanceEntry.duration</code> is always <code>0</code>. Performance marks are used\nto mark specific significant moments in the Performance Timeline.</p>\n<p>The created <code>PerformanceMark</code> entry is put in the global Performance Timeline\nand can be queried with <code>performance.getEntries</code>,\n<code>performance.getEntriesByName</code>, and <code>performance.getEntriesByType</code>. When the\nobservation is performed, the entries should be cleared from the global\nPerformance Timeline manually with <code>performance.clearMarks</code>.</p>"
            },
            {
              "textRaw": "`performance.markResourceTiming(timingInfo, requestedUrl, initiatorType, global, cacheMode)`",
              "type": "method",
              "name": "markResourceTiming",
              "meta": {
                "added": [
                  "v18.2.0"
                ],
                "changes": []
              },
              "signatures": [
                {
                  "params": [
                    {
                      "textRaw": "`timingInfo` {Object} [Fetch Timing Info][]",
                      "name": "timingInfo",
                      "type": "Object",
                      "desc": "[Fetch Timing Info][]"
                    },
                    {
                      "textRaw": "`requestedUrl` {string} The resource url",
                      "name": "requestedUrl",
                      "type": "string",
                      "desc": "The resource url"
                    },
                    {
                      "textRaw": "`initiatorType` {string} The initiator name, e.g: 'fetch'",
                      "name": "initiatorType",
                      "type": "string",
                      "desc": "The initiator name, e.g: 'fetch'"
                    },
                    {
                      "textRaw": "`global` {Object}",
                      "name": "global",
                      "type": "Object"
                    },
                    {
                      "textRaw": "`cacheMode` {string} The cache mode must be an empty string ('') or 'local'",
                      "name": "cacheMode",
                      "type": "string",
                      "desc": "The cache mode must be an empty string ('') or 'local'"
                    }
                  ]
                }
              ],
              "desc": "<p><em>This property is an extension by Node.js. It is not available in Web browsers.</em></p>\n<p>Creates a new <code>PerformanceResourceTiming</code> entry in the Resource Timeline. A\n<code>PerformanceResourceTiming</code> is a subclass of <code>PerformanceEntry</code> whose\n<code>performanceEntry.entryType</code> is always <code>'resource'</code>. Performance resources\nare used to mark moments in the Resource Timeline.</p>\n<p>The created <code>PerformanceMark</code> entry is put in the global Resource Timeline\nand can be queried with <code>performance.getEntries</code>,\n<code>performance.getEntriesByName</code>, and <code>performance.getEntriesByType</code>. When the\nobservation is performed, the entries should be cleared from the global\nPerformance Timeline manually with <code>performance.clearResourceTimings</code>.</p>"
            },
            {
              "textRaw": "`performance.measure(name[, startMarkOrOptions[, endMark]])`",
              "type": "method",
              "name": "measure",
              "meta": {
                "added": [
                  "v8.5.0"
                ],
                "changes": [
                  {
                    "version": "v16.0.0",
                    "pr-url": "https://github.com/nodejs/node/pull/37136",
                    "description": "Updated to conform to the User Timing Level 3 specification."
                  },
                  {
                    "version": [
                      "v13.13.0",
                      "v12.16.3"
                    ],
                    "pr-url": "https://github.com/nodejs/node/pull/32651",
                    "description": "Make `startMark` and `endMark` parameters optional."
                  }
                ]
              },
              "signatures": [
                {
                  "params": [
                    {
                      "textRaw": "`name` {string}",
                      "name": "name",
                      "type": "string"
                    },
                    {
                      "textRaw": "`startMarkOrOptions` {string|Object} Optional.",
                      "name": "startMarkOrOptions",
                      "type": "string|Object",
                      "desc": "Optional.",
                      "options": [
                        {
                          "textRaw": "`detail` {any} Additional optional detail to include with the measure.",
                          "name": "detail",
                          "type": "any",
                          "desc": "Additional optional detail to include with the measure."
                        },
                        {
                          "textRaw": "`duration` {number} Duration between start and end times.",
                          "name": "duration",
                          "type": "number",
                          "desc": "Duration between start and end times."
                        },
                        {
                          "textRaw": "`end` {number|string} Timestamp to be used as the end time, or a string identifying a previously recorded mark.",
                          "name": "end",
                          "type": "number|string",
                          "desc": "Timestamp to be used as the end time, or a string identifying a previously recorded mark."
                        },
                        {
                          "textRaw": "`start` {number|string} Timestamp to be used as the start time, or a string identifying a previously recorded mark.",
                          "name": "start",
                          "type": "number|string",
                          "desc": "Timestamp to be used as the start time, or a string identifying a previously recorded mark."
                        }
                      ]
                    },
                    {
                      "textRaw": "`endMark` {string} Optional. Must be omitted if `startMarkOrOptions` is an {Object}.",
                      "name": "endMark",
                      "type": "string",
                      "desc": "Optional. Must be omitted if `startMarkOrOptions` is an {Object}."
                    }
                  ]
                }
              ],
              "desc": "<p>Creates a new <code>PerformanceMeasure</code> entry in the Performance Timeline. A\n<code>PerformanceMeasure</code> is a subclass of <code>PerformanceEntry</code> whose\n<code>performanceEntry.entryType</code> is always <code>'measure'</code>, and whose\n<code>performanceEntry.duration</code> measures the number of milliseconds elapsed since\n<code>startMark</code> and <code>endMark</code>.</p>\n<p>The <code>startMark</code> argument may identify any <em>existing</em> <code>PerformanceMark</code> in the\nPerformance Timeline, or <em>may</em> identify any of the timestamp properties\nprovided by the <code>PerformanceNodeTiming</code> class. If the named <code>startMark</code> does\nnot exist, an error is thrown.</p>\n<p>The optional <code>endMark</code> argument must identify any <em>existing</em> <code>PerformanceMark</code>\nin the Performance Timeline or any of the timestamp properties provided by the\n<code>PerformanceNodeTiming</code> class. <code>endMark</code> will be <code>performance.now()</code>\nif no parameter is passed, otherwise if the named <code>endMark</code> does not exist, an\nerror will be thrown.</p>\n<p>The created <code>PerformanceMeasure</code> entry is put in the global Performance Timeline\nand can be queried with <code>performance.getEntries</code>,\n<code>performance.getEntriesByName</code>, and <code>performance.getEntriesByType</code>. When the\nobservation is performed, the entries should be cleared from the global\nPerformance Timeline manually with <code>performance.clearMeasures</code>.</p>"
            },
            {
              "textRaw": "`performance.now()`",
              "type": "method",
              "name": "now",
              "meta": {
                "added": [
                  "v8.5.0"
                ],
                "changes": []
              },
              "signatures": [
                {
                  "return": {
                    "textRaw": "Returns: {number}",
                    "name": "return",
                    "type": "number"
                  },
                  "params": []
                }
              ],
              "desc": "<p>Returns the current high resolution millisecond timestamp, where 0 represents\nthe start of the current <code>node</code> process.</p>"
            },
            {
              "textRaw": "`performance.setResourceTimingBufferSize(maxSize)`",
              "type": "method",
              "name": "setResourceTimingBufferSize",
              "meta": {
                "added": [
                  "v18.8.0"
                ],
                "changes": []
              },
              "signatures": [
                {
                  "params": []
                }
              ],
              "desc": "<p>Sets the global performance resource timing buffer size to the specified number\nof \"resource\" type performance entry objects.</p>\n<p>By default the max buffer size is set to 250.</p>"
            },
            {
              "textRaw": "`performance.timerify(fn[, options])`",
              "type": "method",
              "name": "timerify",
              "meta": {
                "added": [
                  "v8.5.0"
                ],
                "changes": [
                  {
                    "version": "v16.0.0",
                    "pr-url": "https://github.com/nodejs/node/pull/37475",
                    "description": "Added the histogram option."
                  },
                  {
                    "version": "v16.0.0",
                    "pr-url": "https://github.com/nodejs/node/pull/37136",
                    "description": "Re-implemented to use pure-JavaScript and the ability to time async functions."
                  }
                ]
              },
              "signatures": [
                {
                  "params": [
                    {
                      "textRaw": "`fn` {Function}",
                      "name": "fn",
                      "type": "Function"
                    },
                    {
                      "textRaw": "`options` {Object}",
                      "name": "options",
                      "type": "Object",
                      "options": [
                        {
                          "textRaw": "`histogram` {RecordableHistogram} A histogram object created using `perf_hooks.createHistogram()` that will record runtime durations in nanoseconds.",
                          "name": "histogram",
                          "type": "RecordableHistogram",
                          "desc": "A histogram object created using `perf_hooks.createHistogram()` that will record runtime durations in nanoseconds."
                        }
                      ]
                    }
                  ]
                }
              ],
              "desc": "<p><em>This property is an extension by Node.js. It is not available in Web browsers.</em></p>\n<p>Wraps a function within a new function that measures the running time of the\nwrapped function. A <code>PerformanceObserver</code> must be subscribed to the <code>'function'</code>\nevent type in order for the timing details to be accessed.</p>\n<pre><code class=\"language-js\">const {\n  performance,\n  PerformanceObserver,\n} = require('node:perf_hooks');\n\nfunction someFunction() {\n  console.log('hello world');\n}\n\nconst wrapped = performance.timerify(someFunction);\n\nconst obs = new PerformanceObserver((list) => {\n  console.log(list.getEntries()[0].duration);\n\n  performance.clearMarks();\n  performance.clearMeasures();\n  obs.disconnect();\n});\nobs.observe({ entryTypes: ['function'] });\n\n// A performance timeline entry will be created\nwrapped();\n</code></pre>\n<p>If the wrapped function returns a promise, a finally handler will be attached\nto the promise and the duration will be reported once the finally handler is\ninvoked.</p>"
            },
            {
              "textRaw": "`performance.toJSON()`",
              "type": "method",
              "name": "toJSON",
              "meta": {
                "added": [
                  "v16.1.0"
                ],
                "changes": []
              },
              "signatures": [
                {
                  "params": []
                }
              ],
              "desc": "<p>An object which is JSON representation of the <code>performance</code> object. It\nis similar to <a href=\"https://developer.mozilla.org/en-US/docs/Web/API/Performance/toJSON\"><code>window.performance.toJSON</code></a> in browsers.</p>",
              "events": [
                {
                  "textRaw": "Event: `'resourcetimingbufferfull'`",
                  "type": "event",
                  "name": "resourcetimingbufferfull",
                  "meta": {
                    "added": [
                      "v18.8.0"
                    ],
                    "changes": []
                  },
                  "params": [],
                  "desc": "<p>The <code>'resourcetimingbufferfull'</code> event is fired when the global performance\nresource timing buffer is full. Adjust resource timing buffer size with\n<code>performance.setResourceTimingBufferSize()</code> or clear the buffer with\n<code>performance.clearResourceTimings()</code> in the event listener to allow\nmore entries to be added to the performance timeline buffer.</p>"
                }
              ]
            }
          ],
          "properties": [
            {
              "textRaw": "`nodeTiming` {PerformanceNodeTiming}",
              "type": "PerformanceNodeTiming",
              "name": "nodeTiming",
              "meta": {
                "added": [
                  "v8.5.0"
                ],
                "changes": []
              },
              "desc": "<p><em>This property is an extension by Node.js. It is not available in Web browsers.</em></p>\n<p>An instance of the <code>PerformanceNodeTiming</code> class that provides performance\nmetrics for specific Node.js operational milestones.</p>"
            },
            {
              "textRaw": "`timeOrigin` {number}",
              "type": "number",
              "name": "timeOrigin",
              "meta": {
                "added": [
                  "v8.5.0"
                ],
                "changes": []
              },
              "desc": "<p>The <a href=\"https://w3c.github.io/hr-time/#dom-performance-timeorigin\"><code>timeOrigin</code></a> specifies the high resolution millisecond timestamp at\nwhich the current <code>node</code> process began, measured in Unix time.</p>"
            }
          ]
        }
      ],
      "classes": [
        {
          "textRaw": "Class: `PerformanceEntry`",
          "type": "class",
          "name": "PerformanceEntry",
          "meta": {
            "added": [
              "v8.5.0"
            ],
            "changes": []
          },
          "properties": [
            {
              "textRaw": "`detail` {any}",
              "type": "any",
              "name": "detail",
              "meta": {
                "added": [
                  "v16.0.0"
                ],
                "changes": []
              },
              "desc": "<p>Additional detail specific to the <code>entryType</code>.</p>"
            },
            {
              "textRaw": "`duration` {number}",
              "type": "number",
              "name": "duration",
              "meta": {
                "added": [
                  "v8.5.0"
                ],
                "changes": []
              },
              "desc": "<p>The total number of milliseconds elapsed for this entry. This value will not\nbe meaningful for all Performance Entry types.</p>"
            },
            {
              "textRaw": "`entryType` {string}",
              "type": "string",
              "name": "entryType",
              "meta": {
                "added": [
                  "v8.5.0"
                ],
                "changes": []
              },
              "desc": "<p>The type of the performance entry. It may be one of:</p>\n<ul>\n<li><code>'node'</code> (Node.js only)</li>\n<li><code>'mark'</code> (available on the Web)</li>\n<li><code>'measure'</code> (available on the Web)</li>\n<li><code>'gc'</code> (Node.js only)</li>\n<li><code>'function'</code> (Node.js only)</li>\n<li><code>'http2'</code> (Node.js only)</li>\n<li><code>'http'</code> (Node.js only)</li>\n</ul>"
            },
            {
              "textRaw": "`flags` {number}",
              "type": "number",
              "name": "flags",
              "meta": {
                "added": [
                  "v13.9.0",
                  "v12.17.0"
                ],
                "changes": [
                  {
                    "version": "v16.0.0",
                    "pr-url": "https://github.com/nodejs/node/pull/37136",
                    "description": "Runtime deprecated. Now moved to the detail property when entryType is 'gc'."
                  }
                ]
              },
              "desc": "<p><em>This property is an extension by Node.js. It is not available in Web browsers.</em></p>\n<p>When <code>performanceEntry.entryType</code> is equal to <code>'gc'</code>, the <code>performance.flags</code>\nproperty contains additional information about garbage collection operation.\nThe value may be one of:</p>\n<ul>\n<li><code>perf_hooks.constants.NODE_PERFORMANCE_GC_FLAGS_NO</code></li>\n<li><code>perf_hooks.constants.NODE_PERFORMANCE_GC_FLAGS_CONSTRUCT_RETAINED</code></li>\n<li><code>perf_hooks.constants.NODE_PERFORMANCE_GC_FLAGS_FORCED</code></li>\n<li><code>perf_hooks.constants.NODE_PERFORMANCE_GC_FLAGS_SYNCHRONOUS_PHANTOM_PROCESSING</code></li>\n<li><code>perf_hooks.constants.NODE_PERFORMANCE_GC_FLAGS_ALL_AVAILABLE_GARBAGE</code></li>\n<li><code>perf_hooks.constants.NODE_PERFORMANCE_GC_FLAGS_ALL_EXTERNAL_MEMORY</code></li>\n<li><code>perf_hooks.constants.NODE_PERFORMANCE_GC_FLAGS_SCHEDULE_IDLE</code></li>\n</ul>"
            },
            {
              "textRaw": "`name` {string}",
              "type": "string",
              "name": "name",
              "meta": {
                "added": [
                  "v8.5.0"
                ],
                "changes": []
              },
              "desc": "<p>The name of the performance entry.</p>"
            },
            {
              "textRaw": "`kind` {number}",
              "type": "number",
              "name": "kind",
              "meta": {
                "added": [
                  "v8.5.0"
                ],
                "changes": [
                  {
                    "version": "v16.0.0",
                    "pr-url": "https://github.com/nodejs/node/pull/37136",
                    "description": "Runtime deprecated. Now moved to the detail property when entryType is 'gc'."
                  }
                ]
              },
              "desc": "<p><em>This property is an extension by Node.js. It is not available in Web browsers.</em></p>\n<p>When <code>performanceEntry.entryType</code> is equal to <code>'gc'</code>, the <code>performance.kind</code>\nproperty identifies the type of garbage collection operation that occurred.\nThe value may be one of:</p>\n<ul>\n<li><code>perf_hooks.constants.NODE_PERFORMANCE_GC_MAJOR</code></li>\n<li><code>perf_hooks.constants.NODE_PERFORMANCE_GC_MINOR</code></li>\n<li><code>perf_hooks.constants.NODE_PERFORMANCE_GC_INCREMENTAL</code></li>\n<li><code>perf_hooks.constants.NODE_PERFORMANCE_GC_WEAKCB</code></li>\n</ul>"
            },
            {
              "textRaw": "`startTime` {number}",
              "type": "number",
              "name": "startTime",
              "meta": {
                "added": [
                  "v8.5.0"
                ],
                "changes": []
              },
              "desc": "<p>The high resolution millisecond timestamp marking the starting time of the\nPerformance Entry.</p>"
            }
          ],
          "modules": [
            {
              "textRaw": "Garbage Collection ('gc') Details",
              "name": "garbage_collection_('gc')_details",
              "desc": "<p>When <code>performanceEntry.type</code> is equal to <code>'gc'</code>, the <code>performanceEntry.detail</code>\nproperty will be an <a href=\"https://developer.mozilla.org/en-US/docs/Web/JavaScript/Reference/Global_Objects/Object\" class=\"type\">&lt;Object&gt;</a> with two properties:</p>\n<ul>\n<li><code>kind</code> <a href=\"https://developer.mozilla.org/en-US/docs/Web/JavaScript/Data_structures#Number_type\" class=\"type\">&lt;number&gt;</a> One of:\n<ul>\n<li><code>perf_hooks.constants.NODE_PERFORMANCE_GC_MAJOR</code></li>\n<li><code>perf_hooks.constants.NODE_PERFORMANCE_GC_MINOR</code></li>\n<li><code>perf_hooks.constants.NODE_PERFORMANCE_GC_INCREMENTAL</code></li>\n<li><code>perf_hooks.constants.NODE_PERFORMANCE_GC_WEAKCB</code></li>\n</ul>\n</li>\n<li><code>flags</code> <a href=\"https://developer.mozilla.org/en-US/docs/Web/JavaScript/Data_structures#Number_type\" class=\"type\">&lt;number&gt;</a> One of:\n<ul>\n<li><code>perf_hooks.constants.NODE_PERFORMANCE_GC_FLAGS_NO</code></li>\n<li><code>perf_hooks.constants.NODE_PERFORMANCE_GC_FLAGS_CONSTRUCT_RETAINED</code></li>\n<li><code>perf_hooks.constants.NODE_PERFORMANCE_GC_FLAGS_FORCED</code></li>\n<li><code>perf_hooks.constants.NODE_PERFORMANCE_GC_FLAGS_SYNCHRONOUS_PHANTOM_PROCESSING</code></li>\n<li><code>perf_hooks.constants.NODE_PERFORMANCE_GC_FLAGS_ALL_AVAILABLE_GARBAGE</code></li>\n<li><code>perf_hooks.constants.NODE_PERFORMANCE_GC_FLAGS_ALL_EXTERNAL_MEMORY</code></li>\n<li><code>perf_hooks.constants.NODE_PERFORMANCE_GC_FLAGS_SCHEDULE_IDLE</code></li>\n</ul>\n</li>\n</ul>",
              "type": "module",
              "displayName": "Garbage Collection ('gc') Details"
            },
            {
              "textRaw": "HTTP ('http') Details",
              "name": "http_('http')_details",
              "desc": "<p>When <code>performanceEntry.type</code> is equal to <code>'http'</code>, the <code>performanceEntry.detail</code>\nproperty will be an <a href=\"https://developer.mozilla.org/en-US/docs/Web/JavaScript/Reference/Global_Objects/Object\" class=\"type\">&lt;Object&gt;</a> containing additional information.</p>\n<p>If <code>performanceEntry.name</code> is equal to <code>HttpClient</code>, the <code>detail</code>\nwill contain the following properties: <code>req</code>, <code>res</code>. And the <code>req</code> property\nwill be an <a href=\"https://developer.mozilla.org/en-US/docs/Web/JavaScript/Reference/Global_Objects/Object\" class=\"type\">&lt;Object&gt;</a> containing <code>method</code>, <code>url</code>, <code>headers</code>, the <code>res</code> property\nwill be an <a href=\"https://developer.mozilla.org/en-US/docs/Web/JavaScript/Reference/Global_Objects/Object\" class=\"type\">&lt;Object&gt;</a> containing <code>statusCode</code>, <code>statusMessage</code>, <code>headers</code>.</p>\n<p>If <code>performanceEntry.name</code> is equal to <code>HttpRequest</code>, the <code>detail</code>\nwill contain the following properties: <code>req</code>, <code>res</code>. And the <code>req</code> property\nwill be an <a href=\"https://developer.mozilla.org/en-US/docs/Web/JavaScript/Reference/Global_Objects/Object\" class=\"type\">&lt;Object&gt;</a> containing <code>method</code>, <code>url</code>, <code>headers</code>, the <code>res</code> property\nwill be an <a href=\"https://developer.mozilla.org/en-US/docs/Web/JavaScript/Reference/Global_Objects/Object\" class=\"type\">&lt;Object&gt;</a> containing <code>statusCode</code>, <code>statusMessage</code>, <code>headers</code>.</p>\n<p>This could add additional memory overhead and should only be used for\ndiagnostic purposes, not left turned on in production by default.</p>",
              "type": "module",
              "displayName": "HTTP ('http') Details"
            },
            {
              "textRaw": "HTTP/2 ('http2') Details",
              "name": "http/2_('http2')_details",
              "desc": "<p>When <code>performanceEntry.type</code> is equal to <code>'http2'</code>, the\n<code>performanceEntry.detail</code> property will be an <a href=\"https://developer.mozilla.org/en-US/docs/Web/JavaScript/Reference/Global_Objects/Object\" class=\"type\">&lt;Object&gt;</a> containing\nadditional performance information.</p>\n<p>If <code>performanceEntry.name</code> is equal to <code>Http2Stream</code>, the <code>detail</code>\nwill contain the following properties:</p>\n<ul>\n<li><code>bytesRead</code> <a href=\"https://developer.mozilla.org/en-US/docs/Web/JavaScript/Data_structures#Number_type\" class=\"type\">&lt;number&gt;</a> The number of <code>DATA</code> frame bytes received for this\n<code>Http2Stream</code>.</li>\n<li><code>bytesWritten</code> <a href=\"https://developer.mozilla.org/en-US/docs/Web/JavaScript/Data_structures#Number_type\" class=\"type\">&lt;number&gt;</a> The number of <code>DATA</code> frame bytes sent for this\n<code>Http2Stream</code>.</li>\n<li><code>id</code> <a href=\"https://developer.mozilla.org/en-US/docs/Web/JavaScript/Data_structures#Number_type\" class=\"type\">&lt;number&gt;</a> The identifier of the associated <code>Http2Stream</code></li>\n<li><code>timeToFirstByte</code> <a href=\"https://developer.mozilla.org/en-US/docs/Web/JavaScript/Data_structures#Number_type\" class=\"type\">&lt;number&gt;</a> The number of milliseconds elapsed between the\n<code>PerformanceEntry</code> <code>startTime</code> and the reception of the first <code>DATA</code> frame.</li>\n<li><code>timeToFirstByteSent</code> <a href=\"https://developer.mozilla.org/en-US/docs/Web/JavaScript/Data_structures#Number_type\" class=\"type\">&lt;number&gt;</a> The number of milliseconds elapsed between\nthe <code>PerformanceEntry</code> <code>startTime</code> and sending of the first <code>DATA</code> frame.</li>\n<li><code>timeToFirstHeader</code> <a href=\"https://developer.mozilla.org/en-US/docs/Web/JavaScript/Data_structures#Number_type\" class=\"type\">&lt;number&gt;</a> The number of milliseconds elapsed between the\n<code>PerformanceEntry</code> <code>startTime</code> and the reception of the first header.</li>\n</ul>\n<p>If <code>performanceEntry.name</code> is equal to <code>Http2Session</code>, the <code>detail</code> will\ncontain the following properties:</p>\n<ul>\n<li><code>bytesRead</code> <a href=\"https://developer.mozilla.org/en-US/docs/Web/JavaScript/Data_structures#Number_type\" class=\"type\">&lt;number&gt;</a> The number of bytes received for this <code>Http2Session</code>.</li>\n<li><code>bytesWritten</code> <a href=\"https://developer.mozilla.org/en-US/docs/Web/JavaScript/Data_structures#Number_type\" class=\"type\">&lt;number&gt;</a> The number of bytes sent for this <code>Http2Session</code>.</li>\n<li><code>framesReceived</code> <a href=\"https://developer.mozilla.org/en-US/docs/Web/JavaScript/Data_structures#Number_type\" class=\"type\">&lt;number&gt;</a> The number of HTTP/2 frames received by the\n<code>Http2Session</code>.</li>\n<li><code>framesSent</code> <a href=\"https://developer.mozilla.org/en-US/docs/Web/JavaScript/Data_structures#Number_type\" class=\"type\">&lt;number&gt;</a> The number of HTTP/2 frames sent by the <code>Http2Session</code>.</li>\n<li><code>maxConcurrentStreams</code> <a href=\"https://developer.mozilla.org/en-US/docs/Web/JavaScript/Data_structures#Number_type\" class=\"type\">&lt;number&gt;</a> The maximum number of streams concurrently\nopen during the lifetime of the <code>Http2Session</code>.</li>\n<li><code>pingRTT</code> <a href=\"https://developer.mozilla.org/en-US/docs/Web/JavaScript/Data_structures#Number_type\" class=\"type\">&lt;number&gt;</a> The number of milliseconds elapsed since the transmission\nof a <code>PING</code> frame and the reception of its acknowledgment. Only present if\na <code>PING</code> frame has been sent on the <code>Http2Session</code>.</li>\n<li><code>streamAverageDuration</code> <a href=\"https://developer.mozilla.org/en-US/docs/Web/JavaScript/Data_structures#Number_type\" class=\"type\">&lt;number&gt;</a> The average duration (in milliseconds) for\nall <code>Http2Stream</code> instances.</li>\n<li><code>streamCount</code> <a href=\"https://developer.mozilla.org/en-US/docs/Web/JavaScript/Data_structures#Number_type\" class=\"type\">&lt;number&gt;</a> The number of <code>Http2Stream</code> instances processed by\nthe <code>Http2Session</code>.</li>\n<li><code>type</code> <a href=\"https://developer.mozilla.org/en-US/docs/Web/JavaScript/Data_structures#String_type\" class=\"type\">&lt;string&gt;</a> Either <code>'server'</code> or <code>'client'</code> to identify the type of\n<code>Http2Session</code>.</li>\n</ul>",
              "type": "module",
              "displayName": "HTTP/2 ('http2') Details"
            },
            {
              "textRaw": "Timerify ('function') Details",
              "name": "timerify_('function')_details",
              "desc": "<p>When <code>performanceEntry.type</code> is equal to <code>'function'</code>, the\n<code>performanceEntry.detail</code> property will be an <a href=\"https://developer.mozilla.org/en-US/docs/Web/JavaScript/Reference/Global_Objects/Array\" class=\"type\">&lt;Array&gt;</a> listing\nthe input arguments to the timed function.</p>",
              "type": "module",
              "displayName": "Timerify ('function') Details"
            },
            {
              "textRaw": "Net ('net') Details",
              "name": "net_('net')_details",
              "desc": "<p>When <code>performanceEntry.type</code> is equal to <code>'net'</code>, the\n<code>performanceEntry.detail</code> property will be an <a href=\"https://developer.mozilla.org/en-US/docs/Web/JavaScript/Reference/Global_Objects/Object\" class=\"type\">&lt;Object&gt;</a> containing\nadditional information.</p>\n<p>If <code>performanceEntry.name</code> is equal to <code>connect</code>, the <code>detail</code>\nwill contain the following properties: <code>host</code>, <code>port</code>.</p>",
              "type": "module",
              "displayName": "Net ('net') Details"
            },
            {
              "textRaw": "DNS ('dns') Details",
              "name": "dns_('dns')_details",
              "desc": "<p>When <code>performanceEntry.type</code> is equal to <code>'dns'</code>, the\n<code>performanceEntry.detail</code> property will be an <a href=\"https://developer.mozilla.org/en-US/docs/Web/JavaScript/Reference/Global_Objects/Object\" class=\"type\">&lt;Object&gt;</a> containing\nadditional information.</p>\n<p>If <code>performanceEntry.name</code> is equal to <code>lookup</code>, the <code>detail</code>\nwill contain the following properties: <code>hostname</code>, <code>family</code>, <code>hints</code>, <code>verbatim</code>,\n<code>addresses</code>.</p>\n<p>If <code>performanceEntry.name</code> is equal to <code>lookupService</code>, the <code>detail</code> will\ncontain the following properties: <code>host</code>, <code>port</code>, <code>hostname</code>, <code>service</code>.</p>\n<p>If <code>performanceEntry.name</code> is equal to <code>queryxxx</code> or <code>getHostByAddr</code>, the <code>detail</code> will\ncontain the following properties: <code>host</code>, <code>ttl</code>, <code>result</code>. The value of <code>result</code> is\nsame as the result of <code>queryxxx</code> or <code>getHostByAddr</code>.</p>",
              "type": "module",
              "displayName": "DNS ('dns') Details"
            }
          ]
        },
        {
          "textRaw": "Class: `PerformanceNodeTiming`",
          "type": "class",
          "name": "PerformanceNodeTiming",
          "meta": {
            "added": [
              "v8.5.0"
            ],
            "changes": []
          },
<<<<<<< HEAD
          "desc": "<ul>\n<li>Extends: <a href=\"perf_hooks.html#perf_hooks_class_performanceentry\" class=\"type\">&lt;PerformanceEntry&gt;</a></li>\n</ul>\n<p><em>This property is an extension by Node.js. It is not available in Web browsers.</em></p>\n<p>Provides timing details for Node.js itself. The constructor of this class\nis not exposed to users.</p>",
=======
          "desc": "<ul>\n<li>Extends: <a href=\"perf_hooks.html#class-performanceentry\" class=\"type\">&lt;PerformanceEntry&gt;</a></li>\n</ul>\n<p><em>This property is an extension by Node.js. It is not available in Web browsers.</em></p>\n<p>Provides timing details for Node.js itself. The constructor of this class\nis not exposed to users.</p>",
>>>>>>> a8a80be5
          "properties": [
            {
              "textRaw": "`bootstrapComplete` {number}",
              "type": "number",
              "name": "bootstrapComplete",
              "meta": {
                "added": [
                  "v8.5.0"
                ],
                "changes": []
              },
              "desc": "<p>The high resolution millisecond timestamp at which the Node.js process\ncompleted bootstrapping. If bootstrapping has not yet finished, the property\nhas the value of -1.</p>"
            },
            {
              "textRaw": "`environment` {number}",
              "type": "number",
              "name": "environment",
              "meta": {
                "added": [
                  "v8.5.0"
                ],
                "changes": []
              },
              "desc": "<p>The high resolution millisecond timestamp at which the Node.js environment was\ninitialized.</p>"
            },
            {
              "textRaw": "`idleTime` {number}",
              "type": "number",
              "name": "idleTime",
              "meta": {
                "added": [
                  "v14.10.0",
                  "v12.19.0"
                ],
                "changes": []
              },
              "desc": "<p>The high resolution millisecond timestamp of the amount of time the event loop\nhas been idle within the event loop's event provider (e.g. <code>epoll_wait</code>). This\ndoes not take CPU usage into consideration. If the event loop has not yet\nstarted (e.g., in the first tick of the main script), the property has the\nvalue of 0.</p>"
            },
            {
              "textRaw": "`loopExit` {number}",
              "type": "number",
              "name": "loopExit",
              "meta": {
                "added": [
                  "v8.5.0"
                ],
                "changes": []
              },
              "desc": "<p>The high resolution millisecond timestamp at which the Node.js event loop\nexited. If the event loop has not yet exited, the property has the value of -1.\nIt can only have a value of not -1 in a handler of the <a href=\"process.html#event-exit\"><code>'exit'</code></a> event.</p>"
            },
            {
              "textRaw": "`loopStart` {number}",
              "type": "number",
              "name": "loopStart",
              "meta": {
                "added": [
                  "v8.5.0"
                ],
                "changes": []
              },
              "desc": "<p>The high resolution millisecond timestamp at which the Node.js event loop\nstarted. If the event loop has not yet started (e.g., in the first tick of the\nmain script), the property has the value of -1.</p>"
            },
            {
              "textRaw": "`nodeStart` {number}",
              "type": "number",
              "name": "nodeStart",
              "meta": {
                "added": [
                  "v8.5.0"
                ],
                "changes": []
              },
              "desc": "<p>The high resolution millisecond timestamp at which the Node.js process was\ninitialized.</p>"
            },
            {
              "textRaw": "`v8Start` {number}",
              "type": "number",
              "name": "v8Start",
              "meta": {
                "added": [
                  "v8.5.0"
                ],
                "changes": []
              },
              "desc": "<p>The high resolution millisecond timestamp at which the V8 platform was\ninitialized.</p>"
            }
          ]
        },
        {
          "textRaw": "Class: `PerformanceResourceTiming`",
          "type": "class",
          "name": "PerformanceResourceTiming",
          "meta": {
            "added": [
              "v18.2.0"
            ],
            "changes": []
          },
          "desc": "<ul>\n<li>Extends: <a href=\"perf_hooks.html#class-performanceentry\" class=\"type\">&lt;PerformanceEntry&gt;</a></li>\n</ul>\n<p>Provides detailed network timing data regarding the loading of an application's\nresources.</p>\n<p>The constructor of this class is not exposed to users directly.</p>",
          "properties": [
            {
              "textRaw": "`workerStart` {number}",
              "type": "number",
              "name": "workerStart",
              "meta": {
                "added": [
                  "v18.2.0"
                ],
                "changes": []
              },
              "desc": "<p>The high resolution millisecond timestamp at immediately before dispatching\nthe <code>fetch</code> request. If the resource is not intercepted by a worker the property\nwill always return 0.</p>"
            },
            {
              "textRaw": "`redirectStart` {number}",
              "type": "number",
              "name": "redirectStart",
              "meta": {
                "added": [
                  "v18.2.0"
                ],
                "changes": []
              },
              "desc": "<p>The high resolution millisecond timestamp that represents the start time\nof the fetch which initiates the redirect.</p>"
            },
            {
              "textRaw": "`redirectEnd` {number}",
              "type": "number",
              "name": "redirectEnd",
              "meta": {
                "added": [
                  "v18.2.0"
                ],
                "changes": []
              },
              "desc": "<p>The high resolution millisecond timestamp that will be created immediately after\nreceiving the last byte of the response of the last redirect.</p>"
            },
            {
              "textRaw": "`fetchStart` {number}",
              "type": "number",
              "name": "fetchStart",
              "meta": {
                "added": [
                  "v18.2.0"
                ],
                "changes": []
              },
              "desc": "<p>The high resolution millisecond timestamp immediately before the Node.js starts\nto fetch the resource.</p>"
            },
            {
              "textRaw": "`domainLookupStart` {number}",
              "type": "number",
              "name": "domainLookupStart",
              "meta": {
                "added": [
                  "v18.2.0"
                ],
                "changes": []
              },
              "desc": "<p>The high resolution millisecond timestamp immediately before the Node.js starts\nthe domain name lookup for the resource.</p>"
            },
            {
              "textRaw": "`domainLookupEnd` {number}",
              "type": "number",
              "name": "domainLookupEnd",
              "meta": {
                "added": [
                  "v18.2.0"
                ],
                "changes": []
              },
              "desc": "<p>The high resolution millisecond timestamp representing the time immediately\nafter the Node.js finished the domain name lookup for the resource.</p>"
            },
            {
              "textRaw": "`connectStart` {number}",
              "type": "number",
              "name": "connectStart",
              "meta": {
                "added": [
                  "v18.2.0"
                ],
                "changes": []
              },
              "desc": "<p>The high resolution millisecond timestamp representing the time immediately\nbefore Node.js starts to establish the connection to the server to retrieve\nthe resource.</p>"
            },
            {
              "textRaw": "`connectEnd` {number}",
              "type": "number",
              "name": "connectEnd",
              "meta": {
                "added": [
                  "v18.2.0"
                ],
                "changes": []
              },
              "desc": "<p>The high resolution millisecond timestamp representing the time immediately\nafter Node.js finishes establishing the connection to the server to retrieve\nthe resource.</p>"
            },
            {
              "textRaw": "`secureConnectionStart` {number}",
              "type": "number",
              "name": "secureConnectionStart",
              "meta": {
                "added": [
                  "v18.2.0"
                ],
                "changes": []
              },
              "desc": "<p>The high resolution millisecond timestamp representing the time immediately\nbefore Node.js starts the handshake process to secure the current connection.</p>"
            },
            {
              "textRaw": "`requestStart` {number}",
              "type": "number",
              "name": "requestStart",
              "meta": {
                "added": [
                  "v18.2.0"
                ],
                "changes": []
              },
              "desc": "<p>The high resolution millisecond timestamp representing the time immediately\nbefore Node.js receives the first byte of the response from the server.</p>"
            },
            {
              "textRaw": "`responseEnd` {number}",
              "type": "number",
              "name": "responseEnd",
              "meta": {
                "added": [
                  "v18.2.0"
                ],
                "changes": []
              },
              "desc": "<p>The high resolution millisecond timestamp representing the time immediately\nafter Node.js receives the last byte of the resource or immediately before\nthe transport connection is closed, whichever comes first.</p>"
            },
            {
              "textRaw": "`transferSize` {number}",
              "type": "number",
              "name": "transferSize",
              "meta": {
                "added": [
                  "v18.2.0"
                ],
                "changes": []
              },
              "desc": "<p>A number representing the size (in octets) of the fetched resource. The size\nincludes the response header fields plus the response payload body.</p>"
            },
            {
              "textRaw": "`encodedBodySize` {number}",
              "type": "number",
              "name": "encodedBodySize",
              "meta": {
                "added": [
                  "v18.2.0"
                ],
                "changes": []
              },
              "desc": "<p>A number representing the size (in octets) received from the fetch\n(HTTP or cache), of the payload body, before removing any applied\ncontent-codings.</p>"
            },
            {
              "textRaw": "`decodedBodySize` {number}",
              "type": "number",
              "name": "decodedBodySize",
              "meta": {
                "added": [
                  "v18.2.0"
                ],
                "changes": []
              },
              "desc": "<p>A number representing the size (in octets) received from the fetch\n(HTTP or cache), of the message body, after removing any applied\ncontent-codings.</p>"
            }
          ],
          "methods": [
            {
              "textRaw": "`performanceResourceTiming.toJSON()`",
              "type": "method",
              "name": "toJSON",
              "meta": {
                "added": [
                  "v18.2.0"
                ],
                "changes": []
              },
              "signatures": [
                {
                  "params": []
                }
              ],
              "desc": "<p>Returns a <code>object</code> that is the JSON representation of the\n<code>PerformanceResourceTiming</code> object</p>"
            }
          ]
        },
        {
          "textRaw": "Class: `perf_hooks.PerformanceObserver`",
          "type": "class",
          "name": "perf_hooks.PerformanceObserver",
          "meta": {
            "added": [
              "v8.5.0"
            ],
            "changes": []
          },
          "properties": [
            {
              "textRaw": "`supportedEntryTypes` {string\\[]}",
              "type": "string\\[]",
              "name": "supportedEntryTypes",
              "meta": {
                "added": [
                  "v16.0.0"
                ],
                "changes": []
              },
              "desc": "<p>Get supported types.</p>"
            }
          ],
          "methods": [
            {
              "textRaw": "`performanceObserver.disconnect()`",
              "type": "method",
              "name": "disconnect",
              "meta": {
                "added": [
                  "v8.5.0"
                ],
                "changes": []
              },
              "signatures": [
                {
                  "params": []
                }
              ],
              "desc": "<p>Disconnects the <code>PerformanceObserver</code> instance from all notifications.</p>"
            },
            {
              "textRaw": "`performanceObserver.observe(options)`",
              "type": "method",
              "name": "observe",
              "meta": {
                "added": [
                  "v8.5.0"
                ],
                "changes": [
                  {
                    "version": "v16.7.0",
                    "pr-url": "https://github.com/nodejs/node/pull/39297",
                    "description": "Updated to conform to Performance Timeline Level 2. The buffered option has been added back."
                  },
                  {
                    "version": "v16.0.0",
                    "pr-url": "https://github.com/nodejs/node/pull/37136",
                    "description": "Updated to conform to User Timing Level 3. The buffered option has been removed."
                  }
                ]
              },
              "signatures": [
                {
                  "params": [
                    {
                      "textRaw": "`options` {Object}",
                      "name": "options",
                      "type": "Object",
                      "options": [
                        {
                          "textRaw": "`type` {string} A single {PerformanceEntry} type. Must not be given if `entryTypes` is already specified.",
                          "name": "type",
                          "type": "string",
                          "desc": "A single {PerformanceEntry} type. Must not be given if `entryTypes` is already specified."
                        },
                        {
                          "textRaw": "`entryTypes` {string\\[]} An array of strings identifying the types of {PerformanceEntry} instances the observer is interested in. If not provided an error will be thrown.",
                          "name": "entryTypes",
                          "type": "string\\[]",
                          "desc": "An array of strings identifying the types of {PerformanceEntry} instances the observer is interested in. If not provided an error will be thrown."
                        },
                        {
                          "textRaw": "`buffered` {boolean} If true, the observer callback is called with a list global `PerformanceEntry` buffered entries. If false, only `PerformanceEntry`s created after the time point are sent to the observer callback. **Default:** `false`.",
                          "name": "buffered",
                          "type": "boolean",
                          "default": "`false`",
                          "desc": "If true, the observer callback is called with a list global `PerformanceEntry` buffered entries. If false, only `PerformanceEntry`s created after the time point are sent to the observer callback."
                        }
                      ]
                    }
                  ]
                }
              ],
              "desc": "<p>Subscribes the <a href=\"perf_hooks.html#class-perf_hooksperformanceobserver\" class=\"type\">&lt;PerformanceObserver&gt;</a> instance to notifications of new\n<a href=\"perf_hooks.html#class-performanceentry\" class=\"type\">&lt;PerformanceEntry&gt;</a> instances identified either by <code>options.entryTypes</code>\nor <code>options.type</code>:</p>\n<pre><code class=\"language-js\">const {\n  performance,\n  PerformanceObserver,\n} = require('node:perf_hooks');\n\nconst obs = new PerformanceObserver((list, observer) => {\n  // Called once asynchronously. `list` contains three items.\n});\nobs.observe({ type: 'mark' });\n\nfor (let n = 0; n &#x3C; 3; n++)\n  performance.mark(`test${n}`);\n</code></pre>"
            }
          ],
          "signatures": [
            {
              "params": [
                {
                  "textRaw": "`callback` {Function}",
                  "name": "callback",
                  "type": "Function",
                  "options": [
                    {
                      "textRaw": "`list` {PerformanceObserverEntryList}",
                      "name": "list",
                      "type": "PerformanceObserverEntryList"
                    },
                    {
                      "textRaw": "`observer` {PerformanceObserver}",
                      "name": "observer",
                      "type": "PerformanceObserver"
                    }
                  ]
                }
              ],
              "desc": "<p><code>PerformanceObserver</code> objects provide notifications when new\n<code>PerformanceEntry</code> instances have been added to the Performance Timeline.</p>\n<pre><code class=\"language-js\">const {\n  performance,\n  PerformanceObserver,\n} = require('node:perf_hooks');\n\nconst obs = new PerformanceObserver((list, observer) => {\n  console.log(list.getEntries());\n\n  performance.clearMarks();\n  performance.clearMeasures();\n  observer.disconnect();\n});\nobs.observe({ entryTypes: ['mark'], buffered: true });\n\nperformance.mark('test');\n</code></pre>\n<p>Because <code>PerformanceObserver</code> instances introduce their own additional\nperformance overhead, instances should not be left subscribed to notifications\nindefinitely. Users should disconnect observers as soon as they are no\nlonger needed.</p>\n<p>The <code>callback</code> is invoked when a <code>PerformanceObserver</code> is\nnotified about new <code>PerformanceEntry</code> instances. The callback receives a\n<code>PerformanceObserverEntryList</code> instance and a reference to the\n<code>PerformanceObserver</code>.</p>"
            }
          ]
        },
        {
          "textRaw": "Class: `PerformanceObserverEntryList`",
          "type": "class",
          "name": "PerformanceObserverEntryList",
          "meta": {
            "added": [
              "v8.5.0"
            ],
            "changes": []
          },
          "desc": "<p>The <code>PerformanceObserverEntryList</code> class is used to provide access to the\n<code>PerformanceEntry</code> instances passed to a <code>PerformanceObserver</code>.\nThe constructor of this class is not exposed to users.</p>",
          "methods": [
            {
              "textRaw": "`performanceObserverEntryList.getEntries()`",
              "type": "method",
              "name": "getEntries",
              "meta": {
                "added": [
                  "v8.5.0"
                ],
                "changes": []
              },
              "signatures": [
                {
                  "return": {
                    "textRaw": "Returns: {PerformanceEntry\\[]}",
                    "name": "return",
                    "type": "PerformanceEntry\\[]"
                  },
                  "params": []
                }
              ],
<<<<<<< HEAD
              "desc": "<p>Returns a list of <code>PerformanceEntry</code> objects in chronological order\nwith respect to <code>performanceEntry.startTime</code>.</p>\n<pre><code class=\"language-js\">const {\n  performance,\n  PerformanceObserver\n} = require('perf_hooks');\n\nconst obs = new PerformanceObserver((perfObserverList, observer) => {\n  console.log(perfObserverList.getEntries());\n  /**\n   * [\n   *   PerformanceEntry {\n   *     name: 'test',\n   *     entryType: 'mark',\n   *     startTime: 81.465639,\n   *     duration: 0\n   *   },\n   *   PerformanceEntry {\n   *     name: 'meow',\n   *     entryType: 'mark',\n   *     startTime: 81.860064,\n   *     duration: 0\n   *   }\n   * ]\n   */\n  observer.disconnect();\n});\nobs.observe({ entryTypes: ['mark'], buffered: true });\n\nperformance.mark('test');\nperformance.mark('meow');\n</code></pre>"
=======
              "desc": "<p>Returns a list of <code>PerformanceEntry</code> objects in chronological order\nwith respect to <code>performanceEntry.startTime</code>.</p>\n<pre><code class=\"language-js\">const {\n  performance,\n  PerformanceObserver,\n} = require('node:perf_hooks');\n\nconst obs = new PerformanceObserver((perfObserverList, observer) => {\n  console.log(perfObserverList.getEntries());\n  /**\n   * [\n   *   PerformanceEntry {\n   *     name: 'test',\n   *     entryType: 'mark',\n   *     startTime: 81.465639,\n   *     duration: 0\n   *   },\n   *   PerformanceEntry {\n   *     name: 'meow',\n   *     entryType: 'mark',\n   *     startTime: 81.860064,\n   *     duration: 0\n   *   }\n   * ]\n   */\n\n  performance.clearMarks();\n  performance.clearMeasures();\n  observer.disconnect();\n});\nobs.observe({ type: 'mark' });\n\nperformance.mark('test');\nperformance.mark('meow');\n</code></pre>"
>>>>>>> a8a80be5
            },
            {
              "textRaw": "`performanceObserverEntryList.getEntriesByName(name[, type])`",
              "type": "method",
              "name": "getEntriesByName",
              "meta": {
                "added": [
                  "v8.5.0"
                ],
                "changes": []
              },
              "signatures": [
                {
                  "return": {
                    "textRaw": "Returns: {PerformanceEntry\\[]}",
                    "name": "return",
                    "type": "PerformanceEntry\\[]"
                  },
                  "params": [
                    {
                      "textRaw": "`name` {string}",
                      "name": "name",
                      "type": "string"
                    },
                    {
                      "textRaw": "`type` {string}",
                      "name": "type",
                      "type": "string"
                    }
                  ]
                }
              ],
<<<<<<< HEAD
              "desc": "<p>Returns a list of <code>PerformanceEntry</code> objects in chronological order\nwith respect to <code>performanceEntry.startTime</code> whose <code>performanceEntry.name</code> is\nequal to <code>name</code>, and optionally, whose <code>performanceEntry.entryType</code> is equal to\n<code>type</code>.</p>\n<pre><code class=\"language-js\">const {\n  performance,\n  PerformanceObserver\n} = require('perf_hooks');\n\nconst obs = new PerformanceObserver((perfObserverList, observer) => {\n  console.log(perfObserverList.getEntriesByName('meow'));\n  /**\n   * [\n   *   PerformanceEntry {\n   *     name: 'meow',\n   *     entryType: 'mark',\n   *     startTime: 98.545991,\n   *     duration: 0\n   *   }\n   * ]\n   */\n  console.log(perfObserverList.getEntriesByName('nope')); // []\n\n  console.log(perfObserverList.getEntriesByName('test', 'mark'));\n  /**\n   * [\n   *   PerformanceEntry {\n   *     name: 'test',\n   *     entryType: 'mark',\n   *     startTime: 63.518931,\n   *     duration: 0\n   *   }\n   * ]\n   */\n  console.log(perfObserverList.getEntriesByName('test', 'measure')); // []\n  observer.disconnect();\n});\nobs.observe({ entryTypes: ['mark', 'measure'], buffered: true });\n\nperformance.mark('test');\nperformance.mark('meow');\n</code></pre>"
=======
              "desc": "<p>Returns a list of <code>PerformanceEntry</code> objects in chronological order\nwith respect to <code>performanceEntry.startTime</code> whose <code>performanceEntry.name</code> is\nequal to <code>name</code>, and optionally, whose <code>performanceEntry.entryType</code> is equal to\n<code>type</code>.</p>\n<pre><code class=\"language-js\">const {\n  performance,\n  PerformanceObserver,\n} = require('node:perf_hooks');\n\nconst obs = new PerformanceObserver((perfObserverList, observer) => {\n  console.log(perfObserverList.getEntriesByName('meow'));\n  /**\n   * [\n   *   PerformanceEntry {\n   *     name: 'meow',\n   *     entryType: 'mark',\n   *     startTime: 98.545991,\n   *     duration: 0\n   *   }\n   * ]\n   */\n  console.log(perfObserverList.getEntriesByName('nope')); // []\n\n  console.log(perfObserverList.getEntriesByName('test', 'mark'));\n  /**\n   * [\n   *   PerformanceEntry {\n   *     name: 'test',\n   *     entryType: 'mark',\n   *     startTime: 63.518931,\n   *     duration: 0\n   *   }\n   * ]\n   */\n  console.log(perfObserverList.getEntriesByName('test', 'measure')); // []\n\n  performance.clearMarks();\n  performance.clearMeasures();\n  observer.disconnect();\n});\nobs.observe({ entryTypes: ['mark', 'measure'] });\n\nperformance.mark('test');\nperformance.mark('meow');\n</code></pre>"
>>>>>>> a8a80be5
            },
            {
              "textRaw": "`performanceObserverEntryList.getEntriesByType(type)`",
              "type": "method",
              "name": "getEntriesByType",
              "meta": {
                "added": [
                  "v8.5.0"
                ],
                "changes": []
              },
              "signatures": [
                {
                  "return": {
                    "textRaw": "Returns: {PerformanceEntry\\[]}",
                    "name": "return",
                    "type": "PerformanceEntry\\[]"
                  },
                  "params": [
                    {
                      "textRaw": "`type` {string}",
                      "name": "type",
                      "type": "string"
                    }
                  ]
                }
              ],
<<<<<<< HEAD
              "desc": "<p>Returns a list of <code>PerformanceEntry</code> objects in chronological order\nwith respect to <code>performanceEntry.startTime</code> whose <code>performanceEntry.entryType</code>\nis equal to <code>type</code>.</p>\n<pre><code class=\"language-js\">const {\n  performance,\n  PerformanceObserver\n} = require('perf_hooks');\n\nconst obs = new PerformanceObserver((perfObserverList, observer) => {\n  console.log(perfObserverList.getEntriesByType('mark'));\n  /**\n   * [\n   *   PerformanceEntry {\n   *     name: 'test',\n   *     entryType: 'mark',\n   *     startTime: 55.897834,\n   *     duration: 0\n   *   },\n   *   PerformanceEntry {\n   *     name: 'meow',\n   *     entryType: 'mark',\n   *     startTime: 56.350146,\n   *     duration: 0\n   *   }\n   * ]\n   */\n  observer.disconnect();\n});\nobs.observe({ entryTypes: ['mark'], buffered: true });\n\nperformance.mark('test');\nperformance.mark('meow');\n</code></pre>"
=======
              "desc": "<p>Returns a list of <code>PerformanceEntry</code> objects in chronological order\nwith respect to <code>performanceEntry.startTime</code> whose <code>performanceEntry.entryType</code>\nis equal to <code>type</code>.</p>\n<pre><code class=\"language-js\">const {\n  performance,\n  PerformanceObserver,\n} = require('node:perf_hooks');\n\nconst obs = new PerformanceObserver((perfObserverList, observer) => {\n  console.log(perfObserverList.getEntriesByType('mark'));\n  /**\n   * [\n   *   PerformanceEntry {\n   *     name: 'test',\n   *     entryType: 'mark',\n   *     startTime: 55.897834,\n   *     duration: 0\n   *   },\n   *   PerformanceEntry {\n   *     name: 'meow',\n   *     entryType: 'mark',\n   *     startTime: 56.350146,\n   *     duration: 0\n   *   }\n   * ]\n   */\n  performance.clearMarks();\n  performance.clearMeasures();\n  observer.disconnect();\n});\nobs.observe({ type: 'mark' });\n\nperformance.mark('test');\nperformance.mark('meow');\n</code></pre>"
>>>>>>> a8a80be5
            }
          ]
        },
        {
          "textRaw": "Class: `Histogram`",
          "type": "class",
          "name": "Histogram",
          "meta": {
            "added": [
              "v11.10.0"
            ],
            "changes": []
          },
          "properties": [
            {
<<<<<<< HEAD
              "textRaw": "`exceeds` {number}",
              "type": "number",
              "name": "exceeds",
              "meta": {
                "added": [
                  "v11.10.0"
                ],
                "changes": []
              },
              "desc": "<p>The number of times the event loop delay exceeded the maximum 1 hour event\nloop delay threshold.</p>"
            },
            {
              "textRaw": "`max` {number}",
              "type": "number",
              "name": "max",
              "meta": {
                "added": [
                  "v11.10.0"
                ],
                "changes": []
              },
              "desc": "<p>The maximum recorded event loop delay.</p>"
            },
            {
              "textRaw": "`mean` {number}",
              "type": "number",
              "name": "mean",
              "meta": {
                "added": [
                  "v11.10.0"
                ],
                "changes": []
              },
              "desc": "<p>The mean of the recorded event loop delays.</p>"
            },
            {
              "textRaw": "`min` {number}",
              "type": "number",
              "name": "min",
              "meta": {
                "added": [
                  "v11.10.0"
                ],
                "changes": []
              },
              "desc": "<p>The minimum recorded event loop delay.</p>"
            },
            {
              "textRaw": "`percentiles` {Map}",
              "type": "Map",
              "name": "percentiles",
              "meta": {
                "added": [
                  "v11.10.0"
                ],
                "changes": []
              },
              "desc": "<p>Returns a <code>Map</code> object detailing the accumulated percentile distribution.</p>"
            },
            {
              "textRaw": "`stddev` {number}",
              "type": "number",
              "name": "stddev",
              "meta": {
                "added": [
                  "v11.10.0"
                ],
                "changes": []
              },
              "desc": "<p>The standard deviation of the recorded event loop delays.</p>"
            }
          ],
          "methods": [
            {
              "textRaw": "`histogram.percentile(percentile)`",
              "type": "method",
              "name": "percentile",
              "meta": {
                "added": [
                  "v11.10.0"
                ],
                "changes": []
              },
              "signatures": [
                {
                  "return": {
                    "textRaw": "Returns: {number}",
                    "name": "return",
                    "type": "number"
                  },
                  "params": [
                    {
                      "textRaw": "`percentile` {number} A percentile value in the range (0, 100].",
                      "name": "percentile",
                      "type": "number",
                      "desc": "A percentile value in the range (0, 100]."
                    }
                  ]
                }
              ],
              "desc": "<p>Returns the value at the given percentile.</p>"
            },
            {
              "textRaw": "`histogram.reset()`",
              "type": "method",
              "name": "reset",
=======
              "textRaw": "`count` {number}",
              "type": "number",
              "name": "count",
              "meta": {
                "added": [
                  "v17.4.0",
                  "v16.14.0"
                ],
                "changes": []
              },
              "desc": "<p>The number of samples recorded by the histogram.</p>"
            },
            {
              "textRaw": "`countBigInt` {bigint}",
              "type": "bigint",
              "name": "countBigInt",
              "meta": {
                "added": [
                  "v17.4.0",
                  "v16.14.0"
                ],
                "changes": []
              },
              "desc": "<p>The number of samples recorded by the histogram.</p>"
            },
            {
              "textRaw": "`exceeds` {number}",
              "type": "number",
              "name": "exceeds",
>>>>>>> a8a80be5
              "meta": {
                "added": [
                  "v11.10.0"
                ],
                "changes": []
              },
<<<<<<< HEAD
              "signatures": [
                {
                  "params": []
                }
              ],
              "desc": "<p>Resets the collected histogram data.</p>"
            }
          ]
        },
        {
          "textRaw": "Class: `IntervalHistogram extends Histogram`",
          "type": "class",
          "name": "IntervalHistogram",
          "desc": "<p>A <code>Histogram</code> that is periodically updated on a given interval.</p>",
          "methods": [
            {
              "textRaw": "`histogram.disable()`",
              "type": "method",
              "name": "disable",
=======
              "desc": "<p>The number of times the event loop delay exceeded the maximum 1 hour event\nloop delay threshold.</p>"
            },
            {
              "textRaw": "`exceedsBigInt` {bigint}",
              "type": "bigint",
              "name": "exceedsBigInt",
              "meta": {
                "added": [
                  "v17.4.0",
                  "v16.14.0"
                ],
                "changes": []
              },
              "desc": "<p>The number of times the event loop delay exceeded the maximum 1 hour event\nloop delay threshold.</p>"
            },
            {
              "textRaw": "`max` {number}",
              "type": "number",
              "name": "max",
              "meta": {
                "added": [
                  "v11.10.0"
                ],
                "changes": []
              },
              "desc": "<p>The maximum recorded event loop delay.</p>"
            },
            {
              "textRaw": "`maxBigInt` {bigint}",
              "type": "bigint",
              "name": "maxBigInt",
              "meta": {
                "added": [
                  "v17.4.0",
                  "v16.14.0"
                ],
                "changes": []
              },
              "desc": "<p>The maximum recorded event loop delay.</p>"
            },
            {
              "textRaw": "`mean` {number}",
              "type": "number",
              "name": "mean",
              "meta": {
                "added": [
                  "v11.10.0"
                ],
                "changes": []
              },
              "desc": "<p>The mean of the recorded event loop delays.</p>"
            },
            {
              "textRaw": "`min` {number}",
              "type": "number",
              "name": "min",
              "meta": {
                "added": [
                  "v11.10.0"
                ],
                "changes": []
              },
              "desc": "<p>The minimum recorded event loop delay.</p>"
            },
            {
              "textRaw": "`minBigInt` {bigint}",
              "type": "bigint",
              "name": "minBigInt",
              "meta": {
                "added": [
                  "v17.4.0",
                  "v16.14.0"
                ],
                "changes": []
              },
              "desc": "<p>The minimum recorded event loop delay.</p>"
            },
            {
              "textRaw": "`percentiles` {Map}",
              "type": "Map",
              "name": "percentiles",
              "meta": {
                "added": [
                  "v11.10.0"
                ],
                "changes": []
              },
              "desc": "<p>Returns a <code>Map</code> object detailing the accumulated percentile distribution.</p>"
            },
            {
              "textRaw": "`percentilesBigInt` {Map}",
              "type": "Map",
              "name": "percentilesBigInt",
              "meta": {
                "added": [
                  "v17.4.0",
                  "v16.14.0"
                ],
                "changes": []
              },
              "desc": "<p>Returns a <code>Map</code> object detailing the accumulated percentile distribution.</p>"
            },
            {
              "textRaw": "`stddev` {number}",
              "type": "number",
              "name": "stddev",
              "meta": {
                "added": [
                  "v11.10.0"
                ],
                "changes": []
              },
              "desc": "<p>The standard deviation of the recorded event loop delays.</p>"
            }
          ],
          "methods": [
            {
              "textRaw": "`histogram.percentile(percentile)`",
              "type": "method",
              "name": "percentile",
>>>>>>> a8a80be5
              "meta": {
                "added": [
                  "v11.10.0"
                ],
                "changes": []
              },
              "signatures": [
                {
                  "return": {
<<<<<<< HEAD
                    "textRaw": "Returns: {boolean}",
                    "name": "return",
                    "type": "boolean"
                  },
                  "params": []
                }
              ],
              "desc": "<p>Disables the update interval timer. Returns <code>true</code> if the timer was\nstopped, <code>false</code> if it was already stopped.</p>"
            },
            {
              "textRaw": "`histogram.enable()`",
              "type": "method",
              "name": "enable",
              "meta": {
                "added": [
                  "v11.10.0"
=======
                    "textRaw": "Returns: {number}",
                    "name": "return",
                    "type": "number"
                  },
                  "params": [
                    {
                      "textRaw": "`percentile` {number} A percentile value in the range (0, 100].",
                      "name": "percentile",
                      "type": "number",
                      "desc": "A percentile value in the range (0, 100]."
                    }
                  ]
                }
              ],
              "desc": "<p>Returns the value at the given percentile.</p>"
            },
            {
              "textRaw": "`histogram.percentileBigInt(percentile)`",
              "type": "method",
              "name": "percentileBigInt",
              "meta": {
                "added": [
                  "v17.4.0",
                  "v16.14.0"
>>>>>>> a8a80be5
                ],
                "changes": []
              },
              "signatures": [
                {
                  "return": {
<<<<<<< HEAD
                    "textRaw": "Returns: {boolean}",
                    "name": "return",
                    "type": "boolean"
                  },
                  "params": []
                }
              ],
              "desc": "<p>Enables the update interval timer. Returns <code>true</code> if the timer was\nstarted, <code>false</code> if it was already started.</p>"
            }
          ],
          "modules": [
            {
              "textRaw": "Cloning an `IntervalHistogram`",
              "name": "cloning_an_`intervalhistogram`",
              "desc": "<p><a href=\"perf_hooks.html#perf_hooks_class_intervalhistogram_extends_histogram\" class=\"type\">&lt;IntervalHistogram&gt;</a> instances can be cloned via <a href=\"worker_threads.html#worker_threads_class_messageport\" class=\"type\">&lt;MessagePort&gt;</a>. On the receiving\nend, the histogram is cloned as a plain <a href=\"perf_hooks.html#perf_hooks_class_histogram\" class=\"type\">&lt;Histogram&gt;</a> object that does not\nimplement the <code>enable()</code> and <code>disable()</code> methods.</p>",
              "type": "module",
              "displayName": "Cloning an `IntervalHistogram`"
            }
          ]
        },
        {
          "textRaw": "Class: `RecordableHistogram extends Histogram`",
          "type": "class",
          "name": "RecordableHistogram",
          "meta": {
            "added": [
              "v14.18.0"
            ],
            "changes": []
          },
          "methods": [
            {
              "textRaw": "`histogram.record(val)`",
              "type": "method",
              "name": "record",
              "meta": {
                "added": [
                  "v14.18.0"
=======
                    "textRaw": "Returns: {bigint}",
                    "name": "return",
                    "type": "bigint"
                  },
                  "params": [
                    {
                      "textRaw": "`percentile` {number} A percentile value in the range (0, 100].",
                      "name": "percentile",
                      "type": "number",
                      "desc": "A percentile value in the range (0, 100]."
                    }
                  ]
                }
              ],
              "desc": "<p>Returns the value at the given percentile.</p>"
            },
            {
              "textRaw": "`histogram.reset()`",
              "type": "method",
              "name": "reset",
              "meta": {
                "added": [
                  "v11.10.0"
                ],
                "changes": []
              },
              "signatures": [
                {
                  "params": []
                }
              ],
              "desc": "<p>Resets the collected histogram data.</p>"
            }
          ]
        },
        {
          "textRaw": "Class: `IntervalHistogram extends Histogram`",
          "type": "class",
          "name": "IntervalHistogram",
          "desc": "<p>A <code>Histogram</code> that is periodically updated on a given interval.</p>",
          "methods": [
            {
              "textRaw": "`histogram.disable()`",
              "type": "method",
              "name": "disable",
              "meta": {
                "added": [
                  "v11.10.0"
>>>>>>> a8a80be5
                ],
                "changes": []
              },
              "signatures": [
                {
<<<<<<< HEAD
                  "params": [
                    {
                      "textRaw": "`val` {number|bigint} The amount to record in the histogram.",
                      "name": "val",
                      "type": "number|bigint",
                      "desc": "The amount to record in the histogram."
                    }
                  ]
                }
              ]
            },
            {
              "textRaw": "`histogram.recordDelta()`",
              "type": "method",
              "name": "recordDelta",
              "meta": {
                "added": [
                  "v14.18.0"
=======
                  "return": {
                    "textRaw": "Returns: {boolean}",
                    "name": "return",
                    "type": "boolean"
                  },
                  "params": []
                }
              ],
              "desc": "<p>Disables the update interval timer. Returns <code>true</code> if the timer was\nstopped, <code>false</code> if it was already stopped.</p>"
            },
            {
              "textRaw": "`histogram.enable()`",
              "type": "method",
              "name": "enable",
              "meta": {
                "added": [
                  "v11.10.0"
>>>>>>> a8a80be5
                ],
                "changes": []
              },
              "signatures": [
                {
<<<<<<< HEAD
                  "params": []
                }
=======
                  "return": {
                    "textRaw": "Returns: {boolean}",
                    "name": "return",
                    "type": "boolean"
                  },
                  "params": []
                }
              ],
              "desc": "<p>Enables the update interval timer. Returns <code>true</code> if the timer was\nstarted, <code>false</code> if it was already started.</p>"
            }
          ],
          "modules": [
            {
              "textRaw": "Cloning an `IntervalHistogram`",
              "name": "cloning_an_`intervalhistogram`",
              "desc": "<p><a href=\"perf_hooks.html#class-intervalhistogram-extends-histogram\" class=\"type\">&lt;IntervalHistogram&gt;</a> instances can be cloned via <a href=\"worker_threads.html#class-messageport\" class=\"type\">&lt;MessagePort&gt;</a>. On the receiving\nend, the histogram is cloned as a plain <a href=\"perf_hooks.html#class-histogram\" class=\"type\">&lt;Histogram&gt;</a> object that does not\nimplement the <code>enable()</code> and <code>disable()</code> methods.</p>",
              "type": "module",
              "displayName": "Cloning an `IntervalHistogram`"
            }
          ]
        },
        {
          "textRaw": "Class: `RecordableHistogram extends Histogram`",
          "type": "class",
          "name": "RecordableHistogram",
          "meta": {
            "added": [
              "v15.9.0",
              "v14.18.0"
            ],
            "changes": []
          },
          "methods": [
            {
              "textRaw": "`histogram.add(other)`",
              "type": "method",
              "name": "add",
              "meta": {
                "added": [
                  "v17.4.0",
                  "v16.14.0"
                ],
                "changes": []
              },
              "signatures": [
                {
                  "params": [
                    {
                      "textRaw": "`other` {RecordableHistogram}",
                      "name": "other",
                      "type": "RecordableHistogram"
                    }
                  ]
                }
              ],
              "desc": "<p>Adds the values from <code>other</code> to this histogram.</p>"
            },
            {
              "textRaw": "`histogram.record(val)`",
              "type": "method",
              "name": "record",
              "meta": {
                "added": [
                  "v15.9.0",
                  "v14.18.0"
                ],
                "changes": []
              },
              "signatures": [
                {
                  "params": [
                    {
                      "textRaw": "`val` {number|bigint} The amount to record in the histogram.",
                      "name": "val",
                      "type": "number|bigint",
                      "desc": "The amount to record in the histogram."
                    }
                  ]
                }
              ]
            },
            {
              "textRaw": "`histogram.recordDelta()`",
              "type": "method",
              "name": "recordDelta",
              "meta": {
                "added": [
                  "v15.9.0",
                  "v14.18.0"
                ],
                "changes": []
              },
              "signatures": [
                {
                  "params": []
                }
>>>>>>> a8a80be5
              ],
              "desc": "<p>Calculates the amount of time (in nanoseconds) that has passed since the\nprevious call to <code>recordDelta()</code> and records that amount in the histogram.</p>\n<h2>Examples</h2>"
            }
          ],
          "modules": [
            {
              "textRaw": "Measuring the duration of async operations",
              "name": "measuring_the_duration_of_async_operations",
              "desc": "<p>The following example uses the <a href=\"async_hooks.html\">Async Hooks</a> and Performance APIs to measure\nthe actual duration of a Timeout operation (including the amount of time it took\nto execute the callback).</p>\n<pre><code class=\"language-js\">'use strict';\nconst async_hooks = require('node:async_hooks');\nconst {\n  performance,\n  PerformanceObserver,\n} = require('node:perf_hooks');\n\nconst set = new Set();\nconst hook = async_hooks.createHook({\n  init(id, type) {\n    if (type === 'Timeout') {\n      performance.mark(`Timeout-${id}-Init`);\n      set.add(id);\n    }\n  },\n  destroy(id) {\n    if (set.has(id)) {\n      set.delete(id);\n      performance.mark(`Timeout-${id}-Destroy`);\n      performance.measure(`Timeout-${id}`,\n                          `Timeout-${id}-Init`,\n                          `Timeout-${id}-Destroy`);\n    }\n  },\n});\nhook.enable();\n\nconst obs = new PerformanceObserver((list, observer) => {\n  console.log(list.getEntries()[0]);\n  performance.clearMarks();\n  performance.clearMeasures();\n  observer.disconnect();\n});\nobs.observe({ entryTypes: ['measure'], buffered: true });\n\nsetTimeout(() => {}, 1000);\n</code></pre>",
              "type": "module",
              "displayName": "Measuring the duration of async operations"
            },
            {
              "textRaw": "Measuring how long it takes to load dependencies",
              "name": "measuring_how_long_it_takes_to_load_dependencies",
              "desc": "<p>The following example measures the duration of <code>require()</code> operations to load\ndependencies:</p>\n<!-- eslint-disable no-global-assign -->\n<pre><code class=\"language-js\">'use strict';\nconst {\n  performance,\n  PerformanceObserver,\n} = require('node:perf_hooks');\nconst mod = require('node:module');\n\n// Monkey patch the require function\nmod.Module.prototype.require =\n  performance.timerify(mod.Module.prototype.require);\nrequire = performance.timerify(require);\n\n// Activate the observer\nconst obs = new PerformanceObserver((list) => {\n  const entries = list.getEntries();\n  entries.forEach((entry) => {\n    console.log(`require('${entry[0]}')`, entry.duration);\n  });\n  performance.clearMarks();\n  performance.clearMeasures();\n  obs.disconnect();\n});\nobs.observe({ entryTypes: ['function'], buffered: true });\n\nrequire('some-module');\n</code></pre>",
              "type": "module",
              "displayName": "Measuring how long it takes to load dependencies"
            },
            {
              "textRaw": "Measuring how long one HTTP round-trip takes",
              "name": "measuring_how_long_one_http_round-trip_takes",
              "desc": "<p>The following example is used to trace the time spent by HTTP client\n(<code>OutgoingMessage</code>) and HTTP request (<code>IncomingMessage</code>). For HTTP client,\nit means the time interval between starting the request and receiving the\nresponse, and for HTTP request, it means the time interval between receiving\nthe request and sending the response:</p>\n<pre><code class=\"language-js\">'use strict';\nconst { PerformanceObserver } = require('node:perf_hooks');\nconst http = require('node:http');\n\nconst obs = new PerformanceObserver((items) => {\n  items.getEntries().forEach((item) => {\n    console.log(item);\n  });\n});\n\nobs.observe({ entryTypes: ['http'] });\n\nconst PORT = 8080;\n\nhttp.createServer((req, res) => {\n  res.end('ok');\n}).listen(PORT, () => {\n  http.get(`http://127.0.0.1:${PORT}`);\n});\n</code></pre>",
              "type": "module",
              "displayName": "Measuring how long one HTTP round-trip takes"
            },
            {
              "textRaw": "Measuring how long the `net.connect` (only for TCP) takes when the connection is successful",
              "name": "measuring_how_long_the_`net.connect`_(only_for_tcp)_takes_when_the_connection_is_successful",
              "desc": "<pre><code class=\"language-js\">'use strict';\nconst { PerformanceObserver } = require('node:perf_hooks');\nconst net = require('node:net');\nconst obs = new PerformanceObserver((items) => {\n  items.getEntries().forEach((item) => {\n    console.log(item);\n  });\n});\nobs.observe({ entryTypes: ['net'] });\nconst PORT = 8080;\nnet.createServer((socket) => {\n  socket.destroy();\n}).listen(PORT, () => {\n  net.connect(PORT);\n});\n</code></pre>",
              "type": "module",
              "displayName": "Measuring how long the `net.connect` (only for TCP) takes when the connection is successful"
            },
            {
              "textRaw": "Measuring how long the DNS takes when the request is successful",
              "name": "measuring_how_long_the_dns_takes_when_the_request_is_successful",
              "desc": "<pre><code class=\"language-js\">'use strict';\nconst { PerformanceObserver } = require('node:perf_hooks');\nconst dns = require('node:dns');\nconst obs = new PerformanceObserver((items) => {\n  items.getEntries().forEach((item) => {\n    console.log(item);\n  });\n});\nobs.observe({ entryTypes: ['dns'] });\ndns.lookup('localhost', () => {});\ndns.promises.resolve('localhost');\n</code></pre>",
              "type": "module",
              "displayName": "Measuring how long the DNS takes when the request is successful"
            }
          ]
        }
      ],
      "methods": [
        {
          "textRaw": "`perf_hooks.createHistogram([options])`",
          "type": "method",
          "name": "createHistogram",
          "meta": {
            "added": [
<<<<<<< HEAD
=======
              "v15.9.0",
>>>>>>> a8a80be5
              "v14.18.0"
            ],
            "changes": []
          },
          "signatures": [
            {
              "return": {
                "textRaw": "Returns {RecordableHistogram}",
                "name": "return",
                "type": "RecordableHistogram"
              },
              "params": [
                {
                  "textRaw": "`options` {Object}",
                  "name": "options",
                  "type": "Object",
                  "options": [
                    {
<<<<<<< HEAD
                      "textRaw": "`min` {number|bigint} The minimum recordable value. Must be an integer value greater than 0. **Defaults**: `1`.",
                      "name": "min",
                      "type": "number|bigint",
                      "desc": "The minimum recordable value. Must be an integer value greater than 0. **Defaults**: `1`."
                    },
                    {
                      "textRaw": "`max` {number|bigint} The maximum recordable value. Must be an integer value greater than `min`. **Defaults**: `Number.MAX_SAFE_INTEGER`.",
                      "name": "max",
                      "type": "number|bigint",
                      "desc": "The maximum recordable value. Must be an integer value greater than `min`. **Defaults**: `Number.MAX_SAFE_INTEGER`."
                    },
                    {
                      "textRaw": "`figures` {number} The number of accuracy digits. Must be a number between `1` and `5`. **Defaults**: `3`.",
                      "name": "figures",
                      "type": "number",
                      "desc": "The number of accuracy digits. Must be a number between `1` and `5`. **Defaults**: `3`."
                    }
                  ]
                }
              ]
            }
          ],
          "desc": "<p>Returns a <a href=\"perf_hooks.html#perf_hooks_class_recordablehistogram_extends_histogram\" class=\"type\">&lt;RecordableHistogram&gt;</a>.</p>"
=======
                      "textRaw": "`lowest` {number|bigint} The lowest discernible value. Must be an integer value greater than 0. **Default:** `1`.",
                      "name": "lowest",
                      "type": "number|bigint",
                      "default": "`1`",
                      "desc": "The lowest discernible value. Must be an integer value greater than 0."
                    },
                    {
                      "textRaw": "`highest` {number|bigint} The highest recordable value. Must be an integer value that is equal to or greater than two times `lowest`. **Default:** `Number.MAX_SAFE_INTEGER`.",
                      "name": "highest",
                      "type": "number|bigint",
                      "default": "`Number.MAX_SAFE_INTEGER`",
                      "desc": "The highest recordable value. Must be an integer value that is equal to or greater than two times `lowest`."
                    },
                    {
                      "textRaw": "`figures` {number} The number of accuracy digits. Must be a number between `1` and `5`. **Default:** `3`.",
                      "name": "figures",
                      "type": "number",
                      "default": "`3`",
                      "desc": "The number of accuracy digits. Must be a number between `1` and `5`."
                    }
                  ]
                }
              ]
            }
          ],
          "desc": "<p>Returns a <a href=\"perf_hooks.html#class-recordablehistogram-extends-histogram\" class=\"type\">&lt;RecordableHistogram&gt;</a>.</p>"
>>>>>>> a8a80be5
        },
        {
          "textRaw": "`perf_hooks.monitorEventLoopDelay([options])`",
          "type": "method",
          "name": "monitorEventLoopDelay",
          "meta": {
            "added": [
              "v11.10.0"
            ],
            "changes": []
          },
          "signatures": [
            {
              "return": {
                "textRaw": "Returns: {IntervalHistogram}",
                "name": "return",
                "type": "IntervalHistogram"
              },
              "params": [
                {
                  "textRaw": "`options` {Object}",
                  "name": "options",
                  "type": "Object",
                  "options": [
                    {
                      "textRaw": "`resolution` {number} The sampling rate in milliseconds. Must be greater than zero. **Default:** `10`.",
                      "name": "resolution",
                      "type": "number",
                      "default": "`10`",
                      "desc": "The sampling rate in milliseconds. Must be greater than zero."
                    }
                  ]
                }
              ]
            }
          ],
<<<<<<< HEAD
          "desc": "<p><em>This property is an extension by Node.js. It is not available in Web browsers.</em></p>\n<p>Creates an <code>IntervalHistogram</code> object that samples and reports the event loop\ndelay over time. The delays will be reported in nanoseconds.</p>\n<p>Using a timer to detect approximate event loop delay works because the\nexecution of timers is tied specifically to the lifecycle of the libuv\nevent loop. That is, a delay in the loop will cause a delay in the execution\nof the timer, and those delays are specifically what this API is intended to\ndetect.</p>\n<pre><code class=\"language-js\">const { monitorEventLoopDelay } = require('perf_hooks');\nconst h = monitorEventLoopDelay({ resolution: 20 });\nh.enable();\n// Do something.\nh.disable();\nconsole.log(h.min);\nconsole.log(h.max);\nconsole.log(h.mean);\nconsole.log(h.stddev);\nconsole.log(h.percentiles);\nconsole.log(h.percentile(50));\nconsole.log(h.percentile(99));\n</code></pre>"
=======
          "desc": "<p><em>This property is an extension by Node.js. It is not available in Web browsers.</em></p>\n<p>Creates an <code>IntervalHistogram</code> object that samples and reports the event loop\ndelay over time. The delays will be reported in nanoseconds.</p>\n<p>Using a timer to detect approximate event loop delay works because the\nexecution of timers is tied specifically to the lifecycle of the libuv\nevent loop. That is, a delay in the loop will cause a delay in the execution\nof the timer, and those delays are specifically what this API is intended to\ndetect.</p>\n<pre><code class=\"language-js\">const { monitorEventLoopDelay } = require('node:perf_hooks');\nconst h = monitorEventLoopDelay({ resolution: 20 });\nh.enable();\n// Do something.\nh.disable();\nconsole.log(h.min);\nconsole.log(h.max);\nconsole.log(h.mean);\nconsole.log(h.stddev);\nconsole.log(h.percentiles);\nconsole.log(h.percentile(50));\nconsole.log(h.percentile(99));\n</code></pre>"
>>>>>>> a8a80be5
        }
      ],
      "type": "module",
      "displayName": "Performance measurement APIs"
    }
  ]
}<|MERGE_RESOLUTION|>--- conflicted
+++ resolved
@@ -8,11 +8,7 @@
       "introduced_in": "v8.5.0",
       "stability": 2,
       "stabilityText": "Stable",
-<<<<<<< HEAD
-      "desc": "<p><strong>Source Code:</strong> <a href=\"https://github.com/nodejs/node/blob/v14.18.1/lib/perf_hooks.js\">lib/perf_hooks.js</a></p>\n<p>This module provides an implementation of a subset of the W3C\n<a href=\"https://w3c.github.io/perf-timing-primer/\">Web Performance APIs</a> as well as additional APIs for\nNode.js-specific performance measurements.</p>\n<p>Node.js supports the following <a href=\"https://w3c.github.io/perf-timing-primer/\">Web Performance APIs</a>:</p>\n<ul>\n<li><a href=\"https://www.w3.org/TR/hr-time-2\">High Resolution Time</a></li>\n<li><a href=\"https://w3c.github.io/performance-timeline/\">Performance Timeline</a></li>\n<li><a href=\"https://www.w3.org/TR/user-timing/\">User Timing</a></li>\n</ul>\n<pre><code class=\"language-js\">const { PerformanceObserver, performance } = require('perf_hooks');\n\nconst obs = new PerformanceObserver((items) => {\n  console.log(items.getEntries()[0].duration);\n  performance.clearMarks();\n});\nobs.observe({ entryTypes: ['measure'] });\nperformance.measure('Start to Now');\n\nperformance.mark('A');\ndoSomeLongRunningProcess(() => {\n  performance.measure('A to Now', 'A');\n\n  performance.mark('B');\n  performance.measure('A to B', 'A', 'B');\n});\n</code></pre>",
-=======
       "desc": "<p><strong>Source Code:</strong> <a href=\"https://github.com/nodejs/node/blob/v18.17.1/lib/perf_hooks.js\">lib/perf_hooks.js</a></p>\n<p>This module provides an implementation of a subset of the W3C\n<a href=\"https://w3c.github.io/perf-timing-primer/\">Web Performance APIs</a> as well as additional APIs for\nNode.js-specific performance measurements.</p>\n<p>Node.js supports the following <a href=\"https://w3c.github.io/perf-timing-primer/\">Web Performance APIs</a>:</p>\n<ul>\n<li><a href=\"https://www.w3.org/TR/hr-time-2\">High Resolution Time</a></li>\n<li><a href=\"https://w3c.github.io/performance-timeline/\">Performance Timeline</a></li>\n<li><a href=\"https://www.w3.org/TR/user-timing/\">User Timing</a></li>\n<li><a href=\"https://www.w3.org/TR/resource-timing-2/\">Resource Timing</a></li>\n</ul>\n<pre><code class=\"language-js\">const { PerformanceObserver, performance } = require('node:perf_hooks');\n\nconst obs = new PerformanceObserver((items) => {\n  console.log(items.getEntries()[0].duration);\n  performance.clearMarks();\n});\nobs.observe({ type: 'measure' });\nperformance.measure('Start to Now');\n\nperformance.mark('A');\ndoSomeLongRunningProcess(() => {\n  performance.measure('A to Now', 'A');\n\n  performance.mark('B');\n  performance.measure('A to B', 'A', 'B');\n});\n</code></pre>",
->>>>>>> a8a80be5
       "properties": [
         {
           "textRaw": "`perf_hooks.performance`",
@@ -145,9 +141,6 @@
                   ]
                 }
               ],
-<<<<<<< HEAD
-              "desc": "<p>The <code>eventLoopUtilization()</code> method returns an object that contains the\ncumulative duration of time the event loop has been both idle and active as a\nhigh resolution milliseconds timer. The <code>utilization</code> value is the calculated\nEvent Loop Utilization (ELU).</p>\n<p>If bootstrapping has not yet finished on the main thread the properties have\nthe value of <code>0</code>. The ELU is immediately available on <a href=\"worker_threads.html#worker_threads_worker_threads\">Worker threads</a> since\nbootstrap happens within the event loop.</p>\n<p>Both <code>utilization1</code> and <code>utilization2</code> are optional parameters.</p>\n<p>If <code>utilization1</code> is passed, then the delta between the current call's <code>active</code>\nand <code>idle</code> times, as well as the corresponding <code>utilization</code> value are\ncalculated and returned (similar to <a href=\"process.html#process_process_hrtime_time\"><code>process.hrtime()</code></a>).</p>\n<p>If <code>utilization1</code> and <code>utilization2</code> are both passed, then the delta is\ncalculated between the two arguments. This is a convenience option because,\nunlike <a href=\"process.html#process_process_hrtime_time\"><code>process.hrtime()</code></a>, calculating the ELU is more complex than a\nsingle subtraction.</p>\n<p>ELU is similar to CPU utilization, except that it only measures event loop\nstatistics and not CPU usage. It represents the percentage of time the event\nloop has spent outside the event loop's event provider (e.g. <code>epoll_wait</code>).\nNo other CPU idle time is taken into consideration. The following is an example\nof how a mostly idle process will have a high ELU.</p>\n<pre><code class=\"language-js\">'use strict';\nconst { eventLoopUtilization } = require('perf_hooks').performance;\nconst { spawnSync } = require('child_process');\n\nsetImmediate(() => {\n  const elu = eventLoopUtilization();\n  spawnSync('sleep', ['5']);\n  console.log(eventLoopUtilization(elu).utilization);\n});\n</code></pre>\n<p>Although the CPU is mostly idle while running this script, the value of\n<code>utilization</code> is <code>1</code>. This is because the call to\n<a href=\"child_process.html#child_process_child_process_spawnsync_command_args_options\"><code>child_process.spawnSync()</code></a> blocks the event loop from proceeding.</p>\n<p>Passing in a user-defined object instead of the result of a previous call to\n<code>eventLoopUtilization()</code> will lead to undefined behavior. The return values\nare not guaranteed to reflect any correct state of the event loop.</p>"
-=======
               "desc": "<p>The <code>eventLoopUtilization()</code> method returns an object that contains the\ncumulative duration of time the event loop has been both idle and active as a\nhigh resolution milliseconds timer. The <code>utilization</code> value is the calculated\nEvent Loop Utilization (ELU).</p>\n<p>If bootstrapping has not yet finished on the main thread the properties have\nthe value of <code>0</code>. The ELU is immediately available on <a href=\"worker_threads.html#worker-threads\">Worker threads</a> since\nbootstrap happens within the event loop.</p>\n<p>Both <code>utilization1</code> and <code>utilization2</code> are optional parameters.</p>\n<p>If <code>utilization1</code> is passed, then the delta between the current call's <code>active</code>\nand <code>idle</code> times, as well as the corresponding <code>utilization</code> value are\ncalculated and returned (similar to <a href=\"process.html#processhrtimetime\"><code>process.hrtime()</code></a>).</p>\n<p>If <code>utilization1</code> and <code>utilization2</code> are both passed, then the delta is\ncalculated between the two arguments. This is a convenience option because,\nunlike <a href=\"process.html#processhrtimetime\"><code>process.hrtime()</code></a>, calculating the ELU is more complex than a\nsingle subtraction.</p>\n<p>ELU is similar to CPU utilization, except that it only measures event loop\nstatistics and not CPU usage. It represents the percentage of time the event\nloop has spent outside the event loop's event provider (e.g. <code>epoll_wait</code>).\nNo other CPU idle time is taken into consideration. The following is an example\nof how a mostly idle process will have a high ELU.</p>\n<pre><code class=\"language-js\">'use strict';\nconst { eventLoopUtilization } = require('node:perf_hooks').performance;\nconst { spawnSync } = require('node:child_process');\n\nsetImmediate(() => {\n  const elu = eventLoopUtilization();\n  spawnSync('sleep', ['5']);\n  console.log(eventLoopUtilization(elu).utilization);\n});\n</code></pre>\n<p>Although the CPU is mostly idle while running this script, the value of\n<code>utilization</code> is <code>1</code>. This is because the call to\n<a href=\"child_process.html#child_processspawnsynccommand-args-options\"><code>child_process.spawnSync()</code></a> blocks the event loop from proceeding.</p>\n<p>Passing in a user-defined object instead of the result of a previous call to\n<code>eventLoopUtilization()</code> will lead to undefined behavior. The return values\nare not guaranteed to reflect any correct state of the event loop.</p>"
             },
             {
@@ -232,7 +225,6 @@
                 }
               ],
               "desc": "<p>Returns a list of <code>PerformanceEntry</code> objects in chronological order\nwith respect to <code>performanceEntry.startTime</code> whose <code>performanceEntry.entryType</code>\nis equal to <code>type</code>.</p>"
->>>>>>> a8a80be5
             },
             {
               "textRaw": "`performance.mark([name[, options]])`",
@@ -716,11 +708,7 @@
             ],
             "changes": []
           },
-<<<<<<< HEAD
-          "desc": "<ul>\n<li>Extends: <a href=\"perf_hooks.html#perf_hooks_class_performanceentry\" class=\"type\">&lt;PerformanceEntry&gt;</a></li>\n</ul>\n<p><em>This property is an extension by Node.js. It is not available in Web browsers.</em></p>\n<p>Provides timing details for Node.js itself. The constructor of this class\nis not exposed to users.</p>",
-=======
           "desc": "<ul>\n<li>Extends: <a href=\"perf_hooks.html#class-performanceentry\" class=\"type\">&lt;PerformanceEntry&gt;</a></li>\n</ul>\n<p><em>This property is an extension by Node.js. It is not available in Web browsers.</em></p>\n<p>Provides timing details for Node.js itself. The constructor of this class\nis not exposed to users.</p>",
->>>>>>> a8a80be5
           "properties": [
             {
               "textRaw": "`bootstrapComplete` {number}",
@@ -1165,11 +1153,7 @@
                   "params": []
                 }
               ],
-<<<<<<< HEAD
-              "desc": "<p>Returns a list of <code>PerformanceEntry</code> objects in chronological order\nwith respect to <code>performanceEntry.startTime</code>.</p>\n<pre><code class=\"language-js\">const {\n  performance,\n  PerformanceObserver\n} = require('perf_hooks');\n\nconst obs = new PerformanceObserver((perfObserverList, observer) => {\n  console.log(perfObserverList.getEntries());\n  /**\n   * [\n   *   PerformanceEntry {\n   *     name: 'test',\n   *     entryType: 'mark',\n   *     startTime: 81.465639,\n   *     duration: 0\n   *   },\n   *   PerformanceEntry {\n   *     name: 'meow',\n   *     entryType: 'mark',\n   *     startTime: 81.860064,\n   *     duration: 0\n   *   }\n   * ]\n   */\n  observer.disconnect();\n});\nobs.observe({ entryTypes: ['mark'], buffered: true });\n\nperformance.mark('test');\nperformance.mark('meow');\n</code></pre>"
-=======
               "desc": "<p>Returns a list of <code>PerformanceEntry</code> objects in chronological order\nwith respect to <code>performanceEntry.startTime</code>.</p>\n<pre><code class=\"language-js\">const {\n  performance,\n  PerformanceObserver,\n} = require('node:perf_hooks');\n\nconst obs = new PerformanceObserver((perfObserverList, observer) => {\n  console.log(perfObserverList.getEntries());\n  /**\n   * [\n   *   PerformanceEntry {\n   *     name: 'test',\n   *     entryType: 'mark',\n   *     startTime: 81.465639,\n   *     duration: 0\n   *   },\n   *   PerformanceEntry {\n   *     name: 'meow',\n   *     entryType: 'mark',\n   *     startTime: 81.860064,\n   *     duration: 0\n   *   }\n   * ]\n   */\n\n  performance.clearMarks();\n  performance.clearMeasures();\n  observer.disconnect();\n});\nobs.observe({ type: 'mark' });\n\nperformance.mark('test');\nperformance.mark('meow');\n</code></pre>"
->>>>>>> a8a80be5
             },
             {
               "textRaw": "`performanceObserverEntryList.getEntriesByName(name[, type])`",
@@ -1202,11 +1186,7 @@
                   ]
                 }
               ],
-<<<<<<< HEAD
-              "desc": "<p>Returns a list of <code>PerformanceEntry</code> objects in chronological order\nwith respect to <code>performanceEntry.startTime</code> whose <code>performanceEntry.name</code> is\nequal to <code>name</code>, and optionally, whose <code>performanceEntry.entryType</code> is equal to\n<code>type</code>.</p>\n<pre><code class=\"language-js\">const {\n  performance,\n  PerformanceObserver\n} = require('perf_hooks');\n\nconst obs = new PerformanceObserver((perfObserverList, observer) => {\n  console.log(perfObserverList.getEntriesByName('meow'));\n  /**\n   * [\n   *   PerformanceEntry {\n   *     name: 'meow',\n   *     entryType: 'mark',\n   *     startTime: 98.545991,\n   *     duration: 0\n   *   }\n   * ]\n   */\n  console.log(perfObserverList.getEntriesByName('nope')); // []\n\n  console.log(perfObserverList.getEntriesByName('test', 'mark'));\n  /**\n   * [\n   *   PerformanceEntry {\n   *     name: 'test',\n   *     entryType: 'mark',\n   *     startTime: 63.518931,\n   *     duration: 0\n   *   }\n   * ]\n   */\n  console.log(perfObserverList.getEntriesByName('test', 'measure')); // []\n  observer.disconnect();\n});\nobs.observe({ entryTypes: ['mark', 'measure'], buffered: true });\n\nperformance.mark('test');\nperformance.mark('meow');\n</code></pre>"
-=======
               "desc": "<p>Returns a list of <code>PerformanceEntry</code> objects in chronological order\nwith respect to <code>performanceEntry.startTime</code> whose <code>performanceEntry.name</code> is\nequal to <code>name</code>, and optionally, whose <code>performanceEntry.entryType</code> is equal to\n<code>type</code>.</p>\n<pre><code class=\"language-js\">const {\n  performance,\n  PerformanceObserver,\n} = require('node:perf_hooks');\n\nconst obs = new PerformanceObserver((perfObserverList, observer) => {\n  console.log(perfObserverList.getEntriesByName('meow'));\n  /**\n   * [\n   *   PerformanceEntry {\n   *     name: 'meow',\n   *     entryType: 'mark',\n   *     startTime: 98.545991,\n   *     duration: 0\n   *   }\n   * ]\n   */\n  console.log(perfObserverList.getEntriesByName('nope')); // []\n\n  console.log(perfObserverList.getEntriesByName('test', 'mark'));\n  /**\n   * [\n   *   PerformanceEntry {\n   *     name: 'test',\n   *     entryType: 'mark',\n   *     startTime: 63.518931,\n   *     duration: 0\n   *   }\n   * ]\n   */\n  console.log(perfObserverList.getEntriesByName('test', 'measure')); // []\n\n  performance.clearMarks();\n  performance.clearMeasures();\n  observer.disconnect();\n});\nobs.observe({ entryTypes: ['mark', 'measure'] });\n\nperformance.mark('test');\nperformance.mark('meow');\n</code></pre>"
->>>>>>> a8a80be5
             },
             {
               "textRaw": "`performanceObserverEntryList.getEntriesByType(type)`",
@@ -1234,11 +1214,7 @@
                   ]
                 }
               ],
-<<<<<<< HEAD
-              "desc": "<p>Returns a list of <code>PerformanceEntry</code> objects in chronological order\nwith respect to <code>performanceEntry.startTime</code> whose <code>performanceEntry.entryType</code>\nis equal to <code>type</code>.</p>\n<pre><code class=\"language-js\">const {\n  performance,\n  PerformanceObserver\n} = require('perf_hooks');\n\nconst obs = new PerformanceObserver((perfObserverList, observer) => {\n  console.log(perfObserverList.getEntriesByType('mark'));\n  /**\n   * [\n   *   PerformanceEntry {\n   *     name: 'test',\n   *     entryType: 'mark',\n   *     startTime: 55.897834,\n   *     duration: 0\n   *   },\n   *   PerformanceEntry {\n   *     name: 'meow',\n   *     entryType: 'mark',\n   *     startTime: 56.350146,\n   *     duration: 0\n   *   }\n   * ]\n   */\n  observer.disconnect();\n});\nobs.observe({ entryTypes: ['mark'], buffered: true });\n\nperformance.mark('test');\nperformance.mark('meow');\n</code></pre>"
-=======
               "desc": "<p>Returns a list of <code>PerformanceEntry</code> objects in chronological order\nwith respect to <code>performanceEntry.startTime</code> whose <code>performanceEntry.entryType</code>\nis equal to <code>type</code>.</p>\n<pre><code class=\"language-js\">const {\n  performance,\n  PerformanceObserver,\n} = require('node:perf_hooks');\n\nconst obs = new PerformanceObserver((perfObserverList, observer) => {\n  console.log(perfObserverList.getEntriesByType('mark'));\n  /**\n   * [\n   *   PerformanceEntry {\n   *     name: 'test',\n   *     entryType: 'mark',\n   *     startTime: 55.897834,\n   *     duration: 0\n   *   },\n   *   PerformanceEntry {\n   *     name: 'meow',\n   *     entryType: 'mark',\n   *     startTime: 56.350146,\n   *     duration: 0\n   *   }\n   * ]\n   */\n  performance.clearMarks();\n  performance.clearMeasures();\n  observer.disconnect();\n});\nobs.observe({ type: 'mark' });\n\nperformance.mark('test');\nperformance.mark('meow');\n</code></pre>"
->>>>>>> a8a80be5
             }
           ]
         },
@@ -1254,7 +1230,32 @@
           },
           "properties": [
             {
-<<<<<<< HEAD
+              "textRaw": "`count` {number}",
+              "type": "number",
+              "name": "count",
+              "meta": {
+                "added": [
+                  "v17.4.0",
+                  "v16.14.0"
+                ],
+                "changes": []
+              },
+              "desc": "<p>The number of samples recorded by the histogram.</p>"
+            },
+            {
+              "textRaw": "`countBigInt` {bigint}",
+              "type": "bigint",
+              "name": "countBigInt",
+              "meta": {
+                "added": [
+                  "v17.4.0",
+                  "v16.14.0"
+                ],
+                "changes": []
+              },
+              "desc": "<p>The number of samples recorded by the histogram.</p>"
+            },
+            {
               "textRaw": "`exceeds` {number}",
               "type": "number",
               "name": "exceeds",
@@ -1267,6 +1268,19 @@
               "desc": "<p>The number of times the event loop delay exceeded the maximum 1 hour event\nloop delay threshold.</p>"
             },
             {
+              "textRaw": "`exceedsBigInt` {bigint}",
+              "type": "bigint",
+              "name": "exceedsBigInt",
+              "meta": {
+                "added": [
+                  "v17.4.0",
+                  "v16.14.0"
+                ],
+                "changes": []
+              },
+              "desc": "<p>The number of times the event loop delay exceeded the maximum 1 hour event\nloop delay threshold.</p>"
+            },
+            {
               "textRaw": "`max` {number}",
               "type": "number",
               "name": "max",
@@ -1279,6 +1293,19 @@
               "desc": "<p>The maximum recorded event loop delay.</p>"
             },
             {
+              "textRaw": "`maxBigInt` {bigint}",
+              "type": "bigint",
+              "name": "maxBigInt",
+              "meta": {
+                "added": [
+                  "v17.4.0",
+                  "v16.14.0"
+                ],
+                "changes": []
+              },
+              "desc": "<p>The maximum recorded event loop delay.</p>"
+            },
+            {
               "textRaw": "`mean` {number}",
               "type": "number",
               "name": "mean",
@@ -1297,6 +1324,19 @@
               "meta": {
                 "added": [
                   "v11.10.0"
+                ],
+                "changes": []
+              },
+              "desc": "<p>The minimum recorded event loop delay.</p>"
+            },
+            {
+              "textRaw": "`minBigInt` {bigint}",
+              "type": "bigint",
+              "name": "minBigInt",
+              "meta": {
+                "added": [
+                  "v17.4.0",
+                  "v16.14.0"
                 ],
                 "changes": []
               },
@@ -1309,6 +1349,19 @@
               "meta": {
                 "added": [
                   "v11.10.0"
+                ],
+                "changes": []
+              },
+              "desc": "<p>Returns a <code>Map</code> object detailing the accumulated percentile distribution.</p>"
+            },
+            {
+              "textRaw": "`percentilesBigInt` {Map}",
+              "type": "Map",
+              "name": "percentilesBigInt",
+              "meta": {
+                "added": [
+                  "v17.4.0",
+                  "v16.14.0"
                 ],
                 "changes": []
               },
@@ -1358,13 +1411,9 @@
               "desc": "<p>Returns the value at the given percentile.</p>"
             },
             {
-              "textRaw": "`histogram.reset()`",
-              "type": "method",
-              "name": "reset",
-=======
-              "textRaw": "`count` {number}",
-              "type": "number",
-              "name": "count",
+              "textRaw": "`histogram.percentileBigInt(percentile)`",
+              "type": "method",
+              "name": "percentileBigInt",
               "meta": {
                 "added": [
                   "v17.4.0",
@@ -1372,33 +1421,35 @@
                 ],
                 "changes": []
               },
-              "desc": "<p>The number of samples recorded by the histogram.</p>"
-            },
-            {
-              "textRaw": "`countBigInt` {bigint}",
-              "type": "bigint",
-              "name": "countBigInt",
-              "meta": {
-                "added": [
-                  "v17.4.0",
-                  "v16.14.0"
-                ],
-                "changes": []
-              },
-              "desc": "<p>The number of samples recorded by the histogram.</p>"
-            },
-            {
-              "textRaw": "`exceeds` {number}",
-              "type": "number",
-              "name": "exceeds",
->>>>>>> a8a80be5
+              "signatures": [
+                {
+                  "return": {
+                    "textRaw": "Returns: {bigint}",
+                    "name": "return",
+                    "type": "bigint"
+                  },
+                  "params": [
+                    {
+                      "textRaw": "`percentile` {number} A percentile value in the range (0, 100].",
+                      "name": "percentile",
+                      "type": "number",
+                      "desc": "A percentile value in the range (0, 100]."
+                    }
+                  ]
+                }
+              ],
+              "desc": "<p>Returns the value at the given percentile.</p>"
+            },
+            {
+              "textRaw": "`histogram.reset()`",
+              "type": "method",
+              "name": "reset",
               "meta": {
                 "added": [
                   "v11.10.0"
                 ],
                 "changes": []
               },
-<<<<<<< HEAD
               "signatures": [
                 {
                   "params": []
@@ -1418,300 +1469,14 @@
               "textRaw": "`histogram.disable()`",
               "type": "method",
               "name": "disable",
-=======
-              "desc": "<p>The number of times the event loop delay exceeded the maximum 1 hour event\nloop delay threshold.</p>"
-            },
-            {
-              "textRaw": "`exceedsBigInt` {bigint}",
-              "type": "bigint",
-              "name": "exceedsBigInt",
-              "meta": {
-                "added": [
-                  "v17.4.0",
-                  "v16.14.0"
-                ],
-                "changes": []
-              },
-              "desc": "<p>The number of times the event loop delay exceeded the maximum 1 hour event\nloop delay threshold.</p>"
-            },
-            {
-              "textRaw": "`max` {number}",
-              "type": "number",
-              "name": "max",
               "meta": {
                 "added": [
                   "v11.10.0"
                 ],
                 "changes": []
               },
-              "desc": "<p>The maximum recorded event loop delay.</p>"
-            },
-            {
-              "textRaw": "`maxBigInt` {bigint}",
-              "type": "bigint",
-              "name": "maxBigInt",
-              "meta": {
-                "added": [
-                  "v17.4.0",
-                  "v16.14.0"
-                ],
-                "changes": []
-              },
-              "desc": "<p>The maximum recorded event loop delay.</p>"
-            },
-            {
-              "textRaw": "`mean` {number}",
-              "type": "number",
-              "name": "mean",
-              "meta": {
-                "added": [
-                  "v11.10.0"
-                ],
-                "changes": []
-              },
-              "desc": "<p>The mean of the recorded event loop delays.</p>"
-            },
-            {
-              "textRaw": "`min` {number}",
-              "type": "number",
-              "name": "min",
-              "meta": {
-                "added": [
-                  "v11.10.0"
-                ],
-                "changes": []
-              },
-              "desc": "<p>The minimum recorded event loop delay.</p>"
-            },
-            {
-              "textRaw": "`minBigInt` {bigint}",
-              "type": "bigint",
-              "name": "minBigInt",
-              "meta": {
-                "added": [
-                  "v17.4.0",
-                  "v16.14.0"
-                ],
-                "changes": []
-              },
-              "desc": "<p>The minimum recorded event loop delay.</p>"
-            },
-            {
-              "textRaw": "`percentiles` {Map}",
-              "type": "Map",
-              "name": "percentiles",
-              "meta": {
-                "added": [
-                  "v11.10.0"
-                ],
-                "changes": []
-              },
-              "desc": "<p>Returns a <code>Map</code> object detailing the accumulated percentile distribution.</p>"
-            },
-            {
-              "textRaw": "`percentilesBigInt` {Map}",
-              "type": "Map",
-              "name": "percentilesBigInt",
-              "meta": {
-                "added": [
-                  "v17.4.0",
-                  "v16.14.0"
-                ],
-                "changes": []
-              },
-              "desc": "<p>Returns a <code>Map</code> object detailing the accumulated percentile distribution.</p>"
-            },
-            {
-              "textRaw": "`stddev` {number}",
-              "type": "number",
-              "name": "stddev",
-              "meta": {
-                "added": [
-                  "v11.10.0"
-                ],
-                "changes": []
-              },
-              "desc": "<p>The standard deviation of the recorded event loop delays.</p>"
-            }
-          ],
-          "methods": [
-            {
-              "textRaw": "`histogram.percentile(percentile)`",
-              "type": "method",
-              "name": "percentile",
->>>>>>> a8a80be5
-              "meta": {
-                "added": [
-                  "v11.10.0"
-                ],
-                "changes": []
-              },
-              "signatures": [
-                {
-                  "return": {
-<<<<<<< HEAD
-                    "textRaw": "Returns: {boolean}",
-                    "name": "return",
-                    "type": "boolean"
-                  },
-                  "params": []
-                }
-              ],
-              "desc": "<p>Disables the update interval timer. Returns <code>true</code> if the timer was\nstopped, <code>false</code> if it was already stopped.</p>"
-            },
-            {
-              "textRaw": "`histogram.enable()`",
-              "type": "method",
-              "name": "enable",
-              "meta": {
-                "added": [
-                  "v11.10.0"
-=======
-                    "textRaw": "Returns: {number}",
-                    "name": "return",
-                    "type": "number"
-                  },
-                  "params": [
-                    {
-                      "textRaw": "`percentile` {number} A percentile value in the range (0, 100].",
-                      "name": "percentile",
-                      "type": "number",
-                      "desc": "A percentile value in the range (0, 100]."
-                    }
-                  ]
-                }
-              ],
-              "desc": "<p>Returns the value at the given percentile.</p>"
-            },
-            {
-              "textRaw": "`histogram.percentileBigInt(percentile)`",
-              "type": "method",
-              "name": "percentileBigInt",
-              "meta": {
-                "added": [
-                  "v17.4.0",
-                  "v16.14.0"
->>>>>>> a8a80be5
-                ],
-                "changes": []
-              },
-              "signatures": [
-                {
-                  "return": {
-<<<<<<< HEAD
-                    "textRaw": "Returns: {boolean}",
-                    "name": "return",
-                    "type": "boolean"
-                  },
-                  "params": []
-                }
-              ],
-              "desc": "<p>Enables the update interval timer. Returns <code>true</code> if the timer was\nstarted, <code>false</code> if it was already started.</p>"
-            }
-          ],
-          "modules": [
-            {
-              "textRaw": "Cloning an `IntervalHistogram`",
-              "name": "cloning_an_`intervalhistogram`",
-              "desc": "<p><a href=\"perf_hooks.html#perf_hooks_class_intervalhistogram_extends_histogram\" class=\"type\">&lt;IntervalHistogram&gt;</a> instances can be cloned via <a href=\"worker_threads.html#worker_threads_class_messageport\" class=\"type\">&lt;MessagePort&gt;</a>. On the receiving\nend, the histogram is cloned as a plain <a href=\"perf_hooks.html#perf_hooks_class_histogram\" class=\"type\">&lt;Histogram&gt;</a> object that does not\nimplement the <code>enable()</code> and <code>disable()</code> methods.</p>",
-              "type": "module",
-              "displayName": "Cloning an `IntervalHistogram`"
-            }
-          ]
-        },
-        {
-          "textRaw": "Class: `RecordableHistogram extends Histogram`",
-          "type": "class",
-          "name": "RecordableHistogram",
-          "meta": {
-            "added": [
-              "v14.18.0"
-            ],
-            "changes": []
-          },
-          "methods": [
-            {
-              "textRaw": "`histogram.record(val)`",
-              "type": "method",
-              "name": "record",
-              "meta": {
-                "added": [
-                  "v14.18.0"
-=======
-                    "textRaw": "Returns: {bigint}",
-                    "name": "return",
-                    "type": "bigint"
-                  },
-                  "params": [
-                    {
-                      "textRaw": "`percentile` {number} A percentile value in the range (0, 100].",
-                      "name": "percentile",
-                      "type": "number",
-                      "desc": "A percentile value in the range (0, 100]."
-                    }
-                  ]
-                }
-              ],
-              "desc": "<p>Returns the value at the given percentile.</p>"
-            },
-            {
-              "textRaw": "`histogram.reset()`",
-              "type": "method",
-              "name": "reset",
-              "meta": {
-                "added": [
-                  "v11.10.0"
-                ],
-                "changes": []
-              },
-              "signatures": [
-                {
-                  "params": []
-                }
-              ],
-              "desc": "<p>Resets the collected histogram data.</p>"
-            }
-          ]
-        },
-        {
-          "textRaw": "Class: `IntervalHistogram extends Histogram`",
-          "type": "class",
-          "name": "IntervalHistogram",
-          "desc": "<p>A <code>Histogram</code> that is periodically updated on a given interval.</p>",
-          "methods": [
-            {
-              "textRaw": "`histogram.disable()`",
-              "type": "method",
-              "name": "disable",
-              "meta": {
-                "added": [
-                  "v11.10.0"
->>>>>>> a8a80be5
-                ],
-                "changes": []
-              },
-              "signatures": [
-                {
-<<<<<<< HEAD
-                  "params": [
-                    {
-                      "textRaw": "`val` {number|bigint} The amount to record in the histogram.",
-                      "name": "val",
-                      "type": "number|bigint",
-                      "desc": "The amount to record in the histogram."
-                    }
-                  ]
-                }
-              ]
-            },
-            {
-              "textRaw": "`histogram.recordDelta()`",
-              "type": "method",
-              "name": "recordDelta",
-              "meta": {
-                "added": [
-                  "v14.18.0"
-=======
+              "signatures": [
+                {
                   "return": {
                     "textRaw": "Returns: {boolean}",
                     "name": "return",
@@ -1729,16 +1494,11 @@
               "meta": {
                 "added": [
                   "v11.10.0"
->>>>>>> a8a80be5
-                ],
-                "changes": []
-              },
-              "signatures": [
-                {
-<<<<<<< HEAD
-                  "params": []
-                }
-=======
+                ],
+                "changes": []
+              },
+              "signatures": [
+                {
                   "return": {
                     "textRaw": "Returns: {boolean}",
                     "name": "return",
@@ -1835,7 +1595,6 @@
                 {
                   "params": []
                 }
->>>>>>> a8a80be5
               ],
               "desc": "<p>Calculates the amount of time (in nanoseconds) that has passed since the\nprevious call to <code>recordDelta()</code> and records that amount in the histogram.</p>\n<h2>Examples</h2>"
             }
@@ -1886,10 +1645,7 @@
           "name": "createHistogram",
           "meta": {
             "added": [
-<<<<<<< HEAD
-=======
               "v15.9.0",
->>>>>>> a8a80be5
               "v14.18.0"
             ],
             "changes": []
@@ -1908,31 +1664,6 @@
                   "type": "Object",
                   "options": [
                     {
-<<<<<<< HEAD
-                      "textRaw": "`min` {number|bigint} The minimum recordable value. Must be an integer value greater than 0. **Defaults**: `1`.",
-                      "name": "min",
-                      "type": "number|bigint",
-                      "desc": "The minimum recordable value. Must be an integer value greater than 0. **Defaults**: `1`."
-                    },
-                    {
-                      "textRaw": "`max` {number|bigint} The maximum recordable value. Must be an integer value greater than `min`. **Defaults**: `Number.MAX_SAFE_INTEGER`.",
-                      "name": "max",
-                      "type": "number|bigint",
-                      "desc": "The maximum recordable value. Must be an integer value greater than `min`. **Defaults**: `Number.MAX_SAFE_INTEGER`."
-                    },
-                    {
-                      "textRaw": "`figures` {number} The number of accuracy digits. Must be a number between `1` and `5`. **Defaults**: `3`.",
-                      "name": "figures",
-                      "type": "number",
-                      "desc": "The number of accuracy digits. Must be a number between `1` and `5`. **Defaults**: `3`."
-                    }
-                  ]
-                }
-              ]
-            }
-          ],
-          "desc": "<p>Returns a <a href=\"perf_hooks.html#perf_hooks_class_recordablehistogram_extends_histogram\" class=\"type\">&lt;RecordableHistogram&gt;</a>.</p>"
-=======
                       "textRaw": "`lowest` {number|bigint} The lowest discernible value. Must be an integer value greater than 0. **Default:** `1`.",
                       "name": "lowest",
                       "type": "number|bigint",
@@ -1959,7 +1690,6 @@
             }
           ],
           "desc": "<p>Returns a <a href=\"perf_hooks.html#class-recordablehistogram-extends-histogram\" class=\"type\">&lt;RecordableHistogram&gt;</a>.</p>"
->>>>>>> a8a80be5
         },
         {
           "textRaw": "`perf_hooks.monitorEventLoopDelay([options])`",
@@ -1996,11 +1726,7 @@
               ]
             }
           ],
-<<<<<<< HEAD
-          "desc": "<p><em>This property is an extension by Node.js. It is not available in Web browsers.</em></p>\n<p>Creates an <code>IntervalHistogram</code> object that samples and reports the event loop\ndelay over time. The delays will be reported in nanoseconds.</p>\n<p>Using a timer to detect approximate event loop delay works because the\nexecution of timers is tied specifically to the lifecycle of the libuv\nevent loop. That is, a delay in the loop will cause a delay in the execution\nof the timer, and those delays are specifically what this API is intended to\ndetect.</p>\n<pre><code class=\"language-js\">const { monitorEventLoopDelay } = require('perf_hooks');\nconst h = monitorEventLoopDelay({ resolution: 20 });\nh.enable();\n// Do something.\nh.disable();\nconsole.log(h.min);\nconsole.log(h.max);\nconsole.log(h.mean);\nconsole.log(h.stddev);\nconsole.log(h.percentiles);\nconsole.log(h.percentile(50));\nconsole.log(h.percentile(99));\n</code></pre>"
-=======
           "desc": "<p><em>This property is an extension by Node.js. It is not available in Web browsers.</em></p>\n<p>Creates an <code>IntervalHistogram</code> object that samples and reports the event loop\ndelay over time. The delays will be reported in nanoseconds.</p>\n<p>Using a timer to detect approximate event loop delay works because the\nexecution of timers is tied specifically to the lifecycle of the libuv\nevent loop. That is, a delay in the loop will cause a delay in the execution\nof the timer, and those delays are specifically what this API is intended to\ndetect.</p>\n<pre><code class=\"language-js\">const { monitorEventLoopDelay } = require('node:perf_hooks');\nconst h = monitorEventLoopDelay({ resolution: 20 });\nh.enable();\n// Do something.\nh.disable();\nconsole.log(h.min);\nconsole.log(h.max);\nconsole.log(h.mean);\nconsole.log(h.stddev);\nconsole.log(h.percentiles);\nconsole.log(h.percentile(50));\nconsole.log(h.percentile(99));\n</code></pre>"
->>>>>>> a8a80be5
         }
       ],
       "type": "module",
