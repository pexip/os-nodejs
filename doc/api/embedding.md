--- conflicted
+++ resolved
@@ -154,39 +154,7 @@
     if (loadenv_ret.IsEmpty())  // There has been a JS exception.
       return 1;
 
-<<<<<<< HEAD
-    {
-      // SealHandleScope protects against handle leaks from callbacks.
-      SealHandleScope seal(isolate);
-      bool more;
-      do {
-        uv_run(&loop, UV_RUN_DEFAULT);
-
-        // V8 tasks on background threads may end up scheduling new tasks in the
-        // foreground, which in turn can keep the event loop going. For example,
-        // WebAssembly.compile() may do so.
-        platform->DrainTasks(isolate);
-
-        // If there are new tasks, continue.
-        more = uv_loop_alive(&loop);
-        if (more) continue;
-
-        // node::EmitProcessBeforeExit() is used to emit the 'beforeExit' event
-        // on the `process` object.
-        if (node::EmitProcessBeforeExit(env.get()).IsNothing())
-          break;
-
-        // 'beforeExit' can also schedule new work that keeps the event loop
-        // running.
-        more = uv_loop_alive(&loop);
-      } while (more == true);
-    }
-
-    // node::EmitProcessExit() returns the current exit code.
-    exit_code = node::EmitProcessExit(env.get()).FromMaybe(1);
-=======
     exit_code = node::SpinEventLoop(env).FromMaybe(1);
->>>>>>> a8a80be5
 
     // node::Stop() can be used to explicitly stop the event loop and keep
     // further JavaScript from running. It can be called from any thread,
