--- conflicted
+++ resolved
@@ -908,11 +908,7 @@
                   }
                 ]
               },
-<<<<<<< HEAD
-              "desc": "<p>Type: Documentation-only</p>\n<p>The <a href=\"events.html#events_events_listenercount_emitter_eventname\"><code>events.listenerCount(emitter, eventName)</code></a> API is\ndeprecated. Please use <a href=\"events.html#events_emitter_listenercount_eventname\"><code>emitter.listenerCount(eventName)</code></a> instead.</p>",
-=======
               "desc": "<p>Type: Documentation-only</p>\n<p>The <a href=\"events.html#eventslistenercountemitter-eventname\"><code>events.listenerCount(emitter, eventName)</code></a> API is\ndeprecated. Please use <a href=\"events.html#emitterlistenercounteventname-listener\"><code>emitter.listenerCount(eventName)</code></a> instead.</p>",
->>>>>>> a8a80be5
               "type": "module",
               "displayName": "DEP0033: `EventEmitter.listenerCount()`"
             },
@@ -1771,11 +1767,7 @@
                   }
                 ]
               },
-<<<<<<< HEAD
-              "desc": "<p>Type: Runtime</p>\n<p>The <code>http</code> module <code>OutgoingMessage.prototype._headers</code> and\n<code>OutgoingMessage.prototype._headerNames</code> properties are deprecated. Use one of\nthe public methods (e.g. <code>OutgoingMessage.prototype.getHeader()</code>,\n<code>OutgoingMessage.prototype.getHeaders()</code>,\n<code>OutgoingMessage.prototype.getHeaderNames()</code>,\n<code>OutgoingMessage.prototype.getRawHeaderNames()</code>,\n<code>OutgoingMessage.prototype.hasHeader()</code>,\n<code>OutgoingMessage.prototype.removeHeader()</code>,\n<code>OutgoingMessage.prototype.setHeader()</code>) for working with outgoing headers.</p>\n<p>The <code>OutgoingMessage.prototype._headers</code> and\n<code>OutgoingMessage.prototype._headerNames</code> properties were never documented as\nofficially supported properties.</p>",
-=======
               "desc": "<p>Type: Runtime</p>\n<p>The <code>node:http</code> module <code>OutgoingMessage.prototype._headers</code> and\n<code>OutgoingMessage.prototype._headerNames</code> properties are deprecated. Use one of\nthe public methods (e.g. <code>OutgoingMessage.prototype.getHeader()</code>,\n<code>OutgoingMessage.prototype.getHeaders()</code>,\n<code>OutgoingMessage.prototype.getHeaderNames()</code>,\n<code>OutgoingMessage.prototype.getRawHeaderNames()</code>,\n<code>OutgoingMessage.prototype.hasHeader()</code>,\n<code>OutgoingMessage.prototype.removeHeader()</code>,\n<code>OutgoingMessage.prototype.setHeader()</code>) for working with outgoing headers.</p>\n<p>The <code>OutgoingMessage.prototype._headers</code> and\n<code>OutgoingMessage.prototype._headerNames</code> properties were never documented as\nofficially supported properties.</p>",
->>>>>>> a8a80be5
               "type": "module",
               "displayName": "DEP0066: `OutgoingMessage.prototype._headers, OutgoingMessage.prototype._headerNames`"
             },
@@ -2712,9 +2704,6 @@
               "meta": {
                 "changes": [
                   {
-<<<<<<< HEAD
-                    "version": "v14.17.0",
-=======
                     "version": "v18.13.0",
                     "pr-url": "https://github.com/nodejs/node/pull/44919",
                     "description": "\\`url.parse()` is deprecated again in DEP0169."
@@ -2724,7 +2713,6 @@
                       "v15.13.0",
                       "v14.17.0"
                     ],
->>>>>>> a8a80be5
                     "pr-url": "https://github.com/nodejs/node/pull/37784",
                     "description": "Deprecation revoked. Status changed to \"Legacy\"."
                   },
@@ -2735,11 +2723,7 @@
                   }
                 ]
               },
-<<<<<<< HEAD
-              "desc": "<p>Type: Deprecation revoked</p>\n<p>The <a href=\"url.html#url_legacy_url_api\">Legacy URL API</a> is deprecated. This includes <a href=\"url.html#url_url_format_urlobject\"><code>url.format()</code></a>,\n<a href=\"url.html#url_url_parse_urlstring_parsequerystring_slashesdenotehost\"><code>url.parse()</code></a>, <a href=\"url.html#url_url_resolve_from_to\"><code>url.resolve()</code></a>, and the <a href=\"url.html#url_legacy_urlobject\">legacy <code>urlObject</code></a>. Please\nuse the <a href=\"url.html#url_the_whatwg_url_api\">WHATWG URL API</a> instead.</p>",
-=======
               "desc": "<p>Type: Deprecation revoked</p>\n<p>The <a href=\"url.html#legacy-url-api\">legacy URL API</a> is deprecated. This includes <a href=\"url.html#urlformaturlobject\"><code>url.format()</code></a>,\n<a href=\"url.html#urlparseurlstring-parsequerystring-slashesdenotehost\"><code>url.parse()</code></a>, <a href=\"url.html#urlresolvefrom-to\"><code>url.resolve()</code></a>, and the <a href=\"url.html#legacy-urlobject\">legacy <code>urlObject</code></a>. Please\nuse the <a href=\"url.html#the-whatwg-url-api\">WHATWG URL API</a> instead.</p>",
->>>>>>> a8a80be5
               "type": "module",
               "displayName": "DEP0116: Legacy URL API"
             },
@@ -3107,11 +3091,7 @@
                   }
                 ]
               },
-<<<<<<< HEAD
-              "desc": "<p>Type: Documentation-only</p>\n<p><a href=\"http.html#http_response_finished\"><code>response.finished</code></a> indicates whether <a href=\"http.html#http_response_end_data_encoding_callback\"><code>response.end()</code></a> has been\ncalled, not whether <code>'finish'</code> has been emitted and the underlying data\nis flushed.</p>\n<p>Use <a href=\"http.html#http_response_writablefinished\"><code>response.writableFinished</code></a> or <a href=\"http.html#http_response_writableended\"><code>response.writableEnded</code></a>\naccordingly instead to avoid the ambiguity.</p>\n<p>To maintain existing behaviour <code>response.finished</code> should be replaced with\n<code>response.writableEnded</code>.</p>",
-=======
               "desc": "<p>Type: Documentation-only</p>\n<p><a href=\"http.html#responsefinished\"><code>response.finished</code></a> indicates whether <a href=\"http.html#responseenddata-encoding-callback\"><code>response.end()</code></a> has been\ncalled, not whether <code>'finish'</code> has been emitted and the underlying data\nis flushed.</p>\n<p>Use <a href=\"http.html#responsewritablefinished\"><code>response.writableFinished</code></a> or <a href=\"http.html#responsewritableended\"><code>response.writableEnded</code></a>\naccordingly instead to avoid the ambiguity.</p>\n<p>To maintain existing behavior <code>response.finished</code> should be replaced with\n<code>response.writableEnded</code>.</p>",
->>>>>>> a8a80be5
               "type": "module",
               "displayName": "DEP0136: `http` `finished`"
             },
@@ -3311,8 +3291,6 @@
               "displayName": "DEP0147: `fs.rmdir(path, { recursive: true })`"
             },
             {
-<<<<<<< HEAD
-=======
               "textRaw": "DEP0148: Folder mappings in `\"exports\"` (trailing `\"/\"`)",
               "name": "dep0148:_folder_mappings_in_`\"exports\"`_(trailing_`\"/\"`)",
               "meta": {
@@ -3381,15 +3359,11 @@
               "displayName": "DEP0150: Changing the value of `process.config`"
             },
             {
->>>>>>> a8a80be5
               "textRaw": "DEP0151: Main index lookup and extension searching",
               "name": "dep0151:_main_index_lookup_and_extension_searching",
               "meta": {
                 "changes": [
                   {
-<<<<<<< HEAD
-                    "version": "v14.18.0",
-=======
                     "version": "v16.0.0",
                     "pr-url": "https://github.com/nodejs/node/pull/37206",
                     "description": "Runtime deprecation."
@@ -3399,17 +3373,11 @@
                       "v15.8.0",
                       "v14.18.0"
                     ],
->>>>>>> a8a80be5
                     "pr-url": "https://github.com/nodejs/node/pull/36918",
                     "description": "Documentation-only deprecation with `--pending-deprecation` support."
                   }
                 ]
               },
-<<<<<<< HEAD
-              "desc": "<p>Type: Documentation-only (supports <a href=\"cli.html#cli_pending_deprecation\"><code>--pending-deprecation</code></a>)</p>\n<p>Previously, <code>index.js</code> and extension searching lookups would apply to\n<code>import 'pkg'</code> main entry point resolution, even when resolving ES modules.</p>\n<p>With this deprecation, all ES module main entry point resolutions require\nan explicit <a href=\"packages.html#packages_main_entry_point_export\"><code>\"exports\"</code> or <code>\"main\"</code> entry</a> with the exact file extension.</p>",
-              "type": "module",
-              "displayName": "DEP0151: Main index lookup and extension searching"
-=======
               "desc": "<p>Type: Runtime</p>\n<p>Previously, <code>index.js</code> and extension searching lookups would apply to\n<code>import 'pkg'</code> main entry point resolution, even when resolving ES modules.</p>\n<p>With this deprecation, all ES module main entry point resolutions require\nan explicit <a href=\"packages.html#main-entry-point-export\"><code>\"exports\"</code> or <code>\"main\"</code> entry</a> with the exact file extension.</p>",
               "type": "module",
               "displayName": "DEP0151: Main index lookup and extension searching"
@@ -3816,7 +3784,6 @@
               "desc": "<p>Type: Documentation-only</p>\n<p>In a future version of Node.js, <a href=\"http.html#messageheaders\"><code>message.headers</code></a>,\n<a href=\"http.html#messageheadersdistinct\"><code>message.headersDistinct</code></a>, <a href=\"http.html#messagetrailers\"><code>message.trailers</code></a>, and\n<a href=\"http.html#messagetrailersdistinct\"><code>message.trailersDistinct</code></a> will be read-only.</p>",
               "type": "module",
               "displayName": "DEP0171: Setters for `http.IncomingMessage` headers and trailers"
->>>>>>> a8a80be5
             }
           ],
           "type": "misc",
