# Node-API

<!--introduced_in=v8.0.0-->

<!-- type=misc -->

> Stability: 2 - Stable

Node-API (formerly N-API) is an API for building native Addons. It is
independent from the underlying JavaScript runtime (for example, V8) and is
maintained as part of Node.js itself. This API will be Application Binary
Interface (ABI) stable across versions of Node.js. It is intended to insulate
addons from changes in the underlying JavaScript engine and allow modules
compiled for one major version to run on later major versions of Node.js without
recompilation. The [ABI Stability][] guide provides a more in-depth explanation.

Addons are built/packaged with the same approach/tools outlined in the section
titled [C++ Addons][]. The only difference is the set of APIs that are used by
the native code. Instead of using the V8 or [Native Abstractions for Node.js][]
APIs, the functions available in Node-API are used.

APIs exposed by Node-API are generally used to create and manipulate
JavaScript values. Concepts and operations generally map to ideas specified
in the ECMA-262 Language Specification. The APIs have the following
properties:

* All Node-API calls return a status code of type `napi_status`. This
  status indicates whether the API call succeeded or failed.
* The API's return value is passed via an out parameter.
* All JavaScript values are abstracted behind an opaque type named
  `napi_value`.
* In case of an error status code, additional information can be obtained
  using `napi_get_last_error_info`. More information can be found in the error
  handling section [Error handling][].

Node-API is a C API that ensures ABI stability across Node.js versions
and different compiler levels. A C++ API can be easier to use.
To support using C++, the project maintains a
C++ wrapper module called [`node-addon-api`][].
This wrapper provides an inlinable C++ API. Binaries built
with `node-addon-api` will depend on the symbols for the Node-API C-based
functions exported by Node.js. `node-addon-api` is a more
efficient way to write code that calls Node-API. Take, for example, the
following `node-addon-api` code. The first section shows the
`node-addon-api` code and the second section shows what actually gets
used in the addon.

```cpp
Object obj = Object::New(env);
obj["foo"] = String::New(env, "bar");
```

```cpp
napi_status status;
napi_value object, string;
status = napi_create_object(env, &object);
if (status != napi_ok) {
  napi_throw_error(env, ...);
  return;
}

status = napi_create_string_utf8(env, "bar", NAPI_AUTO_LENGTH, &string);
if (status != napi_ok) {
  napi_throw_error(env, ...);
  return;
}

status = napi_set_named_property(env, object, "foo", string);
if (status != napi_ok) {
  napi_throw_error(env, ...);
  return;
}
```

The end result is that the addon only uses the exported C APIs. As a result,
it still gets the benefits of the ABI stability provided by the C API.

When using `node-addon-api` instead of the C APIs, start with the API [docs][]
for `node-addon-api`.

The [Node-API Resource](https://nodejs.github.io/node-addon-examples/) offers
an excellent orientation and tips for developers just getting started with
Node-API and `node-addon-api`. Additional media resources can be found on the
[Node-API Media][] page.

## Implications of ABI stability

Although Node-API provides an ABI stability guarantee, other parts of Node.js do
not, and any external libraries used from the addon may not. In particular,
none of the following APIs provide an ABI stability guarantee across major
versions:

* the Node.js C++ APIs available via any of

  ```cpp
  #include <node.h>
  #include <node_buffer.h>
  #include <node_version.h>
  #include <node_object_wrap.h>
  ```

* the libuv APIs which are also included with Node.js and available via

  ```cpp
  #include <uv.h>
  ```

* the V8 API available via

  ```cpp
  #include <v8.h>
  ```

Thus, for an addon to remain ABI-compatible across Node.js major versions, it
must use Node-API exclusively by restricting itself to using

```c
#include <node_api.h>
```

and by checking, for all external libraries that it uses, that the external
library makes ABI stability guarantees similar to Node-API.

## Building

Unlike modules written in JavaScript, developing and deploying Node.js
native addons using Node-API requires an additional set of tools. Besides the
basic tools required to develop for Node.js, the native addon developer
requires a toolchain that can compile C and C++ code into a binary. In
addition, depending upon how the native addon is deployed, the _user_ of
the native addon will also need to have a C/C++ toolchain installed.

For Linux developers, the necessary C/C++ toolchain packages are readily
available. [GCC][] is widely used in the Node.js community to build and
test across a variety of platforms. For many developers, the [LLVM][]
compiler infrastructure is also a good choice.

For Mac developers, [Xcode][] offers all the required compiler tools.
However, it is not necessary to install the entire Xcode IDE. The following
command installs the necessary toolchain:

```bash
xcode-select --install
```

For Windows developers, [Visual Studio][] offers all the required compiler
tools. However, it is not necessary to install the entire Visual Studio
IDE. The following command installs the necessary toolchain:

```bash
npm install --global windows-build-tools
```

The sections below describe the additional tools available for developing
and deploying Node.js native addons.

### Build tools

Both the tools listed here require that _users_ of the native
addon have a C/C++ toolchain installed in order to successfully install
the native addon.

#### node-gyp

[node-gyp][] is a build system based on the [gyp-next][] fork of
Google's [GYP][] tool and comes bundled with npm. GYP, and therefore node-gyp,
requires that Python be installed.

Historically, node-gyp has been the tool of choice for building native
addons. It has widespread adoption and documentation. However, some
developers have run into limitations in node-gyp.

#### CMake.js

[CMake.js][] is an alternative build system based on [CMake][].

CMake.js is a good choice for projects that already use CMake or for
developers affected by limitations in node-gyp.

### Uploading precompiled binaries

The three tools listed here permit native addon developers and maintainers
to create and upload binaries to public or private servers. These tools are
typically integrated with CI/CD build systems like [Travis CI][] and
[AppVeyor][] to build and upload binaries for a variety of platforms and
architectures. These binaries are then available for download by users who
do not need to have a C/C++ toolchain installed.

#### node-pre-gyp

[node-pre-gyp][] is a tool based on node-gyp that adds the ability to
upload binaries to a server of the developer's choice. node-pre-gyp has
particularly good support for uploading binaries to Amazon S3.

#### prebuild

[prebuild][] is a tool that supports builds using either node-gyp or
CMake.js. Unlike node-pre-gyp which supports a variety of servers, prebuild
uploads binaries only to [GitHub releases][]. prebuild is a good choice for
GitHub projects using CMake.js.

#### prebuildify

[prebuildify][] is a tool based on node-gyp. The advantage of prebuildify is
that the built binaries are bundled with the native addon when it's
uploaded to npm. The binaries are downloaded from npm and are immediately
available to the module user when the native addon is installed.

## Usage

In order to use the Node-API functions, include the file [`node_api.h`][] which
is located in the src directory in the node development tree:

```c
#include <node_api.h>
```

This will opt into the default `NAPI_VERSION` for the given release of Node.js.
In order to ensure compatibility with specific versions of Node-API, the version
can be specified explicitly when including the header:

```c
#define NAPI_VERSION 3
#include <node_api.h>
```

This restricts the Node-API surface to just the functionality that was available
in the specified (and earlier) versions.

Some of the Node-API surface is experimental and requires explicit opt-in:

```c
#define NAPI_EXPERIMENTAL
#include <node_api.h>
```

In this case the entire API surface, including any experimental APIs, will be
available to the module code.

## Node-API version matrix

Node-API versions are additive and versioned independently from Node.js.
Version 4 is an extension to version 3 in that it has all of the APIs
from version 3 with some additions. This means that it is not necessary
to recompile for new versions of Node.js which are
listed as supporting a later version.

This table may not be up to date in older streams, the most up to date
information is in the latest API documentation in:
[Node-API version matrix](https://nodejs.org/docs/latest/api/n-api.html#node-api-version-matrix)

<!-- For accessibility purposes, this table needs row headers. That means we
     can't do it in markdown. Hence, the raw HTML. -->

<table>
  <tr>
    <th>Node-API version</th>
    <th scope="col">Supported In</th>
  </tr>
  <tr>
    <th scope="row">9</th>
    <td>v18.17.0+, 20.3.0+, 21.0.0 and all later versions</td>
  </tr>
  <tr>
    <th scope="row">8</th>
    <td>v12.22.0+, v14.17.0+, v15.12.0+, 16.0.0 and all later versions</td>
  </tr>
  <tr>
    <th scope="row">7</th>
    <td>v10.23.0+, v12.19.0+, v14.12.0+, 15.0.0 and all later versions</td>
  </tr>
  <tr>
    <th scope="row">6</th>
    <td>v10.20.0+, v12.17.0+, 14.0.0 and all later versions</td>
  </tr>
  <tr>
    <th scope="row">5</th>
    <td>v10.17.0+, v12.11.0+, 13.0.0 and all later versions</td>
  </tr>
  <tr>
    <th scope="row">4</th>
    <td>v10.16.0+, v11.8.0+, 12.0.0 and all later versions</td>
  </tr>
  </tr>
    <tr>
    <th scope="row">3</th>
    <td>v6.14.2*, 8.11.2+, v9.11.0+*, 10.0.0 and all later versions</td>
  </tr>
  <tr>
    <th scope="row">2</th>
    <td>v8.10.0+*, v9.3.0+*, 10.0.0 and all later versions</td>
  </tr>
  <tr>
    <th scope="row">1</th>
    <td>v8.6.0+**, v9.0.0+*, 10.0.0 and all later versions</td>
  </tr>
</table>

\* Node-API was experimental.

\*\* Node.js 8.0.0 included Node-API as experimental. It was released as
Node-API version 1 but continued to evolve until Node.js 8.6.0. The API is
different in versions prior to Node.js 8.6.0. We recommend Node-API version 3 or
later.

Each API documented for Node-API will have a header named `added in:`, and APIs
which are stable will have the additional header `Node-API version:`.
APIs are directly usable when using a Node.js version which supports
the Node-API version shown in `Node-API version:` or higher.
When using a Node.js version that does not support the
`Node-API version:` listed or if there is no `Node-API version:` listed,
then the API will only be available if
`#define NAPI_EXPERIMENTAL` precedes the inclusion of `node_api.h`
or `js_native_api.h`. If an API appears not to be available on
a version of Node.js which is later than the one shown in `added in:` then
this is most likely the reason for the apparent absence.

The Node-APIs associated strictly with accessing ECMAScript features from native
code can be found separately in `js_native_api.h` and `js_native_api_types.h`.
The APIs defined in these headers are included in `node_api.h` and
`node_api_types.h`. The headers are structured in this way in order to allow
implementations of Node-API outside of Node.js. For those implementations the
Node.js specific APIs may not be applicable.

The Node.js-specific parts of an addon can be separated from the code that
exposes the actual functionality to the JavaScript environment so that the
latter may be used with multiple implementations of Node-API. In the example
below, `addon.c` and `addon.h` refer only to `js_native_api.h`. This ensures
that `addon.c` can be reused to compile against either the Node.js
implementation of Node-API or any implementation of Node-API outside of Node.js.

`addon_node.c` is a separate file that contains the Node.js specific entry point
to the addon and which instantiates the addon by calling into `addon.c` when the
addon is loaded into a Node.js environment.

```c
// addon.h
#ifndef _ADDON_H_
#define _ADDON_H_
#include <js_native_api.h>
napi_value create_addon(napi_env env);
#endif  // _ADDON_H_
```

```c
// addon.c
#include "addon.h"

#define NODE_API_CALL(env, call)                                  \
  do {                                                            \
    napi_status status = (call);                                  \
    if (status != napi_ok) {                                      \
      const napi_extended_error_info* error_info = NULL;          \
      napi_get_last_error_info((env), &error_info);               \
      const char* err_message = error_info->error_message;        \
      bool is_pending;                                            \
      napi_is_exception_pending((env), &is_pending);              \
      /* If an exception is already pending, don't rethrow it */  \
      if (!is_pending) {                                          \
        const char* message = (err_message == NULL)               \
            ? "empty error message"                               \
            : err_message;                                        \
        napi_throw_error((env), NULL, message);                   \
      }                                                           \
      return NULL;                                                \
    }                                                             \
  } while(0)

static napi_value
DoSomethingUseful(napi_env env, napi_callback_info info) {
  // Do something useful.
  return NULL;
}

napi_value create_addon(napi_env env) {
  napi_value result;
  NODE_API_CALL(env, napi_create_object(env, &result));

  napi_value exported_function;
  NODE_API_CALL(env, napi_create_function(env,
                                          "doSomethingUseful",
                                          NAPI_AUTO_LENGTH,
                                          DoSomethingUseful,
                                          NULL,
                                          &exported_function));

  NODE_API_CALL(env, napi_set_named_property(env,
                                             result,
                                             "doSomethingUseful",
                                             exported_function));

  return result;
}
```

```c
// addon_node.c
#include <node_api.h>
#include "addon.h"

NAPI_MODULE_INIT() {
  // This function body is expected to return a `napi_value`.
  // The variables `napi_env env` and `napi_value exports` may be used within
  // the body, as they are provided by the definition of `NAPI_MODULE_INIT()`.
  return create_addon(env);
}
```

## Environment life cycle APIs

[Section 8.7][] of the [ECMAScript Language Specification][] defines the concept
of an "Agent" as a self-contained environment in which JavaScript code runs.
Multiple such Agents may be started and terminated either concurrently or in
sequence by the process.

A Node.js environment corresponds to an ECMAScript Agent. In the main process,
an environment is created at startup, and additional environments can be created
on separate threads to serve as [worker threads][]. When Node.js is embedded in
another application, the main thread of the application may also construct and
destroy a Node.js environment multiple times during the life cycle of the
application process such that each Node.js environment created by the
application may, in turn, during its life cycle create and destroy additional
environments as worker threads.

From the perspective of a native addon this means that the bindings it provides
may be called multiple times, from multiple contexts, and even concurrently from
multiple threads.

Native addons may need to allocate global state which they use during
their life cycle of an Node.js environment such that the state can be
unique to each instance of the addon.

To this end, Node-API provides a way to associate data such that its life cycle
is tied to the life cycle of a Node.js environment.

### `napi_set_instance_data`

<<<<<<< HEAD
### `napi_set_instance_data`

=======
>>>>>>> 8a2d13a7
<!-- YAML
added:
 - v12.8.0
 - v10.20.0
napiVersion: 6
-->

```c
napi_status napi_set_instance_data(napi_env env,
                                   void* data,
                                   napi_finalize finalize_cb,
                                   void* finalize_hint);
```

* `[in] env`: The environment that the Node-API call is invoked under.
* `[in] data`: The data item to make available to bindings of this instance.
* `[in] finalize_cb`: The function to call when the environment is being torn
  down. The function receives `data` so that it might free it.
  [`napi_finalize`][] provides more details.
* `[in] finalize_hint`: Optional hint to pass to the finalize callback during
  collection.

Returns `napi_ok` if the API succeeded.

This API associates `data` with the currently running Node.js environment. `data`
can later be retrieved using `napi_get_instance_data()`. Any existing data
associated with the currently running Node.js environment which was set by means
of a previous call to `napi_set_instance_data()` will be overwritten. If a
`finalize_cb` was provided by the previous call, it will not be called.

### `napi_get_instance_data`

<<<<<<< HEAD
### `napi_get_instance_data`

=======
>>>>>>> 8a2d13a7
<!-- YAML
added:
 - v12.8.0
 - v10.20.0
napiVersion: 6
-->

```c
napi_status napi_get_instance_data(napi_env env,
                                   void** data);
```

* `[in] env`: The environment that the Node-API call is invoked under.
* `[out] data`: The data item that was previously associated with the currently
  running Node.js environment by a call to `napi_set_instance_data()`.

Returns `napi_ok` if the API succeeded.

This API retrieves data that was previously associated with the currently
running Node.js environment via `napi_set_instance_data()`. If no data is set,
the call will succeed and `data` will be set to `NULL`.

## Basic Node-API data types

Node-API exposes the following fundamental data types as abstractions that are
consumed by the various APIs. These APIs should be treated as opaque,
introspectable only with other Node-API calls.

### `napi_status`

<!-- YAML
added: v8.0.0
napiVersion: 1
-->

Integral status code indicating the success or failure of a Node-API call.
Currently, the following status codes are supported.

```c
typedef enum {
  napi_ok,
  napi_invalid_arg,
  napi_object_expected,
  napi_string_expected,
  napi_name_expected,
  napi_function_expected,
  napi_number_expected,
  napi_boolean_expected,
  napi_array_expected,
  napi_generic_failure,
  napi_pending_exception,
  napi_cancelled,
  napi_escape_called_twice,
  napi_handle_scope_mismatch,
  napi_callback_scope_mismatch,
  napi_queue_full,
  napi_closing,
  napi_bigint_expected,
  napi_date_expected,
  napi_arraybuffer_expected,
  napi_detachable_arraybuffer_expected,
  napi_would_deadlock,  /* unused */
<<<<<<< HEAD
  napi_no_external_buffers_allowed
=======
  napi_no_external_buffers_allowed,
  napi_cannot_run_js
>>>>>>> 8a2d13a7
} napi_status;
```

If additional information is required upon an API returning a failed status,
it can be obtained by calling `napi_get_last_error_info`.

### `napi_extended_error_info`

<!-- YAML
added: v8.0.0
napiVersion: 1
-->

```c
typedef struct {
  const char* error_message;
  void* engine_reserved;
  uint32_t engine_error_code;
  napi_status error_code;
} napi_extended_error_info;
```

* `error_message`: UTF8-encoded string containing a VM-neutral description of
  the error.
* `engine_reserved`: Reserved for VM-specific error details. This is currently
  not implemented for any VM.
* `engine_error_code`: VM-specific error code. This is currently
  not implemented for any VM.
* `error_code`: The Node-API status code that originated with the last error.

See the [Error handling][] section for additional information.

### `napi_env`

`napi_env` is used to represent a context that the underlying Node-API
implementation can use to persist VM-specific state. This structure is passed
to native functions when they're invoked, and it must be passed back when
making Node-API calls. Specifically, the same `napi_env` that was passed in when
the initial native function was called must be passed to any subsequent
nested Node-API calls. Caching the `napi_env` for the purpose of general reuse,
and passing the `napi_env` between instances of the same addon running on
different [`Worker`][] threads is not allowed. The `napi_env` becomes invalid
when an instance of a native addon is unloaded. Notification of this event is
delivered through the callbacks given to [`napi_add_env_cleanup_hook`][] and
[`napi_set_instance_data`][].

### `napi_value`

This is an opaque pointer that is used to represent a JavaScript value.

### `napi_threadsafe_function`

<!-- YAML
added: v10.6.0
napiVersion: 4
-->

This is an opaque pointer that represents a JavaScript function which can be
called asynchronously from multiple threads via
`napi_call_threadsafe_function()`.

### `napi_threadsafe_function_release_mode`

<!-- YAML
added: v10.6.0
napiVersion: 4
-->

A value to be given to `napi_release_threadsafe_function()` to indicate whether
the thread-safe function is to be closed immediately (`napi_tsfn_abort`) or
merely released (`napi_tsfn_release`) and thus available for subsequent use via
`napi_acquire_threadsafe_function()` and `napi_call_threadsafe_function()`.

```c
typedef enum {
  napi_tsfn_release,
  napi_tsfn_abort
} napi_threadsafe_function_release_mode;
```

### `napi_threadsafe_function_call_mode`

<!-- YAML
added: v10.6.0
napiVersion: 4
-->

A value to be given to `napi_call_threadsafe_function()` to indicate whether
the call should block whenever the queue associated with the thread-safe
function is full.

```c
typedef enum {
  napi_tsfn_nonblocking,
  napi_tsfn_blocking
} napi_threadsafe_function_call_mode;
```

### Node-API memory management types

#### `napi_handle_scope`

This is an abstraction used to control and modify the lifetime of objects
created within a particular scope. In general, Node-API values are created
within the context of a handle scope. When a native method is called from
JavaScript, a default handle scope will exist. If the user does not explicitly
create a new handle scope, Node-API values will be created in the default handle
scope. For any invocations of code outside the execution of a native method
(for instance, during a libuv callback invocation), the module is required to
create a scope before invoking any functions that can result in the creation
of JavaScript values.

Handle scopes are created using [`napi_open_handle_scope`][] and are destroyed
using [`napi_close_handle_scope`][]. Closing the scope can indicate to the GC
that all `napi_value`s created during the lifetime of the handle scope are no
longer referenced from the current stack frame.

For more details, review the [Object lifetime management][].

#### `napi_escapable_handle_scope`

<!-- YAML
added: v8.0.0
napiVersion: 1
-->

Escapable handle scopes are a special type of handle scope to return values
created within a particular handle scope to a parent scope.

#### `napi_ref`

<!-- YAML
added: v8.0.0
napiVersion: 1
-->

This is the abstraction to use to reference a `napi_value`. This allows for
users to manage the lifetimes of JavaScript values, including defining their
minimum lifetimes explicitly.

For more details, review the [Object lifetime management][].

#### `napi_type_tag`

<!-- YAML
added:
  - v14.8.0
  - v12.19.0
napiVersion: 8
-->

A 128-bit value stored as two unsigned 64-bit integers. It serves as a UUID
with which JavaScript objects or [externals][] can be "tagged" in order to
ensure that they are of a certain type. This is a stronger check than
[`napi_instanceof`][], because the latter can report a false positive if the
object's prototype has been manipulated. Type-tagging is most useful in
conjunction with [`napi_wrap`][] because it ensures that the pointer retrieved
from a wrapped object can be safely cast to the native type corresponding to the
type tag that had been previously applied to the JavaScript object.

```c
typedef struct {
  uint64_t lower;
  uint64_t upper;
} napi_type_tag;
```

#### `napi_async_cleanup_hook_handle`

<!-- YAML
added:
  - v14.10.0
  - v12.19.0
-->

An opaque value returned by [`napi_add_async_cleanup_hook`][]. It must be passed
to [`napi_remove_async_cleanup_hook`][] when the chain of asynchronous cleanup
events completes.

### Node-API callback types

#### `napi_callback_info`

<!-- YAML
added: v8.0.0
napiVersion: 1
-->

Opaque datatype that is passed to a callback function. It can be used for
getting additional information about the context in which the callback was
invoked.

#### `napi_callback`

<!-- YAML
added: v8.0.0
napiVersion: 1
-->

Function pointer type for user-provided native functions which are to be
exposed to JavaScript via Node-API. Callback functions should satisfy the
following signature:

```c
typedef napi_value (*napi_callback)(napi_env, napi_callback_info);
```

Unless for reasons discussed in [Object Lifetime Management][], creating a
handle and/or callback scope inside a `napi_callback` is not necessary.

#### `napi_finalize`

<!-- YAML
added: v8.0.0
napiVersion: 1
-->

Function pointer type for add-on provided functions that allow the user to be
notified when externally-owned data is ready to be cleaned up because the
object with which it was associated with has been garbage-collected. The user
must provide a function satisfying the following signature which would get
called upon the object's collection. Currently, `napi_finalize` can be used for
finding out when objects that have external data are collected.

```c
typedef void (*napi_finalize)(napi_env env,
                              void* finalize_data,
                              void* finalize_hint);
```

Unless for reasons discussed in [Object Lifetime Management][], creating a
handle and/or callback scope inside the function body is not necessary.

<<<<<<< HEAD
=======
Since these functions may be called while the JavaScript engine is in a state
where it cannot execute JavaScript code, some Node-API calls may return
`napi_pending_exception` even when there is no exception pending.

In the case of [`node_api_create_external_string_latin1`][] and
[`node_api_create_external_string_utf16`][] the `env` parameter may be null,
because external strings can be collected during the latter part of environment
shutdown.

Change History:

* experimental (`NAPI_EXPERIMENTAL` is defined):

  Node-API calls made from a finalizer will return `napi_cannot_run_js` when
  the JavaScript engine is unable to execute JavaScript, and will return
  `napi_exception_pending` if there is a pending exception.

>>>>>>> 8a2d13a7
#### `napi_async_execute_callback`

<!-- YAML
added: v8.0.0
napiVersion: 1
-->

Function pointer used with functions that support asynchronous
operations. Callback functions must satisfy the following signature:

```c
typedef void (*napi_async_execute_callback)(napi_env env, void* data);
```

Implementations of this function must avoid making Node-API calls that execute
JavaScript or interact with JavaScript objects. Node-API calls should be in the
`napi_async_complete_callback` instead. Do not use the `napi_env` parameter as
it will likely result in execution of JavaScript.

#### `napi_async_complete_callback`

<!-- YAML
added: v8.0.0
napiVersion: 1
-->

Function pointer used with functions that support asynchronous
operations. Callback functions must satisfy the following signature:

```c
typedef void (*napi_async_complete_callback)(napi_env env,
                                             napi_status status,
                                             void* data);
```

Unless for reasons discussed in [Object Lifetime Management][], creating a
handle and/or callback scope inside the function body is not necessary.

#### `napi_threadsafe_function_call_js`

<!-- YAML
added: v10.6.0
napiVersion: 4
-->

Function pointer used with asynchronous thread-safe function calls. The callback
will be called on the main thread. Its purpose is to use a data item arriving
via the queue from one of the secondary threads to construct the parameters
necessary for a call into JavaScript, usually via `napi_call_function`, and then
make the call into JavaScript.

The data arriving from the secondary thread via the queue is given in the `data`
parameter and the JavaScript function to call is given in the `js_callback`
parameter.

Node-API sets up the environment prior to calling this callback, so it is
sufficient to call the JavaScript function via `napi_call_function` rather than
via `napi_make_callback`.

Callback functions must satisfy the following signature:

```c
typedef void (*napi_threadsafe_function_call_js)(napi_env env,
                                                 napi_value js_callback,
                                                 void* context,
                                                 void* data);
```

* `[in] env`: The environment to use for API calls, or `NULL` if the thread-safe
  function is being torn down and `data` may need to be freed.
* `[in] js_callback`: The JavaScript function to call, or `NULL` if the
  thread-safe function is being torn down and `data` may need to be freed. It
  may also be `NULL` if the thread-safe function was created without
  `js_callback`.
* `[in] context`: The optional data with which the thread-safe function was
  created.
* `[in] data`: Data created by the secondary thread. It is the responsibility of
  the callback to convert this native data to JavaScript values (with Node-API
  functions) that can be passed as parameters when `js_callback` is invoked.
  This pointer is managed entirely by the threads and this callback. Thus this
  callback should free the data.

Unless for reasons discussed in [Object Lifetime Management][], creating a
handle and/or callback scope inside the function body is not necessary.

#### `napi_cleanup_hook`

<<<<<<< HEAD
<!-- YAML
added: v18.13.0
napiVersion: 3
-->

Function pointer used with [`napi_add_env_cleanup_hook`][]. It will be called
when the environment is being torn down.

Callback functions must satisfy the following signature:

```c
typedef void (*napi_cleanup_hook)(void* data);
```

* `[in] data`: The data that was passed to [`napi_add_env_cleanup_hook`][].

#### `napi_async_cleanup_hook`

<!-- YAML
=======
<!-- YAML
added: v18.13.0
napiVersion: 3
-->

Function pointer used with [`napi_add_env_cleanup_hook`][]. It will be called
when the environment is being torn down.

Callback functions must satisfy the following signature:

```c
typedef void (*napi_cleanup_hook)(void* data);
```

* `[in] data`: The data that was passed to [`napi_add_env_cleanup_hook`][].

#### `napi_async_cleanup_hook`

<!-- YAML
>>>>>>> 8a2d13a7
added:
  - v14.10.0
  - v12.19.0
-->

Function pointer used with [`napi_add_async_cleanup_hook`][]. It will be called
when the environment is being torn down.

Callback functions must satisfy the following signature:

```c
typedef void (*napi_async_cleanup_hook)(napi_async_cleanup_hook_handle handle,
                                        void* data);
```

* `[in] handle`: The handle that must be passed to
  [`napi_remove_async_cleanup_hook`][] after completion of the asynchronous
  cleanup.
* `[in] data`: The data that was passed to [`napi_add_async_cleanup_hook`][].

The body of the function should initiate the asynchronous cleanup actions at the
end of which `handle` must be passed in a call to
[`napi_remove_async_cleanup_hook`][].

## Error handling

Node-API uses both return values and JavaScript exceptions for error handling.
The following sections explain the approach for each case.

### Return values

All of the Node-API functions share the same error handling pattern. The
return type of all API functions is `napi_status`.

The return value will be `napi_ok` if the request was successful and
no uncaught JavaScript exception was thrown. If an error occurred AND
an exception was thrown, the `napi_status` value for the error
will be returned. If an exception was thrown, and no error occurred,
`napi_pending_exception` will be returned.

In cases where a return value other than `napi_ok` or
`napi_pending_exception` is returned, [`napi_is_exception_pending`][]
must be called to check if an exception is pending.
See the section on exceptions for more details.

The full set of possible `napi_status` values is defined
in `napi_api_types.h`.

The `napi_status` return value provides a VM-independent representation of
the error which occurred. In some cases it is useful to be able to get
more detailed information, including a string representing the error as well as
VM (engine)-specific information.

In order to retrieve this information [`napi_get_last_error_info`][]
is provided which returns a `napi_extended_error_info` structure.
The format of the `napi_extended_error_info` structure is as follows:

<!-- YAML
added: v8.0.0
napiVersion: 1
-->

```c
typedef struct napi_extended_error_info {
  const char* error_message;
  void* engine_reserved;
  uint32_t engine_error_code;
  napi_status error_code;
};
```

* `error_message`: Textual representation of the error that occurred.
* `engine_reserved`: Opaque handle reserved for engine use only.
* `engine_error_code`: VM specific error code.
* `error_code`: Node-API status code for the last error.

[`napi_get_last_error_info`][] returns the information for the last
Node-API call that was made.

Do not rely on the content or format of any of the extended information as it
is not subject to SemVer and may change at any time. It is intended only for
logging purposes.

#### `napi_get_last_error_info`

<!-- YAML
added: v8.0.0
napiVersion: 1
-->

```c
napi_status
napi_get_last_error_info(napi_env env,
                         const napi_extended_error_info** result);
```

* `[in] env`: The environment that the API is invoked under.
* `[out] result`: The `napi_extended_error_info` structure with more
  information about the error.

Returns `napi_ok` if the API succeeded.

This API retrieves a `napi_extended_error_info` structure with information
about the last error that occurred.

The content of the `napi_extended_error_info` returned is only valid up until
a Node-API function is called on the same `env`. This includes a call to
`napi_is_exception_pending` so it may often be necessary to make a copy
of the information so that it can be used later. The pointer returned
in `error_message` points to a statically-defined string so it is safe to use
that pointer if you have copied it out of the `error_message` field (which will
be overwritten) before another Node-API function was called.

Do not rely on the content or format of any of the extended information as it
is not subject to SemVer and may change at any time. It is intended only for
logging purposes.

This API can be called even if there is a pending JavaScript exception.

### Exceptions

Any Node-API function call may result in a pending JavaScript exception. This is
the case for any of the API functions, even those that may not cause the
execution of JavaScript.

If the `napi_status` returned by a function is `napi_ok` then no
exception is pending and no additional action is required. If the
`napi_status` returned is anything other than `napi_ok` or
`napi_pending_exception`, in order to try to recover and continue
instead of simply returning immediately, [`napi_is_exception_pending`][]
must be called in order to determine if an exception is pending or not.

In many cases when a Node-API function is called and an exception is
already pending, the function will return immediately with a
`napi_status` of `napi_pending_exception`. However, this is not the case
for all functions. Node-API allows a subset of the functions to be
called to allow for some minimal cleanup before returning to JavaScript.
In that case, `napi_status` will reflect the status for the function. It
will not reflect previous pending exceptions. To avoid confusion, check
the error status after every function call.

When an exception is pending one of two approaches can be employed.

The first approach is to do any appropriate cleanup and then return so that
execution will return to JavaScript. As part of the transition back to
JavaScript, the exception will be thrown at the point in the JavaScript
code where the native method was invoked. The behavior of most Node-API calls
is unspecified while an exception is pending, and many will simply return
`napi_pending_exception`, so do as little as possible and then return to
JavaScript where the exception can be handled.

The second approach is to try to handle the exception. There will be cases
where the native code can catch the exception, take the appropriate action,
and then continue. This is only recommended in specific cases
where it is known that the exception can be safely handled. In these
cases [`napi_get_and_clear_last_exception`][] can be used to get and
clear the exception. On success, result will contain the handle to
the last JavaScript `Object` thrown. If it is determined, after
retrieving the exception, the exception cannot be handled after all
it can be re-thrown it with [`napi_throw`][] where error is the
JavaScript value to be thrown.

The following utility functions are also available in case native code
needs to throw an exception or determine if a `napi_value` is an instance
of a JavaScript `Error` object: [`napi_throw_error`][],
[`napi_throw_type_error`][], [`napi_throw_range_error`][], [`node_api_throw_syntax_error`][] and [`napi_is_error`][].

The following utility functions are also available in case native
code needs to create an `Error` object: [`napi_create_error`][],
[`napi_create_type_error`][], [`napi_create_range_error`][] and [`node_api_create_syntax_error`][],
where result is the `napi_value` that refers to the newly created
JavaScript `Error` object.

The Node.js project is adding error codes to all of the errors
generated internally. The goal is for applications to use these
error codes for all error checking. The associated error messages
will remain, but will only be meant to be used for logging and
display with the expectation that the message can change without
SemVer applying. In order to support this model with Node-API, both
in internal functionality and for module specific functionality
(as its good practice), the `throw_` and `create_` functions
take an optional code parameter which is the string for the code
to be added to the error object. If the optional parameter is `NULL`
then no code will be associated with the error. If a code is provided,
the name associated with the error is also updated to be:

```text
originalName [code]
```

where `originalName` is the original name associated with the error
and `code` is the code that was provided. For example, if the code
is `'ERR_ERROR_1'` and a `TypeError` is being created the name will be:

```text
TypeError [ERR_ERROR_1]
```

#### `napi_throw`

<!-- YAML
added: v8.0.0
napiVersion: 1
-->

```c
NAPI_EXTERN napi_status napi_throw(napi_env env, napi_value error);
```

* `[in] env`: The environment that the API is invoked under.
* `[in] error`: The JavaScript value to be thrown.

Returns `napi_ok` if the API succeeded.

This API throws the JavaScript value provided.

#### `napi_throw_error`

<!-- YAML
added: v8.0.0
napiVersion: 1
-->

```c
NAPI_EXTERN napi_status napi_throw_error(napi_env env,
                                         const char* code,
                                         const char* msg);
```

* `[in] env`: The environment that the API is invoked under.
* `[in] code`: Optional error code to be set on the error.
* `[in] msg`: C string representing the text to be associated with the error.

Returns `napi_ok` if the API succeeded.

This API throws a JavaScript `Error` with the text provided.

#### `napi_throw_type_error`

<!-- YAML
added: v8.0.0
napiVersion: 1
-->

```c
NAPI_EXTERN napi_status napi_throw_type_error(napi_env env,
                                              const char* code,
                                              const char* msg);
```

* `[in] env`: The environment that the API is invoked under.
* `[in] code`: Optional error code to be set on the error.
* `[in] msg`: C string representing the text to be associated with the error.

Returns `napi_ok` if the API succeeded.

This API throws a JavaScript `TypeError` with the text provided.

#### `napi_throw_range_error`

<!-- YAML
added: v8.0.0
napiVersion: 1
-->

```c
NAPI_EXTERN napi_status napi_throw_range_error(napi_env env,
                                               const char* code,
                                               const char* msg);
```

* `[in] env`: The environment that the API is invoked under.
* `[in] code`: Optional error code to be set on the error.
* `[in] msg`: C string representing the text to be associated with the error.

Returns `napi_ok` if the API succeeded.

This API throws a JavaScript `RangeError` with the text provided.

#### `node_api_throw_syntax_error`

<!-- YAML
added:
  - v17.2.0
  - v16.14.0
<<<<<<< HEAD
-->

> Stability: 1 - Experimental

=======
napiVersion: 9
-->

>>>>>>> 8a2d13a7
```c
NAPI_EXTERN napi_status node_api_throw_syntax_error(napi_env env,
                                                    const char* code,
                                                    const char* msg);
```

* `[in] env`: The environment that the API is invoked under.
* `[in] code`: Optional error code to be set on the error.
* `[in] msg`: C string representing the text to be associated with the error.

Returns `napi_ok` if the API succeeded.

This API throws a JavaScript `SyntaxError` with the text provided.

#### `napi_is_error`

<!-- YAML
added: v8.0.0
napiVersion: 1
-->

```c
NAPI_EXTERN napi_status napi_is_error(napi_env env,
                                      napi_value value,
                                      bool* result);
```

* `[in] env`: The environment that the API is invoked under.
* `[in] value`: The `napi_value` to be checked.
* `[out] result`: Boolean value that is set to true if `napi_value` represents
  an error, false otherwise.

Returns `napi_ok` if the API succeeded.

This API queries a `napi_value` to check if it represents an error object.

#### `napi_create_error`

<!-- YAML
added: v8.0.0
napiVersion: 1
-->

```c
NAPI_EXTERN napi_status napi_create_error(napi_env env,
                                          napi_value code,
                                          napi_value msg,
                                          napi_value* result);
```

* `[in] env`: The environment that the API is invoked under.
* `[in] code`: Optional `napi_value` with the string for the error code to be
  associated with the error.
* `[in] msg`: `napi_value` that references a JavaScript `string` to be used as
  the message for the `Error`.
* `[out] result`: `napi_value` representing the error created.

Returns `napi_ok` if the API succeeded.

This API returns a JavaScript `Error` with the text provided.

#### `napi_create_type_error`

<!-- YAML
added: v8.0.0
napiVersion: 1
-->

```c
NAPI_EXTERN napi_status napi_create_type_error(napi_env env,
                                               napi_value code,
                                               napi_value msg,
                                               napi_value* result);
```

* `[in] env`: The environment that the API is invoked under.
* `[in] code`: Optional `napi_value` with the string for the error code to be
  associated with the error.
* `[in] msg`: `napi_value` that references a JavaScript `string` to be used as
  the message for the `Error`.
* `[out] result`: `napi_value` representing the error created.

Returns `napi_ok` if the API succeeded.

This API returns a JavaScript `TypeError` with the text provided.

#### `napi_create_range_error`

<!-- YAML
added: v8.0.0
napiVersion: 1
-->

```c
NAPI_EXTERN napi_status napi_create_range_error(napi_env env,
                                                napi_value code,
                                                napi_value msg,
                                                napi_value* result);
```

* `[in] env`: The environment that the API is invoked under.
* `[in] code`: Optional `napi_value` with the string for the error code to be
  associated with the error.
* `[in] msg`: `napi_value` that references a JavaScript `string` to be used as
  the message for the `Error`.
* `[out] result`: `napi_value` representing the error created.

Returns `napi_ok` if the API succeeded.

This API returns a JavaScript `RangeError` with the text provided.

#### `node_api_create_syntax_error`

<!-- YAML
added:
  - v17.2.0
  - v16.14.0
<<<<<<< HEAD
-->

> Stability: 1 - Experimental

=======
napiVersion: 9
-->

>>>>>>> 8a2d13a7
```c
NAPI_EXTERN napi_status node_api_create_syntax_error(napi_env env,
                                                     napi_value code,
                                                     napi_value msg,
                                                     napi_value* result);
```

* `[in] env`: The environment that the API is invoked under.
* `[in] code`: Optional `napi_value` with the string for the error code to be
  associated with the error.
* `[in] msg`: `napi_value` that references a JavaScript `string` to be used as
  the message for the `Error`.
* `[out] result`: `napi_value` representing the error created.

Returns `napi_ok` if the API succeeded.

This API returns a JavaScript `SyntaxError` with the text provided.

#### `napi_get_and_clear_last_exception`

<!-- YAML
added: v8.0.0
napiVersion: 1
-->

```c
napi_status napi_get_and_clear_last_exception(napi_env env,
                                              napi_value* result);
```

* `[in] env`: The environment that the API is invoked under.
* `[out] result`: The exception if one is pending, `NULL` otherwise.

Returns `napi_ok` if the API succeeded.

This API can be called even if there is a pending JavaScript exception.

#### `napi_is_exception_pending`

<!-- YAML
added: v8.0.0
napiVersion: 1
-->

```c
napi_status napi_is_exception_pending(napi_env env, bool* result);
```

* `[in] env`: The environment that the API is invoked under.
* `[out] result`: Boolean value that is set to true if an exception is pending.

Returns `napi_ok` if the API succeeded.

This API can be called even if there is a pending JavaScript exception.

#### `napi_fatal_exception`

<!-- YAML
added: v9.10.0
napiVersion: 3
-->

```c
napi_status napi_fatal_exception(napi_env env, napi_value err);
```

* `[in] env`: The environment that the API is invoked under.
* `[in] err`: The error that is passed to `'uncaughtException'`.

Trigger an `'uncaughtException'` in JavaScript. Useful if an async
callback throws an exception with no way to recover.

### Fatal errors

In the event of an unrecoverable error in a native addon, a fatal error can be
thrown to immediately terminate the process.

#### `napi_fatal_error`

<!-- YAML
added: v8.2.0
napiVersion: 1
-->

```c
NAPI_NO_RETURN void napi_fatal_error(const char* location,
                                     size_t location_len,
                                     const char* message,
                                     size_t message_len);
```

* `[in] location`: Optional location at which the error occurred.
* `[in] location_len`: The length of the location in bytes, or
  `NAPI_AUTO_LENGTH` if it is null-terminated.
* `[in] message`: The message associated with the error.
* `[in] message_len`: The length of the message in bytes, or `NAPI_AUTO_LENGTH`
  if it is null-terminated.

The function call does not return, the process will be terminated.

This API can be called even if there is a pending JavaScript exception.

## Object lifetime management

As Node-API calls are made, handles to objects in the heap for the underlying
VM may be returned as `napi_values`. These handles must hold the
objects 'live' until they are no longer required by the native code,
otherwise the objects could be collected before the native code was
finished using them.

As object handles are returned they are associated with a
'scope'. The lifespan for the default scope is tied to the lifespan
of the native method call. The result is that, by default, handles
remain valid and the objects associated with these handles will be
held live for the lifespan of the native method call.

In many cases, however, it is necessary that the handles remain valid for
either a shorter or longer lifespan than that of the native method.
The sections which follow describe the Node-API functions that can be used
to change the handle lifespan from the default.

### Making handle lifespan shorter than that of the native method

It is often necessary to make the lifespan of handles shorter than
the lifespan of a native method. For example, consider a native method
that has a loop which iterates through the elements in a large array:

```c
for (int i = 0; i < 1000000; i++) {
  napi_value result;
  napi_status status = napi_get_element(env, object, i, &result);
  if (status != napi_ok) {
    break;
  }
  // do something with element
}
```

This would result in a large number of handles being created, consuming
substantial resources. In addition, even though the native code could only
use the most recent handle, all of the associated objects would also be
kept alive since they all share the same scope.

To handle this case, Node-API provides the ability to establish a new 'scope' to
which newly created handles will be associated. Once those handles
are no longer required, the scope can be 'closed' and any handles associated
with the scope are invalidated. The methods available to open/close scopes are
[`napi_open_handle_scope`][] and [`napi_close_handle_scope`][].

Node-API only supports a single nested hierarchy of scopes. There is only one
active scope at any time, and all new handles will be associated with that
scope while it is active. Scopes must be closed in the reverse order from
which they are opened. In addition, all scopes created within a native method
must be closed before returning from that method.

Taking the earlier example, adding calls to [`napi_open_handle_scope`][] and
[`napi_close_handle_scope`][] would ensure that at most a single handle
is valid throughout the execution of the loop:

```c
for (int i = 0; i < 1000000; i++) {
  napi_handle_scope scope;
  napi_status status = napi_open_handle_scope(env, &scope);
  if (status != napi_ok) {
    break;
  }
  napi_value result;
  status = napi_get_element(env, object, i, &result);
  if (status != napi_ok) {
    break;
  }
  // do something with element
  status = napi_close_handle_scope(env, scope);
  if (status != napi_ok) {
    break;
  }
}
```

When nesting scopes, there are cases where a handle from an
inner scope needs to live beyond the lifespan of that scope. Node-API supports
an 'escapable scope' in order to support this case. An escapable scope
allows one handle to be 'promoted' so that it 'escapes' the
current scope and the lifespan of the handle changes from the current
scope to that of the outer scope.

The methods available to open/close escapable scopes are
[`napi_open_escapable_handle_scope`][] and
[`napi_close_escapable_handle_scope`][].

The request to promote a handle is made through [`napi_escape_handle`][] which
can only be called once.

#### `napi_open_handle_scope`

<!-- YAML
added: v8.0.0
napiVersion: 1
-->

```c
NAPI_EXTERN napi_status napi_open_handle_scope(napi_env env,
                                               napi_handle_scope* result);
```

* `[in] env`: The environment that the API is invoked under.
* `[out] result`: `napi_value` representing the new scope.

Returns `napi_ok` if the API succeeded.

This API opens a new scope.

#### `napi_close_handle_scope`

<!-- YAML
added: v8.0.0
napiVersion: 1
-->

```c
NAPI_EXTERN napi_status napi_close_handle_scope(napi_env env,
                                                napi_handle_scope scope);
```

* `[in] env`: The environment that the API is invoked under.
* `[in] scope`: `napi_value` representing the scope to be closed.

Returns `napi_ok` if the API succeeded.

This API closes the scope passed in. Scopes must be closed in the
reverse order from which they were created.

This API can be called even if there is a pending JavaScript exception.

#### `napi_open_escapable_handle_scope`

<!-- YAML
added: v8.0.0
napiVersion: 1
-->

```c
NAPI_EXTERN napi_status
    napi_open_escapable_handle_scope(napi_env env,
                                     napi_handle_scope* result);
```

* `[in] env`: The environment that the API is invoked under.
* `[out] result`: `napi_value` representing the new scope.

Returns `napi_ok` if the API succeeded.

This API opens a new scope from which one object can be promoted
to the outer scope.

#### `napi_close_escapable_handle_scope`

<!-- YAML
added: v8.0.0
napiVersion: 1
-->

```c
NAPI_EXTERN napi_status
    napi_close_escapable_handle_scope(napi_env env,
                                      napi_handle_scope scope);
```

* `[in] env`: The environment that the API is invoked under.
* `[in] scope`: `napi_value` representing the scope to be closed.

Returns `napi_ok` if the API succeeded.

This API closes the scope passed in. Scopes must be closed in the
reverse order from which they were created.

This API can be called even if there is a pending JavaScript exception.

#### `napi_escape_handle`

<!-- YAML
added: v8.0.0
napiVersion: 1
-->

```c
napi_status napi_escape_handle(napi_env env,
                               napi_escapable_handle_scope scope,
                               napi_value escapee,
                               napi_value* result);
```

* `[in] env`: The environment that the API is invoked under.
* `[in] scope`: `napi_value` representing the current scope.
* `[in] escapee`: `napi_value` representing the JavaScript `Object` to be
  escaped.
* `[out] result`: `napi_value` representing the handle to the escaped `Object`
  in the outer scope.

Returns `napi_ok` if the API succeeded.

This API promotes the handle to the JavaScript object so that it is valid
for the lifetime of the outer scope. It can only be called once per scope.
If it is called more than once an error will be returned.

This API can be called even if there is a pending JavaScript exception.

### References to values with a lifespan longer than that of the native method

In some cases, an addon will need to be able to create and reference values
with a lifespan longer than that of a single native method invocation. For
example, to create a constructor and later use that constructor
in a request to create instances, it must be possible to reference
the constructor object across many different instance creation requests. This
would not be possible with a normal handle returned as a `napi_value` as
described in the earlier section. The lifespan of a normal handle is
managed by scopes and all scopes must be closed before the end of a native
method.

Node-API provides methods for creating persistent references to values.
Currently Node-API only allows references to be created for a
limited set of value types, including object, external, function, and symbol.

Each reference has an associated count with a value of 0 or higher,
which determines whether the reference will keep the corresponding value alive.
References with a count of 0 do not prevent values from being collected.
Values of object (object, function, external) and symbol types are becoming
'weak' references and can still be accessed while they are not collected.
Any count greater than 0 will prevent the values from being collected.

Symbol values have different flavors. The true weak reference behavior is
only supported by local symbols created with the `napi_create_symbol` function
or the JavaScript `Symbol()` constructor calls. Globally registered symbols
created with the `node_api_symbol_for` function or JavaScript `Symbol.for()`
function calls remain always strong references because the garbage collector
does not collect them. The same is true for well-known symbols such as
`Symbol.iterator`. They are also never collected by the garbage collector.

References can be created with an initial reference count. The count can
then be modified through [`napi_reference_ref`][] and
[`napi_reference_unref`][]. If an object is collected while the count
for a reference is 0, all subsequent calls to
get the object associated with the reference [`napi_get_reference_value`][]
will return `NULL` for the returned `napi_value`. An attempt to call
[`napi_reference_ref`][] for a reference whose object has been collected
results in an error.

References must be deleted once they are no longer required by the addon. When
a reference is deleted, it will no longer prevent the corresponding object from
being collected. Failure to delete a persistent reference results in
a 'memory leak' with both the native memory for the persistent reference and
the corresponding object on the heap being retained forever.

There can be multiple persistent references created which refer to the same
object, each of which will either keep the object live or not based on its
individual count. Multiple persistent references to the same object
can result in unexpectedly keeping alive native memory. The native structures
for a persistent reference must be kept alive until finalizers for the
referenced object are executed. If a new persistent reference is created
for the same object, the finalizers for that object will not be
run and the native memory pointed by the earlier persistent reference
will not be freed. This can be avoided by calling
`napi_delete_reference` in addition to `napi_reference_unref` when possible.

<<<<<<< HEAD
=======
**Change History:**

* Experimental (`NAPI_EXPERIMENTAL` is defined):

  References can be created for all value types. The new supported value
  types do not support weak reference semantic and the values of these types
  are released when the reference count becomes 0 and cannot be accessed from
  the reference anymore.

>>>>>>> 8a2d13a7
#### `napi_create_reference`

<!-- YAML
added: v8.0.0
napiVersion: 1
-->

```c
NAPI_EXTERN napi_status napi_create_reference(napi_env env,
                                              napi_value value,
                                              uint32_t initial_refcount,
                                              napi_ref* result);
```

* `[in] env`: The environment that the API is invoked under.
* `[in] value`: The `napi_value` for which a reference is being created.
* `[in] initial_refcount`: Initial reference count for the new reference.
* `[out] result`: `napi_ref` pointing to the new reference.

Returns `napi_ok` if the API succeeded.

This API creates a new reference with the specified reference count
<<<<<<< HEAD
to the `Object` passed in.

#### `napi_delete_reference`

=======
to the value passed in.

#### `napi_delete_reference`

>>>>>>> 8a2d13a7
<!-- YAML
added: v8.0.0
napiVersion: 1
-->

```c
NAPI_EXTERN napi_status napi_delete_reference(napi_env env, napi_ref ref);
```

* `[in] env`: The environment that the API is invoked under.
* `[in] ref`: `napi_ref` to be deleted.

Returns `napi_ok` if the API succeeded.

This API deletes the reference passed in.

This API can be called even if there is a pending JavaScript exception.

#### `napi_reference_ref`

<!-- YAML
added: v8.0.0
napiVersion: 1
-->

```c
NAPI_EXTERN napi_status napi_reference_ref(napi_env env,
                                           napi_ref ref,
                                           uint32_t* result);
```

* `[in] env`: The environment that the API is invoked under.
* `[in] ref`: `napi_ref` for which the reference count will be incremented.
* `[out] result`: The new reference count.

Returns `napi_ok` if the API succeeded.

This API increments the reference count for the reference
passed in and returns the resulting reference count.

#### `napi_reference_unref`

<!-- YAML
added: v8.0.0
napiVersion: 1
-->

```c
NAPI_EXTERN napi_status napi_reference_unref(napi_env env,
                                             napi_ref ref,
                                             uint32_t* result);
```

* `[in] env`: The environment that the API is invoked under.
* `[in] ref`: `napi_ref` for which the reference count will be decremented.
* `[out] result`: The new reference count.

Returns `napi_ok` if the API succeeded.

This API decrements the reference count for the reference
passed in and returns the resulting reference count.

#### `napi_get_reference_value`

<!-- YAML
added: v8.0.0
napiVersion: 1
-->

```c
NAPI_EXTERN napi_status napi_get_reference_value(napi_env env,
                                                 napi_ref ref,
                                                 napi_value* result);
```

* `[in] env`: The environment that the API is invoked under.
* `[in] ref`: The `napi_ref` for which the corresponding value is
  being requested.
* `[out] result`: The `napi_value` referenced by the `napi_ref`.

Returns `napi_ok` if the API succeeded.

If still valid, this API returns the `napi_value` representing the
JavaScript value associated with the `napi_ref`. Otherwise, result
will be `NULL`.

### Cleanup on exit of the current Node.js environment

While a Node.js process typically releases all its resources when exiting,
embedders of Node.js, or future Worker support, may require addons to register
clean-up hooks that will be run once the current Node.js environment exits.

Node-API provides functions for registering and un-registering such callbacks.
When those callbacks are run, all resources that are being held by the addon
should be freed up.

#### `napi_add_env_cleanup_hook`

<!-- YAML
added: v10.2.0
napiVersion: 3
-->

```c
NODE_EXTERN napi_status napi_add_env_cleanup_hook(napi_env env,
                                                  napi_cleanup_hook fun,
                                                  void* arg);
```

Registers `fun` as a function to be run with the `arg` parameter once the
current Node.js environment exits.

A function can safely be specified multiple times with different
`arg` values. In that case, it will be called multiple times as well.
Providing the same `fun` and `arg` values multiple times is not allowed
and will lead the process to abort.

The hooks will be called in reverse order, i.e. the most recently added one
will be called first.

Removing this hook can be done by using [`napi_remove_env_cleanup_hook`][].
Typically, that happens when the resource for which this hook was added
is being torn down anyway.

For asynchronous cleanup, [`napi_add_async_cleanup_hook`][] is available.

#### `napi_remove_env_cleanup_hook`

<!-- YAML
added: v10.2.0
napiVersion: 3
-->

```c
NAPI_EXTERN napi_status napi_remove_env_cleanup_hook(napi_env env,
                                                     void (*fun)(void* arg),
                                                     void* arg);
```

Unregisters `fun` as a function to be run with the `arg` parameter once the
current Node.js environment exits. Both the argument and the function value
need to be exact matches.

The function must have originally been registered
with `napi_add_env_cleanup_hook`, otherwise the process will abort.

#### `napi_add_async_cleanup_hook`

<!-- YAML
added:
  - v14.8.0
  - v12.19.0
napiVersion: 8
changes:
  - version:
    - v14.10.0
    - v12.19.0
    pr-url: https://github.com/nodejs/node/pull/34819
    description: Changed signature of the `hook` callback.
-->

```c
NAPI_EXTERN napi_status napi_add_async_cleanup_hook(
    napi_env env,
    napi_async_cleanup_hook hook,
    void* arg,
    napi_async_cleanup_hook_handle* remove_handle);
```

* `[in] env`: The environment that the API is invoked under.
* `[in] hook`: The function pointer to call at environment teardown.
* `[in] arg`: The pointer to pass to `hook` when it gets called.
* `[out] remove_handle`: Optional handle that refers to the asynchronous cleanup
  hook.

Registers `hook`, which is a function of type [`napi_async_cleanup_hook`][], as
a function to be run with the `remove_handle` and `arg` parameters once the
current Node.js environment exits.

Unlike [`napi_add_env_cleanup_hook`][], the hook is allowed to be asynchronous.

Otherwise, behavior generally matches that of [`napi_add_env_cleanup_hook`][].

If `remove_handle` is not `NULL`, an opaque value will be stored in it
that must later be passed to [`napi_remove_async_cleanup_hook`][],
regardless of whether the hook has already been invoked.
Typically, that happens when the resource for which this hook was added
is being torn down anyway.

#### `napi_remove_async_cleanup_hook`

<!-- YAML
added:
  - v14.8.0
  - v12.19.0
changes:
  - version:
    - v14.10.0
    - v12.19.0
    pr-url: https://github.com/nodejs/node/pull/34819
    description: Removed `env` parameter.
-->

```c
NAPI_EXTERN napi_status napi_remove_async_cleanup_hook(
    napi_async_cleanup_hook_handle remove_handle);
```

* `[in] remove_handle`: The handle to an asynchronous cleanup hook that was
  created with [`napi_add_async_cleanup_hook`][].

Unregisters the cleanup hook corresponding to `remove_handle`. This will prevent
the hook from being executed, unless it has already started executing.
This must be called on any `napi_async_cleanup_hook_handle` value obtained
from [`napi_add_async_cleanup_hook`][].

### Finalization on the exit of the Node.js environment

The Node.js environment may be torn down at an arbitrary time as soon as
possible with JavaScript execution disallowed, like on the request of
[`worker.terminate()`][]. When the environment is being torn down, the
registered `napi_finalize` callbacks of JavaScript objects, thread-safe
functions and environment instance data are invoked immediately and
independently.

The invocation of `napi_finalize` callbacks is scheduled after the manually
registered cleanup hooks. In order to ensure a proper order of addon
finalization during environment shutdown to avoid use-after-free in the
`napi_finalize` callback, addons should register a cleanup hook with
`napi_add_env_cleanup_hook` and `napi_add_async_cleanup_hook` to manually
release the allocated resource in a proper order.

## Module registration

Node-API modules are registered in a manner similar to other modules
except that instead of using the `NODE_MODULE` macro the following
is used:

```c
NAPI_MODULE(NODE_GYP_MODULE_NAME, Init)
```

The next difference is the signature for the `Init` method. For a Node-API
module it is as follows:

```c
napi_value Init(napi_env env, napi_value exports);
```

The return value from `Init` is treated as the `exports` object for the module.
The `Init` method is passed an empty object via the `exports` parameter as a
convenience. If `Init` returns `NULL`, the parameter passed as `exports` is
exported by the module. Node-API modules cannot modify the `module` object but
can specify anything as the `exports` property of the module.

To add the method `hello` as a function so that it can be called as a method
provided by the addon:

```c
napi_value Init(napi_env env, napi_value exports) {
  napi_status status;
  napi_property_descriptor desc = {
    "hello",
    NULL,
    Method,
    NULL,
    NULL,
    NULL,
    napi_writable | napi_enumerable | napi_configurable,
    NULL
  };
  status = napi_define_properties(env, exports, 1, &desc);
  if (status != napi_ok) return NULL;
  return exports;
}
```

To set a function to be returned by the `require()` for the addon:

```c
napi_value Init(napi_env env, napi_value exports) {
  napi_value method;
  napi_status status;
  status = napi_create_function(env, "exports", NAPI_AUTO_LENGTH, Method, NULL, &method);
  if (status != napi_ok) return NULL;
  return method;
}
```

To define a class so that new instances can be created (often used with
[Object wrap][]):

```c
// NOTE: partial example, not all referenced code is included
napi_value Init(napi_env env, napi_value exports) {
  napi_status status;
  napi_property_descriptor properties[] = {
    { "value", NULL, NULL, GetValue, SetValue, NULL, napi_writable | napi_configurable, NULL },
    DECLARE_NAPI_METHOD("plusOne", PlusOne),
    DECLARE_NAPI_METHOD("multiply", Multiply),
  };

  napi_value cons;
  status =
      napi_define_class(env, "MyObject", New, NULL, 3, properties, &cons);
  if (status != napi_ok) return NULL;

  status = napi_create_reference(env, cons, 1, &constructor);
  if (status != napi_ok) return NULL;

  status = napi_set_named_property(env, exports, "MyObject", cons);
  if (status != napi_ok) return NULL;

  return exports;
}
```

You can also use the `NAPI_MODULE_INIT` macro, which acts as a shorthand
for `NAPI_MODULE` and defining an `Init` function:

```c
NAPI_MODULE_INIT() {
  napi_value answer;
  napi_status result;

  status = napi_create_int64(env, 42, &answer);
  if (status != napi_ok) return NULL;

  status = napi_set_named_property(env, exports, "answer", answer);
  if (status != napi_ok) return NULL;

  return exports;
}
```

All Node-API addons are context-aware, meaning they may be loaded multiple
times. There are a few design considerations when declaring such a module.
The documentation on [context-aware addons][] provides more details.

The variables `env` and `exports` will be available inside the function body
following the macro invocation.

For more details on setting properties on objects, see the section on
[Working with JavaScript properties][].

For more details on building addon modules in general, refer to the existing
API.

## Working with JavaScript values

Node-API exposes a set of APIs to create all types of JavaScript values.
Some of these types are documented under [Section 6][]
of the [ECMAScript Language Specification][].

Fundamentally, these APIs are used to do one of the following:

1. Create a new JavaScript object
2. Convert from a primitive C type to a Node-API value
3. Convert from Node-API value to a primitive C type
4. Get global instances including `undefined` and `null`

Node-API values are represented by the type `napi_value`.
Any Node-API call that requires a JavaScript value takes in a `napi_value`.
In some cases, the API does check the type of the `napi_value` up-front.
However, for better performance, it's better for the caller to make sure that
the `napi_value` in question is of the JavaScript type expected by the API.

### Enum types

#### `napi_key_collection_mode`

<!-- YAML
added:
 - v13.7.0
 - v12.17.0
 - v10.20.0
napiVersion: 6
-->

```c
typedef enum {
  napi_key_include_prototypes,
  napi_key_own_only
} napi_key_collection_mode;
```

Describes the `Keys/Properties` filter enums:

`napi_key_collection_mode` limits the range of collected properties.

`napi_key_own_only` limits the collected properties to the given
object only. `napi_key_include_prototypes` will include all keys
of the objects's prototype chain as well.

#### `napi_key_filter`

<!-- YAML
added:
 - v13.7.0
 - v12.17.0
 - v10.20.0
napiVersion: 6
-->

```c
typedef enum {
  napi_key_all_properties = 0,
  napi_key_writable = 1,
  napi_key_enumerable = 1 << 1,
  napi_key_configurable = 1 << 2,
  napi_key_skip_strings = 1 << 3,
  napi_key_skip_symbols = 1 << 4
} napi_key_filter;
```

Property filter bits. They can be or'ed to build a composite filter.

#### `napi_key_conversion`

<!-- YAML
added:
 - v13.7.0
 - v12.17.0
 - v10.20.0
napiVersion: 6
-->

```c
typedef enum {
  napi_key_keep_numbers,
  napi_key_numbers_to_strings
} napi_key_conversion;
```

`napi_key_numbers_to_strings` will convert integer indices to
strings. `napi_key_keep_numbers` will return numbers for integer
indices.

#### `napi_valuetype`

```c
typedef enum {
  // ES6 types (corresponds to typeof)
  napi_undefined,
  napi_null,
  napi_boolean,
  napi_number,
  napi_string,
  napi_symbol,
  napi_object,
  napi_function,
  napi_external,
  napi_bigint,
} napi_valuetype;
```

Describes the type of a `napi_value`. This generally corresponds to the types
described in [Section 6.1][] of the ECMAScript Language Specification.
In addition to types in that section, `napi_valuetype` can also represent
`Function`s and `Object`s with external data.

A JavaScript value of type `napi_external` appears in JavaScript as a plain
object such that no properties can be set on it, and no prototype.

#### `napi_typedarray_type`

```c
typedef enum {
  napi_int8_array,
  napi_uint8_array,
  napi_uint8_clamped_array,
  napi_int16_array,
  napi_uint16_array,
  napi_int32_array,
  napi_uint32_array,
  napi_float32_array,
  napi_float64_array,
  napi_bigint64_array,
  napi_biguint64_array,
} napi_typedarray_type;
```

This represents the underlying binary scalar datatype of the `TypedArray`.
Elements of this enum correspond to
[Section 22.2][] of the [ECMAScript Language Specification][].

### Object creation functions

#### `napi_create_array`

<!-- YAML
added: v8.0.0
napiVersion: 1
-->

```c
napi_status napi_create_array(napi_env env, napi_value* result)
```

* `[in] env`: The environment that the Node-API call is invoked under.
* `[out] result`: A `napi_value` representing a JavaScript `Array`.

Returns `napi_ok` if the API succeeded.

This API returns a Node-API value corresponding to a JavaScript `Array` type.
JavaScript arrays are described in
[Section 22.1][] of the ECMAScript Language Specification.

#### `napi_create_array_with_length`

<!-- YAML
added: v8.0.0
napiVersion: 1
-->

```c
napi_status napi_create_array_with_length(napi_env env,
                                          size_t length,
                                          napi_value* result)
```

* `[in] env`: The environment that the API is invoked under.
* `[in] length`: The initial length of the `Array`.
* `[out] result`: A `napi_value` representing a JavaScript `Array`.

Returns `napi_ok` if the API succeeded.

This API returns a Node-API value corresponding to a JavaScript `Array` type.
The `Array`'s length property is set to the passed-in length parameter.
However, the underlying buffer is not guaranteed to be pre-allocated by the VM
when the array is created. That behavior is left to the underlying VM
implementation. If the buffer must be a contiguous block of memory that can be
directly read and/or written via C, consider using
[`napi_create_external_arraybuffer`][].

JavaScript arrays are described in
[Section 22.1][] of the ECMAScript Language Specification.

#### `napi_create_arraybuffer`

<!-- YAML
added: v8.0.0
napiVersion: 1
-->

```c
napi_status napi_create_arraybuffer(napi_env env,
                                    size_t byte_length,
                                    void** data,
                                    napi_value* result)
```

* `[in] env`: The environment that the API is invoked under.
* `[in] length`: The length in bytes of the array buffer to create.
* `[out] data`: Pointer to the underlying byte buffer of the `ArrayBuffer`.
  `data` can optionally be ignored by passing `NULL`.
* `[out] result`: A `napi_value` representing a JavaScript `ArrayBuffer`.

Returns `napi_ok` if the API succeeded.

This API returns a Node-API value corresponding to a JavaScript `ArrayBuffer`.
`ArrayBuffer`s are used to represent fixed-length binary data buffers. They are
normally used as a backing-buffer for `TypedArray` objects.
The `ArrayBuffer` allocated will have an underlying byte buffer whose size is
determined by the `length` parameter that's passed in.
The underlying buffer is optionally returned back to the caller in case the
caller wants to directly manipulate the buffer. This buffer can only be
written to directly from native code. To write to this buffer from JavaScript,
a typed array or `DataView` object would need to be created.

JavaScript `ArrayBuffer` objects are described in
[Section 24.1][] of the ECMAScript Language Specification.

#### `napi_create_buffer`

<!-- YAML
added: v8.0.0
napiVersion: 1
-->

```c
napi_status napi_create_buffer(napi_env env,
                               size_t size,
                               void** data,
                               napi_value* result)
```

* `[in] env`: The environment that the API is invoked under.
* `[in] size`: Size in bytes of the underlying buffer.
* `[out] data`: Raw pointer to the underlying buffer.
  `data` can optionally be ignored by passing `NULL`.
* `[out] result`: A `napi_value` representing a `node::Buffer`.

Returns `napi_ok` if the API succeeded.

This API allocates a `node::Buffer` object. While this is still a
fully-supported data structure, in most cases using a `TypedArray` will suffice.

#### `napi_create_buffer_copy`

<!-- YAML
added: v8.0.0
napiVersion: 1
-->

```c
napi_status napi_create_buffer_copy(napi_env env,
                                    size_t length,
                                    const void* data,
                                    void** result_data,
                                    napi_value* result)
```

* `[in] env`: The environment that the API is invoked under.
* `[in] size`: Size in bytes of the input buffer (should be the same as the size
  of the new buffer).
* `[in] data`: Raw pointer to the underlying buffer to copy from.
* `[out] result_data`: Pointer to the new `Buffer`'s underlying data buffer.
  `result_data` can optionally be ignored by passing `NULL`.
* `[out] result`: A `napi_value` representing a `node::Buffer`.

Returns `napi_ok` if the API succeeded.

This API allocates a `node::Buffer` object and initializes it with data copied
from the passed-in buffer. While this is still a fully-supported data
structure, in most cases using a `TypedArray` will suffice.

#### `napi_create_date`

<!-- YAML
added:
 - v11.11.0
 - v10.17.0
napiVersion: 5
-->

```c
napi_status napi_create_date(napi_env env,
                             double time,
                             napi_value* result);
```

* `[in] env`: The environment that the API is invoked under.
* `[in] time`: ECMAScript time value in milliseconds since 01 January, 1970 UTC.
* `[out] result`: A `napi_value` representing a JavaScript `Date`.

Returns `napi_ok` if the API succeeded.

This API does not observe leap seconds; they are ignored, as
ECMAScript aligns with POSIX time specification.

This API allocates a JavaScript `Date` object.

JavaScript `Date` objects are described in
[Section 20.3][] of the ECMAScript Language Specification.

#### `napi_create_external`

<!-- YAML
added: v8.0.0
napiVersion: 1
-->

```c
napi_status napi_create_external(napi_env env,
                                 void* data,
                                 napi_finalize finalize_cb,
                                 void* finalize_hint,
                                 napi_value* result)
```

* `[in] env`: The environment that the API is invoked under.
* `[in] data`: Raw pointer to the external data.
* `[in] finalize_cb`: Optional callback to call when the external value is being
  collected. [`napi_finalize`][] provides more details.
* `[in] finalize_hint`: Optional hint to pass to the finalize callback during
  collection.
* `[out] result`: A `napi_value` representing an external value.

Returns `napi_ok` if the API succeeded.

This API allocates a JavaScript value with external data attached to it. This
is used to pass external data through JavaScript code, so it can be retrieved
later by native code using [`napi_get_value_external`][].

The API adds a `napi_finalize` callback which will be called when the JavaScript
object just created has been garbage collected.

The created value is not an object, and therefore does not support additional
properties. It is considered a distinct value type: calling `napi_typeof()` with
an external value yields `napi_external`.

#### `napi_create_external_arraybuffer`

<!-- YAML
added: v8.0.0
napiVersion: 1
-->

```c
napi_status
napi_create_external_arraybuffer(napi_env env,
                                 void* external_data,
                                 size_t byte_length,
                                 napi_finalize finalize_cb,
                                 void* finalize_hint,
                                 napi_value* result)
```

* `[in] env`: The environment that the API is invoked under.
* `[in] external_data`: Pointer to the underlying byte buffer of the
  `ArrayBuffer`.
* `[in] byte_length`: The length in bytes of the underlying buffer.
* `[in] finalize_cb`: Optional callback to call when the `ArrayBuffer` is being
  collected. [`napi_finalize`][] provides more details.
* `[in] finalize_hint`: Optional hint to pass to the finalize callback during
  collection.
* `[out] result`: A `napi_value` representing a JavaScript `ArrayBuffer`.

Returns `napi_ok` if the API succeeded.

**Some runtimes other than Node.js have dropped support for external buffers**.
On runtimes other than Node.js this method may return
`napi_no_external_buffers_allowed` to indicate that external
buffers are not supported. One such runtime is Electron as
described in this issue
[electron/issues/35801](https://github.com/electron/electron/issues/35801).

In order to maintain broadest compatibility with all runtimes
you may define `NODE_API_NO_EXTERNAL_BUFFERS_ALLOWED` in your addon before
includes for the node-api headers. Doing so will hide the 2 functions
that create external buffers. This will ensure a compilation error
occurs if you accidentally use one of these methods.

This API returns a Node-API value corresponding to a JavaScript `ArrayBuffer`.
The underlying byte buffer of the `ArrayBuffer` is externally allocated and
managed. The caller must ensure that the byte buffer remains valid until the
finalize callback is called.

The API adds a `napi_finalize` callback which will be called when the JavaScript
object just created has been garbage collected.

JavaScript `ArrayBuffer`s are described in
[Section 24.1][] of the ECMAScript Language Specification.

#### `napi_create_external_buffer`

<!-- YAML
added: v8.0.0
napiVersion: 1
-->

```c
napi_status napi_create_external_buffer(napi_env env,
                                        size_t length,
                                        void* data,
                                        napi_finalize finalize_cb,
                                        void* finalize_hint,
                                        napi_value* result)
```

* `[in] env`: The environment that the API is invoked under.
* `[in] length`: Size in bytes of the input buffer (should be the same as the
  size of the new buffer).
* `[in] data`: Raw pointer to the underlying buffer to expose to JavaScript.
* `[in] finalize_cb`: Optional callback to call when the `ArrayBuffer` is being
  collected. [`napi_finalize`][] provides more details.
* `[in] finalize_hint`: Optional hint to pass to the finalize callback during
  collection.
* `[out] result`: A `napi_value` representing a `node::Buffer`.

Returns `napi_ok` if the API succeeded.

**Some runtimes other than Node.js have dropped support for external buffers**.
On runtimes other than Node.js this method may return
`napi_no_external_buffers_allowed` to indicate that external
buffers are not supported. One such runtime is Electron as
described in this issue
[electron/issues/35801](https://github.com/electron/electron/issues/35801).

In order to maintain broadest compatibility with all runtimes
you may define `NODE_API_NO_EXTERNAL_BUFFERS_ALLOWED` in your addon before
includes for the node-api headers. Doing so will hide the 2 functions
that create external buffers. This will ensure a compilation error
occurs if you accidentally use one of these methods.

This API allocates a `node::Buffer` object and initializes it with data
backed by the passed in buffer. While this is still a fully-supported data
structure, in most cases using a `TypedArray` will suffice.

The API adds a `napi_finalize` callback which will be called when the JavaScript
object just created has been garbage collected.

For Node.js >=4 `Buffers` are `Uint8Array`s.

#### `napi_create_object`

<!-- YAML
added: v8.0.0
napiVersion: 1
-->

```c
napi_status napi_create_object(napi_env env, napi_value* result)
```

* `[in] env`: The environment that the API is invoked under.
* `[out] result`: A `napi_value` representing a JavaScript `Object`.

Returns `napi_ok` if the API succeeded.

This API allocates a default JavaScript `Object`.
It is the equivalent of doing `new Object()` in JavaScript.

The JavaScript `Object` type is described in [Section 6.1.7][] of the
ECMAScript Language Specification.

#### `napi_create_symbol`

<!-- YAML
added: v8.0.0
napiVersion: 1
-->

```c
napi_status napi_create_symbol(napi_env env,
                               napi_value description,
                               napi_value* result)
```

* `[in] env`: The environment that the API is invoked under.
* `[in] description`: Optional `napi_value` which refers to a JavaScript
  `string` to be set as the description for the symbol.
* `[out] result`: A `napi_value` representing a JavaScript `symbol`.

Returns `napi_ok` if the API succeeded.

This API creates a JavaScript `symbol` value from a UTF8-encoded C string.

The JavaScript `symbol` type is described in [Section 19.4][]
of the ECMAScript Language Specification.

#### `node_api_symbol_for`

<!-- YAML
added: v17.5.0
<<<<<<< HEAD
-->

> Stability: 1 - Experimental

=======
napiVersion: 9
-->

>>>>>>> 8a2d13a7
```c
napi_status node_api_symbol_for(napi_env env,
                                const char* utf8description,
                                size_t length,
                                napi_value* result)
```

* `[in] env`: The environment that the API is invoked under.
* `[in] utf8description`: UTF-8 C string representing the text to be used as the
  description for the symbol.
* `[in] length`: The length of the description string in bytes, or
  `NAPI_AUTO_LENGTH` if it is null-terminated.
* `[out] result`: A `napi_value` representing a JavaScript `symbol`.

Returns `napi_ok` if the API succeeded.

This API searches in the global registry for an existing symbol with the given
description. If the symbol already exists it will be returned, otherwise a new
symbol will be created in the registry.

The JavaScript `symbol` type is described in [Section 19.4][] of the ECMAScript
Language Specification.

#### `napi_create_typedarray`

<!-- YAML
added: v8.0.0
napiVersion: 1
-->

```c
napi_status napi_create_typedarray(napi_env env,
                                   napi_typedarray_type type,
                                   size_t length,
                                   napi_value arraybuffer,
                                   size_t byte_offset,
                                   napi_value* result)
```

* `[in] env`: The environment that the API is invoked under.
* `[in] type`: Scalar datatype of the elements within the `TypedArray`.
* `[in] length`: Number of elements in the `TypedArray`.
* `[in] arraybuffer`: `ArrayBuffer` underlying the typed array.
* `[in] byte_offset`: The byte offset within the `ArrayBuffer` from which to
  start projecting the `TypedArray`.
* `[out] result`: A `napi_value` representing a JavaScript `TypedArray`.

Returns `napi_ok` if the API succeeded.

This API creates a JavaScript `TypedArray` object over an existing
`ArrayBuffer`. `TypedArray` objects provide an array-like view over an
underlying data buffer where each element has the same underlying binary scalar
datatype.

It's required that `(length * size_of_element) + byte_offset` should
be <= the size in bytes of the array passed in. If not, a `RangeError` exception
is raised.

JavaScript `TypedArray` objects are described in
[Section 22.2][] of the ECMAScript Language Specification.

#### `napi_create_dataview`

<!-- YAML
added: v8.3.0
napiVersion: 1
-->

```c
napi_status napi_create_dataview(napi_env env,
                                 size_t byte_length,
                                 napi_value arraybuffer,
                                 size_t byte_offset,
                                 napi_value* result)
```

* `[in] env`: The environment that the API is invoked under.
* `[in] length`: Number of elements in the `DataView`.
* `[in] arraybuffer`: `ArrayBuffer` underlying the `DataView`.
* `[in] byte_offset`: The byte offset within the `ArrayBuffer` from which to
  start projecting the `DataView`.
* `[out] result`: A `napi_value` representing a JavaScript `DataView`.

Returns `napi_ok` if the API succeeded.

This API creates a JavaScript `DataView` object over an existing `ArrayBuffer`.
`DataView` objects provide an array-like view over an underlying data buffer,
but one which allows items of different size and type in the `ArrayBuffer`.

It is required that `byte_length + byte_offset` is less than or equal to the
size in bytes of the array passed in. If not, a `RangeError` exception is
raised.

JavaScript `DataView` objects are described in
[Section 24.3][] of the ECMAScript Language Specification.

### Functions to convert from C types to Node-API

#### `napi_create_int32`

<!-- YAML
added: v8.4.0
napiVersion: 1
-->

```c
napi_status napi_create_int32(napi_env env, int32_t value, napi_value* result)
```

* `[in] env`: The environment that the API is invoked under.
* `[in] value`: Integer value to be represented in JavaScript.
* `[out] result`: A `napi_value` representing a JavaScript `number`.

Returns `napi_ok` if the API succeeded.

This API is used to convert from the C `int32_t` type to the JavaScript
`number` type.

The JavaScript `number` type is described in
[Section 6.1.6][] of the ECMAScript Language Specification.

#### `napi_create_uint32`

<!-- YAML
added: v8.4.0
napiVersion: 1
-->

```c
napi_status napi_create_uint32(napi_env env, uint32_t value, napi_value* result)
```

* `[in] env`: The environment that the API is invoked under.
* `[in] value`: Unsigned integer value to be represented in JavaScript.
* `[out] result`: A `napi_value` representing a JavaScript `number`.

Returns `napi_ok` if the API succeeded.

This API is used to convert from the C `uint32_t` type to the JavaScript
`number` type.

The JavaScript `number` type is described in
[Section 6.1.6][] of the ECMAScript Language Specification.

#### `napi_create_int64`

<!-- YAML
added: v8.4.0
napiVersion: 1
-->

```c
napi_status napi_create_int64(napi_env env, int64_t value, napi_value* result)
```

* `[in] env`: The environment that the API is invoked under.
* `[in] value`: Integer value to be represented in JavaScript.
* `[out] result`: A `napi_value` representing a JavaScript `number`.

Returns `napi_ok` if the API succeeded.

This API is used to convert from the C `int64_t` type to the JavaScript
`number` type.

The JavaScript `number` type is described in [Section 6.1.6][]
of the ECMAScript Language Specification. Note the complete range of `int64_t`
cannot be represented with full precision in JavaScript. Integer values
outside the range of [`Number.MIN_SAFE_INTEGER`][] `-(2**53 - 1)` -
[`Number.MAX_SAFE_INTEGER`][] `(2**53 - 1)` will lose precision.

#### `napi_create_double`

<!-- YAML
added: v8.4.0
napiVersion: 1
-->

```c
napi_status napi_create_double(napi_env env, double value, napi_value* result)
```

* `[in] env`: The environment that the API is invoked under.
* `[in] value`: Double-precision value to be represented in JavaScript.
* `[out] result`: A `napi_value` representing a JavaScript `number`.

Returns `napi_ok` if the API succeeded.

This API is used to convert from the C `double` type to the JavaScript
`number` type.

The JavaScript `number` type is described in
[Section 6.1.6][] of the ECMAScript Language Specification.

#### `napi_create_bigint_int64`

<!-- YAML
added: v10.7.0
napiVersion: 6
-->

```c
napi_status napi_create_bigint_int64(napi_env env,
                                     int64_t value,
                                     napi_value* result);
```

* `[in] env`: The environment that the API is invoked under.
* `[in] value`: Integer value to be represented in JavaScript.
* `[out] result`: A `napi_value` representing a JavaScript `BigInt`.

Returns `napi_ok` if the API succeeded.

This API converts the C `int64_t` type to the JavaScript `BigInt` type.

#### `napi_create_bigint_uint64`

<!-- YAML
added: v10.7.0
napiVersion: 6
-->

```c
napi_status napi_create_bigint_uint64(napi_env env,
                                      uint64_t value,
                                      napi_value* result);
```

* `[in] env`: The environment that the API is invoked under.
* `[in] value`: Unsigned integer value to be represented in JavaScript.
* `[out] result`: A `napi_value` representing a JavaScript `BigInt`.

Returns `napi_ok` if the API succeeded.

This API converts the C `uint64_t` type to the JavaScript `BigInt` type.

#### `napi_create_bigint_words`

<!-- YAML
added: v10.7.0
napiVersion: 6
-->

```c
napi_status napi_create_bigint_words(napi_env env,
                                     int sign_bit,
                                     size_t word_count,
                                     const uint64_t* words,
                                     napi_value* result);
```

* `[in] env`: The environment that the API is invoked under.
* `[in] sign_bit`: Determines if the resulting `BigInt` will be positive or
  negative.
* `[in] word_count`: The length of the `words` array.
* `[in] words`: An array of `uint64_t` little-endian 64-bit words.
* `[out] result`: A `napi_value` representing a JavaScript `BigInt`.

Returns `napi_ok` if the API succeeded.

This API converts an array of unsigned 64-bit words into a single `BigInt`
value.

The resulting `BigInt` is calculated as: (–1)<sup>`sign_bit`</sup> (`words[0]`
× (2<sup>64</sup>)<sup>0</sup> + `words[1]` × (2<sup>64</sup>)<sup>1</sup> + …)

#### `napi_create_string_latin1`

<!-- YAML
added: v8.0.0
napiVersion: 1
-->

```c
napi_status napi_create_string_latin1(napi_env env,
                                      const char* str,
                                      size_t length,
                                      napi_value* result);
```

* `[in] env`: The environment that the API is invoked under.
* `[in] str`: Character buffer representing an ISO-8859-1-encoded string.
* `[in] length`: The length of the string in bytes, or `NAPI_AUTO_LENGTH` if it
  is null-terminated.
* `[out] result`: A `napi_value` representing a JavaScript `string`.

Returns `napi_ok` if the API succeeded.

This API creates a JavaScript `string` value from an ISO-8859-1-encoded C
string. The native string is copied.

The JavaScript `string` type is described in
[Section 6.1.4][] of the ECMAScript Language Specification.

<<<<<<< HEAD
=======
#### `node_api_create_external_string_latin1`

<!-- YAML
added: v18.18.0
-->

> Stability: 1 - Experimental

```c
napi_status
node_api_create_external_string_latin1(napi_env env,
                                       char* str,
                                       size_t length,
                                       napi_finalize finalize_callback,
                                       void* finalize_hint,
                                       napi_value* result,
                                       bool* copied);
```

* `[in] env`: The environment that the API is invoked under.
* `[in] str`: Character buffer representing an ISO-8859-1-encoded string.
* `[in] length`: The length of the string in bytes, or `NAPI_AUTO_LENGTH` if it
  is null-terminated.
* `[in] finalize_callback`: The function to call when the string is being
  collected. The function will be called with the following parameters:
  * `[in] env`: The environment in which the add-on is running. This value
    may be null if the string is being collected as part of the termination
    of the worker or the main Node.js instance.
  * `[in] data`: This is the value `str` as a `void*` pointer.
  * `[in] finalize_hint`: This is the value `finalize_hint` that was given
    to the API.
    [`napi_finalize`][] provides more details.
    This parameter is optional. Passing a null value means that the add-on
    doesn't need to be notified when the corresponding JavaScript string is
    collected.
* `[in] finalize_hint`: Optional hint to pass to the finalize callback during
  collection.
* `[out] result`: A `napi_value` representing a JavaScript `string`.
* `[out] copied`: Whether the string was copied. If it was, the finalizer will
  already have been invoked to destroy `str`.

Returns `napi_ok` if the API succeeded.

This API creates a JavaScript `string` value from an ISO-8859-1-encoded C
string. The native string may not be copied and must thus exist for the entire
life cycle of the JavaScript value.

The JavaScript `string` type is described in
[Section 6.1.4][] of the ECMAScript Language Specification.

>>>>>>> 8a2d13a7
#### `napi_create_string_utf16`

<!-- YAML
added: v8.0.0
napiVersion: 1
-->

```c
napi_status napi_create_string_utf16(napi_env env,
                                     const char16_t* str,
                                     size_t length,
                                     napi_value* result)
```

* `[in] env`: The environment that the API is invoked under.
* `[in] str`: Character buffer representing a UTF16-LE-encoded string.
* `[in] length`: The length of the string in two-byte code units, or
  `NAPI_AUTO_LENGTH` if it is null-terminated.
* `[out] result`: A `napi_value` representing a JavaScript `string`.

Returns `napi_ok` if the API succeeded.

This API creates a JavaScript `string` value from a UTF16-LE-encoded C string.
The native string is copied.

The JavaScript `string` type is described in
[Section 6.1.4][] of the ECMAScript Language Specification.

<<<<<<< HEAD
=======
#### `node_api_create_external_string_utf16`

<!-- YAML
added: v18.18.0
-->

> Stability: 1 - Experimental

```c
napi_status
node_api_create_external_string_utf16(napi_env env,
                                      char16_t* str,
                                      size_t length,
                                      napi_finalize finalize_callback,
                                      void* finalize_hint,
                                      napi_value* result,
                                      bool* copied);
```

* `[in] env`: The environment that the API is invoked under.
* `[in] str`: Character buffer representing a UTF16-LE-encoded string.
* `[in] length`: The length of the string in two-byte code units, or
  `NAPI_AUTO_LENGTH` if it is null-terminated.
* `[in] finalize_callback`: The function to call when the string is being
  collected. The function will be called with the following parameters:
  * `[in] env`: The environment in which the add-on is running. This value
    may be null if the string is being collected as part of the termination
    of the worker or the main Node.js instance.
  * `[in] data`: This is the value `str` as a `void*` pointer.
  * `[in] finalize_hint`: This is the value `finalize_hint` that was given
    to the API.
    [`napi_finalize`][] provides more details.
    This parameter is optional. Passing a null value means that the add-on
    doesn't need to be notified when the corresponding JavaScript string is
    collected.
* `[in] finalize_hint`: Optional hint to pass to the finalize callback during
  collection.
* `[out] result`: A `napi_value` representing a JavaScript `string`.
* `[out] copied`: Whether the string was copied. If it was, the finalizer will
  already have been invoked to destroy `str`.

Returns `napi_ok` if the API succeeded.

This API creates a JavaScript `string` value from a UTF16-LE-encoded C string.
The native string may not be copied and must thus exist for the entire life
cycle of the JavaScript value.

The JavaScript `string` type is described in
[Section 6.1.4][] of the ECMAScript Language Specification.

>>>>>>> 8a2d13a7
#### `napi_create_string_utf8`

<!-- YAML
added: v8.0.0
napiVersion: 1
-->

```c
napi_status napi_create_string_utf8(napi_env env,
                                    const char* str,
                                    size_t length,
                                    napi_value* result)
```

* `[in] env`: The environment that the API is invoked under.
* `[in] str`: Character buffer representing a UTF8-encoded string.
* `[in] length`: The length of the string in bytes, or `NAPI_AUTO_LENGTH` if it
  is null-terminated.
* `[out] result`: A `napi_value` representing a JavaScript `string`.

Returns `napi_ok` if the API succeeded.

This API creates a JavaScript `string` value from a UTF8-encoded C string.
The native string is copied.

The JavaScript `string` type is described in
[Section 6.1.4][] of the ECMAScript Language Specification.

### Functions to convert from Node-API to C types

#### `napi_get_array_length`

<!-- YAML
added: v8.0.0
napiVersion: 1
-->

```c
napi_status napi_get_array_length(napi_env env,
                                  napi_value value,
                                  uint32_t* result)
```

* `[in] env`: The environment that the API is invoked under.
* `[in] value`: `napi_value` representing the JavaScript `Array` whose length is
  being queried.
* `[out] result`: `uint32` representing length of the array.

Returns `napi_ok` if the API succeeded.

This API returns the length of an array.

`Array` length is described in [Section 22.1.4.1][] of the ECMAScript Language
Specification.

#### `napi_get_arraybuffer_info`

<!-- YAML
added: v8.0.0
napiVersion: 1
-->

```c
napi_status napi_get_arraybuffer_info(napi_env env,
                                      napi_value arraybuffer,
                                      void** data,
                                      size_t* byte_length)
```

* `[in] env`: The environment that the API is invoked under.
* `[in] arraybuffer`: `napi_value` representing the `ArrayBuffer` being queried.
* `[out] data`: The underlying data buffer of the `ArrayBuffer`. If byte\_length
  is `0`, this may be `NULL` or any other pointer value.
* `[out] byte_length`: Length in bytes of the underlying data buffer.

Returns `napi_ok` if the API succeeded.

This API is used to retrieve the underlying data buffer of an `ArrayBuffer` and
its length.

_WARNING_: Use caution while using this API. The lifetime of the underlying data
buffer is managed by the `ArrayBuffer` even after it's returned. A
possible safe way to use this API is in conjunction with
[`napi_create_reference`][], which can be used to guarantee control over the
lifetime of the `ArrayBuffer`. It's also safe to use the returned data buffer
within the same callback as long as there are no calls to other APIs that might
trigger a GC.

#### `napi_get_buffer_info`

<!-- YAML
added: v8.0.0
napiVersion: 1
-->

```c
napi_status napi_get_buffer_info(napi_env env,
                                 napi_value value,
                                 void** data,
                                 size_t* length)
```

* `[in] env`: The environment that the API is invoked under.
* `[in] value`: `napi_value` representing the `node::Buffer` or `Uint8Array`
  being queried.
* `[out] data`: The underlying data buffer of the `node::Buffer` or
  `Uint8Array`. If length is `0`, this may be `NULL` or any other pointer value.
* `[out] length`: Length in bytes of the underlying data buffer.

Returns `napi_ok` if the API succeeded.

This method returns the identical `data` and `byte_length` as
[`napi_get_typedarray_info`][]. And `napi_get_typedarray_info` accepts a
`node::Buffer` (a Uint8Array) as the value too.

This API is used to retrieve the underlying data buffer of a `node::Buffer`
and its length.

_Warning_: Use caution while using this API since the underlying data buffer's
lifetime is not guaranteed if it's managed by the VM.

#### `napi_get_prototype`

<!-- YAML
added: v8.0.0
napiVersion: 1
-->

```c
napi_status napi_get_prototype(napi_env env,
                               napi_value object,
                               napi_value* result)
```

* `[in] env`: The environment that the API is invoked under.
* `[in] object`: `napi_value` representing JavaScript `Object` whose prototype
  to return. This returns the equivalent of `Object.getPrototypeOf` (which is
  not the same as the function's `prototype` property).
* `[out] result`: `napi_value` representing prototype of the given object.

Returns `napi_ok` if the API succeeded.

#### `napi_get_typedarray_info`

<!-- YAML
added: v8.0.0
napiVersion: 1
-->

```c
napi_status napi_get_typedarray_info(napi_env env,
                                     napi_value typedarray,
                                     napi_typedarray_type* type,
                                     size_t* length,
                                     void** data,
                                     napi_value* arraybuffer,
                                     size_t* byte_offset)
```

* `[in] env`: The environment that the API is invoked under.
* `[in] typedarray`: `napi_value` representing the `TypedArray` whose
  properties to query.
* `[out] type`: Scalar datatype of the elements within the `TypedArray`.
* `[out] length`: The number of elements in the `TypedArray`.
* `[out] data`: The data buffer underlying the `TypedArray` adjusted by
  the `byte_offset` value so that it points to the first element in the
  `TypedArray`. If the length of the array is `0`, this may be `NULL` or
  any other pointer value.
* `[out] arraybuffer`: The `ArrayBuffer` underlying the `TypedArray`.
* `[out] byte_offset`: The byte offset within the underlying native array
  at which the first element of the arrays is located. The value for the data
  parameter has already been adjusted so that data points to the first element
  in the array. Therefore, the first byte of the native array would be at
  `data - byte_offset`.

Returns `napi_ok` if the API succeeded.

This API returns various properties of a typed array.

Any of the out parameters may be `NULL` if that property is unneeded.

_Warning_: Use caution while using this API since the underlying data buffer
is managed by the VM.

#### `napi_get_dataview_info`

<!-- YAML
added: v8.3.0
napiVersion: 1
-->

```c
napi_status napi_get_dataview_info(napi_env env,
                                   napi_value dataview,
                                   size_t* byte_length,
                                   void** data,
                                   napi_value* arraybuffer,
                                   size_t* byte_offset)
```

* `[in] env`: The environment that the API is invoked under.
* `[in] dataview`: `napi_value` representing the `DataView` whose
  properties to query.
* `[out] byte_length`: Number of bytes in the `DataView`.
* `[out] data`: The data buffer underlying the `DataView`.
  If byte\_length is `0`, this may be `NULL` or any other pointer value.
* `[out] arraybuffer`: `ArrayBuffer` underlying the `DataView`.
* `[out] byte_offset`: The byte offset within the data buffer from which
  to start projecting the `DataView`.

Returns `napi_ok` if the API succeeded.

Any of the out parameters may be `NULL` if that property is unneeded.

This API returns various properties of a `DataView`.

#### `napi_get_date_value`

<!-- YAML
added:
 - v11.11.0
 - v10.17.0
napiVersion: 5
-->

```c
napi_status napi_get_date_value(napi_env env,
                                napi_value value,
                                double* result)
```

* `[in] env`: The environment that the API is invoked under.
* `[in] value`: `napi_value` representing a JavaScript `Date`.
* `[out] result`: Time value as a `double` represented as milliseconds since
  midnight at the beginning of 01 January, 1970 UTC.

This API does not observe leap seconds; they are ignored, as
ECMAScript aligns with POSIX time specification.

Returns `napi_ok` if the API succeeded. If a non-date `napi_value` is passed
in it returns `napi_date_expected`.

This API returns the C double primitive of time value for the given JavaScript
`Date`.

#### `napi_get_value_bool`

<!-- YAML
added: v8.0.0
napiVersion: 1
-->

```c
napi_status napi_get_value_bool(napi_env env, napi_value value, bool* result)
```

* `[in] env`: The environment that the API is invoked under.
* `[in] value`: `napi_value` representing JavaScript `Boolean`.
* `[out] result`: C boolean primitive equivalent of the given JavaScript
  `Boolean`.

Returns `napi_ok` if the API succeeded. If a non-boolean `napi_value` is
passed in it returns `napi_boolean_expected`.

This API returns the C boolean primitive equivalent of the given JavaScript
`Boolean`.

#### `napi_get_value_double`

<!-- YAML
added: v8.0.0
napiVersion: 1
-->

```c
napi_status napi_get_value_double(napi_env env,
                                  napi_value value,
                                  double* result)
```

* `[in] env`: The environment that the API is invoked under.
* `[in] value`: `napi_value` representing JavaScript `number`.
* `[out] result`: C double primitive equivalent of the given JavaScript
  `number`.

Returns `napi_ok` if the API succeeded. If a non-number `napi_value` is passed
in it returns `napi_number_expected`.

This API returns the C double primitive equivalent of the given JavaScript
`number`.

#### `napi_get_value_bigint_int64`

<!-- YAML
added: v10.7.0
napiVersion: 6
-->

```c
napi_status napi_get_value_bigint_int64(napi_env env,
                                        napi_value value,
                                        int64_t* result,
                                        bool* lossless);
```

* `[in] env`: The environment that the API is invoked under
* `[in] value`: `napi_value` representing JavaScript `BigInt`.
* `[out] result`: C `int64_t` primitive equivalent of the given JavaScript
  `BigInt`.
* `[out] lossless`: Indicates whether the `BigInt` value was converted
  losslessly.

Returns `napi_ok` if the API succeeded. If a non-`BigInt` is passed in it
returns `napi_bigint_expected`.

This API returns the C `int64_t` primitive equivalent of the given JavaScript
`BigInt`. If needed it will truncate the value, setting `lossless` to `false`.

#### `napi_get_value_bigint_uint64`

<!-- YAML
added: v10.7.0
napiVersion: 6
-->

```c
napi_status napi_get_value_bigint_uint64(napi_env env,
                                        napi_value value,
                                        uint64_t* result,
                                        bool* lossless);
```

* `[in] env`: The environment that the API is invoked under.
* `[in] value`: `napi_value` representing JavaScript `BigInt`.
* `[out] result`: C `uint64_t` primitive equivalent of the given JavaScript
  `BigInt`.
* `[out] lossless`: Indicates whether the `BigInt` value was converted
  losslessly.

Returns `napi_ok` if the API succeeded. If a non-`BigInt` is passed in it
returns `napi_bigint_expected`.

This API returns the C `uint64_t` primitive equivalent of the given JavaScript
`BigInt`. If needed it will truncate the value, setting `lossless` to `false`.

#### `napi_get_value_bigint_words`

<!-- YAML
added: v10.7.0
napiVersion: 6
-->

```c
napi_status napi_get_value_bigint_words(napi_env env,
                                        napi_value value,
                                        int* sign_bit,
                                        size_t* word_count,
                                        uint64_t* words);
```

* `[in] env`: The environment that the API is invoked under.
* `[in] value`: `napi_value` representing JavaScript `BigInt`.
* `[out] sign_bit`: Integer representing if the JavaScript `BigInt` is positive
  or negative.
* `[in/out] word_count`: Must be initialized to the length of the `words`
  array. Upon return, it will be set to the actual number of words that
  would be needed to store this `BigInt`.
* `[out] words`: Pointer to a pre-allocated 64-bit word array.

Returns `napi_ok` if the API succeeded.

This API converts a single `BigInt` value into a sign bit, 64-bit little-endian
array, and the number of elements in the array. `sign_bit` and `words` may be
both set to `NULL`, in order to get only `word_count`.

#### `napi_get_value_external`

<!-- YAML
added: v8.0.0
napiVersion: 1
-->

```c
napi_status napi_get_value_external(napi_env env,
                                    napi_value value,
                                    void** result)
```

* `[in] env`: The environment that the API is invoked under.
* `[in] value`: `napi_value` representing JavaScript external value.
* `[out] result`: Pointer to the data wrapped by the JavaScript external value.

Returns `napi_ok` if the API succeeded. If a non-external `napi_value` is
passed in it returns `napi_invalid_arg`.

This API retrieves the external data pointer that was previously passed to
`napi_create_external()`.

#### `napi_get_value_int32`

<!-- YAML
added: v8.0.0
napiVersion: 1
-->

```c
napi_status napi_get_value_int32(napi_env env,
                                 napi_value value,
                                 int32_t* result)
```

* `[in] env`: The environment that the API is invoked under.
* `[in] value`: `napi_value` representing JavaScript `number`.
* `[out] result`: C `int32` primitive equivalent of the given JavaScript
  `number`.

Returns `napi_ok` if the API succeeded. If a non-number `napi_value`
is passed in `napi_number_expected`.

This API returns the C `int32` primitive equivalent
of the given JavaScript `number`.

If the number exceeds the range of the 32 bit integer, then the result is
truncated to the equivalent of the bottom 32 bits. This can result in a large
positive number becoming a negative number if the value is > 2<sup>31</sup> - 1.

Non-finite number values (`NaN`, `+Infinity`, or `-Infinity`) set the
result to zero.

#### `napi_get_value_int64`

<!-- YAML
added: v8.0.0
napiVersion: 1
-->

```c
napi_status napi_get_value_int64(napi_env env,
                                 napi_value value,
                                 int64_t* result)
```

* `[in] env`: The environment that the API is invoked under.
* `[in] value`: `napi_value` representing JavaScript `number`.
* `[out] result`: C `int64` primitive equivalent of the given JavaScript
  `number`.

Returns `napi_ok` if the API succeeded. If a non-number `napi_value`
is passed in it returns `napi_number_expected`.

This API returns the C `int64` primitive equivalent of the given JavaScript
`number`.

`number` values outside the range of [`Number.MIN_SAFE_INTEGER`][]
`-(2**53 - 1)` - [`Number.MAX_SAFE_INTEGER`][] `(2**53 - 1)` will lose
precision.

Non-finite number values (`NaN`, `+Infinity`, or `-Infinity`) set the
result to zero.

#### `napi_get_value_string_latin1`

<!-- YAML
added: v8.0.0
napiVersion: 1
-->

```c
napi_status napi_get_value_string_latin1(napi_env env,
                                         napi_value value,
                                         char* buf,
                                         size_t bufsize,
                                         size_t* result)
```

* `[in] env`: The environment that the API is invoked under.
* `[in] value`: `napi_value` representing JavaScript string.
* `[in] buf`: Buffer to write the ISO-8859-1-encoded string into. If `NULL` is
  passed in, the length of the string in bytes and excluding the null terminator
  is returned in `result`.
* `[in] bufsize`: Size of the destination buffer. When this value is
  insufficient, the returned string is truncated and null-terminated.
* `[out] result`: Number of bytes copied into the buffer, excluding the null
  terminator.

Returns `napi_ok` if the API succeeded. If a non-`string` `napi_value`
is passed in it returns `napi_string_expected`.

This API returns the ISO-8859-1-encoded string corresponding the value passed
in.

#### `napi_get_value_string_utf8`

<!-- YAML
added: v8.0.0
napiVersion: 1
-->

```c
napi_status napi_get_value_string_utf8(napi_env env,
                                       napi_value value,
                                       char* buf,
                                       size_t bufsize,
                                       size_t* result)
```

* `[in] env`: The environment that the API is invoked under.
* `[in] value`: `napi_value` representing JavaScript string.
* `[in] buf`: Buffer to write the UTF8-encoded string into. If `NULL` is passed
  in, the length of the string in bytes and excluding the null terminator is
  returned in `result`.
* `[in] bufsize`: Size of the destination buffer. When this value is
  insufficient, the returned string is truncated and null-terminated.
* `[out] result`: Number of bytes copied into the buffer, excluding the null
  terminator.

Returns `napi_ok` if the API succeeded. If a non-`string` `napi_value`
is passed in it returns `napi_string_expected`.

This API returns the UTF8-encoded string corresponding the value passed in.

#### `napi_get_value_string_utf16`

<!-- YAML
added: v8.0.0
napiVersion: 1
-->

```c
napi_status napi_get_value_string_utf16(napi_env env,
                                        napi_value value,
                                        char16_t* buf,
                                        size_t bufsize,
                                        size_t* result)
```

* `[in] env`: The environment that the API is invoked under.
* `[in] value`: `napi_value` representing JavaScript string.
* `[in] buf`: Buffer to write the UTF16-LE-encoded string into. If `NULL` is
  passed in, the length of the string in 2-byte code units and excluding the
  null terminator is returned.
* `[in] bufsize`: Size of the destination buffer. When this value is
  insufficient, the returned string is truncated and null-terminated.
* `[out] result`: Number of 2-byte code units copied into the buffer, excluding
  the null terminator.

Returns `napi_ok` if the API succeeded. If a non-`string` `napi_value`
is passed in it returns `napi_string_expected`.

This API returns the UTF16-encoded string corresponding the value passed in.

#### `napi_get_value_uint32`

<!-- YAML
added: v8.0.0
napiVersion: 1
-->

```c
napi_status napi_get_value_uint32(napi_env env,
                                  napi_value value,
                                  uint32_t* result)
```

* `[in] env`: The environment that the API is invoked under.
* `[in] value`: `napi_value` representing JavaScript `number`.
* `[out] result`: C primitive equivalent of the given `napi_value` as a
  `uint32_t`.

Returns `napi_ok` if the API succeeded. If a non-number `napi_value`
is passed in it returns `napi_number_expected`.

This API returns the C primitive equivalent of the given `napi_value` as a
`uint32_t`.

### Functions to get global instances

#### `napi_get_boolean`

<!-- YAML
added: v8.0.0
napiVersion: 1
-->

```c
napi_status napi_get_boolean(napi_env env, bool value, napi_value* result)
```

* `[in] env`: The environment that the API is invoked under.
* `[in] value`: The value of the boolean to retrieve.
* `[out] result`: `napi_value` representing JavaScript `Boolean` singleton to
  retrieve.

Returns `napi_ok` if the API succeeded.

This API is used to return the JavaScript singleton object that is used to
represent the given boolean value.

#### `napi_get_global`

<!-- YAML
added: v8.0.0
napiVersion: 1
-->

```c
napi_status napi_get_global(napi_env env, napi_value* result)
```

* `[in] env`: The environment that the API is invoked under.
* `[out] result`: `napi_value` representing JavaScript `global` object.

Returns `napi_ok` if the API succeeded.

This API returns the `global` object.

#### `napi_get_null`

<!-- YAML
added: v8.0.0
napiVersion: 1
-->

```c
napi_status napi_get_null(napi_env env, napi_value* result)
```

* `[in] env`: The environment that the API is invoked under.
* `[out] result`: `napi_value` representing JavaScript `null` object.

Returns `napi_ok` if the API succeeded.

This API returns the `null` object.

#### `napi_get_undefined`

<!-- YAML
added: v8.0.0
napiVersion: 1
-->

```c
napi_status napi_get_undefined(napi_env env, napi_value* result)
```

* `[in] env`: The environment that the API is invoked under.
* `[out] result`: `napi_value` representing JavaScript Undefined value.

Returns `napi_ok` if the API succeeded.

This API returns the Undefined object.

## Working with JavaScript values and abstract operations

Node-API exposes a set of APIs to perform some abstract operations on JavaScript
values. Some of these operations are documented under [Section 7][]
of the [ECMAScript Language Specification][].

These APIs support doing one of the following:

1. Coerce JavaScript values to specific JavaScript types (such as `number` or
   `string`).
2. Check the type of a JavaScript value.
3. Check for equality between two JavaScript values.

### `napi_coerce_to_bool`

<!-- YAML
added: v8.0.0
napiVersion: 1
-->

```c
napi_status napi_coerce_to_bool(napi_env env,
                                napi_value value,
                                napi_value* result)
```

* `[in] env`: The environment that the API is invoked under.
* `[in] value`: The JavaScript value to coerce.
* `[out] result`: `napi_value` representing the coerced JavaScript `Boolean`.

Returns `napi_ok` if the API succeeded.

This API implements the abstract operation `ToBoolean()` as defined in
[Section 7.1.2][] of the ECMAScript Language Specification.

### `napi_coerce_to_number`

<!-- YAML
added: v8.0.0
napiVersion: 1
-->

```c
napi_status napi_coerce_to_number(napi_env env,
                                  napi_value value,
                                  napi_value* result)
```

* `[in] env`: The environment that the API is invoked under.
* `[in] value`: The JavaScript value to coerce.
* `[out] result`: `napi_value` representing the coerced JavaScript `number`.

Returns `napi_ok` if the API succeeded.

This API implements the abstract operation `ToNumber()` as defined in
[Section 7.1.3][] of the ECMAScript Language Specification.
This function potentially runs JS code if the passed-in value is an
object.

### `napi_coerce_to_object`

<!-- YAML
added: v8.0.0
napiVersion: 1
-->

```c
napi_status napi_coerce_to_object(napi_env env,
                                  napi_value value,
                                  napi_value* result)
```

* `[in] env`: The environment that the API is invoked under.
* `[in] value`: The JavaScript value to coerce.
* `[out] result`: `napi_value` representing the coerced JavaScript `Object`.

Returns `napi_ok` if the API succeeded.

This API implements the abstract operation `ToObject()` as defined in
[Section 7.1.13][] of the ECMAScript Language Specification.

### `napi_coerce_to_string`

<!-- YAML
added: v8.0.0
napiVersion: 1
-->

```c
napi_status napi_coerce_to_string(napi_env env,
                                  napi_value value,
                                  napi_value* result)
```

* `[in] env`: The environment that the API is invoked under.
* `[in] value`: The JavaScript value to coerce.
* `[out] result`: `napi_value` representing the coerced JavaScript `string`.

Returns `napi_ok` if the API succeeded.

This API implements the abstract operation `ToString()` as defined in
[Section 7.1.13][] of the ECMAScript Language Specification.
This function potentially runs JS code if the passed-in value is an
object.

### `napi_typeof`

<!-- YAML
added: v8.0.0
napiVersion: 1
-->

```c
napi_status napi_typeof(napi_env env, napi_value value, napi_valuetype* result)
```

* `[in] env`: The environment that the API is invoked under.
* `[in] value`: The JavaScript value whose type to query.
* `[out] result`: The type of the JavaScript value.

Returns `napi_ok` if the API succeeded.

* `napi_invalid_arg` if the type of `value` is not a known ECMAScript type and
  `value` is not an External value.

This API represents behavior similar to invoking the `typeof` Operator on
the object as defined in [Section 12.5.5][] of the ECMAScript Language
Specification. However, there are some differences:

1. It has support for detecting an External value.
2. It detects `null` as a separate type, while ECMAScript `typeof` would detect
   `object`.

If `value` has a type that is invalid, an error is returned.

### `napi_instanceof`

<!-- YAML
added: v8.0.0
napiVersion: 1
-->

```c
napi_status napi_instanceof(napi_env env,
                            napi_value object,
                            napi_value constructor,
                            bool* result)
```

* `[in] env`: The environment that the API is invoked under.
* `[in] object`: The JavaScript value to check.
* `[in] constructor`: The JavaScript function object of the constructor function
  to check against.
* `[out] result`: Boolean that is set to true if `object instanceof constructor`
  is true.

Returns `napi_ok` if the API succeeded.

This API represents invoking the `instanceof` Operator on the object as
defined in [Section 12.10.4][] of the ECMAScript Language Specification.

### `napi_is_array`

<!-- YAML
added: v8.0.0
napiVersion: 1
-->

```c
napi_status napi_is_array(napi_env env, napi_value value, bool* result)
```

* `[in] env`: The environment that the API is invoked under.
* `[in] value`: The JavaScript value to check.
* `[out] result`: Whether the given object is an array.

Returns `napi_ok` if the API succeeded.

This API represents invoking the `IsArray` operation on the object
as defined in [Section 7.2.2][] of the ECMAScript Language Specification.

### `napi_is_arraybuffer`

<!-- YAML
added: v8.0.0
napiVersion: 1
-->

```c
napi_status napi_is_arraybuffer(napi_env env, napi_value value, bool* result)
```

* `[in] env`: The environment that the API is invoked under.
* `[in] value`: The JavaScript value to check.
* `[out] result`: Whether the given object is an `ArrayBuffer`.

Returns `napi_ok` if the API succeeded.

This API checks if the `Object` passed in is an array buffer.

### `napi_is_buffer`

<!-- YAML
added: v8.0.0
napiVersion: 1
-->

```c
napi_status napi_is_buffer(napi_env env, napi_value value, bool* result)
```

* `[in] env`: The environment that the API is invoked under.
* `[in] value`: The JavaScript value to check.
* `[out] result`: Whether the given `napi_value` represents a `node::Buffer` or
  `Uint8Array` object.

Returns `napi_ok` if the API succeeded.

This API checks if the `Object` passed in is a buffer or Uint8Array.
[`napi_is_typedarray`][] should be preferred if the caller needs to check if the
value is a Uint8Array.

### `napi_is_date`

<<<<<<< HEAD
### `napi_is_date`

=======
>>>>>>> 8a2d13a7
<!-- YAML
added:
 - v11.11.0
 - v10.17.0
napiVersion: 5
-->

```c
napi_status napi_is_date(napi_env env, napi_value value, bool* result)
```

* `[in] env`: The environment that the API is invoked under.
* `[in] value`: The JavaScript value to check.
* `[out] result`: Whether the given `napi_value` represents a JavaScript `Date`
  object.

Returns `napi_ok` if the API succeeded.

This API checks if the `Object` passed in is a date.

### `napi_is_error`

<!-- YAML
added: v8.0.0
napiVersion: 1
-->

```c
napi_status napi_is_error(napi_env env, napi_value value, bool* result)
```

* `[in] env`: The environment that the API is invoked under.
* `[in] value`: The JavaScript value to check.
* `[out] result`: Whether the given `napi_value` represents an `Error` object.

Returns `napi_ok` if the API succeeded.

This API checks if the `Object` passed in is an `Error`.

### `napi_is_typedarray`

<!-- YAML
added: v8.0.0
napiVersion: 1
-->

```c
napi_status napi_is_typedarray(napi_env env, napi_value value, bool* result)
```

* `[in] env`: The environment that the API is invoked under.
* `[in] value`: The JavaScript value to check.
* `[out] result`: Whether the given `napi_value` represents a `TypedArray`.

Returns `napi_ok` if the API succeeded.

This API checks if the `Object` passed in is a typed array.

### `napi_is_dataview`

<!-- YAML
added: v8.3.0
napiVersion: 1
-->

```c
napi_status napi_is_dataview(napi_env env, napi_value value, bool* result)
```

* `[in] env`: The environment that the API is invoked under.
* `[in] value`: The JavaScript value to check.
* `[out] result`: Whether the given `napi_value` represents a `DataView`.

Returns `napi_ok` if the API succeeded.

This API checks if the `Object` passed in is a `DataView`.

### `napi_strict_equals`

<!-- YAML
added: v8.0.0
napiVersion: 1
-->

```c
napi_status napi_strict_equals(napi_env env,
                               napi_value lhs,
                               napi_value rhs,
                               bool* result)
```

* `[in] env`: The environment that the API is invoked under.
* `[in] lhs`: The JavaScript value to check.
* `[in] rhs`: The JavaScript value to check against.
* `[out] result`: Whether the two `napi_value` objects are equal.

Returns `napi_ok` if the API succeeded.

This API represents the invocation of the Strict Equality algorithm as
defined in [Section 7.2.14][] of the ECMAScript Language Specification.

### `napi_detach_arraybuffer`

<!-- YAML
added:
 - v13.0.0
 - v12.16.0
 - v10.22.0
napiVersion: 7
-->

```c
napi_status napi_detach_arraybuffer(napi_env env,
                                    napi_value arraybuffer)
```

* `[in] env`: The environment that the API is invoked under.
* `[in] arraybuffer`: The JavaScript `ArrayBuffer` to be detached.

Returns `napi_ok` if the API succeeded. If a non-detachable `ArrayBuffer` is
passed in it returns `napi_detachable_arraybuffer_expected`.

Generally, an `ArrayBuffer` is non-detachable if it has been detached before.
The engine may impose additional conditions on whether an `ArrayBuffer` is
detachable. For example, V8 requires that the `ArrayBuffer` be external,
that is, created with [`napi_create_external_arraybuffer`][].

This API represents the invocation of the `ArrayBuffer` detach operation as
defined in [Section 24.1.1.3][] of the ECMAScript Language Specification.

### `napi_is_detached_arraybuffer`

<!-- YAML
added:
 - v13.3.0
 - v12.16.0
 - v10.22.0
napiVersion: 7
-->

```c
napi_status napi_is_detached_arraybuffer(napi_env env,
                                         napi_value arraybuffer,
                                         bool* result)
```

* `[in] env`: The environment that the API is invoked under.
* `[in] arraybuffer`: The JavaScript `ArrayBuffer` to be checked.
* `[out] result`: Whether the `arraybuffer` is detached.

Returns `napi_ok` if the API succeeded.

The `ArrayBuffer` is considered detached if its internal data is `null`.

This API represents the invocation of the `ArrayBuffer` `IsDetachedBuffer`
operation as defined in [Section 24.1.1.2][] of the ECMAScript Language
Specification.

## Working with JavaScript properties

Node-API exposes a set of APIs to get and set properties on JavaScript
objects. Some of these types are documented under [Section 7][] of the
[ECMAScript Language Specification][].

Properties in JavaScript are represented as a tuple of a key and a value.
Fundamentally, all property keys in Node-API can be represented in one of the
following forms:

* Named: a simple UTF8-encoded string
* Integer-Indexed: an index value represented by `uint32_t`
* JavaScript value: these are represented in Node-API by `napi_value`. This can
  be a `napi_value` representing a `string`, `number`, or `symbol`.

Node-API values are represented by the type `napi_value`.
Any Node-API call that requires a JavaScript value takes in a `napi_value`.
However, it's the caller's responsibility to make sure that the
`napi_value` in question is of the JavaScript type expected by the API.

The APIs documented in this section provide a simple interface to
get and set properties on arbitrary JavaScript objects represented by
`napi_value`.

For instance, consider the following JavaScript code snippet:

```js
const obj = {};
obj.myProp = 123;
```

The equivalent can be done using Node-API values with the following snippet:

```c
napi_status status = napi_generic_failure;

// const obj = {}
napi_value obj, value;
status = napi_create_object(env, &obj);
if (status != napi_ok) return status;

// Create a napi_value for 123
status = napi_create_int32(env, 123, &value);
if (status != napi_ok) return status;

// obj.myProp = 123
status = napi_set_named_property(env, obj, "myProp", value);
if (status != napi_ok) return status;
```

Indexed properties can be set in a similar manner. Consider the following
JavaScript snippet:

```js
const arr = [];
arr[123] = 'hello';
```

The equivalent can be done using Node-API values with the following snippet:

```c
napi_status status = napi_generic_failure;

// const arr = [];
napi_value arr, value;
status = napi_create_array(env, &arr);
if (status != napi_ok) return status;

// Create a napi_value for 'hello'
status = napi_create_string_utf8(env, "hello", NAPI_AUTO_LENGTH, &value);
if (status != napi_ok) return status;

// arr[123] = 'hello';
status = napi_set_element(env, arr, 123, value);
if (status != napi_ok) return status;
```

Properties can be retrieved using the APIs described in this section.
Consider the following JavaScript snippet:

```js
const arr = [];
const value = arr[123];
```

The following is the approximate equivalent of the Node-API counterpart:

```c
napi_status status = napi_generic_failure;

// const arr = []
napi_value arr, value;
status = napi_create_array(env, &arr);
if (status != napi_ok) return status;

// const value = arr[123]
status = napi_get_element(env, arr, 123, &value);
if (status != napi_ok) return status;
```

Finally, multiple properties can also be defined on an object for performance
reasons. Consider the following JavaScript:

```js
const obj = {};
Object.defineProperties(obj, {
  'foo': { value: 123, writable: true, configurable: true, enumerable: true },
  'bar': { value: 456, writable: true, configurable: true, enumerable: true },
});
```

The following is the approximate equivalent of the Node-API counterpart:

```c
napi_status status = napi_status_generic_failure;

// const obj = {};
napi_value obj;
status = napi_create_object(env, &obj);
if (status != napi_ok) return status;

// Create napi_values for 123 and 456
napi_value fooValue, barValue;
status = napi_create_int32(env, 123, &fooValue);
if (status != napi_ok) return status;
status = napi_create_int32(env, 456, &barValue);
if (status != napi_ok) return status;

// Set the properties
napi_property_descriptor descriptors[] = {
  { "foo", NULL, NULL, NULL, NULL, fooValue, napi_writable | napi_configurable, NULL },
  { "bar", NULL, NULL, NULL, NULL, barValue, napi_writable | napi_configurable, NULL }
}
status = napi_define_properties(env,
                                obj,
                                sizeof(descriptors) / sizeof(descriptors[0]),
                                descriptors);
if (status != napi_ok) return status;
```

### Structures

#### `napi_property_attributes`

<!-- YAML
changes:
 - version: v14.12.0
   pr-url: https://github.com/nodejs/node/pull/35214
   description: added `napi_default_method` and `napi_default_property`.
-->

```c
typedef enum {
  napi_default = 0,
  napi_writable = 1 << 0,
  napi_enumerable = 1 << 1,
  napi_configurable = 1 << 2,

  // Used with napi_define_class to distinguish static properties
  // from instance properties. Ignored by napi_define_properties.
  napi_static = 1 << 10,

  // Default for class methods.
  napi_default_method = napi_writable | napi_configurable,

  // Default for object properties, like in JS obj[prop].
  napi_default_jsproperty = napi_writable |
                          napi_enumerable |
                          napi_configurable,
} napi_property_attributes;
```

`napi_property_attributes` are flags used to control the behavior of properties
set on a JavaScript object. Other than `napi_static` they correspond to the
attributes listed in [Section 6.1.7.1][]
of the [ECMAScript Language Specification][].
They can be one or more of the following bitflags:

* `napi_default`: No explicit attributes are set on the property. By default, a
  property is read only, not enumerable and not configurable.
* `napi_writable`: The property is writable.
* `napi_enumerable`: The property is enumerable.
* `napi_configurable`: The property is configurable as defined in
  [Section 6.1.7.1][] of the [ECMAScript Language Specification][].
* `napi_static`: The property will be defined as a static property on a class as
  opposed to an instance property, which is the default. This is used only by
  [`napi_define_class`][]. It is ignored by `napi_define_properties`.
* `napi_default_method`: Like a method in a JS class, the property is
  configurable and writeable, but not enumerable.
* `napi_default_jsproperty`: Like a property set via assignment in JavaScript,
  the property is writable, enumerable, and configurable.

#### `napi_property_descriptor`

```c
typedef struct {
  // One of utf8name or name should be NULL.
  const char* utf8name;
  napi_value name;

  napi_callback method;
  napi_callback getter;
  napi_callback setter;
  napi_value value;

  napi_property_attributes attributes;
  void* data;
} napi_property_descriptor;
```

* `utf8name`: Optional string describing the key for the property,
  encoded as UTF8. One of `utf8name` or `name` must be provided for the
  property.
* `name`: Optional `napi_value` that points to a JavaScript string or symbol
  to be used as the key for the property. One of `utf8name` or `name` must
  be provided for the property.
* `value`: The value that's retrieved by a get access of the property if the
  property is a data property. If this is passed in, set `getter`, `setter`,
  `method` and `data` to `NULL` (since these members won't be used).
* `getter`: A function to call when a get access of the property is performed.
  If this is passed in, set `value` and `method` to `NULL` (since these members
  won't be used). The given function is called implicitly by the runtime when
  the property is accessed from JavaScript code (or if a get on the property is
  performed using a Node-API call). [`napi_callback`][] provides more details.
* `setter`: A function to call when a set access of the property is performed.
  If this is passed in, set `value` and `method` to `NULL` (since these members
  won't be used). The given function is called implicitly by the runtime when
  the property is set from JavaScript code (or if a set on the property is
  performed using a Node-API call). [`napi_callback`][] provides more details.
* `method`: Set this to make the property descriptor object's `value`
  property to be a JavaScript function represented by `method`. If this is
  passed in, set `value`, `getter` and `setter` to `NULL` (since these members
  won't be used). [`napi_callback`][] provides more details.
* `attributes`: The attributes associated with the particular property. See
  [`napi_property_attributes`][].
* `data`: The callback data passed into `method`, `getter` and `setter` if this
  function is invoked.

### Functions

#### `napi_get_property_names`

<!-- YAML
added: v8.0.0
napiVersion: 1
-->

```c
napi_status napi_get_property_names(napi_env env,
                                    napi_value object,
                                    napi_value* result);
```

* `[in] env`: The environment that the Node-API call is invoked under.
* `[in] object`: The object from which to retrieve the properties.
* `[out] result`: A `napi_value` representing an array of JavaScript values
  that represent the property names of the object. The API can be used to
  iterate over `result` using [`napi_get_array_length`][]
  and [`napi_get_element`][].

Returns `napi_ok` if the API succeeded.

This API returns the names of the enumerable properties of `object` as an array
of strings. The properties of `object` whose key is a symbol will not be
included.

#### `napi_get_all_property_names`

<!-- YAML
added:
 - v13.7.0
 - v12.17.0
 - v10.20.0
napiVersion: 6
-->

```c
napi_get_all_property_names(napi_env env,
                            napi_value object,
                            napi_key_collection_mode key_mode,
                            napi_key_filter key_filter,
                            napi_key_conversion key_conversion,
                            napi_value* result);
```

* `[in] env`: The environment that the Node-API call is invoked under.
* `[in] object`: The object from which to retrieve the properties.
* `[in] key_mode`: Whether to retrieve prototype properties as well.
* `[in] key_filter`: Which properties to retrieve
  (enumerable/readable/writable).
* `[in] key_conversion`: Whether to convert numbered property keys to strings.
* `[out] result`: A `napi_value` representing an array of JavaScript values
  that represent the property names of the object. [`napi_get_array_length`][]
  and [`napi_get_element`][] can be used to iterate over `result`.

Returns `napi_ok` if the API succeeded.

This API returns an array containing the names of the available properties
of this object.

#### `napi_set_property`

<!-- YAML
added: v8.0.0
napiVersion: 1
-->

```c
napi_status napi_set_property(napi_env env,
                              napi_value object,
                              napi_value key,
                              napi_value value);
```

* `[in] env`: The environment that the Node-API call is invoked under.
* `[in] object`: The object on which to set the property.
* `[in] key`: The name of the property to set.
* `[in] value`: The property value.

Returns `napi_ok` if the API succeeded.

This API set a property on the `Object` passed in.

#### `napi_get_property`

<!-- YAML
added: v8.0.0
napiVersion: 1
-->

```c
napi_status napi_get_property(napi_env env,
                              napi_value object,
                              napi_value key,
                              napi_value* result);
```

* `[in] env`: The environment that the Node-API call is invoked under.
* `[in] object`: The object from which to retrieve the property.
* `[in] key`: The name of the property to retrieve.
* `[out] result`: The value of the property.

Returns `napi_ok` if the API succeeded.

This API gets the requested property from the `Object` passed in.

#### `napi_has_property`

<!-- YAML
added: v8.0.0
napiVersion: 1
-->

```c
napi_status napi_has_property(napi_env env,
                              napi_value object,
                              napi_value key,
                              bool* result);
```

* `[in] env`: The environment that the Node-API call is invoked under.
* `[in] object`: The object to query.
* `[in] key`: The name of the property whose existence to check.
* `[out] result`: Whether the property exists on the object or not.

Returns `napi_ok` if the API succeeded.

This API checks if the `Object` passed in has the named property.

#### `napi_delete_property`

<!-- YAML
added: v8.2.0
napiVersion: 1
-->

```c
napi_status napi_delete_property(napi_env env,
                                 napi_value object,
                                 napi_value key,
                                 bool* result);
```

* `[in] env`: The environment that the Node-API call is invoked under.
* `[in] object`: The object to query.
* `[in] key`: The name of the property to delete.
* `[out] result`: Whether the property deletion succeeded or not. `result` can
  optionally be ignored by passing `NULL`.

Returns `napi_ok` if the API succeeded.

This API attempts to delete the `key` own property from `object`.

#### `napi_has_own_property`

<!-- YAML
added: v8.2.0
napiVersion: 1
-->

```c
napi_status napi_has_own_property(napi_env env,
                                  napi_value object,
                                  napi_value key,
                                  bool* result);
```

* `[in] env`: The environment that the Node-API call is invoked under.
* `[in] object`: The object to query.
* `[in] key`: The name of the own property whose existence to check.
* `[out] result`: Whether the own property exists on the object or not.

Returns `napi_ok` if the API succeeded.

This API checks if the `Object` passed in has the named own property. `key` must
be a `string` or a `symbol`, or an error will be thrown. Node-API will not
perform any conversion between data types.

#### `napi_set_named_property`

<!-- YAML
added: v8.0.0
napiVersion: 1
-->

```c
napi_status napi_set_named_property(napi_env env,
                                    napi_value object,
                                    const char* utf8Name,
                                    napi_value value);
```

* `[in] env`: The environment that the Node-API call is invoked under.
* `[in] object`: The object on which to set the property.
* `[in] utf8Name`: The name of the property to set.
* `[in] value`: The property value.

Returns `napi_ok` if the API succeeded.

This method is equivalent to calling [`napi_set_property`][] with a `napi_value`
created from the string passed in as `utf8Name`.

#### `napi_get_named_property`

<!-- YAML
added: v8.0.0
napiVersion: 1
-->

```c
napi_status napi_get_named_property(napi_env env,
                                    napi_value object,
                                    const char* utf8Name,
                                    napi_value* result);
```

* `[in] env`: The environment that the Node-API call is invoked under.
* `[in] object`: The object from which to retrieve the property.
* `[in] utf8Name`: The name of the property to get.
* `[out] result`: The value of the property.

Returns `napi_ok` if the API succeeded.

This method is equivalent to calling [`napi_get_property`][] with a `napi_value`
created from the string passed in as `utf8Name`.

#### `napi_has_named_property`

<!-- YAML
added: v8.0.0
napiVersion: 1
-->

```c
napi_status napi_has_named_property(napi_env env,
                                    napi_value object,
                                    const char* utf8Name,
                                    bool* result);
```

* `[in] env`: The environment that the Node-API call is invoked under.
* `[in] object`: The object to query.
* `[in] utf8Name`: The name of the property whose existence to check.
* `[out] result`: Whether the property exists on the object or not.

Returns `napi_ok` if the API succeeded.

This method is equivalent to calling [`napi_has_property`][] with a `napi_value`
created from the string passed in as `utf8Name`.

#### `napi_set_element`

<!-- YAML
added: v8.0.0
napiVersion: 1
-->

```c
napi_status napi_set_element(napi_env env,
                             napi_value object,
                             uint32_t index,
                             napi_value value);
```

* `[in] env`: The environment that the Node-API call is invoked under.
* `[in] object`: The object from which to set the properties.
* `[in] index`: The index of the property to set.
* `[in] value`: The property value.

Returns `napi_ok` if the API succeeded.

This API sets an element on the `Object` passed in.

#### `napi_get_element`

<!-- YAML
added: v8.0.0
napiVersion: 1
-->

```c
napi_status napi_get_element(napi_env env,
                             napi_value object,
                             uint32_t index,
                             napi_value* result);
```

* `[in] env`: The environment that the Node-API call is invoked under.
* `[in] object`: The object from which to retrieve the property.
* `[in] index`: The index of the property to get.
* `[out] result`: The value of the property.

Returns `napi_ok` if the API succeeded.

This API gets the element at the requested index.

#### `napi_has_element`

<!-- YAML
added: v8.0.0
napiVersion: 1
-->

```c
napi_status napi_has_element(napi_env env,
                             napi_value object,
                             uint32_t index,
                             bool* result);
```

* `[in] env`: The environment that the Node-API call is invoked under.
* `[in] object`: The object to query.
* `[in] index`: The index of the property whose existence to check.
* `[out] result`: Whether the property exists on the object or not.

Returns `napi_ok` if the API succeeded.

This API returns if the `Object` passed in has an element at the
requested index.

#### `napi_delete_element`

<!-- YAML
added: v8.2.0
napiVersion: 1
-->

```c
napi_status napi_delete_element(napi_env env,
                                napi_value object,
                                uint32_t index,
                                bool* result);
```

* `[in] env`: The environment that the Node-API call is invoked under.
* `[in] object`: The object to query.
* `[in] index`: The index of the property to delete.
* `[out] result`: Whether the element deletion succeeded or not. `result` can
  optionally be ignored by passing `NULL`.

Returns `napi_ok` if the API succeeded.

This API attempts to delete the specified `index` from `object`.

#### `napi_define_properties`

<!-- YAML
added: v8.0.0
napiVersion: 1
-->

```c
napi_status napi_define_properties(napi_env env,
                                   napi_value object,
                                   size_t property_count,
                                   const napi_property_descriptor* properties);
```

* `[in] env`: The environment that the Node-API call is invoked under.
* `[in] object`: The object from which to retrieve the properties.
* `[in] property_count`: The number of elements in the `properties` array.
* `[in] properties`: The array of property descriptors.

Returns `napi_ok` if the API succeeded.

This method allows the efficient definition of multiple properties on a given
object. The properties are defined using property descriptors (see
[`napi_property_descriptor`][]). Given an array of such property descriptors,
this API will set the properties on the object one at a time, as defined by
`DefineOwnProperty()` (described in [Section 9.1.6][] of the ECMA-262
specification).

#### `napi_object_freeze`

<!-- YAML
added:
  - v14.14.0
  - v12.20.0
napiVersion: 8
-->

```c
napi_status napi_object_freeze(napi_env env,
                               napi_value object);
```

* `[in] env`: The environment that the Node-API call is invoked under.
* `[in] object`: The object to freeze.

Returns `napi_ok` if the API succeeded.

This method freezes a given object. This prevents new properties from
being added to it, existing properties from being removed, prevents
changing the enumerability, configurability, or writability of existing
properties, and prevents the values of existing properties from being changed.
It also prevents the object's prototype from being changed. This is described
in [Section 19.1.2.6](https://tc39.es/ecma262/#sec-object.freeze) of the
ECMA-262 specification.

#### `napi_object_seal`

<!-- YAML
added:
  - v14.14.0
  - v12.20.0
napiVersion: 8
-->

```c
napi_status napi_object_seal(napi_env env,
                             napi_value object);
```

* `[in] env`: The environment that the Node-API call is invoked under.
* `[in] object`: The object to seal.

Returns `napi_ok` if the API succeeded.

This method seals a given object. This prevents new properties from being
added to it, as well as marking all existing properties as non-configurable.
This is described in [Section 19.1.2.20](https://tc39.es/ecma262/#sec-object.seal)
of the ECMA-262 specification.

## Working with JavaScript functions

Node-API provides a set of APIs that allow JavaScript code to
call back into native code. Node-APIs that support calling back
into native code take in a callback functions represented by
the `napi_callback` type. When the JavaScript VM calls back to
native code, the `napi_callback` function provided is invoked. The APIs
documented in this section allow the callback function to do the
following:

* Get information about the context in which the callback was invoked.
* Get the arguments passed into the callback.
* Return a `napi_value` back from the callback.

Additionally, Node-API provides a set of functions which allow calling
JavaScript functions from native code. One can either call a function
like a regular JavaScript function call, or as a constructor
function.

Any non-`NULL` data which is passed to this API via the `data` field of the
`napi_property_descriptor` items can be associated with `object` and freed
whenever `object` is garbage-collected by passing both `object` and the data to
[`napi_add_finalizer`][].

### `napi_call_function`

<!-- YAML
added: v8.0.0
napiVersion: 1
-->

```c
NAPI_EXTERN napi_status napi_call_function(napi_env env,
                                           napi_value recv,
                                           napi_value func,
                                           size_t argc,
                                           const napi_value* argv,
                                           napi_value* result);
```

* `[in] env`: The environment that the API is invoked under.
* `[in] recv`: The `this` value passed to the called function.
* `[in] func`: `napi_value` representing the JavaScript function to be invoked.
* `[in] argc`: The count of elements in the `argv` array.
* `[in] argv`: Array of `napi_values` representing JavaScript values passed in
  as arguments to the function.
* `[out] result`: `napi_value` representing the JavaScript object returned.

Returns `napi_ok` if the API succeeded.

This method allows a JavaScript function object to be called from a native
add-on. This is the primary mechanism of calling back _from_ the add-on's
native code _into_ JavaScript. For the special case of calling into JavaScript
after an async operation, see [`napi_make_callback`][].

A sample use case might look as follows. Consider the following JavaScript
snippet:

```js
function AddTwo(num) {
  return num + 2;
}
global.AddTwo = AddTwo;
```

Then, the above function can be invoked from a native add-on using the
following code:

```c
// Get the function named "AddTwo" on the global object
napi_value global, add_two, arg;
napi_status status = napi_get_global(env, &global);
if (status != napi_ok) return;

status = napi_get_named_property(env, global, "AddTwo", &add_two);
if (status != napi_ok) return;

// const arg = 1337
status = napi_create_int32(env, 1337, &arg);
if (status != napi_ok) return;

napi_value* argv = &arg;
size_t argc = 1;

// AddTwo(arg);
napi_value return_val;
status = napi_call_function(env, global, add_two, argc, argv, &return_val);
if (status != napi_ok) return;

// Convert the result back to a native type
int32_t result;
status = napi_get_value_int32(env, return_val, &result);
if (status != napi_ok) return;
```

### `napi_create_function`

<!-- YAML
added: v8.0.0
napiVersion: 1
-->

```c
napi_status napi_create_function(napi_env env,
                                 const char* utf8name,
                                 size_t length,
                                 napi_callback cb,
                                 void* data,
                                 napi_value* result);
```

* `[in] env`: The environment that the API is invoked under.
* `[in] utf8Name`: Optional name of the function encoded as UTF8. This is
  visible within JavaScript as the new function object's `name` property.
* `[in] length`: The length of the `utf8name` in bytes, or `NAPI_AUTO_LENGTH` if
  it is null-terminated.
* `[in] cb`: The native function which should be called when this function
  object is invoked. [`napi_callback`][] provides more details.
* `[in] data`: User-provided data context. This will be passed back into the
  function when invoked later.
* `[out] result`: `napi_value` representing the JavaScript function object for
  the newly created function.

Returns `napi_ok` if the API succeeded.

This API allows an add-on author to create a function object in native code.
This is the primary mechanism to allow calling _into_ the add-on's native code
_from_ JavaScript.

The newly created function is not automatically visible from script after this
call. Instead, a property must be explicitly set on any object that is visible
to JavaScript, in order for the function to be accessible from script.

In order to expose a function as part of the
add-on's module exports, set the newly created function on the exports
object. A sample module might look as follows:

```c
napi_value SayHello(napi_env env, napi_callback_info info) {
  printf("Hello\n");
  return NULL;
}

napi_value Init(napi_env env, napi_value exports) {
  napi_status status;

  napi_value fn;
  status = napi_create_function(env, NULL, 0, SayHello, NULL, &fn);
  if (status != napi_ok) return NULL;

  status = napi_set_named_property(env, exports, "sayHello", fn);
  if (status != napi_ok) return NULL;

  return exports;
}

NAPI_MODULE(NODE_GYP_MODULE_NAME, Init)
```

Given the above code, the add-on can be used from JavaScript as follows:

```js
const myaddon = require('./addon');
myaddon.sayHello();
```

The string passed to `require()` is the name of the target in `binding.gyp`
responsible for creating the `.node` file.

Any non-`NULL` data which is passed to this API via the `data` parameter can
be associated with the resulting JavaScript function (which is returned in the
`result` parameter) and freed whenever the function is garbage-collected by
passing both the JavaScript function and the data to [`napi_add_finalizer`][].

JavaScript `Function`s are described in [Section 19.2][] of the ECMAScript
Language Specification.

### `napi_get_cb_info`

<!-- YAML
added: v8.0.0
napiVersion: 1
-->

```c
napi_status napi_get_cb_info(napi_env env,
                             napi_callback_info cbinfo,
                             size_t* argc,
                             napi_value* argv,
                             napi_value* thisArg,
                             void** data)
```

* `[in] env`: The environment that the API is invoked under.
* `[in] cbinfo`: The callback info passed into the callback function.
* `[in-out] argc`: Specifies the length of the provided `argv` array and
  receives the actual count of arguments. `argc` can
  optionally be ignored by passing `NULL`.
* `[out] argv`: C array of `napi_value`s to which the arguments will be
  copied. If there are more arguments than the provided count, only the
  requested number of arguments are copied. If there are fewer arguments
  provided than claimed, the rest of `argv` is filled with `napi_value` values
  that represent `undefined`. `argv` can optionally be ignored by
  passing `NULL`.
* `[out] thisArg`: Receives the JavaScript `this` argument for the call.
  `thisArg` can optionally be ignored by passing `NULL`.
* `[out] data`: Receives the data pointer for the callback. `data` can
  optionally be ignored by passing `NULL`.

Returns `napi_ok` if the API succeeded.

This method is used within a callback function to retrieve details about the
call like the arguments and the `this` pointer from a given callback info.

### `napi_get_new_target`

<!-- YAML
added: v8.6.0
napiVersion: 1
-->

```c
napi_status napi_get_new_target(napi_env env,
                                napi_callback_info cbinfo,
                                napi_value* result)
```

* `[in] env`: The environment that the API is invoked under.
* `[in] cbinfo`: The callback info passed into the callback function.
* `[out] result`: The `new.target` of the constructor call.

Returns `napi_ok` if the API succeeded.

This API returns the `new.target` of the constructor call. If the current
callback is not a constructor call, the result is `NULL`.

### `napi_new_instance`

<!-- YAML
added: v8.0.0
napiVersion: 1
-->

```c
napi_status napi_new_instance(napi_env env,
                              napi_value cons,
                              size_t argc,
                              napi_value* argv,
                              napi_value* result)
```

* `[in] env`: The environment that the API is invoked under.
* `[in] cons`: `napi_value` representing the JavaScript function to be invoked
  as a constructor.
* `[in] argc`: The count of elements in the `argv` array.
* `[in] argv`: Array of JavaScript values as `napi_value` representing the
  arguments to the constructor. If `argc` is zero this parameter may be
  omitted by passing in `NULL`.
* `[out] result`: `napi_value` representing the JavaScript object returned,
  which in this case is the constructed object.

This method is used to instantiate a new JavaScript value using a given
`napi_value` that represents the constructor for the object. For example,
consider the following snippet:

```js
function MyObject(param) {
  this.param = param;
}

const arg = 'hello';
const value = new MyObject(arg);
```

The following can be approximated in Node-API using the following snippet:

```c
// Get the constructor function MyObject
napi_value global, constructor, arg, value;
napi_status status = napi_get_global(env, &global);
if (status != napi_ok) return;

status = napi_get_named_property(env, global, "MyObject", &constructor);
if (status != napi_ok) return;

// const arg = "hello"
status = napi_create_string_utf8(env, "hello", NAPI_AUTO_LENGTH, &arg);
if (status != napi_ok) return;

napi_value* argv = &arg;
size_t argc = 1;

// const value = new MyObject(arg)
status = napi_new_instance(env, constructor, argc, argv, &value);
```

Returns `napi_ok` if the API succeeded.

## Object wrap

Node-API offers a way to "wrap" C++ classes and instances so that the class
constructor and methods can be called from JavaScript.

1. The [`napi_define_class`][] API defines a JavaScript class with constructor,
   static properties and methods, and instance properties and methods that
   correspond to the C++ class.
2. When JavaScript code invokes the constructor, the constructor callback
   uses [`napi_wrap`][] to wrap a new C++ instance in a JavaScript object,
   then returns the wrapper object.
3. When JavaScript code invokes a method or property accessor on the class,
   the corresponding `napi_callback` C++ function is invoked. For an instance
   callback, [`napi_unwrap`][] obtains the C++ instance that is the target of
   the call.

For wrapped objects it may be difficult to distinguish between a function
called on a class prototype and a function called on an instance of a class.
A common pattern used to address this problem is to save a persistent
reference to the class constructor for later `instanceof` checks.

```c
napi_value MyClass_constructor = NULL;
status = napi_get_reference_value(env, MyClass::es_constructor, &MyClass_constructor);
assert(napi_ok == status);
bool is_instance = false;
status = napi_instanceof(env, es_this, MyClass_constructor, &is_instance);
assert(napi_ok == status);
if (is_instance) {
  // napi_unwrap() ...
} else {
  // otherwise...
}
```

The reference must be freed once it is no longer needed.

There are occasions where `napi_instanceof()` is insufficient for ensuring that
a JavaScript object is a wrapper for a certain native type. This is the case
especially when wrapped JavaScript objects are passed back into the addon via
static methods rather than as the `this` value of prototype methods. In such
cases there is a chance that they may be unwrapped incorrectly.

```js
const myAddon = require('./build/Release/my_addon.node');

// `openDatabase()` returns a JavaScript object that wraps a native database
// handle.
const dbHandle = myAddon.openDatabase();

// `query()` returns a JavaScript object that wraps a native query handle.
const queryHandle = myAddon.query(dbHandle, 'Gimme ALL the things!');

// There is an accidental error in the line below. The first parameter to
// `myAddon.queryHasRecords()` should be the database handle (`dbHandle`), not
// the query handle (`query`), so the correct condition for the while-loop
// should be
//
// myAddon.queryHasRecords(dbHandle, queryHandle)
//
while (myAddon.queryHasRecords(queryHandle, dbHandle)) {
  // retrieve records
}
```

In the above example `myAddon.queryHasRecords()` is a method that accepts two
arguments. The first is a database handle and the second is a query handle.
Internally, it unwraps the first argument and casts the resulting pointer to a
native database handle. It then unwraps the second argument and casts the
resulting pointer to a query handle. If the arguments are passed in the wrong
order, the casts will work, however, there is a good chance that the underlying
database operation will fail, or will even cause an invalid memory access.

To ensure that the pointer retrieved from the first argument is indeed a pointer
to a database handle and, similarly, that the pointer retrieved from the second
argument is indeed a pointer to a query handle, the implementation of
`queryHasRecords()` has to perform a type validation. Retaining the JavaScript
class constructor from which the database handle was instantiated and the
constructor from which the query handle was instantiated in `napi_ref`s can
help, because `napi_instanceof()` can then be used to ensure that the instances
passed into `queryHashRecords()` are indeed of the correct type.

Unfortunately, `napi_instanceof()` does not protect against prototype
manipulation. For example, the prototype of the database handle instance can be
set to the prototype of the constructor for query handle instances. In this
case, the database handle instance can appear as a query handle instance, and it
will pass the `napi_instanceof()` test for a query handle instance, while still
containing a pointer to a database handle.

To this end, Node-API provides type-tagging capabilities.

A type tag is a 128-bit integer unique to the addon. Node-API provides the
`napi_type_tag` structure for storing a type tag. When such a value is passed
along with a JavaScript object or [external][] stored in a `napi_value` to
`napi_type_tag_object()`, the JavaScript object will be "marked" with the
type tag. The "mark" is invisible on the JavaScript side. When a JavaScript
object arrives into a native binding, `napi_check_object_type_tag()` can be used
along with the original type tag to determine whether the JavaScript object was
previously "marked" with the type tag. This creates a type-checking capability
of a higher fidelity than `napi_instanceof()` can provide, because such type-
tagging survives prototype manipulation and addon unloading/reloading.

Continuing the above example, the following skeleton addon implementation
illustrates the use of `napi_type_tag_object()` and
`napi_check_object_type_tag()`.

```c
// This value is the type tag for a database handle. The command
//
//   uuidgen | sed -r -e 's/-//g' -e 's/(.{16})(.*)/0x\1, 0x\2/'
//
// can be used to obtain the two values with which to initialize the structure.
static const napi_type_tag DatabaseHandleTypeTag = {
  0x1edf75a38336451d, 0xa5ed9ce2e4c00c38
};

// This value is the type tag for a query handle.
static const napi_type_tag QueryHandleTypeTag = {
  0x9c73317f9fad44a3, 0x93c3920bf3b0ad6a
};

static napi_value
openDatabase(napi_env env, napi_callback_info info) {
  napi_status status;
  napi_value result;

  // Perform the underlying action which results in a database handle.
  DatabaseHandle* dbHandle = open_database();

  // Create a new, empty JS object.
  status = napi_create_object(env, &result);
  if (status != napi_ok) return NULL;

  // Tag the object to indicate that it holds a pointer to a `DatabaseHandle`.
  status = napi_type_tag_object(env, result, &DatabaseHandleTypeTag);
  if (status != napi_ok) return NULL;

  // Store the pointer to the `DatabaseHandle` structure inside the JS object.
  status = napi_wrap(env, result, dbHandle, NULL, NULL, NULL);
  if (status != napi_ok) return NULL;

  return result;
}

// Later when we receive a JavaScript object purporting to be a database handle
// we can use `napi_check_object_type_tag()` to ensure that it is indeed such a
// handle.

static napi_value
query(napi_env env, napi_callback_info info) {
  napi_status status;
  size_t argc = 2;
  napi_value argv[2];
  bool is_db_handle;

  status = napi_get_cb_info(env, info, &argc, argv, NULL, NULL);
  if (status != napi_ok) return NULL;

  // Check that the object passed as the first parameter has the previously
  // applied tag.
  status = napi_check_object_type_tag(env,
                                      argv[0],
                                      &DatabaseHandleTypeTag,
                                      &is_db_handle);
  if (status != napi_ok) return NULL;

  // Throw a `TypeError` if it doesn't.
  if (!is_db_handle) {
    // Throw a TypeError.
    return NULL;
  }
}
```

### `napi_define_class`

<!-- YAML
added: v8.0.0
napiVersion: 1
-->

```c
napi_status napi_define_class(napi_env env,
                              const char* utf8name,
                              size_t length,
                              napi_callback constructor,
                              void* data,
                              size_t property_count,
                              const napi_property_descriptor* properties,
                              napi_value* result);
```

* `[in] env`: The environment that the API is invoked under.
* `[in] utf8name`: Name of the JavaScript constructor function. For clarity,
  it is recommended to use the C++ class name when wrapping a C++ class.
* `[in] length`: The length of the `utf8name` in bytes, or `NAPI_AUTO_LENGTH`
  if it is null-terminated.
* `[in] constructor`: Callback function that handles constructing instances
  of the class. When wrapping a C++ class, this method must be a static member
  with the [`napi_callback`][] signature. A C++ class constructor cannot be
  used. [`napi_callback`][] provides more details.
* `[in] data`: Optional data to be passed to the constructor callback as
  the `data` property of the callback info.
* `[in] property_count`: Number of items in the `properties` array argument.
* `[in] properties`: Array of property descriptors describing static and
  instance data properties, accessors, and methods on the class
  See `napi_property_descriptor`.
* `[out] result`: A `napi_value` representing the constructor function for
  the class.

Returns `napi_ok` if the API succeeded.

Defines a JavaScript class, including:

* A JavaScript constructor function that has the class name. When wrapping a
  corresponding C++ class, the callback passed via `constructor` can be used to
  instantiate a new C++ class instance, which can then be placed inside the
  JavaScript object instance being constructed using [`napi_wrap`][].
* Properties on the constructor function whose implementation can call
  corresponding _static_ data properties, accessors, and methods of the C++
  class (defined by property descriptors with the `napi_static` attribute).
* Properties on the constructor function's `prototype` object. When wrapping a
  C++ class, _non-static_ data properties, accessors, and methods of the C++
  class can be called from the static functions given in the property
  descriptors without the `napi_static` attribute after retrieving the C++ class
  instance placed inside the JavaScript object instance by using
  [`napi_unwrap`][].

When wrapping a C++ class, the C++ constructor callback passed via `constructor`
should be a static method on the class that calls the actual class constructor,
then wraps the new C++ instance in a JavaScript object, and returns the wrapper
object. See [`napi_wrap`][] for details.

The JavaScript constructor function returned from [`napi_define_class`][] is
often saved and used later to construct new instances of the class from native
code, and/or to check whether provided values are instances of the class. In
that case, to prevent the function value from being garbage-collected, a
strong persistent reference to it can be created using
[`napi_create_reference`][], ensuring that the reference count is kept >= 1.

Any non-`NULL` data which is passed to this API via the `data` parameter or via
the `data` field of the `napi_property_descriptor` array items can be associated
with the resulting JavaScript constructor (which is returned in the `result`
parameter) and freed whenever the class is garbage-collected by passing both
the JavaScript function and the data to [`napi_add_finalizer`][].

### `napi_wrap`

<!-- YAML
added: v8.0.0
napiVersion: 1
-->

```c
napi_status napi_wrap(napi_env env,
                      napi_value js_object,
                      void* native_object,
                      napi_finalize finalize_cb,
                      void* finalize_hint,
                      napi_ref* result);
```

* `[in] env`: The environment that the API is invoked under.
* `[in] js_object`: The JavaScript object that will be the wrapper for the
  native object.
* `[in] native_object`: The native instance that will be wrapped in the
  JavaScript object.
* `[in] finalize_cb`: Optional native callback that can be used to free the
  native instance when the JavaScript object has been garbage-collected.
  [`napi_finalize`][] provides more details.
* `[in] finalize_hint`: Optional contextual hint that is passed to the
  finalize callback.
* `[out] result`: Optional reference to the wrapped object.

Returns `napi_ok` if the API succeeded.

Wraps a native instance in a JavaScript object. The native instance can be
retrieved later using `napi_unwrap()`.

When JavaScript code invokes a constructor for a class that was defined using
`napi_define_class()`, the `napi_callback` for the constructor is invoked.
After constructing an instance of the native class, the callback must then call
`napi_wrap()` to wrap the newly constructed instance in the already-created
JavaScript object that is the `this` argument to the constructor callback.
(That `this` object was created from the constructor function's `prototype`,
so it already has definitions of all the instance properties and methods.)

Typically when wrapping a class instance, a finalize callback should be
provided that simply deletes the native instance that is received as the `data`
argument to the finalize callback.

The optional returned reference is initially a weak reference, meaning it
has a reference count of 0. Typically this reference count would be incremented
temporarily during async operations that require the instance to remain valid.

_Caution_: The optional returned reference (if obtained) should be deleted via
[`napi_delete_reference`][] ONLY in response to the finalize callback
invocation. If it is deleted before then, then the finalize callback may never
be invoked. Therefore, when obtaining a reference a finalize callback is also
required in order to enable correct disposal of the reference.

Finalizer callbacks may be deferred, leaving a window where the object has
been garbage collected (and the weak reference is invalid) but the finalizer
hasn't been called yet. When using `napi_get_reference_value()` on weak
references returned by `napi_wrap()`, you should still handle an empty result.

Calling `napi_wrap()` a second time on an object will return an error. To
associate another native instance with the object, use `napi_remove_wrap()`
first.

### `napi_unwrap`

<!-- YAML
added: v8.0.0
napiVersion: 1
-->

```c
napi_status napi_unwrap(napi_env env,
                        napi_value js_object,
                        void** result);
```

* `[in] env`: The environment that the API is invoked under.
* `[in] js_object`: The object associated with the native instance.
* `[out] result`: Pointer to the wrapped native instance.

Returns `napi_ok` if the API succeeded.

Retrieves a native instance that was previously wrapped in a JavaScript
object using `napi_wrap()`.

When JavaScript code invokes a method or property accessor on the class, the
corresponding `napi_callback` is invoked. If the callback is for an instance
method or accessor, then the `this` argument to the callback is the wrapper
object; the wrapped C++ instance that is the target of the call can be obtained
then by calling `napi_unwrap()` on the wrapper object.

### `napi_remove_wrap`

<!-- YAML
added: v8.5.0
napiVersion: 1
-->

```c
napi_status napi_remove_wrap(napi_env env,
                             napi_value js_object,
                             void** result);
```

* `[in] env`: The environment that the API is invoked under.
* `[in] js_object`: The object associated with the native instance.
* `[out] result`: Pointer to the wrapped native instance.

Returns `napi_ok` if the API succeeded.

Retrieves a native instance that was previously wrapped in the JavaScript
object `js_object` using `napi_wrap()` and removes the wrapping. If a finalize
callback was associated with the wrapping, it will no longer be called when the
JavaScript object becomes garbage-collected.

### `napi_type_tag_object`

<!-- YAML
added:
  - v14.8.0
  - v12.19.0
napiVersion: 8
-->

```c
napi_status napi_type_tag_object(napi_env env,
                                 napi_value js_object,
                                 const napi_type_tag* type_tag);
```

* `[in] env`: The environment that the API is invoked under.
* `[in] js_object`: The JavaScript object or [external][] to be marked.
* `[in] type_tag`: The tag with which the object is to be marked.

Returns `napi_ok` if the API succeeded.

Associates the value of the `type_tag` pointer with the JavaScript object or
[external][]. `napi_check_object_type_tag()` can then be used to compare the tag
that was attached to the object with one owned by the addon to ensure that the
object has the right type.

If the object already has an associated type tag, this API will return
`napi_invalid_arg`.

### `napi_check_object_type_tag`

<!-- YAML
added:
  - v14.8.0
  - v12.19.0
napiVersion: 8
-->

```c
napi_status napi_check_object_type_tag(napi_env env,
                                       napi_value js_object,
                                       const napi_type_tag* type_tag,
                                       bool* result);
```

* `[in] env`: The environment that the API is invoked under.
* `[in] js_object`: The JavaScript object or [external][] whose type tag to
  examine.
* `[in] type_tag`: The tag with which to compare any tag found on the object.
* `[out] result`: Whether the type tag given matched the type tag on the
  object. `false` is also returned if no type tag was found on the object.

Returns `napi_ok` if the API succeeded.

Compares the pointer given as `type_tag` with any that can be found on
`js_object`. If no tag is found on `js_object` or, if a tag is found but it does
not match `type_tag`, then `result` is set to `false`. If a tag is found and it
matches `type_tag`, then `result` is set to `true`.

### `napi_add_finalizer`

<!-- YAML
added: v8.0.0
napiVersion: 5
-->

```c
napi_status napi_add_finalizer(napi_env env,
                               napi_value js_object,
                               void* finalize_data,
                               napi_finalize finalize_cb,
                               void* finalize_hint,
                               napi_ref* result);
```

* `[in] env`: The environment that the API is invoked under.
* `[in] js_object`: The JavaScript object to which the native data will be
  attached.
* `[in] finalize_data`: Optional data to be passed to `finalize_cb`.
* `[in] finalize_cb`: Native callback that will be used to free the
  native data when the JavaScript object has been garbage-collected.
  [`napi_finalize`][] provides more details.
* `[in] finalize_hint`: Optional contextual hint that is passed to the
  finalize callback.
* `[out] result`: Optional reference to the JavaScript object.

Returns `napi_ok` if the API succeeded.

Adds a `napi_finalize` callback which will be called when the JavaScript object
in `js_object` has been garbage-collected.

This API can be called multiple times on a single JavaScript object.

_Caution_: The optional returned reference (if obtained) should be deleted via
[`napi_delete_reference`][] ONLY in response to the finalize callback
invocation. If it is deleted before then, then the finalize callback may never
be invoked. Therefore, when obtaining a reference a finalize callback is also
required in order to enable correct disposal of the reference.

#### `node_api_post_finalizer`

<!-- YAML
added: v18.19.0
-->

> Stability: 1 - Experimental

```c
napi_status node_api_post_finalizer(napi_env env,
                                    napi_finalize finalize_cb,
                                    void* finalize_data,
                                    void* finalize_hint);
```

* `[in] env`: The environment that the API is invoked under.
* `[in] finalize_cb`: Native callback that will be used to free the
  native data when the JavaScript object has been garbage-collected.
  [`napi_finalize`][] provides more details.
* `[in] finalize_data`: Optional data to be passed to `finalize_cb`.
* `[in] finalize_hint`: Optional contextual hint that is passed to the
  finalize callback.

Returns `napi_ok` if the API succeeded.

Schedules a `napi_finalize` callback to be called asynchronously in the
event loop.

Normally, finalizers are called while the GC (garbage collector) collects
objects. At that point calling any Node-API that may cause changes in the GC
state will be disabled and will crash Node.js.

`node_api_post_finalizer` helps to work around this limitation by allowing the
add-on to defer calls to such Node-APIs to a point in time outside of the GC
finalization.

## Simple asynchronous operations

Addon modules often need to leverage async helpers from libuv as part of their
implementation. This allows them to schedule work to be executed asynchronously
so that their methods can return in advance of the work being completed. This
allows them to avoid blocking overall execution of the Node.js application.

Node-API provides an ABI-stable interface for these
supporting functions which covers the most common asynchronous use cases.

Node-API defines the `napi_async_work` structure which is used to manage
asynchronous workers. Instances are created/deleted with
[`napi_create_async_work`][] and [`napi_delete_async_work`][].

The `execute` and `complete` callbacks are functions that will be
invoked when the executor is ready to execute and when it completes its
task respectively.

The `execute` function should avoid making any Node-API calls
that could result in the execution of JavaScript or interaction with
JavaScript objects. Most often, any code that needs to make Node-API
calls should be made in `complete` callback instead.
Avoid using the `napi_env` parameter in the execute callback as
it will likely execute JavaScript.

These functions implement the following interfaces:

```c
typedef void (*napi_async_execute_callback)(napi_env env,
                                            void* data);
typedef void (*napi_async_complete_callback)(napi_env env,
                                             napi_status status,
                                             void* data);
```

When these methods are invoked, the `data` parameter passed will be the
addon-provided `void*` data that was passed into the
`napi_create_async_work` call.

Once created the async worker can be queued
for execution using the [`napi_queue_async_work`][] function:

```c
napi_status napi_queue_async_work(napi_env env,
                                  napi_async_work work);
```

[`napi_cancel_async_work`][] can be used if the work needs
to be cancelled before the work has started execution.

After calling [`napi_cancel_async_work`][], the `complete` callback
will be invoked with a status value of `napi_cancelled`.
The work should not be deleted before the `complete`
callback invocation, even when it was cancelled.

### `napi_create_async_work`

<!-- YAML
added: v8.0.0
napiVersion: 1
changes:
  - version: v8.6.0
    pr-url: https://github.com/nodejs/node/pull/14697
    description: Added `async_resource` and `async_resource_name` parameters.
-->

```c
napi_status napi_create_async_work(napi_env env,
                                   napi_value async_resource,
                                   napi_value async_resource_name,
                                   napi_async_execute_callback execute,
                                   napi_async_complete_callback complete,
                                   void* data,
                                   napi_async_work* result);
```

* `[in] env`: The environment that the API is invoked under.
* `[in] async_resource`: An optional object associated with the async work
  that will be passed to possible `async_hooks` [`init` hooks][].
* `[in] async_resource_name`: Identifier for the kind of resource that is being
  provided for diagnostic information exposed by the `async_hooks` API.
* `[in] execute`: The native function which should be called to execute the
  logic asynchronously. The given function is called from a worker pool thread
  and can execute in parallel with the main event loop thread.
* `[in] complete`: The native function which will be called when the
  asynchronous logic is completed or is cancelled. The given function is called
  from the main event loop thread. [`napi_async_complete_callback`][] provides
  more details.
* `[in] data`: User-provided data context. This will be passed back into the
  execute and complete functions.
* `[out] result`: `napi_async_work*` which is the handle to the newly created
  async work.

Returns `napi_ok` if the API succeeded.

This API allocates a work object that is used to execute logic asynchronously.
It should be freed using [`napi_delete_async_work`][] once the work is no longer
required.

`async_resource_name` should be a null-terminated, UTF-8-encoded string.

The `async_resource_name` identifier is provided by the user and should be
representative of the type of async work being performed. It is also recommended
to apply namespacing to the identifier, e.g. by including the module name. See
the [`async_hooks` documentation][async_hooks `type`] for more information.

### `napi_delete_async_work`

<!-- YAML
added: v8.0.0
napiVersion: 1
-->

```c
napi_status napi_delete_async_work(napi_env env,
                                   napi_async_work work);
```

* `[in] env`: The environment that the API is invoked under.
* `[in] work`: The handle returned by the call to `napi_create_async_work`.

Returns `napi_ok` if the API succeeded.

This API frees a previously allocated work object.

This API can be called even if there is a pending JavaScript exception.

### `napi_queue_async_work`

<!-- YAML
added: v8.0.0
napiVersion: 1
-->

```c
napi_status napi_queue_async_work(napi_env env,
                                  napi_async_work work);
```

* `[in] env`: The environment that the API is invoked under.
* `[in] work`: The handle returned by the call to `napi_create_async_work`.

Returns `napi_ok` if the API succeeded.

This API requests that the previously allocated work be scheduled
for execution. Once it returns successfully, this API must not be called again
with the same `napi_async_work` item or the result will be undefined.

### `napi_cancel_async_work`

<!-- YAML
added: v8.0.0
napiVersion: 1
-->

```c
napi_status napi_cancel_async_work(napi_env env,
                                   napi_async_work work);
```

* `[in] env`: The environment that the API is invoked under.
* `[in] work`: The handle returned by the call to `napi_create_async_work`.

Returns `napi_ok` if the API succeeded.

This API cancels queued work if it has not yet
been started. If it has already started executing, it cannot be
cancelled and `napi_generic_failure` will be returned. If successful,
the `complete` callback will be invoked with a status value of
`napi_cancelled`. The work should not be deleted before the `complete`
callback invocation, even if it has been successfully cancelled.

This API can be called even if there is a pending JavaScript exception.

## Custom asynchronous operations

The simple asynchronous work APIs above may not be appropriate for every
scenario. When using any other asynchronous mechanism, the following APIs
are necessary to ensure an asynchronous operation is properly tracked by
the runtime.

### `napi_async_init`

<!-- YAML
added: v8.6.0
napiVersion: 1
-->

```c
napi_status napi_async_init(napi_env env,
                            napi_value async_resource,
                            napi_value async_resource_name,
                            napi_async_context* result)
```

* `[in] env`: The environment that the API is invoked under.
* `[in] async_resource`: Object associated with the async work
  that will be passed to possible `async_hooks` [`init` hooks][] and can be
  accessed by [`async_hooks.executionAsyncResource()`][].
* `[in] async_resource_name`: Identifier for the kind of resource that is being
  provided for diagnostic information exposed by the `async_hooks` API.
* `[out] result`: The initialized async context.

Returns `napi_ok` if the API succeeded.

The `async_resource` object needs to be kept alive until
[`napi_async_destroy`][] to keep `async_hooks` related API acts correctly. In
order to retain ABI compatibility with previous versions, `napi_async_context`s
are not maintaining the strong reference to the `async_resource` objects to
avoid introducing causing memory leaks. However, if the `async_resource` is
garbage collected by JavaScript engine before the `napi_async_context` was
destroyed by `napi_async_destroy`, calling `napi_async_context` related APIs
like [`napi_open_callback_scope`][] and [`napi_make_callback`][] can cause
problems like loss of async context when using the `AsyncLocalStorage` API.

In order to retain ABI compatibility with previous versions, passing `NULL`
for `async_resource` does not result in an error. However, this is not
recommended as this will result in undesirable behavior with  `async_hooks`
[`init` hooks][] and `async_hooks.executionAsyncResource()` as the resource is
now required by the underlying `async_hooks` implementation in order to provide
the linkage between async callbacks.

### `napi_async_destroy`

<!-- YAML
added: v8.6.0
napiVersion: 1
-->

```c
napi_status napi_async_destroy(napi_env env,
                               napi_async_context async_context);
```

* `[in] env`: The environment that the API is invoked under.
* `[in] async_context`: The async context to be destroyed.

Returns `napi_ok` if the API succeeded.

This API can be called even if there is a pending JavaScript exception.

### `napi_make_callback`

<!-- YAML
added: v8.0.0
napiVersion: 1
changes:
  - version: v8.6.0
    pr-url: https://github.com/nodejs/node/pull/15189
    description: Added `async_context` parameter.
-->

```c
NAPI_EXTERN napi_status napi_make_callback(napi_env env,
                                           napi_async_context async_context,
                                           napi_value recv,
                                           napi_value func,
                                           size_t argc,
                                           const napi_value* argv,
                                           napi_value* result);
```

* `[in] env`: The environment that the API is invoked under.
* `[in] async_context`: Context for the async operation that is
  invoking the callback. This should normally be a value previously
  obtained from [`napi_async_init`][].
  In order to retain ABI compatibility with previous versions, passing `NULL`
  for `async_context` does not result in an error. However, this results
  in incorrect operation of async hooks. Potential issues include loss of
  async context when using the `AsyncLocalStorage` API.
* `[in] recv`: The `this` value passed to the called function.
* `[in] func`: `napi_value` representing the JavaScript function to be invoked.
* `[in] argc`: The count of elements in the `argv` array.
* `[in] argv`: Array of JavaScript values as `napi_value` representing the
  arguments to the function. If `argc` is zero this parameter may be
  omitted by passing in `NULL`.
* `[out] result`: `napi_value` representing the JavaScript object returned.

Returns `napi_ok` if the API succeeded.

This method allows a JavaScript function object to be called from a native
add-on. This API is similar to `napi_call_function`. However, it is used to call
_from_ native code back _into_ JavaScript _after_ returning from an async
operation (when there is no other script on the stack). It is a fairly simple
wrapper around `node::MakeCallback`.

Note it is _not_ necessary to use `napi_make_callback` from within a
`napi_async_complete_callback`; in that situation the callback's async
context has already been set up, so a direct call to `napi_call_function`
is sufficient and appropriate. Use of the `napi_make_callback` function
may be required when implementing custom async behavior that does not use
`napi_create_async_work`.

Any `process.nextTick`s or Promises scheduled on the microtask queue by
JavaScript during the callback are ran before returning back to C/C++.

### `napi_open_callback_scope`

<!-- YAML
added: v9.6.0
napiVersion: 3
-->

```c
NAPI_EXTERN napi_status napi_open_callback_scope(napi_env env,
                                                 napi_value resource_object,
                                                 napi_async_context context,
                                                 napi_callback_scope* result)
```

* `[in] env`: The environment that the API is invoked under.
* `[in] resource_object`: An object associated with the async work
  that will be passed to possible `async_hooks` [`init` hooks][]. This
  parameter has been deprecated and is ignored at runtime. Use the
  `async_resource` parameter in [`napi_async_init`][] instead.
* `[in] context`: Context for the async operation that is invoking the callback.
  This should be a value previously obtained from [`napi_async_init`][].
* `[out] result`: The newly created scope.

There are cases (for example, resolving promises) where it is
necessary to have the equivalent of the scope associated with a callback
in place when making certain Node-API calls. If there is no other script on
the stack the [`napi_open_callback_scope`][] and
[`napi_close_callback_scope`][] functions can be used to open/close
the required scope.

### `napi_close_callback_scope`

<!-- YAML
added: v9.6.0
napiVersion: 3
-->

```c
NAPI_EXTERN napi_status napi_close_callback_scope(napi_env env,
                                                  napi_callback_scope scope)
```

* `[in] env`: The environment that the API is invoked under.
* `[in] scope`: The scope to be closed.

This API can be called even if there is a pending JavaScript exception.

## Version management

### `napi_get_node_version`

<!-- YAML
added: v8.4.0
napiVersion: 1
-->

```c
typedef struct {
  uint32_t major;
  uint32_t minor;
  uint32_t patch;
  const char* release;
} napi_node_version;

napi_status napi_get_node_version(napi_env env,
                                  const napi_node_version** version);
```

* `[in] env`: The environment that the API is invoked under.
* `[out] version`: A pointer to version information for Node.js itself.

Returns `napi_ok` if the API succeeded.

This function fills the `version` struct with the major, minor, and patch
version of Node.js that is currently running, and the `release` field with the
value of [`process.release.name`][`process.release`].

The returned buffer is statically allocated and does not need to be freed.

### `napi_get_version`

<!-- YAML
added: v8.0.0
napiVersion: 1
-->

```c
napi_status napi_get_version(napi_env env,
                             uint32_t* result);
```

* `[in] env`: The environment that the API is invoked under.
* `[out] result`: The highest version of Node-API supported.

Returns `napi_ok` if the API succeeded.

This API returns the highest Node-API version supported by the
Node.js runtime. Node-API is planned to be additive such that
newer releases of Node.js may support additional API functions.
In order to allow an addon to use a newer function when running with
versions of Node.js that support it, while providing
fallback behavior when running with Node.js versions that don't
support it:

* Call `napi_get_version()` to determine if the API is available.
* If available, dynamically load a pointer to the function using `uv_dlsym()`.
* Use the dynamically loaded pointer to invoke the function.
* If the function is not available, provide an alternate implementation
  that does not use the function.

## Memory management

### `napi_adjust_external_memory`

<!-- YAML
added: v8.5.0
napiVersion: 1
-->

```c
NAPI_EXTERN napi_status napi_adjust_external_memory(napi_env env,
                                                    int64_t change_in_bytes,
                                                    int64_t* result);
```

* `[in] env`: The environment that the API is invoked under.
* `[in] change_in_bytes`: The change in externally allocated memory that is kept
  alive by JavaScript objects.
* `[out] result`: The adjusted value

Returns `napi_ok` if the API succeeded.

This function gives V8 an indication of the amount of externally allocated
memory that is kept alive by JavaScript objects (i.e. a JavaScript object
that points to its own memory allocated by a native addon). Registering
externally allocated memory will trigger global garbage collections more
often than it would otherwise.

## Promises

Node-API provides facilities for creating `Promise` objects as described in
[Section 25.4][] of the ECMA specification. It implements promises as a pair of
objects. When a promise is created by `napi_create_promise()`, a "deferred"
object is created and returned alongside the `Promise`. The deferred object is
bound to the created `Promise` and is the only means to resolve or reject the
`Promise` using `napi_resolve_deferred()` or `napi_reject_deferred()`. The
deferred object that is created by `napi_create_promise()` is freed by
`napi_resolve_deferred()` or `napi_reject_deferred()`. The `Promise` object may
be returned to JavaScript where it can be used in the usual fashion.

For example, to create a promise and pass it to an asynchronous worker:

```c
napi_deferred deferred;
napi_value promise;
napi_status status;

// Create the promise.
status = napi_create_promise(env, &deferred, &promise);
if (status != napi_ok) return NULL;

// Pass the deferred to a function that performs an asynchronous action.
do_something_asynchronous(deferred);

// Return the promise to JS
return promise;
```

The above function `do_something_asynchronous()` would perform its asynchronous
action and then it would resolve or reject the deferred, thereby concluding the
promise and freeing the deferred:

```c
napi_deferred deferred;
napi_value undefined;
napi_status status;

// Create a value with which to conclude the deferred.
status = napi_get_undefined(env, &undefined);
if (status != napi_ok) return NULL;

// Resolve or reject the promise associated with the deferred depending on
// whether the asynchronous action succeeded.
if (asynchronous_action_succeeded) {
  status = napi_resolve_deferred(env, deferred, undefined);
} else {
  status = napi_reject_deferred(env, deferred, undefined);
}
if (status != napi_ok) return NULL;

// At this point the deferred has been freed, so we should assign NULL to it.
deferred = NULL;
```

### `napi_create_promise`

<!-- YAML
added: v8.5.0
napiVersion: 1
-->

```c
napi_status napi_create_promise(napi_env env,
                                napi_deferred* deferred,
                                napi_value* promise);
```

* `[in] env`: The environment that the API is invoked under.
* `[out] deferred`: A newly created deferred object which can later be passed to
  `napi_resolve_deferred()` or `napi_reject_deferred()` to resolve resp. reject
  the associated promise.
* `[out] promise`: The JavaScript promise associated with the deferred object.

Returns `napi_ok` if the API succeeded.

This API creates a deferred object and a JavaScript promise.

### `napi_resolve_deferred`

<!-- YAML
added: v8.5.0
napiVersion: 1
-->

```c
napi_status napi_resolve_deferred(napi_env env,
                                  napi_deferred deferred,
                                  napi_value resolution);
```

* `[in] env`: The environment that the API is invoked under.
* `[in] deferred`: The deferred object whose associated promise to resolve.
* `[in] resolution`: The value with which to resolve the promise.

This API resolves a JavaScript promise by way of the deferred object
with which it is associated. Thus, it can only be used to resolve JavaScript
promises for which the corresponding deferred object is available. This
effectively means that the promise must have been created using
`napi_create_promise()` and the deferred object returned from that call must
have been retained in order to be passed to this API.

The deferred object is freed upon successful completion.

### `napi_reject_deferred`

<!-- YAML
added: v8.5.0
napiVersion: 1
-->

```c
napi_status napi_reject_deferred(napi_env env,
                                 napi_deferred deferred,
                                 napi_value rejection);
```

* `[in] env`: The environment that the API is invoked under.
* `[in] deferred`: The deferred object whose associated promise to resolve.
* `[in] rejection`: The value with which to reject the promise.

This API rejects a JavaScript promise by way of the deferred object
with which it is associated. Thus, it can only be used to reject JavaScript
promises for which the corresponding deferred object is available. This
effectively means that the promise must have been created using
`napi_create_promise()` and the deferred object returned from that call must
have been retained in order to be passed to this API.

The deferred object is freed upon successful completion.

### `napi_is_promise`

<!-- YAML
added: v8.5.0
napiVersion: 1
-->

```c
napi_status napi_is_promise(napi_env env,
                            napi_value value,
                            bool* is_promise);
```

* `[in] env`: The environment that the API is invoked under.
* `[in] value`: The value to examine
* `[out] is_promise`: Flag indicating whether `promise` is a native promise
  object (that is, a promise object created by the underlying engine).

## Script execution

Node-API provides an API for executing a string containing JavaScript using the
underlying JavaScript engine.

### `napi_run_script`

<!-- YAML
added: v8.5.0
napiVersion: 1
-->

```c
NAPI_EXTERN napi_status napi_run_script(napi_env env,
                                        napi_value script,
                                        napi_value* result);
```

* `[in] env`: The environment that the API is invoked under.
* `[in] script`: A JavaScript string containing the script to execute.
* `[out] result`: The value resulting from having executed the script.

This function executes a string of JavaScript code and returns its result with
the following caveats:

* Unlike `eval`, this function does not allow the script to access the current
  lexical scope, and therefore also does not allow to access the
  [module scope][], meaning that pseudo-globals such as `require` will not be
  available.
* The script can access the [global scope][]. Function and `var` declarations
  in the script will be added to the [`global`][] object. Variable declarations
  made using `let` and `const` will be visible globally, but will not be added
  to the [`global`][] object.
* The value of `this` is [`global`][] within the script.

## libuv event loop

Node-API provides a function for getting the current event loop associated with
a specific `napi_env`.

### `napi_get_uv_event_loop`

<!-- YAML
added:
  - v9.3.0
  - v8.10.0
napiVersion: 2
-->

```c
NAPI_EXTERN napi_status napi_get_uv_event_loop(napi_env env,
                                               struct uv_loop_s** loop);
```

* `[in] env`: The environment that the API is invoked under.
* `[out] loop`: The current libuv loop instance.

## Asynchronous thread-safe function calls

JavaScript functions can normally only be called from a native addon's main
thread. If an addon creates additional threads, then Node-API functions that
require a `napi_env`, `napi_value`, or `napi_ref` must not be called from those
threads.

When an addon has additional threads and JavaScript functions need to be invoked
based on the processing completed by those threads, those threads must
communicate with the addon's main thread so that the main thread can invoke the
JavaScript function on their behalf. The thread-safe function APIs provide an
easy way to do this.

These APIs provide the type `napi_threadsafe_function` as well as APIs to
create, destroy, and call objects of this type.
`napi_create_threadsafe_function()` creates a persistent reference to a
`napi_value` that holds a JavaScript function which can be called from multiple
threads. The calls happen asynchronously. This means that values with which the
JavaScript callback is to be called will be placed in a queue, and, for each
value in the queue, a call will eventually be made to the JavaScript function.

Upon creation of a `napi_threadsafe_function` a `napi_finalize` callback can be
provided. This callback will be invoked on the main thread when the thread-safe
function is about to be destroyed. It receives the context and the finalize data
given during construction, and provides an opportunity for cleaning up after the
threads e.g. by calling `uv_thread_join()`. **Aside from the main loop thread,
no threads should be using the thread-safe function after the finalize callback
completes.**

The `context` given during the call to `napi_create_threadsafe_function()` can
be retrieved from any thread with a call to
`napi_get_threadsafe_function_context()`.

### Calling a thread-safe function

`napi_call_threadsafe_function()` can be used for initiating a call into
JavaScript. `napi_call_threadsafe_function()` accepts a parameter which controls
whether the API behaves blockingly. If set to `napi_tsfn_nonblocking`, the API
behaves non-blockingly, returning `napi_queue_full` if the queue was full,
preventing data from being successfully added to the queue. If set to
`napi_tsfn_blocking`, the API blocks until space becomes available in the queue.
`napi_call_threadsafe_function()` never blocks if the thread-safe function was
created with a maximum queue size of 0.

`napi_call_threadsafe_function()` should not be called with `napi_tsfn_blocking`
from a JavaScript thread, because, if the queue is full, it may cause the
JavaScript thread to deadlock.

The actual call into JavaScript is controlled by the callback given via the
`call_js_cb` parameter. `call_js_cb` is invoked on the main thread once for each
value that was placed into the queue by a successful call to
`napi_call_threadsafe_function()`. If such a callback is not given, a default
callback will be used, and the resulting JavaScript call will have no arguments.
The `call_js_cb` callback receives the JavaScript function to call as a
`napi_value` in its parameters, as well as the `void*` context pointer used when
creating the `napi_threadsafe_function`, and the next data pointer that was
created by one of the secondary threads. The callback can then use an API such
as `napi_call_function()` to call into JavaScript.

The callback may also be invoked with `env` and `call_js_cb` both set to `NULL`
to indicate that calls into JavaScript are no longer possible, while items
remain in the queue that may need to be freed. This normally occurs when the
Node.js process exits while there is a thread-safe function still active.

It is not necessary to call into JavaScript via `napi_make_callback()` because
Node-API runs `call_js_cb` in a context appropriate for callbacks.

Zero or more queued items may be invoked in each tick of the event loop.
Applications should not depend on a specific behavior other than progress in
invoking callbacks will be made and events will be invoked
as time moves forward.

### Reference counting of thread-safe functions

Threads can be added to and removed from a `napi_threadsafe_function` object
during its existence. Thus, in addition to specifying an initial number of
threads upon creation, `napi_acquire_threadsafe_function` can be called to
indicate that a new thread will start making use of the thread-safe function.
Similarly, `napi_release_threadsafe_function` can be called to indicate that an
existing thread will stop making use of the thread-safe function.

`napi_threadsafe_function` objects are destroyed when every thread which uses
the object has called `napi_release_threadsafe_function()` or has received a
return status of `napi_closing` in response to a call to
`napi_call_threadsafe_function`. The queue is emptied before the
`napi_threadsafe_function` is destroyed. `napi_release_threadsafe_function()`
should be the last API call made in conjunction with a given
`napi_threadsafe_function`, because after the call completes, there is no
guarantee that the `napi_threadsafe_function` is still allocated. For the same
reason, do not use a thread-safe function
after receiving a return value of `napi_closing` in response to a call to
`napi_call_threadsafe_function`. Data associated with the
`napi_threadsafe_function` can be freed in its `napi_finalize` callback which
was passed to `napi_create_threadsafe_function()`. The parameter
`initial_thread_count` of `napi_create_threadsafe_function` marks the initial
number of acquisitions of the thread-safe functions, instead of calling
`napi_acquire_threadsafe_function` multiple times at creation.

Once the number of threads making use of a `napi_threadsafe_function` reaches
zero, no further threads can start making use of it by calling
`napi_acquire_threadsafe_function()`. In fact, all subsequent API calls
associated with it, except `napi_release_threadsafe_function()`, will return an
error value of `napi_closing`.

The thread-safe function can be "aborted" by giving a value of `napi_tsfn_abort`
to `napi_release_threadsafe_function()`. This will cause all subsequent APIs
associated with the thread-safe function except
`napi_release_threadsafe_function()` to return `napi_closing` even before its
reference count reaches zero. In particular, `napi_call_threadsafe_function()`
will return `napi_closing`, thus informing the threads that it is no longer
possible to make asynchronous calls to the thread-safe function. This can be
used as a criterion for terminating the thread. **Upon receiving a return value
of `napi_closing` from `napi_call_threadsafe_function()` a thread must not use
the thread-safe function anymore because it is no longer guaranteed to
be allocated.**

### Deciding whether to keep the process running

Similarly to libuv handles, thread-safe functions can be "referenced" and
"unreferenced". A "referenced" thread-safe function will cause the event loop on
the thread on which it is created to remain alive until the thread-safe function
is destroyed. In contrast, an "unreferenced" thread-safe function will not
prevent the event loop from exiting. The APIs `napi_ref_threadsafe_function` and
`napi_unref_threadsafe_function` exist for this purpose.

Neither does `napi_unref_threadsafe_function` mark the thread-safe functions as
able to be destroyed nor does `napi_ref_threadsafe_function` prevent it from
being destroyed.

### `napi_create_threadsafe_function`

<!-- YAML
added: v10.6.0
napiVersion: 4
changes:
  - version:
     - v12.6.0
     - v10.17.0
    pr-url: https://github.com/nodejs/node/pull/27791
    description: Made `func` parameter optional with custom `call_js_cb`.
-->

```c
NAPI_EXTERN napi_status
napi_create_threadsafe_function(napi_env env,
                                napi_value func,
                                napi_value async_resource,
                                napi_value async_resource_name,
                                size_t max_queue_size,
                                size_t initial_thread_count,
                                void* thread_finalize_data,
                                napi_finalize thread_finalize_cb,
                                void* context,
                                napi_threadsafe_function_call_js call_js_cb,
                                napi_threadsafe_function* result);
```

* `[in] env`: The environment that the API is invoked under.
* `[in] func`: An optional JavaScript function to call from another thread. It
  must be provided if `NULL` is passed to `call_js_cb`.
* `[in] async_resource`: An optional object associated with the async work that
  will be passed to possible `async_hooks` [`init` hooks][].
* `[in] async_resource_name`: A JavaScript string to provide an identifier for
  the kind of resource that is being provided for diagnostic information exposed
  by the `async_hooks` API.
* `[in] max_queue_size`: Maximum size of the queue. `0` for no limit.
* `[in] initial_thread_count`: The initial number of acquisitions, i.e. the
  initial number of threads, including the main thread, which will be making use
  of this function.
* `[in] thread_finalize_data`: Optional data to be passed to `thread_finalize_cb`.
* `[in] thread_finalize_cb`: Optional function to call when the
  `napi_threadsafe_function` is being destroyed.
* `[in] context`: Optional data to attach to the resulting
  `napi_threadsafe_function`.
* `[in] call_js_cb`: Optional callback which calls the JavaScript function in
  response to a call on a different thread. This callback will be called on the
  main thread. If not given, the JavaScript function will be called with no
  parameters and with `undefined` as its `this` value.
  [`napi_threadsafe_function_call_js`][] provides more details.
* `[out] result`: The asynchronous thread-safe JavaScript function.

<<<<<<< HEAD
=======
**Change History:**

* Experimental (`NAPI_EXPERIMENTAL` is defined):

  Uncaught exceptions thrown in `call_js_cb` are handled with the
  [`'uncaughtException'`][] event, instead of being ignored.

>>>>>>> 8a2d13a7
### `napi_get_threadsafe_function_context`

<!-- YAML
added: v10.6.0
napiVersion: 4
-->

```c
NAPI_EXTERN napi_status
napi_get_threadsafe_function_context(napi_threadsafe_function func,
                                     void** result);
```

* `[in] func`: The thread-safe function for which to retrieve the context.
* `[out] result`: The location where to store the context.

This API may be called from any thread which makes use of `func`.

### `napi_call_threadsafe_function`

<!-- YAML
added: v10.6.0
napiVersion: 4
changes:
  - version: v14.5.0
    pr-url: https://github.com/nodejs/node/pull/33453
    description: Support for `napi_would_deadlock` has been reverted.
  - version: v14.1.0
    pr-url: https://github.com/nodejs/node/pull/32689
    description: Return `napi_would_deadlock` when called with
                 `napi_tsfn_blocking` from the main thread or a worker thread
                 and the queue is full.
-->

```c
NAPI_EXTERN napi_status
napi_call_threadsafe_function(napi_threadsafe_function func,
                              void* data,
                              napi_threadsafe_function_call_mode is_blocking);
```

* `[in] func`: The asynchronous thread-safe JavaScript function to invoke.
* `[in] data`: Data to send into JavaScript via the callback `call_js_cb`
  provided during the creation of the thread-safe JavaScript function.
* `[in] is_blocking`: Flag whose value can be either `napi_tsfn_blocking` to
  indicate that the call should block if the queue is full or
  `napi_tsfn_nonblocking` to indicate that the call should return immediately
  with a status of `napi_queue_full` whenever the queue is full.

This API should not be called with `napi_tsfn_blocking` from a JavaScript
thread, because, if the queue is full, it may cause the JavaScript thread to
deadlock.

This API will return `napi_closing` if `napi_release_threadsafe_function()` was
called with `abort` set to `napi_tsfn_abort` from any thread. The value is only
added to the queue if the API returns `napi_ok`.

This API may be called from any thread which makes use of `func`.

### `napi_acquire_threadsafe_function`

<!-- YAML
added: v10.6.0
napiVersion: 4
-->

```c
NAPI_EXTERN napi_status
napi_acquire_threadsafe_function(napi_threadsafe_function func);
```

* `[in] func`: The asynchronous thread-safe JavaScript function to start making
  use of.

A thread should call this API before passing `func` to any other thread-safe
function APIs to indicate that it will be making use of `func`. This prevents
`func` from being destroyed when all other threads have stopped making use of
it.

This API may be called from any thread which will start making use of `func`.

### `napi_release_threadsafe_function`

<!-- YAML
added: v10.6.0
napiVersion: 4
-->

```c
NAPI_EXTERN napi_status
napi_release_threadsafe_function(napi_threadsafe_function func,
                                 napi_threadsafe_function_release_mode mode);
```

* `[in] func`: The asynchronous thread-safe JavaScript function whose reference
  count to decrement.
* `[in] mode`: Flag whose value can be either `napi_tsfn_release` to indicate
  that the current thread will make no further calls to the thread-safe
  function, or `napi_tsfn_abort` to indicate that in addition to the current
  thread, no other thread should make any further calls to the thread-safe
  function. If set to `napi_tsfn_abort`, further calls to
  `napi_call_threadsafe_function()` will return `napi_closing`, and no further
  values will be placed in the queue.

A thread should call this API when it stops making use of `func`. Passing `func`
to any thread-safe APIs after having called this API has undefined results, as
`func` may have been destroyed.

This API may be called from any thread which will stop making use of `func`.

### `napi_ref_threadsafe_function`

<!-- YAML
added: v10.6.0
napiVersion: 4
-->

```c
NAPI_EXTERN napi_status
napi_ref_threadsafe_function(napi_env env, napi_threadsafe_function func);
```

* `[in] env`: The environment that the API is invoked under.
* `[in] func`: The thread-safe function to reference.

This API is used to indicate that the event loop running on the main thread
should not exit until `func` has been destroyed. Similar to [`uv_ref`][] it is
also idempotent.

Neither does `napi_unref_threadsafe_function` mark the thread-safe functions as
able to be destroyed nor does `napi_ref_threadsafe_function` prevent it from
being destroyed. `napi_acquire_threadsafe_function` and
`napi_release_threadsafe_function` are available for that purpose.

This API may only be called from the main thread.

### `napi_unref_threadsafe_function`

<!-- YAML
added: v10.6.0
napiVersion: 4
-->

```c
NAPI_EXTERN napi_status
napi_unref_threadsafe_function(napi_env env, napi_threadsafe_function func);
```

* `[in] env`: The environment that the API is invoked under.
* `[in] func`: The thread-safe function to unreference.

This API is used to indicate that the event loop running on the main thread
may exit before `func` is destroyed. Similar to [`uv_unref`][] it is also
idempotent.

This API may only be called from the main thread.

## Miscellaneous utilities

### `node_api_get_module_file_name`

<!-- YAML
added:
  - v15.9.0
  - v14.18.0
  - v12.22.0
<<<<<<< HEAD
=======
napiVersion: 9
>>>>>>> 8a2d13a7
-->

```c
NAPI_EXTERN napi_status
node_api_get_module_file_name(napi_env env, const char** result);

```

* `[in] env`: The environment that the API is invoked under.
* `[out] result`: A URL containing the absolute path of the
  location from which the add-on was loaded. For a file on the local
  file system it will start with `file://`. The string is null-terminated and
  owned by `env` and must thus not be modified or freed.

`result` may be an empty string if the add-on loading process fails to establish
the add-on's file name during loading.

[ABI Stability]: https://nodejs.org/en/docs/guides/abi-stability/
[AppVeyor]: https://www.appveyor.com
[C++ Addons]: addons.md
[CMake]: https://cmake.org
[CMake.js]: https://github.com/cmake-js/cmake-js
[ECMAScript Language Specification]: https://tc39.github.io/ecma262/
[Error handling]: #error-handling
[GCC]: https://gcc.gnu.org
[GYP]: https://gyp.gsrc.io
[GitHub releases]: https://help.github.com/en/github/administering-a-repository/about-releases
[LLVM]: https://llvm.org
[Native Abstractions for Node.js]: https://github.com/nodejs/nan
<<<<<<< HEAD
=======
[Node-API Media]: https://github.com/nodejs/abi-stable-node/blob/HEAD/node-api-media.md
>>>>>>> 8a2d13a7
[Object lifetime management]: #object-lifetime-management
[Object wrap]: #object-wrap
[Section 12.10.4]: https://tc39.github.io/ecma262/#sec-instanceofoperator
[Section 12.5.5]: https://tc39.github.io/ecma262/#sec-typeof-operator
[Section 19.2]: https://tc39.github.io/ecma262/#sec-function-objects
[Section 19.4]: https://tc39.github.io/ecma262/#sec-symbol-objects
[Section 20.3]: https://tc39.github.io/ecma262/#sec-date-objects
[Section 22.1]: https://tc39.github.io/ecma262/#sec-array-objects
[Section 22.1.4.1]: https://tc39.github.io/ecma262/#sec-properties-of-array-instances-length
[Section 22.2]: https://tc39.github.io/ecma262/#sec-typedarray-objects
[Section 24.1]: https://tc39.github.io/ecma262/#sec-arraybuffer-objects
[Section 24.1.1.2]: https://tc39.es/ecma262/#sec-isdetachedbuffer
[Section 24.1.1.3]: https://tc39.es/ecma262/#sec-detacharraybuffer
[Section 24.3]: https://tc39.github.io/ecma262/#sec-dataview-objects
[Section 25.4]: https://tc39.github.io/ecma262/#sec-promise-objects
[Section 6]: https://tc39.github.io/ecma262/#sec-ecmascript-data-types-and-values
[Section 6.1]: https://tc39.github.io/ecma262/#sec-ecmascript-language-types
[Section 6.1.4]: https://tc39.github.io/ecma262/#sec-ecmascript-language-types-string-type
[Section 6.1.6]: https://tc39.github.io/ecma262/#sec-ecmascript-language-types-number-type
[Section 6.1.7]: https://tc39.github.io/ecma262/#sec-object-type
[Section 6.1.7.1]: https://tc39.github.io/ecma262/#table-2
[Section 7]: https://tc39.github.io/ecma262/#sec-abstract-operations
[Section 7.1.13]: https://tc39.github.io/ecma262/#sec-toobject
[Section 7.1.2]: https://tc39.github.io/ecma262/#sec-toboolean
[Section 7.1.3]: https://tc39.github.io/ecma262/#sec-tonumber
[Section 7.2.14]: https://tc39.github.io/ecma262/#sec-strict-equality-comparison
[Section 7.2.2]: https://tc39.github.io/ecma262/#sec-isarray
[Section 8.7]: https://tc39.es/ecma262/#sec-agents
[Section 9.1.6]: https://tc39.github.io/ecma262/#sec-ordinary-object-internal-methods-and-internal-slots-defineownproperty-p-desc
[Travis CI]: https://travis-ci.org
[Visual Studio]: https://visualstudio.microsoft.com
[Working with JavaScript properties]: #working-with-javascript-properties
[Xcode]: https://developer.apple.com/xcode/
[`'uncaughtException'`]: process.md#event-uncaughtexception
[`Number.MAX_SAFE_INTEGER`]: https://tc39.github.io/ecma262/#sec-number.max_safe_integer
[`Number.MIN_SAFE_INTEGER`]: https://tc39.github.io/ecma262/#sec-number.min_safe_integer
[`Worker`]: worker_threads.md#class-worker
[`async_hooks.executionAsyncResource()`]: async_hooks.md#async_hooksexecutionasyncresource
[`global`]: globals.md#global
[`init` hooks]: async_hooks.md#initasyncid-type-triggerasyncid-resource
[`napi_add_async_cleanup_hook`]: #napi_add_async_cleanup_hook
[`napi_add_env_cleanup_hook`]: #napi_add_env_cleanup_hook
[`napi_add_finalizer`]: #napi_add_finalizer
[`napi_async_cleanup_hook`]: #napi_async_cleanup_hook
[`napi_async_complete_callback`]: #napi_async_complete_callback
[`napi_async_destroy`]: #napi_async_destroy
[`napi_async_init`]: #napi_async_init
[`napi_callback`]: #napi_callback
[`napi_cancel_async_work`]: #napi_cancel_async_work
[`napi_close_callback_scope`]: #napi_close_callback_scope
[`napi_close_escapable_handle_scope`]: #napi_close_escapable_handle_scope
[`napi_close_handle_scope`]: #napi_close_handle_scope
[`napi_create_async_work`]: #napi_create_async_work
[`napi_create_error`]: #napi_create_error
[`napi_create_external_arraybuffer`]: #napi_create_external_arraybuffer
[`napi_create_range_error`]: #napi_create_range_error
[`napi_create_reference`]: #napi_create_reference
[`napi_create_type_error`]: #napi_create_type_error
[`napi_define_class`]: #napi_define_class
[`napi_delete_async_work`]: #napi_delete_async_work
[`napi_delete_reference`]: #napi_delete_reference
[`napi_escape_handle`]: #napi_escape_handle
[`napi_finalize`]: #napi_finalize
[`napi_get_and_clear_last_exception`]: #napi_get_and_clear_last_exception
[`napi_get_array_length`]: #napi_get_array_length
[`napi_get_element`]: #napi_get_element
[`napi_get_last_error_info`]: #napi_get_last_error_info
[`napi_get_property`]: #napi_get_property
[`napi_get_reference_value`]: #napi_get_reference_value
<<<<<<< HEAD
=======
[`napi_get_typedarray_info`]: #napi_get_typedarray_info
>>>>>>> 8a2d13a7
[`napi_get_value_external`]: #napi_get_value_external
[`napi_has_property`]: #napi_has_property
[`napi_instanceof`]: #napi_instanceof
[`napi_is_error`]: #napi_is_error
[`napi_is_exception_pending`]: #napi_is_exception_pending
<<<<<<< HEAD
=======
[`napi_is_typedarray`]: #napi_is_typedarray
>>>>>>> 8a2d13a7
[`napi_make_callback`]: #napi_make_callback
[`napi_open_callback_scope`]: #napi_open_callback_scope
[`napi_open_escapable_handle_scope`]: #napi_open_escapable_handle_scope
[`napi_open_handle_scope`]: #napi_open_handle_scope
[`napi_property_attributes`]: #napi_property_attributes
[`napi_property_descriptor`]: #napi_property_descriptor
[`napi_queue_async_work`]: #napi_queue_async_work
[`napi_reference_ref`]: #napi_reference_ref
[`napi_reference_unref`]: #napi_reference_unref
[`napi_remove_async_cleanup_hook`]: #napi_remove_async_cleanup_hook
[`napi_remove_env_cleanup_hook`]: #napi_remove_env_cleanup_hook
[`napi_set_instance_data`]: #napi_set_instance_data
[`napi_set_property`]: #napi_set_property
[`napi_threadsafe_function_call_js`]: #napi_threadsafe_function_call_js
[`napi_throw_error`]: #napi_throw_error
[`napi_throw_range_error`]: #napi_throw_range_error
[`napi_throw_type_error`]: #napi_throw_type_error
[`napi_throw`]: #napi_throw
[`napi_unwrap`]: #napi_unwrap
[`napi_wrap`]: #napi_wrap
[`node-addon-api`]: https://github.com/nodejs/node-addon-api
[`node_api.h`]: https://github.com/nodejs/node/blob/HEAD/src/node_api.h
<<<<<<< HEAD
=======
[`node_api_create_external_string_latin1`]: #node_api_create_external_string_latin1
[`node_api_create_external_string_utf16`]: #node_api_create_external_string_utf16
>>>>>>> 8a2d13a7
[`node_api_create_syntax_error`]: #node_api_create_syntax_error
[`node_api_throw_syntax_error`]: #node_api_throw_syntax_error
[`process.release`]: process.md#processrelease
[`uv_ref`]: https://docs.libuv.org/en/v1.x/handle.html#c.uv_ref
[`uv_unref`]: https://docs.libuv.org/en/v1.x/handle.html#c.uv_unref
<<<<<<< HEAD
=======
[`worker.terminate()`]: worker_threads.md#workerterminate
>>>>>>> 8a2d13a7
[async_hooks `type`]: async_hooks.md#type
[context-aware addons]: addons.md#context-aware-addons
[docs]: https://github.com/nodejs/node-addon-api#api-documentation
[external]: #napi_create_external
[externals]: #napi_create_external
[global scope]: globals.md
[gyp-next]: https://github.com/nodejs/gyp-next
[module scope]: modules.md#the-module-scope
[node-gyp]: https://github.com/nodejs/node-gyp
[node-pre-gyp]: https://github.com/mapbox/node-pre-gyp
[prebuild]: https://github.com/prebuild/prebuild
[prebuildify]: https://github.com/prebuild/prebuildify
[worker threads]: https://nodejs.org/api/worker_threads.html<|MERGE_RESOLUTION|>--- conflicted
+++ resolved
@@ -435,11 +435,6 @@
 
 ### `napi_set_instance_data`
 
-<<<<<<< HEAD
-### `napi_set_instance_data`
-
-=======
->>>>>>> 8a2d13a7
 <!-- YAML
 added:
  - v12.8.0
@@ -472,11 +467,6 @@
 
 ### `napi_get_instance_data`
 
-<<<<<<< HEAD
-### `napi_get_instance_data`
-
-=======
->>>>>>> 8a2d13a7
 <!-- YAML
 added:
  - v12.8.0
@@ -539,12 +529,8 @@
   napi_arraybuffer_expected,
   napi_detachable_arraybuffer_expected,
   napi_would_deadlock,  /* unused */
-<<<<<<< HEAD
-  napi_no_external_buffers_allowed
-=======
   napi_no_external_buffers_allowed,
   napi_cannot_run_js
->>>>>>> 8a2d13a7
 } napi_status;
 ```
 
@@ -778,8 +764,6 @@
 Unless for reasons discussed in [Object Lifetime Management][], creating a
 handle and/or callback scope inside the function body is not necessary.
 
-<<<<<<< HEAD
-=======
 Since these functions may be called while the JavaScript engine is in a state
 where it cannot execute JavaScript code, some Node-API calls may return
 `napi_pending_exception` even when there is no exception pending.
@@ -797,7 +781,6 @@
   the JavaScript engine is unable to execute JavaScript, and will return
   `napi_exception_pending` if there is a pending exception.
 
->>>>>>> 8a2d13a7
 #### `napi_async_execute_callback`
 
 <!-- YAML
@@ -885,7 +868,6 @@
 
 #### `napi_cleanup_hook`
 
-<<<<<<< HEAD
 <!-- YAML
 added: v18.13.0
 napiVersion: 3
@@ -905,27 +887,6 @@
 #### `napi_async_cleanup_hook`
 
 <!-- YAML
-=======
-<!-- YAML
-added: v18.13.0
-napiVersion: 3
--->
-
-Function pointer used with [`napi_add_env_cleanup_hook`][]. It will be called
-when the environment is being torn down.
-
-Callback functions must satisfy the following signature:
-
-```c
-typedef void (*napi_cleanup_hook)(void* data);
-```
-
-* `[in] data`: The data that was passed to [`napi_add_env_cleanup_hook`][].
-
-#### `napi_async_cleanup_hook`
-
-<!-- YAML
->>>>>>> 8a2d13a7
 added:
   - v14.10.0
   - v12.19.0
@@ -1211,16 +1172,9 @@
 added:
   - v17.2.0
   - v16.14.0
-<<<<<<< HEAD
--->
-
-> Stability: 1 - Experimental
-
-=======
 napiVersion: 9
 -->
 
->>>>>>> 8a2d13a7
 ```c
 NAPI_EXTERN napi_status node_api_throw_syntax_error(napi_env env,
                                                     const char* code,
@@ -1338,16 +1292,9 @@
 added:
   - v17.2.0
   - v16.14.0
-<<<<<<< HEAD
--->
-
-> Stability: 1 - Experimental
-
-=======
 napiVersion: 9
 -->
 
->>>>>>> 8a2d13a7
 ```c
 NAPI_EXTERN napi_status node_api_create_syntax_error(napi_env env,
                                                      napi_value code,
@@ -1712,8 +1659,6 @@
 will not be freed. This can be avoided by calling
 `napi_delete_reference` in addition to `napi_reference_unref` when possible.
 
-<<<<<<< HEAD
-=======
 **Change History:**
 
 * Experimental (`NAPI_EXPERIMENTAL` is defined):
@@ -1723,7 +1668,6 @@
   are released when the reference count becomes 0 and cannot be accessed from
   the reference anymore.
 
->>>>>>> 8a2d13a7
 #### `napi_create_reference`
 
 <!-- YAML
@@ -1746,17 +1690,10 @@
 Returns `napi_ok` if the API succeeded.
 
 This API creates a new reference with the specified reference count
-<<<<<<< HEAD
-to the `Object` passed in.
+to the value passed in.
 
 #### `napi_delete_reference`
 
-=======
-to the value passed in.
-
-#### `napi_delete_reference`
-
->>>>>>> 8a2d13a7
 <!-- YAML
 added: v8.0.0
 napiVersion: 1
@@ -2603,16 +2540,9 @@
 
 <!-- YAML
 added: v17.5.0
-<<<<<<< HEAD
--->
-
-> Stability: 1 - Experimental
-
-=======
 napiVersion: 9
 -->
 
->>>>>>> 8a2d13a7
 ```c
 napi_status node_api_symbol_for(napi_env env,
                                 const char* utf8description,
@@ -2906,8 +2836,6 @@
 The JavaScript `string` type is described in
 [Section 6.1.4][] of the ECMAScript Language Specification.
 
-<<<<<<< HEAD
-=======
 #### `node_api_create_external_string_latin1`
 
 <!-- YAML
@@ -2958,7 +2886,6 @@
 The JavaScript `string` type is described in
 [Section 6.1.4][] of the ECMAScript Language Specification.
 
->>>>>>> 8a2d13a7
 #### `napi_create_string_utf16`
 
 <!-- YAML
@@ -2987,8 +2914,6 @@
 The JavaScript `string` type is described in
 [Section 6.1.4][] of the ECMAScript Language Specification.
 
-<<<<<<< HEAD
-=======
 #### `node_api_create_external_string_utf16`
 
 <!-- YAML
@@ -3039,7 +2964,6 @@
 The JavaScript `string` type is described in
 [Section 6.1.4][] of the ECMAScript Language Specification.
 
->>>>>>> 8a2d13a7
 #### `napi_create_string_utf8`
 
 <!-- YAML
@@ -3916,11 +3840,6 @@
 
 ### `napi_is_date`
 
-<<<<<<< HEAD
-### `napi_is_date`
-
-=======
->>>>>>> 8a2d13a7
 <!-- YAML
 added:
  - v11.11.0
@@ -6358,8 +6277,6 @@
   [`napi_threadsafe_function_call_js`][] provides more details.
 * `[out] result`: The asynchronous thread-safe JavaScript function.
 
-<<<<<<< HEAD
-=======
 **Change History:**
 
 * Experimental (`NAPI_EXPERIMENTAL` is defined):
@@ -6367,7 +6284,6 @@
   Uncaught exceptions thrown in `call_js_cb` are handled with the
   [`'uncaughtException'`][] event, instead of being ignored.
 
->>>>>>> 8a2d13a7
 ### `napi_get_threadsafe_function_context`
 
 <!-- YAML
@@ -6534,10 +6450,7 @@
   - v15.9.0
   - v14.18.0
   - v12.22.0
-<<<<<<< HEAD
-=======
 napiVersion: 9
->>>>>>> 8a2d13a7
 -->
 
 ```c
@@ -6567,10 +6480,7 @@
 [GitHub releases]: https://help.github.com/en/github/administering-a-repository/about-releases
 [LLVM]: https://llvm.org
 [Native Abstractions for Node.js]: https://github.com/nodejs/nan
-<<<<<<< HEAD
-=======
 [Node-API Media]: https://github.com/nodejs/abi-stable-node/blob/HEAD/node-api-media.md
->>>>>>> 8a2d13a7
 [Object lifetime management]: #object-lifetime-management
 [Object wrap]: #object-wrap
 [Section 12.10.4]: https://tc39.github.io/ecma262/#sec-instanceofoperator
@@ -6640,19 +6550,13 @@
 [`napi_get_last_error_info`]: #napi_get_last_error_info
 [`napi_get_property`]: #napi_get_property
 [`napi_get_reference_value`]: #napi_get_reference_value
-<<<<<<< HEAD
-=======
 [`napi_get_typedarray_info`]: #napi_get_typedarray_info
->>>>>>> 8a2d13a7
 [`napi_get_value_external`]: #napi_get_value_external
 [`napi_has_property`]: #napi_has_property
 [`napi_instanceof`]: #napi_instanceof
 [`napi_is_error`]: #napi_is_error
 [`napi_is_exception_pending`]: #napi_is_exception_pending
-<<<<<<< HEAD
-=======
 [`napi_is_typedarray`]: #napi_is_typedarray
->>>>>>> 8a2d13a7
 [`napi_make_callback`]: #napi_make_callback
 [`napi_open_callback_scope`]: #napi_open_callback_scope
 [`napi_open_escapable_handle_scope`]: #napi_open_escapable_handle_scope
@@ -6675,20 +6579,14 @@
 [`napi_wrap`]: #napi_wrap
 [`node-addon-api`]: https://github.com/nodejs/node-addon-api
 [`node_api.h`]: https://github.com/nodejs/node/blob/HEAD/src/node_api.h
-<<<<<<< HEAD
-=======
 [`node_api_create_external_string_latin1`]: #node_api_create_external_string_latin1
 [`node_api_create_external_string_utf16`]: #node_api_create_external_string_utf16
->>>>>>> 8a2d13a7
 [`node_api_create_syntax_error`]: #node_api_create_syntax_error
 [`node_api_throw_syntax_error`]: #node_api_throw_syntax_error
 [`process.release`]: process.md#processrelease
 [`uv_ref`]: https://docs.libuv.org/en/v1.x/handle.html#c.uv_ref
 [`uv_unref`]: https://docs.libuv.org/en/v1.x/handle.html#c.uv_unref
-<<<<<<< HEAD
-=======
 [`worker.terminate()`]: worker_threads.md#workerterminate
->>>>>>> 8a2d13a7
 [async_hooks `type`]: async_hooks.md#type
 [context-aware addons]: addons.md#context-aware-addons
 [docs]: https://github.com/nodejs/node-addon-api#api-documentation
