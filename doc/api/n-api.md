--- conflicted
+++ resolved
@@ -37,11 +37,7 @@
 and different compiler levels. A C++ API can be easier to use.
 To support using C++, the project maintains a
 C++ wrapper module called [`node-addon-api`][].
-<<<<<<< HEAD
-This wrapper provides an inlineable C++ API. Binaries built
-=======
 This wrapper provides an inlinable C++ API. Binaries built
->>>>>>> a8a80be5
 with `node-addon-api` will depend on the symbols for the Node-API C-based
 functions exported by Node.js. `node-addon-api` is a more
 efficient way to write code that calls Node-API. Take, for example, the
@@ -84,12 +80,8 @@
 
 The [Node-API Resource](https://nodejs.github.io/node-addon-examples/) offers
 an excellent orientation and tips for developers just getting started with
-<<<<<<< HEAD
-Node-API and `node-addon-api`.
-=======
 Node-API and `node-addon-api`. Additional media resources can be found on the
 [Node-API Media][] page.
->>>>>>> a8a80be5
 
 ## Implications of ABI stability
 
@@ -492,12 +484,7 @@
 To this end, Node-API provides a way to associate data such that its life cycle
 is tied to the life cycle of a Node.js environment.
 
-<<<<<<< HEAD
-To this end, Node-API provides a way to allocate data such that its life cycle
-is tied to the life cycle of the Agent.
-=======
 ### `napi_set_instance_data`
->>>>>>> a8a80be5
 
 <!-- YAML
 added:
@@ -555,26 +542,17 @@
 
 ## Basic Node-API data types
 
-<<<<<<< HEAD
-Node-API exposes the following fundamental datatypes as abstractions that are
-consumed by the various APIs. These APIs should be treated as opaque,
-introspectable only with other Node-API calls.
-=======
 Node-API exposes the following fundamental data types as abstractions that are
 consumed by the various APIs. These APIs should be treated as opaque,
 introspectable only with other Node-API calls.
 
 ### `napi_status`
->>>>>>> a8a80be5
-
-<!-- YAML
-added: v8.0.0
-napiVersion: 1
--->
-<<<<<<< HEAD
-=======
-
->>>>>>> a8a80be5
+
+<!-- YAML
+added: v8.0.0
+napiVersion: 1
+-->
+
 Integral status code indicating the success or failure of a Node-API call.
 Currently, the following status codes are supported.
 
@@ -703,12 +681,8 @@
 ```
 
 ### Node-API memory management types
-<<<<<<< HEAD
-#### napi_handle_scope
-=======
 
 #### `napi_handle_scope`
->>>>>>> a8a80be5
 
 This is an abstraction used to control and modify the lifetime of objects
 created within a particular scope. In general, Node-API values are created
@@ -788,11 +762,8 @@
 events completes.
 
 ### Node-API callback types
-<<<<<<< HEAD
-=======
 
 #### `napi_callback_info`
->>>>>>> a8a80be5
 
 <!-- YAML
 added: v8.0.0
@@ -1068,16 +1039,12 @@
 about the last error that occurred.
 
 The content of the `napi_extended_error_info` returned is only valid up until
-<<<<<<< HEAD
-a Node-API function is called on the same `env`.
-=======
 a Node-API function is called on the same `env`. This includes a call to
 `napi_is_exception_pending` so it may often be necessary to make a copy
 of the information so that it can be used later. The pointer returned
 in `error_message` points to a statically-defined string so it is safe to use
 that pointer if you have copied it out of the `error_message` field (which will
 be overwritten) before another Node-API function was called.
->>>>>>> a8a80be5
 
 Do not rely on the content or format of any of the extended information as it
 is not subject to SemVer and may change at any time. It is intended only for
@@ -1693,15 +1660,6 @@
 managed by scopes and all scopes must be closed before the end of a native
 method.
 
-<<<<<<< HEAD
-Node-API provides methods to create persistent references to an object.
-Each persistent reference has an associated count with a value of 0
-or higher. The count determines if the reference will keep
-the corresponding object live. References with a count of 0 do not
-prevent the object from being collected and are often called 'weak'
-references. Any count greater than 0 will prevent the object
-from being collected.
-=======
 Node-API provides methods for creating persistent references to values.
 Currently Node-API only allows references to be created for a
 limited set of value types, including object, external, function, and symbol.
@@ -1720,7 +1678,6 @@
 function calls remain always strong references because the garbage collector
 does not collect them. The same is true for well-known symbols such as
 `Symbol.iterator`. They are also never collected by the garbage collector.
->>>>>>> a8a80be5
 
 References can be created with an initial reference count. The count can
 then be modified through [`napi_reference_ref`][] and
@@ -2016,10 +1973,7 @@
 release the allocated resource in a proper order.
 
 ## Module registration
-<<<<<<< HEAD
-=======
-
->>>>>>> a8a80be5
+
 Node-API modules are registered in a manner similar to other modules
 except that instead of using the `NODE_MODULE` macro the following
 is used:
@@ -2135,10 +2089,7 @@
 API.
 
 ## Working with JavaScript values
-<<<<<<< HEAD
-=======
-
->>>>>>> a8a80be5
+
 Node-API exposes a set of APIs to create all types of JavaScript values.
 Some of these types are documented under [Section 6][]
 of the [ECMAScript Language Specification][].
@@ -2510,8 +2461,6 @@
 
 Returns `napi_ok` if the API succeeded.
 
-<<<<<<< HEAD
-=======
 **Some runtimes other than Node.js have dropped support for external buffers**.
 On runtimes other than Node.js this method may return
 `napi_no_external_buffers_allowed` to indicate that external
@@ -2525,7 +2474,6 @@
 that create external buffers. This will ensure a compilation error
 occurs if you accidentally use one of these methods.
 
->>>>>>> a8a80be5
 This API returns a Node-API value corresponding to a JavaScript `ArrayBuffer`.
 The underlying byte buffer of the `ArrayBuffer` is externally allocated and
 managed. The caller must ensure that the byte buffer remains valid until the
@@ -2738,13 +2686,9 @@
 [Section 24.3][] of the ECMAScript Language Specification.
 
 ### Functions to convert from C types to Node-API
-<<<<<<< HEAD
-#### napi_create_int32
-=======
 
 #### `napi_create_int32`
 
->>>>>>> a8a80be5
 <!-- YAML
 added: v8.4.0
 napiVersion: 1
@@ -2995,13 +2939,9 @@
 [Section 6.1.4][] of the ECMAScript Language Specification.
 
 ### Functions to convert from Node-API to C types
-<<<<<<< HEAD
-#### napi_get_array_length
-=======
 
 #### `napi_get_array_length`
 
->>>>>>> a8a80be5
 <!-- YAML
 added: v8.0.0
 napiVersion: 1
@@ -3255,11 +3195,8 @@
 
 This API returns the C double primitive equivalent of the given JavaScript
 `number`.
-<<<<<<< HEAD
-=======
 
 #### `napi_get_value_bigint_int64`
->>>>>>> a8a80be5
 
 <!-- YAML
 added: v10.7.0
@@ -4417,11 +4354,8 @@
 This API checks if the `Object` passed in has the named own property. `key` must
 be a `string` or a `symbol`, or an error will be thrown. Node-API will not
 perform any conversion between data types.
-<<<<<<< HEAD
-=======
 
 #### `napi_set_named_property`
->>>>>>> a8a80be5
 
 <!-- YAML
 added: v8.0.0
@@ -5689,21 +5623,12 @@
 
 * `[in] env`: The environment that the API is invoked under.
 * `[in] async_context`: Context for the async operation that is
-<<<<<<< HEAD
-   invoking the callback. This should normally be a value previously
-   obtained from [`napi_async_init`][].
-   In order to retain ABI compatibility with previous versions, passing `NULL`
-   for `async_context` does not result in an error. However, this results
-   in incorrect operation of async hooks. Potential issues include loss of
-   async context when using the `AsyncLocalStorage` API.
-=======
   invoking the callback. This should normally be a value previously
   obtained from [`napi_async_init`][].
   In order to retain ABI compatibility with previous versions, passing `NULL`
   for `async_context` does not result in an error. However, this results
   in incorrect operation of async hooks. Potential issues include loss of
   async context when using the `AsyncLocalStorage` API.
->>>>>>> a8a80be5
 * `[in] recv`: The `this` value passed to the called function.
 * `[in] func`: `napi_value` representing the JavaScript function to be invoked.
 * `[in] argc`: The count of elements in the `argv` array.
@@ -6409,16 +6334,6 @@
 
 ## Miscellaneous utilities
 
-<<<<<<< HEAD
-## node_api_get_module_file_name
-
-<!-- YAML
-added: v14.18.0
--->
-
-> Stability: 1 - Experimental
-
-=======
 ### `node_api_get_module_file_name`
 
 <!-- YAML
@@ -6429,7 +6344,6 @@
 napiVersion: 9
 -->
 
->>>>>>> a8a80be5
 ```c
 NAPI_EXTERN napi_status
 node_api_get_module_file_name(napi_env env, const char** result);
@@ -6553,13 +6467,9 @@
 [`napi_wrap`]: #napi_wrap
 [`node-addon-api`]: https://github.com/nodejs/node-addon-api
 [`node_api.h`]: https://github.com/nodejs/node/blob/HEAD/src/node_api.h
-<<<<<<< HEAD
-[`process.release`]: process.md#process_process_release
-=======
 [`node_api_create_syntax_error`]: #node_api_create_syntax_error
 [`node_api_throw_syntax_error`]: #node_api_throw_syntax_error
 [`process.release`]: process.md#processrelease
->>>>>>> a8a80be5
 [`uv_ref`]: https://docs.libuv.org/en/v1.x/handle.html#c.uv_ref
 [`uv_unref`]: https://docs.libuv.org/en/v1.x/handle.html#c.uv_unref
 [`worker.terminate()`]: worker_threads.md#workerterminate
@@ -6570,11 +6480,7 @@
 [externals]: #napi_create_external
 [global scope]: globals.md
 [gyp-next]: https://github.com/nodejs/gyp-next
-<<<<<<< HEAD
-[module scope]: modules.md#modules_the_module_scope
-=======
 [module scope]: modules.md#the-module-scope
->>>>>>> a8a80be5
 [node-gyp]: https://github.com/nodejs/node-gyp
 [node-pre-gyp]: https://github.com/mapbox/node-pre-gyp
 [prebuild]: https://github.com/prebuild/prebuild
