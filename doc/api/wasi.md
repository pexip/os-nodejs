# WebAssembly System Interface (WASI)

<!--introduced_in=v12.16.0-->

> Stability: 1 - Experimental

<!-- source_link=lib/wasi.js -->

The WASI API provides an implementation of the [WebAssembly System Interface][]
specification. WASI gives sandboxed WebAssembly applications access to the
underlying operating system via a collection of POSIX-like functions.

```mjs
import { readFile } from 'node:fs/promises';
import { WASI } from 'wasi';
import { argv, env } from 'node:process';

const wasi = new WASI({
  args: argv,
  env,
  preopens: {
    '/sandbox': '/some/real/path/that/wasm/can/access',
  },
});

// Some WASI binaries require:
//   const importObject = { wasi_unstable: wasi.wasiImport };
const importObject = { wasi_snapshot_preview1: wasi.wasiImport };

const wasm = await WebAssembly.compile(
  await readFile(new URL('./demo.wasm', import.meta.url)),
);
const instance = await WebAssembly.instantiate(wasm, importObject);

wasi.start(instance);
```

```cjs
'use strict';
const { readFile } = require('node:fs/promises');
const { WASI } = require('wasi');
const { argv, env } = require('node:process');
const { join } = require('node:path');

const wasi = new WASI({
  args: argv,
  env,
  preopens: {
    '/sandbox': '/some/real/path/that/wasm/can/access',
  },
});

// Some WASI binaries require:
//   const importObject = { wasi_unstable: wasi.wasiImport };
const importObject = { wasi_snapshot_preview1: wasi.wasiImport };

(async () => {
  const wasm = await WebAssembly.compile(
    await readFile(join(__dirname, 'demo.wasm')),
  );
  const instance = await WebAssembly.instantiate(wasm, importObject);

  wasi.start(instance);
})();
```

To run the above example, create a new WebAssembly text format file named
`demo.wat`:

```text
(module
    ;; Import the required fd_write WASI function which will write the given io vectors to stdout
    ;; The function signature for fd_write is:
    ;; (File Descriptor, *iovs, iovs_len, nwritten) -> Returns number of bytes written
    (import "wasi_snapshot_preview1" "fd_write" (func $fd_write (param i32 i32 i32 i32) (result i32)))

    (memory 1)
    (export "memory" (memory 0))

    ;; Write 'hello world\n' to memory at an offset of 8 bytes
    ;; Note the trailing newline which is required for the text to appear
    (data (i32.const 8) "hello world\n")

    (func $main (export "_start")
        ;; Creating a new io vector within linear memory
        (i32.store (i32.const 0) (i32.const 8))  ;; iov.iov_base - This is a pointer to the start of the 'hello world\n' string
        (i32.store (i32.const 4) (i32.const 12))  ;; iov.iov_len - The length of the 'hello world\n' string

        (call $fd_write
            (i32.const 1) ;; file_descriptor - 1 for stdout
            (i32.const 0) ;; *iovs - The pointer to the iov array, which is stored at memory location 0
            (i32.const 1) ;; iovs_len - We're printing 1 string stored in an iov - so one.
            (i32.const 20) ;; nwritten - A place in memory to store the number of bytes written
        )
        drop ;; Discard the number of bytes written from the top of the stack
    )
)
```

Use [wabt](https://github.com/WebAssembly/wabt) to compile `.wat` to `.wasm`

```console
$ wat2wasm demo.wat
```

<<<<<<< HEAD
The `--experimental-wasi-unstable-preview1` CLI argument is needed for this
example to run.

=======
>>>>>>> 8a2d13a7
## Class: `WASI`

<!-- YAML
added:
 - v13.3.0
 - v12.16.0
-->

The `WASI` class provides the WASI system call API and additional convenience
methods for working with WASI-based applications. Each `WASI` instance
represents a distinct sandbox environment. For security purposes, each `WASI`
instance must have its command-line arguments, environment variables, and
sandbox directory structure configured explicitly.

### `new WASI([options])`

<!-- YAML
added:
 - v13.3.0
 - v12.16.0
-->

* `options` {Object}
  * `args` {Array} An array of strings that the WebAssembly application will
    see as command-line arguments. The first argument is the virtual path to the
    WASI command itself. **Default:** `[]`.
  * `env` {Object} An object similar to `process.env` that the WebAssembly
    application will see as its environment. **Default:** `{}`.
  * `preopens` {Object} This object represents the WebAssembly application's
    sandbox directory structure. The string keys of `preopens` are treated as
    directories within the sandbox. The corresponding values in `preopens` are
    the real paths to those directories on the host machine.
  * `returnOnExit` {boolean} By default, WASI applications terminate the Node.js
    process via the `__wasi_proc_exit()` function. Setting this option to `true`
    causes `wasi.start()` to return the exit code rather than terminate the
    process. **Default:** `false`.
  * `stdin` {integer} The file descriptor used as standard input in the
    WebAssembly application. **Default:** `0`.
  * `stdout` {integer} The file descriptor used as standard output in the
    WebAssembly application. **Default:** `1`.
  * `stderr` {integer} The file descriptor used as standard error in the
    WebAssembly application. **Default:** `2`.

### `wasi.start(instance)`

<!-- YAML
added:
 - v13.3.0
 - v12.16.0
-->

* `instance` {WebAssembly.Instance}

Attempt to begin execution of `instance` as a WASI command by invoking its
`_start()` export. If `instance` does not contain a `_start()` export, or if
`instance` contains an `_initialize()` export, then an exception is thrown.

`start()` requires that `instance` exports a [`WebAssembly.Memory`][] named
`memory`. If `instance` does not have a `memory` export an exception is thrown.

If `start()` is called more than once, an exception is thrown.

### `wasi.initialize(instance)`

<!-- YAML
added:
 - v14.6.0
 - v12.19.0
-->

* `instance` {WebAssembly.Instance}

Attempt to initialize `instance` as a WASI reactor by invoking its
`_initialize()` export, if it is present. If `instance` contains a `_start()`
export, then an exception is thrown.

`initialize()` requires that `instance` exports a [`WebAssembly.Memory`][] named
`memory`. If `instance` does not have a `memory` export an exception is thrown.

If `initialize()` is called more than once, an exception is thrown.

### `wasi.wasiImport`

<!-- YAML
added:
 - v13.3.0
 - v12.16.0
-->

* {Object}

`wasiImport` is an object that implements the WASI system call API. This object
should be passed as the `wasi_snapshot_preview1` import during the instantiation
of a [`WebAssembly.Instance`][].

[WebAssembly System Interface]: https://wasi.dev/
[`WebAssembly.Instance`]: https://developer.mozilla.org/en-US/docs/Web/JavaScript/Reference/Global_Objects/WebAssembly/Instance
[`WebAssembly.Memory`]: https://developer.mozilla.org/en-US/docs/Web/JavaScript/Reference/Global_Objects/WebAssembly/Memory<|MERGE_RESOLUTION|>--- conflicted
+++ resolved
@@ -103,12 +103,6 @@
 $ wat2wasm demo.wat
 ```
 
-<<<<<<< HEAD
-The `--experimental-wasi-unstable-preview1` CLI argument is needed for this
-example to run.
-
-=======
->>>>>>> 8a2d13a7
 ## Class: `WASI`
 
 <!-- YAML
