# Global objects

<!--introduced_in=v0.10.0-->

<!-- type=misc -->

These objects are available in all modules. The following variables may appear
to be global but are not. They exist only in the scope of modules, see the
[module system documentation][]:

* [`__dirname`][]
* [`__filename`][]
* [`exports`][]
* [`module`][]
* [`require()`][]

The objects listed here are specific to Node.js. There are [built-in objects][]
that are part of the JavaScript language itself, which are also globally
accessible.

## Class: `AbortController`
<<<<<<< HEAD
<!-- YAML
added: v14.17.0
-->

> Stability: 1 - Experimental

=======

<!-- YAML
added:
  - v15.0.0
  - v14.17.0
changes:
  - version: v15.4.0
    pr-url: https://github.com/nodejs/node/pull/35949
    description: No longer experimental.
-->

>>>>>>> a8a80be5
<!-- type=global -->

A utility class used to signal cancelation in selected `Promise`-based APIs.
The API is based on the Web API [`AbortController`][].

<<<<<<< HEAD
To use, launch Node.js using the `--experimental-abortcontroller` flag.

=======
>>>>>>> a8a80be5
```js
const ac = new AbortController();

ac.signal.addEventListener('abort', () => console.log('Aborted!'),
                           { once: true });

ac.abort();

<<<<<<< HEAD
console.log(ac.signal.aborted);  // Prints True
```

### `abortController.abort()`
<!-- YAML
added: v14.17.0
-->

=======
console.log(ac.signal.aborted);  // Prints true
```

### `abortController.abort([reason])`

<!-- YAML
added:
  - v15.0.0
  - v14.17.0
changes:
  - version:
      - v17.2.0
      - v16.14.0
    pr-url: https://github.com/nodejs/node/pull/40807
    description: Added the new optional reason argument.
-->

* `reason` {any} An optional reason, retrievable on the `AbortSignal`'s
  `reason` property.

>>>>>>> a8a80be5
Triggers the abort signal, causing the `abortController.signal` to emit
the `'abort'` event.

### `abortController.signal`
<<<<<<< HEAD
<!-- YAML
added: v14.17.0
=======

<!-- YAML
added:
  - v15.0.0
  - v14.17.0
>>>>>>> a8a80be5
-->

* Type: {AbortSignal}

### Class: `AbortSignal`
<<<<<<< HEAD
<!-- YAML
added: v14.17.0
=======

<!-- YAML
added:
  - v15.0.0
  - v14.17.0
>>>>>>> a8a80be5
-->

* Extends: {EventTarget}

The `AbortSignal` is used to notify observers when the
`abortController.abort()` method is called.

<<<<<<< HEAD
#### Static method: `AbortSignal.abort()`
<!-- YAML
added: v14.17.0
-->

=======
#### Static method: `AbortSignal.abort([reason])`

<!-- YAML
added:
  - v15.12.0
  - v14.17.0
changes:
  - version:
      - v17.2.0
      - v16.14.0
    pr-url: https://github.com/nodejs/node/pull/40807
    description: Added the new optional reason argument.
-->

* `reason`: {any}
>>>>>>> a8a80be5
* Returns: {AbortSignal}

Returns a new already aborted `AbortSignal`.

<<<<<<< HEAD
#### Event: `'abort'`
<!-- YAML
added: v14.17.0
=======
#### Static method: `AbortSignal.timeout(delay)`

<!-- YAML
added:
  - v17.3.0
  - v16.14.0
-->

* `delay` {number} The number of milliseconds to wait before triggering
  the AbortSignal.

Returns a new `AbortSignal` which will be aborted in `delay` milliseconds.

#### Static method: `AbortSignal.any(signals)`

<!-- YAML
added: v18.17.0
-->

* `signals` {AbortSignal\[]} The `AbortSignal`s of which to compose a new `AbortSignal`.

Returns a new `AbortSignal` which will be aborted if any of the provided
signals are aborted. Its [`abortSignal.reason`][] will be set to whichever
one of the `signals` caused it to be aborted.

#### Event: `'abort'`

<!-- YAML
added:
  - v15.0.0
  - v14.17.0
>>>>>>> a8a80be5
-->

The `'abort'` event is emitted when the `abortController.abort()` method
is called. The callback is invoked with a single object argument with a
single `type` property set to `'abort'`:

```js
const ac = new AbortController();

// Use either the onabort property...
ac.signal.onabort = () => console.log('aborted!');

// Or the EventTarget API...
ac.signal.addEventListener('abort', (event) => {
  console.log(event.type);  // Prints 'abort'
}, { once: true });

ac.abort();
```

The `AbortController` with which the `AbortSignal` is associated will only
ever trigger the `'abort'` event once. We recommended that code check
that the `abortSignal.aborted` attribute is `false` before adding an `'abort'`
event listener.

Any event listeners attached to the `AbortSignal` should use the
`{ once: true }` option (or, if using the `EventEmitter` APIs to attach a
listener, use the `once()` method) to ensure that the event listener is
removed as soon as the `'abort'` event is handled. Failure to do so may
result in memory leaks.

#### `abortSignal.aborted`
<<<<<<< HEAD
<!-- YAML
added: v14.17.0
=======

<!-- YAML
added:
  - v15.0.0
  - v14.17.0
>>>>>>> a8a80be5
-->

* Type: {boolean} True after the `AbortController` has been aborted.

#### `abortSignal.onabort`
<<<<<<< HEAD
<!-- YAML
added: v14.17.0
=======

<!-- YAML
added:
  - v15.0.0
  - v14.17.0
>>>>>>> a8a80be5
-->

* Type: {Function}

An optional callback function that may be set by user code to be notified
when the `abortController.abort()` function has been called.

<<<<<<< HEAD
=======
#### `abortSignal.reason`

<!-- YAML
added:
  - v17.2.0
  - v16.14.0
-->

* Type: {any}

An optional reason specified when the `AbortSignal` was triggered.

```js
const ac = new AbortController();
ac.abort(new Error('boom!'));
console.log(ac.signal.reason);  // Error: boom!
```

#### `abortSignal.throwIfAborted()`

<!-- YAML
added: v17.3.0
-->

If `abortSignal.aborted` is `true`, throws `abortSignal.reason`.

## Class: `Blob`

<!-- YAML
added: v18.0.0
-->

<!-- type=global -->

See {Blob}.

>>>>>>> a8a80be5
## Class: `Buffer`

<!-- YAML
added: v0.1.103
-->

<!-- type=global -->

* {Function}

Used to handle binary data. See the [buffer section][].

## Class: `ByteLengthQueuingStrategy`

<!-- YAML
added: v18.0.0
-->

> Stability: 1 - Experimental.

A browser-compatible implementation of [`ByteLengthQueuingStrategy`][].

## `__dirname`

This variable may appear to be global but is not. See [`__dirname`][].

## `__filename`

This variable may appear to be global but is not. See [`__filename`][].

## `atob(data)`

<!-- YAML
added: v16.0.0
-->

> Stability: 3 - Legacy. Use `Buffer.from(data, 'base64')` instead.

Global alias for [`buffer.atob()`][].

## `BroadcastChannel`

<!-- YAML
added: v18.0.0
-->

See {BroadcastChannel}.

## `btoa(data)`

<!-- YAML
added: v16.0.0
-->

> Stability: 3 - Legacy. Use `buf.toString('base64')` instead.

Global alias for [`buffer.btoa()`][].

## `clearImmediate(immediateObject)`

<!-- YAML
added: v0.9.1
-->

<!--type=global-->

[`clearImmediate`][] is described in the [timers][] section.

## `clearInterval(intervalObject)`

<!-- YAML
added: v0.0.1
-->

<!--type=global-->

[`clearInterval`][] is described in the [timers][] section.

## `clearTimeout(timeoutObject)`

<!-- YAML
added: v0.0.1
-->

<!--type=global-->

[`clearTimeout`][] is described in the [timers][] section.

## Class: `CompressionStream`

<!-- YAML
added: v18.0.0
-->

> Stability: 1 - Experimental.

A browser-compatible implementation of [`CompressionStream`][].

## `console`

<!-- YAML
added: v0.1.100
-->

<!-- type=global -->

* {Object}

Used to print to stdout and stderr. See the [`console`][] section.

## Class: `CountQueuingStrategy`

<!-- YAML
added: v18.0.0
-->

> Stability: 1 - Experimental.

A browser-compatible implementation of [`CountQueuingStrategy`][].

## `Crypto`

<!-- YAML
added: v17.6.0
-->

> Stability: 1 - Experimental. Enable this API with the
> [`--experimental-global-webcrypto`][] CLI flag.

A browser-compatible implementation of {Crypto}. This global is available
only if the Node.js binary was compiled with including support for the
`node:crypto` module.

## `crypto`

<!-- YAML
added: v17.6.0
-->

> Stability: 1 - Experimental. Enable this API with the
> [`--experimental-global-webcrypto`][] CLI flag.

A browser-compatible implementation of the [Web Crypto API][].

## `CryptoKey`

<!-- YAML
added: v17.6.0
-->

> Stability: 1 - Experimental. Enable this API with the
> [`--experimental-global-webcrypto`][] CLI flag.

A browser-compatible implementation of {CryptoKey}. This global is available
only if the Node.js binary was compiled with including support for the
`node:crypto` module.

## `CustomEvent`

<!-- YAML
added: v18.7.0
-->

> Stability: 1 - Experimental. Enable this API with the
> [`--experimental-global-customevent`][] CLI flag.

<!-- type=global -->

A browser-compatible implementation of the [`CustomEvent` Web API][].

## Class: `DecompressionStream`

<!-- YAML
added: v18.0.0
-->

> Stability: 1 - Experimental.

A browser-compatible implementation of [`DecompressionStream`][].

## `Event`

<!-- YAML
added: v15.0.0
changes:
  - version: v15.4.0
    pr-url: https://github.com/nodejs/node/pull/35949
    description: No longer experimental.
-->

<!-- type=global -->

A browser-compatible implementation of the `Event` class. See
[`EventTarget` and `Event` API][] for more details.

## `EventTarget`

<!-- YAML
added: v15.0.0
changes:
  - version: v15.4.0
    pr-url: https://github.com/nodejs/node/pull/35949
    description: No longer experimental.
-->

<!-- type=global -->

A browser-compatible implementation of the `EventTarget` class. See
[`EventTarget` and `Event` API][] for more details.

## `exports`

This variable may appear to be global but is not. See [`exports`][].

## `fetch`

<!-- YAML
added: v17.5.0
changes:
  - version: v18.0.0
    pr-url: https://github.com/nodejs/node/pull/41811
    description: No longer behind `--experimental-global-fetch` CLI flag.
-->

> Stability: 1 - Experimental. Disable this API with the [`--no-experimental-fetch`][]
> CLI flag.

A browser-compatible implementation of the [`fetch()`][] function.

## Class `FormData`

<!-- YAML
added: v17.6.0
changes:
  - version: v18.0.0
    pr-url: https://github.com/nodejs/node/pull/41811
    description: No longer behind `--experimental-global-fetch` CLI flag.
-->

> Stability: 1 - Experimental. Disable this API with the [`--no-experimental-fetch`][]
> CLI flag.

A browser-compatible implementation of {FormData}.

## `global`

<!-- YAML
added: v0.1.27
-->

<!-- type=global -->

> Stability: 3 - Legacy. Use [`globalThis`][] instead.

* {Object} The global namespace object.

In browsers, the top-level scope has traditionally been the global scope. This
means that `var something` will define a new global variable, except within
ECMAScript modules. In Node.js, this is different. The top-level scope is not
the global scope; `var something` inside a Node.js module will be local to that
module, regardless of whether it is a [CommonJS module][] or an
[ECMAScript module][].

## Class `Headers`

<!-- YAML
added: v17.5.0
changes:
  - version: v18.0.0
    pr-url: https://github.com/nodejs/node/pull/41811
    description: No longer behind `--experimental-global-fetch` CLI flag.
-->

> Stability: 1 - Experimental. Disable this API with the [`--no-experimental-fetch`][]
> CLI flag.

A browser-compatible implementation of {Headers}.

## `MessageChannel`

<!-- YAML
added: v15.0.0
-->

<!-- type=global -->

The `MessageChannel` class. See [`MessageChannel`][] for more details.

## `MessageEvent`

<!-- YAML
added: v15.0.0
-->

<!-- type=global -->

The `MessageEvent` class. See [`MessageEvent`][] for more details.

## `MessagePort`

<!-- YAML
added: v15.0.0
-->

<!-- type=global -->

The `MessagePort` class. See [`MessagePort`][] for more details.

## `module`

This variable may appear to be global but is not. See [`module`][].

## `performance`

<!-- YAML
added: v16.0.0
-->

The [`perf_hooks.performance`][] object.

## `process`

<!-- YAML
added: v0.1.7
-->

<!-- type=global -->

* {Object}

The process object. See the [`process` object][] section.

## `queueMicrotask(callback)`

<!-- YAML
added: v11.0.0
-->

<!-- type=global -->

* `callback` {Function} Function to be queued.

The `queueMicrotask()` method queues a microtask to invoke `callback`. If
`callback` throws an exception, the [`process` object][] `'uncaughtException'`
event will be emitted.

The microtask queue is managed by V8 and may be used in a similar manner to
the [`process.nextTick()`][] queue, which is managed by Node.js. The
`process.nextTick()` queue is always processed before the microtask queue
within each turn of the Node.js event loop.

```js
// Here, `queueMicrotask()` is used to ensure the 'load' event is always
// emitted asynchronously, and therefore consistently. Using
// `process.nextTick()` here would result in the 'load' event always emitting
// before any other promise jobs.

DataHandler.prototype.load = async function load(key) {
  const hit = this._cache.get(key);
  if (hit !== undefined) {
    queueMicrotask(() => {
      this.emit('load', hit);
    });
    return;
  }

  const data = await fetchData(key);
  this._cache.set(key, data);
  this.emit('load', data);
};
```

## Class: `ReadableByteStreamController`

<!-- YAML
added: v18.0.0
-->

> Stability: 1 - Experimental.

A browser-compatible implementation of [`ReadableByteStreamController`][].

## Class: `ReadableStream`

<!-- YAML
added: v18.0.0
-->

> Stability: 1 - Experimental.

A browser-compatible implementation of [`ReadableStream`][].

## Class: `ReadableStreamBYOBReader`

<!-- YAML
added: v18.0.0
-->

> Stability: 1 - Experimental.

A browser-compatible implementation of [`ReadableStreamBYOBReader`][].

## Class: `ReadableStreamBYOBRequest`

<!-- YAML
added: v18.0.0
-->

> Stability: 1 - Experimental.

A browser-compatible implementation of [`ReadableStreamBYOBRequest`][].

## Class: `ReadableStreamDefaultController`

<!-- YAML
added: v18.0.0
-->

> Stability: 1 - Experimental.

A browser-compatible implementation of [`ReadableStreamDefaultController`][].

## Class: `ReadableStreamDefaultReader`

<!-- YAML
added: v18.0.0
-->

> Stability: 1 - Experimental.

A browser-compatible implementation of [`ReadableStreamDefaultReader`][].

## `require()`

This variable may appear to be global but is not. See [`require()`][].

## `Response`

<!-- YAML
added: v17.5.0
changes:
  - version: v18.0.0
    pr-url: https://github.com/nodejs/node/pull/41811
    description: No longer behind `--experimental-global-fetch` CLI flag.
-->

> Stability: 1 - Experimental. Disable this API with the [`--no-experimental-fetch`][]
> CLI flag.

A browser-compatible implementation of {Response}.

## `Request`

<!-- YAML
added: v17.5.0
changes:
  - version: v18.0.0
    pr-url: https://github.com/nodejs/node/pull/41811
    description: No longer behind `--experimental-global-fetch` CLI flag.
-->

> Stability: 1 - Experimental. Disable this API with the [`--no-experimental-fetch`][]
> CLI flag.

A browser-compatible implementation of {Request}.

## `setImmediate(callback[, ...args])`

<!-- YAML
added: v0.9.1
-->

<!-- type=global -->

[`setImmediate`][] is described in the [timers][] section.

## `setInterval(callback, delay[, ...args])`

<!-- YAML
added: v0.0.1
-->

<!-- type=global -->

[`setInterval`][] is described in the [timers][] section.

## `setTimeout(callback, delay[, ...args])`

<!-- YAML
added: v0.0.1
-->

<!-- type=global -->

[`setTimeout`][] is described in the [timers][] section.

## `structuredClone(value[, options])`

<!-- YAML
added: v17.0.0
-->

<!-- type=global -->

The WHATWG [`structuredClone`][] method.

## `SubtleCrypto`

<!-- YAML
added: v17.6.0
-->

> Stability: 1 - Experimental. Enable this API with the
> [`--experimental-global-webcrypto`][] CLI flag.

A browser-compatible implementation of {SubtleCrypto}. This global is available
only if the Node.js binary was compiled with including support for the
`node:crypto` module.

## `DOMException`

<!-- YAML
added: v17.0.0
-->

<!-- type=global -->

The WHATWG `DOMException` class. See [`DOMException`][] for more details.

## `TextDecoder`

<!-- YAML
added: v11.0.0
-->

<!-- type=global -->

The WHATWG `TextDecoder` class. See the [`TextDecoder`][] section.

## Class: `TextDecoderStream`

<!-- YAML
added: v18.0.0
-->

> Stability: 1 - Experimental.

A browser-compatible implementation of [`TextDecoderStream`][].

## `TextEncoder`

<!-- YAML
added: v11.0.0
-->

<!-- type=global -->

The WHATWG `TextEncoder` class. See the [`TextEncoder`][] section.

## Class: `TextEncoderStream`

<!-- YAML
added: v18.0.0
-->

> Stability: 1 - Experimental.

A browser-compatible implementation of [`TextEncoderStream`][].

## Class: `TransformStream`

<!-- YAML
added: v18.0.0
-->

> Stability: 1 - Experimental.

A browser-compatible implementation of [`TransformStream`][].

## Class: `TransformStreamDefaultController`

<!-- YAML
added: v18.0.0
-->

> Stability: 1 - Experimental.

A browser-compatible implementation of [`TransformStreamDefaultController`][].

## `URL`

<!-- YAML
added: v10.0.0
-->

<!-- type=global -->

The WHATWG `URL` class. See the [`URL`][] section.

## `URLSearchParams`

<!-- YAML
added: v10.0.0
-->

<!-- type=global -->

The WHATWG `URLSearchParams` class. See the [`URLSearchParams`][] section.

## `WebAssembly`

<!-- YAML
added: v8.0.0
-->

<!-- type=global -->

* {Object}

The object that acts as the namespace for all W3C
[WebAssembly][webassembly-org] related functionality. See the
[Mozilla Developer Network][webassembly-mdn] for usage and compatibility.

<<<<<<< HEAD
[`AbortController`]: https://developer.mozilla.org/en-US/docs/Web/API/AbortController
[`TextDecoder`]: util.md#util_class_util_textdecoder
[`TextEncoder`]: util.md#util_class_util_textencoder
[`URLSearchParams`]: url.md#url_class_urlsearchparams
[`URL`]: url.md#url_class_url
[`__dirname`]: modules.md#modules_dirname
[`__filename`]: modules.md#modules_filename
[`clearImmediate`]: timers.md#timers_clearimmediate_immediate
[`clearInterval`]: timers.md#timers_clearinterval_timeout
[`clearTimeout`]: timers.md#timers_cleartimeout_timeout
=======
## Class: `WritableStream`

<!-- YAML
added: v18.0.0
-->

> Stability: 1 - Experimental.

A browser-compatible implementation of [`WritableStream`][].

## Class: `WritableStreamDefaultController`

<!-- YAML
added: v18.0.0
-->

> Stability: 1 - Experimental.

A browser-compatible implementation of [`WritableStreamDefaultController`][].

## Class: `WritableStreamDefaultWriter`

<!-- YAML
added: v18.0.0
-->

> Stability: 1 - Experimental.

A browser-compatible implementation of [`WritableStreamDefaultWriter`][].

[CommonJS module]: modules.md
[ECMAScript module]: esm.md
[Web Crypto API]: webcrypto.md
[`--experimental-global-customevent`]: cli.md#--experimental-global-customevent
[`--experimental-global-webcrypto`]: cli.md#--experimental-global-webcrypto
[`--no-experimental-fetch`]: cli.md#--no-experimental-fetch
[`AbortController`]: https://developer.mozilla.org/en-US/docs/Web/API/AbortController
[`ByteLengthQueuingStrategy`]: webstreams.md#class-bytelengthqueuingstrategy
[`CompressionStream`]: webstreams.md#class-compressionstream
[`CountQueuingStrategy`]: webstreams.md#class-countqueuingstrategy
[`CustomEvent` Web API]: https://dom.spec.whatwg.org/#customevent
[`DOMException`]: https://developer.mozilla.org/en-US/docs/Web/API/DOMException
[`DecompressionStream`]: webstreams.md#class-decompressionstream
[`EventTarget` and `Event` API]: events.md#eventtarget-and-event-api
[`MessageChannel`]: worker_threads.md#class-messagechannel
[`MessageEvent`]: https://developer.mozilla.org/en-US/docs/Web/API/MessageEvent/MessageEvent
[`MessagePort`]: worker_threads.md#class-messageport
[`ReadableByteStreamController`]: webstreams.md#class-readablebytestreamcontroller
[`ReadableStreamBYOBReader`]: webstreams.md#class-readablestreambyobreader
[`ReadableStreamBYOBRequest`]: webstreams.md#class-readablestreambyobrequest
[`ReadableStreamDefaultController`]: webstreams.md#class-readablestreamdefaultcontroller
[`ReadableStreamDefaultReader`]: webstreams.md#class-readablestreamdefaultreader
[`ReadableStream`]: webstreams.md#class-readablestream
[`TextDecoderStream`]: webstreams.md#class-textdecoderstream
[`TextDecoder`]: util.md#class-utiltextdecoder
[`TextEncoderStream`]: webstreams.md#class-textencoderstream
[`TextEncoder`]: util.md#class-utiltextencoder
[`TransformStreamDefaultController`]: webstreams.md#class-transformstreamdefaultcontroller
[`TransformStream`]: webstreams.md#class-transformstream
[`URLSearchParams`]: url.md#class-urlsearchparams
[`URL`]: url.md#class-url
[`WritableStreamDefaultController`]: webstreams.md#class-writablestreamdefaultcontroller
[`WritableStreamDefaultWriter`]: webstreams.md#class-writablestreamdefaultwriter
[`WritableStream`]: webstreams.md#class-writablestream
[`__dirname`]: modules.md#__dirname
[`__filename`]: modules.md#__filename
[`abortSignal.reason`]: #abortsignalreason
[`buffer.atob()`]: buffer.md#bufferatobdata
[`buffer.btoa()`]: buffer.md#bufferbtoadata
[`clearImmediate`]: timers.md#clearimmediateimmediate
[`clearInterval`]: timers.md#clearintervaltimeout
[`clearTimeout`]: timers.md#cleartimeouttimeout
>>>>>>> a8a80be5
[`console`]: console.md
[`exports`]: modules.md#exports
[`fetch()`]: https://developer.mozilla.org/en-US/docs/Web/API/fetch
[`globalThis`]: https://developer.mozilla.org/en-US/docs/Web/JavaScript/Reference/Global_Objects/globalThis
[`module`]: modules.md#module
[`perf_hooks.performance`]: perf_hooks.md#perf_hooksperformance
[`process.nextTick()`]: process.md#processnexttickcallback-args
[`process` object]: process.md#process
[`require()`]: modules.md#requireid
[`setImmediate`]: timers.md#setimmediatecallback-args
[`setInterval`]: timers.md#setintervalcallback-delay-args
[`setTimeout`]: timers.md#settimeoutcallback-delay-args
[`structuredClone`]: https://developer.mozilla.org/en-US/docs/Web/API/structuredClone
[buffer section]: buffer.md
[built-in objects]: https://developer.mozilla.org/en-US/docs/Web/JavaScript/Reference/Global_Objects
[module system documentation]: modules.md
[timers]: timers.md
[webassembly-mdn]: https://developer.mozilla.org/en-US/docs/WebAssembly
[webassembly-org]: https://webassembly.org<|MERGE_RESOLUTION|>--- conflicted
+++ resolved
@@ -19,14 +19,6 @@
 accessible.
 
 ## Class: `AbortController`
-<<<<<<< HEAD
-<!-- YAML
-added: v14.17.0
--->
-
-> Stability: 1 - Experimental
-
-=======
 
 <!-- YAML
 added:
@@ -38,17 +30,11 @@
     description: No longer experimental.
 -->
 
->>>>>>> a8a80be5
 <!-- type=global -->
 
 A utility class used to signal cancelation in selected `Promise`-based APIs.
 The API is based on the Web API [`AbortController`][].
 
-<<<<<<< HEAD
-To use, launch Node.js using the `--experimental-abortcontroller` flag.
-
-=======
->>>>>>> a8a80be5
 ```js
 const ac = new AbortController();
 
@@ -57,16 +43,6 @@
 
 ac.abort();
 
-<<<<<<< HEAD
-console.log(ac.signal.aborted);  // Prints True
-```
-
-### `abortController.abort()`
-<!-- YAML
-added: v14.17.0
--->
-
-=======
 console.log(ac.signal.aborted);  // Prints true
 ```
 
@@ -87,36 +63,25 @@
 * `reason` {any} An optional reason, retrievable on the `AbortSignal`'s
   `reason` property.
 
->>>>>>> a8a80be5
 Triggers the abort signal, causing the `abortController.signal` to emit
 the `'abort'` event.
 
 ### `abortController.signal`
-<<<<<<< HEAD
-<!-- YAML
-added: v14.17.0
-=======
 
 <!-- YAML
 added:
   - v15.0.0
   - v14.17.0
->>>>>>> a8a80be5
 -->
 
 * Type: {AbortSignal}
 
 ### Class: `AbortSignal`
-<<<<<<< HEAD
-<!-- YAML
-added: v14.17.0
-=======
 
 <!-- YAML
 added:
   - v15.0.0
   - v14.17.0
->>>>>>> a8a80be5
 -->
 
 * Extends: {EventTarget}
@@ -124,13 +89,6 @@
 The `AbortSignal` is used to notify observers when the
 `abortController.abort()` method is called.
 
-<<<<<<< HEAD
-#### Static method: `AbortSignal.abort()`
-<!-- YAML
-added: v14.17.0
--->
-
-=======
 #### Static method: `AbortSignal.abort([reason])`
 
 <!-- YAML
@@ -146,16 +104,10 @@
 -->
 
 * `reason`: {any}
->>>>>>> a8a80be5
 * Returns: {AbortSignal}
 
 Returns a new already aborted `AbortSignal`.
 
-<<<<<<< HEAD
-#### Event: `'abort'`
-<!-- YAML
-added: v14.17.0
-=======
 #### Static method: `AbortSignal.timeout(delay)`
 
 <!-- YAML
@@ -187,7 +139,6 @@
 added:
   - v15.0.0
   - v14.17.0
->>>>>>> a8a80be5
 -->
 
 The `'abort'` event is emitted when the `abortController.abort()` method
@@ -220,31 +171,21 @@
 result in memory leaks.
 
 #### `abortSignal.aborted`
-<<<<<<< HEAD
-<!-- YAML
-added: v14.17.0
-=======
 
 <!-- YAML
 added:
   - v15.0.0
   - v14.17.0
->>>>>>> a8a80be5
 -->
 
 * Type: {boolean} True after the `AbortController` has been aborted.
 
 #### `abortSignal.onabort`
-<<<<<<< HEAD
-<!-- YAML
-added: v14.17.0
-=======
 
 <!-- YAML
 added:
   - v15.0.0
   - v14.17.0
->>>>>>> a8a80be5
 -->
 
 * Type: {Function}
@@ -252,8 +193,6 @@
 An optional callback function that may be set by user code to be notified
 when the `abortController.abort()` function has been called.
 
-<<<<<<< HEAD
-=======
 #### `abortSignal.reason`
 
 <!-- YAML
@@ -290,7 +229,6 @@
 
 See {Blob}.
 
->>>>>>> a8a80be5
 ## Class: `Buffer`
 
 <!-- YAML
@@ -914,18 +852,6 @@
 [WebAssembly][webassembly-org] related functionality. See the
 [Mozilla Developer Network][webassembly-mdn] for usage and compatibility.
 
-<<<<<<< HEAD
-[`AbortController`]: https://developer.mozilla.org/en-US/docs/Web/API/AbortController
-[`TextDecoder`]: util.md#util_class_util_textdecoder
-[`TextEncoder`]: util.md#util_class_util_textencoder
-[`URLSearchParams`]: url.md#url_class_urlsearchparams
-[`URL`]: url.md#url_class_url
-[`__dirname`]: modules.md#modules_dirname
-[`__filename`]: modules.md#modules_filename
-[`clearImmediate`]: timers.md#timers_clearimmediate_immediate
-[`clearInterval`]: timers.md#timers_clearinterval_timeout
-[`clearTimeout`]: timers.md#timers_cleartimeout_timeout
-=======
 ## Class: `WritableStream`
 
 <!-- YAML
@@ -998,7 +924,6 @@
 [`clearImmediate`]: timers.md#clearimmediateimmediate
 [`clearInterval`]: timers.md#clearintervaltimeout
 [`clearTimeout`]: timers.md#cleartimeouttimeout
->>>>>>> a8a80be5
 [`console`]: console.md
 [`exports`]: modules.md#exports
 [`fetch()`]: https://developer.mozilla.org/en-US/docs/Web/API/fetch
