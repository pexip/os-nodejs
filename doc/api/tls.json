--- conflicted
+++ resolved
@@ -8,11 +8,7 @@
       "introduced_in": "v0.10.0",
       "stability": 2,
       "stabilityText": "Stable",
-<<<<<<< HEAD
-      "desc": "<p><strong>Source Code:</strong> <a href=\"https://github.com/nodejs/node/blob/v14.18.1/lib/tls.js\">lib/tls.js</a></p>\n<p>The <code>tls</code> module provides an implementation of the Transport Layer Security\n(TLS) and Secure Socket Layer (SSL) protocols that is built on top of OpenSSL.\nThe module can be accessed using:</p>\n<pre><code class=\"language-js\">const tls = require('tls');\n</code></pre>",
-=======
       "desc": "<p><strong>Source Code:</strong> <a href=\"https://github.com/nodejs/node/blob/v18.17.1/lib/tls.js\">lib/tls.js</a></p>\n<p>The <code>node:tls</code> module provides an implementation of the Transport Layer Security\n(TLS) and Secure Socket Layer (SSL) protocols that is built on top of OpenSSL.\nThe module can be accessed using:</p>\n<pre><code class=\"language-js\">const tls = require('node:tls');\n</code></pre>",
->>>>>>> a8a80be5
       "modules": [
         {
           "textRaw": "Determining if crypto support is unavailable",
@@ -516,11 +512,7 @@
                 "changes": []
               },
               "params": [],
-<<<<<<< HEAD
-              "desc": "<p>The <code>'secureConnect'</code> event is emitted after the handshaking process for a new\nconnection has successfully completed. The listener callback will be called\nregardless of whether or not the server's certificate has been authorized. It\nis the client's responsibility to check the <code>tlsSocket.authorized</code> property to\ndetermine if the server certificate was signed by one of the specified CAs. If\n<code>tlsSocket.authorized === false</code>, then the error can be found by examining the\n<code>tlsSocket.authorizationError</code> property. If ALPN was used, the\n<code>tlsSocket.alpnProtocol</code> property can be checked to determine the negotiated\nprotocol.</p>\n<p>The <code>'secureConnect'</code> event is not emitted when a <a href=\"tls.html#tls_class_tls_tlssocket\" class=\"type\">&lt;tls.TLSSocket&gt;</a> is created\nusing the <code>new tls.TLSSocket()</code> constructor.</p>"
-=======
               "desc": "<p>The <code>'secureConnect'</code> event is emitted after the handshaking process for a new\nconnection has successfully completed. The listener callback will be called\nregardless of whether or not the server's certificate has been authorized. It\nis the client's responsibility to check the <code>tlsSocket.authorized</code> property to\ndetermine if the server certificate was signed by one of the specified CAs. If\n<code>tlsSocket.authorized === false</code>, then the error can be found by examining the\n<code>tlsSocket.authorizationError</code> property. If ALPN was used, the\n<code>tlsSocket.alpnProtocol</code> property can be checked to determine the negotiated\nprotocol.</p>\n<p>The <code>'secureConnect'</code> event is not emitted when a <a href=\"tls.html#class-tlstlssocket\" class=\"type\">&lt;tls.TLSSocket&gt;</a> is created\nusing the <code>new tls.TLSSocket()</code> constructor.</p>"
->>>>>>> a8a80be5
             },
             {
               "textRaw": "Event: `'session'`",
@@ -1335,26 +1327,18 @@
             ],
             "changes": [
               {
-<<<<<<< HEAD
-                "version": "v14.18.0",
-=======
                 "version": [
                   "v15.1.0",
                   "v14.18.0"
                 ],
->>>>>>> a8a80be5
                 "pr-url": "https://github.com/nodejs/node/pull/35753",
                 "description": "Added `onread` option."
               },
               {
-<<<<<<< HEAD
-                "version": "v14.1.0",
-=======
                 "version": [
                   "v14.1.0",
                   "v13.14.0"
                 ],
->>>>>>> a8a80be5
                 "pr-url": "https://github.com/nodejs/node/pull/32786",
                 "description": "The `highWaterMark` option is accepted now."
               },
