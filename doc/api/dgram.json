{
  "type": "module",
  "source": "doc/api/dgram.md",
  "modules": [
    {
      "textRaw": "UDP/datagram sockets",
      "name": "dgram",
      "introduced_in": "v0.10.0",
      "stability": 2,
      "stabilityText": "Stable",
<<<<<<< HEAD
      "desc": "<p><strong>Source Code:</strong> <a href=\"https://github.com/nodejs/node/blob/v18.13.0/lib/dgram.js\">lib/dgram.js</a></p>\n<p>The <code>node:dgram</code> module provides an implementation of UDP datagram sockets.</p>\n<pre><code class=\"language-mjs\">import dgram from 'node:dgram';\n\nconst server = dgram.createSocket('udp4');\n\nserver.on('error', (err) => {\n  console.error(`server error:\\n${err.stack}`);\n  server.close();\n});\n\nserver.on('message', (msg, rinfo) => {\n  console.log(`server got: ${msg} from ${rinfo.address}:${rinfo.port}`);\n});\n\nserver.on('listening', () => {\n  const address = server.address();\n  console.log(`server listening ${address.address}:${address.port}`);\n});\n\nserver.bind(41234);\n// Prints: server listening 0.0.0.0:41234\n</code></pre>\n<pre><code class=\"language-cjs\">const dgram = require('node:dgram');\nconst server = dgram.createSocket('udp4');\n\nserver.on('error', (err) => {\n  console.error(`server error:\\n${err.stack}`);\n  server.close();\n});\n\nserver.on('message', (msg, rinfo) => {\n  console.log(`server got: ${msg} from ${rinfo.address}:${rinfo.port}`);\n});\n\nserver.on('listening', () => {\n  const address = server.address();\n  console.log(`server listening ${address.address}:${address.port}`);\n});\n\nserver.bind(41234);\n// Prints: server listening 0.0.0.0:41234\n</code></pre>",
=======
      "desc": "<p><strong>Source Code:</strong> <a href=\"https://github.com/nodejs/node/blob/v18.19.0/lib/dgram.js\">lib/dgram.js</a></p>\n<p>The <code>node:dgram</code> module provides an implementation of UDP datagram sockets.</p>\n<pre><code class=\"language-mjs\">import dgram from 'node:dgram';\n\nconst server = dgram.createSocket('udp4');\n\nserver.on('error', (err) => {\n  console.error(`server error:\\n${err.stack}`);\n  server.close();\n});\n\nserver.on('message', (msg, rinfo) => {\n  console.log(`server got: ${msg} from ${rinfo.address}:${rinfo.port}`);\n});\n\nserver.on('listening', () => {\n  const address = server.address();\n  console.log(`server listening ${address.address}:${address.port}`);\n});\n\nserver.bind(41234);\n// Prints: server listening 0.0.0.0:41234\n</code></pre>\n<pre><code class=\"language-cjs\">const dgram = require('node:dgram');\nconst server = dgram.createSocket('udp4');\n\nserver.on('error', (err) => {\n  console.error(`server error:\\n${err.stack}`);\n  server.close();\n});\n\nserver.on('message', (msg, rinfo) => {\n  console.log(`server got: ${msg} from ${rinfo.address}:${rinfo.port}`);\n});\n\nserver.on('listening', () => {\n  const address = server.address();\n  console.log(`server listening ${address.address}:${address.port}`);\n});\n\nserver.bind(41234);\n// Prints: server listening 0.0.0.0:41234\n</code></pre>",
>>>>>>> 8a2d13a7
      "classes": [
        {
          "textRaw": "Class: `dgram.Socket`",
          "type": "class",
          "name": "dgram.Socket",
          "meta": {
            "added": [
              "v0.1.99"
            ],
            "changes": []
          },
          "desc": "<ul>\n<li>Extends: <a href=\"events.html#class-eventemitter\" class=\"type\">&lt;EventEmitter&gt;</a></li>\n</ul>\n<p>Encapsulates the datagram functionality.</p>\n<p>New instances of <code>dgram.Socket</code> are created using <a href=\"#dgramcreatesocketoptions-callback\"><code>dgram.createSocket()</code></a>.\nThe <code>new</code> keyword is not to be used to create <code>dgram.Socket</code> instances.</p>",
          "events": [
            {
              "textRaw": "Event: `'close'`",
              "type": "event",
              "name": "close",
              "meta": {
                "added": [
                  "v0.1.99"
                ],
                "changes": []
              },
              "params": [],
              "desc": "<p>The <code>'close'</code> event is emitted after a socket is closed with <a href=\"#socketclosecallback\"><code>close()</code></a>.\nOnce triggered, no new <code>'message'</code> events will be emitted on this socket.</p>"
            },
            {
              "textRaw": "Event: `'connect'`",
              "type": "event",
              "name": "connect",
              "meta": {
                "added": [
                  "v12.0.0"
                ],
                "changes": []
              },
              "params": [],
              "desc": "<p>The <code>'connect'</code> event is emitted after a socket is associated to a remote\naddress as a result of a successful <a href=\"#socketconnectport-address-callback\"><code>connect()</code></a> call.</p>"
            },
            {
              "textRaw": "Event: `'error'`",
              "type": "event",
              "name": "error",
              "meta": {
                "added": [
                  "v0.1.99"
                ],
                "changes": []
              },
              "params": [
                {
                  "textRaw": "`exception` {Error}",
                  "name": "exception",
                  "type": "Error"
                }
              ],
              "desc": "<p>The <code>'error'</code> event is emitted whenever any error occurs. The event handler\nfunction is passed a single <code>Error</code> object.</p>"
            },
            {
              "textRaw": "Event: `'listening'`",
              "type": "event",
              "name": "listening",
              "meta": {
                "added": [
                  "v0.1.99"
                ],
                "changes": []
              },
              "params": [],
              "desc": "<p>The <code>'listening'</code> event is emitted once the <code>dgram.Socket</code> is addressable and\ncan receive data. This happens either explicitly with <code>socket.bind()</code> or\nimplicitly the first time data is sent using <code>socket.send()</code>.\nUntil the <code>dgram.Socket</code> is listening, the underlying system resources do not\nexist and calls such as <code>socket.address()</code> and <code>socket.setTTL()</code> will fail.</p>"
            },
            {
              "textRaw": "Event: `'message'`",
              "type": "event",
              "name": "message",
              "meta": {
                "added": [
                  "v0.1.99"
                ],
                "changes": [
                  {
                    "version": "v18.4.0",
                    "pr-url": "https://github.com/nodejs/node/pull/43054",
                    "description": "The `family` property now returns a string instead of a number."
                  },
                  {
                    "version": "v18.0.0",
                    "pr-url": "https://github.com/nodejs/node/pull/41431",
                    "description": "The `family` property now returns a number instead of a string."
                  }
                ]
              },
              "params": [],
              "desc": "<p>The <code>'message'</code> event is emitted when a new datagram is available on a socket.\nThe event handler function is passed two arguments: <code>msg</code> and <code>rinfo</code>.</p>\n<ul>\n<li><code>msg</code> <a href=\"buffer.html#class-buffer\" class=\"type\">&lt;Buffer&gt;</a> The message.</li>\n<li><code>rinfo</code> <a href=\"https://developer.mozilla.org/en-US/docs/Web/JavaScript/Reference/Global_Objects/Object\" class=\"type\">&lt;Object&gt;</a> Remote address information.\n<ul>\n<li><code>address</code> <a href=\"https://developer.mozilla.org/en-US/docs/Web/JavaScript/Data_structures#String_type\" class=\"type\">&lt;string&gt;</a> The sender address.</li>\n<li><code>family</code> <a href=\"https://developer.mozilla.org/en-US/docs/Web/JavaScript/Data_structures#String_type\" class=\"type\">&lt;string&gt;</a> The address family (<code>'IPv4'</code> or <code>'IPv6'</code>).</li>\n<li><code>port</code> <a href=\"https://developer.mozilla.org/en-US/docs/Web/JavaScript/Data_structures#Number_type\" class=\"type\">&lt;number&gt;</a> The sender port.</li>\n<li><code>size</code> <a href=\"https://developer.mozilla.org/en-US/docs/Web/JavaScript/Data_structures#Number_type\" class=\"type\">&lt;number&gt;</a> The message size.</li>\n</ul>\n</li>\n</ul>\n<p>If the source address of the incoming packet is an IPv6 link-local\naddress, the interface name is added to the <code>address</code>. For\nexample, a packet received on the <code>en0</code> interface might have the\naddress field set to <code>'fe80::2618:1234:ab11:3b9c%en0'</code>, where <code>'%en0'</code>\nis the interface name as a zone ID suffix.</p>"
            }
          ],
          "methods": [
            {
              "textRaw": "`socket.addMembership(multicastAddress[, multicastInterface])`",
              "type": "method",
              "name": "addMembership",
              "meta": {
                "added": [
                  "v0.6.9"
                ],
                "changes": []
              },
              "signatures": [
                {
                  "params": [
                    {
                      "textRaw": "`multicastAddress` {string}",
                      "name": "multicastAddress",
                      "type": "string"
                    },
                    {
                      "textRaw": "`multicastInterface` {string}",
                      "name": "multicastInterface",
                      "type": "string"
                    }
                  ]
                }
              ],
              "desc": "<p>Tells the kernel to join a multicast group at the given <code>multicastAddress</code> and\n<code>multicastInterface</code> using the <code>IP_ADD_MEMBERSHIP</code> socket option. If the\n<code>multicastInterface</code> argument is not specified, the operating system will choose\none interface and will add membership to it. To add membership to every\navailable interface, call <code>addMembership</code> multiple times, once per interface.</p>\n<p>When called on an unbound socket, this method will implicitly bind to a random\nport, listening on all interfaces.</p>\n<p>When sharing a UDP socket across multiple <code>cluster</code> workers, the\n<code>socket.addMembership()</code> function must be called only once or an\n<code>EADDRINUSE</code> error will occur:</p>\n<pre><code class=\"language-mjs\">import cluster from 'node:cluster';\nimport dgram from 'node:dgram';\n\nif (cluster.isPrimary) {\n  cluster.fork(); // Works ok.\n  cluster.fork(); // Fails with EADDRINUSE.\n} else {\n  const s = dgram.createSocket('udp4');\n  s.bind(1234, () => {\n    s.addMembership('224.0.0.114');\n  });\n}\n</code></pre>\n<pre><code class=\"language-cjs\">const cluster = require('node:cluster');\nconst dgram = require('node:dgram');\n\nif (cluster.isPrimary) {\n  cluster.fork(); // Works ok.\n  cluster.fork(); // Fails with EADDRINUSE.\n} else {\n  const s = dgram.createSocket('udp4');\n  s.bind(1234, () => {\n    s.addMembership('224.0.0.114');\n  });\n}\n</code></pre>"
            },
            {
              "textRaw": "`socket.addSourceSpecificMembership(sourceAddress, groupAddress[, multicastInterface])`",
              "type": "method",
              "name": "addSourceSpecificMembership",
              "meta": {
                "added": [
                  "v13.1.0",
                  "v12.16.0"
                ],
                "changes": []
              },
              "signatures": [
                {
                  "params": [
                    {
                      "textRaw": "`sourceAddress` {string}",
                      "name": "sourceAddress",
                      "type": "string"
                    },
                    {
                      "textRaw": "`groupAddress` {string}",
                      "name": "groupAddress",
                      "type": "string"
                    },
                    {
                      "textRaw": "`multicastInterface` {string}",
                      "name": "multicastInterface",
                      "type": "string"
                    }
                  ]
                }
              ],
              "desc": "<p>Tells the kernel to join a source-specific multicast channel at the given\n<code>sourceAddress</code> and <code>groupAddress</code>, using the <code>multicastInterface</code> with the\n<code>IP_ADD_SOURCE_MEMBERSHIP</code> socket option. If the <code>multicastInterface</code> argument\nis not specified, the operating system will choose one interface and will add\nmembership to it. To add membership to every available interface, call\n<code>socket.addSourceSpecificMembership()</code> multiple times, once per interface.</p>\n<p>When called on an unbound socket, this method will implicitly bind to a random\nport, listening on all interfaces.</p>"
            },
            {
              "textRaw": "`socket.address()`",
              "type": "method",
              "name": "address",
              "meta": {
                "added": [
                  "v0.1.99"
                ],
                "changes": []
              },
              "signatures": [
                {
                  "return": {
                    "textRaw": "Returns: {Object}",
                    "name": "return",
                    "type": "Object"
                  },
                  "params": []
                }
              ],
              "desc": "<p>Returns an object containing the address information for a socket.\nFor UDP sockets, this object will contain <code>address</code>, <code>family</code>, and <code>port</code>\nproperties.</p>\n<p>This method throws <code>EBADF</code> if called on an unbound socket.</p>"
            },
            {
              "textRaw": "`socket.bind([port][, address][, callback])`",
              "type": "method",
              "name": "bind",
              "meta": {
                "added": [
                  "v0.1.99"
                ],
                "changes": [
                  {
                    "version": "v0.9.1",
                    "commit": "332fea5ac1816e498030109c4211bca24a7fa667",
                    "description": "The method was changed to an asynchronous execution model. Legacy code would need to be changed to pass a callback function to the method call."
                  }
                ]
              },
              "signatures": [
                {
                  "params": [
                    {
                      "textRaw": "`port` {integer}",
                      "name": "port",
                      "type": "integer"
                    },
                    {
                      "textRaw": "`address` {string}",
                      "name": "address",
                      "type": "string"
                    },
                    {
                      "textRaw": "`callback` {Function} with no parameters. Called when binding is complete.",
                      "name": "callback",
                      "type": "Function",
                      "desc": "with no parameters. Called when binding is complete."
                    }
                  ]
                }
              ],
              "desc": "<p>For UDP sockets, causes the <code>dgram.Socket</code> to listen for datagram\nmessages on a named <code>port</code> and optional <code>address</code>. If <code>port</code> is not\nspecified or is <code>0</code>, the operating system will attempt to bind to a\nrandom port. If <code>address</code> is not specified, the operating system will\nattempt to listen on all addresses. Once binding is complete, a\n<code>'listening'</code> event is emitted and the optional <code>callback</code> function is\ncalled.</p>\n<p>Specifying both a <code>'listening'</code> event listener and passing a\n<code>callback</code> to the <code>socket.bind()</code> method is not harmful but not very\nuseful.</p>\n<p>A bound datagram socket keeps the Node.js process running to receive\ndatagram messages.</p>\n<p>If binding fails, an <code>'error'</code> event is generated. In rare case (e.g.\nattempting to bind with a closed socket), an <a href=\"errors.html#class-error\"><code>Error</code></a> may be thrown.</p>\n<p>Example of a UDP server listening on port 41234:</p>\n<pre><code class=\"language-mjs\">import dgram from 'node:dgram';\n\nconst server = dgram.createSocket('udp4');\n\nserver.on('error', (err) => {\n  console.error(`server error:\\n${err.stack}`);\n  server.close();\n});\n\nserver.on('message', (msg, rinfo) => {\n  console.log(`server got: ${msg} from ${rinfo.address}:${rinfo.port}`);\n});\n\nserver.on('listening', () => {\n  const address = server.address();\n  console.log(`server listening ${address.address}:${address.port}`);\n});\n\nserver.bind(41234);\n// Prints: server listening 0.0.0.0:41234\n</code></pre>\n<pre><code class=\"language-cjs\">const dgram = require('node:dgram');\nconst server = dgram.createSocket('udp4');\n\nserver.on('error', (err) => {\n  console.error(`server error:\\n${err.stack}`);\n  server.close();\n});\n\nserver.on('message', (msg, rinfo) => {\n  console.log(`server got: ${msg} from ${rinfo.address}:${rinfo.port}`);\n});\n\nserver.on('listening', () => {\n  const address = server.address();\n  console.log(`server listening ${address.address}:${address.port}`);\n});\n\nserver.bind(41234);\n// Prints: server listening 0.0.0.0:41234\n</code></pre>"
            },
            {
              "textRaw": "`socket.bind(options[, callback])`",
              "type": "method",
              "name": "bind",
              "meta": {
                "added": [
                  "v0.11.14"
                ],
                "changes": []
              },
              "signatures": [
                {
                  "params": [
                    {
                      "textRaw": "`options` {Object} Required. Supports the following properties:",
                      "name": "options",
                      "type": "Object",
                      "desc": "Required. Supports the following properties:",
                      "options": [
                        {
                          "textRaw": "`port` {integer}",
                          "name": "port",
                          "type": "integer"
                        },
                        {
                          "textRaw": "`address` {string}",
                          "name": "address",
                          "type": "string"
                        },
                        {
                          "textRaw": "`exclusive` {boolean}",
                          "name": "exclusive",
                          "type": "boolean"
                        },
                        {
                          "textRaw": "`fd` {integer}",
                          "name": "fd",
                          "type": "integer"
                        }
                      ]
                    },
                    {
                      "textRaw": "`callback` {Function}",
                      "name": "callback",
                      "type": "Function"
                    }
                  ]
                }
              ],
              "desc": "<p>For UDP sockets, causes the <code>dgram.Socket</code> to listen for datagram\nmessages on a named <code>port</code> and optional <code>address</code> that are passed as\nproperties of an <code>options</code> object passed as the first argument. If\n<code>port</code> is not specified or is <code>0</code>, the operating system will attempt\nto bind to a random port. If <code>address</code> is not specified, the operating\nsystem will attempt to listen on all addresses. Once binding is\ncomplete, a <code>'listening'</code> event is emitted and the optional <code>callback</code>\nfunction is called.</p>\n<p>The <code>options</code> object may contain a <code>fd</code> property. When a <code>fd</code> greater\nthan <code>0</code> is set, it will wrap around an existing socket with the given\nfile descriptor. In this case, the properties of <code>port</code> and <code>address</code>\nwill be ignored.</p>\n<p>Specifying both a <code>'listening'</code> event listener and passing a\n<code>callback</code> to the <code>socket.bind()</code> method is not harmful but not very\nuseful.</p>\n<p>The <code>options</code> object may contain an additional <code>exclusive</code> property that is\nused when using <code>dgram.Socket</code> objects with the <a href=\"cluster.html\"><code>cluster</code></a> module. When\n<code>exclusive</code> is set to <code>false</code> (the default), cluster workers will use the same\nunderlying socket handle allowing connection handling duties to be shared.\nWhen <code>exclusive</code> is <code>true</code>, however, the handle is not shared and attempted\nport sharing results in an error.</p>\n<p>A bound datagram socket keeps the Node.js process running to receive\ndatagram messages.</p>\n<p>If binding fails, an <code>'error'</code> event is generated. In rare case (e.g.\nattempting to bind with a closed socket), an <a href=\"errors.html#class-error\"><code>Error</code></a> may be thrown.</p>\n<p>An example socket listening on an exclusive port is shown below.</p>\n<pre><code class=\"language-js\">socket.bind({\n  address: 'localhost',\n  port: 8000,\n  exclusive: true,\n});\n</code></pre>"
            },
            {
              "textRaw": "`socket.close([callback])`",
              "type": "method",
              "name": "close",
              "meta": {
                "added": [
                  "v0.1.99"
                ],
                "changes": []
              },
              "signatures": [
                {
                  "params": [
                    {
                      "textRaw": "`callback` {Function} Called when the socket has been closed.",
                      "name": "callback",
                      "type": "Function",
                      "desc": "Called when the socket has been closed."
                    }
                  ]
                }
              ],
              "desc": "<p>Close the underlying socket and stop listening for data on it. If a callback is\nprovided, it is added as a listener for the <a href=\"#event-close\"><code>'close'</code></a> event.</p>"
<<<<<<< HEAD
=======
            },
            {
              "textRaw": "`socket[Symbol.asyncDispose]()`",
              "type": "method",
              "name": "[Symbol.asyncDispose]",
              "meta": {
                "added": [
                  "v18.18.0"
                ],
                "changes": []
              },
              "stability": 1,
              "stabilityText": "Experimental",
              "signatures": [
                {
                  "params": []
                }
              ],
              "desc": "<p>Calls <a href=\"#socketclosecallback\"><code>socket.close()</code></a> and returns a promise that fulfills when the\nsocket has closed.</p>"
>>>>>>> 8a2d13a7
            },
            {
              "textRaw": "`socket.connect(port[, address][, callback])`",
              "type": "method",
              "name": "connect",
              "meta": {
                "added": [
                  "v12.0.0"
                ],
                "changes": []
              },
              "signatures": [
                {
                  "params": [
                    {
                      "textRaw": "`port` {integer}",
                      "name": "port",
                      "type": "integer"
                    },
                    {
                      "textRaw": "`address` {string}",
                      "name": "address",
                      "type": "string"
                    },
                    {
                      "textRaw": "`callback` {Function} Called when the connection is completed or on error.",
                      "name": "callback",
                      "type": "Function",
                      "desc": "Called when the connection is completed or on error."
                    }
                  ]
                }
              ],
              "desc": "<p>Associates the <code>dgram.Socket</code> to a remote address and port. Every\nmessage sent by this handle is automatically sent to that destination. Also,\nthe socket will only receive messages from that remote peer.\nTrying to call <code>connect()</code> on an already connected socket will result\nin an <a href=\"errors.html#err_socket_dgram_is_connected\"><code>ERR_SOCKET_DGRAM_IS_CONNECTED</code></a> exception. If <code>address</code> is not\nprovided, <code>'127.0.0.1'</code> (for <code>udp4</code> sockets) or <code>'::1'</code> (for <code>udp6</code> sockets)\nwill be used by default. Once the connection is complete, a <code>'connect'</code> event\nis emitted and the optional <code>callback</code> function is called. In case of failure,\nthe <code>callback</code> is called or, failing this, an <code>'error'</code> event is emitted.</p>"
            },
            {
              "textRaw": "`socket.disconnect()`",
              "type": "method",
              "name": "disconnect",
              "meta": {
                "added": [
                  "v12.0.0"
                ],
                "changes": []
              },
              "signatures": [
                {
                  "params": []
                }
              ],
              "desc": "<p>A synchronous function that disassociates a connected <code>dgram.Socket</code> from\nits remote address. Trying to call <code>disconnect()</code> on an unbound or already\ndisconnected socket will result in an <a href=\"errors.html#err_socket_dgram_not_connected\"><code>ERR_SOCKET_DGRAM_NOT_CONNECTED</code></a>\nexception.</p>"
            },
            {
              "textRaw": "`socket.dropMembership(multicastAddress[, multicastInterface])`",
              "type": "method",
              "name": "dropMembership",
              "meta": {
                "added": [
                  "v0.6.9"
                ],
                "changes": []
              },
              "signatures": [
                {
                  "params": [
                    {
                      "textRaw": "`multicastAddress` {string}",
                      "name": "multicastAddress",
                      "type": "string"
                    },
                    {
                      "textRaw": "`multicastInterface` {string}",
                      "name": "multicastInterface",
                      "type": "string"
                    }
                  ]
                }
              ],
              "desc": "<p>Instructs the kernel to leave a multicast group at <code>multicastAddress</code> using the\n<code>IP_DROP_MEMBERSHIP</code> socket option. This method is automatically called by the\nkernel when the socket is closed or the process terminates, so most apps will\nnever have reason to call this.</p>\n<p>If <code>multicastInterface</code> is not specified, the operating system will attempt to\ndrop membership on all valid interfaces.</p>"
            },
            {
              "textRaw": "`socket.dropSourceSpecificMembership(sourceAddress, groupAddress[, multicastInterface])`",
              "type": "method",
              "name": "dropSourceSpecificMembership",
              "meta": {
                "added": [
                  "v13.1.0",
                  "v12.16.0"
                ],
                "changes": []
              },
              "signatures": [
                {
                  "params": [
                    {
                      "textRaw": "`sourceAddress` {string}",
                      "name": "sourceAddress",
                      "type": "string"
                    },
                    {
                      "textRaw": "`groupAddress` {string}",
                      "name": "groupAddress",
                      "type": "string"
                    },
                    {
                      "textRaw": "`multicastInterface` {string}",
                      "name": "multicastInterface",
                      "type": "string"
                    }
                  ]
                }
              ],
              "desc": "<p>Instructs the kernel to leave a source-specific multicast channel at the given\n<code>sourceAddress</code> and <code>groupAddress</code> using the <code>IP_DROP_SOURCE_MEMBERSHIP</code>\nsocket option. This method is automatically called by the kernel when the\nsocket is closed or the process terminates, so most apps will never have\nreason to call this.</p>\n<p>If <code>multicastInterface</code> is not specified, the operating system will attempt to\ndrop membership on all valid interfaces.</p>"
            },
            {
              "textRaw": "`socket.getRecvBufferSize()`",
              "type": "method",
              "name": "getRecvBufferSize",
              "meta": {
                "added": [
                  "v8.7.0"
                ],
                "changes": []
              },
              "signatures": [
                {
                  "return": {
                    "textRaw": "Returns: {number} the `SO_RCVBUF` socket receive buffer size in bytes.",
                    "name": "return",
                    "type": "number",
                    "desc": "the `SO_RCVBUF` socket receive buffer size in bytes."
                  },
                  "params": []
                }
              ],
              "desc": "<p>This method throws <a href=\"errors.html#err_socket_buffer_size\"><code>ERR_SOCKET_BUFFER_SIZE</code></a> if called on an unbound socket.</p>"
            },
            {
              "textRaw": "`socket.getSendBufferSize()`",
              "type": "method",
              "name": "getSendBufferSize",
              "meta": {
                "added": [
                  "v8.7.0"
                ],
                "changes": []
              },
              "signatures": [
                {
                  "return": {
                    "textRaw": "Returns: {number} the `SO_SNDBUF` socket send buffer size in bytes.",
                    "name": "return",
                    "type": "number",
                    "desc": "the `SO_SNDBUF` socket send buffer size in bytes."
                  },
                  "params": []
                }
              ],
              "desc": "<p>This method throws <a href=\"errors.html#err_socket_buffer_size\"><code>ERR_SOCKET_BUFFER_SIZE</code></a> if called on an unbound socket.</p>"
            },
            {
              "textRaw": "`socket.getSendQueueSize()`",
              "type": "method",
              "name": "getSendQueueSize",
              "meta": {
                "added": [
                  "v18.8.0"
                ],
                "changes": []
              },
              "signatures": [
                {
                  "return": {
                    "textRaw": "Returns: {number} Number of bytes queued for sending.",
                    "name": "return",
                    "type": "number",
                    "desc": "Number of bytes queued for sending."
                  },
                  "params": []
                }
              ]
            },
            {
              "textRaw": "`socket.getSendQueueCount()`",
              "type": "method",
              "name": "getSendQueueCount",
              "meta": {
                "added": [
                  "v18.8.0"
                ],
                "changes": []
              },
              "signatures": [
                {
                  "return": {
                    "textRaw": "Returns: {number} Number of send requests currently in the queue awaiting to be processed.",
                    "name": "return",
                    "type": "number",
                    "desc": "Number of send requests currently in the queue awaiting to be processed."
                  },
                  "params": []
                }
              ]
            },
            {
              "textRaw": "`socket.ref()`",
              "type": "method",
              "name": "ref",
              "meta": {
                "added": [
                  "v0.9.1"
                ],
                "changes": []
              },
              "signatures": [
                {
                  "return": {
                    "textRaw": "Returns: {dgram.Socket}",
                    "name": "return",
                    "type": "dgram.Socket"
                  },
                  "params": []
                }
              ],
              "desc": "<p>By default, binding a socket will cause it to block the Node.js process from\nexiting as long as the socket is open. The <code>socket.unref()</code> method can be used\nto exclude the socket from the reference counting that keeps the Node.js\nprocess active. The <code>socket.ref()</code> method adds the socket back to the reference\ncounting and restores the default behavior.</p>\n<p>Calling <code>socket.ref()</code> multiples times will have no additional effect.</p>\n<p>The <code>socket.ref()</code> method returns a reference to the socket so calls can be\nchained.</p>"
            },
            {
              "textRaw": "`socket.remoteAddress()`",
              "type": "method",
              "name": "remoteAddress",
              "meta": {
                "added": [
                  "v12.0.0"
                ],
                "changes": []
              },
              "signatures": [
                {
                  "return": {
                    "textRaw": "Returns: {Object}",
                    "name": "return",
                    "type": "Object"
                  },
                  "params": []
                }
              ],
              "desc": "<p>Returns an object containing the <code>address</code>, <code>family</code>, and <code>port</code> of the remote\nendpoint. This method throws an <a href=\"errors.html#err_socket_dgram_not_connected\"><code>ERR_SOCKET_DGRAM_NOT_CONNECTED</code></a> exception\nif the socket is not connected.</p>"
            },
            {
              "textRaw": "`socket.send(msg[, offset, length][, port][, address][, callback])`",
              "type": "method",
              "name": "send",
              "meta": {
                "added": [
                  "v0.1.99"
                ],
                "changes": [
                  {
                    "version": "v17.0.0",
                    "pr-url": "https://github.com/nodejs/node/pull/39190",
                    "description": "The `address` parameter now only accepts a `string`, `null` or `undefined`."
                  },
                  {
                    "version": [
                      "v14.5.0",
                      "v12.19.0"
                    ],
                    "pr-url": "https://github.com/nodejs/node/pull/22413",
                    "description": "The `msg` parameter can now be any `TypedArray` or `DataView`."
                  },
                  {
                    "version": "v12.0.0",
                    "pr-url": "https://github.com/nodejs/node/pull/26871",
                    "description": "Added support for sending data on connected sockets."
                  },
                  {
                    "version": "v8.0.0",
                    "pr-url": "https://github.com/nodejs/node/pull/11985",
                    "description": "The `msg` parameter can be an `Uint8Array` now."
                  },
                  {
                    "version": "v8.0.0",
                    "pr-url": "https://github.com/nodejs/node/pull/10473",
                    "description": "The `address` parameter is always optional now."
                  },
                  {
                    "version": "v6.0.0",
                    "pr-url": "https://github.com/nodejs/node/pull/5929",
                    "description": "On success, `callback` will now be called with an `error` argument of `null` rather than `0`."
                  },
                  {
                    "version": "v5.7.0",
                    "pr-url": "https://github.com/nodejs/node/pull/4374",
                    "description": "The `msg` parameter can be an array now. Also, the `offset` and `length` parameters are optional now."
                  }
                ]
              },
              "signatures": [
                {
                  "params": [
                    {
                      "textRaw": "`msg` {Buffer|TypedArray|DataView|string|Array} Message to be sent.",
                      "name": "msg",
                      "type": "Buffer|TypedArray|DataView|string|Array",
                      "desc": "Message to be sent."
                    },
                    {
                      "textRaw": "`offset` {integer} Offset in the buffer where the message starts.",
                      "name": "offset",
                      "type": "integer",
                      "desc": "Offset in the buffer where the message starts."
                    },
                    {
                      "textRaw": "`length` {integer} Number of bytes in the message.",
                      "name": "length",
                      "type": "integer",
                      "desc": "Number of bytes in the message."
                    },
                    {
                      "textRaw": "`port` {integer} Destination port.",
                      "name": "port",
                      "type": "integer",
                      "desc": "Destination port."
                    },
                    {
                      "textRaw": "`address` {string} Destination host name or IP address.",
                      "name": "address",
                      "type": "string",
                      "desc": "Destination host name or IP address."
                    },
                    {
                      "textRaw": "`callback` {Function} Called when the message has been sent.",
                      "name": "callback",
                      "type": "Function",
                      "desc": "Called when the message has been sent."
                    }
                  ]
                }
              ],
              "desc": "<p>Broadcasts a datagram on the socket.\nFor connectionless sockets, the destination <code>port</code> and <code>address</code> must be\nspecified. Connected sockets, on the other hand, will use their associated\nremote endpoint, so the <code>port</code> and <code>address</code> arguments must not be set.</p>\n<p>The <code>msg</code> argument contains the message to be sent.\nDepending on its type, different behavior can apply. If <code>msg</code> is a <code>Buffer</code>,\nany <code>TypedArray</code> or a <code>DataView</code>,\nthe <code>offset</code> and <code>length</code> specify the offset within the <code>Buffer</code> where the\nmessage begins and the number of bytes in the message, respectively.\nIf <code>msg</code> is a <code>String</code>, then it is automatically converted to a <code>Buffer</code>\nwith <code>'utf8'</code> encoding. With messages that\ncontain multi-byte characters, <code>offset</code> and <code>length</code> will be calculated with\nrespect to <a href=\"buffer.html#static-method-bufferbytelengthstring-encoding\">byte length</a> and not the character position.\nIf <code>msg</code> is an array, <code>offset</code> and <code>length</code> must not be specified.</p>\n<p>The <code>address</code> argument is a string. If the value of <code>address</code> is a host name,\nDNS will be used to resolve the address of the host. If <code>address</code> is not\nprovided or otherwise nullish, <code>'127.0.0.1'</code> (for <code>udp4</code> sockets) or <code>'::1'</code>\n(for <code>udp6</code> sockets) will be used by default.</p>\n<p>If the socket has not been previously bound with a call to <code>bind</code>, the socket\nis assigned a random port number and is bound to the \"all interfaces\" address\n(<code>'0.0.0.0'</code> for <code>udp4</code> sockets, <code>'::0'</code> for <code>udp6</code> sockets.)</p>\n<p>An optional <code>callback</code> function may be specified to as a way of reporting\nDNS errors or for determining when it is safe to reuse the <code>buf</code> object.\nDNS lookups delay the time to send for at least one tick of the\nNode.js event loop.</p>\n<p>The only way to know for sure that the datagram has been sent is by using a\n<code>callback</code>. If an error occurs and a <code>callback</code> is given, the error will be\npassed as the first argument to the <code>callback</code>. If a <code>callback</code> is not given,\nthe error is emitted as an <code>'error'</code> event on the <code>socket</code> object.</p>\n<p>Offset and length are optional but both <em>must</em> be set if either are used.\nThey are supported only when the first argument is a <code>Buffer</code>, a <code>TypedArray</code>,\nor a <code>DataView</code>.</p>\n<p>This method throws <a href=\"errors.html#err_socket_bad_port\"><code>ERR_SOCKET_BAD_PORT</code></a> if called on an unbound socket.</p>\n<p>Example of sending a UDP packet to a port on <code>localhost</code>;</p>\n<pre><code class=\"language-mjs\">import dgram from 'node:dgram';\nimport { Buffer } from 'node:buffer';\n\nconst message = Buffer.from('Some bytes');\nconst client = dgram.createSocket('udp4');\nclient.send(message, 41234, 'localhost', (err) => {\n  client.close();\n});\n</code></pre>\n<pre><code class=\"language-cjs\">const dgram = require('node:dgram');\nconst { Buffer } = require('node:buffer');\n\nconst message = Buffer.from('Some bytes');\nconst client = dgram.createSocket('udp4');\nclient.send(message, 41234, 'localhost', (err) => {\n  client.close();\n});\n</code></pre>\n<p>Example of sending a UDP packet composed of multiple buffers to a port on\n<code>127.0.0.1</code>;</p>\n<pre><code class=\"language-mjs\">import dgram from 'node:dgram';\nimport { Buffer } from 'node:buffer';\n\nconst buf1 = Buffer.from('Some ');\nconst buf2 = Buffer.from('bytes');\nconst client = dgram.createSocket('udp4');\nclient.send([buf1, buf2], 41234, (err) => {\n  client.close();\n});\n</code></pre>\n<pre><code class=\"language-cjs\">const dgram = require('node:dgram');\nconst { Buffer } = require('node:buffer');\n\nconst buf1 = Buffer.from('Some ');\nconst buf2 = Buffer.from('bytes');\nconst client = dgram.createSocket('udp4');\nclient.send([buf1, buf2], 41234, (err) => {\n  client.close();\n});\n</code></pre>\n<p>Sending multiple buffers might be faster or slower depending on the\napplication and operating system. Run benchmarks to\ndetermine the optimal strategy on a case-by-case basis. Generally speaking,\nhowever, sending multiple buffers is faster.</p>\n<p>Example of sending a UDP packet using a socket connected to a port on\n<code>localhost</code>:</p>\n<pre><code class=\"language-mjs\">import dgram from 'node:dgram';\nimport { Buffer } from 'node:buffer';\n\nconst message = Buffer.from('Some bytes');\nconst client = dgram.createSocket('udp4');\nclient.connect(41234, 'localhost', (err) => {\n  client.send(message, (err) => {\n    client.close();\n  });\n});\n</code></pre>\n<pre><code class=\"language-cjs\">const dgram = require('node:dgram');\nconst { Buffer } = require('node:buffer');\n\nconst message = Buffer.from('Some bytes');\nconst client = dgram.createSocket('udp4');\nclient.connect(41234, 'localhost', (err) => {\n  client.send(message, (err) => {\n    client.close();\n  });\n});\n</code></pre>",
              "modules": [
                {
                  "textRaw": "Note about UDP datagram size",
                  "name": "note_about_udp_datagram_size",
                  "desc": "<p>The maximum size of an IPv4/v6 datagram depends on the <code>MTU</code>\n(Maximum Transmission Unit) and on the <code>Payload Length</code> field size.</p>\n<ul>\n<li>\n<p>The <code>Payload Length</code> field is 16 bits wide, which means that a normal\npayload cannot exceed 64K octets including the internet header and data\n(65,507 bytes = 65,535 − 8 bytes UDP header − 20 bytes IP header);\nthis is generally true for loopback interfaces, but such long datagram\nmessages are impractical for most hosts and networks.</p>\n</li>\n<li>\n<p>The <code>MTU</code> is the largest size a given link layer technology can support for\ndatagram messages. For any link, IPv4 mandates a minimum <code>MTU</code> of 68\noctets, while the recommended <code>MTU</code> for IPv4 is 576 (typically recommended\nas the <code>MTU</code> for dial-up type applications), whether they arrive whole or in\nfragments.</p>\n<p>For IPv6, the minimum <code>MTU</code> is 1280 octets. However, the mandatory minimum\nfragment reassembly buffer size is 1500 octets. The value of 68 octets is\nvery small, since most current link layer technologies, like Ethernet, have a\nminimum <code>MTU</code> of 1500.</p>\n</li>\n</ul>\n<p>It is impossible to know in advance the MTU of each link through which\na packet might travel. Sending a datagram greater than the receiver <code>MTU</code> will\nnot work because the packet will get silently dropped without informing the\nsource that the data did not reach its intended recipient.</p>",
                  "type": "module",
                  "displayName": "Note about UDP datagram size"
                }
              ]
            },
            {
              "textRaw": "`socket.setBroadcast(flag)`",
              "type": "method",
              "name": "setBroadcast",
              "meta": {
                "added": [
                  "v0.6.9"
                ],
                "changes": []
              },
              "signatures": [
                {
                  "params": [
                    {
                      "textRaw": "`flag` {boolean}",
                      "name": "flag",
                      "type": "boolean"
                    }
                  ]
                }
              ],
              "desc": "<p>Sets or clears the <code>SO_BROADCAST</code> socket option. When set to <code>true</code>, UDP\npackets may be sent to a local interface's broadcast address.</p>\n<p>This method throws <code>EBADF</code> if called on an unbound socket.</p>"
            },
            {
              "textRaw": "`socket.setMulticastInterface(multicastInterface)`",
              "type": "method",
              "name": "setMulticastInterface",
              "meta": {
                "added": [
                  "v8.6.0"
                ],
                "changes": []
              },
              "signatures": [
                {
                  "params": [
                    {
                      "textRaw": "`multicastInterface` {string}",
                      "name": "multicastInterface",
                      "type": "string"
                    }
                  ]
                }
              ],
              "desc": "<p><em>All references to scope in this section are referring to\n<a href=\"https://en.wikipedia.org/wiki/IPv6_address#Scoped_literal_IPv6_addresses\">IPv6 Zone Indices</a>, which are defined by <a href=\"https://tools.ietf.org/html/rfc4007\">RFC 4007</a>. In string form, an IP\nwith a scope index is written as <code>'IP%scope'</code> where scope is an interface name\nor interface number.</em></p>\n<p>Sets the default outgoing multicast interface of the socket to a chosen\ninterface or back to system interface selection. The <code>multicastInterface</code> must\nbe a valid string representation of an IP from the socket's family.</p>\n<p>For IPv4 sockets, this should be the IP configured for the desired physical\ninterface. All packets sent to multicast on the socket will be sent on the\ninterface determined by the most recent successful use of this call.</p>\n<p>For IPv6 sockets, <code>multicastInterface</code> should include a scope to indicate the\ninterface as in the examples that follow. In IPv6, individual <code>send</code> calls can\nalso use explicit scope in addresses, so only packets sent to a multicast\naddress without specifying an explicit scope are affected by the most recent\nsuccessful use of this call.</p>\n<p>This method throws <code>EBADF</code> if called on an unbound socket.</p>\n<h4>Example: IPv6 outgoing multicast interface</h4>\n<p>On most systems, where scope format uses the interface name:</p>\n<pre><code class=\"language-js\">const socket = dgram.createSocket('udp6');\n\nsocket.bind(1234, () => {\n  socket.setMulticastInterface('::%eth1');\n});\n</code></pre>\n<p>On Windows, where scope format uses an interface number:</p>\n<pre><code class=\"language-js\">const socket = dgram.createSocket('udp6');\n\nsocket.bind(1234, () => {\n  socket.setMulticastInterface('::%2');\n});\n</code></pre>\n<h4>Example: IPv4 outgoing multicast interface</h4>\n<p>All systems use an IP of the host on the desired physical interface:</p>\n<pre><code class=\"language-js\">const socket = dgram.createSocket('udp4');\n\nsocket.bind(1234, () => {\n  socket.setMulticastInterface('10.0.0.2');\n});\n</code></pre>",
              "modules": [
                {
                  "textRaw": "Call results",
                  "name": "call_results",
                  "desc": "<p>A call on a socket that is not ready to send or no longer open may throw a <em>Not\nrunning</em> <a href=\"errors.html#class-error\"><code>Error</code></a>.</p>\n<p>If <code>multicastInterface</code> can not be parsed into an IP then an <em>EINVAL</em>\n<a href=\"errors.html#class-systemerror\"><code>System Error</code></a> is thrown.</p>\n<p>On IPv4, if <code>multicastInterface</code> is a valid address but does not match any\ninterface, or if the address does not match the family then\na <a href=\"errors.html#class-systemerror\"><code>System Error</code></a> such as <code>EADDRNOTAVAIL</code> or <code>EPROTONOSUP</code> is thrown.</p>\n<p>On IPv6, most errors with specifying or omitting scope will result in the socket\ncontinuing to use (or returning to) the system's default interface selection.</p>\n<p>A socket's address family's ANY address (IPv4 <code>'0.0.0.0'</code> or IPv6 <code>'::'</code>) can be\nused to return control of the sockets default outgoing interface to the system\nfor future multicast packets.</p>",
                  "type": "module",
                  "displayName": "Call results"
                }
              ]
            },
            {
              "textRaw": "`socket.setMulticastLoopback(flag)`",
              "type": "method",
              "name": "setMulticastLoopback",
              "meta": {
                "added": [
                  "v0.3.8"
                ],
                "changes": []
              },
              "signatures": [
                {
                  "params": [
                    {
                      "textRaw": "`flag` {boolean}",
                      "name": "flag",
                      "type": "boolean"
                    }
                  ]
                }
              ],
              "desc": "<p>Sets or clears the <code>IP_MULTICAST_LOOP</code> socket option. When set to <code>true</code>,\nmulticast packets will also be received on the local interface.</p>\n<p>This method throws <code>EBADF</code> if called on an unbound socket.</p>"
            },
            {
              "textRaw": "`socket.setMulticastTTL(ttl)`",
              "type": "method",
              "name": "setMulticastTTL",
              "meta": {
                "added": [
                  "v0.3.8"
                ],
                "changes": []
              },
              "signatures": [
                {
                  "params": [
                    {
                      "textRaw": "`ttl` {integer}",
                      "name": "ttl",
                      "type": "integer"
                    }
                  ]
                }
              ],
              "desc": "<p>Sets the <code>IP_MULTICAST_TTL</code> socket option. While TTL generally stands for\n\"Time to Live\", in this context it specifies the number of IP hops that a\npacket is allowed to travel through, specifically for multicast traffic. Each\nrouter or gateway that forwards a packet decrements the TTL. If the TTL is\ndecremented to 0 by a router, it will not be forwarded.</p>\n<p>The <code>ttl</code> argument may be between 0 and 255. The default on most systems is <code>1</code>.</p>\n<p>This method throws <code>EBADF</code> if called on an unbound socket.</p>"
            },
            {
              "textRaw": "`socket.setRecvBufferSize(size)`",
              "type": "method",
              "name": "setRecvBufferSize",
              "meta": {
                "added": [
                  "v8.7.0"
                ],
                "changes": []
              },
              "signatures": [
                {
                  "params": [
                    {
                      "textRaw": "`size` {integer}",
                      "name": "size",
                      "type": "integer"
                    }
                  ]
                }
              ],
              "desc": "<p>Sets the <code>SO_RCVBUF</code> socket option. Sets the maximum socket receive buffer\nin bytes.</p>\n<p>This method throws <a href=\"errors.html#err_socket_buffer_size\"><code>ERR_SOCKET_BUFFER_SIZE</code></a> if called on an unbound socket.</p>"
            },
            {
              "textRaw": "`socket.setSendBufferSize(size)`",
              "type": "method",
              "name": "setSendBufferSize",
              "meta": {
                "added": [
                  "v8.7.0"
                ],
                "changes": []
              },
              "signatures": [
                {
                  "params": [
                    {
                      "textRaw": "`size` {integer}",
                      "name": "size",
                      "type": "integer"
                    }
                  ]
                }
              ],
              "desc": "<p>Sets the <code>SO_SNDBUF</code> socket option. Sets the maximum socket send buffer\nin bytes.</p>\n<p>This method throws <a href=\"errors.html#err_socket_buffer_size\"><code>ERR_SOCKET_BUFFER_SIZE</code></a> if called on an unbound socket.</p>"
            },
            {
              "textRaw": "`socket.setTTL(ttl)`",
              "type": "method",
              "name": "setTTL",
              "meta": {
                "added": [
                  "v0.1.101"
                ],
                "changes": []
              },
              "signatures": [
                {
                  "params": [
                    {
                      "textRaw": "`ttl` {integer}",
                      "name": "ttl",
                      "type": "integer"
                    }
                  ]
                }
              ],
              "desc": "<p>Sets the <code>IP_TTL</code> socket option. While TTL generally stands for \"Time to Live\",\nin this context it specifies the number of IP hops that a packet is allowed to\ntravel through. Each router or gateway that forwards a packet decrements the\nTTL. If the TTL is decremented to 0 by a router, it will not be forwarded.\nChanging TTL values is typically done for network probes or when multicasting.</p>\n<p>The <code>ttl</code> argument may be between 1 and 255. The default on most systems\nis 64.</p>\n<p>This method throws <code>EBADF</code> if called on an unbound socket.</p>"
            },
            {
              "textRaw": "`socket.unref()`",
              "type": "method",
              "name": "unref",
              "meta": {
                "added": [
                  "v0.9.1"
                ],
                "changes": []
              },
              "signatures": [
                {
                  "return": {
                    "textRaw": "Returns: {dgram.Socket}",
                    "name": "return",
                    "type": "dgram.Socket"
                  },
                  "params": []
                }
              ],
              "desc": "<p>By default, binding a socket will cause it to block the Node.js process from\nexiting as long as the socket is open. The <code>socket.unref()</code> method can be used\nto exclude the socket from the reference counting that keeps the Node.js\nprocess active, allowing the process to exit even if the socket is still\nlistening.</p>\n<p>Calling <code>socket.unref()</code> multiple times will have no addition effect.</p>\n<p>The <code>socket.unref()</code> method returns a reference to the socket so calls can be\nchained.</p>"
            }
          ]
        }
      ],
      "modules": [
        {
          "textRaw": "`node:dgram` module functions",
          "name": "`node:dgram`_module_functions",
          "methods": [
            {
              "textRaw": "`dgram.createSocket(options[, callback])`",
              "type": "method",
              "name": "createSocket",
              "meta": {
                "added": [
                  "v0.11.13"
                ],
                "changes": [
                  {
                    "version": "v15.8.0",
                    "pr-url": "https://github.com/nodejs/node/pull/37026",
                    "description": "AbortSignal support was added."
                  },
                  {
                    "version": "v11.4.0",
                    "pr-url": "https://github.com/nodejs/node/pull/23798",
                    "description": "The `ipv6Only` option is supported."
                  },
                  {
                    "version": "v8.7.0",
                    "pr-url": "https://github.com/nodejs/node/pull/13623",
                    "description": "The `recvBufferSize` and `sendBufferSize` options are supported now."
                  },
                  {
                    "version": "v8.6.0",
                    "pr-url": "https://github.com/nodejs/node/pull/14560",
                    "description": "The `lookup` option is supported."
                  }
                ]
              },
              "signatures": [
                {
                  "return": {
                    "textRaw": "Returns: {dgram.Socket}",
                    "name": "return",
                    "type": "dgram.Socket"
                  },
                  "params": [
                    {
                      "textRaw": "`options` {Object} Available options are:",
                      "name": "options",
                      "type": "Object",
                      "desc": "Available options are:",
                      "options": [
                        {
                          "textRaw": "`type` {string} The family of socket. Must be either `'udp4'` or `'udp6'`. Required.",
                          "name": "type",
                          "type": "string",
                          "desc": "The family of socket. Must be either `'udp4'` or `'udp6'`. Required."
                        },
                        {
                          "textRaw": "`reuseAddr` {boolean} When `true` [`socket.bind()`][] will reuse the address, even if another process has already bound a socket on it. **Default:** `false`.",
                          "name": "reuseAddr",
                          "type": "boolean",
                          "default": "`false`",
                          "desc": "When `true` [`socket.bind()`][] will reuse the address, even if another process has already bound a socket on it."
                        },
                        {
                          "textRaw": "`ipv6Only` {boolean} Setting `ipv6Only` to `true` will disable dual-stack support, i.e., binding to address `::` won't make `0.0.0.0` be bound. **Default:** `false`.",
                          "name": "ipv6Only",
                          "type": "boolean",
                          "default": "`false`",
                          "desc": "Setting `ipv6Only` to `true` will disable dual-stack support, i.e., binding to address `::` won't make `0.0.0.0` be bound."
                        },
                        {
                          "textRaw": "`recvBufferSize` {number} Sets the `SO_RCVBUF` socket value.",
                          "name": "recvBufferSize",
                          "type": "number",
                          "desc": "Sets the `SO_RCVBUF` socket value."
                        },
                        {
                          "textRaw": "`sendBufferSize` {number} Sets the `SO_SNDBUF` socket value.",
                          "name": "sendBufferSize",
                          "type": "number",
                          "desc": "Sets the `SO_SNDBUF` socket value."
                        },
                        {
                          "textRaw": "`lookup` {Function} Custom lookup function. **Default:** [`dns.lookup()`][].",
                          "name": "lookup",
                          "type": "Function",
                          "default": "[`dns.lookup()`][]",
                          "desc": "Custom lookup function."
                        },
                        {
                          "textRaw": "`signal` {AbortSignal} An AbortSignal that may be used to close a socket.",
                          "name": "signal",
                          "type": "AbortSignal",
                          "desc": "An AbortSignal that may be used to close a socket."
                        }
                      ]
                    },
                    {
                      "textRaw": "`callback` {Function} Attached as a listener for `'message'` events. Optional.",
                      "name": "callback",
                      "type": "Function",
                      "desc": "Attached as a listener for `'message'` events. Optional."
                    }
                  ]
                }
              ],
              "desc": "<p>Creates a <code>dgram.Socket</code> object. Once the socket is created, calling\n<a href=\"#socketbindport-address-callback\"><code>socket.bind()</code></a> will instruct the socket to begin listening for datagram\nmessages. When <code>address</code> and <code>port</code> are not passed to <a href=\"#socketbindport-address-callback\"><code>socket.bind()</code></a> the\nmethod will bind the socket to the \"all interfaces\" address on a random port\n(it does the right thing for both <code>udp4</code> and <code>udp6</code> sockets). The bound address\nand port can be retrieved using <a href=\"#socketaddress\"><code>socket.address().address</code></a> and\n<a href=\"#socketaddress\"><code>socket.address().port</code></a>.</p>\n<p>If the <code>signal</code> option is enabled, calling <code>.abort()</code> on the corresponding\n<code>AbortController</code> is similar to calling <code>.close()</code> on the socket:</p>\n<pre><code class=\"language-js\">const controller = new AbortController();\nconst { signal } = controller;\nconst server = dgram.createSocket({ type: 'udp4', signal });\nserver.on('message', (msg, rinfo) => {\n  console.log(`server got: ${msg} from ${rinfo.address}:${rinfo.port}`);\n});\n// Later, when you want to close the server.\ncontroller.abort();\n</code></pre>"
            },
            {
              "textRaw": "`dgram.createSocket(type[, callback])`",
              "type": "method",
              "name": "createSocket",
              "meta": {
                "added": [
                  "v0.1.99"
                ],
                "changes": []
              },
              "signatures": [
                {
                  "return": {
                    "textRaw": "Returns: {dgram.Socket}",
                    "name": "return",
                    "type": "dgram.Socket"
                  },
                  "params": [
                    {
                      "textRaw": "`type` {string} Either `'udp4'` or `'udp6'`.",
                      "name": "type",
                      "type": "string",
                      "desc": "Either `'udp4'` or `'udp6'`."
                    },
                    {
                      "textRaw": "`callback` {Function} Attached as a listener to `'message'` events.",
                      "name": "callback",
                      "type": "Function",
                      "desc": "Attached as a listener to `'message'` events."
                    }
                  ]
                }
              ],
              "desc": "<p>Creates a <code>dgram.Socket</code> object of the specified <code>type</code>.</p>\n<p>Once the socket is created, calling <a href=\"#socketbindport-address-callback\"><code>socket.bind()</code></a> will instruct the\nsocket to begin listening for datagram messages. When <code>address</code> and <code>port</code> are\nnot passed to <a href=\"#socketbindport-address-callback\"><code>socket.bind()</code></a> the method will bind the socket to the \"all\ninterfaces\" address on a random port (it does the right thing for both <code>udp4</code>\nand <code>udp6</code> sockets). The bound address and port can be retrieved using\n<a href=\"#socketaddress\"><code>socket.address().address</code></a> and <a href=\"#socketaddress\"><code>socket.address().port</code></a>.</p>"
            }
          ],
          "type": "module",
          "displayName": "`node:dgram` module functions"
        }
      ],
      "type": "module",
      "displayName": "dgram"
    }
  ]
}<|MERGE_RESOLUTION|>--- conflicted
+++ resolved
@@ -8,11 +8,7 @@
       "introduced_in": "v0.10.0",
       "stability": 2,
       "stabilityText": "Stable",
-<<<<<<< HEAD
-      "desc": "<p><strong>Source Code:</strong> <a href=\"https://github.com/nodejs/node/blob/v18.13.0/lib/dgram.js\">lib/dgram.js</a></p>\n<p>The <code>node:dgram</code> module provides an implementation of UDP datagram sockets.</p>\n<pre><code class=\"language-mjs\">import dgram from 'node:dgram';\n\nconst server = dgram.createSocket('udp4');\n\nserver.on('error', (err) => {\n  console.error(`server error:\\n${err.stack}`);\n  server.close();\n});\n\nserver.on('message', (msg, rinfo) => {\n  console.log(`server got: ${msg} from ${rinfo.address}:${rinfo.port}`);\n});\n\nserver.on('listening', () => {\n  const address = server.address();\n  console.log(`server listening ${address.address}:${address.port}`);\n});\n\nserver.bind(41234);\n// Prints: server listening 0.0.0.0:41234\n</code></pre>\n<pre><code class=\"language-cjs\">const dgram = require('node:dgram');\nconst server = dgram.createSocket('udp4');\n\nserver.on('error', (err) => {\n  console.error(`server error:\\n${err.stack}`);\n  server.close();\n});\n\nserver.on('message', (msg, rinfo) => {\n  console.log(`server got: ${msg} from ${rinfo.address}:${rinfo.port}`);\n});\n\nserver.on('listening', () => {\n  const address = server.address();\n  console.log(`server listening ${address.address}:${address.port}`);\n});\n\nserver.bind(41234);\n// Prints: server listening 0.0.0.0:41234\n</code></pre>",
-=======
       "desc": "<p><strong>Source Code:</strong> <a href=\"https://github.com/nodejs/node/blob/v18.19.0/lib/dgram.js\">lib/dgram.js</a></p>\n<p>The <code>node:dgram</code> module provides an implementation of UDP datagram sockets.</p>\n<pre><code class=\"language-mjs\">import dgram from 'node:dgram';\n\nconst server = dgram.createSocket('udp4');\n\nserver.on('error', (err) => {\n  console.error(`server error:\\n${err.stack}`);\n  server.close();\n});\n\nserver.on('message', (msg, rinfo) => {\n  console.log(`server got: ${msg} from ${rinfo.address}:${rinfo.port}`);\n});\n\nserver.on('listening', () => {\n  const address = server.address();\n  console.log(`server listening ${address.address}:${address.port}`);\n});\n\nserver.bind(41234);\n// Prints: server listening 0.0.0.0:41234\n</code></pre>\n<pre><code class=\"language-cjs\">const dgram = require('node:dgram');\nconst server = dgram.createSocket('udp4');\n\nserver.on('error', (err) => {\n  console.error(`server error:\\n${err.stack}`);\n  server.close();\n});\n\nserver.on('message', (msg, rinfo) => {\n  console.log(`server got: ${msg} from ${rinfo.address}:${rinfo.port}`);\n});\n\nserver.on('listening', () => {\n  const address = server.address();\n  console.log(`server listening ${address.address}:${address.port}`);\n});\n\nserver.bind(41234);\n// Prints: server listening 0.0.0.0:41234\n</code></pre>",
->>>>>>> 8a2d13a7
       "classes": [
         {
           "textRaw": "Class: `dgram.Socket`",
@@ -308,8 +304,6 @@
                 }
               ],
               "desc": "<p>Close the underlying socket and stop listening for data on it. If a callback is\nprovided, it is added as a listener for the <a href=\"#event-close\"><code>'close'</code></a> event.</p>"
-<<<<<<< HEAD
-=======
             },
             {
               "textRaw": "`socket[Symbol.asyncDispose]()`",
@@ -329,7 +323,6 @@
                 }
               ],
               "desc": "<p>Calls <a href=\"#socketclosecallback\"><code>socket.close()</code></a> and returns a promise that fulfills when the\nsocket has closed.</p>"
->>>>>>> 8a2d13a7
             },
             {
               "textRaw": "`socket.connect(port[, address][, callback])`",
