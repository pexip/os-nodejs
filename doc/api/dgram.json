{
  "type": "module",
  "source": "doc/api/dgram.md",
  "modules": [
    {
      "textRaw": "UDP/datagram sockets",
      "name": "dgram",
      "introduced_in": "v0.10.0",
      "stability": 2,
      "stabilityText": "Stable",
<<<<<<< HEAD
      "desc": "<p><strong>Source Code:</strong> <a href=\"https://github.com/nodejs/node/blob/v14.18.1/lib/dgram.js\">lib/dgram.js</a></p>\n<p>The <code>dgram</code> module provides an implementation of UDP datagram sockets.</p>\n<pre><code class=\"language-js\">const dgram = require('dgram');\nconst server = dgram.createSocket('udp4');\n\nserver.on('error', (err) => {\n  console.log(`server error:\\n${err.stack}`);\n  server.close();\n});\n\nserver.on('message', (msg, rinfo) => {\n  console.log(`server got: ${msg} from ${rinfo.address}:${rinfo.port}`);\n});\n\nserver.on('listening', () => {\n  const address = server.address();\n  console.log(`server listening ${address.address}:${address.port}`);\n});\n\nserver.bind(41234);\n// Prints: server listening 0.0.0.0:41234\n</code></pre>",
=======
      "desc": "<p><strong>Source Code:</strong> <a href=\"https://github.com/nodejs/node/blob/v18.17.1/lib/dgram.js\">lib/dgram.js</a></p>\n<p>The <code>node:dgram</code> module provides an implementation of UDP datagram sockets.</p>\n<pre><code class=\"language-mjs\">import dgram from 'node:dgram';\n\nconst server = dgram.createSocket('udp4');\n\nserver.on('error', (err) => {\n  console.error(`server error:\\n${err.stack}`);\n  server.close();\n});\n\nserver.on('message', (msg, rinfo) => {\n  console.log(`server got: ${msg} from ${rinfo.address}:${rinfo.port}`);\n});\n\nserver.on('listening', () => {\n  const address = server.address();\n  console.log(`server listening ${address.address}:${address.port}`);\n});\n\nserver.bind(41234);\n// Prints: server listening 0.0.0.0:41234\n</code></pre>\n<pre><code class=\"language-cjs\">const dgram = require('node:dgram');\nconst server = dgram.createSocket('udp4');\n\nserver.on('error', (err) => {\n  console.error(`server error:\\n${err.stack}`);\n  server.close();\n});\n\nserver.on('message', (msg, rinfo) => {\n  console.log(`server got: ${msg} from ${rinfo.address}:${rinfo.port}`);\n});\n\nserver.on('listening', () => {\n  const address = server.address();\n  console.log(`server listening ${address.address}:${address.port}`);\n});\n\nserver.bind(41234);\n// Prints: server listening 0.0.0.0:41234\n</code></pre>",
>>>>>>> a8a80be5
      "classes": [
        {
          "textRaw": "Class: `dgram.Socket`",
          "type": "class",
          "name": "dgram.Socket",
          "meta": {
            "added": [
              "v0.1.99"
            ],
            "changes": []
          },
          "desc": "<ul>\n<li>Extends: <a href=\"events.html#class-eventemitter\" class=\"type\">&lt;EventEmitter&gt;</a></li>\n</ul>\n<p>Encapsulates the datagram functionality.</p>\n<p>New instances of <code>dgram.Socket</code> are created using <a href=\"#dgramcreatesocketoptions-callback\"><code>dgram.createSocket()</code></a>.\nThe <code>new</code> keyword is not to be used to create <code>dgram.Socket</code> instances.</p>",
          "events": [
            {
              "textRaw": "Event: `'close'`",
              "type": "event",
              "name": "close",
              "meta": {
                "added": [
                  "v0.1.99"
                ],
                "changes": []
              },
              "params": [],
              "desc": "<p>The <code>'close'</code> event is emitted after a socket is closed with <a href=\"#socketclosecallback\"><code>close()</code></a>.\nOnce triggered, no new <code>'message'</code> events will be emitted on this socket.</p>"
            },
            {
              "textRaw": "Event: `'connect'`",
              "type": "event",
              "name": "connect",
              "meta": {
                "added": [
                  "v12.0.0"
                ],
                "changes": []
              },
              "params": [],
              "desc": "<p>The <code>'connect'</code> event is emitted after a socket is associated to a remote\naddress as a result of a successful <a href=\"#socketconnectport-address-callback\"><code>connect()</code></a> call.</p>"
            },
            {
              "textRaw": "Event: `'error'`",
              "type": "event",
              "name": "error",
              "meta": {
                "added": [
                  "v0.1.99"
                ],
                "changes": []
              },
              "params": [
                {
                  "textRaw": "`exception` {Error}",
                  "name": "exception",
                  "type": "Error"
                }
              ],
              "desc": "<p>The <code>'error'</code> event is emitted whenever any error occurs. The event handler\nfunction is passed a single <code>Error</code> object.</p>"
            },
            {
              "textRaw": "Event: `'listening'`",
              "type": "event",
              "name": "listening",
              "meta": {
                "added": [
                  "v0.1.99"
                ],
                "changes": []
              },
              "params": [],
              "desc": "<p>The <code>'listening'</code> event is emitted once the <code>dgram.Socket</code> is addressable and\ncan receive data. This happens either explicitly with <code>socket.bind()</code> or\nimplicitly the first time data is sent using <code>socket.send()</code>.\nUntil the <code>dgram.Socket</code> is listening, the underlying system resources do not\nexist and calls such as <code>socket.address()</code> and <code>socket.setTTL()</code> will fail.</p>"
            },
            {
              "textRaw": "Event: `'message'`",
              "type": "event",
              "name": "message",
              "meta": {
                "added": [
                  "v0.1.99"
                ],
                "changes": [
                  {
                    "version": "v18.4.0",
                    "pr-url": "https://github.com/nodejs/node/pull/43054",
                    "description": "The `family` property now returns a string instead of a number."
                  },
                  {
                    "version": "v18.0.0",
                    "pr-url": "https://github.com/nodejs/node/pull/41431",
                    "description": "The `family` property now returns a number instead of a string."
                  }
                ]
              },
              "params": [],
              "desc": "<p>The <code>'message'</code> event is emitted when a new datagram is available on a socket.\nThe event handler function is passed two arguments: <code>msg</code> and <code>rinfo</code>.</p>\n<ul>\n<li><code>msg</code> <a href=\"buffer.html#class-buffer\" class=\"type\">&lt;Buffer&gt;</a> The message.</li>\n<li><code>rinfo</code> <a href=\"https://developer.mozilla.org/en-US/docs/Web/JavaScript/Reference/Global_Objects/Object\" class=\"type\">&lt;Object&gt;</a> Remote address information.\n<ul>\n<li><code>address</code> <a href=\"https://developer.mozilla.org/en-US/docs/Web/JavaScript/Data_structures#String_type\" class=\"type\">&lt;string&gt;</a> The sender address.</li>\n<li><code>family</code> <a href=\"https://developer.mozilla.org/en-US/docs/Web/JavaScript/Data_structures#String_type\" class=\"type\">&lt;string&gt;</a> The address family (<code>'IPv4'</code> or <code>'IPv6'</code>).</li>\n<li><code>port</code> <a href=\"https://developer.mozilla.org/en-US/docs/Web/JavaScript/Data_structures#Number_type\" class=\"type\">&lt;number&gt;</a> The sender port.</li>\n<li><code>size</code> <a href=\"https://developer.mozilla.org/en-US/docs/Web/JavaScript/Data_structures#Number_type\" class=\"type\">&lt;number&gt;</a> The message size.</li>\n</ul>\n</li>\n</ul>\n<p>If the source address of the incoming packet is an IPv6 link-local\naddress, the interface name is added to the <code>address</code>. For\nexample, a packet received on the <code>en0</code> interface might have the\naddress field set to <code>'fe80::2618:1234:ab11:3b9c%en0'</code>, where <code>'%en0'</code>\nis the interface name as a zone ID suffix.</p>"
            }
          ],
          "methods": [
            {
              "textRaw": "`socket.addMembership(multicastAddress[, multicastInterface])`",
              "type": "method",
              "name": "addMembership",
              "meta": {
                "added": [
                  "v0.6.9"
                ],
                "changes": []
              },
              "signatures": [
                {
                  "params": [
                    {
                      "textRaw": "`multicastAddress` {string}",
                      "name": "multicastAddress",
                      "type": "string"
                    },
                    {
                      "textRaw": "`multicastInterface` {string}",
                      "name": "multicastInterface",
                      "type": "string"
                    }
                  ]
                }
              ],
              "desc": "<p>Tells the kernel to join a multicast group at the given <code>multicastAddress</code> and\n<code>multicastInterface</code> using the <code>IP_ADD_MEMBERSHIP</code> socket option. If the\n<code>multicastInterface</code> argument is not specified, the operating system will choose\none interface and will add membership to it. To add membership to every\navailable interface, call <code>addMembership</code> multiple times, once per interface.</p>\n<p>When called on an unbound socket, this method will implicitly bind to a random\nport, listening on all interfaces.</p>\n<p>When sharing a UDP socket across multiple <code>cluster</code> workers, the\n<code>socket.addMembership()</code> function must be called only once or an\n<code>EADDRINUSE</code> error will occur:</p>\n<pre><code class=\"language-mjs\">import cluster from 'node:cluster';\nimport dgram from 'node:dgram';\n\nif (cluster.isPrimary) {\n  cluster.fork(); // Works ok.\n  cluster.fork(); // Fails with EADDRINUSE.\n} else {\n  const s = dgram.createSocket('udp4');\n  s.bind(1234, () => {\n    s.addMembership('224.0.0.114');\n  });\n}\n</code></pre>\n<pre><code class=\"language-cjs\">const cluster = require('node:cluster');\nconst dgram = require('node:dgram');\n\nif (cluster.isPrimary) {\n  cluster.fork(); // Works ok.\n  cluster.fork(); // Fails with EADDRINUSE.\n} else {\n  const s = dgram.createSocket('udp4');\n  s.bind(1234, () => {\n    s.addMembership('224.0.0.114');\n  });\n}\n</code></pre>"
            },
            {
              "textRaw": "`socket.addSourceSpecificMembership(sourceAddress, groupAddress[, multicastInterface])`",
              "type": "method",
              "name": "addSourceSpecificMembership",
              "meta": {
                "added": [
                  "v13.1.0",
                  "v12.16.0"
                ],
                "changes": []
              },
              "signatures": [
                {
                  "params": [
                    {
                      "textRaw": "`sourceAddress` {string}",
                      "name": "sourceAddress",
                      "type": "string"
                    },
                    {
                      "textRaw": "`groupAddress` {string}",
                      "name": "groupAddress",
                      "type": "string"
                    },
                    {
                      "textRaw": "`multicastInterface` {string}",
                      "name": "multicastInterface",
                      "type": "string"
                    }
                  ]
                }
              ],
              "desc": "<p>Tells the kernel to join a source-specific multicast channel at the given\n<code>sourceAddress</code> and <code>groupAddress</code>, using the <code>multicastInterface</code> with the\n<code>IP_ADD_SOURCE_MEMBERSHIP</code> socket option. If the <code>multicastInterface</code> argument\nis not specified, the operating system will choose one interface and will add\nmembership to it. To add membership to every available interface, call\n<code>socket.addSourceSpecificMembership()</code> multiple times, once per interface.</p>\n<p>When called on an unbound socket, this method will implicitly bind to a random\nport, listening on all interfaces.</p>"
            },
            {
              "textRaw": "`socket.address()`",
              "type": "method",
              "name": "address",
              "meta": {
                "added": [
                  "v0.1.99"
                ],
                "changes": []
              },
              "signatures": [
                {
                  "return": {
                    "textRaw": "Returns: {Object}",
                    "name": "return",
                    "type": "Object"
                  },
                  "params": []
                }
              ],
              "desc": "<p>Returns an object containing the address information for a socket.\nFor UDP sockets, this object will contain <code>address</code>, <code>family</code>, and <code>port</code>\nproperties.</p>\n<p>This method throws <code>EBADF</code> if called on an unbound socket.</p>"
            },
            {
              "textRaw": "`socket.bind([port][, address][, callback])`",
              "type": "method",
              "name": "bind",
              "meta": {
                "added": [
                  "v0.1.99"
                ],
                "changes": [
                  {
                    "version": "v0.9.1",
                    "commit": "332fea5ac1816e498030109c4211bca24a7fa667",
                    "description": "The method was changed to an asynchronous execution model. Legacy code would need to be changed to pass a callback function to the method call."
                  }
                ]
              },
              "signatures": [
                {
                  "params": [
                    {
                      "textRaw": "`port` {integer}",
                      "name": "port",
                      "type": "integer"
                    },
                    {
                      "textRaw": "`address` {string}",
                      "name": "address",
                      "type": "string"
                    },
                    {
                      "textRaw": "`callback` {Function} with no parameters. Called when binding is complete.",
                      "name": "callback",
                      "type": "Function",
                      "desc": "with no parameters. Called when binding is complete."
                    }
                  ]
                }
              ],
              "desc": "<p>For UDP sockets, causes the <code>dgram.Socket</code> to listen for datagram\nmessages on a named <code>port</code> and optional <code>address</code>. If <code>port</code> is not\nspecified or is <code>0</code>, the operating system will attempt to bind to a\nrandom port. If <code>address</code> is not specified, the operating system will\nattempt to listen on all addresses. Once binding is complete, a\n<code>'listening'</code> event is emitted and the optional <code>callback</code> function is\ncalled.</p>\n<p>Specifying both a <code>'listening'</code> event listener and passing a\n<code>callback</code> to the <code>socket.bind()</code> method is not harmful but not very\nuseful.</p>\n<p>A bound datagram socket keeps the Node.js process running to receive\ndatagram messages.</p>\n<p>If binding fails, an <code>'error'</code> event is generated. In rare case (e.g.\nattempting to bind with a closed socket), an <a href=\"errors.html#class-error\"><code>Error</code></a> may be thrown.</p>\n<p>Example of a UDP server listening on port 41234:</p>\n<pre><code class=\"language-mjs\">import dgram from 'node:dgram';\n\nconst server = dgram.createSocket('udp4');\n\nserver.on('error', (err) => {\n  console.error(`server error:\\n${err.stack}`);\n  server.close();\n});\n\nserver.on('message', (msg, rinfo) => {\n  console.log(`server got: ${msg} from ${rinfo.address}:${rinfo.port}`);\n});\n\nserver.on('listening', () => {\n  const address = server.address();\n  console.log(`server listening ${address.address}:${address.port}`);\n});\n\nserver.bind(41234);\n// Prints: server listening 0.0.0.0:41234\n</code></pre>\n<pre><code class=\"language-cjs\">const dgram = require('node:dgram');\nconst server = dgram.createSocket('udp4');\n\nserver.on('error', (err) => {\n  console.error(`server error:\\n${err.stack}`);\n  server.close();\n});\n\nserver.on('message', (msg, rinfo) => {\n  console.log(`server got: ${msg} from ${rinfo.address}:${rinfo.port}`);\n});\n\nserver.on('listening', () => {\n  const address = server.address();\n  console.log(`server listening ${address.address}:${address.port}`);\n});\n\nserver.bind(41234);\n// Prints: server listening 0.0.0.0:41234\n</code></pre>"
            },
            {
              "textRaw": "`socket.bind(options[, callback])`",
              "type": "method",
              "name": "bind",
              "meta": {
                "added": [
                  "v0.11.14"
                ],
                "changes": []
              },
              "signatures": [
                {
                  "params": [
                    {
                      "textRaw": "`options` {Object} Required. Supports the following properties:",
                      "name": "options",
                      "type": "Object",
                      "desc": "Required. Supports the following properties:",
                      "options": [
                        {
                          "textRaw": "`port` {integer}",
                          "name": "port",
                          "type": "integer"
                        },
                        {
                          "textRaw": "`address` {string}",
                          "name": "address",
                          "type": "string"
                        },
                        {
                          "textRaw": "`exclusive` {boolean}",
                          "name": "exclusive",
                          "type": "boolean"
                        },
                        {
                          "textRaw": "`fd` {integer}",
                          "name": "fd",
                          "type": "integer"
                        }
                      ]
                    },
                    {
                      "textRaw": "`callback` {Function}",
                      "name": "callback",
                      "type": "Function"
                    }
                  ]
                }
              ],
              "desc": "<p>For UDP sockets, causes the <code>dgram.Socket</code> to listen for datagram\nmessages on a named <code>port</code> and optional <code>address</code> that are passed as\nproperties of an <code>options</code> object passed as the first argument. If\n<code>port</code> is not specified or is <code>0</code>, the operating system will attempt\nto bind to a random port. If <code>address</code> is not specified, the operating\nsystem will attempt to listen on all addresses. Once binding is\ncomplete, a <code>'listening'</code> event is emitted and the optional <code>callback</code>\nfunction is called.</p>\n<p>The <code>options</code> object may contain a <code>fd</code> property. When a <code>fd</code> greater\nthan <code>0</code> is set, it will wrap around an existing socket with the given\nfile descriptor. In this case, the properties of <code>port</code> and <code>address</code>\nwill be ignored.</p>\n<p>Specifying both a <code>'listening'</code> event listener and passing a\n<code>callback</code> to the <code>socket.bind()</code> method is not harmful but not very\nuseful.</p>\n<p>The <code>options</code> object may contain an additional <code>exclusive</code> property that is\nused when using <code>dgram.Socket</code> objects with the <a href=\"cluster.html\"><code>cluster</code></a> module. When\n<code>exclusive</code> is set to <code>false</code> (the default), cluster workers will use the same\nunderlying socket handle allowing connection handling duties to be shared.\nWhen <code>exclusive</code> is <code>true</code>, however, the handle is not shared and attempted\nport sharing results in an error.</p>\n<p>A bound datagram socket keeps the Node.js process running to receive\ndatagram messages.</p>\n<p>If binding fails, an <code>'error'</code> event is generated. In rare case (e.g.\nattempting to bind with a closed socket), an <a href=\"errors.html#class-error\"><code>Error</code></a> may be thrown.</p>\n<p>An example socket listening on an exclusive port is shown below.</p>\n<pre><code class=\"language-js\">socket.bind({\n  address: 'localhost',\n  port: 8000,\n  exclusive: true,\n});\n</code></pre>"
            },
            {
              "textRaw": "`socket.close([callback])`",
              "type": "method",
              "name": "close",
              "meta": {
                "added": [
                  "v0.1.99"
                ],
                "changes": []
              },
              "signatures": [
                {
                  "params": [
                    {
                      "textRaw": "`callback` {Function} Called when the socket has been closed.",
                      "name": "callback",
                      "type": "Function",
                      "desc": "Called when the socket has been closed."
                    }
                  ]
                }
              ],
              "desc": "<p>Close the underlying socket and stop listening for data on it. If a callback is\nprovided, it is added as a listener for the <a href=\"#event-close\"><code>'close'</code></a> event.</p>"
            },
            {
              "textRaw": "`socket.connect(port[, address][, callback])`",
              "type": "method",
              "name": "connect",
              "meta": {
                "added": [
                  "v12.0.0"
                ],
                "changes": []
              },
              "signatures": [
                {
                  "params": [
                    {
                      "textRaw": "`port` {integer}",
                      "name": "port",
                      "type": "integer"
                    },
                    {
                      "textRaw": "`address` {string}",
                      "name": "address",
                      "type": "string"
                    },
                    {
                      "textRaw": "`callback` {Function} Called when the connection is completed or on error.",
                      "name": "callback",
                      "type": "Function",
                      "desc": "Called when the connection is completed or on error."
                    }
                  ]
                }
              ],
              "desc": "<p>Associates the <code>dgram.Socket</code> to a remote address and port. Every\nmessage sent by this handle is automatically sent to that destination. Also,\nthe socket will only receive messages from that remote peer.\nTrying to call <code>connect()</code> on an already connected socket will result\nin an <a href=\"errors.html#err_socket_dgram_is_connected\"><code>ERR_SOCKET_DGRAM_IS_CONNECTED</code></a> exception. If <code>address</code> is not\nprovided, <code>'127.0.0.1'</code> (for <code>udp4</code> sockets) or <code>'::1'</code> (for <code>udp6</code> sockets)\nwill be used by default. Once the connection is complete, a <code>'connect'</code> event\nis emitted and the optional <code>callback</code> function is called. In case of failure,\nthe <code>callback</code> is called or, failing this, an <code>'error'</code> event is emitted.</p>"
            },
            {
              "textRaw": "`socket.disconnect()`",
              "type": "method",
              "name": "disconnect",
              "meta": {
                "added": [
                  "v12.0.0"
                ],
                "changes": []
              },
              "signatures": [
                {
                  "params": []
                }
              ],
              "desc": "<p>A synchronous function that disassociates a connected <code>dgram.Socket</code> from\nits remote address. Trying to call <code>disconnect()</code> on an unbound or already\ndisconnected socket will result in an <a href=\"errors.html#err_socket_dgram_not_connected\"><code>ERR_SOCKET_DGRAM_NOT_CONNECTED</code></a>\nexception.</p>"
            },
            {
              "textRaw": "`socket.dropMembership(multicastAddress[, multicastInterface])`",
              "type": "method",
              "name": "dropMembership",
              "meta": {
                "added": [
                  "v0.6.9"
                ],
                "changes": []
              },
              "signatures": [
                {
                  "params": [
                    {
                      "textRaw": "`multicastAddress` {string}",
                      "name": "multicastAddress",
                      "type": "string"
                    },
                    {
                      "textRaw": "`multicastInterface` {string}",
                      "name": "multicastInterface",
                      "type": "string"
                    }
                  ]
                }
              ],
              "desc": "<p>Instructs the kernel to leave a multicast group at <code>multicastAddress</code> using the\n<code>IP_DROP_MEMBERSHIP</code> socket option. This method is automatically called by the\nkernel when the socket is closed or the process terminates, so most apps will\nnever have reason to call this.</p>\n<p>If <code>multicastInterface</code> is not specified, the operating system will attempt to\ndrop membership on all valid interfaces.</p>"
            },
            {
              "textRaw": "`socket.dropSourceSpecificMembership(sourceAddress, groupAddress[, multicastInterface])`",
              "type": "method",
              "name": "dropSourceSpecificMembership",
              "meta": {
                "added": [
                  "v13.1.0",
                  "v12.16.0"
                ],
                "changes": []
              },
              "signatures": [
                {
                  "params": [
                    {
                      "textRaw": "`sourceAddress` {string}",
                      "name": "sourceAddress",
                      "type": "string"
                    },
                    {
                      "textRaw": "`groupAddress` {string}",
                      "name": "groupAddress",
                      "type": "string"
                    },
                    {
                      "textRaw": "`multicastInterface` {string}",
                      "name": "multicastInterface",
                      "type": "string"
                    }
                  ]
                }
              ],
              "desc": "<p>Instructs the kernel to leave a source-specific multicast channel at the given\n<code>sourceAddress</code> and <code>groupAddress</code> using the <code>IP_DROP_SOURCE_MEMBERSHIP</code>\nsocket option. This method is automatically called by the kernel when the\nsocket is closed or the process terminates, so most apps will never have\nreason to call this.</p>\n<p>If <code>multicastInterface</code> is not specified, the operating system will attempt to\ndrop membership on all valid interfaces.</p>"
            },
            {
              "textRaw": "`socket.getRecvBufferSize()`",
              "type": "method",
              "name": "getRecvBufferSize",
              "meta": {
                "added": [
                  "v8.7.0"
                ],
                "changes": []
              },
              "signatures": [
                {
                  "return": {
                    "textRaw": "Returns: {number} the `SO_RCVBUF` socket receive buffer size in bytes.",
                    "name": "return",
                    "type": "number",
                    "desc": "the `SO_RCVBUF` socket receive buffer size in bytes."
                  },
                  "params": []
                }
              ],
              "desc": "<p>This method throws <a href=\"errors.html#err_socket_buffer_size\"><code>ERR_SOCKET_BUFFER_SIZE</code></a> if called on an unbound socket.</p>"
            },
            {
              "textRaw": "`socket.getSendBufferSize()`",
              "type": "method",
              "name": "getSendBufferSize",
              "meta": {
                "added": [
                  "v8.7.0"
                ],
                "changes": []
              },
              "signatures": [
                {
                  "return": {
                    "textRaw": "Returns: {number} the `SO_SNDBUF` socket send buffer size in bytes.",
                    "name": "return",
                    "type": "number",
                    "desc": "the `SO_SNDBUF` socket send buffer size in bytes."
                  },
                  "params": []
                }
              ],
              "desc": "<p>This method throws <a href=\"errors.html#err_socket_buffer_size\"><code>ERR_SOCKET_BUFFER_SIZE</code></a> if called on an unbound socket.</p>"
            },
            {
              "textRaw": "`socket.getSendQueueSize()`",
              "type": "method",
              "name": "getSendQueueSize",
              "meta": {
                "added": [
                  "v18.8.0"
                ],
                "changes": []
              },
              "signatures": [
                {
                  "return": {
                    "textRaw": "Returns: {number} Number of bytes queued for sending.",
                    "name": "return",
                    "type": "number",
                    "desc": "Number of bytes queued for sending."
                  },
                  "params": []
                }
              ]
            },
            {
              "textRaw": "`socket.getSendQueueCount()`",
              "type": "method",
              "name": "getSendQueueCount",
              "meta": {
                "added": [
                  "v18.8.0"
                ],
                "changes": []
              },
              "signatures": [
                {
                  "return": {
                    "textRaw": "Returns: {number} Number of send requests currently in the queue awaiting to be processed.",
                    "name": "return",
                    "type": "number",
                    "desc": "Number of send requests currently in the queue awaiting to be processed."
                  },
                  "params": []
                }
              ]
            },
            {
              "textRaw": "`socket.ref()`",
              "type": "method",
              "name": "ref",
              "meta": {
                "added": [
                  "v0.9.1"
                ],
                "changes": []
              },
              "signatures": [
                {
                  "return": {
                    "textRaw": "Returns: {dgram.Socket}",
                    "name": "return",
                    "type": "dgram.Socket"
                  },
                  "params": []
                }
              ],
              "desc": "<p>By default, binding a socket will cause it to block the Node.js process from\nexiting as long as the socket is open. The <code>socket.unref()</code> method can be used\nto exclude the socket from the reference counting that keeps the Node.js\nprocess active. The <code>socket.ref()</code> method adds the socket back to the reference\ncounting and restores the default behavior.</p>\n<p>Calling <code>socket.ref()</code> multiples times will have no additional effect.</p>\n<p>The <code>socket.ref()</code> method returns a reference to the socket so calls can be\nchained.</p>"
            },
            {
              "textRaw": "`socket.remoteAddress()`",
              "type": "method",
              "name": "remoteAddress",
              "meta": {
                "added": [
                  "v12.0.0"
                ],
                "changes": []
              },
              "signatures": [
                {
                  "return": {
                    "textRaw": "Returns: {Object}",
                    "name": "return",
                    "type": "Object"
                  },
                  "params": []
                }
              ],
              "desc": "<p>Returns an object containing the <code>address</code>, <code>family</code>, and <code>port</code> of the remote\nendpoint. This method throws an <a href=\"errors.html#err_socket_dgram_not_connected\"><code>ERR_SOCKET_DGRAM_NOT_CONNECTED</code></a> exception\nif the socket is not connected.</p>"
            },
            {
              "textRaw": "`socket.send(msg[, offset, length][, port][, address][, callback])`",
              "type": "method",
              "name": "send",
              "meta": {
                "added": [
                  "v0.1.99"
                ],
                "changes": [
                  {
                    "version": "v17.0.0",
                    "pr-url": "https://github.com/nodejs/node/pull/39190",
                    "description": "The `address` parameter now only accepts a `string`, `null` or `undefined`."
                  },
                  {
                    "version": [
                      "v14.5.0",
                      "v12.19.0"
                    ],
                    "pr-url": "https://github.com/nodejs/node/pull/22413",
                    "description": "The `msg` parameter can now be any `TypedArray` or `DataView`."
                  },
                  {
                    "version": "v12.0.0",
                    "pr-url": "https://github.com/nodejs/node/pull/26871",
                    "description": "Added support for sending data on connected sockets."
                  },
                  {
                    "version": "v8.0.0",
                    "pr-url": "https://github.com/nodejs/node/pull/11985",
                    "description": "The `msg` parameter can be an `Uint8Array` now."
                  },
                  {
                    "version": "v8.0.0",
                    "pr-url": "https://github.com/nodejs/node/pull/10473",
                    "description": "The `address` parameter is always optional now."
                  },
                  {
                    "version": "v6.0.0",
                    "pr-url": "https://github.com/nodejs/node/pull/5929",
                    "description": "On success, `callback` will now be called with an `error` argument of `null` rather than `0`."
                  },
                  {
                    "version": "v5.7.0",
                    "pr-url": "https://github.com/nodejs/node/pull/4374",
                    "description": "The `msg` parameter can be an array now. Also, the `offset` and `length` parameters are optional now."
                  }
                ]
              },
              "signatures": [
                {
                  "params": [
                    {
                      "textRaw": "`msg` {Buffer|TypedArray|DataView|string|Array} Message to be sent.",
                      "name": "msg",
                      "type": "Buffer|TypedArray|DataView|string|Array",
                      "desc": "Message to be sent."
                    },
                    {
                      "textRaw": "`offset` {integer} Offset in the buffer where the message starts.",
                      "name": "offset",
                      "type": "integer",
                      "desc": "Offset in the buffer where the message starts."
                    },
                    {
                      "textRaw": "`length` {integer} Number of bytes in the message.",
                      "name": "length",
                      "type": "integer",
                      "desc": "Number of bytes in the message."
                    },
                    {
                      "textRaw": "`port` {integer} Destination port.",
                      "name": "port",
                      "type": "integer",
                      "desc": "Destination port."
                    },
                    {
                      "textRaw": "`address` {string} Destination host name or IP address.",
                      "name": "address",
                      "type": "string",
                      "desc": "Destination host name or IP address."
                    },
                    {
                      "textRaw": "`callback` {Function} Called when the message has been sent.",
                      "name": "callback",
                      "type": "Function",
                      "desc": "Called when the message has been sent."
                    }
                  ]
                }
              ],
              "desc": "<p>Broadcasts a datagram on the socket.\nFor connectionless sockets, the destination <code>port</code> and <code>address</code> must be\nspecified. Connected sockets, on the other hand, will use their associated\nremote endpoint, so the <code>port</code> and <code>address</code> arguments must not be set.</p>\n<p>The <code>msg</code> argument contains the message to be sent.\nDepending on its type, different behavior can apply. If <code>msg</code> is a <code>Buffer</code>,\nany <code>TypedArray</code> or a <code>DataView</code>,\nthe <code>offset</code> and <code>length</code> specify the offset within the <code>Buffer</code> where the\nmessage begins and the number of bytes in the message, respectively.\nIf <code>msg</code> is a <code>String</code>, then it is automatically converted to a <code>Buffer</code>\nwith <code>'utf8'</code> encoding. With messages that\ncontain multi-byte characters, <code>offset</code> and <code>length</code> will be calculated with\nrespect to <a href=\"buffer.html#static-method-bufferbytelengthstring-encoding\">byte length</a> and not the character position.\nIf <code>msg</code> is an array, <code>offset</code> and <code>length</code> must not be specified.</p>\n<p>The <code>address</code> argument is a string. If the value of <code>address</code> is a host name,\nDNS will be used to resolve the address of the host. If <code>address</code> is not\nprovided or otherwise nullish, <code>'127.0.0.1'</code> (for <code>udp4</code> sockets) or <code>'::1'</code>\n(for <code>udp6</code> sockets) will be used by default.</p>\n<p>If the socket has not been previously bound with a call to <code>bind</code>, the socket\nis assigned a random port number and is bound to the \"all interfaces\" address\n(<code>'0.0.0.0'</code> for <code>udp4</code> sockets, <code>'::0'</code> for <code>udp6</code> sockets.)</p>\n<p>An optional <code>callback</code> function may be specified to as a way of reporting\nDNS errors or for determining when it is safe to reuse the <code>buf</code> object.\nDNS lookups delay the time to send for at least one tick of the\nNode.js event loop.</p>\n<p>The only way to know for sure that the datagram has been sent is by using a\n<code>callback</code>. If an error occurs and a <code>callback</code> is given, the error will be\npassed as the first argument to the <code>callback</code>. If a <code>callback</code> is not given,\nthe error is emitted as an <code>'error'</code> event on the <code>socket</code> object.</p>\n<p>Offset and length are optional but both <em>must</em> be set if either are used.\nThey are supported only when the first argument is a <code>Buffer</code>, a <code>TypedArray</code>,\nor a <code>DataView</code>.</p>\n<p>This method throws <a href=\"errors.html#err_socket_bad_port\"><code>ERR_SOCKET_BAD_PORT</code></a> if called on an unbound socket.</p>\n<p>Example of sending a UDP packet to a port on <code>localhost</code>;</p>\n<pre><code class=\"language-mjs\">import dgram from 'node:dgram';\nimport { Buffer } from 'node:buffer';\n\nconst message = Buffer.from('Some bytes');\nconst client = dgram.createSocket('udp4');\nclient.send(message, 41234, 'localhost', (err) => {\n  client.close();\n});\n</code></pre>\n<pre><code class=\"language-cjs\">const dgram = require('node:dgram');\nconst { Buffer } = require('node:buffer');\n\nconst message = Buffer.from('Some bytes');\nconst client = dgram.createSocket('udp4');\nclient.send(message, 41234, 'localhost', (err) => {\n  client.close();\n});\n</code></pre>\n<p>Example of sending a UDP packet composed of multiple buffers to a port on\n<code>127.0.0.1</code>;</p>\n<pre><code class=\"language-mjs\">import dgram from 'node:dgram';\nimport { Buffer } from 'node:buffer';\n\nconst buf1 = Buffer.from('Some ');\nconst buf2 = Buffer.from('bytes');\nconst client = dgram.createSocket('udp4');\nclient.send([buf1, buf2], 41234, (err) => {\n  client.close();\n});\n</code></pre>\n<pre><code class=\"language-cjs\">const dgram = require('node:dgram');\nconst { Buffer } = require('node:buffer');\n\nconst buf1 = Buffer.from('Some ');\nconst buf2 = Buffer.from('bytes');\nconst client = dgram.createSocket('udp4');\nclient.send([buf1, buf2], 41234, (err) => {\n  client.close();\n});\n</code></pre>\n<p>Sending multiple buffers might be faster or slower depending on the\napplication and operating system. Run benchmarks to\ndetermine the optimal strategy on a case-by-case basis. Generally speaking,\nhowever, sending multiple buffers is faster.</p>\n<p>Example of sending a UDP packet using a socket connected to a port on\n<code>localhost</code>:</p>\n<pre><code class=\"language-mjs\">import dgram from 'node:dgram';\nimport { Buffer } from 'node:buffer';\n\nconst message = Buffer.from('Some bytes');\nconst client = dgram.createSocket('udp4');\nclient.connect(41234, 'localhost', (err) => {\n  client.send(message, (err) => {\n    client.close();\n  });\n});\n</code></pre>\n<pre><code class=\"language-cjs\">const dgram = require('node:dgram');\nconst { Buffer } = require('node:buffer');\n\nconst message = Buffer.from('Some bytes');\nconst client = dgram.createSocket('udp4');\nclient.connect(41234, 'localhost', (err) => {\n  client.send(message, (err) => {\n    client.close();\n  });\n});\n</code></pre>",
              "modules": [
                {
                  "textRaw": "Note about UDP datagram size",
                  "name": "note_about_udp_datagram_size",
                  "desc": "<p>The maximum size of an IPv4/v6 datagram depends on the <code>MTU</code>\n(Maximum Transmission Unit) and on the <code>Payload Length</code> field size.</p>\n<ul>\n<li>\n<p>The <code>Payload Length</code> field is 16 bits wide, which means that a normal\npayload cannot exceed 64K octets including the internet header and data\n(65,507 bytes = 65,535 − 8 bytes UDP header − 20 bytes IP header);\nthis is generally true for loopback interfaces, but such long datagram\nmessages are impractical for most hosts and networks.</p>\n</li>\n<li>\n<p>The <code>MTU</code> is the largest size a given link layer technology can support for\ndatagram messages. For any link, IPv4 mandates a minimum <code>MTU</code> of 68\noctets, while the recommended <code>MTU</code> for IPv4 is 576 (typically recommended\nas the <code>MTU</code> for dial-up type applications), whether they arrive whole or in\nfragments.</p>\n<p>For IPv6, the minimum <code>MTU</code> is 1280 octets. However, the mandatory minimum\nfragment reassembly buffer size is 1500 octets. The value of 68 octets is\nvery small, since most current link layer technologies, like Ethernet, have a\nminimum <code>MTU</code> of 1500.</p>\n</li>\n</ul>\n<p>It is impossible to know in advance the MTU of each link through which\na packet might travel. Sending a datagram greater than the receiver <code>MTU</code> will\nnot work because the packet will get silently dropped without informing the\nsource that the data did not reach its intended recipient.</p>",
                  "type": "module",
                  "displayName": "Note about UDP datagram size"
                }
              ]
            },
            {
              "textRaw": "`socket.setBroadcast(flag)`",
              "type": "method",
              "name": "setBroadcast",
              "meta": {
                "added": [
                  "v0.6.9"
                ],
                "changes": []
              },
              "signatures": [
                {
                  "params": [
                    {
                      "textRaw": "`flag` {boolean}",
                      "name": "flag",
                      "type": "boolean"
                    }
                  ]
                }
              ],
              "desc": "<p>Sets or clears the <code>SO_BROADCAST</code> socket option. When set to <code>true</code>, UDP\npackets may be sent to a local interface's broadcast address.</p>\n<p>This method throws <code>EBADF</code> if called on an unbound socket.</p>"
            },
            {
              "textRaw": "`socket.setMulticastInterface(multicastInterface)`",
              "type": "method",
              "name": "setMulticastInterface",
              "meta": {
                "added": [
                  "v8.6.0"
                ],
                "changes": []
              },
              "signatures": [
                {
                  "params": [
                    {
                      "textRaw": "`multicastInterface` {string}",
                      "name": "multicastInterface",
                      "type": "string"
                    }
                  ]
                }
              ],
              "desc": "<p><em>All references to scope in this section are referring to\n<a href=\"https://en.wikipedia.org/wiki/IPv6_address#Scoped_literal_IPv6_addresses\">IPv6 Zone Indices</a>, which are defined by <a href=\"https://tools.ietf.org/html/rfc4007\">RFC 4007</a>. In string form, an IP\nwith a scope index is written as <code>'IP%scope'</code> where scope is an interface name\nor interface number.</em></p>\n<p>Sets the default outgoing multicast interface of the socket to a chosen\ninterface or back to system interface selection. The <code>multicastInterface</code> must\nbe a valid string representation of an IP from the socket's family.</p>\n<p>For IPv4 sockets, this should be the IP configured for the desired physical\ninterface. All packets sent to multicast on the socket will be sent on the\ninterface determined by the most recent successful use of this call.</p>\n<p>For IPv6 sockets, <code>multicastInterface</code> should include a scope to indicate the\ninterface as in the examples that follow. In IPv6, individual <code>send</code> calls can\nalso use explicit scope in addresses, so only packets sent to a multicast\naddress without specifying an explicit scope are affected by the most recent\nsuccessful use of this call.</p>\n<p>This method throws <code>EBADF</code> if called on an unbound socket.</p>\n<h4>Example: IPv6 outgoing multicast interface</h4>\n<p>On most systems, where scope format uses the interface name:</p>\n<pre><code class=\"language-js\">const socket = dgram.createSocket('udp6');\n\nsocket.bind(1234, () => {\n  socket.setMulticastInterface('::%eth1');\n});\n</code></pre>\n<p>On Windows, where scope format uses an interface number:</p>\n<pre><code class=\"language-js\">const socket = dgram.createSocket('udp6');\n\nsocket.bind(1234, () => {\n  socket.setMulticastInterface('::%2');\n});\n</code></pre>\n<h4>Example: IPv4 outgoing multicast interface</h4>\n<p>All systems use an IP of the host on the desired physical interface:</p>\n<pre><code class=\"language-js\">const socket = dgram.createSocket('udp4');\n\nsocket.bind(1234, () => {\n  socket.setMulticastInterface('10.0.0.2');\n});\n</code></pre>",
              "modules": [
                {
                  "textRaw": "Call results",
                  "name": "call_results",
                  "desc": "<p>A call on a socket that is not ready to send or no longer open may throw a <em>Not\nrunning</em> <a href=\"errors.html#class-error\"><code>Error</code></a>.</p>\n<p>If <code>multicastInterface</code> can not be parsed into an IP then an <em>EINVAL</em>\n<a href=\"errors.html#class-systemerror\"><code>System Error</code></a> is thrown.</p>\n<p>On IPv4, if <code>multicastInterface</code> is a valid address but does not match any\ninterface, or if the address does not match the family then\na <a href=\"errors.html#class-systemerror\"><code>System Error</code></a> such as <code>EADDRNOTAVAIL</code> or <code>EPROTONOSUP</code> is thrown.</p>\n<p>On IPv6, most errors with specifying or omitting scope will result in the socket\ncontinuing to use (or returning to) the system's default interface selection.</p>\n<p>A socket's address family's ANY address (IPv4 <code>'0.0.0.0'</code> or IPv6 <code>'::'</code>) can be\nused to return control of the sockets default outgoing interface to the system\nfor future multicast packets.</p>",
                  "type": "module",
                  "displayName": "Call results"
                }
              ]
            },
            {
              "textRaw": "`socket.setMulticastLoopback(flag)`",
              "type": "method",
              "name": "setMulticastLoopback",
              "meta": {
                "added": [
                  "v0.3.8"
                ],
                "changes": []
              },
              "signatures": [
                {
                  "params": [
                    {
                      "textRaw": "`flag` {boolean}",
                      "name": "flag",
                      "type": "boolean"
                    }
                  ]
                }
              ],
              "desc": "<p>Sets or clears the <code>IP_MULTICAST_LOOP</code> socket option. When set to <code>true</code>,\nmulticast packets will also be received on the local interface.</p>\n<p>This method throws <code>EBADF</code> if called on an unbound socket.</p>"
            },
            {
              "textRaw": "`socket.setMulticastTTL(ttl)`",
              "type": "method",
              "name": "setMulticastTTL",
              "meta": {
                "added": [
                  "v0.3.8"
                ],
                "changes": []
              },
              "signatures": [
                {
                  "params": [
                    {
                      "textRaw": "`ttl` {integer}",
                      "name": "ttl",
                      "type": "integer"
                    }
                  ]
                }
              ],
              "desc": "<p>Sets the <code>IP_MULTICAST_TTL</code> socket option. While TTL generally stands for\n\"Time to Live\", in this context it specifies the number of IP hops that a\npacket is allowed to travel through, specifically for multicast traffic. Each\nrouter or gateway that forwards a packet decrements the TTL. If the TTL is\ndecremented to 0 by a router, it will not be forwarded.</p>\n<p>The <code>ttl</code> argument may be between 0 and 255. The default on most systems is <code>1</code>.</p>\n<p>This method throws <code>EBADF</code> if called on an unbound socket.</p>"
            },
            {
              "textRaw": "`socket.setRecvBufferSize(size)`",
              "type": "method",
              "name": "setRecvBufferSize",
              "meta": {
                "added": [
                  "v8.7.0"
                ],
                "changes": []
              },
              "signatures": [
                {
                  "params": [
                    {
                      "textRaw": "`size` {integer}",
                      "name": "size",
                      "type": "integer"
                    }
                  ]
                }
              ],
              "desc": "<p>Sets the <code>SO_RCVBUF</code> socket option. Sets the maximum socket receive buffer\nin bytes.</p>\n<p>This method throws <a href=\"errors.html#err_socket_buffer_size\"><code>ERR_SOCKET_BUFFER_SIZE</code></a> if called on an unbound socket.</p>"
            },
            {
              "textRaw": "`socket.setSendBufferSize(size)`",
              "type": "method",
              "name": "setSendBufferSize",
              "meta": {
                "added": [
                  "v8.7.0"
                ],
                "changes": []
              },
              "signatures": [
                {
                  "params": [
                    {
                      "textRaw": "`size` {integer}",
                      "name": "size",
                      "type": "integer"
                    }
                  ]
                }
              ],
              "desc": "<p>Sets the <code>SO_SNDBUF</code> socket option. Sets the maximum socket send buffer\nin bytes.</p>\n<p>This method throws <a href=\"errors.html#err_socket_buffer_size\"><code>ERR_SOCKET_BUFFER_SIZE</code></a> if called on an unbound socket.</p>"
            },
            {
              "textRaw": "`socket.setTTL(ttl)`",
              "type": "method",
              "name": "setTTL",
              "meta": {
                "added": [
                  "v0.1.101"
                ],
                "changes": []
              },
              "signatures": [
                {
                  "params": [
                    {
                      "textRaw": "`ttl` {integer}",
                      "name": "ttl",
                      "type": "integer"
                    }
                  ]
                }
              ],
              "desc": "<p>Sets the <code>IP_TTL</code> socket option. While TTL generally stands for \"Time to Live\",\nin this context it specifies the number of IP hops that a packet is allowed to\ntravel through. Each router or gateway that forwards a packet decrements the\nTTL. If the TTL is decremented to 0 by a router, it will not be forwarded.\nChanging TTL values is typically done for network probes or when multicasting.</p>\n<p>The <code>ttl</code> argument may be between 1 and 255. The default on most systems\nis 64.</p>\n<p>This method throws <code>EBADF</code> if called on an unbound socket.</p>"
            },
            {
              "textRaw": "`socket.unref()`",
              "type": "method",
              "name": "unref",
              "meta": {
                "added": [
                  "v0.9.1"
                ],
                "changes": []
              },
              "signatures": [
                {
                  "return": {
                    "textRaw": "Returns: {dgram.Socket}",
                    "name": "return",
                    "type": "dgram.Socket"
                  },
                  "params": []
                }
              ],
              "desc": "<p>By default, binding a socket will cause it to block the Node.js process from\nexiting as long as the socket is open. The <code>socket.unref()</code> method can be used\nto exclude the socket from the reference counting that keeps the Node.js\nprocess active, allowing the process to exit even if the socket is still\nlistening.</p>\n<p>Calling <code>socket.unref()</code> multiple times will have no addition effect.</p>\n<p>The <code>socket.unref()</code> method returns a reference to the socket so calls can be\nchained.</p>"
            }
          ]
        }
      ],
      "modules": [
        {
          "textRaw": "`node:dgram` module functions",
          "name": "`node:dgram`_module_functions",
          "methods": [
            {
              "textRaw": "`dgram.createSocket(options[, callback])`",
              "type": "method",
              "name": "createSocket",
              "meta": {
                "added": [
                  "v0.11.13"
                ],
                "changes": [
                  {
<<<<<<< HEAD
                    "version": "v14.17.0",
=======
                    "version": "v15.8.0",
>>>>>>> a8a80be5
                    "pr-url": "https://github.com/nodejs/node/pull/37026",
                    "description": "AbortSignal support was added."
                  },
                  {
                    "version": "v11.4.0",
                    "pr-url": "https://github.com/nodejs/node/pull/23798",
                    "description": "The `ipv6Only` option is supported."
                  },
                  {
                    "version": "v8.7.0",
                    "pr-url": "https://github.com/nodejs/node/pull/13623",
                    "description": "The `recvBufferSize` and `sendBufferSize` options are supported now."
                  },
                  {
                    "version": "v8.6.0",
                    "pr-url": "https://github.com/nodejs/node/pull/14560",
                    "description": "The `lookup` option is supported."
                  }
                ]
              },
              "signatures": [
                {
                  "return": {
                    "textRaw": "Returns: {dgram.Socket}",
                    "name": "return",
                    "type": "dgram.Socket"
                  },
                  "params": [
                    {
                      "textRaw": "`options` {Object} Available options are:",
                      "name": "options",
                      "type": "Object",
                      "desc": "Available options are:",
                      "options": [
                        {
                          "textRaw": "`type` {string} The family of socket. Must be either `'udp4'` or `'udp6'`. Required.",
                          "name": "type",
                          "type": "string",
                          "desc": "The family of socket. Must be either `'udp4'` or `'udp6'`. Required."
                        },
                        {
                          "textRaw": "`reuseAddr` {boolean} When `true` [`socket.bind()`][] will reuse the address, even if another process has already bound a socket on it. **Default:** `false`.",
                          "name": "reuseAddr",
                          "type": "boolean",
                          "default": "`false`",
                          "desc": "When `true` [`socket.bind()`][] will reuse the address, even if another process has already bound a socket on it."
                        },
                        {
                          "textRaw": "`ipv6Only` {boolean} Setting `ipv6Only` to `true` will disable dual-stack support, i.e., binding to address `::` won't make `0.0.0.0` be bound. **Default:** `false`.",
                          "name": "ipv6Only",
                          "type": "boolean",
                          "default": "`false`",
                          "desc": "Setting `ipv6Only` to `true` will disable dual-stack support, i.e., binding to address `::` won't make `0.0.0.0` be bound."
                        },
                        {
                          "textRaw": "`recvBufferSize` {number} Sets the `SO_RCVBUF` socket value.",
                          "name": "recvBufferSize",
                          "type": "number",
                          "desc": "Sets the `SO_RCVBUF` socket value."
                        },
                        {
                          "textRaw": "`sendBufferSize` {number} Sets the `SO_SNDBUF` socket value.",
                          "name": "sendBufferSize",
                          "type": "number",
                          "desc": "Sets the `SO_SNDBUF` socket value."
                        },
                        {
                          "textRaw": "`lookup` {Function} Custom lookup function. **Default:** [`dns.lookup()`][].",
                          "name": "lookup",
                          "type": "Function",
                          "default": "[`dns.lookup()`][]",
                          "desc": "Custom lookup function."
                        },
                        {
                          "textRaw": "`signal` {AbortSignal} An AbortSignal that may be used to close a socket.",
                          "name": "signal",
                          "type": "AbortSignal",
                          "desc": "An AbortSignal that may be used to close a socket."
                        }
                      ]
                    },
                    {
                      "textRaw": "`callback` {Function} Attached as a listener for `'message'` events. Optional.",
                      "name": "callback",
                      "type": "Function",
                      "desc": "Attached as a listener for `'message'` events. Optional."
                    }
                  ]
                }
              ],
<<<<<<< HEAD
              "desc": "<p>Creates a <code>dgram.Socket</code> object. Once the socket is created, calling\n<a href=\"#dgram_socket_bind_port_address_callback\"><code>socket.bind()</code></a> will instruct the socket to begin listening for datagram\nmessages. When <code>address</code> and <code>port</code> are not passed to <a href=\"#dgram_socket_bind_port_address_callback\"><code>socket.bind()</code></a> the\nmethod will bind the socket to the \"all interfaces\" address on a random port\n(it does the right thing for both <code>udp4</code> and <code>udp6</code> sockets). The bound address\nand port can be retrieved using <a href=\"#dgram_socket_address\"><code>socket.address().address</code></a> and\n<a href=\"#dgram_socket_address\"><code>socket.address().port</code></a>.</p>\n<p>If the <code>signal</code> option is enabled, calling <code>.abort()</code> on the corresponding\n<code>AbortController</code> is similar to calling <code>.close()</code> on the socket:</p>\n<pre><code class=\"language-js\">const controller = new AbortController();\nconst { signal } = controller;\nconst server = dgram.createSocket({ type: 'udp4', signal });\nserver.on('message', (msg, rinfo) => {\n  console.log(`server got: ${msg} from ${rinfo.address}:${rinfo.port}`);\n});\n// Later, when you want to close the server.\ncontroller.abort();\n</code></pre>"
=======
              "desc": "<p>Creates a <code>dgram.Socket</code> object. Once the socket is created, calling\n<a href=\"#socketbindport-address-callback\"><code>socket.bind()</code></a> will instruct the socket to begin listening for datagram\nmessages. When <code>address</code> and <code>port</code> are not passed to <a href=\"#socketbindport-address-callback\"><code>socket.bind()</code></a> the\nmethod will bind the socket to the \"all interfaces\" address on a random port\n(it does the right thing for both <code>udp4</code> and <code>udp6</code> sockets). The bound address\nand port can be retrieved using <a href=\"#socketaddress\"><code>socket.address().address</code></a> and\n<a href=\"#socketaddress\"><code>socket.address().port</code></a>.</p>\n<p>If the <code>signal</code> option is enabled, calling <code>.abort()</code> on the corresponding\n<code>AbortController</code> is similar to calling <code>.close()</code> on the socket:</p>\n<pre><code class=\"language-js\">const controller = new AbortController();\nconst { signal } = controller;\nconst server = dgram.createSocket({ type: 'udp4', signal });\nserver.on('message', (msg, rinfo) => {\n  console.log(`server got: ${msg} from ${rinfo.address}:${rinfo.port}`);\n});\n// Later, when you want to close the server.\ncontroller.abort();\n</code></pre>"
>>>>>>> a8a80be5
            },
            {
              "textRaw": "`dgram.createSocket(type[, callback])`",
              "type": "method",
              "name": "createSocket",
              "meta": {
                "added": [
                  "v0.1.99"
                ],
                "changes": []
              },
              "signatures": [
                {
                  "return": {
                    "textRaw": "Returns: {dgram.Socket}",
                    "name": "return",
                    "type": "dgram.Socket"
                  },
                  "params": [
                    {
                      "textRaw": "`type` {string} Either `'udp4'` or `'udp6'`.",
                      "name": "type",
                      "type": "string",
                      "desc": "Either `'udp4'` or `'udp6'`."
                    },
                    {
                      "textRaw": "`callback` {Function} Attached as a listener to `'message'` events.",
                      "name": "callback",
                      "type": "Function",
                      "desc": "Attached as a listener to `'message'` events."
                    }
                  ]
                }
              ],
              "desc": "<p>Creates a <code>dgram.Socket</code> object of the specified <code>type</code>.</p>\n<p>Once the socket is created, calling <a href=\"#socketbindport-address-callback\"><code>socket.bind()</code></a> will instruct the\nsocket to begin listening for datagram messages. When <code>address</code> and <code>port</code> are\nnot passed to <a href=\"#socketbindport-address-callback\"><code>socket.bind()</code></a> the method will bind the socket to the \"all\ninterfaces\" address on a random port (it does the right thing for both <code>udp4</code>\nand <code>udp6</code> sockets). The bound address and port can be retrieved using\n<a href=\"#socketaddress\"><code>socket.address().address</code></a> and <a href=\"#socketaddress\"><code>socket.address().port</code></a>.</p>"
            }
          ],
          "type": "module",
          "displayName": "`node:dgram` module functions"
        }
      ],
      "type": "module",
      "displayName": "dgram"
    }
  ]
}<|MERGE_RESOLUTION|>--- conflicted
+++ resolved
@@ -8,11 +8,7 @@
       "introduced_in": "v0.10.0",
       "stability": 2,
       "stabilityText": "Stable",
-<<<<<<< HEAD
-      "desc": "<p><strong>Source Code:</strong> <a href=\"https://github.com/nodejs/node/blob/v14.18.1/lib/dgram.js\">lib/dgram.js</a></p>\n<p>The <code>dgram</code> module provides an implementation of UDP datagram sockets.</p>\n<pre><code class=\"language-js\">const dgram = require('dgram');\nconst server = dgram.createSocket('udp4');\n\nserver.on('error', (err) => {\n  console.log(`server error:\\n${err.stack}`);\n  server.close();\n});\n\nserver.on('message', (msg, rinfo) => {\n  console.log(`server got: ${msg} from ${rinfo.address}:${rinfo.port}`);\n});\n\nserver.on('listening', () => {\n  const address = server.address();\n  console.log(`server listening ${address.address}:${address.port}`);\n});\n\nserver.bind(41234);\n// Prints: server listening 0.0.0.0:41234\n</code></pre>",
-=======
       "desc": "<p><strong>Source Code:</strong> <a href=\"https://github.com/nodejs/node/blob/v18.17.1/lib/dgram.js\">lib/dgram.js</a></p>\n<p>The <code>node:dgram</code> module provides an implementation of UDP datagram sockets.</p>\n<pre><code class=\"language-mjs\">import dgram from 'node:dgram';\n\nconst server = dgram.createSocket('udp4');\n\nserver.on('error', (err) => {\n  console.error(`server error:\\n${err.stack}`);\n  server.close();\n});\n\nserver.on('message', (msg, rinfo) => {\n  console.log(`server got: ${msg} from ${rinfo.address}:${rinfo.port}`);\n});\n\nserver.on('listening', () => {\n  const address = server.address();\n  console.log(`server listening ${address.address}:${address.port}`);\n});\n\nserver.bind(41234);\n// Prints: server listening 0.0.0.0:41234\n</code></pre>\n<pre><code class=\"language-cjs\">const dgram = require('node:dgram');\nconst server = dgram.createSocket('udp4');\n\nserver.on('error', (err) => {\n  console.error(`server error:\\n${err.stack}`);\n  server.close();\n});\n\nserver.on('message', (msg, rinfo) => {\n  console.log(`server got: ${msg} from ${rinfo.address}:${rinfo.port}`);\n});\n\nserver.on('listening', () => {\n  const address = server.address();\n  console.log(`server listening ${address.address}:${address.port}`);\n});\n\nserver.bind(41234);\n// Prints: server listening 0.0.0.0:41234\n</code></pre>",
->>>>>>> a8a80be5
       "classes": [
         {
           "textRaw": "Class: `dgram.Socket`",
@@ -868,11 +864,7 @@
                 ],
                 "changes": [
                   {
-<<<<<<< HEAD
-                    "version": "v14.17.0",
-=======
                     "version": "v15.8.0",
->>>>>>> a8a80be5
                     "pr-url": "https://github.com/nodejs/node/pull/37026",
                     "description": "AbortSignal support was added."
                   },
@@ -963,11 +955,7 @@
                   ]
                 }
               ],
-<<<<<<< HEAD
-              "desc": "<p>Creates a <code>dgram.Socket</code> object. Once the socket is created, calling\n<a href=\"#dgram_socket_bind_port_address_callback\"><code>socket.bind()</code></a> will instruct the socket to begin listening for datagram\nmessages. When <code>address</code> and <code>port</code> are not passed to <a href=\"#dgram_socket_bind_port_address_callback\"><code>socket.bind()</code></a> the\nmethod will bind the socket to the \"all interfaces\" address on a random port\n(it does the right thing for both <code>udp4</code> and <code>udp6</code> sockets). The bound address\nand port can be retrieved using <a href=\"#dgram_socket_address\"><code>socket.address().address</code></a> and\n<a href=\"#dgram_socket_address\"><code>socket.address().port</code></a>.</p>\n<p>If the <code>signal</code> option is enabled, calling <code>.abort()</code> on the corresponding\n<code>AbortController</code> is similar to calling <code>.close()</code> on the socket:</p>\n<pre><code class=\"language-js\">const controller = new AbortController();\nconst { signal } = controller;\nconst server = dgram.createSocket({ type: 'udp4', signal });\nserver.on('message', (msg, rinfo) => {\n  console.log(`server got: ${msg} from ${rinfo.address}:${rinfo.port}`);\n});\n// Later, when you want to close the server.\ncontroller.abort();\n</code></pre>"
-=======
               "desc": "<p>Creates a <code>dgram.Socket</code> object. Once the socket is created, calling\n<a href=\"#socketbindport-address-callback\"><code>socket.bind()</code></a> will instruct the socket to begin listening for datagram\nmessages. When <code>address</code> and <code>port</code> are not passed to <a href=\"#socketbindport-address-callback\"><code>socket.bind()</code></a> the\nmethod will bind the socket to the \"all interfaces\" address on a random port\n(it does the right thing for both <code>udp4</code> and <code>udp6</code> sockets). The bound address\nand port can be retrieved using <a href=\"#socketaddress\"><code>socket.address().address</code></a> and\n<a href=\"#socketaddress\"><code>socket.address().port</code></a>.</p>\n<p>If the <code>signal</code> option is enabled, calling <code>.abort()</code> on the corresponding\n<code>AbortController</code> is similar to calling <code>.close()</code> on the socket:</p>\n<pre><code class=\"language-js\">const controller = new AbortController();\nconst { signal } = controller;\nconst server = dgram.createSocket({ type: 'udp4', signal });\nserver.on('message', (msg, rinfo) => {\n  console.log(`server got: ${msg} from ${rinfo.address}:${rinfo.port}`);\n});\n// Later, when you want to close the server.\ncontroller.abort();\n</code></pre>"
->>>>>>> a8a80be5
             },
             {
               "textRaw": "`dgram.createSocket(type[, callback])`",
