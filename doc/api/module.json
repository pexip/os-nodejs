{
  "type": "module",
  "source": "doc/api/module.md",
  "modules": [
    {
      "textRaw": "Modules: `node:module` API",
      "name": "modules:_`node:module`_api",
      "introduced_in": "v12.20.0",
      "meta": {
        "added": [
          "v0.3.7"
        ],
        "changes": []
      },
      "modules": [
        {
          "textRaw": "The `Module` object",
          "name": "the_`module`_object",
          "desc": "<ul>\n<li><a href=\"https://developer.mozilla.org/en-US/docs/Web/JavaScript/Reference/Global_Objects/Object\" class=\"type\">&lt;Object&gt;</a></li>\n</ul>\n<p>Provides general utility methods when interacting with instances of\n<code>Module</code>, the <a href=\"modules.html#the-module-object\"><code>module</code></a> variable often seen in <a href=\"modules.html\">CommonJS</a> modules. Accessed\nvia <code>import 'node:module'</code> or <code>require('node:module')</code>.</p>",
          "properties": [
            {
              "textRaw": "`builtinModules` {string\\[]}",
              "type": "string\\[]",
              "name": "builtinModules",
              "meta": {
                "added": [
                  "v9.3.0",
                  "v8.10.0",
                  "v6.13.0"
                ],
                "changes": []
              },
              "desc": "<p>A list of the names of all modules provided by Node.js. Can be used to verify\nif a module is maintained by a third party or not.</p>\n<p><code>module</code> in this context isn't the same object that's provided\nby the <a href=\"modules.html#the-module-wrapper\">module wrapper</a>. To access it, require the <code>Module</code> module:</p>\n<pre><code class=\"language-mjs\">// module.mjs\n// In an ECMAScript module\nimport { builtinModules as builtin } from 'node:module';\n</code></pre>\n<pre><code class=\"language-cjs\">// module.cjs\n// In a CommonJS module\nconst builtin = require('node:module').builtinModules;\n</code></pre>"
            }
          ],
          "methods": [
            {
              "textRaw": "`module.createRequire(filename)`",
              "type": "method",
              "name": "createRequire",
              "meta": {
                "added": [
                  "v12.2.0"
                ],
                "changes": []
              },
              "signatures": [
                {
                  "return": {
                    "textRaw": "Returns: {require} Require function",
                    "name": "return",
                    "type": "require",
                    "desc": "Require function"
                  },
                  "params": [
                    {
                      "textRaw": "`filename` {string|URL} Filename to be used to construct the require function. Must be a file URL object, file URL string, or absolute path string.",
                      "name": "filename",
                      "type": "string|URL",
                      "desc": "Filename to be used to construct the require function. Must be a file URL object, file URL string, or absolute path string."
                    }
                  ]
                }
              ],
              "desc": "<pre><code class=\"language-mjs\">import { createRequire } from 'node:module';\nconst require = createRequire(import.meta.url);\n\n// sibling-module.js is a CommonJS module.\nconst siblingModule = require('./sibling-module');\n</code></pre>"
            },
            {
              "textRaw": "`module.isBuiltin(moduleName)`",
              "type": "method",
              "name": "isBuiltin",
              "meta": {
                "added": [
                  "v18.6.0"
                ],
                "changes": []
              },
              "signatures": [
                {
                  "return": {
                    "textRaw": "Returns: {boolean} returns true if the module is builtin else returns false",
                    "name": "return",
                    "type": "boolean",
                    "desc": "returns true if the module is builtin else returns false"
                  },
                  "params": [
                    {
                      "textRaw": "`moduleName` {string} name of the module",
                      "name": "moduleName",
                      "type": "string",
                      "desc": "name of the module"
                    }
                  ]
                }
              ],
              "desc": "<pre><code class=\"language-mjs\">import { isBuiltin } from 'node:module';\nisBuiltin('node:fs'); // true\nisBuiltin('fs'); // true\nisBuiltin('wss'); // false\n</code></pre>"
<<<<<<< HEAD
=======
            },
            {
              "textRaw": "`module.register(specifier[, parentURL][, options])`",
              "type": "method",
              "name": "register",
              "meta": {
                "added": [
                  "v18.19.0"
                ],
                "changes": [
                  {
                    "version": "v18.19.0",
                    "pr-url": "https://github.com/nodejs/node/pull/49655",
                    "description": "Add support for WHATWG URL instances."
                  }
                ]
              },
              "stability": 1,
              "stabilityText": ".1 - Active development",
              "signatures": [
                {
                  "params": [
                    {
                      "textRaw": "`specifier` {string|URL} Customization hooks to be registered; this should be the same string that would be passed to `import()`, except that if it is relative, it is resolved relative to `parentURL`.",
                      "name": "specifier",
                      "type": "string|URL",
                      "desc": "Customization hooks to be registered; this should be the same string that would be passed to `import()`, except that if it is relative, it is resolved relative to `parentURL`."
                    },
                    {
                      "textRaw": "`parentURL` {string|URL} If you want to resolve `specifier` relative to a base URL, such as `import.meta.url`, you can pass that URL here. **Default:** `'data:'`",
                      "name": "parentURL",
                      "type": "string|URL",
                      "default": "`'data:'`",
                      "desc": "If you want to resolve `specifier` relative to a base URL, such as `import.meta.url`, you can pass that URL here."
                    },
                    {
                      "textRaw": "`options` {Object}",
                      "name": "options",
                      "type": "Object",
                      "options": [
                        {
                          "textRaw": "`data` {any} Any arbitrary, cloneable JavaScript value to pass into the [`initialize`][] hook.",
                          "name": "data",
                          "type": "any",
                          "desc": "Any arbitrary, cloneable JavaScript value to pass into the [`initialize`][] hook."
                        },
                        {
                          "textRaw": "`transferList` {Object\\[]} [transferrable objects][] to be passed into the `initialize` hook.",
                          "name": "transferList",
                          "type": "Object\\[]",
                          "desc": "[transferrable objects][] to be passed into the `initialize` hook."
                        }
                      ]
                    }
                  ]
                }
              ],
              "desc": "<p>Register a module that exports <a href=\"#customization-hooks\">hooks</a> that customize Node.js module\nresolution and loading behavior. See <a href=\"#customization-hooks\">Customization hooks</a>.</p>"
>>>>>>> 8a2d13a7
            },
            {
              "textRaw": "`module.syncBuiltinESMExports()`",
              "type": "method",
              "name": "syncBuiltinESMExports",
              "meta": {
                "added": [
                  "v12.12.0"
                ],
                "changes": []
              },
              "signatures": [
                {
                  "params": []
                }
              ],
<<<<<<< HEAD
              "desc": "<p>The <code>module.syncBuiltinESMExports()</code> method updates all the live bindings for\nbuiltin <a href=\"esm.html\">ES Modules</a> to match the properties of the <a href=\"modules.html\">CommonJS</a> exports. It\ndoes not add or remove exported names from the <a href=\"esm.html\">ES Modules</a>.</p>\n<pre><code class=\"language-js\">const fs = require('node:fs');\nconst assert = require('node:assert');\nconst { syncBuiltinESMExports } = require('node:module');\n\nfs.readFile = newAPI;\n\ndelete fs.readFileSync;\n\nfunction newAPI() {\n  // ...\n}\n\nfs.newAPI = newAPI;\n\nsyncBuiltinESMExports();\n\nimport('node:fs').then((esmFS) => {\n  // It syncs the existing readFile property with the new value\n  assert.strictEqual(esmFS.readFile, newAPI);\n  // readFileSync has been deleted from the required fs\n  assert.strictEqual('readFileSync' in fs, false);\n  // syncBuiltinESMExports() does not remove readFileSync from esmFS\n  assert.strictEqual('readFileSync' in esmFS, true);\n  // syncBuiltinESMExports() does not add names\n  assert.strictEqual(esmFS.newAPI, undefined);\n});\n</code></pre>"
=======
              "desc": "<p>The <code>module.syncBuiltinESMExports()</code> method updates all the live bindings for\nbuiltin <a href=\"esm.html\">ES Modules</a> to match the properties of the <a href=\"modules.html\">CommonJS</a> exports. It\ndoes not add or remove exported names from the <a href=\"esm.html\">ES Modules</a>.</p>\n<pre><code class=\"language-js\">const fs = require('node:fs');\nconst assert = require('node:assert');\nconst { syncBuiltinESMExports } = require('node:module');\n\nfs.readFile = newAPI;\n\ndelete fs.readFileSync;\n\nfunction newAPI() {\n  // ...\n}\n\nfs.newAPI = newAPI;\n\nsyncBuiltinESMExports();\n\nimport('node:fs').then((esmFS) => {\n  // It syncs the existing readFile property with the new value\n  assert.strictEqual(esmFS.readFile, newAPI);\n  // readFileSync has been deleted from the required fs\n  assert.strictEqual('readFileSync' in fs, false);\n  // syncBuiltinESMExports() does not remove readFileSync from esmFS\n  assert.strictEqual('readFileSync' in esmFS, true);\n  // syncBuiltinESMExports() does not add names\n  assert.strictEqual(esmFS.newAPI, undefined);\n});\n</code></pre>\n<p><i id=\"module_customization_hooks\"></i></p>"
>>>>>>> 8a2d13a7
            }
          ],
          "type": "module",
          "displayName": "The `Module` object"
        },
        {
          "textRaw": "Source map v3 support",
          "name": "source_map_v3_support",
          "meta": {
            "added": [
              "v13.7.0",
              "v12.17.0"
            ],
            "changes": []
          },
          "stability": 1,
          "stabilityText": "Experimental",
          "desc": "<p>Helpers for interacting with the source map cache. This cache is\npopulated when source map parsing is enabled and\n<a href=\"https://sourcemaps.info/spec.html#h.lmz475t4mvbx\">source map include directives</a> are found in a modules' footer.</p>\n<p>To enable source map parsing, Node.js must be run with the flag\n<a href=\"cli.html#--enable-source-maps\"><code>--enable-source-maps</code></a>, or with code coverage enabled by setting\n<a href=\"cli.html#node_v8_coveragedir\"><code>NODE_V8_COVERAGE=dir</code></a>.</p>\n<pre><code class=\"language-mjs\">// module.mjs\n// In an ECMAScript module\nimport { findSourceMap, SourceMap } from 'node:module';\n</code></pre>\n<pre><code class=\"language-cjs\">// module.cjs\n// In a CommonJS module\nconst { findSourceMap, SourceMap } = require('node:module');\n</code></pre>\n<!-- Anchors to make sure old links find a target -->\n<p><a id=\"module_module_findsourcemap_path_error\"></a></p>",
          "methods": [
            {
              "textRaw": "`module.findSourceMap(path)`",
              "type": "method",
              "name": "findSourceMap",
              "meta": {
                "added": [
                  "v13.7.0",
                  "v12.17.0"
                ],
                "changes": []
              },
              "signatures": [
                {
                  "return": {
                    "textRaw": "Returns: {module.SourceMap|undefined} Returns `module.SourceMap` if a source map is found, `undefined` otherwise.",
                    "name": "return",
                    "type": "module.SourceMap|undefined",
                    "desc": "Returns `module.SourceMap` if a source map is found, `undefined` otherwise."
                  },
                  "params": [
                    {
                      "textRaw": "`path` {string}",
                      "name": "path",
                      "type": "string"
                    }
                  ]
                }
              ],
              "desc": "<p><code>path</code> is the resolved path for the file for which a corresponding source map\nshould be fetched.</p>"
            }
          ],
          "classes": [
            {
              "textRaw": "Class: `module.SourceMap`",
              "type": "class",
              "name": "module.SourceMap",
              "meta": {
                "added": [
                  "v13.7.0",
                  "v12.17.0"
                ],
                "changes": []
              },
              "properties": [
                {
                  "textRaw": "`payload` Returns: {Object}",
                  "type": "Object",
                  "name": "return",
                  "desc": "<p>Getter for the payload used to construct the <a href=\"#class-modulesourcemap\"><code>SourceMap</code></a> instance.</p>"
                }
              ],
              "methods": [
                {
                  "textRaw": "`sourceMap.findEntry(lineOffset, columnOffset)`",
                  "type": "method",
                  "name": "findEntry",
                  "signatures": [
                    {
                      "return": {
                        "textRaw": "Returns: {Object}",
                        "name": "return",
                        "type": "Object"
                      },
                      "params": [
                        {
                          "textRaw": "`lineOffset` {number} The zero-indexed line number offset in the generated source",
                          "name": "lineOffset",
                          "type": "number",
                          "desc": "The zero-indexed line number offset in the generated source"
                        },
                        {
                          "textRaw": "`columnOffset` {number} The zero-indexed column number offset in the generated source",
                          "name": "columnOffset",
                          "type": "number",
                          "desc": "The zero-indexed column number offset in the generated source"
                        }
                      ]
                    }
                  ],
                  "desc": "<p>Given a line offset and column offset in the generated source\nfile, returns an object representing the SourceMap range in the\noriginal file if found, or an empty object if not.</p>\n<p>The object returned contains the following keys:</p>\n<ul>\n<li>generatedLine: <a href=\"https://developer.mozilla.org/en-US/docs/Web/JavaScript/Data_structures#Number_type\" class=\"type\">&lt;number&gt;</a> The line offset of the start of the\nrange in the generated source</li>\n<li>generatedColumn: <a href=\"https://developer.mozilla.org/en-US/docs/Web/JavaScript/Data_structures#Number_type\" class=\"type\">&lt;number&gt;</a> The column offset of start of the\nrange in the generated source</li>\n<li>originalSource: <a href=\"https://developer.mozilla.org/en-US/docs/Web/JavaScript/Data_structures#String_type\" class=\"type\">&lt;string&gt;</a> The file name of the original source,\nas reported in the SourceMap</li>\n<li>originalLine: <a href=\"https://developer.mozilla.org/en-US/docs/Web/JavaScript/Data_structures#Number_type\" class=\"type\">&lt;number&gt;</a> The line offset of the start of the\nrange in the original source</li>\n<li>originalColumn: <a href=\"https://developer.mozilla.org/en-US/docs/Web/JavaScript/Data_structures#Number_type\" class=\"type\">&lt;number&gt;</a> The column offset of start of the\nrange in the original source</li>\n<li>name: <a href=\"https://developer.mozilla.org/en-US/docs/Web/JavaScript/Data_structures#String_type\" class=\"type\">&lt;string&gt;</a></li>\n</ul>\n<p>The returned value represents the raw range as it appears in the\nSourceMap, based on zero-indexed offsets, <em>not</em> 1-indexed line and\ncolumn numbers as they appear in Error messages and CallSite\nobjects.</p>\n<p>To get the corresponding 1-indexed line and column numbers from a\nlineNumber and columnNumber as they are reported by Error stacks\nand CallSite objects, use <code>sourceMap.findOrigin(lineNumber, columnNumber)</code></p>"
                },
                {
                  "textRaw": "`sourceMap.findOrigin(lineNumber, columnNumber)`",
                  "type": "method",
                  "name": "findOrigin",
                  "signatures": [
                    {
                      "return": {
                        "textRaw": "Returns: {Object}",
                        "name": "return",
                        "type": "Object"
                      },
                      "params": [
                        {
                          "textRaw": "`lineNumber` {number} The 1-indexed line number of the call site in the generated source",
                          "name": "lineNumber",
                          "type": "number",
                          "desc": "The 1-indexed line number of the call site in the generated source"
                        },
                        {
                          "textRaw": "`columnOffset` {number} The 1-indexed column number of the call site in the generated source",
                          "name": "columnOffset",
                          "type": "number",
                          "desc": "The 1-indexed column number of the call site in the generated source"
                        }
                      ]
                    }
                  ],
                  "desc": "<p>Given a 1-indexed lineNumber and columnNumber from a call site in\nthe generated source, find the corresponding call site location\nin the original source.</p>\n<p>If the lineNumber and columnNumber provided are not found in any\nsource map, then an empty object is returned.  Otherwise, the\nreturned object contains the following keys:</p>\n<ul>\n<li>name: <a href=\"https://developer.mozilla.org/en-US/docs/Web/JavaScript/Data_structures#String_type\" class=\"type\">&lt;string&gt;</a> | <a href=\"https://developer.mozilla.org/en-US/docs/Web/JavaScript/Data_structures#Undefined_type\" class=\"type\">&lt;undefined&gt;</a> The name of the range in the\nsource map, if one was provided</li>\n<li>fileName: <a href=\"https://developer.mozilla.org/en-US/docs/Web/JavaScript/Data_structures#String_type\" class=\"type\">&lt;string&gt;</a> The file name of the original source, as\nreported in the SourceMap</li>\n<li>lineNumber: <a href=\"https://developer.mozilla.org/en-US/docs/Web/JavaScript/Data_structures#Number_type\" class=\"type\">&lt;number&gt;</a> The 1-indexed lineNumber of the\ncorresponding call site in the original source</li>\n<li>columnNumber: <a href=\"https://developer.mozilla.org/en-US/docs/Web/JavaScript/Data_structures#Number_type\" class=\"type\">&lt;number&gt;</a> The 1-indexed columnNumber of the\ncorresponding call site in the original source</li>\n</ul>"
                }
              ],
              "signatures": [
                {
                  "params": [
                    {
                      "textRaw": "`payload` {Object}",
                      "name": "payload",
                      "type": "Object"
                    }
                  ],
                  "desc": "<p>Creates a new <code>sourceMap</code> instance.</p>\n<p><code>payload</code> is an object with keys matching the <a href=\"https://sourcemaps.info/spec.html#h.mofvlxcwqzej\">Source map v3 format</a>:</p>\n<ul>\n<li><code>file</code>: <a href=\"https://developer.mozilla.org/en-US/docs/Web/JavaScript/Data_structures#String_type\" class=\"type\">&lt;string&gt;</a></li>\n<li><code>version</code>: <a href=\"https://developer.mozilla.org/en-US/docs/Web/JavaScript/Data_structures#Number_type\" class=\"type\">&lt;number&gt;</a></li>\n<li><code>sources</code>: <a href=\"https://developer.mozilla.org/en-US/docs/Web/JavaScript/Data_structures#String_type\" class=\"type\">&lt;string[]&gt;</a></li>\n<li><code>sourcesContent</code>: <a href=\"https://developer.mozilla.org/en-US/docs/Web/JavaScript/Data_structures#String_type\" class=\"type\">&lt;string[]&gt;</a></li>\n<li><code>names</code>: <a href=\"https://developer.mozilla.org/en-US/docs/Web/JavaScript/Data_structures#String_type\" class=\"type\">&lt;string[]&gt;</a></li>\n<li><code>mappings</code>: <a href=\"https://developer.mozilla.org/en-US/docs/Web/JavaScript/Data_structures#String_type\" class=\"type\">&lt;string&gt;</a></li>\n<li><code>sourceRoot</code>: <a href=\"https://developer.mozilla.org/en-US/docs/Web/JavaScript/Data_structures#String_type\" class=\"type\">&lt;string&gt;</a></li>\n</ul>"
                }
              ]
            }
          ],
          "type": "module",
          "displayName": "Source map v3 support"
        }
      ],
      "stability": 1,
      "stabilityText": ".1 - Active development",
      "miscs": [
        {
          "textRaw": "Customization Hooks",
          "name": "Customization Hooks",
          "meta": {
            "added": [
              "v8.8.0"
            ],
            "changes": [
              {
                "version": "v18.19.0",
                "pr-url": "https://github.com/nodejs/node/pull/48842",
                "description": "Added `initialize` hook to replace `globalPreload`."
              },
              {
                "version": [
                  "v18.6.0",
                  "v16.17.0"
                ],
                "pr-url": "https://github.com/nodejs/node/pull/42623",
                "description": "Add support for chaining loaders."
              },
              {
                "version": "v16.12.0",
                "pr-url": "https://github.com/nodejs/node/pull/37468",
                "description": "Removed `getFormat`, `getSource`, `transformSource`, and `globalPreload`; added `load` hook and `getGlobalPreload` hook."
              }
            ]
          },
          "stability": 1,
          "stabilityText": ".1 - Active development",
          "type": "misc",
          "desc": "<p><i id=\"enabling_module_customization_hooks\"></i></p>",
          "miscs": [
            {
              "textRaw": "Enabling",
              "name": "enabling",
              "desc": "<p>Module resolution and loading can be customized by registering a file which\nexports a set of hooks. This can be done using the <a href=\"#moduleregisterspecifier-parenturl-options\"><code>register</code></a> method\nfrom <code>node:module</code>, which you can run before your application code by\nusing the <code>--import</code> flag:</p>\n<pre><code class=\"language-bash\">node --import ./register-hooks.js ./my-app.js\n</code></pre>\n<pre><code class=\"language-mjs\">// register-hooks.js\nimport { register } from 'node:module';\n\nregister('./hooks.mjs', import.meta.url);\n</code></pre>\n<pre><code class=\"language-cjs\">// register-hooks.js\nconst { register } = require('node:module');\nconst { pathToFileURL } = require('node:url');\n\nregister('./hooks.mjs', pathToFileURL(__filename));\n</code></pre>\n<p>The file passed to <code>--import</code> can also be an export from a dependency:</p>\n<pre><code class=\"language-bash\">node --import some-package/register ./my-app.js\n</code></pre>\n<p>Where <code>some-package</code> has an <a href=\"packages.html#exports\"><code>\"exports\"</code></a> field defining the <code>/register</code>\nexport to map to a file that calls <code>register()</code>, like the following <code>register-hooks.js</code>\nexample.</p>\n<p>Using <code>--import</code> ensures that the hooks are registered before any application\nfiles are imported, including the entry point of the application. Alternatively,\n<code>register</code> can be called from the entry point, but dynamic <code>import()</code> must be\nused for any code that should be run after the hooks are registered:</p>\n<pre><code class=\"language-mjs\">import { register } from 'node:module';\n\nregister('http-to-https', import.meta.url);\n\n// Because this is a dynamic `import()`, the `http-to-https` hooks will run\n// to handle `./my-app.js` and any other files it imports or requires.\nawait import('./my-app.js');\n</code></pre>\n<pre><code class=\"language-cjs\">const { register } = require('node:module');\nconst { pathToFileURL } = require('node:url');\n\nregister('http-to-https', pathToFileURL(__filename));\n\n// Because this is a dynamic `import()`, the `http-to-https` hooks will run\n// to handle `./my-app.js` and any other files it imports or requires.\nimport('./my-app.js');\n</code></pre>\n<p>In this example, we are registering the <code>http-to-https</code> hooks, but they will\nonly be available for subsequently imported modules—in this case, <code>my-app.js</code>\nand anything it references via <code>import</code> (and optionally <code>require</code>). If the\n<code>import('./my-app.js')</code> had instead been a static <code>import './my-app.js'</code>, the\napp would have <em>already</em> been loaded <strong>before</strong> the <code>http-to-https</code> hooks were\nregistered. This due to the ES modules specification, where static imports are\nevaluated from the leaves of the tree first, then back to the trunk. There can\nbe static imports <em>within</em> <code>my-app.js</code>, which will not be evaluated until\n<code>my-app.js</code> is dynamically imported.</p>\n<p><code>my-app.js</code> can also be CommonJS. Customization hooks will run for any\nmodules that it references via <code>import</code> (and optionally <code>require</code>).</p>\n<p>Finally, if all you want to do is register hooks before your app runs and you\ndon't want to create a separate file for that purpose, you can pass a <code>data:</code>\nURL to <code>--import</code>:</p>\n<pre><code class=\"language-bash\">node --import 'data:text/javascript,import { register } from \"node:module\"; import { pathToFileURL } from \"node:url\"; register(\"http-to-https\", pathToFileURL(\"./\"));' ./my-app.js\n</code></pre>",
              "type": "misc",
              "displayName": "Enabling"
            },
            {
              "textRaw": "Chaining",
              "name": "chaining",
              "desc": "<p>It's possible to call <code>register</code> more than once:</p>\n<pre><code class=\"language-mjs\">// entrypoint.mjs\nimport { register } from 'node:module';\n\nregister('./first.mjs', import.meta.url);\nregister('./second.mjs', import.meta.url);\nawait import('./my-app.mjs');\n</code></pre>\n<pre><code class=\"language-cjs\">// entrypoint.cjs\nconst { register } = require('node:module');\nconst { pathToFileURL } = require('node:url');\n\nconst parentURL = pathToFileURL(__filename);\nregister('./first.mjs', parentURL);\nregister('./second.mjs', parentURL);\nimport('./my-app.mjs');\n</code></pre>\n<p>In this example, the registered hooks will form chains. If both <code>first.mjs</code> and\n<code>second.mjs</code> define a <code>resolve</code> hook, both will be called, in the order they\nwere registered. The same applies to all the other hooks.</p>\n<p>The registered hooks also affect <code>register</code> itself. In this example,\n<code>second.mjs</code> will be resolved and loaded per the hooks registered by\n<code>first.mjs</code>. This allows for things like writing hooks in non-JavaScript\nlanguages, so long as an earlier registered loader is one that transpiles into\nJavaScript.</p>\n<p>The <code>register</code> method cannot be called from within the module that defines the\nhooks.</p>",
              "type": "misc",
              "displayName": "Chaining"
            },
            {
              "textRaw": "Communication with module customization hooks",
              "name": "communication_with_module_customization_hooks",
              "desc": "<p>Module customization hooks run on a dedicated thread, separate from the main\nthread that runs application code. This means mutating global variables won't\naffect the other thread(s), and message channels must be used to communicate\nbetween the threads.</p>\n<p>The <code>register</code> method can be used to pass data to an <a href=\"#initialize\"><code>initialize</code></a> hook. The\ndata passed to the hook may include transferrable objects like ports.</p>\n<pre><code class=\"language-mjs\">import { register } from 'node:module';\nimport { MessageChannel } from 'node:worker_threads';\n\n// This example demonstrates how a message channel can be used to\n// communicate with the hooks, by sending `port2` to the hooks.\nconst { port1, port2 } = new MessageChannel();\n\nport1.on('message', (msg) => {\n  console.log(msg);\n});\n\nregister('./my-hooks.mjs', {\n  parentURL: import.meta.url,\n  data: { number: 1, port: port2 },\n  transferList: [port2],\n});\n</code></pre>\n<pre><code class=\"language-cjs\">const { register } = require('node:module');\nconst { pathToFileURL } = require('node:url');\nconst { MessageChannel } = require('node:worker_threads');\n\n// This example showcases how a message channel can be used to\n// communicate with the hooks, by sending `port2` to the hooks.\nconst { port1, port2 } = new MessageChannel();\n\nport1.on('message', (msg) => {\n  console.log(msg);\n});\n\nregister('./my-hooks.mjs', {\n  parentURL: pathToFileURL(__filename),\n  data: { number: 1, port: port2 },\n  transferList: [port2],\n});\n</code></pre>",
              "type": "misc",
              "displayName": "Communication with module customization hooks"
            },
            {
              "textRaw": "Hooks",
              "name": "hooks",
              "desc": "<p>The <a href=\"#moduleregisterspecifier-parenturl-options\"><code>register</code></a> method can be used to register a module that exports a set of\nhooks. The hooks are functions that are called by Node.js to customize the\nmodule resolution and loading process. The exported functions must have specific\nnames and signatures, and they must be exported as named exports.</p>\n<pre><code class=\"language-mjs\">export async function initialize({ number, port }) {\n  // Receives data from `register`.\n}\n\nexport async function resolve(specifier, context, nextResolve) {\n  // Take an `import` or `require` specifier and resolve it to a URL.\n}\n\nexport async function load(url, context, nextLoad) {\n  // Take a resolved URL and return the source code to be evaluated.\n}\n</code></pre>\n<p>Hooks are part of a chain, even if that chain consists of only one custom\n(user-provided) hook and the default hook, which is always present. Hook\nfunctions nest: each one must always return a plain object, and chaining happens\nas a result of each function calling <code>next&#x3C;hookName>()</code>, which is a reference to\nthe subsequent loader's hook.</p>\n<p>A hook that returns a value lacking a required property triggers an exception. A\nhook that returns without calling <code>next&#x3C;hookName>()</code> <em>and</em> without returning\n<code>shortCircuit: true</code> also triggers an exception. These errors are to help\nprevent unintentional breaks in the chain. Return <code>shortCircuit: true</code> from a\nhook to signal that the chain is intentionally ending at your hook.</p>\n<p>Hooks are run in a separate thread, isolated from the main thread where\napplication code runs. That means it is a different <a href=\"https://tc39.es/ecma262/#realm\">realm</a>. The hooks thread\nmay be terminated by the main thread at any time, so do not depend on\nasynchronous operations (like <code>console.log</code>) to complete.</p>",
              "methods": [
                {
                  "textRaw": "`initialize()`",
                  "type": "method",
                  "name": "initialize",
                  "meta": {
                    "added": [
                      "v18.19.0"
                    ],
                    "changes": []
                  },
                  "stability": 1,
                  "stabilityText": ".1 - Active development",
                  "signatures": [
                    {
                      "params": [
                        {
                          "textRaw": "`data` {any} The data from `register(loader, import.meta.url, { data })`.",
                          "name": "data",
                          "type": "any",
                          "desc": "The data from `register(loader, import.meta.url, { data })`."
                        }
                      ]
                    }
                  ],
                  "desc": "<p>The <code>initialize</code> hook provides a way to define a custom function that runs in\nthe hooks thread when the hooks module is initialized. Initialization happens\nwhen the hooks module is registered via <a href=\"#moduleregisterspecifier-parenturl-options\"><code>register</code></a>.</p>\n<p>This hook can receive data from a <a href=\"#moduleregisterspecifier-parenturl-options\"><code>register</code></a> invocation, including\nports and other transferrable objects. The return value of <code>initialize</code> can be a\n<a href=\"https://developer.mozilla.org/en-US/docs/Web/JavaScript/Reference/Global_Objects/Promise\" class=\"type\">&lt;Promise&gt;</a>, in which case it will be awaited before the main application thread\nexecution resumes.</p>\n<p>Module customization code:</p>\n<pre><code class=\"language-mjs\">// path-to-my-hooks.js\n\nexport async function initialize({ number, port }) {\n  port.postMessage(`increment: ${number + 1}`);\n}\n</code></pre>\n<p>Caller code:</p>\n<pre><code class=\"language-mjs\">import assert from 'node:assert';\nimport { register } from 'node:module';\nimport { MessageChannel } from 'node:worker_threads';\n\n// This example showcases how a message channel can be used to communicate\n// between the main (application) thread and the hooks running on the hooks\n// thread, by sending `port2` to the `initialize` hook.\nconst { port1, port2 } = new MessageChannel();\n\nport1.on('message', (msg) => {\n  assert.strictEqual(msg, 'increment: 2');\n});\n\nregister('./path-to-my-hooks.js', {\n  parentURL: import.meta.url,\n  data: { number: 1, port: port2 },\n  transferList: [port2],\n});\n</code></pre>\n<pre><code class=\"language-cjs\">const assert = require('node:assert');\nconst { register } = require('node:module');\nconst { pathToFileURL } = require('node:url');\nconst { MessageChannel } = require('node:worker_threads');\n\n// This example showcases how a message channel can be used to communicate\n// between the main (application) thread and the hooks running on the hooks\n// thread, by sending `port2` to the `initialize` hook.\nconst { port1, port2 } = new MessageChannel();\n\nport1.on('message', (msg) => {\n  assert.strictEqual(msg, 'increment: 2');\n});\n\nregister('./path-to-my-hooks.js', {\n  parentURL: pathToFileURL(__filename),\n  data: { number: 1, port: port2 },\n  transferList: [port2],\n});\n</code></pre>"
                },
                {
                  "textRaw": "`resolve(specifier, context, nextResolve)`",
                  "type": "method",
                  "name": "resolve",
                  "meta": {
                    "changes": [
                      {
                        "version": "v18.19.0",
                        "pr-url": "https://github.com/nodejs/node/pull/50140",
                        "description": "The property `context.importAssertions` is replaced with `context.importAttributes`. Using the old name is still supported and will emit an experimental warning."
                      },
                      {
                        "version": [
                          "v18.6.0",
                          "v16.17.0"
                        ],
                        "pr-url": "https://github.com/nodejs/node/pull/42623",
                        "description": "Add support for chaining resolve hooks. Each hook must either call `nextResolve()` or include a `shortCircuit` property set to `true` in its return."
                      },
                      {
                        "version": [
                          "v17.1.0",
                          "v16.14.0"
                        ],
                        "pr-url": "https://github.com/nodejs/node/pull/40250",
                        "description": "Add support for import assertions."
                      }
                    ]
                  },
                  "stability": 1,
                  "stabilityText": ".2 - Release candidate",
                  "signatures": [
                    {
                      "return": {
                        "textRaw": "Returns: {Object|Promise}",
                        "name": "return",
                        "type": "Object|Promise",
                        "options": [
                          {
                            "textRaw": "`format` {string|null|undefined} A hint to the load hook (it might be ignored) `'builtin' | 'commonjs' | 'json' | 'module' | 'wasm'`",
                            "name": "format",
                            "type": "string|null|undefined",
                            "desc": "A hint to the load hook (it might be ignored) `'builtin' | 'commonjs' | 'json' | 'module' | 'wasm'`"
                          },
                          {
                            "textRaw": "`importAttributes` {Object|undefined} The import attributes to use when caching the module (optional; if excluded the input will be used)",
                            "name": "importAttributes",
                            "type": "Object|undefined",
                            "desc": "The import attributes to use when caching the module (optional; if excluded the input will be used)"
                          },
                          {
                            "textRaw": "`shortCircuit` {undefined|boolean} A signal that this hook intends to terminate the chain of `resolve` hooks. **Default:** `false`",
                            "name": "shortCircuit",
                            "type": "undefined|boolean",
                            "default": "`false`",
                            "desc": "A signal that this hook intends to terminate the chain of `resolve` hooks."
                          },
                          {
                            "textRaw": "`url` {string} The absolute URL to which this input resolves",
                            "name": "url",
                            "type": "string",
                            "desc": "The absolute URL to which this input resolves"
                          }
                        ]
                      },
                      "params": [
                        {
                          "textRaw": "`specifier` {string}",
                          "name": "specifier",
                          "type": "string"
                        },
                        {
                          "textRaw": "`context` {Object}",
                          "name": "context",
                          "type": "Object",
                          "options": [
                            {
                              "textRaw": "`conditions` {string\\[]} Export conditions of the relevant `package.json`",
                              "name": "conditions",
                              "type": "string\\[]",
                              "desc": "Export conditions of the relevant `package.json`"
                            },
                            {
                              "textRaw": "`importAttributes` {Object} An object whose key-value pairs represent the attributes for the module to import",
                              "name": "importAttributes",
                              "type": "Object",
                              "desc": "An object whose key-value pairs represent the attributes for the module to import"
                            },
                            {
                              "textRaw": "`parentURL` {string|undefined} The module importing this one, or undefined if this is the Node.js entry point",
                              "name": "parentURL",
                              "type": "string|undefined",
                              "desc": "The module importing this one, or undefined if this is the Node.js entry point"
                            }
                          ]
                        },
                        {
                          "textRaw": "`nextResolve` {Function} The subsequent `resolve` hook in the chain, or the Node.js default `resolve` hook after the last user-supplied `resolve` hook",
                          "name": "nextResolve",
                          "type": "Function",
                          "desc": "The subsequent `resolve` hook in the chain, or the Node.js default `resolve` hook after the last user-supplied `resolve` hook",
                          "options": [
                            {
                              "textRaw": "`specifier` {string}",
                              "name": "specifier",
                              "type": "string"
                            },
                            {
                              "textRaw": "`context` {Object}",
                              "name": "context",
                              "type": "Object"
                            }
                          ]
                        }
                      ]
                    }
                  ],
                  "desc": "<blockquote>\n<p><strong>Warning</strong> Despite support for returning promises and async functions, calls\nto <code>resolve</code> may block the main thread which can impact performance.</p>\n</blockquote>\n<p>The <code>resolve</code> hook chain is responsible for telling Node.js where to find and\nhow to cache a given <code>import</code> statement or expression, or <code>require</code> call. It can\noptionally return a format (such as <code>'module'</code>) as a hint to the <code>load</code> hook. If\na format is specified, the <code>load</code> hook is ultimately responsible for providing\nthe final <code>format</code> value (and it is free to ignore the hint provided by\n<code>resolve</code>); if <code>resolve</code> provides a <code>format</code>, a custom <code>load</code> hook is required\neven if only to pass the value to the Node.js default <code>load</code> hook.</p>\n<p>Import type attributes are part of the cache key for saving loaded modules into\nthe internal module cache. The <code>resolve</code> hook is responsible for returning an\n<code>importAttributes</code> object if the module should be cached with different\nattributes than were present in the source code.</p>\n<p>The <code>conditions</code> property in <code>context</code> is an array of conditions for\n<a href=\"packages.html#conditional-exports\">package exports conditions</a> that apply to this resolution\nrequest. They can be used for looking up conditional mappings elsewhere or to\nmodify the list when calling the default resolution logic.</p>\n<p>The current <a href=\"packages.html#conditional-exports\">package exports conditions</a> are always in\nthe <code>context.conditions</code> array passed into the hook. To guarantee <em>default\nNode.js module specifier resolution behavior</em> when calling <code>defaultResolve</code>, the\n<code>context.conditions</code> array passed to it <em>must</em> include <em>all</em> elements of the\n<code>context.conditions</code> array originally passed into the <code>resolve</code> hook.</p>\n<pre><code class=\"language-mjs\">export async function resolve(specifier, context, nextResolve) {\n  const { parentURL = null } = context;\n\n  if (Math.random() > 0.5) { // Some condition.\n    // For some or all specifiers, do some custom logic for resolving.\n    // Always return an object of the form {url: &#x3C;string>}.\n    return {\n      shortCircuit: true,\n      url: parentURL ?\n        new URL(specifier, parentURL).href :\n        new URL(specifier).href,\n    };\n  }\n\n  if (Math.random() &#x3C; 0.5) { // Another condition.\n    // When calling `defaultResolve`, the arguments can be modified. In this\n    // case it's adding another value for matching conditional exports.\n    return nextResolve(specifier, {\n      ...context,\n      conditions: [...context.conditions, 'another-condition'],\n    });\n  }\n\n  // Defer to the next hook in the chain, which would be the\n  // Node.js default resolve if this is the last user-specified loader.\n  return nextResolve(specifier);\n}\n</code></pre>"
                },
                {
                  "textRaw": "`load(url, context, nextLoad)`",
                  "type": "method",
                  "name": "load",
                  "meta": {
                    "changes": [
                      {
                        "version": [
                          "v18.6.0",
                          "v16.17.0"
                        ],
                        "pr-url": "https://github.com/nodejs/node/pull/42623",
                        "description": "Add support for chaining load hooks. Each hook must either call `nextLoad()` or include a `shortCircuit` property set to `true` in its return."
                      }
                    ]
                  },
                  "stability": 1,
                  "stabilityText": ".2 - Release candidate",
                  "signatures": [
                    {
                      "return": {
                        "textRaw": "Returns: {Object}",
                        "name": "return",
                        "type": "Object",
                        "options": [
                          {
                            "textRaw": "`format` {string}",
                            "name": "format",
                            "type": "string"
                          },
                          {
                            "textRaw": "`shortCircuit` {undefined|boolean} A signal that this hook intends to terminate the chain of `resolve` hooks. **Default:** `false`",
                            "name": "shortCircuit",
                            "type": "undefined|boolean",
                            "default": "`false`",
                            "desc": "A signal that this hook intends to terminate the chain of `resolve` hooks."
                          },
                          {
                            "textRaw": "`source` {string|ArrayBuffer|TypedArray} The source for Node.js to evaluate",
                            "name": "source",
                            "type": "string|ArrayBuffer|TypedArray",
                            "desc": "The source for Node.js to evaluate"
                          }
                        ]
                      },
                      "params": [
                        {
                          "textRaw": "`url` {string} The URL returned by the `resolve` chain",
                          "name": "url",
                          "type": "string",
                          "desc": "The URL returned by the `resolve` chain"
                        },
                        {
                          "textRaw": "`context` {Object}",
                          "name": "context",
                          "type": "Object",
                          "options": [
                            {
                              "textRaw": "`conditions` {string\\[]} Export conditions of the relevant `package.json`",
                              "name": "conditions",
                              "type": "string\\[]",
                              "desc": "Export conditions of the relevant `package.json`"
                            },
                            {
                              "textRaw": "`format` {string|null|undefined} The format optionally supplied by the `resolve` hook chain",
                              "name": "format",
                              "type": "string|null|undefined",
                              "desc": "The format optionally supplied by the `resolve` hook chain"
                            },
                            {
                              "textRaw": "`importAttributes` {Object}",
                              "name": "importAttributes",
                              "type": "Object"
                            }
                          ]
                        },
                        {
                          "textRaw": "`nextLoad` {Function} The subsequent `load` hook in the chain, or the Node.js default `load` hook after the last user-supplied `load` hook",
                          "name": "nextLoad",
                          "type": "Function",
                          "desc": "The subsequent `load` hook in the chain, or the Node.js default `load` hook after the last user-supplied `load` hook",
                          "options": [
                            {
                              "textRaw": "`specifier` {string}",
                              "name": "specifier",
                              "type": "string"
                            },
                            {
                              "textRaw": "`context` {Object}",
                              "name": "context",
                              "type": "Object"
                            }
                          ]
                        }
                      ]
                    }
                  ],
                  "desc": "<p>The <code>load</code> hook provides a way to define a custom method of determining how a\nURL should be interpreted, retrieved, and parsed. It is also in charge of\nvalidating the import assertion.</p>\n<p>The final value of <code>format</code> must be one of the following:</p>\n<table>\n<thead>\n<tr>\n<th><code>format</code></th>\n<th>Description</th>\n<th>Acceptable types for <code>source</code> returned by <code>load</code></th>\n</tr>\n</thead>\n<tbody>\n<tr>\n<td><code>'builtin'</code></td>\n<td>Load a Node.js builtin module</td>\n<td>Not applicable</td>\n</tr>\n<tr>\n<td><code>'commonjs'</code></td>\n<td>Load a Node.js CommonJS module</td>\n<td>Not applicable</td>\n</tr>\n<tr>\n<td><code>'json'</code></td>\n<td>Load a JSON file</td>\n<td>{ <a href=\"https://developer.mozilla.org/en-US/docs/Web/JavaScript/Reference/Global_Objects/String\"><code>string</code></a>, <a href=\"https://developer.mozilla.org/en-US/docs/Web/JavaScript/Reference/Global_Objects/ArrayBuffer\"><code>ArrayBuffer</code></a>, <a href=\"https://developer.mozilla.org/en-US/docs/Web/JavaScript/Reference/Global_Objects/TypedArray\"><code>TypedArray</code></a> }</td>\n</tr>\n<tr>\n<td><code>'module'</code></td>\n<td>Load an ES module</td>\n<td>{ <a href=\"https://developer.mozilla.org/en-US/docs/Web/JavaScript/Reference/Global_Objects/String\"><code>string</code></a>, <a href=\"https://developer.mozilla.org/en-US/docs/Web/JavaScript/Reference/Global_Objects/ArrayBuffer\"><code>ArrayBuffer</code></a>, <a href=\"https://developer.mozilla.org/en-US/docs/Web/JavaScript/Reference/Global_Objects/TypedArray\"><code>TypedArray</code></a> }</td>\n</tr>\n<tr>\n<td><code>'wasm'</code></td>\n<td>Load a WebAssembly module</td>\n<td>{ <a href=\"https://developer.mozilla.org/en-US/docs/Web/JavaScript/Reference/Global_Objects/ArrayBuffer\"><code>ArrayBuffer</code></a>, <a href=\"https://developer.mozilla.org/en-US/docs/Web/JavaScript/Reference/Global_Objects/TypedArray\"><code>TypedArray</code></a> }</td>\n</tr>\n</tbody>\n</table>\n<p>The value of <code>source</code> is ignored for type <code>'builtin'</code> because currently it is\nnot possible to replace the value of a Node.js builtin (core) module. The value\nof <code>source</code> is ignored for type <code>'commonjs'</code> because the CommonJS module loader\ndoes not provide a mechanism for the ES module loader to override the\n<a href=\"esm.html#commonjs-namespaces\">CommonJS module return value</a>. This limitation\nmight be overcome in the future.</p>\n<blockquote>\n<p><strong>Warning</strong>: The ESM <code>load</code> hook and namespaced exports from CommonJS modules\nare incompatible. Attempting to use them together will result in an empty\nobject from the import. This may be addressed in the future.</p>\n</blockquote>\n<blockquote>\n<p>These types all correspond to classes defined in ECMAScript.</p>\n</blockquote>\n<ul>\n<li>The specific <a href=\"https://developer.mozilla.org/en-US/docs/Web/JavaScript/Reference/Global_Objects/ArrayBuffer\"><code>ArrayBuffer</code></a> object is a <a href=\"https://developer.mozilla.org/en-US/docs/Web/JavaScript/Reference/Global_Objects/SharedArrayBuffer\"><code>SharedArrayBuffer</code></a>.</li>\n<li>The specific <a href=\"https://developer.mozilla.org/en-US/docs/Web/JavaScript/Reference/Global_Objects/TypedArray\"><code>TypedArray</code></a> object is a <a href=\"https://developer.mozilla.org/en-US/docs/Web/JavaScript/Reference/Global_Objects/Uint8Array\"><code>Uint8Array</code></a>.</li>\n</ul>\n<p>If the source value of a text-based format (i.e., <code>'json'</code>, <code>'module'</code>)\nis not a string, it is converted to a string using <a href=\"util.html#class-utiltextdecoder\"><code>util.TextDecoder</code></a>.</p>\n<p>The <code>load</code> hook provides a way to define a custom method for retrieving the\nsource code of a resolved URL. This would allow a loader to potentially avoid\nreading files from disk. It could also be used to map an unrecognized format to\na supported one, for example <code>yaml</code> to <code>module</code>.</p>\n<pre><code class=\"language-mjs\">export async function load(url, context, nextLoad) {\n  const { format } = context;\n\n  if (Math.random() > 0.5) { // Some condition\n    /*\n      For some or all URLs, do some custom logic for retrieving the source.\n      Always return an object of the form {\n        format: &#x3C;string>,\n        source: &#x3C;string|buffer>,\n      }.\n    */\n    return {\n      format,\n      shortCircuit: true,\n      source: '...',\n    };\n  }\n\n  // Defer to the next hook in the chain.\n  return nextLoad(url);\n}\n</code></pre>\n<p>In a more advanced scenario, this can also be used to transform an unsupported\nsource to a supported one (see <a href=\"#examples\">Examples</a> below).</p>"
                },
                {
                  "textRaw": "`globalPreload()`",
                  "type": "method",
                  "name": "globalPreload",
                  "meta": {
                    "changes": [
                      {
                        "version": [
                          "v18.6.0",
                          "v16.17.0"
                        ],
                        "pr-url": "https://github.com/nodejs/node/pull/42623",
                        "description": "Add support for chaining globalPreload hooks."
                      }
                    ]
                  },
                  "stability": 1,
                  "stabilityText": ".0 - Early development",
                  "signatures": [
                    {
                      "params": []
                    }
                  ],
                  "desc": "<blockquote>\n<p><strong>Warning:</strong> This hook will be removed in a future version. Use\n<a href=\"#initialize\"><code>initialize</code></a> instead. When a hooks module has an <code>initialize</code> export,\n<code>globalPreload</code> will be ignored.</p>\n</blockquote>\n<ul>\n<li><code>context</code> <a href=\"https://developer.mozilla.org/en-US/docs/Web/JavaScript/Reference/Global_Objects/Object\" class=\"type\">&lt;Object&gt;</a> Information to assist the preload code\n<ul>\n<li><code>port</code> <a href=\"worker_threads.html#class-messageport\" class=\"type\">&lt;MessagePort&gt;</a></li>\n</ul>\n</li>\n<li>Returns: <a href=\"https://developer.mozilla.org/en-US/docs/Web/JavaScript/Data_structures#String_type\" class=\"type\">&lt;string&gt;</a> Code to run before application startup</li>\n</ul>\n<p>Sometimes it might be necessary to run some code inside of the same global\nscope that the application runs in. This hook allows the return of a string\nthat is run as a sloppy-mode script on startup.</p>\n<p>Similar to how CommonJS wrappers work, the code runs in an implicit function\nscope. The only argument is a <code>require</code>-like function that can be used to load\nbuiltins like \"fs\": <code>getBuiltin(request: string)</code>.</p>\n<p>If the code needs more advanced <code>require</code> features, it has to construct\nits own <code>require</code> using  <code>module.createRequire()</code>.</p>\n<pre><code class=\"language-mjs\">export function globalPreload(context) {\n  return `\\\nglobalThis.someInjectedProperty = 42;\nconsole.log('I just set some globals!');\n\nconst { createRequire } = getBuiltin('module');\nconst { cwd } = getBuiltin('process');\n\nconst require = createRequire(cwd() + '/&#x3C;preload>');\n// [...]\n`;\n}\n</code></pre>\n<p>Another argument is provided to the preload code: <code>port</code>. This is available as a\nparameter to the hook and inside of the source text returned by the hook. This\nfunctionality has been moved to the <code>initialize</code> hook.</p>\n<p>Care must be taken in order to properly call <a href=\"worker_threads.html#portref\"><code>port.ref()</code></a> and\n<a href=\"worker_threads.html#portunref\"><code>port.unref()</code></a> to prevent a process from being in a state where it won't\nclose normally.</p>\n<pre><code class=\"language-mjs\">/**\n * This example has the application context send a message to the hook\n * and sends the message back to the application context\n */\nexport function globalPreload({ port }) {\n  port.on('message', (msg) => {\n    port.postMessage(msg);\n  });\n  return `\\\n    port.postMessage('console.log(\"I went to the hook and back\");');\n    port.on('message', (msg) => {\n      eval(msg);\n    });\n  `;\n}\n</code></pre>\n<h3>Examples</h3>\n<p>The various module customization hooks can be used together to accomplish\nwide-ranging customizations of the Node.js code loading and evaluation\nbehaviors.</p>"
                }
              ],
              "modules": [
                {
                  "textRaw": "Import from HTTPS",
                  "name": "import_from_https",
                  "desc": "<p>In current Node.js, specifiers starting with <code>https://</code> are experimental (see\n<a href=\"esm.html#https-and-http-imports\">HTTPS and HTTP imports</a>).</p>\n<p>The hook below registers hooks to enable rudimentary support for such\nspecifiers. While this may seem like a significant improvement to Node.js core\nfunctionality, there are substantial downsides to actually using these hooks:\nperformance is much slower than loading files from disk, there is no caching,\nand there is no security.</p>\n<pre><code class=\"language-mjs\">// https-hooks.mjs\nimport { get } from 'node:https';\n\nexport function load(url, context, nextLoad) {\n  // For JavaScript to be loaded over the network, we need to fetch and\n  // return it.\n  if (url.startsWith('https://')) {\n    return new Promise((resolve, reject) => {\n      get(url, (res) => {\n        let data = '';\n        res.setEncoding('utf8');\n        res.on('data', (chunk) => data += chunk);\n        res.on('end', () => resolve({\n          // This example assumes all network-provided JavaScript is ES module\n          // code.\n          format: 'module',\n          shortCircuit: true,\n          source: data,\n        }));\n      }).on('error', (err) => reject(err));\n    });\n  }\n\n  // Let Node.js handle all other URLs.\n  return nextLoad(url);\n}\n</code></pre>\n<pre><code class=\"language-mjs\">// main.mjs\nimport { VERSION } from 'https://coffeescript.org/browser-compiler-modern/coffeescript.js';\n\nconsole.log(VERSION);\n</code></pre>\n<p>With the preceding hooks module, running\n<code>node --import 'data:text/javascript,import { register } from \"node:module\"; import { pathToFileURL } from \"node:url\"; register(pathToFileURL(\"./https-hooks.mjs\"));' ./main.mjs</code>\nprints the current version of CoffeeScript per the module at the URL in\n<code>main.mjs</code>.</p>",
                  "type": "module",
                  "displayName": "Import from HTTPS"
                },
                {
                  "textRaw": "Transpilation",
                  "name": "transpilation",
                  "desc": "<p>Sources that are in formats Node.js doesn't understand can be converted into\nJavaScript using the <a href=\"#loadurl-context-nextload\"><code>load</code> hook</a>.</p>\n<p>This is less performant than transpiling source files before running Node.js;\ntranspiler hooks should only be used for development and testing purposes.</p>\n<pre><code class=\"language-mjs\">// coffeescript-hooks.mjs\nimport { readFile } from 'node:fs/promises';\nimport { dirname, extname, resolve as resolvePath } from 'node:path';\nimport { cwd } from 'node:process';\nimport { fileURLToPath, pathToFileURL } from 'node:url';\nimport coffeescript from 'coffeescript';\n\nconst extensionsRegex = /\\.(coffee|litcoffee|coffee\\.md)$/;\n\nexport async function load(url, context, nextLoad) {\n  if (extensionsRegex.test(url)) {\n    // CoffeeScript files can be either CommonJS or ES modules, so we want any\n    // CoffeeScript file to be treated by Node.js the same as a .js file at the\n    // same location. To determine how Node.js would interpret an arbitrary .js\n    // file, search up the file system for the nearest parent package.json file\n    // and read its \"type\" field.\n    const format = await getPackageType(url);\n\n    const { source: rawSource } = await nextLoad(url, { ...context, format });\n    // This hook converts CoffeeScript source code into JavaScript source code\n    // for all imported CoffeeScript files.\n    const transformedSource = coffeescript.compile(rawSource.toString(), url);\n\n    return {\n      format,\n      shortCircuit: true,\n      source: transformedSource,\n    };\n  }\n\n  // Let Node.js handle all other URLs.\n  return nextLoad(url);\n}\n\nasync function getPackageType(url) {\n  // `url` is only a file path during the first iteration when passed the\n  // resolved url from the load() hook\n  // an actual file path from load() will contain a file extension as it's\n  // required by the spec\n  // this simple truthy check for whether `url` contains a file extension will\n  // work for most projects but does not cover some edge-cases (such as\n  // extensionless files or a url ending in a trailing space)\n  const isFilePath = !!extname(url);\n  // If it is a file path, get the directory it's in\n  const dir = isFilePath ?\n    dirname(fileURLToPath(url)) :\n    url;\n  // Compose a file path to a package.json in the same directory,\n  // which may or may not exist\n  const packagePath = resolvePath(dir, 'package.json');\n  // Try to read the possibly nonexistent package.json\n  const type = await readFile(packagePath, { encoding: 'utf8' })\n    .then((filestring) => JSON.parse(filestring).type)\n    .catch((err) => {\n      if (err?.code !== 'ENOENT') console.error(err);\n    });\n  // Ff package.json existed and contained a `type` field with a value, voila\n  if (type) return type;\n  // Otherwise, (if not at the root) continue checking the next directory up\n  // If at the root, stop and return false\n  return dir.length > 1 &#x26;&#x26; getPackageType(resolvePath(dir, '..'));\n}\n</code></pre>\n<pre><code class=\"language-coffee\"># main.coffee\nimport { scream } from './scream.coffee'\nconsole.log scream 'hello, world'\n\nimport { version } from 'node:process'\nconsole.log \"Brought to you by Node.js version #{version}\"\n</code></pre>\n<pre><code class=\"language-coffee\"># scream.coffee\nexport scream = (str) -> str.toUpperCase()\n</code></pre>\n<p>With the preceding hooks module, running\n<code>node --import 'data:text/javascript,import { register } from \"node:module\"; import { pathToFileURL } from \"node:url\"; register(pathToFileURL(\"./coffeescript-hooks.mjs\"));' ./main.coffee</code>\ncauses <code>main.coffee</code> to be turned into JavaScript after its source code is\nloaded from disk but before Node.js executes it; and so on for any <code>.coffee</code>,\n<code>.litcoffee</code> or <code>.coffee.md</code> files referenced via <code>import</code> statements of any\nloaded file.</p>",
                  "type": "module",
                  "displayName": "Transpilation"
                },
                {
                  "textRaw": "Import maps",
                  "name": "import_maps",
                  "desc": "<p>The previous two examples defined <code>load</code> hooks. This is an example of a\n<code>resolve</code> hook. This hooks module reads an <code>import-map.json</code> file that defines\nwhich specifiers to override to other URLs (this is a very simplistic\nimplementation of a small subset of the \"import maps\" specification).</p>\n<pre><code class=\"language-mjs\">// import-map-hooks.js\nimport fs from 'node:fs/promises';\n\nconst { imports } = JSON.parse(await fs.readFile('import-map.json'));\n\nexport async function resolve(specifier, context, nextResolve) {\n  if (Object.hasOwn(imports, specifier)) {\n    return nextResolve(imports[specifier], context);\n  }\n\n  return nextResolve(specifier, context);\n}\n</code></pre>\n<p>With these files:</p>\n<pre><code class=\"language-mjs\">// main.js\nimport 'a-module';\n</code></pre>\n<pre><code class=\"language-json\">// import-map.json\n{\n  \"imports\": {\n    \"a-module\": \"./some-module.js\"\n  }\n}\n</code></pre>\n<pre><code class=\"language-mjs\">// some-module.js\nconsole.log('some module!');\n</code></pre>\n<p>Running <code>node --import 'data:text/javascript,import { register } from \"node:module\"; import { pathToFileURL } from \"node:url\"; register(pathToFileURL(\"./import-map-hooks.js\"));' main.js</code>\nshould print <code>some module!</code>.</p>",
                  "type": "module",
                  "displayName": "Import maps"
                }
              ],
              "type": "misc",
              "displayName": "Hooks"
            }
          ]
        }
      ],
      "type": "module",
      "displayName": "Modules: `node:module` API"
    }
  ]
}<|MERGE_RESOLUTION|>--- conflicted
+++ resolved
@@ -93,8 +93,6 @@
                 }
               ],
               "desc": "<pre><code class=\"language-mjs\">import { isBuiltin } from 'node:module';\nisBuiltin('node:fs'); // true\nisBuiltin('fs'); // true\nisBuiltin('wss'); // false\n</code></pre>"
-<<<<<<< HEAD
-=======
             },
             {
               "textRaw": "`module.register(specifier[, parentURL][, options])`",
@@ -153,7 +151,6 @@
                 }
               ],
               "desc": "<p>Register a module that exports <a href=\"#customization-hooks\">hooks</a> that customize Node.js module\nresolution and loading behavior. See <a href=\"#customization-hooks\">Customization hooks</a>.</p>"
->>>>>>> 8a2d13a7
             },
             {
               "textRaw": "`module.syncBuiltinESMExports()`",
@@ -170,11 +167,7 @@
                   "params": []
                 }
               ],
-<<<<<<< HEAD
-              "desc": "<p>The <code>module.syncBuiltinESMExports()</code> method updates all the live bindings for\nbuiltin <a href=\"esm.html\">ES Modules</a> to match the properties of the <a href=\"modules.html\">CommonJS</a> exports. It\ndoes not add or remove exported names from the <a href=\"esm.html\">ES Modules</a>.</p>\n<pre><code class=\"language-js\">const fs = require('node:fs');\nconst assert = require('node:assert');\nconst { syncBuiltinESMExports } = require('node:module');\n\nfs.readFile = newAPI;\n\ndelete fs.readFileSync;\n\nfunction newAPI() {\n  // ...\n}\n\nfs.newAPI = newAPI;\n\nsyncBuiltinESMExports();\n\nimport('node:fs').then((esmFS) => {\n  // It syncs the existing readFile property with the new value\n  assert.strictEqual(esmFS.readFile, newAPI);\n  // readFileSync has been deleted from the required fs\n  assert.strictEqual('readFileSync' in fs, false);\n  // syncBuiltinESMExports() does not remove readFileSync from esmFS\n  assert.strictEqual('readFileSync' in esmFS, true);\n  // syncBuiltinESMExports() does not add names\n  assert.strictEqual(esmFS.newAPI, undefined);\n});\n</code></pre>"
-=======
               "desc": "<p>The <code>module.syncBuiltinESMExports()</code> method updates all the live bindings for\nbuiltin <a href=\"esm.html\">ES Modules</a> to match the properties of the <a href=\"modules.html\">CommonJS</a> exports. It\ndoes not add or remove exported names from the <a href=\"esm.html\">ES Modules</a>.</p>\n<pre><code class=\"language-js\">const fs = require('node:fs');\nconst assert = require('node:assert');\nconst { syncBuiltinESMExports } = require('node:module');\n\nfs.readFile = newAPI;\n\ndelete fs.readFileSync;\n\nfunction newAPI() {\n  // ...\n}\n\nfs.newAPI = newAPI;\n\nsyncBuiltinESMExports();\n\nimport('node:fs').then((esmFS) => {\n  // It syncs the existing readFile property with the new value\n  assert.strictEqual(esmFS.readFile, newAPI);\n  // readFileSync has been deleted from the required fs\n  assert.strictEqual('readFileSync' in fs, false);\n  // syncBuiltinESMExports() does not remove readFileSync from esmFS\n  assert.strictEqual('readFileSync' in esmFS, true);\n  // syncBuiltinESMExports() does not add names\n  assert.strictEqual(esmFS.newAPI, undefined);\n});\n</code></pre>\n<p><i id=\"module_customization_hooks\"></i></p>"
->>>>>>> 8a2d13a7
             }
           ],
           "type": "module",
