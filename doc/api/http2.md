--- conflicted
+++ resolved
@@ -3112,11 +3112,7 @@
 // for CONNECT requests or an error will be thrown.
 const req = client.request({
   ':method': 'CONNECT',
-<<<<<<< HEAD
-  ':authority': `localhost:${port}`,
-=======
   ':authority': 'localhost:8000',
->>>>>>> 8a2d13a7
 });
 
 req.on('response', (headers) => {
