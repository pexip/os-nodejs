# DNS

<!--introduced_in=v0.10.0-->

> Stability: 2 - Stable

<!-- source_link=lib/dns.js -->

The `node:dns` module enables name resolution. For example, use it to look up IP
addresses of host names.

Although named for the [Domain Name System (DNS)][], it does not always use the
DNS protocol for lookups. [`dns.lookup()`][] uses the operating system
facilities to perform name resolution. It may not need to perform any network
communication. To perform name resolution the way other applications on the same
system do, use [`dns.lookup()`][].

```js
const dns = require('node:dns');

dns.lookup('example.org', (err, address, family) => {
  console.log('address: %j family: IPv%s', address, family);
});
// address: "93.184.216.34" family: IPv4
```

All other functions in the `node:dns` module connect to an actual DNS server to
perform name resolution. They will always use the network to perform DNS
queries. These functions do not use the same set of configuration files used by
[`dns.lookup()`][] (e.g. `/etc/hosts`). Use these functions to always perform
DNS queries, bypassing other name-resolution facilities.

```js
const dns = require('node:dns');

dns.resolve4('archive.org', (err, addresses) => {
  if (err) throw err;

  console.log(`addresses: ${JSON.stringify(addresses)}`);

  addresses.forEach((a) => {
    dns.reverse(a, (err, hostnames) => {
      if (err) {
        throw err;
      }
      console.log(`reverse for ${a}: ${JSON.stringify(hostnames)}`);
    });
  });
});
```

See the [Implementation considerations section][] for more information.

## Class: `dns.Resolver`

<!-- YAML
added: v8.3.0
-->

An independent resolver for DNS requests.

Creating a new resolver uses the default server settings. Setting
the servers used for a resolver using
[`resolver.setServers()`][`dns.setServers()`] does not affect
other resolvers:

```js
const { Resolver } = require('node:dns');
const resolver = new Resolver();
resolver.setServers(['4.4.4.4']);

// This request will use the server at 4.4.4.4, independent of global settings.
resolver.resolve4('example.org', (err, addresses) => {
  // ...
});
```

The following methods from the `node:dns` module are available:

* [`resolver.getServers()`][`dns.getServers()`]
* [`resolver.resolve()`][`dns.resolve()`]
* [`resolver.resolve4()`][`dns.resolve4()`]
* [`resolver.resolve6()`][`dns.resolve6()`]
* [`resolver.resolveAny()`][`dns.resolveAny()`]
* [`resolver.resolveCaa()`][`dns.resolveCaa()`]
* [`resolver.resolveCname()`][`dns.resolveCname()`]
* [`resolver.resolveMx()`][`dns.resolveMx()`]
* [`resolver.resolveNaptr()`][`dns.resolveNaptr()`]
* [`resolver.resolveNs()`][`dns.resolveNs()`]
* [`resolver.resolvePtr()`][`dns.resolvePtr()`]
* [`resolver.resolveSoa()`][`dns.resolveSoa()`]
* [`resolver.resolveSrv()`][`dns.resolveSrv()`]
* [`resolver.resolveTxt()`][`dns.resolveTxt()`]
* [`resolver.reverse()`][`dns.reverse()`]
* [`resolver.setServers()`][`dns.setServers()`]

### `Resolver([options])`

<!-- YAML
added: v8.3.0
changes:
  - version:
      - v16.7.0
      - v14.18.0
    pr-url: https://github.com/nodejs/node/pull/39610
    description: The `options` object now accepts a `tries` option.
  - version: v12.18.3
    pr-url: https://github.com/nodejs/node/pull/33472
    description: The constructor now accepts an `options` object.
                 The single supported option is `timeout`.
-->

Create a new resolver.

* `options` {Object}
  * `timeout` {integer} Query timeout in milliseconds, or `-1` to use the
    default timeout.
  * `tries` {integer} The number of tries the resolver will try contacting
    each name server before giving up. **Default:** `4`

### `resolver.cancel()`

<!-- YAML
added: v8.3.0
-->

Cancel all outstanding DNS queries made by this resolver. The corresponding
callbacks will be called with an error with code `ECANCELLED`.

### `resolver.setLocalAddress([ipv4][, ipv6])`

<!-- YAML
added:
  - v15.1.0
  - v14.17.0
-->

* `ipv4` {string} A string representation of an IPv4 address.
  **Default:** `'0.0.0.0'`
* `ipv6` {string} A string representation of an IPv6 address.
  **Default:** `'::0'`

The resolver instance will send its requests from the specified IP address.
This allows programs to specify outbound interfaces when used on multi-homed
systems.

If a v4 or v6 address is not specified, it is set to the default and the
operating system will choose a local address automatically.

The resolver will use the v4 local address when making requests to IPv4 DNS
servers, and the v6 local address when making requests to IPv6 DNS servers.
The `rrtype` of resolution requests has no impact on the local address used.

## `dns.getServers()`

<!-- YAML
added: v0.11.3
-->

* Returns: {string\[]}

Returns an array of IP address strings, formatted according to [RFC 5952][],
that are currently configured for DNS resolution. A string will include a port
section if a custom port is used.

<!-- eslint-disable semi-->

```js
[
  '4.4.4.4',
  '2001:4860:4860::8888',
  '4.4.4.4:1053',
  '[2001:4860:4860::8888]:1053',
]
```

## `dns.lookup(hostname[, options], callback)`

<!-- YAML
added: v0.1.90
changes:
  - version: v18.4.0
    pr-url: https://github.com/nodejs/node/pull/43054
    description: For compatibility with `node:net`, when passing an option
                 object the `family` option can be the string `'IPv4'` or the
                 string `'IPv6'`.
  - version: v18.0.0
    pr-url: https://github.com/nodejs/node/pull/41678
    description: Passing an invalid callback to the `callback` argument
                 now throws `ERR_INVALID_ARG_TYPE` instead of
                 `ERR_INVALID_CALLBACK`.
  - version: v17.0.0
    pr-url: https://github.com/nodejs/node/pull/39987
    description: The `verbatim` options defaults to `true` now.
  - version: v8.5.0
    pr-url: https://github.com/nodejs/node/pull/14731
    description: The `verbatim` option is supported now.
  - version: v1.2.0
    pr-url: https://github.com/nodejs/node/pull/744
    description: The `all` option is supported now.
-->

* `hostname` {string}
* `options` {integer | Object}
  * `family` {integer|string} The record family. Must be `4`, `6`, or `0`. For
    backward compatibility reasons,`'IPv4'` and `'IPv6'` are interpreted as `4`
    and `6` respectively. The value `0` indicates that IPv4 and IPv6 addresses
    are both returned. **Default:** `0`.
  * `hints` {number} One or more [supported `getaddrinfo` flags][]. Multiple
    flags may be passed by bitwise `OR`ing their values.
  * `all` {boolean} When `true`, the callback returns all resolved addresses in
    an array. Otherwise, returns a single address. **Default:** `false`.
  * `verbatim` {boolean} When `true`, the callback receives IPv4 and IPv6
    addresses in the order the DNS resolver returned them. When `false`,
    IPv4 addresses are placed before IPv6 addresses.
    **Default:** `true` (addresses are not reordered). Default value is
    configurable using [`dns.setDefaultResultOrder()`][] or
    [`--dns-result-order`][].
* `callback` {Function}
  * `err` {Error}
  * `address` {string} A string representation of an IPv4 or IPv6 address.
  * `family` {integer} `4` or `6`, denoting the family of `address`, or `0` if
    the address is not an IPv4 or IPv6 address. `0` is a likely indicator of a
    bug in the name resolution service used by the operating system.

Resolves a host name (e.g. `'nodejs.org'`) into the first found A (IPv4) or
AAAA (IPv6) record. All `option` properties are optional. If `options` is an
integer, then it must be `4` or `6` – if `options` is `0` or not provided, then
IPv4 and IPv6 addresses are both returned if found.

With the `all` option set to `true`, the arguments for `callback` change to
`(err, addresses)`, with `addresses` being an array of objects with the
properties `address` and `family`.

On error, `err` is an [`Error`][] object, where `err.code` is the error code.
Keep in mind that `err.code` will be set to `'ENOTFOUND'` not only when
the host name does not exist but also when the lookup fails in other ways
such as no available file descriptors.

`dns.lookup()` does not necessarily have anything to do with the DNS protocol.
The implementation uses an operating system facility that can associate names
with addresses and vice versa. This implementation can have subtle but
important consequences on the behavior of any Node.js program. Please take some
time to consult the [Implementation considerations section][] before using
`dns.lookup()`.

Example usage:

```js
const dns = require('node:dns');
const options = {
  family: 6,
  hints: dns.ADDRCONFIG | dns.V4MAPPED,
};
dns.lookup('example.com', options, (err, address, family) =>
  console.log('address: %j family: IPv%s', address, family));
// address: "2606:2800:220:1:248:1893:25c8:1946" family: IPv6

// When options.all is true, the result will be an Array.
options.all = true;
dns.lookup('example.com', options, (err, addresses) =>
  console.log('addresses: %j', addresses));
// addresses: [{"address":"2606:2800:220:1:248:1893:25c8:1946","family":6}]
```

If this method is invoked as its [`util.promisify()`][]ed version, and `all`
is not set to `true`, it returns a `Promise` for an `Object` with `address` and
`family` properties.

### Supported getaddrinfo flags

<!-- YAML
changes:
  - version:
     - v13.13.0
     - v12.17.0
    pr-url: https://github.com/nodejs/node/pull/32183
    description: Added support for the `dns.ALL` flag.
-->

The following flags can be passed as hints to [`dns.lookup()`][].

* `dns.ADDRCONFIG`: Limits returned address types to the types of non-loopback
  addresses configured on the system. For example, IPv4 addresses are only
  returned if the current system has at least one IPv4 address configured.
* `dns.V4MAPPED`: If the IPv6 family was specified, but no IPv6 addresses were
  found, then return IPv4 mapped IPv6 addresses. It is not supported
  on some operating systems (e.g. FreeBSD 10.1).
* `dns.ALL`: If `dns.V4MAPPED` is specified, return resolved IPv6 addresses as
  well as IPv4 mapped IPv6 addresses.

## `dns.lookupService(address, port, callback)`

<!-- YAML
added: v0.11.14
changes:
  - version: v18.0.0
    pr-url: https://github.com/nodejs/node/pull/41678
    description: Passing an invalid callback to the `callback` argument
                 now throws `ERR_INVALID_ARG_TYPE` instead of
                 `ERR_INVALID_CALLBACK`.
-->

* `address` {string}
* `port` {number}
* `callback` {Function}
  * `err` {Error}
  * `hostname` {string} e.g. `example.com`
  * `service` {string} e.g. `http`

Resolves the given `address` and `port` into a host name and service using
the operating system's underlying `getnameinfo` implementation.

If `address` is not a valid IP address, a `TypeError` will be thrown.
The `port` will be coerced to a number. If it is not a legal port, a `TypeError`
will be thrown.

On an error, `err` is an [`Error`][] object, where `err.code` is the error code.

```js
const dns = require('node:dns');
dns.lookupService('127.0.0.1', 22, (err, hostname, service) => {
  console.log(hostname, service);
  // Prints: localhost ssh
});
```

If this method is invoked as its [`util.promisify()`][]ed version, it returns a
`Promise` for an `Object` with `hostname` and `service` properties.

## `dns.resolve(hostname[, rrtype], callback)`

<!-- YAML
added: v0.1.27
changes:
  - version: v18.0.0
    pr-url: https://github.com/nodejs/node/pull/41678
    description: Passing an invalid callback to the `callback` argument
                 now throws `ERR_INVALID_ARG_TYPE` instead of
                 `ERR_INVALID_CALLBACK`.
-->

* `hostname` {string} Host name to resolve.
* `rrtype` {string} Resource record type. **Default:** `'A'`.
* `callback` {Function}
  * `err` {Error}
  * `records` {string\[] | Object\[] | Object}

Uses the DNS protocol to resolve a host name (e.g. `'nodejs.org'`) into an array
of the resource records. The `callback` function has arguments
`(err, records)`. When successful, `records` will be an array of resource
records. The type and structure of individual results varies based on `rrtype`:

| `rrtype`  | `records` contains             | Result type | Shorthand method         |
| --------- | ------------------------------ | ----------- | ------------------------ |
| `'A'`     | IPv4 addresses (default)       | {string}    | [`dns.resolve4()`][]     |
| `'AAAA'`  | IPv6 addresses                 | {string}    | [`dns.resolve6()`][]     |
| `'ANY'`   | any records                    | {Object}    | [`dns.resolveAny()`][]   |
| `'CAA'`   | CA authorization records       | {Object}    | [`dns.resolveCaa()`][]   |
| `'CNAME'` | canonical name records         | {string}    | [`dns.resolveCname()`][] |
| `'MX'`    | mail exchange records          | {Object}    | [`dns.resolveMx()`][]    |
| `'NAPTR'` | name authority pointer records | {Object}    | [`dns.resolveNaptr()`][] |
| `'NS'`    | name server records            | {string}    | [`dns.resolveNs()`][]    |
| `'PTR'`   | pointer records                | {string}    | [`dns.resolvePtr()`][]   |
| `'SOA'`   | start of authority records     | {Object}    | [`dns.resolveSoa()`][]   |
| `'SRV'`   | service records                | {Object}    | [`dns.resolveSrv()`][]   |
| `'TXT'`   | text records                   | {string\[]} | [`dns.resolveTxt()`][]   |

On error, `err` is an [`Error`][] object, where `err.code` is one of the
[DNS error codes][].

## `dns.resolve4(hostname[, options], callback)`

<!-- YAML
added: v0.1.16
changes:
  - version: v18.0.0
    pr-url: https://github.com/nodejs/node/pull/41678
    description: Passing an invalid callback to the `callback` argument
                 now throws `ERR_INVALID_ARG_TYPE` instead of
                 `ERR_INVALID_CALLBACK`.
  - version: v7.2.0
    pr-url: https://github.com/nodejs/node/pull/9296
    description: This method now supports passing `options`,
                 specifically `options.ttl`.
-->

* `hostname` {string} Host name to resolve.
* `options` {Object}
  * `ttl` {boolean} Retrieves the Time-To-Live value (TTL) of each record.
    When `true`, the callback receives an array of
    `{ address: '1.2.3.4', ttl: 60 }` objects rather than an array of strings,
    with the TTL expressed in seconds.
* `callback` {Function}
  * `err` {Error}
  * `addresses` {string\[] | Object\[]}

Uses the DNS protocol to resolve a IPv4 addresses (`A` records) for the
`hostname`. The `addresses` argument passed to the `callback` function
will contain an array of IPv4 addresses (e.g.
`['74.125.79.104', '74.125.79.105', '74.125.79.106']`).

## `dns.resolve6(hostname[, options], callback)`

<!-- YAML
added: v0.1.16
changes:
  - version: v18.0.0
    pr-url: https://github.com/nodejs/node/pull/41678
    description: Passing an invalid callback to the `callback` argument
                 now throws `ERR_INVALID_ARG_TYPE` instead of
                 `ERR_INVALID_CALLBACK`.
  - version: v7.2.0
    pr-url: https://github.com/nodejs/node/pull/9296
    description: This method now supports passing `options`,
                 specifically `options.ttl`.
-->

* `hostname` {string} Host name to resolve.
* `options` {Object}
  * `ttl` {boolean} Retrieve the Time-To-Live value (TTL) of each record.
    When `true`, the callback receives an array of
    `{ address: '0:1:2:3:4:5:6:7', ttl: 60 }` objects rather than an array of
    strings, with the TTL expressed in seconds.
* `callback` {Function}
  * `err` {Error}
  * `addresses` {string\[] | Object\[]}

Uses the DNS protocol to resolve IPv6 addresses (`AAAA` records) for the
`hostname`. The `addresses` argument passed to the `callback` function
will contain an array of IPv6 addresses.

## `dns.resolveAny(hostname, callback)`

<!-- YAML
changes:
  - version: v18.0.0
    pr-url: https://github.com/nodejs/node/pull/41678
    description: Passing an invalid callback to the `callback` argument
                 now throws `ERR_INVALID_ARG_TYPE` instead of
                 `ERR_INVALID_CALLBACK`.
-->

* `hostname` {string}
* `callback` {Function}
  * `err` {Error}
  * `ret` {Object\[]}

Uses the DNS protocol to resolve all records (also known as `ANY` or `*` query).
The `ret` argument passed to the `callback` function will be an array containing
various types of records. Each object has a property `type` that indicates the
type of the current record. And depending on the `type`, additional properties
will be present on the object:

| Type      | Properties                                                                                                                                       |
| --------- | ------------------------------------------------------------------------------------------------------------------------------------------------ |
| `'A'`     | `address`/`ttl`                                                                                                                                  |
| `'AAAA'`  | `address`/`ttl`                                                                                                                                  |
| `'CNAME'` | `value`                                                                                                                                          |
| `'MX'`    | Refer to [`dns.resolveMx()`][]                                                                                                                   |
| `'NAPTR'` | Refer to [`dns.resolveNaptr()`][]                                                                                                                |
| `'NS'`    | `value`                                                                                                                                          |
| `'PTR'`   | `value`                                                                                                                                          |
| `'SOA'`   | Refer to [`dns.resolveSoa()`][]                                                                                                                  |
| `'SRV'`   | Refer to [`dns.resolveSrv()`][]                                                                                                                  |
| `'TXT'`   | This type of record contains an array property called `entries` which refers to [`dns.resolveTxt()`][], e.g. `{ entries: ['...'], type: 'TXT' }` |

Here is an example of the `ret` object passed to the callback:

<!-- eslint-disable semi -->

```js
[ { type: 'A', address: '127.0.0.1', ttl: 299 },
  { type: 'CNAME', value: 'example.com' },
  { type: 'MX', exchange: 'alt4.aspmx.l.example.com', priority: 50 },
  { type: 'NS', value: 'ns1.example.com' },
  { type: 'TXT', entries: [ 'v=spf1 include:_spf.example.com ~all' ] },
  { type: 'SOA',
    nsname: 'ns1.example.com',
    hostmaster: 'admin.example.com',
    serial: 156696742,
    refresh: 900,
    retry: 900,
    expire: 1800,
    minttl: 60 } ]
```

DNS server operators may choose not to respond to `ANY`
queries. It may be better to call individual methods like [`dns.resolve4()`][],
[`dns.resolveMx()`][], and so on. For more details, see [RFC 8482][].

## `dns.resolveCname(hostname, callback)`

<!-- YAML
added: v0.3.2
changes:
  - version: v18.0.0
    pr-url: https://github.com/nodejs/node/pull/41678
    description: Passing an invalid callback to the `callback` argument
                 now throws `ERR_INVALID_ARG_TYPE` instead of
                 `ERR_INVALID_CALLBACK`.
-->

* `hostname` {string}
* `callback` {Function}
  * `err` {Error}
  * `addresses` {string\[]}

Uses the DNS protocol to resolve `CNAME` records for the `hostname`. The
`addresses` argument passed to the `callback` function
will contain an array of canonical name records available for the `hostname`
(e.g. `['bar.example.com']`).

## `dns.resolveCaa(hostname, callback)`

<!-- YAML
added:
  - v15.0.0
  - v14.17.0
changes:
  - version: v18.0.0
    pr-url: https://github.com/nodejs/node/pull/41678
    description: Passing an invalid callback to the `callback` argument
                 now throws `ERR_INVALID_ARG_TYPE` instead of
                 `ERR_INVALID_CALLBACK`.
-->

* `hostname` {string}
* `callback` {Function}
  * `err` {Error}
  * `records` {Object\[]}

Uses the DNS protocol to resolve `CAA` records for the `hostname`. The
`addresses` argument passed to the `callback` function
will contain an array of certification authority authorization records
available for the `hostname` (e.g. `[{critical: 0, iodef:
'mailto:pki@example.com'}, {critical: 128, issue: 'pki.example.com'}]`).

## `dns.resolveMx(hostname, callback)`

<!-- YAML
added: v0.1.27
changes:
  - version: v18.0.0
    pr-url: https://github.com/nodejs/node/pull/41678
    description: Passing an invalid callback to the `callback` argument
                 now throws `ERR_INVALID_ARG_TYPE` instead of
                 `ERR_INVALID_CALLBACK`.
-->

* `hostname` {string}
* `callback` {Function}
  * `err` {Error}
  * `addresses` {Object\[]}

Uses the DNS protocol to resolve mail exchange records (`MX` records) for the
`hostname`. The `addresses` argument passed to the `callback` function will
contain an array of objects containing both a `priority` and `exchange`
property (e.g. `[{priority: 10, exchange: 'mx.example.com'}, ...]`).

## `dns.resolveNaptr(hostname, callback)`

<!-- YAML
added: v0.9.12
changes:
  - version: v18.0.0
    pr-url: https://github.com/nodejs/node/pull/41678
    description: Passing an invalid callback to the `callback` argument
                 now throws `ERR_INVALID_ARG_TYPE` instead of
                 `ERR_INVALID_CALLBACK`.
-->

* `hostname` {string}
* `callback` {Function}
  * `err` {Error}
  * `addresses` {Object\[]}

Uses the DNS protocol to resolve regular expression-based records (`NAPTR`
records) for the `hostname`. The `addresses` argument passed to the `callback`
function will contain an array of objects with the following properties:

* `flags`
* `service`
* `regexp`
* `replacement`
* `order`
* `preference`

<!-- eslint-skip -->

```js
{
  flags: 's',
  service: 'SIP+D2U',
  regexp: '',
  replacement: '_sip._udp.example.com',
  order: 30,
  preference: 100
}
```

## `dns.resolveNs(hostname, callback)`

<!-- YAML
added: v0.1.90
changes:
  - version: v18.0.0
    pr-url: https://github.com/nodejs/node/pull/41678
    description: Passing an invalid callback to the `callback` argument
                 now throws `ERR_INVALID_ARG_TYPE` instead of
                 `ERR_INVALID_CALLBACK`.
-->

* `hostname` {string}
* `callback` {Function}
  * `err` {Error}
  * `addresses` {string\[]}

Uses the DNS protocol to resolve name server records (`NS` records) for the
`hostname`. The `addresses` argument passed to the `callback` function will
contain an array of name server records available for `hostname`
(e.g. `['ns1.example.com', 'ns2.example.com']`).

## `dns.resolvePtr(hostname, callback)`

<!-- YAML
added: v6.0.0
changes:
  - version: v18.0.0
    pr-url: https://github.com/nodejs/node/pull/41678
    description: Passing an invalid callback to the `callback` argument
                 now throws `ERR_INVALID_ARG_TYPE` instead of
                 `ERR_INVALID_CALLBACK`.
-->

* `hostname` {string}
* `callback` {Function}
  * `err` {Error}
  * `addresses` {string\[]}

Uses the DNS protocol to resolve pointer records (`PTR` records) for the
`hostname`. The `addresses` argument passed to the `callback` function will
be an array of strings containing the reply records.

## `dns.resolveSoa(hostname, callback)`

<!-- YAML
added: v0.11.10
changes:
  - version: v18.0.0
    pr-url: https://github.com/nodejs/node/pull/41678
    description: Passing an invalid callback to the `callback` argument
                 now throws `ERR_INVALID_ARG_TYPE` instead of
                 `ERR_INVALID_CALLBACK`.
-->

* `hostname` {string}
* `callback` {Function}
  * `err` {Error}
  * `address` {Object}

Uses the DNS protocol to resolve a start of authority record (`SOA` record) for
the `hostname`. The `address` argument passed to the `callback` function will
be an object with the following properties:

* `nsname`
* `hostmaster`
* `serial`
* `refresh`
* `retry`
* `expire`
* `minttl`

<!-- eslint-skip -->

```js
{
  nsname: 'ns.example.com',
  hostmaster: 'root.example.com',
  serial: 2013101809,
  refresh: 10000,
  retry: 2400,
  expire: 604800,
  minttl: 3600
}
```

## `dns.resolveSrv(hostname, callback)`

<!-- YAML
added: v0.1.27
changes:
  - version: v18.0.0
    pr-url: https://github.com/nodejs/node/pull/41678
    description: Passing an invalid callback to the `callback` argument
                 now throws `ERR_INVALID_ARG_TYPE` instead of
                 `ERR_INVALID_CALLBACK`.
-->

* `hostname` {string}
* `callback` {Function}
  * `err` {Error}
  * `addresses` {Object\[]}

Uses the DNS protocol to resolve service records (`SRV` records) for the
`hostname`. The `addresses` argument passed to the `callback` function will
be an array of objects with the following properties:

* `priority`
* `weight`
* `port`
* `name`

<!-- eslint-skip -->

```js
{
  priority: 10,
  weight: 5,
  port: 21223,
  name: 'service.example.com'
}
```

## `dns.resolveTxt(hostname, callback)`

<!-- YAML
added: v0.1.27
changes:
  - version: v18.0.0
    pr-url: https://github.com/nodejs/node/pull/41678
    description: Passing an invalid callback to the `callback` argument
                 now throws `ERR_INVALID_ARG_TYPE` instead of
                 `ERR_INVALID_CALLBACK`.
-->

<!--lint disable no-undefined-references list-item-bullet-indent-->

* `hostname` {string}
* `callback` {Function}
  * `err` {Error}
  * `records` <a href="https://developer.mozilla.org/en-US/docs/Web/JavaScript/Data_structures#String_type" class="type">\<string\[]\[]></a>

<!--lint enable no-undefined-references list-item-bullet-indent-->

Uses the DNS protocol to resolve text queries (`TXT` records) for the
`hostname`. The `records` argument passed to the `callback` function is a
two-dimensional array of the text records available for `hostname` (e.g.
`[ ['v=spf1 ip4:0.0.0.0 ', '~all' ] ]`). Each sub-array contains TXT chunks of
one record. Depending on the use case, these could be either joined together or
treated separately.

## `dns.reverse(ip, callback)`

<!-- YAML
added: v0.1.16
-->

* `ip` {string}
* `callback` {Function}
  * `err` {Error}
  * `hostnames` {string\[]}

Performs a reverse DNS query that resolves an IPv4 or IPv6 address to an
array of host names.

On error, `err` is an [`Error`][] object, where `err.code` is
one of the [DNS error codes][].

## `dns.setDefaultResultOrder(order)`

<!-- YAML
added:
  - v16.4.0
  - v14.18.0
<<<<<<< HEAD
=======
changes:
  - version: v17.0.0
    pr-url: https://github.com/nodejs/node/pull/39987
    description: Changed default value to `verbatim`.
>>>>>>> 8a2d13a7
-->

* `order` {string} must be `'ipv4first'` or `'verbatim'`.

Set the default value of `verbatim` in [`dns.lookup()`][] and
[`dnsPromises.lookup()`][]. The value could be:

* `ipv4first`: sets default `verbatim` `false`.
* `verbatim`: sets default `verbatim` `true`.

The default is `verbatim` and [`dns.setDefaultResultOrder()`][] have higher
priority than [`--dns-result-order`][]. When using [worker threads][],
[`dns.setDefaultResultOrder()`][] from the main thread won't affect the default
dns orders in workers.

## `dns.getDefaultResultOrder()`

<!-- YAML
added: v18.17.0
-->

Get the default value for `verbatim` in [`dns.lookup()`][] and
[`dnsPromises.lookup()`][]. The value could be:

* `ipv4first`: for `verbatim` defaulting to `false`.
* `verbatim`: for `verbatim` defaulting to `true`.

## `dns.setServers(servers)`

<!-- YAML
added: v0.11.3
-->

* `servers` {string\[]} array of [RFC 5952][] formatted addresses

Sets the IP address and port of servers to be used when performing DNS
resolution. The `servers` argument is an array of [RFC 5952][] formatted
addresses. If the port is the IANA default DNS port (53) it can be omitted.

```js
dns.setServers([
  '4.4.4.4',
  '[2001:4860:4860::8888]',
  '4.4.4.4:1053',
  '[2001:4860:4860::8888]:1053',
]);
```

An error will be thrown if an invalid address is provided.

The `dns.setServers()` method must not be called while a DNS query is in
progress.

The [`dns.setServers()`][] method affects only [`dns.resolve()`][],
`dns.resolve*()` and [`dns.reverse()`][] (and specifically _not_
[`dns.lookup()`][]).

This method works much like
[resolve.conf](https://man7.org/linux/man-pages/man5/resolv.conf.5.html).
That is, if attempting to resolve with the first server provided results in a
`NOTFOUND` error, the `resolve()` method will _not_ attempt to resolve with
subsequent servers provided. Fallback DNS servers will only be used if the
earlier ones time out or result in some other error.

## DNS promises API

<!-- YAML
added: v10.6.0
changes:
  - version: v15.0.0
    pr-url: https://github.com/nodejs/node/pull/32953
    description: Exposed as `require('dns/promises')`.
  - version:
    - v11.14.0
    - v10.17.0
    pr-url: https://github.com/nodejs/node/pull/26592
    description: This API is no longer experimental.
-->

The `dns.promises` API provides an alternative set of asynchronous DNS methods
that return `Promise` objects rather than using callbacks. The API is accessible
via `require('node:dns').promises` or `require('node:dns/promises')`.

### Class: `dnsPromises.Resolver`

<!-- YAML
added: v10.6.0
-->

An independent resolver for DNS requests.

Creating a new resolver uses the default server settings. Setting
the servers used for a resolver using
[`resolver.setServers()`][`dnsPromises.setServers()`] does not affect
other resolvers:

```js
const { Resolver } = require('node:dns').promises;
const resolver = new Resolver();
resolver.setServers(['4.4.4.4']);

// This request will use the server at 4.4.4.4, independent of global settings.
resolver.resolve4('example.org').then((addresses) => {
  // ...
});

// Alternatively, the same code can be written using async-await style.
(async function() {
  const addresses = await resolver.resolve4('example.org');
})();
```

The following methods from the `dnsPromises` API are available:

* [`resolver.getServers()`][`dnsPromises.getServers()`]
* [`resolver.resolve()`][`dnsPromises.resolve()`]
* [`resolver.resolve4()`][`dnsPromises.resolve4()`]
* [`resolver.resolve6()`][`dnsPromises.resolve6()`]
* [`resolver.resolveAny()`][`dnsPromises.resolveAny()`]
* [`resolver.resolveCaa()`][`dnsPromises.resolveCaa()`]
* [`resolver.resolveCname()`][`dnsPromises.resolveCname()`]
* [`resolver.resolveMx()`][`dnsPromises.resolveMx()`]
* [`resolver.resolveNaptr()`][`dnsPromises.resolveNaptr()`]
* [`resolver.resolveNs()`][`dnsPromises.resolveNs()`]
* [`resolver.resolvePtr()`][`dnsPromises.resolvePtr()`]
* [`resolver.resolveSoa()`][`dnsPromises.resolveSoa()`]
* [`resolver.resolveSrv()`][`dnsPromises.resolveSrv()`]
* [`resolver.resolveTxt()`][`dnsPromises.resolveTxt()`]
* [`resolver.reverse()`][`dnsPromises.reverse()`]
* [`resolver.setServers()`][`dnsPromises.setServers()`]

### `resolver.cancel()`

<!-- YAML
added:
  - v15.3.0
  - v14.17.0
-->

Cancel all outstanding DNS queries made by this resolver. The corresponding
promises will be rejected with an error with the code `ECANCELLED`.

### `dnsPromises.getServers()`

<!-- YAML
added: v10.6.0
-->

* Returns: {string\[]}

Returns an array of IP address strings, formatted according to [RFC 5952][],
that are currently configured for DNS resolution. A string will include a port
section if a custom port is used.

<!-- eslint-disable semi-->

```js
[
  '4.4.4.4',
  '2001:4860:4860::8888',
  '4.4.4.4:1053',
  '[2001:4860:4860::8888]:1053',
]
```

### `dnsPromises.lookup(hostname[, options])`

<!-- YAML
added: v10.6.0
-->

* `hostname` {string}
* `options` {integer | Object}
  * `family` {integer} The record family. Must be `4`, `6`, or `0`. The value
    `0` indicates that IPv4 and IPv6 addresses are both returned. **Default:**
    `0`.
  * `hints` {number} One or more [supported `getaddrinfo` flags][]. Multiple
    flags may be passed by bitwise `OR`ing their values.
  * `all` {boolean} When `true`, the `Promise` is resolved with all addresses in
    an array. Otherwise, returns a single address. **Default:** `false`.
  * `verbatim` {boolean} When `true`, the `Promise` is resolved with IPv4 and
    IPv6 addresses in the order the DNS resolver returned them. When `false`,
    IPv4 addresses are placed before IPv6 addresses.
    **Default:** currently `false` (addresses are reordered) but this is
    expected to change in the not too distant future. Default value is
    configurable using [`dns.setDefaultResultOrder()`][] or
    [`--dns-result-order`][]. New code should use `{ verbatim: true }`.

Resolves a host name (e.g. `'nodejs.org'`) into the first found A (IPv4) or
AAAA (IPv6) record. All `option` properties are optional. If `options` is an
integer, then it must be `4` or `6` – if `options` is not provided, then IPv4
and IPv6 addresses are both returned if found.

With the `all` option set to `true`, the `Promise` is resolved with `addresses`
being an array of objects with the properties `address` and `family`.

On error, the `Promise` is rejected with an [`Error`][] object, where `err.code`
is the error code.
Keep in mind that `err.code` will be set to `'ENOTFOUND'` not only when
the host name does not exist but also when the lookup fails in other ways
such as no available file descriptors.

[`dnsPromises.lookup()`][] does not necessarily have anything to do with the DNS
protocol. The implementation uses an operating system facility that can
associate names with addresses and vice versa. This implementation can have
subtle but important consequences on the behavior of any Node.js program. Please
take some time to consult the [Implementation considerations section][] before
using `dnsPromises.lookup()`.

Example usage:

```js
const dns = require('node:dns');
const dnsPromises = dns.promises;
const options = {
  family: 6,
  hints: dns.ADDRCONFIG | dns.V4MAPPED,
};

dnsPromises.lookup('example.com', options).then((result) => {
  console.log('address: %j family: IPv%s', result.address, result.family);
  // address: "2606:2800:220:1:248:1893:25c8:1946" family: IPv6
});

// When options.all is true, the result will be an Array.
options.all = true;
dnsPromises.lookup('example.com', options).then((result) => {
  console.log('addresses: %j', result);
  // addresses: [{"address":"2606:2800:220:1:248:1893:25c8:1946","family":6}]
});
```

### `dnsPromises.lookupService(address, port)`

<!-- YAML
added: v10.6.0
-->

* `address` {string}
* `port` {number}

Resolves the given `address` and `port` into a host name and service using
the operating system's underlying `getnameinfo` implementation.

If `address` is not a valid IP address, a `TypeError` will be thrown.
The `port` will be coerced to a number. If it is not a legal port, a `TypeError`
will be thrown.

On error, the `Promise` is rejected with an [`Error`][] object, where `err.code`
is the error code.

```js
const dnsPromises = require('node:dns').promises;
dnsPromises.lookupService('127.0.0.1', 22).then((result) => {
  console.log(result.hostname, result.service);
  // Prints: localhost ssh
});
```

### `dnsPromises.resolve(hostname[, rrtype])`

<!-- YAML
added: v10.6.0
-->

* `hostname` {string} Host name to resolve.
* `rrtype` {string} Resource record type. **Default:** `'A'`.

Uses the DNS protocol to resolve a host name (e.g. `'nodejs.org'`) into an array
of the resource records. When successful, the `Promise` is resolved with an
array of resource records. The type and structure of individual results vary
based on `rrtype`:

| `rrtype`  | `records` contains             | Result type | Shorthand method                 |
| --------- | ------------------------------ | ----------- | -------------------------------- |
| `'A'`     | IPv4 addresses (default)       | {string}    | [`dnsPromises.resolve4()`][]     |
| `'AAAA'`  | IPv6 addresses                 | {string}    | [`dnsPromises.resolve6()`][]     |
| `'ANY'`   | any records                    | {Object}    | [`dnsPromises.resolveAny()`][]   |
| `'CAA'`   | CA authorization records       | {Object}    | [`dnsPromises.resolveCaa()`][]   |
| `'CNAME'` | canonical name records         | {string}    | [`dnsPromises.resolveCname()`][] |
| `'MX'`    | mail exchange records          | {Object}    | [`dnsPromises.resolveMx()`][]    |
| `'NAPTR'` | name authority pointer records | {Object}    | [`dnsPromises.resolveNaptr()`][] |
| `'NS'`    | name server records            | {string}    | [`dnsPromises.resolveNs()`][]    |
| `'PTR'`   | pointer records                | {string}    | [`dnsPromises.resolvePtr()`][]   |
| `'SOA'`   | start of authority records     | {Object}    | [`dnsPromises.resolveSoa()`][]   |
| `'SRV'`   | service records                | {Object}    | [`dnsPromises.resolveSrv()`][]   |
| `'TXT'`   | text records                   | {string\[]} | [`dnsPromises.resolveTxt()`][]   |

On error, the `Promise` is rejected with an [`Error`][] object, where `err.code`
is one of the [DNS error codes][].

### `dnsPromises.resolve4(hostname[, options])`

<!-- YAML
added: v10.6.0
-->

* `hostname` {string} Host name to resolve.
* `options` {Object}
  * `ttl` {boolean} Retrieve the Time-To-Live value (TTL) of each record.
    When `true`, the `Promise` is resolved with an array of
    `{ address: '1.2.3.4', ttl: 60 }` objects rather than an array of strings,
    with the TTL expressed in seconds.

Uses the DNS protocol to resolve IPv4 addresses (`A` records) for the
`hostname`. On success, the `Promise` is resolved with an array of IPv4
addresses (e.g. `['74.125.79.104', '74.125.79.105', '74.125.79.106']`).

### `dnsPromises.resolve6(hostname[, options])`

<!-- YAML
added: v10.6.0
-->

* `hostname` {string} Host name to resolve.
* `options` {Object}
  * `ttl` {boolean} Retrieve the Time-To-Live value (TTL) of each record.
    When `true`, the `Promise` is resolved with an array of
    `{ address: '0:1:2:3:4:5:6:7', ttl: 60 }` objects rather than an array of
    strings, with the TTL expressed in seconds.

Uses the DNS protocol to resolve IPv6 addresses (`AAAA` records) for the
`hostname`. On success, the `Promise` is resolved with an array of IPv6
addresses.

### `dnsPromises.resolveAny(hostname)`

<!-- YAML
added: v10.6.0
-->

* `hostname` {string}

Uses the DNS protocol to resolve all records (also known as `ANY` or `*` query).
On success, the `Promise` is resolved with an array containing various types of
records. Each object has a property `type` that indicates the type of the
current record. And depending on the `type`, additional properties will be
present on the object:

| Type      | Properties                                                                                                                                               |
| --------- | -------------------------------------------------------------------------------------------------------------------------------------------------------- |
| `'A'`     | `address`/`ttl`                                                                                                                                          |
| `'AAAA'`  | `address`/`ttl`                                                                                                                                          |
| `'CNAME'` | `value`                                                                                                                                                  |
| `'MX'`    | Refer to [`dnsPromises.resolveMx()`][]                                                                                                                   |
| `'NAPTR'` | Refer to [`dnsPromises.resolveNaptr()`][]                                                                                                                |
| `'NS'`    | `value`                                                                                                                                                  |
| `'PTR'`   | `value`                                                                                                                                                  |
| `'SOA'`   | Refer to [`dnsPromises.resolveSoa()`][]                                                                                                                  |
| `'SRV'`   | Refer to [`dnsPromises.resolveSrv()`][]                                                                                                                  |
| `'TXT'`   | This type of record contains an array property called `entries` which refers to [`dnsPromises.resolveTxt()`][], e.g. `{ entries: ['...'], type: 'TXT' }` |

Here is an example of the result object:

<!-- eslint-disable semi -->

```js
[ { type: 'A', address: '127.0.0.1', ttl: 299 },
  { type: 'CNAME', value: 'example.com' },
  { type: 'MX', exchange: 'alt4.aspmx.l.example.com', priority: 50 },
  { type: 'NS', value: 'ns1.example.com' },
  { type: 'TXT', entries: [ 'v=spf1 include:_spf.example.com ~all' ] },
  { type: 'SOA',
    nsname: 'ns1.example.com',
    hostmaster: 'admin.example.com',
    serial: 156696742,
    refresh: 900,
    retry: 900,
    expire: 1800,
    minttl: 60 } ]
```

### `dnsPromises.resolveCaa(hostname)`

<!-- YAML
added:
  - v15.0.0
  - v14.17.0
-->

* `hostname` {string}

Uses the DNS protocol to resolve `CAA` records for the `hostname`. On success,
the `Promise` is resolved with an array of objects containing available
certification authority authorization records available for the `hostname`
(e.g. `[{critical: 0, iodef: 'mailto:pki@example.com'},{critical: 128, issue:
'pki.example.com'}]`).

### `dnsPromises.resolveCname(hostname)`

<!-- YAML
added: v10.6.0
-->

* `hostname` {string}

Uses the DNS protocol to resolve `CNAME` records for the `hostname`. On success,
the `Promise` is resolved with an array of canonical name records available for
the `hostname` (e.g. `['bar.example.com']`).

### `dnsPromises.resolveMx(hostname)`

<!-- YAML
added: v10.6.0
-->

* `hostname` {string}

Uses the DNS protocol to resolve mail exchange records (`MX` records) for the
`hostname`. On success, the `Promise` is resolved with an array of objects
containing both a `priority` and `exchange` property (e.g.
`[{priority: 10, exchange: 'mx.example.com'}, ...]`).

### `dnsPromises.resolveNaptr(hostname)`

<!-- YAML
added: v10.6.0
-->

* `hostname` {string}

Uses the DNS protocol to resolve regular expression-based records (`NAPTR`
records) for the `hostname`. On success, the `Promise` is resolved with an array
of objects with the following properties:

* `flags`
* `service`
* `regexp`
* `replacement`
* `order`
* `preference`

<!-- eslint-skip -->

```js
{
  flags: 's',
  service: 'SIP+D2U',
  regexp: '',
  replacement: '_sip._udp.example.com',
  order: 30,
  preference: 100
}
```

### `dnsPromises.resolveNs(hostname)`

<!-- YAML
added: v10.6.0
-->

* `hostname` {string}

Uses the DNS protocol to resolve name server records (`NS` records) for the
`hostname`. On success, the `Promise` is resolved with an array of name server
records available for `hostname` (e.g.
`['ns1.example.com', 'ns2.example.com']`).

### `dnsPromises.resolvePtr(hostname)`

<!-- YAML
added: v10.6.0
-->

* `hostname` {string}

Uses the DNS protocol to resolve pointer records (`PTR` records) for the
`hostname`. On success, the `Promise` is resolved with an array of strings
containing the reply records.

### `dnsPromises.resolveSoa(hostname)`

<!-- YAML
added: v10.6.0
-->

* `hostname` {string}

Uses the DNS protocol to resolve a start of authority record (`SOA` record) for
the `hostname`. On success, the `Promise` is resolved with an object with the
following properties:

* `nsname`
* `hostmaster`
* `serial`
* `refresh`
* `retry`
* `expire`
* `minttl`

<!-- eslint-skip -->

```js
{
  nsname: 'ns.example.com',
  hostmaster: 'root.example.com',
  serial: 2013101809,
  refresh: 10000,
  retry: 2400,
  expire: 604800,
  minttl: 3600
}
```

### `dnsPromises.resolveSrv(hostname)`

<!-- YAML
added: v10.6.0
-->

* `hostname` {string}

Uses the DNS protocol to resolve service records (`SRV` records) for the
`hostname`. On success, the `Promise` is resolved with an array of objects with
the following properties:

* `priority`
* `weight`
* `port`
* `name`

<!-- eslint-skip -->

```js
{
  priority: 10,
  weight: 5,
  port: 21223,
  name: 'service.example.com'
}
```

### `dnsPromises.resolveTxt(hostname)`

<!-- YAML
added: v10.6.0
-->

* `hostname` {string}

Uses the DNS protocol to resolve text queries (`TXT` records) for the
`hostname`. On success, the `Promise` is resolved with a two-dimensional array
of the text records available for `hostname` (e.g.
`[ ['v=spf1 ip4:0.0.0.0 ', '~all' ] ]`). Each sub-array contains TXT chunks of
one record. Depending on the use case, these could be either joined together or
treated separately.

### `dnsPromises.reverse(ip)`

<!-- YAML
added: v10.6.0
-->

* `ip` {string}

Performs a reverse DNS query that resolves an IPv4 or IPv6 address to an
array of host names.

On error, the `Promise` is rejected with an [`Error`][] object, where `err.code`
is one of the [DNS error codes][].

### `dnsPromises.setDefaultResultOrder(order)`

<!-- YAML
added:
  - v16.4.0
  - v14.18.0
<<<<<<< HEAD
=======
changes:
  - version: v17.0.0
    pr-url: https://github.com/nodejs/node/pull/39987
    description: Changed default value to `verbatim`.
>>>>>>> 8a2d13a7
-->

* `order` {string} must be `'ipv4first'` or `'verbatim'`.

Set the default value of `verbatim` in [`dns.lookup()`][] and
[`dnsPromises.lookup()`][]. The value could be:

* `ipv4first`: sets default `verbatim` `false`.
* `verbatim`: sets default `verbatim` `true`.

The default is `verbatim` and [`dnsPromises.setDefaultResultOrder()`][] have
higher priority than [`--dns-result-order`][]. When using [worker threads][],
[`dnsPromises.setDefaultResultOrder()`][] from the main thread won't affect the
default dns orders in workers.

### `dnsPromises.getDefaultResultOrder()`

<!-- YAML
added: v18.17.0
-->

Get the value of `dnsOrder`.

### `dnsPromises.setServers(servers)`

<!-- YAML
added: v10.6.0
-->

* `servers` {string\[]} array of [RFC 5952][] formatted addresses

Sets the IP address and port of servers to be used when performing DNS
resolution. The `servers` argument is an array of [RFC 5952][] formatted
addresses. If the port is the IANA default DNS port (53) it can be omitted.

```js
dnsPromises.setServers([
  '4.4.4.4',
  '[2001:4860:4860::8888]',
  '4.4.4.4:1053',
  '[2001:4860:4860::8888]:1053',
]);
```

An error will be thrown if an invalid address is provided.

The `dnsPromises.setServers()` method must not be called while a DNS query is in
progress.

This method works much like
[resolve.conf](https://man7.org/linux/man-pages/man5/resolv.conf.5.html).
That is, if attempting to resolve with the first server provided results in a
`NOTFOUND` error, the `resolve()` method will _not_ attempt to resolve with
subsequent servers provided. Fallback DNS servers will only be used if the
earlier ones time out or result in some other error.

## Error codes

Each DNS query can return one of the following error codes:

* `dns.NODATA`: DNS server returned an answer with no data.
* `dns.FORMERR`: DNS server claims query was misformatted.
* `dns.SERVFAIL`: DNS server returned general failure.
* `dns.NOTFOUND`: Domain name not found.
* `dns.NOTIMP`: DNS server does not implement the requested operation.
* `dns.REFUSED`: DNS server refused query.
* `dns.BADQUERY`: Misformatted DNS query.
* `dns.BADNAME`: Misformatted host name.
* `dns.BADFAMILY`: Unsupported address family.
* `dns.BADRESP`: Misformatted DNS reply.
* `dns.CONNREFUSED`: Could not contact DNS servers.
* `dns.TIMEOUT`: Timeout while contacting DNS servers.
* `dns.EOF`: End of file.
* `dns.FILE`: Error reading file.
* `dns.NOMEM`: Out of memory.
* `dns.DESTRUCTION`: Channel is being destroyed.
* `dns.BADSTR`: Misformatted string.
* `dns.BADFLAGS`: Illegal flags specified.
* `dns.NONAME`: Given host name is not numeric.
* `dns.BADHINTS`: Illegal hints flags specified.
* `dns.NOTINITIALIZED`: c-ares library initialization not yet performed.
* `dns.LOADIPHLPAPI`: Error loading `iphlpapi.dll`.
* `dns.ADDRGETNETWORKPARAMS`: Could not find `GetNetworkParams` function.
* `dns.CANCELLED`: DNS query cancelled.

The `dnsPromises` API also exports the above error codes, e.g., `dnsPromises.NODATA`.

## Implementation considerations

Although [`dns.lookup()`][] and the various `dns.resolve*()/dns.reverse()`
functions have the same goal of associating a network name with a network
address (or vice versa), their behavior is quite different. These differences
can have subtle but significant consequences on the behavior of Node.js
programs.

### `dns.lookup()`

Under the hood, [`dns.lookup()`][] uses the same operating system facilities
as most other programs. For instance, [`dns.lookup()`][] will almost always
resolve a given name the same way as the `ping` command. On most POSIX-like
operating systems, the behavior of the [`dns.lookup()`][] function can be
modified by changing settings in nsswitch.conf(5) and/or resolv.conf(5),
but changing these files will change the behavior of all other
programs running on the same operating system.

Though the call to `dns.lookup()` will be asynchronous from JavaScript's
perspective, it is implemented as a synchronous call to getaddrinfo(3) that runs
on libuv's threadpool. This can have surprising negative performance
implications for some applications, see the [`UV_THREADPOOL_SIZE`][]
documentation for more information.

Various networking APIs will call `dns.lookup()` internally to resolve
host names. If that is an issue, consider resolving the host name to an address
using `dns.resolve()` and using the address instead of a host name. Also, some
networking APIs (such as [`socket.connect()`][] and [`dgram.createSocket()`][])
allow the default resolver, `dns.lookup()`, to be replaced.

### `dns.resolve()`, `dns.resolve*()`, and `dns.reverse()`

These functions are implemented quite differently than [`dns.lookup()`][]. They
do not use getaddrinfo(3) and they _always_ perform a DNS query on the
network. This network communication is always done asynchronously and does not
use libuv's threadpool.

As a result, these functions cannot have the same negative impact on other
processing that happens on libuv's threadpool that [`dns.lookup()`][] can have.

They do not use the same set of configuration files that [`dns.lookup()`][]
uses. For instance, they do not use the configuration from `/etc/hosts`.

[DNS error codes]: #error-codes
[Domain Name System (DNS)]: https://en.wikipedia.org/wiki/Domain_Name_System
[Implementation considerations section]: #implementation-considerations
[RFC 5952]: https://tools.ietf.org/html/rfc5952#section-6
[RFC 8482]: https://tools.ietf.org/html/rfc8482
[`--dns-result-order`]: cli.md#--dns-result-orderorder
[`Error`]: errors.md#class-error
[`UV_THREADPOOL_SIZE`]: cli.md#uv_threadpool_sizesize
[`dgram.createSocket()`]: dgram.md#dgramcreatesocketoptions-callback
[`dns.getServers()`]: #dnsgetservers
[`dns.lookup()`]: #dnslookuphostname-options-callback
[`dns.resolve()`]: #dnsresolvehostname-rrtype-callback
[`dns.resolve4()`]: #dnsresolve4hostname-options-callback
[`dns.resolve6()`]: #dnsresolve6hostname-options-callback
[`dns.resolveAny()`]: #dnsresolveanyhostname-callback
[`dns.resolveCaa()`]: #dnsresolvecaahostname-callback
[`dns.resolveCname()`]: #dnsresolvecnamehostname-callback
[`dns.resolveMx()`]: #dnsresolvemxhostname-callback
[`dns.resolveNaptr()`]: #dnsresolvenaptrhostname-callback
[`dns.resolveNs()`]: #dnsresolvenshostname-callback
[`dns.resolvePtr()`]: #dnsresolveptrhostname-callback
[`dns.resolveSoa()`]: #dnsresolvesoahostname-callback
[`dns.resolveSrv()`]: #dnsresolvesrvhostname-callback
[`dns.resolveTxt()`]: #dnsresolvetxthostname-callback
[`dns.reverse()`]: #dnsreverseip-callback
[`dns.setDefaultResultOrder()`]: #dnssetdefaultresultorderorder
[`dns.setServers()`]: #dnssetserversservers
[`dnsPromises.getServers()`]: #dnspromisesgetservers
[`dnsPromises.lookup()`]: #dnspromiseslookuphostname-options
[`dnsPromises.resolve()`]: #dnspromisesresolvehostname-rrtype
[`dnsPromises.resolve4()`]: #dnspromisesresolve4hostname-options
[`dnsPromises.resolve6()`]: #dnspromisesresolve6hostname-options
[`dnsPromises.resolveAny()`]: #dnspromisesresolveanyhostname
[`dnsPromises.resolveCaa()`]: #dnspromisesresolvecaahostname
[`dnsPromises.resolveCname()`]: #dnspromisesresolvecnamehostname
[`dnsPromises.resolveMx()`]: #dnspromisesresolvemxhostname
[`dnsPromises.resolveNaptr()`]: #dnspromisesresolvenaptrhostname
[`dnsPromises.resolveNs()`]: #dnspromisesresolvenshostname
[`dnsPromises.resolvePtr()`]: #dnspromisesresolveptrhostname
[`dnsPromises.resolveSoa()`]: #dnspromisesresolvesoahostname
[`dnsPromises.resolveSrv()`]: #dnspromisesresolvesrvhostname
[`dnsPromises.resolveTxt()`]: #dnspromisesresolvetxthostname
[`dnsPromises.reverse()`]: #dnspromisesreverseip
[`dnsPromises.setDefaultResultOrder()`]: #dnspromisessetdefaultresultorderorder
[`dnsPromises.setServers()`]: #dnspromisessetserversservers
[`socket.connect()`]: net.md#socketconnectoptions-connectlistener
[`util.promisify()`]: util.md#utilpromisifyoriginal
[supported `getaddrinfo` flags]: #supported-getaddrinfo-flags
[worker threads]: worker_threads.md<|MERGE_RESOLUTION|>--- conflicted
+++ resolved
@@ -773,13 +773,10 @@
 added:
   - v16.4.0
   - v14.18.0
-<<<<<<< HEAD
-=======
 changes:
   - version: v17.0.0
     pr-url: https://github.com/nodejs/node/pull/39987
     description: Changed default value to `verbatim`.
->>>>>>> 8a2d13a7
 -->
 
 * `order` {string} must be `'ipv4first'` or `'verbatim'`.
@@ -1347,13 +1344,10 @@
 added:
   - v16.4.0
   - v14.18.0
-<<<<<<< HEAD
-=======
 changes:
   - version: v17.0.0
     pr-url: https://github.com/nodejs/node/pull/39987
     description: Changed default value to `verbatim`.
->>>>>>> 8a2d13a7
 -->
 
 * `order` {string} must be `'ipv4first'` or `'verbatim'`.
