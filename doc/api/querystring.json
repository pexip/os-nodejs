{
  "type": "module",
  "source": "doc/api/querystring.md",
  "modules": [
    {
      "textRaw": "Query string",
      "name": "querystring",
      "introduced_in": "v0.1.25",
<<<<<<< HEAD
      "stability": 3,
      "stabilityText": "Legacy",
      "desc": "<p><strong>Source Code:</strong> <a href=\"https://github.com/nodejs/node/blob/v14.18.1/lib/querystring.js\">lib/querystring.js</a></p>\n<p>The <code>querystring</code> module provides utilities for parsing and formatting URL\nquery strings. It can be accessed using:</p>\n<pre><code class=\"language-js\">const querystring = require('querystring');\n</code></pre>\n<p>The <code>querystring</code> API is considered Legacy. While it is still maintained,\nnew code should use the <a href=\"url.html#url_class_urlsearchparams\" class=\"type\">&lt;URLSearchParams&gt;</a> API instead.</p>",
=======
      "stability": 2,
      "stabilityText": "Stable",
      "desc": "<p><strong>Source Code:</strong> <a href=\"https://github.com/nodejs/node/blob/v18.17.1/lib/querystring.js\">lib/querystring.js</a></p>\n<p>The <code>node:querystring</code> module provides utilities for parsing and formatting URL\nquery strings. It can be accessed using:</p>\n<pre><code class=\"language-js\">const querystring = require('node:querystring');\n</code></pre>\n<p><code>querystring</code> is more performant than <a href=\"url.html#class-urlsearchparams\" class=\"type\">&lt;URLSearchParams&gt;</a> but is not a\nstandardized API. Use <a href=\"url.html#class-urlsearchparams\" class=\"type\">&lt;URLSearchParams&gt;</a> when performance is not critical or\nwhen compatibility with browser code is desirable.</p>",
>>>>>>> a8a80be5
      "methods": [
        {
          "textRaw": "`querystring.decode()`",
          "type": "method",
          "name": "decode",
          "meta": {
            "added": [
              "v0.1.99"
            ],
            "changes": []
          },
          "signatures": [
            {
              "params": []
            }
          ],
          "desc": "<p>The <code>querystring.decode()</code> function is an alias for <code>querystring.parse()</code>.</p>"
        },
        {
          "textRaw": "`querystring.encode()`",
          "type": "method",
          "name": "encode",
          "meta": {
            "added": [
              "v0.1.99"
            ],
            "changes": []
          },
          "signatures": [
            {
              "params": []
            }
          ],
          "desc": "<p>The <code>querystring.encode()</code> function is an alias for <code>querystring.stringify()</code>.</p>"
        },
        {
          "textRaw": "`querystring.escape(str)`",
          "type": "method",
          "name": "escape",
          "meta": {
            "added": [
              "v0.1.25"
            ],
            "changes": []
          },
          "signatures": [
            {
              "params": [
                {
                  "textRaw": "`str` {string}",
                  "name": "str",
                  "type": "string"
                }
              ]
            }
          ],
          "desc": "<p>The <code>querystring.escape()</code> method performs URL percent-encoding on the given\n<code>str</code> in a manner that is optimized for the specific requirements of URL\nquery strings.</p>\n<p>The <code>querystring.escape()</code> method is used by <code>querystring.stringify()</code> and is\ngenerally not expected to be used directly. It is exported primarily to allow\napplication code to provide a replacement percent-encoding implementation if\nnecessary by assigning <code>querystring.escape</code> to an alternative function.</p>"
        },
        {
          "textRaw": "`querystring.parse(str[, sep[, eq[, options]]])`",
          "type": "method",
          "name": "parse",
          "meta": {
            "added": [
              "v0.1.25"
            ],
            "changes": [
              {
                "version": "v8.0.0",
                "pr-url": "https://github.com/nodejs/node/pull/10967",
                "description": "Multiple empty entries are now parsed correctly (e.g. `&=&=`)."
              },
              {
                "version": "v6.0.0",
                "pr-url": "https://github.com/nodejs/node/pull/6055",
                "description": "The returned object no longer inherits from `Object.prototype`."
              },
              {
                "version": [
                  "v6.0.0",
                  "v4.2.4"
                ],
                "pr-url": "https://github.com/nodejs/node/pull/3807",
                "description": "The `eq` parameter may now have a length of more than `1`."
              }
            ]
          },
          "signatures": [
            {
              "params": [
                {
                  "textRaw": "`str` {string} The URL query string to parse",
                  "name": "str",
                  "type": "string",
                  "desc": "The URL query string to parse"
                },
                {
                  "textRaw": "`sep` {string} The substring used to delimit key and value pairs in the query string. **Default:** `'&'`.",
                  "name": "sep",
                  "type": "string",
                  "default": "`'&'`",
                  "desc": "The substring used to delimit key and value pairs in the query string."
                },
                {
                  "textRaw": "`eq` {string}. The substring used to delimit keys and values in the query string. **Default:** `'='`.",
                  "name": "eq",
                  "type": "string",
                  "default": "`'='`",
                  "desc": ". The substring used to delimit keys and values in the query string."
                },
                {
                  "textRaw": "`options` {Object}",
                  "name": "options",
                  "type": "Object",
                  "options": [
                    {
                      "textRaw": "`decodeURIComponent` {Function} The function to use when decoding percent-encoded characters in the query string. **Default:** `querystring.unescape()`.",
                      "name": "decodeURIComponent",
                      "type": "Function",
                      "default": "`querystring.unescape()`",
                      "desc": "The function to use when decoding percent-encoded characters in the query string."
                    },
                    {
                      "textRaw": "`maxKeys` {number} Specifies the maximum number of keys to parse. Specify `0` to remove key counting limitations. **Default:** `1000`.",
                      "name": "maxKeys",
                      "type": "number",
                      "default": "`1000`",
                      "desc": "Specifies the maximum number of keys to parse. Specify `0` to remove key counting limitations."
                    }
                  ]
                }
              ]
            }
          ],
          "desc": "<p>The <code>querystring.parse()</code> method parses a URL query string (<code>str</code>) into a\ncollection of key and value pairs.</p>\n<p>For example, the query string <code>'foo=bar&#x26;abc=xyz&#x26;abc=123'</code> is parsed into:</p>\n<!-- eslint-skip -->\n<pre><code class=\"language-js\">{\n  foo: 'bar',\n  abc: ['xyz', '123']\n}\n</code></pre>\n<p>The object returned by the <code>querystring.parse()</code> method <em>does not</em>\nprototypically inherit from the JavaScript <code>Object</code>. This means that typical\n<code>Object</code> methods such as <code>obj.toString()</code>, <code>obj.hasOwnProperty()</code>, and others\nare not defined and <em>will not work</em>.</p>\n<p>By default, percent-encoded characters within the query string will be assumed\nto use UTF-8 encoding. If an alternative character encoding is used, then an\nalternative <code>decodeURIComponent</code> option will need to be specified:</p>\n<pre><code class=\"language-js\">// Assuming gbkDecodeURIComponent function already exists...\n\nquerystring.parse('w=%D6%D0%CE%C4&#x26;foo=bar', null, null,\n                  { decodeURIComponent: gbkDecodeURIComponent });\n</code></pre>"
        },
        {
          "textRaw": "`querystring.stringify(obj[, sep[, eq[, options]]])`",
          "type": "method",
          "name": "stringify",
          "meta": {
            "added": [
              "v0.1.25"
            ],
            "changes": []
          },
          "signatures": [
            {
              "params": [
                {
                  "textRaw": "`obj` {Object} The object to serialize into a URL query string",
                  "name": "obj",
                  "type": "Object",
                  "desc": "The object to serialize into a URL query string"
                },
                {
                  "textRaw": "`sep` {string} The substring used to delimit key and value pairs in the query string. **Default:** `'&'`.",
                  "name": "sep",
                  "type": "string",
                  "default": "`'&'`",
                  "desc": "The substring used to delimit key and value pairs in the query string."
                },
                {
                  "textRaw": "`eq` {string}. The substring used to delimit keys and values in the query string. **Default:** `'='`.",
                  "name": "eq",
                  "type": "string",
                  "default": "`'='`",
                  "desc": ". The substring used to delimit keys and values in the query string."
                },
                {
                  "textRaw": "`options`",
                  "name": "options",
                  "options": [
                    {
                      "textRaw": "`encodeURIComponent` {Function} The function to use when converting URL-unsafe characters to percent-encoding in the query string. **Default:** `querystring.escape()`.",
                      "name": "encodeURIComponent",
                      "type": "Function",
                      "default": "`querystring.escape()`",
                      "desc": "The function to use when converting URL-unsafe characters to percent-encoding in the query string."
                    }
                  ]
                }
              ]
            }
          ],
          "desc": "<p>The <code>querystring.stringify()</code> method produces a URL query string from a\ngiven <code>obj</code> by iterating through the object's \"own properties\".</p>\n<p>It serializes the following types of values passed in <code>obj</code>:\n<a href=\"https://developer.mozilla.org/en-US/docs/Web/JavaScript/Data_structures#String_type\" class=\"type\">&lt;string&gt;</a> | <a href=\"https://developer.mozilla.org/en-US/docs/Web/JavaScript/Data_structures#Number_type\" class=\"type\">&lt;number&gt;</a> | <a href=\"https://developer.mozilla.org/en-US/docs/Web/JavaScript/Reference/Global_Objects/BigInt\" class=\"type\">&lt;bigint&gt;</a> | <a href=\"https://developer.mozilla.org/en-US/docs/Web/JavaScript/Data_structures#Boolean_type\" class=\"type\">&lt;boolean&gt;</a> | <a href=\"https://developer.mozilla.org/en-US/docs/Web/JavaScript/Data_structures#String_type\" class=\"type\">&lt;string[]&gt;</a> | <a href=\"https://developer.mozilla.org/en-US/docs/Web/JavaScript/Data_structures#Number_type\" class=\"type\">&lt;number[]&gt;</a> | <a href=\"https://developer.mozilla.org/en-US/docs/Web/JavaScript/Reference/Global_Objects/BigInt\" class=\"type\">&lt;bigint[]&gt;</a> | <a href=\"https://developer.mozilla.org/en-US/docs/Web/JavaScript/Data_structures#Boolean_type\" class=\"type\">&lt;boolean[]&gt;</a>\nThe numeric values must be finite. Any other input values will be coerced to\nempty strings.</p>\n<pre><code class=\"language-js\">querystring.stringify({ foo: 'bar', baz: ['qux', 'quux'], corge: '' });\n// Returns 'foo=bar&#x26;baz=qux&#x26;baz=quux&#x26;corge='\n\nquerystring.stringify({ foo: 'bar', baz: 'qux' }, ';', ':');\n// Returns 'foo:bar;baz:qux'\n</code></pre>\n<p>By default, characters requiring percent-encoding within the query string will\nbe encoded as UTF-8. If an alternative encoding is required, then an alternative\n<code>encodeURIComponent</code> option will need to be specified:</p>\n<pre><code class=\"language-js\">// Assuming gbkEncodeURIComponent function already exists,\n\nquerystring.stringify({ w: '中文', foo: 'bar' }, null, null,\n                      { encodeURIComponent: gbkEncodeURIComponent });\n</code></pre>"
        },
        {
          "textRaw": "`querystring.unescape(str)`",
          "type": "method",
          "name": "unescape",
          "meta": {
            "added": [
              "v0.1.25"
            ],
            "changes": []
          },
          "signatures": [
            {
              "params": [
                {
                  "textRaw": "`str` {string}",
                  "name": "str",
                  "type": "string"
                }
              ]
            }
          ],
          "desc": "<p>The <code>querystring.unescape()</code> method performs decoding of URL percent-encoded\ncharacters on the given <code>str</code>.</p>\n<p>The <code>querystring.unescape()</code> method is used by <code>querystring.parse()</code> and is\ngenerally not expected to be used directly. It is exported primarily to allow\napplication code to provide a replacement decoding implementation if\nnecessary by assigning <code>querystring.unescape</code> to an alternative function.</p>\n<p>By default, the <code>querystring.unescape()</code> method will attempt to use the\nJavaScript built-in <code>decodeURIComponent()</code> method to decode. If that fails,\na safer equivalent that does not throw on malformed URLs will be used.</p>"
        }
      ],
      "type": "module",
      "displayName": "querystring"
    }
  ]
}<|MERGE_RESOLUTION|>--- conflicted
+++ resolved
@@ -6,15 +6,9 @@
       "textRaw": "Query string",
       "name": "querystring",
       "introduced_in": "v0.1.25",
-<<<<<<< HEAD
-      "stability": 3,
-      "stabilityText": "Legacy",
-      "desc": "<p><strong>Source Code:</strong> <a href=\"https://github.com/nodejs/node/blob/v14.18.1/lib/querystring.js\">lib/querystring.js</a></p>\n<p>The <code>querystring</code> module provides utilities for parsing and formatting URL\nquery strings. It can be accessed using:</p>\n<pre><code class=\"language-js\">const querystring = require('querystring');\n</code></pre>\n<p>The <code>querystring</code> API is considered Legacy. While it is still maintained,\nnew code should use the <a href=\"url.html#url_class_urlsearchparams\" class=\"type\">&lt;URLSearchParams&gt;</a> API instead.</p>",
-=======
       "stability": 2,
       "stabilityText": "Stable",
       "desc": "<p><strong>Source Code:</strong> <a href=\"https://github.com/nodejs/node/blob/v18.17.1/lib/querystring.js\">lib/querystring.js</a></p>\n<p>The <code>node:querystring</code> module provides utilities for parsing and formatting URL\nquery strings. It can be accessed using:</p>\n<pre><code class=\"language-js\">const querystring = require('node:querystring');\n</code></pre>\n<p><code>querystring</code> is more performant than <a href=\"url.html#class-urlsearchparams\" class=\"type\">&lt;URLSearchParams&gt;</a> but is not a\nstandardized API. Use <a href=\"url.html#class-urlsearchparams\" class=\"type\">&lt;URLSearchParams&gt;</a> when performance is not critical or\nwhen compatibility with browser code is desirable.</p>",
->>>>>>> a8a80be5
       "methods": [
         {
           "textRaw": "`querystring.decode()`",
