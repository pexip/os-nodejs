# Child process

<!--introduced_in=v0.10.0-->

> Stability: 2 - Stable

<!-- source_link=lib/child_process.js -->

The `node:child_process` module provides the ability to spawn subprocesses in
a manner that is similar, but not identical, to popen(3). This capability
is primarily provided by the [`child_process.spawn()`][] function:

```js
const { spawn } = require('node:child_process');
const ls = spawn('ls', ['-lh', '/usr']);

ls.stdout.on('data', (data) => {
  console.log(`stdout: ${data}`);
});

ls.stderr.on('data', (data) => {
  console.error(`stderr: ${data}`);
});

ls.on('close', (code) => {
  console.log(`child process exited with code ${code}`);
});
```

By default, pipes for `stdin`, `stdout`, and `stderr` are established between
the parent Node.js process and the spawned subprocess. These pipes have
limited (and platform-specific) capacity. If the subprocess writes to
stdout in excess of that limit without the output being captured, the
subprocess blocks waiting for the pipe buffer to accept more data. This is
identical to the behavior of pipes in the shell. Use the `{ stdio: 'ignore' }`
option if the output will not be consumed.

The command lookup is performed using the `options.env.PATH` environment
variable if `env` is in the `options` object. Otherwise, `process.env.PATH` is
used. If `options.env` is set without `PATH`, lookup on Unix is performed
on a default search path search of `/usr/bin:/bin` (see your operating system's
manual for execvpe/execvp), on Windows the current processes environment
variable `PATH` is used.

On Windows, environment variables are case-insensitive. Node.js
lexicographically sorts the `env` keys and uses the first one that
case-insensitively matches. Only first (in lexicographic order) entry will be
passed to the subprocess. This might lead to issues on Windows when passing
objects to the `env` option that have multiple variants of the same key, such as
`PATH` and `Path`.

The [`child_process.spawn()`][] method spawns the child process asynchronously,
without blocking the Node.js event loop. The [`child_process.spawnSync()`][]
function provides equivalent functionality in a synchronous manner that blocks
the event loop until the spawned process either exits or is terminated.

For convenience, the `node:child_process` module provides a handful of
synchronous and asynchronous alternatives to [`child_process.spawn()`][] and
[`child_process.spawnSync()`][]. Each of these alternatives are implemented on
top of [`child_process.spawn()`][] or [`child_process.spawnSync()`][].

* [`child_process.exec()`][]: spawns a shell and runs a command within that
  shell, passing the `stdout` and `stderr` to a callback function when
  complete.
* [`child_process.execFile()`][]: similar to [`child_process.exec()`][] except
  that it spawns the command directly without first spawning a shell by
  default.
* [`child_process.fork()`][]: spawns a new Node.js process and invokes a
  specified module with an IPC communication channel established that allows
  sending messages between parent and child.
* [`child_process.execSync()`][]: a synchronous version of
  [`child_process.exec()`][] that will block the Node.js event loop.
* [`child_process.execFileSync()`][]: a synchronous version of
  [`child_process.execFile()`][] that will block the Node.js event loop.

For certain use cases, such as automating shell scripts, the
[synchronous counterparts][] may be more convenient. In many cases, however,
the synchronous methods can have significant impact on performance due to
stalling the event loop while spawned processes complete.

## Asynchronous process creation

The [`child_process.spawn()`][], [`child_process.fork()`][], [`child_process.exec()`][],
and [`child_process.execFile()`][] methods all follow the idiomatic asynchronous
programming pattern typical of other Node.js APIs.

Each of the methods returns a [`ChildProcess`][] instance. These objects
implement the Node.js [`EventEmitter`][] API, allowing the parent process to
register listener functions that are called when certain events occur during
the life cycle of the child process.

The [`child_process.exec()`][] and [`child_process.execFile()`][] methods
additionally allow for an optional `callback` function to be specified that is
invoked when the child process terminates.

### Spawning `.bat` and `.cmd` files on Windows

The importance of the distinction between [`child_process.exec()`][] and
[`child_process.execFile()`][] can vary based on platform. On Unix-type
operating systems (Unix, Linux, macOS) [`child_process.execFile()`][] can be
more efficient because it does not spawn a shell by default. On Windows,
however, `.bat` and `.cmd` files are not executable on their own without a
terminal, and therefore cannot be launched using [`child_process.execFile()`][].
When running on Windows, `.bat` and `.cmd` files can be invoked using
[`child_process.spawn()`][] with the `shell` option set, with
[`child_process.exec()`][], or by spawning `cmd.exe` and passing the `.bat` or
`.cmd` file as an argument (which is what the `shell` option and
[`child_process.exec()`][] do). In any case, if the script filename contains
spaces it needs to be quoted.

```js
// On Windows Only...
const { spawn } = require('node:child_process');
const bat = spawn('cmd.exe', ['/c', 'my.bat']);

bat.stdout.on('data', (data) => {
  console.log(data.toString());
});

bat.stderr.on('data', (data) => {
  console.error(data.toString());
});

bat.on('exit', (code) => {
  console.log(`Child exited with code ${code}`);
});
```

```js
// OR...
const { exec, spawn } = require('node:child_process');
exec('my.bat', (err, stdout, stderr) => {
  if (err) {
    console.error(err);
    return;
  }
  console.log(stdout);
});

// Script with spaces in the filename:
const bat = spawn('"my script.cmd"', ['a', 'b'], { shell: true });
// or:
exec('"my script.cmd" a b', (err, stdout, stderr) => {
  // ...
});
```

### `child_process.exec(command[, options][, callback])`

<!-- YAML
added: v0.1.90
changes:
<<<<<<< HEAD
  - version: v14.18.0
    pr-url: https://github.com/nodejs/node/pull/38862
    description: The `cwd` option can be a WHATWG `URL` object using
                 `file:` protocol.
  - version: v14.17.0
=======
  - version:
      - v16.4.0
      - v14.18.0
    pr-url: https://github.com/nodejs/node/pull/38862
    description: The `cwd` option can be a WHATWG `URL` object using
                 `file:` protocol.
  - version: v15.4.0
>>>>>>> a8a80be5
    pr-url: https://github.com/nodejs/node/pull/36308
    description: AbortSignal support was added.
  - version: v8.8.0
    pr-url: https://github.com/nodejs/node/pull/15380
    description: The `windowsHide` option is supported now.
-->

* `command` {string} The command to run, with space-separated arguments.
* `options` {Object}
  * `cwd` {string|URL} Current working directory of the child process.
    **Default:** `process.cwd()`.
  * `env` {Object} Environment key-value pairs. **Default:** `process.env`.
  * `encoding` {string} **Default:** `'utf8'`
  * `shell` {string} Shell to execute the command with. See
    [Shell requirements][] and [Default Windows shell][]. **Default:**
    `'/bin/sh'` on Unix, `process.env.ComSpec` on Windows.
  * `signal` {AbortSignal} allows aborting the child process using an
    AbortSignal.
  * `timeout` {number} **Default:** `0`
  * `maxBuffer` {number} Largest amount of data in bytes allowed on stdout or
    stderr. If exceeded, the child process is terminated and any output is
    truncated. See caveat at [`maxBuffer` and Unicode][].
    **Default:** `1024 * 1024`.
  * `killSignal` {string|integer} **Default:** `'SIGTERM'`
  * `uid` {number} Sets the user identity of the process (see setuid(2)).
  * `gid` {number} Sets the group identity of the process (see setgid(2)).
  * `windowsHide` {boolean} Hide the subprocess console window that would
    normally be created on Windows systems. **Default:** `false`.
* `callback` {Function} called with the output when process terminates.
  * `error` {Error}
  * `stdout` {string|Buffer}
  * `stderr` {string|Buffer}
* Returns: {ChildProcess}

Spawns a shell then executes the `command` within that shell, buffering any
generated output. The `command` string passed to the exec function is processed
directly by the shell and special characters (vary based on
[shell](https://en.wikipedia.org/wiki/List_of_command-line_interpreters))
need to be dealt with accordingly:

```js
<<<<<<< HEAD
const { exec } = require('child_process');
=======
const { exec } = require('node:child_process');
>>>>>>> a8a80be5

exec('"/path/to/test file/test.sh" arg1 arg2');
// Double quotes are used so that the space in the path is not interpreted as
// a delimiter of multiple arguments.

exec('echo "The \\$HOME variable is $HOME"');
// The $HOME variable is escaped in the first instance, but not in the second.
```

**Never pass unsanitized user input to this function. Any input containing shell
metacharacters may be used to trigger arbitrary command execution.**

If a `callback` function is provided, it is called with the arguments
`(error, stdout, stderr)`. On success, `error` will be `null`. On error,
`error` will be an instance of [`Error`][]. The `error.code` property will be
the exit code of the process. By convention, any exit code other than `0`
indicates an error. `error.signal` will be the signal that terminated the
process.

The `stdout` and `stderr` arguments passed to the callback will contain the
stdout and stderr output of the child process. By default, Node.js will decode
the output as UTF-8 and pass strings to the callback. The `encoding` option
can be used to specify the character encoding used to decode the stdout and
stderr output. If `encoding` is `'buffer'`, or an unrecognized character
encoding, `Buffer` objects will be passed to the callback instead.

```js
const { exec } = require('node:child_process');
exec('cat *.js missing_file | wc -l', (error, stdout, stderr) => {
  if (error) {
    console.error(`exec error: ${error}`);
    return;
  }
  console.log(`stdout: ${stdout}`);
  console.error(`stderr: ${stderr}`);
});
```

If `timeout` is greater than `0`, the parent will send the signal
identified by the `killSignal` property (the default is `'SIGTERM'`) if the
child runs longer than `timeout` milliseconds.

Unlike the exec(3) POSIX system call, `child_process.exec()` does not replace
the existing process and uses a shell to execute the command.

If this method is invoked as its [`util.promisify()`][]ed version, it returns
a `Promise` for an `Object` with `stdout` and `stderr` properties. The returned
`ChildProcess` instance is attached to the `Promise` as a `child` property. In
case of an error (including any error resulting in an exit code other than 0), a
rejected promise is returned, with the same `error` object given in the
callback, but with two additional properties `stdout` and `stderr`.

```js
const util = require('node:util');
const exec = util.promisify(require('node:child_process').exec);

async function lsExample() {
  const { stdout, stderr } = await exec('ls');
  console.log('stdout:', stdout);
  console.error('stderr:', stderr);
}
lsExample();
```

If the `signal` option is enabled, calling `.abort()` on the corresponding
`AbortController` is similar to calling `.kill()` on the child process except
the error passed to the callback will be an `AbortError`:

```js
<<<<<<< HEAD
const { exec } = require('child_process');
const controller = new AbortController();
const { signal } = controller;
const child = exec('grep ssh', { signal }, (error) => {
  console.log(error); // an AbortError
=======
const { exec } = require('node:child_process');
const controller = new AbortController();
const { signal } = controller;
const child = exec('grep ssh', { signal }, (error) => {
  console.error(error); // an AbortError
>>>>>>> a8a80be5
});
controller.abort();
```

### `child_process.execFile(file[, args][, options][, callback])`

<!-- YAML
added: v0.1.91
changes:
<<<<<<< HEAD
  - version: v14.18.0
    pr-url: https://github.com/nodejs/node/pull/38862
    description: The `cwd` option can be a WHATWG `URL` object using
                 `file:` protocol.
  - version: v14.17.0
=======
  - version:
      - v16.4.0
      - v14.18.0
    pr-url: https://github.com/nodejs/node/pull/38862
    description: The `cwd` option can be a WHATWG `URL` object using
                 `file:` protocol.
  - version:
      - v15.4.0
      - v14.17.0
>>>>>>> a8a80be5
    pr-url: https://github.com/nodejs/node/pull/36308
    description: AbortSignal support was added.
  - version: v8.8.0
    pr-url: https://github.com/nodejs/node/pull/15380
    description: The `windowsHide` option is supported now.
-->

* `file` {string} The name or path of the executable file to run.
* `args` {string\[]} List of string arguments.
* `options` {Object}
  * `cwd` {string|URL} Current working directory of the child process.
  * `env` {Object} Environment key-value pairs. **Default:** `process.env`.
  * `encoding` {string} **Default:** `'utf8'`
  * `timeout` {number} **Default:** `0`
  * `maxBuffer` {number} Largest amount of data in bytes allowed on stdout or
    stderr. If exceeded, the child process is terminated and any output is
    truncated. See caveat at [`maxBuffer` and Unicode][].
    **Default:** `1024 * 1024`.
  * `killSignal` {string|integer} **Default:** `'SIGTERM'`
  * `uid` {number} Sets the user identity of the process (see setuid(2)).
  * `gid` {number} Sets the group identity of the process (see setgid(2)).
  * `windowsHide` {boolean} Hide the subprocess console window that would
    normally be created on Windows systems. **Default:** `false`.
  * `windowsVerbatimArguments` {boolean} No quoting or escaping of arguments is
    done on Windows. Ignored on Unix. **Default:** `false`.
  * `shell` {boolean|string} If `true`, runs `command` inside of a shell. Uses
    `'/bin/sh'` on Unix, and `process.env.ComSpec` on Windows. A different
    shell can be specified as a string. See [Shell requirements][] and
    [Default Windows shell][]. **Default:** `false` (no shell).
  * `signal` {AbortSignal} allows aborting the child process using an
    AbortSignal.
* `callback` {Function} Called with the output when process terminates.
  * `error` {Error}
  * `stdout` {string|Buffer}
  * `stderr` {string|Buffer}
* Returns: {ChildProcess}

The `child_process.execFile()` function is similar to [`child_process.exec()`][]
except that it does not spawn a shell by default. Rather, the specified
executable `file` is spawned directly as a new process making it slightly more
efficient than [`child_process.exec()`][].

The same options as [`child_process.exec()`][] are supported. Since a shell is
not spawned, behaviors such as I/O redirection and file globbing are not
supported.

```js
const { execFile } = require('node:child_process');
const child = execFile('node', ['--version'], (error, stdout, stderr) => {
  if (error) {
    throw error;
  }
  console.log(stdout);
});
```

The `stdout` and `stderr` arguments passed to the callback will contain the
stdout and stderr output of the child process. By default, Node.js will decode
the output as UTF-8 and pass strings to the callback. The `encoding` option
can be used to specify the character encoding used to decode the stdout and
stderr output. If `encoding` is `'buffer'`, or an unrecognized character
encoding, `Buffer` objects will be passed to the callback instead.

If this method is invoked as its [`util.promisify()`][]ed version, it returns
a `Promise` for an `Object` with `stdout` and `stderr` properties. The returned
`ChildProcess` instance is attached to the `Promise` as a `child` property. In
case of an error (including any error resulting in an exit code other than 0), a
rejected promise is returned, with the same `error` object given in the
callback, but with two additional properties `stdout` and `stderr`.

```js
const util = require('node:util');
const execFile = util.promisify(require('node:child_process').execFile);
async function getVersion() {
  const { stdout } = await execFile('node', ['--version']);
  console.log(stdout);
}
getVersion();
```

**If the `shell` option is enabled, do not pass unsanitized user input to this
function. Any input containing shell metacharacters may be used to trigger
arbitrary command execution.**

If the `signal` option is enabled, calling `.abort()` on the corresponding
`AbortController` is similar to calling `.kill()` on the child process except
the error passed to the callback will be an `AbortError`:

```js
<<<<<<< HEAD
const { execFile } = require('child_process');
const controller = new AbortController();
const { signal } = controller;
const child = execFile('node', ['--version'], { signal }, (error) => {
  console.log(error); // an AbortError
=======
const { execFile } = require('node:child_process');
const controller = new AbortController();
const { signal } = controller;
const child = execFile('node', ['--version'], { signal }, (error) => {
  console.error(error); // an AbortError
>>>>>>> a8a80be5
});
controller.abort();
```

### `child_process.fork(modulePath[, args][, options])`

<!-- YAML
added: v0.5.0
changes:
  - version: v14.18.0
    pr-url: https://github.com/nodejs/node/pull/38862
    description: The `cwd` option can be a WHATWG `URL` object using
                 `file:` protocol.
  - version: v14.18.0
    pr-url: https://github.com/nodejs/node/pull/37256
    description: timeout was added.
  - version: v14.18.0
    pr-url: https://github.com/nodejs/node/pull/37325
    description: killSignal for AbortSignal was added.
  - version: v14.17.0
    pr-url: https://github.com/nodejs/node/pull/36603
    description: AbortSignal support was added.
  - version:
      - v17.4.0
      - v16.14.0
    pr-url: https://github.com/nodejs/node/pull/41225
    description: The `modulePath` parameter can be a WHATWG `URL` object using
                 `file:` protocol.
  - version:
      - v16.4.0
      - v14.18.0
    pr-url: https://github.com/nodejs/node/pull/38862
    description: The `cwd` option can be a WHATWG `URL` object using
                 `file:` protocol.
  - version:
      - v15.13.0
      - v14.18.0
    pr-url: https://github.com/nodejs/node/pull/37256
    description: timeout was added.
  - version:
      - v15.11.0
      - v14.18.0
    pr-url: https://github.com/nodejs/node/pull/37325
    description: killSignal for AbortSignal was added.
  - version:
      - v15.6.0
      - v14.17.0
    pr-url: https://github.com/nodejs/node/pull/36603
    description: AbortSignal support was added.
  - version:
      - v13.2.0
      - v12.16.0
    pr-url: https://github.com/nodejs/node/pull/30162
    description: The `serialization` option is supported now.
  - version: v8.0.0
    pr-url: https://github.com/nodejs/node/pull/10866
    description: The `stdio` option can now be a string.
  - version: v6.4.0
    pr-url: https://github.com/nodejs/node/pull/7811
    description: The `stdio` option is supported now.
-->

* `modulePath` {string|URL} The module to run in the child.
* `args` {string\[]} List of string arguments.
* `options` {Object}
  * `cwd` {string|URL} Current working directory of the child process.
  * `detached` {boolean} Prepare child to run independently of its parent
    process. Specific behavior depends on the platform, see
    [`options.detached`][]).
  * `env` {Object} Environment key-value pairs. **Default:** `process.env`.
  * `execPath` {string} Executable used to create the child process.
  * `execArgv` {string\[]} List of string arguments passed to the executable.
    **Default:** `process.execArgv`.
  * `gid` {number} Sets the group identity of the process (see setgid(2)).
  * `serialization` {string} Specify the kind of serialization used for sending
    messages between processes. Possible values are `'json'` and `'advanced'`.
    See [Advanced serialization][] for more details. **Default:** `'json'`.
  * `signal` {AbortSignal} Allows closing the child process using an
    AbortSignal.
  * `killSignal` {string|integer} The signal value to be used when the spawned
    process will be killed by timeout or abort signal. **Default:** `'SIGTERM'`.
  * `silent` {boolean} If `true`, stdin, stdout, and stderr of the child will be
    piped to the parent, otherwise they will be inherited from the parent, see
    the `'pipe'` and `'inherit'` options for [`child_process.spawn()`][]'s
    [`stdio`][] for more details. **Default:** `false`.
  * `stdio` {Array|string} See [`child_process.spawn()`][]'s [`stdio`][].
    When this option is provided, it overrides `silent`. If the array variant
    is used, it must contain exactly one item with value `'ipc'` or an error
    will be thrown. For instance `[0, 1, 2, 'ipc']`.
  * `uid` {number} Sets the user identity of the process (see setuid(2)).
  * `windowsVerbatimArguments` {boolean} No quoting or escaping of arguments is
    done on Windows. Ignored on Unix. **Default:** `false`.
  * `timeout` {number} In milliseconds the maximum amount of time the process
    is allowed to run. **Default:** `undefined`.
* Returns: {ChildProcess}

The `child_process.fork()` method is a special case of
[`child_process.spawn()`][] used specifically to spawn new Node.js processes.
Like [`child_process.spawn()`][], a [`ChildProcess`][] object is returned. The
returned [`ChildProcess`][] will have an additional communication channel
built-in that allows messages to be passed back and forth between the parent and
child. See [`subprocess.send()`][] for details.

Keep in mind that spawned Node.js child processes are
independent of the parent with exception of the IPC communication channel
that is established between the two. Each process has its own memory, with
their own V8 instances. Because of the additional resource allocations
required, spawning a large number of child Node.js processes is not
recommended.

By default, `child_process.fork()` will spawn new Node.js instances using the
[`process.execPath`][] of the parent process. The `execPath` property in the
`options` object allows for an alternative execution path to be used.

Node.js processes launched with a custom `execPath` will communicate with the
parent process using the file descriptor (fd) identified using the
environment variable `NODE_CHANNEL_FD` on the child process.

Unlike the fork(2) POSIX system call, `child_process.fork()` does not clone the
current process.

The `shell` option available in [`child_process.spawn()`][] is not supported by
`child_process.fork()` and will be ignored if set.

If the `signal` option is enabled, calling `.abort()` on the corresponding
`AbortController` is similar to calling `.kill()` on the child process except
the error passed to the callback will be an `AbortError`:

```js
if (process.argv[2] === 'child') {
  setTimeout(() => {
    console.log(`Hello from ${process.argv[2]}!`);
  }, 1_000);
} else {
<<<<<<< HEAD
  const { fork } = require('child_process');
=======
  const { fork } = require('node:child_process');
>>>>>>> a8a80be5
  const controller = new AbortController();
  const { signal } = controller;
  const child = fork(__filename, ['child'], { signal });
  child.on('error', (err) => {
    // This will be called with err being an AbortError if the controller aborts
  });
  controller.abort(); // Stops the child process
}
```

### `child_process.spawn(command[, args][, options])`

<!-- YAML
added: v0.1.90
changes:
  - version: v14.18.0
    pr-url: https://github.com/nodejs/node/pull/38862
    description: The `cwd` option can be a WHATWG `URL` object using
                 `file:` protocol.
  - version: v14.18.0
    pr-url: https://github.com/nodejs/node/pull/37256
    description: timeout was added.
  - version: v14.18.0
    pr-url: https://github.com/nodejs/node/pull/37325
    description: killSignal for AbortSignal was added.
  - version: v14.17.0
    pr-url: https://github.com/nodejs/node/pull/36432
    description: AbortSignal support was added.
  - version:
      - v16.4.0
      - v14.18.0
    pr-url: https://github.com/nodejs/node/pull/38862
    description: The `cwd` option can be a WHATWG `URL` object using
                 `file:` protocol.
  - version:
      - v15.13.0
      - v14.18.0
    pr-url: https://github.com/nodejs/node/pull/37256
    description: timeout was added.
  - version:
      - v15.11.0
      - v14.18.0
    pr-url: https://github.com/nodejs/node/pull/37325
    description: killSignal for AbortSignal was added.
  - version:
      - v15.5.0
      - v14.17.0
    pr-url: https://github.com/nodejs/node/pull/36432
    description: AbortSignal support was added.
  - version:
      - v13.2.0
      - v12.16.0
    pr-url: https://github.com/nodejs/node/pull/30162
    description: The `serialization` option is supported now.
  - version: v8.8.0
    pr-url: https://github.com/nodejs/node/pull/15380
    description: The `windowsHide` option is supported now.
  - version: v6.4.0
    pr-url: https://github.com/nodejs/node/pull/7696
    description: The `argv0` option is supported now.
  - version: v5.7.0
    pr-url: https://github.com/nodejs/node/pull/4598
    description: The `shell` option is supported now.
-->

* `command` {string} The command to run.
* `args` {string\[]} List of string arguments.
* `options` {Object}
  * `cwd` {string|URL} Current working directory of the child process.
  * `env` {Object} Environment key-value pairs. **Default:** `process.env`.
  * `argv0` {string} Explicitly set the value of `argv[0]` sent to the child
    process. This will be set to `command` if not specified.
  * `stdio` {Array|string} Child's stdio configuration (see
    [`options.stdio`][`stdio`]).
  * `detached` {boolean} Prepare child to run independently of its parent
    process. Specific behavior depends on the platform, see
    [`options.detached`][]).
  * `uid` {number} Sets the user identity of the process (see setuid(2)).
  * `gid` {number} Sets the group identity of the process (see setgid(2)).
  * `serialization` {string} Specify the kind of serialization used for sending
    messages between processes. Possible values are `'json'` and `'advanced'`.
    See [Advanced serialization][] for more details. **Default:** `'json'`.
  * `shell` {boolean|string} If `true`, runs `command` inside of a shell. Uses
    `'/bin/sh'` on Unix, and `process.env.ComSpec` on Windows. A different
    shell can be specified as a string. See [Shell requirements][] and
    [Default Windows shell][]. **Default:** `false` (no shell).
  * `windowsVerbatimArguments` {boolean} No quoting or escaping of arguments is
    done on Windows. Ignored on Unix. This is set to `true` automatically
    when `shell` is specified and is CMD. **Default:** `false`.
  * `windowsHide` {boolean} Hide the subprocess console window that would
    normally be created on Windows systems. **Default:** `false`.
  * `signal` {AbortSignal} allows aborting the child process using an
    AbortSignal.
  * `timeout` {number} In milliseconds the maximum amount of time the process
    is allowed to run. **Default:** `undefined`.
  * `killSignal` {string|integer} The signal value to be used when the spawned
    process will be killed by timeout or abort signal. **Default:** `'SIGTERM'`.
<<<<<<< HEAD

=======
>>>>>>> a8a80be5
* Returns: {ChildProcess}

The `child_process.spawn()` method spawns a new process using the given
`command`, with command-line arguments in `args`. If omitted, `args` defaults
to an empty array.

**If the `shell` option is enabled, do not pass unsanitized user input to this
function. Any input containing shell metacharacters may be used to trigger
arbitrary command execution.**

A third argument may be used to specify additional options, with these defaults:

```js
const defaults = {
  cwd: undefined,
  env: process.env,
};
```

Use `cwd` to specify the working directory from which the process is spawned.
If not given, the default is to inherit the current working directory. If given,
but the path does not exist, the child process emits an `ENOENT` error
and exits immediately. `ENOENT` is also emitted when the command
does not exist.

Use `env` to specify environment variables that will be visible to the new
process, the default is [`process.env`][].

`undefined` values in `env` will be ignored.

Example of running `ls -lh /usr`, capturing `stdout`, `stderr`, and the
exit code:

```js
const { spawn } = require('node:child_process');
const ls = spawn('ls', ['-lh', '/usr']);

ls.stdout.on('data', (data) => {
  console.log(`stdout: ${data}`);
});

ls.stderr.on('data', (data) => {
  console.error(`stderr: ${data}`);
});

ls.on('close', (code) => {
  console.log(`child process exited with code ${code}`);
});
```

Example: A very elaborate way to run `ps ax | grep ssh`

```js
const { spawn } = require('node:child_process');
const ps = spawn('ps', ['ax']);
const grep = spawn('grep', ['ssh']);

ps.stdout.on('data', (data) => {
  grep.stdin.write(data);
});

ps.stderr.on('data', (data) => {
  console.error(`ps stderr: ${data}`);
});

ps.on('close', (code) => {
  if (code !== 0) {
    console.log(`ps process exited with code ${code}`);
  }
  grep.stdin.end();
});

grep.stdout.on('data', (data) => {
  console.log(data.toString());
});

grep.stderr.on('data', (data) => {
  console.error(`grep stderr: ${data}`);
});

grep.on('close', (code) => {
  if (code !== 0) {
    console.log(`grep process exited with code ${code}`);
  }
});
```

Example of checking for failed `spawn`:

```js
const { spawn } = require('node:child_process');
const subprocess = spawn('bad_command');

subprocess.on('error', (err) => {
  console.error('Failed to start subprocess.');
});
```

Certain platforms (macOS, Linux) will use the value of `argv[0]` for the process
title while others (Windows, SunOS) will use `command`.

Node.js overwrites `argv[0]` with `process.execPath` on startup, so
`process.argv[0]` in a Node.js child process will not match the `argv0`
parameter passed to `spawn` from the parent. Retrieve it with the
`process.argv0` property instead.

If the `signal` option is enabled, calling `.abort()` on the corresponding
`AbortController` is similar to calling `.kill()` on the child process except
the error passed to the callback will be an `AbortError`:

```js
<<<<<<< HEAD
const { spawn } = require('child_process');
=======
const { spawn } = require('node:child_process');
>>>>>>> a8a80be5
const controller = new AbortController();
const { signal } = controller;
const grep = spawn('grep', ['ssh'], { signal });
grep.on('error', (err) => {
  // This will be called with err being an AbortError if the controller aborts
});
controller.abort(); // Stops the child process
```

#### `options.detached`

<!-- YAML
added: v0.7.10
-->

On Windows, setting `options.detached` to `true` makes it possible for the
child process to continue running after the parent exits. The child will have
its own console window. Once enabled for a child process, it cannot be
disabled.

On non-Windows platforms, if `options.detached` is set to `true`, the child
process will be made the leader of a new process group and session. Child
processes may continue running after the parent exits regardless of whether
they are detached or not. See setsid(2) for more information.

By default, the parent will wait for the detached child to exit. To prevent the
parent from waiting for a given `subprocess` to exit, use the
`subprocess.unref()` method. Doing so will cause the parent's event loop to not
include the child in its reference count, allowing the parent to exit
independently of the child, unless there is an established IPC channel between
the child and the parent.

When using the `detached` option to start a long-running process, the process
will not stay running in the background after the parent exits unless it is
provided with a `stdio` configuration that is not connected to the parent.
If the parent's `stdio` is inherited, the child will remain attached to the
controlling terminal.

Example of a long-running process, by detaching and also ignoring its parent
`stdio` file descriptors, in order to ignore the parent's termination:

```js
const { spawn } = require('node:child_process');

const subprocess = spawn(process.argv[0], ['child_program.js'], {
  detached: true,
  stdio: 'ignore',
});

subprocess.unref();
```

Alternatively one can redirect the child process' output into files:

```js
const fs = require('node:fs');
const { spawn } = require('node:child_process');
const out = fs.openSync('./out.log', 'a');
const err = fs.openSync('./out.log', 'a');

const subprocess = spawn('prg', [], {
  detached: true,
  stdio: [ 'ignore', out, err ],
});

subprocess.unref();
```

#### `options.stdio`

<!-- YAML
added: v0.7.10
changes:
<<<<<<< HEAD
  - version: v14.18.0
=======
  - version:
      - v15.6.0
      - v14.18.0
>>>>>>> a8a80be5
    pr-url: https://github.com/nodejs/node/pull/29412
    description: Added the `overlapped` stdio flag.
  - version: v3.3.1
    pr-url: https://github.com/nodejs/node/pull/2727
    description: The value `0` is now accepted as a file descriptor.
-->

The `options.stdio` option is used to configure the pipes that are established
between the parent and child process. By default, the child's stdin, stdout,
and stderr are redirected to corresponding [`subprocess.stdin`][],
[`subprocess.stdout`][], and [`subprocess.stderr`][] streams on the
[`ChildProcess`][] object. This is equivalent to setting the `options.stdio`
equal to `['pipe', 'pipe', 'pipe']`.

For convenience, `options.stdio` may be one of the following strings:

* `'pipe'`: equivalent to `['pipe', 'pipe', 'pipe']` (the default)
* `'overlapped'`: equivalent to `['overlapped', 'overlapped', 'overlapped']`
* `'ignore'`: equivalent to `['ignore', 'ignore', 'ignore']`
* `'inherit'`: equivalent to `['inherit', 'inherit', 'inherit']` or `[0, 1, 2]`

Otherwise, the value of `options.stdio` is an array where each index corresponds
to an fd in the child. The fds 0, 1, and 2 correspond to stdin, stdout,
and stderr, respectively. Additional fds can be specified to create additional
pipes between the parent and child. The value is one of the following:

1. `'pipe'`: Create a pipe between the child process and the parent process.
   The parent end of the pipe is exposed to the parent as a property on the
   `child_process` object as [`subprocess.stdio[fd]`][`subprocess.stdio`]. Pipes
   created for fds 0, 1, and 2 are also available as [`subprocess.stdin`][],
   [`subprocess.stdout`][] and [`subprocess.stderr`][], respectively.
<<<<<<< HEAD
1. `'overlapped'`: Same as `'pipe'` except that the `FILE_FLAG_OVERLAPPED` flag
=======
   These are not actual Unix pipes and therefore the child process
   can not use them by their descriptor files,
   e.g. `/dev/fd/2` or `/dev/stdout`.
2. `'overlapped'`: Same as `'pipe'` except that the `FILE_FLAG_OVERLAPPED` flag
>>>>>>> a8a80be5
   is set on the handle. This is necessary for overlapped I/O on the child
   process's stdio handles. See the
   [docs](https://docs.microsoft.com/en-us/windows/win32/fileio/synchronous-and-asynchronous-i-o)
   for more details. This is exactly the same as `'pipe'` on non-Windows
   systems.
<<<<<<< HEAD
1. `'ipc'`: Create an IPC channel for passing messages/file descriptors
=======
3. `'ipc'`: Create an IPC channel for passing messages/file descriptors
>>>>>>> a8a80be5
   between parent and child. A [`ChildProcess`][] may have at most one IPC
   stdio file descriptor. Setting this option enables the
   [`subprocess.send()`][] method. If the child is a Node.js process, the
   presence of an IPC channel will enable [`process.send()`][] and
   [`process.disconnect()`][] methods, as well as [`'disconnect'`][] and
   [`'message'`][] events within the child.

   Accessing the IPC channel fd in any way other than [`process.send()`][]
   or using the IPC channel with a child process that is not a Node.js instance
   is not supported.
<<<<<<< HEAD
1. `'ignore'`: Instructs Node.js to ignore the fd in the child. While Node.js
   will always open fds 0, 1, and 2 for the processes it spawns, setting the fd
   to `'ignore'` will cause Node.js to open `/dev/null` and attach it to the
   child's fd.
1. `'inherit'`: Pass through the corresponding stdio stream to/from the
   parent process. In the first three positions, this is equivalent to
   `process.stdin`, `process.stdout`, and `process.stderr`, respectively. In
   any other position, equivalent to `'ignore'`.
1. {Stream} object: Share a readable or writable stream that refers to a tty,
=======
4. `'ignore'`: Instructs Node.js to ignore the fd in the child. While Node.js
   will always open fds 0, 1, and 2 for the processes it spawns, setting the fd
   to `'ignore'` will cause Node.js to open `/dev/null` and attach it to the
   child's fd.
5. `'inherit'`: Pass through the corresponding stdio stream to/from the
   parent process. In the first three positions, this is equivalent to
   `process.stdin`, `process.stdout`, and `process.stderr`, respectively. In
   any other position, equivalent to `'ignore'`.
6. {Stream} object: Share a readable or writable stream that refers to a tty,
>>>>>>> a8a80be5
   file, socket, or a pipe with the child process. The stream's underlying
   file descriptor is duplicated in the child process to the fd that
   corresponds to the index in the `stdio` array. The stream must have an
   underlying descriptor (file streams do not until the `'open'` event has
   occurred).
<<<<<<< HEAD
1. Positive integer: The integer value is interpreted as a file descriptor
   that is currently open in the parent process. It is shared with the child
   process, similar to how {Stream} objects can be shared. Passing sockets
   is not supported on Windows.
1. `null`, `undefined`: Use default value. For stdio fds 0, 1, and 2 (in other
=======
7. Positive integer: The integer value is interpreted as a file descriptor
   that is open in the parent process. It is shared with the child
   process, similar to how {Stream} objects can be shared. Passing sockets
   is not supported on Windows.
8. `null`, `undefined`: Use default value. For stdio fds 0, 1, and 2 (in other
>>>>>>> a8a80be5
   words, stdin, stdout, and stderr) a pipe is created. For fd 3 and up, the
   default is `'ignore'`.

```js
const { spawn } = require('node:child_process');

// Child will use parent's stdios.
spawn('prg', [], { stdio: 'inherit' });

// Spawn child sharing only stderr.
spawn('prg', [], { stdio: ['pipe', 'pipe', process.stderr] });

// Open an extra fd=4, to interact with programs presenting a
// startd-style interface.
spawn('prg', [], { stdio: ['pipe', null, null, null, 'pipe'] });
```

_It is worth noting that when an IPC channel is established between the
parent and child processes, and the child is a Node.js process, the child
is launched with the IPC channel unreferenced (using `unref()`) until the
child registers an event handler for the [`'disconnect'`][] event
or the [`'message'`][] event. This allows the child to exit
normally without the process being held open by the open IPC channel._

On Unix-like operating systems, the [`child_process.spawn()`][] method
performs memory operations synchronously before decoupling the event loop
from the child. Applications with a large memory footprint may find frequent
[`child_process.spawn()`][] calls to be a bottleneck. For more information,
see [V8 issue 7381](https://bugs.chromium.org/p/v8/issues/detail?id=7381).

See also: [`child_process.exec()`][] and [`child_process.fork()`][].

## Synchronous process creation

The [`child_process.spawnSync()`][], [`child_process.execSync()`][], and
[`child_process.execFileSync()`][] methods are synchronous and will block the
Node.js event loop, pausing execution of any additional code until the spawned
process exits.

Blocking calls like these are mostly useful for simplifying general-purpose
scripting tasks and for simplifying the loading/processing of application
configuration at startup.

### `child_process.execFileSync(file[, args][, options])`

<!-- YAML
added: v0.11.12
changes:
<<<<<<< HEAD
  - version: v14.18.0
=======
  - version:
      - v16.4.0
      - v14.18.0
>>>>>>> a8a80be5
    pr-url: https://github.com/nodejs/node/pull/38862
    description: The `cwd` option can be a WHATWG `URL` object using
                 `file:` protocol.
  - version: v10.10.0
    pr-url: https://github.com/nodejs/node/pull/22409
    description: The `input` option can now be any `TypedArray` or a
                 `DataView`.
  - version: v8.8.0
    pr-url: https://github.com/nodejs/node/pull/15380
    description: The `windowsHide` option is supported now.
  - version: v8.0.0
    pr-url: https://github.com/nodejs/node/pull/10653
    description: The `input` option can now be a `Uint8Array`.
  - version:
    - v6.2.1
    - v4.5.0
    pr-url: https://github.com/nodejs/node/pull/6939
    description: The `encoding` option can now explicitly be set to `buffer`.
-->

* `file` {string} The name or path of the executable file to run.
* `args` {string\[]} List of string arguments.
* `options` {Object}
  * `cwd` {string|URL} Current working directory of the child process.
  * `input` {string|Buffer|TypedArray|DataView} The value which will be passed
    as stdin to the spawned process. Supplying this value will override
    `stdio[0]`.
  * `stdio` {string|Array} Child's stdio configuration. `stderr` by default will
    be output to the parent process' stderr unless `stdio` is specified.
    **Default:** `'pipe'`.
  * `env` {Object} Environment key-value pairs. **Default:** `process.env`.
  * `uid` {number} Sets the user identity of the process (see setuid(2)).
  * `gid` {number} Sets the group identity of the process (see setgid(2)).
  * `timeout` {number} In milliseconds the maximum amount of time the process
    is allowed to run. **Default:** `undefined`.
  * `killSignal` {string|integer} The signal value to be used when the spawned
    process will be killed. **Default:** `'SIGTERM'`.
  * `maxBuffer` {number} Largest amount of data in bytes allowed on stdout or
    stderr. If exceeded, the child process is terminated. See caveat at
    [`maxBuffer` and Unicode][]. **Default:** `1024 * 1024`.
  * `encoding` {string} The encoding used for all stdio inputs and outputs.
    **Default:** `'buffer'`.
  * `windowsHide` {boolean} Hide the subprocess console window that would
    normally be created on Windows systems. **Default:** `false`.
  * `shell` {boolean|string} If `true`, runs `command` inside of a shell. Uses
    `'/bin/sh'` on Unix, and `process.env.ComSpec` on Windows. A different
    shell can be specified as a string. See [Shell requirements][] and
    [Default Windows shell][]. **Default:** `false` (no shell).
* Returns: {Buffer|string} The stdout from the command.

The `child_process.execFileSync()` method is generally identical to
[`child_process.execFile()`][] with the exception that the method will not
return until the child process has fully closed. When a timeout has been
encountered and `killSignal` is sent, the method won't return until the process
has completely exited.

If the child process intercepts and handles the `SIGTERM` signal and
does not exit, the parent process will still wait until the child process has
exited.

If the process times out or has a non-zero exit code, this method will throw an
[`Error`][] that will include the full result of the underlying
[`child_process.spawnSync()`][].

**If the `shell` option is enabled, do not pass unsanitized user input to this
function. Any input containing shell metacharacters may be used to trigger
arbitrary command execution.**

### `child_process.execSync(command[, options])`

<!-- YAML
added: v0.11.12
changes:
<<<<<<< HEAD
  - version: v14.18.0
=======
  - version:
      - v16.4.0
      - v14.18.0
>>>>>>> a8a80be5
    pr-url: https://github.com/nodejs/node/pull/38862
    description: The `cwd` option can be a WHATWG `URL` object using
                 `file:` protocol.
  - version: v10.10.0
    pr-url: https://github.com/nodejs/node/pull/22409
    description: The `input` option can now be any `TypedArray` or a
                 `DataView`.
  - version: v8.8.0
    pr-url: https://github.com/nodejs/node/pull/15380
    description: The `windowsHide` option is supported now.
  - version: v8.0.0
    pr-url: https://github.com/nodejs/node/pull/10653
    description: The `input` option can now be a `Uint8Array`.
-->

* `command` {string} The command to run.
* `options` {Object}
  * `cwd` {string|URL} Current working directory of the child process.
  * `input` {string|Buffer|TypedArray|DataView} The value which will be passed
    as stdin to the spawned process. Supplying this value will override
    `stdio[0]`.
  * `stdio` {string|Array} Child's stdio configuration. `stderr` by default will
    be output to the parent process' stderr unless `stdio` is specified.
    **Default:** `'pipe'`.
  * `env` {Object} Environment key-value pairs. **Default:** `process.env`.
  * `shell` {string} Shell to execute the command with. See
    [Shell requirements][] and [Default Windows shell][]. **Default:**
    `'/bin/sh'` on Unix, `process.env.ComSpec` on Windows.
  * `uid` {number} Sets the user identity of the process. (See setuid(2)).
  * `gid` {number} Sets the group identity of the process. (See setgid(2)).
  * `timeout` {number} In milliseconds the maximum amount of time the process
    is allowed to run. **Default:** `undefined`.
  * `killSignal` {string|integer} The signal value to be used when the spawned
    process will be killed. **Default:** `'SIGTERM'`.
  * `maxBuffer` {number} Largest amount of data in bytes allowed on stdout or
    stderr. If exceeded, the child process is terminated and any output is
    truncated. See caveat at [`maxBuffer` and Unicode][].
    **Default:** `1024 * 1024`.
  * `encoding` {string} The encoding used for all stdio inputs and outputs.
    **Default:** `'buffer'`.
  * `windowsHide` {boolean} Hide the subprocess console window that would
    normally be created on Windows systems. **Default:** `false`.
* Returns: {Buffer|string} The stdout from the command.

The `child_process.execSync()` method is generally identical to
[`child_process.exec()`][] with the exception that the method will not return
until the child process has fully closed. When a timeout has been encountered
and `killSignal` is sent, the method won't return until the process has
completely exited. If the child process intercepts and handles the `SIGTERM`
signal and doesn't exit, the parent process will wait until the child process
has exited.

If the process times out or has a non-zero exit code, this method will throw.
The [`Error`][] object will contain the entire result from
[`child_process.spawnSync()`][].

**Never pass unsanitized user input to this function. Any input containing shell
metacharacters may be used to trigger arbitrary command execution.**

### `child_process.spawnSync(command[, args][, options])`

<!-- YAML
added: v0.11.12
changes:
<<<<<<< HEAD
  - version: v14.18.0
=======
  - version:
      - v16.4.0
      - v14.18.0
>>>>>>> a8a80be5
    pr-url: https://github.com/nodejs/node/pull/38862
    description: The `cwd` option can be a WHATWG `URL` object using
                 `file:` protocol.
  - version: v10.10.0
    pr-url: https://github.com/nodejs/node/pull/22409
    description: The `input` option can now be any `TypedArray` or a
                 `DataView`.
  - version: v8.8.0
    pr-url: https://github.com/nodejs/node/pull/15380
    description: The `windowsHide` option is supported now.
  - version: v8.0.0
    pr-url: https://github.com/nodejs/node/pull/10653
    description: The `input` option can now be a `Uint8Array`.
  - version:
    - v6.2.1
    - v4.5.0
    pr-url: https://github.com/nodejs/node/pull/6939
    description: The `encoding` option can now explicitly be set to `buffer`.
  - version: v5.7.0
    pr-url: https://github.com/nodejs/node/pull/4598
    description: The `shell` option is supported now.
-->

* `command` {string} The command to run.
* `args` {string\[]} List of string arguments.
* `options` {Object}
  * `cwd` {string|URL} Current working directory of the child process.
  * `input` {string|Buffer|TypedArray|DataView} The value which will be passed
    as stdin to the spawned process. Supplying this value will override
    `stdio[0]`.
  * `argv0` {string} Explicitly set the value of `argv[0]` sent to the child
    process. This will be set to `command` if not specified.
  * `stdio` {string|Array} Child's stdio configuration.
  * `env` {Object} Environment key-value pairs. **Default:** `process.env`.
  * `uid` {number} Sets the user identity of the process (see setuid(2)).
  * `gid` {number} Sets the group identity of the process (see setgid(2)).
  * `timeout` {number} In milliseconds the maximum amount of time the process
    is allowed to run. **Default:** `undefined`.
  * `killSignal` {string|integer} The signal value to be used when the spawned
    process will be killed. **Default:** `'SIGTERM'`.
  * `maxBuffer` {number} Largest amount of data in bytes allowed on stdout or
    stderr. If exceeded, the child process is terminated and any output is
    truncated. See caveat at [`maxBuffer` and Unicode][].
    **Default:** `1024 * 1024`.
  * `encoding` {string} The encoding used for all stdio inputs and outputs.
    **Default:** `'buffer'`.
  * `shell` {boolean|string} If `true`, runs `command` inside of a shell. Uses
    `'/bin/sh'` on Unix, and `process.env.ComSpec` on Windows. A different
    shell can be specified as a string. See [Shell requirements][] and
    [Default Windows shell][]. **Default:** `false` (no shell).
  * `windowsVerbatimArguments` {boolean} No quoting or escaping of arguments is
    done on Windows. Ignored on Unix. This is set to `true` automatically
    when `shell` is specified and is CMD. **Default:** `false`.
  * `windowsHide` {boolean} Hide the subprocess console window that would
    normally be created on Windows systems. **Default:** `false`.
* Returns: {Object}
  * `pid` {number} Pid of the child process.
  * `output` {Array} Array of results from stdio output.
  * `stdout` {Buffer|string} The contents of `output[1]`.
  * `stderr` {Buffer|string} The contents of `output[2]`.
  * `status` {number|null} The exit code of the subprocess, or `null` if the
    subprocess terminated due to a signal.
  * `signal` {string|null} The signal used to kill the subprocess, or `null` if
    the subprocess did not terminate due to a signal.
  * `error` {Error} The error object if the child process failed or timed out.

The `child_process.spawnSync()` method is generally identical to
[`child_process.spawn()`][] with the exception that the function will not return
until the child process has fully closed. When a timeout has been encountered
and `killSignal` is sent, the method won't return until the process has
completely exited. If the process intercepts and handles the `SIGTERM` signal
and doesn't exit, the parent process will wait until the child process has
exited.

**If the `shell` option is enabled, do not pass unsanitized user input to this
function. Any input containing shell metacharacters may be used to trigger
arbitrary command execution.**

## Class: `ChildProcess`

<!-- YAML
added: v2.2.0
-->

* Extends: {EventEmitter}

Instances of the `ChildProcess` represent spawned child processes.

Instances of `ChildProcess` are not intended to be created directly. Rather,
use the [`child_process.spawn()`][], [`child_process.exec()`][],
[`child_process.execFile()`][], or [`child_process.fork()`][] methods to create
instances of `ChildProcess`.

### Event: `'close'`

<!-- YAML
added: v0.7.7
-->

* `code` {number} The exit code if the child exited on its own.
* `signal` {string} The signal by which the child process was terminated.

The `'close'` event is emitted after a process has ended _and_ the stdio
streams of a child process have been closed. This is distinct from the
[`'exit'`][] event, since multiple processes might share the same stdio
streams. The `'close'` event will always emit after [`'exit'`][] was
already emitted, or [`'error'`][] if the child failed to spawn.

```js
const { spawn } = require('node:child_process');
const ls = spawn('ls', ['-lh', '/usr']);

ls.stdout.on('data', (data) => {
  console.log(`stdout: ${data}`);
});

ls.on('close', (code) => {
  console.log(`child process close all stdio with code ${code}`);
});

ls.on('exit', (code) => {
  console.log(`child process exited with code ${code}`);
});
```

### Event: `'disconnect'`

<!-- YAML
added: v0.7.2
-->

The `'disconnect'` event is emitted after calling the
[`subprocess.disconnect()`][] method in parent process or
[`process.disconnect()`][] in child process. After disconnecting it is no longer
possible to send or receive messages, and the [`subprocess.connected`][]
property is `false`.

### Event: `'error'`

* `err` {Error} The error.

The `'error'` event is emitted whenever:

* The process could not be spawned.
* The process could not be killed.
* Sending a message to the child process failed.
* The child process was aborted via the `signal` option.

The `'exit'` event may or may not fire after an error has occurred. When
listening to both the `'exit'` and `'error'` events, guard
against accidentally invoking handler functions multiple times.

See also [`subprocess.kill()`][] and [`subprocess.send()`][].

### Event: `'exit'`

<!-- YAML
added: v0.1.90
-->

* `code` {number} The exit code if the child exited on its own.
* `signal` {string} The signal by which the child process was terminated.

The `'exit'` event is emitted after the child process ends. If the process
exited, `code` is the final exit code of the process, otherwise `null`. If the
process terminated due to receipt of a signal, `signal` is the string name of
the signal, otherwise `null`. One of the two will always be non-`null`.

When the `'exit'` event is triggered, child process stdio streams might still be
open.

Node.js establishes signal handlers for `SIGINT` and `SIGTERM` and Node.js
processes will not terminate immediately due to receipt of those signals.
Rather, Node.js will perform a sequence of cleanup actions and then will
re-raise the handled signal.

See waitpid(2).

### Event: `'message'`

<!-- YAML
added: v0.5.9
-->

* `message` {Object} A parsed JSON object or primitive value.
* `sendHandle` {Handle} A [`net.Socket`][] or [`net.Server`][] object, or
  undefined.

The `'message'` event is triggered when a child process uses
[`process.send()`][] to send messages.

The message goes through serialization and parsing. The resulting
message might not be the same as what is originally sent.

If the `serialization` option was set to `'advanced'` used when spawning the
child process, the `message` argument can contain data that JSON is not able
to represent.
See [Advanced serialization][] for more details.

### Event: `'spawn'`
<<<<<<< HEAD
<!-- YAML
added: v14.17.0
=======

<!-- YAML
added:
  - v15.1.0
  - v14.17.0
>>>>>>> a8a80be5
-->

The `'spawn'` event is emitted once the child process has spawned successfully.
If the child process does not spawn successfully, the `'spawn'` event is not
emitted and the `'error'` event is emitted instead.

If emitted, the `'spawn'` event comes before all other events and before any
data is received via `stdout` or `stderr`.

The `'spawn'` event will fire regardless of whether an error occurs **within**
the spawned process. For example, if `bash some-command` spawns successfully,
the `'spawn'` event will fire, though `bash` may fail to spawn `some-command`.
This caveat also applies when using `{ shell: true }`.

### `subprocess.channel`

<!-- YAML
added: v7.1.0
changes:
  - version: v14.0.0
    pr-url: https://github.com/nodejs/node/pull/30165
    description: The object no longer accidentally exposes native C++ bindings.
-->

* {Object} A pipe representing the IPC channel to the child process.

The `subprocess.channel` property is a reference to the child's IPC channel. If
no IPC channel exists, this property is `undefined`.

#### `subprocess.channel.ref()`

<!-- YAML
added: v7.1.0
-->

This method makes the IPC channel keep the event loop of the parent process
running if `.unref()` has been called before.

#### `subprocess.channel.unref()`

<!-- YAML
added: v7.1.0
-->

This method makes the IPC channel not keep the event loop of the parent process
running, and lets it finish even while the channel is open.

### `subprocess.connected`

<!-- YAML
added: v0.7.2
-->

* {boolean} Set to `false` after `subprocess.disconnect()` is called.

The `subprocess.connected` property indicates whether it is still possible to
send and receive messages from a child process. When `subprocess.connected` is
`false`, it is no longer possible to send or receive messages.

### `subprocess.disconnect()`

<!-- YAML
added: v0.7.2
-->

Closes the IPC channel between parent and child, allowing the child to exit
gracefully once there are no other connections keeping it alive. After calling
this method the `subprocess.connected` and `process.connected` properties in
both the parent and child (respectively) will be set to `false`, and it will be
no longer possible to pass messages between the processes.

The `'disconnect'` event will be emitted when there are no messages in the
process of being received. This will most often be triggered immediately after
calling `subprocess.disconnect()`.

When the child process is a Node.js instance (e.g. spawned using
[`child_process.fork()`][]), the `process.disconnect()` method can be invoked
within the child process to close the IPC channel as well.

### `subprocess.exitCode`

* {integer}

The `subprocess.exitCode` property indicates the exit code of the child process.
If the child process is still running, the field will be `null`.

### `subprocess.kill([signal])`

<!-- YAML
added: v0.1.90
-->

* `signal` {number|string}
* Returns: {boolean}

The `subprocess.kill()` method sends a signal to the child process. If no
argument is given, the process will be sent the `'SIGTERM'` signal. See
signal(7) for a list of available signals. This function returns `true` if
kill(2) succeeds, and `false` otherwise.

```js
const { spawn } = require('node:child_process');
const grep = spawn('grep', ['ssh']);

grep.on('close', (code, signal) => {
  console.log(
    `child process terminated due to receipt of signal ${signal}`);
});

// Send SIGHUP to process.
grep.kill('SIGHUP');
```

The [`ChildProcess`][] object may emit an [`'error'`][] event if the signal
cannot be delivered. Sending a signal to a child process that has already exited
is not an error but may have unforeseen consequences. Specifically, if the
process identifier (PID) has been reassigned to another process, the signal will
be delivered to that process instead which can have unexpected results.

While the function is called `kill`, the signal delivered to the child process
may not actually terminate the process.

See kill(2) for reference.

On Windows, where POSIX signals do not exist, the `signal` argument will be
ignored, and the process will be killed forcefully and abruptly (similar to
`'SIGKILL'`).
See [Signal Events][] for more details.

On Linux, child processes of child processes will not be terminated
when attempting to kill their parent. This is likely to happen when running a
new process in a shell or with the use of the `shell` option of `ChildProcess`:

```js
'use strict';
const { spawn } = require('node:child_process');

const subprocess = spawn(
  'sh',
  [
    '-c',
    `node -e "setInterval(() => {
      console.log(process.pid, 'is alive')
    }, 500);"`,
  ], {
    stdio: ['inherit', 'inherit', 'inherit'],
  },
);

setTimeout(() => {
  subprocess.kill(); // Does not terminate the Node.js process in the shell.
}, 2000);
```

### `subprocess.killed`

<!-- YAML
added: v0.5.10
-->

* {boolean} Set to `true` after `subprocess.kill()` is used to successfully
  send a signal to the child process.

The `subprocess.killed` property indicates whether the child process
successfully received a signal from `subprocess.kill()`. The `killed` property
does not indicate that the child process has been terminated.

### `subprocess.pid`

<!-- YAML
added: v0.1.90
-->

* {integer|undefined}

Returns the process identifier (PID) of the child process. If the child process
fails to spawn due to errors, then the value is `undefined` and `error` is
emitted.

```js
const { spawn } = require('node:child_process');
const grep = spawn('grep', ['ssh']);

console.log(`Spawned child pid: ${grep.pid}`);
grep.stdin.end();
```

### `subprocess.ref()`

<!-- YAML
added: v0.7.10
-->

Calling `subprocess.ref()` after making a call to `subprocess.unref()` will
restore the removed reference count for the child process, forcing the parent
to wait for the child to exit before exiting itself.

```js
const { spawn } = require('node:child_process');

const subprocess = spawn(process.argv[0], ['child_program.js'], {
  detached: true,
  stdio: 'ignore',
});

subprocess.unref();
subprocess.ref();
```

### `subprocess.send(message[, sendHandle[, options]][, callback])`

<!-- YAML
added: v0.5.9
changes:
  - version: v5.8.0
    pr-url: https://github.com/nodejs/node/pull/5283
    description: The `options` parameter, and the `keepOpen` option
                 in particular, is supported now.
  - version: v5.0.0
    pr-url: https://github.com/nodejs/node/pull/3516
    description: This method returns a boolean for flow control now.
  - version: v4.0.0
    pr-url: https://github.com/nodejs/node/pull/2620
    description: The `callback` parameter is supported now.
-->

* `message` {Object}
* `sendHandle` {Handle}
* `options` {Object} The `options` argument, if present, is an object used to
  parameterize the sending of certain types of handles. `options` supports
  the following properties:
  * `keepOpen` {boolean} A value that can be used when passing instances of
    `net.Socket`. When `true`, the socket is kept open in the sending process.
    **Default:** `false`.
* `callback` {Function}
* Returns: {boolean}

When an IPC channel has been established between the parent and child (
i.e. when using [`child_process.fork()`][]), the `subprocess.send()` method can
be used to send messages to the child process. When the child process is a
Node.js instance, these messages can be received via the [`'message'`][] event.

The message goes through serialization and parsing. The resulting
message might not be the same as what is originally sent.

For example, in the parent script:

```js
const cp = require('node:child_process');
const n = cp.fork(`${__dirname}/sub.js`);

n.on('message', (m) => {
  console.log('PARENT got message:', m);
});

// Causes the child to print: CHILD got message: { hello: 'world' }
n.send({ hello: 'world' });
```

And then the child script, `'sub.js'` might look like this:

```js
process.on('message', (m) => {
  console.log('CHILD got message:', m);
});

// Causes the parent to print: PARENT got message: { foo: 'bar', baz: null }
process.send({ foo: 'bar', baz: NaN });
```

Child Node.js processes will have a [`process.send()`][] method of their own
that allows the child to send messages back to the parent.

There is a special case when sending a `{cmd: 'NODE_foo'}` message. Messages
containing a `NODE_` prefix in the `cmd` property are reserved for use within
Node.js core and will not be emitted in the child's [`'message'`][]
event. Rather, such messages are emitted using the
`'internalMessage'` event and are consumed internally by Node.js.
Applications should avoid using such messages or listening for
`'internalMessage'` events as it is subject to change without notice.

The optional `sendHandle` argument that may be passed to `subprocess.send()` is
for passing a TCP server or socket object to the child process. The child will
receive the object as the second argument passed to the callback function
registered on the [`'message'`][] event. Any data that is received
and buffered in the socket will not be sent to the child.

The optional `callback` is a function that is invoked after the message is
sent but before the child may have received it. The function is called with a
single argument: `null` on success, or an [`Error`][] object on failure.

If no `callback` function is provided and the message cannot be sent, an
`'error'` event will be emitted by the [`ChildProcess`][] object. This can
happen, for instance, when the child process has already exited.

`subprocess.send()` will return `false` if the channel has closed or when the
backlog of unsent messages exceeds a threshold that makes it unwise to send
more. Otherwise, the method returns `true`. The `callback` function can be
used to implement flow control.

#### Example: sending a server object

The `sendHandle` argument can be used, for instance, to pass the handle of
a TCP server object to the child process as illustrated in the example below:

```js
const subprocess = require('node:child_process').fork('subprocess.js');

// Open up the server object and send the handle.
const server = require('node:net').createServer();
server.on('connection', (socket) => {
  socket.end('handled by parent');
});
server.listen(1337, () => {
  subprocess.send('server', server);
});
```

The child would then receive the server object as:

```js
process.on('message', (m, server) => {
  if (m === 'server') {
    server.on('connection', (socket) => {
      socket.end('handled by child');
    });
  }
});
```

Once the server is now shared between the parent and child, some connections
can be handled by the parent and some by the child.

While the example above uses a server created using the `node:net` module,
`node:dgram` module servers use exactly the same workflow with the exceptions of
listening on a `'message'` event instead of `'connection'` and using
`server.bind()` instead of `server.listen()`. This is, however, only
supported on Unix platforms.

#### Example: sending a socket object

Similarly, the `sendHandler` argument can be used to pass the handle of a
socket to the child process. The example below spawns two children that each
handle connections with "normal" or "special" priority:

```js
const { fork } = require('node:child_process');
const normal = fork('subprocess.js', ['normal']);
const special = fork('subprocess.js', ['special']);

// Open up the server and send sockets to child. Use pauseOnConnect to prevent
// the sockets from being read before they are sent to the child process.
const server = require('node:net').createServer({ pauseOnConnect: true });
server.on('connection', (socket) => {

  // If this is special priority...
  if (socket.remoteAddress === '74.125.127.100') {
    special.send('socket', socket);
    return;
  }
  // This is normal priority.
  normal.send('socket', socket);
});
server.listen(1337);
```

The `subprocess.js` would receive the socket handle as the second argument
passed to the event callback function:

```js
process.on('message', (m, socket) => {
  if (m === 'socket') {
    if (socket) {
      // Check that the client socket exists.
      // It is possible for the socket to be closed between the time it is
      // sent and the time it is received in the child process.
      socket.end(`Request handled with ${process.argv[2]} priority`);
    }
  }
});
```

Do not use `.maxConnections` on a socket that has been passed to a subprocess.
The parent cannot track when the socket is destroyed.

Any `'message'` handlers in the subprocess should verify that `socket` exists,
as the connection may have been closed during the time it takes to send the
connection to the child.

### `subprocess.signalCode`

* {string|null}

The `subprocess.signalCode` property indicates the signal received by
the child process if any, else `null`.

### `subprocess.spawnargs`

* {Array}

The `subprocess.spawnargs` property represents the full list of command-line
arguments the child process was launched with.

### `subprocess.spawnfile`

* {string}

The `subprocess.spawnfile` property indicates the executable file name of
the child process that is launched.

For [`child_process.fork()`][], its value will be equal to
[`process.execPath`][].
For [`child_process.spawn()`][], its value will be the name of
the executable file.
For [`child_process.exec()`][],  its value will be the name of the shell
in which the child process is launched.

### `subprocess.stderr`

<!-- YAML
added: v0.1.90
-->

* {stream.Readable|null|undefined}

A `Readable Stream` that represents the child process's `stderr`.

If the child was spawned with `stdio[2]` set to anything other than `'pipe'`,
then this will be `null`.

`subprocess.stderr` is an alias for `subprocess.stdio[2]`. Both properties will
refer to the same value.

<<<<<<< HEAD
The `subprocess.stderr` property can be `null` if the child process could
not be successfully spawned.
=======
The `subprocess.stderr` property can be `null` or `undefined`
if the child process could not be successfully spawned.
>>>>>>> a8a80be5

### `subprocess.stdin`

<!-- YAML
added: v0.1.90
-->

* {stream.Writable|null|undefined}

A `Writable Stream` that represents the child process's `stdin`.

If a child process waits to read all of its input, the child will not continue
until this stream has been closed via `end()`.

If the child was spawned with `stdio[0]` set to anything other than `'pipe'`,
then this will be `null`.

`subprocess.stdin` is an alias for `subprocess.stdio[0]`. Both properties will
refer to the same value.

<<<<<<< HEAD
The `subprocess.stdin` property can be `undefined` if the child process could
not be successfully spawned.
=======
The `subprocess.stdin` property can be `null` or `undefined`
if the child process could not be successfully spawned.
>>>>>>> a8a80be5

### `subprocess.stdio`

<!-- YAML
added: v0.7.10
-->

* {Array}

A sparse array of pipes to the child process, corresponding with positions in
the [`stdio`][] option passed to [`child_process.spawn()`][] that have been set
to the value `'pipe'`. `subprocess.stdio[0]`, `subprocess.stdio[1]`, and
`subprocess.stdio[2]` are also available as `subprocess.stdin`,
`subprocess.stdout`, and `subprocess.stderr`, respectively.

In the following example, only the child's fd `1` (stdout) is configured as a
pipe, so only the parent's `subprocess.stdio[1]` is a stream, all other values
in the array are `null`.

```js
const assert = require('node:assert');
const fs = require('node:fs');
const child_process = require('node:child_process');

const subprocess = child_process.spawn('ls', {
  stdio: [
    0, // Use parent's stdin for child.
    'pipe', // Pipe child's stdout to parent.
    fs.openSync('err.out', 'w'), // Direct child's stderr to a file.
<<<<<<< HEAD
  ]
=======
  ],
>>>>>>> a8a80be5
});

assert.strictEqual(subprocess.stdio[0], null);
assert.strictEqual(subprocess.stdio[0], subprocess.stdin);

assert(subprocess.stdout);
assert.strictEqual(subprocess.stdio[1], subprocess.stdout);

assert.strictEqual(subprocess.stdio[2], null);
assert.strictEqual(subprocess.stdio[2], subprocess.stderr);
```

The `subprocess.stdio` property can be `undefined` if the child process could
not be successfully spawned.

### `subprocess.stdout`

<!-- YAML
added: v0.1.90
-->

* {stream.Readable|null|undefined}

A `Readable Stream` that represents the child process's `stdout`.

If the child was spawned with `stdio[1]` set to anything other than `'pipe'`,
then this will be `null`.

`subprocess.stdout` is an alias for `subprocess.stdio[1]`. Both properties will
refer to the same value.

```js
const { spawn } = require('node:child_process');

const subprocess = spawn('ls');

subprocess.stdout.on('data', (data) => {
  console.log(`Received chunk ${data}`);
});
```

<<<<<<< HEAD
The `subprocess.stdout` property can be `null` if the child process could
not be successfully spawned.
=======
The `subprocess.stdout` property can be `null` or `undefined`
if the child process could not be successfully spawned.
>>>>>>> a8a80be5

### `subprocess.unref()`

<!-- YAML
added: v0.7.10
-->

By default, the parent will wait for the detached child to exit. To prevent the
parent from waiting for a given `subprocess` to exit, use the
`subprocess.unref()` method. Doing so will cause the parent's event loop to not
include the child in its reference count, allowing the parent to exit
independently of the child, unless there is an established IPC channel between
the child and the parent.

```js
const { spawn } = require('node:child_process');

const subprocess = spawn(process.argv[0], ['child_program.js'], {
  detached: true,
  stdio: 'ignore',
});

subprocess.unref();
```

## `maxBuffer` and Unicode

The `maxBuffer` option specifies the largest number of bytes allowed on `stdout`
or `stderr`. If this value is exceeded, then the child process is terminated.
This impacts output that includes multibyte character encodings such as UTF-8 or
UTF-16. For instance, `console.log('中文测试')` will send 13 UTF-8 encoded bytes
to `stdout` although there are only 4 characters.

## Shell requirements

The shell should understand the `-c` switch. If the shell is `'cmd.exe'`, it
should understand the `/d /s /c` switches and command-line parsing should be
compatible.

## Default Windows shell

Although Microsoft specifies `%COMSPEC%` must contain the path to
`'cmd.exe'` in the root environment, child processes are not always subject to
the same requirement. Thus, in `child_process` functions where a shell can be
spawned, `'cmd.exe'` is used as a fallback if `process.env.ComSpec` is
unavailable.

## Advanced serialization

<!-- YAML
added:
 - v13.2.0
 - v12.16.0
-->

Child processes support a serialization mechanism for IPC that is based on the
[serialization API of the `node:v8` module][v8.serdes], based on the
[HTML structured clone algorithm][]. This is generally more powerful and
supports more built-in JavaScript object types, such as `BigInt`, `Map`
and `Set`, `ArrayBuffer` and `TypedArray`, `Buffer`, `Error`, `RegExp` etc.

However, this format is not a full superset of JSON, and e.g. properties set on
objects of such built-in types will not be passed on through the serialization
step. Additionally, performance may not be equivalent to that of JSON, depending
on the structure of the passed data.
Therefore, this feature requires opting in by setting the
`serialization` option to `'advanced'` when calling [`child_process.spawn()`][]
or [`child_process.fork()`][].

[Advanced serialization]: #advanced-serialization
[Default Windows shell]: #default-windows-shell
[HTML structured clone algorithm]: https://developer.mozilla.org/en-US/docs/Web/API/Web_Workers_API/Structured_clone_algorithm
<<<<<<< HEAD
[Shell requirements]: #child_process_shell_requirements
[Signal Events]: process.md#process_signal_events
[`'disconnect'`]: process.md#process_event_disconnect
[`'error'`]: #child_process_event_error
[`'exit'`]: #child_process_event_exit
[`'message'`]: process.md#process_event_message
[`ChildProcess`]: #child_process_class_childprocess
[`Error`]: errors.md#errors_class_error
[`EventEmitter`]: events.md#events_class_eventemitter
[`child_process.exec()`]: #child_process_child_process_exec_command_options_callback
[`child_process.execFile()`]: #child_process_child_process_execfile_file_args_options_callback
[`child_process.execFileSync()`]: #child_process_child_process_execfilesync_file_args_options
[`child_process.execSync()`]: #child_process_child_process_execsync_command_options
[`child_process.fork()`]: #child_process_child_process_fork_modulepath_args_options
[`child_process.spawn()`]: #child_process_child_process_spawn_command_args_options
[`child_process.spawnSync()`]: #child_process_child_process_spawnsync_command_args_options
[`maxBuffer` and Unicode]: #child_process_maxbuffer_and_unicode
[`net.Server`]: net.md#net_class_net_server
[`net.Socket`]: net.md#net_class_net_socket
[`options.detached`]: #child_process_options_detached
[`process.disconnect()`]: process.md#process_process_disconnect
[`process.env`]: process.md#process_process_env
[`process.execPath`]: process.md#process_process_execpath
[`process.send()`]: process.md#process_process_send_message_sendhandle_options_callback
[`stdio`]: #child_process_options_stdio
[`subprocess.connected`]: #child_process_subprocess_connected
[`subprocess.disconnect()`]: #child_process_subprocess_disconnect
[`subprocess.kill()`]: #child_process_subprocess_kill_signal
[`subprocess.send()`]: #child_process_subprocess_send_message_sendhandle_options_callback
[`subprocess.stderr`]: #child_process_subprocess_stderr
[`subprocess.stdin`]: #child_process_subprocess_stdin
[`subprocess.stdio`]: #child_process_subprocess_stdio
[`subprocess.stdout`]: #child_process_subprocess_stdout
[`util.promisify()`]: util.md#util_util_promisify_original
[synchronous counterparts]: #child_process_synchronous_process_creation
[v8.serdes]: v8.md#v8_serialization_api
=======
[Shell requirements]: #shell-requirements
[Signal Events]: process.md#signal-events
[`'disconnect'`]: process.md#event-disconnect
[`'error'`]: #event-error
[`'exit'`]: #event-exit
[`'message'`]: process.md#event-message
[`ChildProcess`]: #class-childprocess
[`Error`]: errors.md#class-error
[`EventEmitter`]: events.md#class-eventemitter
[`child_process.exec()`]: #child_processexeccommand-options-callback
[`child_process.execFile()`]: #child_processexecfilefile-args-options-callback
[`child_process.execFileSync()`]: #child_processexecfilesyncfile-args-options
[`child_process.execSync()`]: #child_processexecsynccommand-options
[`child_process.fork()`]: #child_processforkmodulepath-args-options
[`child_process.spawn()`]: #child_processspawncommand-args-options
[`child_process.spawnSync()`]: #child_processspawnsynccommand-args-options
[`maxBuffer` and Unicode]: #maxbuffer-and-unicode
[`net.Server`]: net.md#class-netserver
[`net.Socket`]: net.md#class-netsocket
[`options.detached`]: #optionsdetached
[`process.disconnect()`]: process.md#processdisconnect
[`process.env`]: process.md#processenv
[`process.execPath`]: process.md#processexecpath
[`process.send()`]: process.md#processsendmessage-sendhandle-options-callback
[`stdio`]: #optionsstdio
[`subprocess.connected`]: #subprocessconnected
[`subprocess.disconnect()`]: #subprocessdisconnect
[`subprocess.kill()`]: #subprocesskillsignal
[`subprocess.send()`]: #subprocesssendmessage-sendhandle-options-callback
[`subprocess.stderr`]: #subprocessstderr
[`subprocess.stdin`]: #subprocessstdin
[`subprocess.stdio`]: #subprocessstdio
[`subprocess.stdout`]: #subprocessstdout
[`util.promisify()`]: util.md#utilpromisifyoriginal
[synchronous counterparts]: #synchronous-process-creation
[v8.serdes]: v8.md#serialization-api
>>>>>>> a8a80be5
<|MERGE_RESOLUTION|>--- conflicted
+++ resolved
@@ -150,13 +150,6 @@
 <!-- YAML
 added: v0.1.90
 changes:
-<<<<<<< HEAD
-  - version: v14.18.0
-    pr-url: https://github.com/nodejs/node/pull/38862
-    description: The `cwd` option can be a WHATWG `URL` object using
-                 `file:` protocol.
-  - version: v14.17.0
-=======
   - version:
       - v16.4.0
       - v14.18.0
@@ -164,7 +157,6 @@
     description: The `cwd` option can be a WHATWG `URL` object using
                  `file:` protocol.
   - version: v15.4.0
->>>>>>> a8a80be5
     pr-url: https://github.com/nodejs/node/pull/36308
     description: AbortSignal support was added.
   - version: v8.8.0
@@ -206,11 +198,7 @@
 need to be dealt with accordingly:
 
 ```js
-<<<<<<< HEAD
-const { exec } = require('child_process');
-=======
 const { exec } = require('node:child_process');
->>>>>>> a8a80be5
 
 exec('"/path/to/test file/test.sh" arg1 arg2');
 // Double quotes are used so that the space in the path is not interpreted as
@@ -280,19 +268,11 @@
 the error passed to the callback will be an `AbortError`:
 
 ```js
-<<<<<<< HEAD
-const { exec } = require('child_process');
-const controller = new AbortController();
-const { signal } = controller;
-const child = exec('grep ssh', { signal }, (error) => {
-  console.log(error); // an AbortError
-=======
 const { exec } = require('node:child_process');
 const controller = new AbortController();
 const { signal } = controller;
 const child = exec('grep ssh', { signal }, (error) => {
   console.error(error); // an AbortError
->>>>>>> a8a80be5
 });
 controller.abort();
 ```
@@ -302,13 +282,6 @@
 <!-- YAML
 added: v0.1.91
 changes:
-<<<<<<< HEAD
-  - version: v14.18.0
-    pr-url: https://github.com/nodejs/node/pull/38862
-    description: The `cwd` option can be a WHATWG `URL` object using
-                 `file:` protocol.
-  - version: v14.17.0
-=======
   - version:
       - v16.4.0
       - v14.18.0
@@ -318,7 +291,6 @@
   - version:
       - v15.4.0
       - v14.17.0
->>>>>>> a8a80be5
     pr-url: https://github.com/nodejs/node/pull/36308
     description: AbortSignal support was added.
   - version: v8.8.0
@@ -408,19 +380,11 @@
 the error passed to the callback will be an `AbortError`:
 
 ```js
-<<<<<<< HEAD
-const { execFile } = require('child_process');
-const controller = new AbortController();
-const { signal } = controller;
-const child = execFile('node', ['--version'], { signal }, (error) => {
-  console.log(error); // an AbortError
-=======
 const { execFile } = require('node:child_process');
 const controller = new AbortController();
 const { signal } = controller;
 const child = execFile('node', ['--version'], { signal }, (error) => {
   console.error(error); // an AbortError
->>>>>>> a8a80be5
 });
 controller.abort();
 ```
@@ -430,19 +394,6 @@
 <!-- YAML
 added: v0.5.0
 changes:
-  - version: v14.18.0
-    pr-url: https://github.com/nodejs/node/pull/38862
-    description: The `cwd` option can be a WHATWG `URL` object using
-                 `file:` protocol.
-  - version: v14.18.0
-    pr-url: https://github.com/nodejs/node/pull/37256
-    description: timeout was added.
-  - version: v14.18.0
-    pr-url: https://github.com/nodejs/node/pull/37325
-    description: killSignal for AbortSignal was added.
-  - version: v14.17.0
-    pr-url: https://github.com/nodejs/node/pull/36603
-    description: AbortSignal support was added.
   - version:
       - v17.4.0
       - v16.14.0
@@ -555,11 +506,7 @@
     console.log(`Hello from ${process.argv[2]}!`);
   }, 1_000);
 } else {
-<<<<<<< HEAD
-  const { fork } = require('child_process');
-=======
   const { fork } = require('node:child_process');
->>>>>>> a8a80be5
   const controller = new AbortController();
   const { signal } = controller;
   const child = fork(__filename, ['child'], { signal });
@@ -575,19 +522,6 @@
 <!-- YAML
 added: v0.1.90
 changes:
-  - version: v14.18.0
-    pr-url: https://github.com/nodejs/node/pull/38862
-    description: The `cwd` option can be a WHATWG `URL` object using
-                 `file:` protocol.
-  - version: v14.18.0
-    pr-url: https://github.com/nodejs/node/pull/37256
-    description: timeout was added.
-  - version: v14.18.0
-    pr-url: https://github.com/nodejs/node/pull/37325
-    description: killSignal for AbortSignal was added.
-  - version: v14.17.0
-    pr-url: https://github.com/nodejs/node/pull/36432
-    description: AbortSignal support was added.
   - version:
       - v16.4.0
       - v14.18.0
@@ -657,10 +591,6 @@
     is allowed to run. **Default:** `undefined`.
   * `killSignal` {string|integer} The signal value to be used when the spawned
     process will be killed by timeout or abort signal. **Default:** `'SIGTERM'`.
-<<<<<<< HEAD
-
-=======
->>>>>>> a8a80be5
 * Returns: {ChildProcess}
 
 The `child_process.spawn()` method spawns a new process using the given
@@ -772,11 +702,7 @@
 the error passed to the callback will be an `AbortError`:
 
 ```js
-<<<<<<< HEAD
-const { spawn } = require('child_process');
-=======
 const { spawn } = require('node:child_process');
->>>>>>> a8a80be5
 const controller = new AbortController();
 const { signal } = controller;
 const grep = spawn('grep', ['ssh'], { signal });
@@ -850,13 +776,9 @@
 <!-- YAML
 added: v0.7.10
 changes:
-<<<<<<< HEAD
-  - version: v14.18.0
-=======
   - version:
       - v15.6.0
       - v14.18.0
->>>>>>> a8a80be5
     pr-url: https://github.com/nodejs/node/pull/29412
     description: Added the `overlapped` stdio flag.
   - version: v3.3.1
@@ -888,24 +810,16 @@
    `child_process` object as [`subprocess.stdio[fd]`][`subprocess.stdio`]. Pipes
    created for fds 0, 1, and 2 are also available as [`subprocess.stdin`][],
    [`subprocess.stdout`][] and [`subprocess.stderr`][], respectively.
-<<<<<<< HEAD
-1. `'overlapped'`: Same as `'pipe'` except that the `FILE_FLAG_OVERLAPPED` flag
-=======
    These are not actual Unix pipes and therefore the child process
    can not use them by their descriptor files,
    e.g. `/dev/fd/2` or `/dev/stdout`.
 2. `'overlapped'`: Same as `'pipe'` except that the `FILE_FLAG_OVERLAPPED` flag
->>>>>>> a8a80be5
    is set on the handle. This is necessary for overlapped I/O on the child
    process's stdio handles. See the
    [docs](https://docs.microsoft.com/en-us/windows/win32/fileio/synchronous-and-asynchronous-i-o)
    for more details. This is exactly the same as `'pipe'` on non-Windows
    systems.
-<<<<<<< HEAD
-1. `'ipc'`: Create an IPC channel for passing messages/file descriptors
-=======
 3. `'ipc'`: Create an IPC channel for passing messages/file descriptors
->>>>>>> a8a80be5
    between parent and child. A [`ChildProcess`][] may have at most one IPC
    stdio file descriptor. Setting this option enables the
    [`subprocess.send()`][] method. If the child is a Node.js process, the
@@ -916,17 +830,6 @@
    Accessing the IPC channel fd in any way other than [`process.send()`][]
    or using the IPC channel with a child process that is not a Node.js instance
    is not supported.
-<<<<<<< HEAD
-1. `'ignore'`: Instructs Node.js to ignore the fd in the child. While Node.js
-   will always open fds 0, 1, and 2 for the processes it spawns, setting the fd
-   to `'ignore'` will cause Node.js to open `/dev/null` and attach it to the
-   child's fd.
-1. `'inherit'`: Pass through the corresponding stdio stream to/from the
-   parent process. In the first three positions, this is equivalent to
-   `process.stdin`, `process.stdout`, and `process.stderr`, respectively. In
-   any other position, equivalent to `'ignore'`.
-1. {Stream} object: Share a readable or writable stream that refers to a tty,
-=======
 4. `'ignore'`: Instructs Node.js to ignore the fd in the child. While Node.js
    will always open fds 0, 1, and 2 for the processes it spawns, setting the fd
    to `'ignore'` will cause Node.js to open `/dev/null` and attach it to the
@@ -936,25 +839,16 @@
    `process.stdin`, `process.stdout`, and `process.stderr`, respectively. In
    any other position, equivalent to `'ignore'`.
 6. {Stream} object: Share a readable or writable stream that refers to a tty,
->>>>>>> a8a80be5
    file, socket, or a pipe with the child process. The stream's underlying
    file descriptor is duplicated in the child process to the fd that
    corresponds to the index in the `stdio` array. The stream must have an
    underlying descriptor (file streams do not until the `'open'` event has
    occurred).
-<<<<<<< HEAD
-1. Positive integer: The integer value is interpreted as a file descriptor
-   that is currently open in the parent process. It is shared with the child
-   process, similar to how {Stream} objects can be shared. Passing sockets
-   is not supported on Windows.
-1. `null`, `undefined`: Use default value. For stdio fds 0, 1, and 2 (in other
-=======
 7. Positive integer: The integer value is interpreted as a file descriptor
    that is open in the parent process. It is shared with the child
    process, similar to how {Stream} objects can be shared. Passing sockets
    is not supported on Windows.
 8. `null`, `undefined`: Use default value. For stdio fds 0, 1, and 2 (in other
->>>>>>> a8a80be5
    words, stdin, stdout, and stderr) a pipe is created. For fd 3 and up, the
    default is `'ignore'`.
 
@@ -1003,13 +897,9 @@
 <!-- YAML
 added: v0.11.12
 changes:
-<<<<<<< HEAD
-  - version: v14.18.0
-=======
   - version:
       - v16.4.0
       - v14.18.0
->>>>>>> a8a80be5
     pr-url: https://github.com/nodejs/node/pull/38862
     description: The `cwd` option can be a WHATWG `URL` object using
                  `file:` protocol.
@@ -1083,13 +973,9 @@
 <!-- YAML
 added: v0.11.12
 changes:
-<<<<<<< HEAD
-  - version: v14.18.0
-=======
   - version:
       - v16.4.0
       - v14.18.0
->>>>>>> a8a80be5
     pr-url: https://github.com/nodejs/node/pull/38862
     description: The `cwd` option can be a WHATWG `URL` object using
                  `file:` protocol.
@@ -1154,13 +1040,9 @@
 <!-- YAML
 added: v0.11.12
 changes:
-<<<<<<< HEAD
-  - version: v14.18.0
-=======
   - version:
       - v16.4.0
       - v14.18.0
->>>>>>> a8a80be5
     pr-url: https://github.com/nodejs/node/pull/38862
     description: The `cwd` option can be a WHATWG `URL` object using
                  `file:` protocol.
@@ -1361,16 +1243,11 @@
 See [Advanced serialization][] for more details.
 
 ### Event: `'spawn'`
-<<<<<<< HEAD
-<!-- YAML
-added: v14.17.0
-=======
 
 <!-- YAML
 added:
   - v15.1.0
   - v14.17.0
->>>>>>> a8a80be5
 -->
 
 The `'spawn'` event is emitted once the child process has spawned successfully.
@@ -1804,13 +1681,8 @@
 `subprocess.stderr` is an alias for `subprocess.stdio[2]`. Both properties will
 refer to the same value.
 
-<<<<<<< HEAD
-The `subprocess.stderr` property can be `null` if the child process could
-not be successfully spawned.
-=======
 The `subprocess.stderr` property can be `null` or `undefined`
 if the child process could not be successfully spawned.
->>>>>>> a8a80be5
 
 ### `subprocess.stdin`
 
@@ -1831,13 +1703,8 @@
 `subprocess.stdin` is an alias for `subprocess.stdio[0]`. Both properties will
 refer to the same value.
 
-<<<<<<< HEAD
-The `subprocess.stdin` property can be `undefined` if the child process could
-not be successfully spawned.
-=======
 The `subprocess.stdin` property can be `null` or `undefined`
 if the child process could not be successfully spawned.
->>>>>>> a8a80be5
 
 ### `subprocess.stdio`
 
@@ -1867,11 +1734,7 @@
     0, // Use parent's stdin for child.
     'pipe', // Pipe child's stdout to parent.
     fs.openSync('err.out', 'w'), // Direct child's stderr to a file.
-<<<<<<< HEAD
-  ]
-=======
   ],
->>>>>>> a8a80be5
 });
 
 assert.strictEqual(subprocess.stdio[0], null);
@@ -1913,13 +1776,8 @@
 });
 ```
 
-<<<<<<< HEAD
-The `subprocess.stdout` property can be `null` if the child process could
-not be successfully spawned.
-=======
 The `subprocess.stdout` property can be `null` or `undefined`
 if the child process could not be successfully spawned.
->>>>>>> a8a80be5
 
 ### `subprocess.unref()`
 
@@ -1992,44 +1850,6 @@
 [Advanced serialization]: #advanced-serialization
 [Default Windows shell]: #default-windows-shell
 [HTML structured clone algorithm]: https://developer.mozilla.org/en-US/docs/Web/API/Web_Workers_API/Structured_clone_algorithm
-<<<<<<< HEAD
-[Shell requirements]: #child_process_shell_requirements
-[Signal Events]: process.md#process_signal_events
-[`'disconnect'`]: process.md#process_event_disconnect
-[`'error'`]: #child_process_event_error
-[`'exit'`]: #child_process_event_exit
-[`'message'`]: process.md#process_event_message
-[`ChildProcess`]: #child_process_class_childprocess
-[`Error`]: errors.md#errors_class_error
-[`EventEmitter`]: events.md#events_class_eventemitter
-[`child_process.exec()`]: #child_process_child_process_exec_command_options_callback
-[`child_process.execFile()`]: #child_process_child_process_execfile_file_args_options_callback
-[`child_process.execFileSync()`]: #child_process_child_process_execfilesync_file_args_options
-[`child_process.execSync()`]: #child_process_child_process_execsync_command_options
-[`child_process.fork()`]: #child_process_child_process_fork_modulepath_args_options
-[`child_process.spawn()`]: #child_process_child_process_spawn_command_args_options
-[`child_process.spawnSync()`]: #child_process_child_process_spawnsync_command_args_options
-[`maxBuffer` and Unicode]: #child_process_maxbuffer_and_unicode
-[`net.Server`]: net.md#net_class_net_server
-[`net.Socket`]: net.md#net_class_net_socket
-[`options.detached`]: #child_process_options_detached
-[`process.disconnect()`]: process.md#process_process_disconnect
-[`process.env`]: process.md#process_process_env
-[`process.execPath`]: process.md#process_process_execpath
-[`process.send()`]: process.md#process_process_send_message_sendhandle_options_callback
-[`stdio`]: #child_process_options_stdio
-[`subprocess.connected`]: #child_process_subprocess_connected
-[`subprocess.disconnect()`]: #child_process_subprocess_disconnect
-[`subprocess.kill()`]: #child_process_subprocess_kill_signal
-[`subprocess.send()`]: #child_process_subprocess_send_message_sendhandle_options_callback
-[`subprocess.stderr`]: #child_process_subprocess_stderr
-[`subprocess.stdin`]: #child_process_subprocess_stdin
-[`subprocess.stdio`]: #child_process_subprocess_stdio
-[`subprocess.stdout`]: #child_process_subprocess_stdout
-[`util.promisify()`]: util.md#util_util_promisify_original
-[synchronous counterparts]: #child_process_synchronous_process_creation
-[v8.serdes]: v8.md#v8_serialization_api
-=======
 [Shell requirements]: #shell-requirements
 [Signal Events]: process.md#signal-events
 [`'disconnect'`]: process.md#event-disconnect
@@ -2065,5 +1885,4 @@
 [`subprocess.stdout`]: #subprocessstdout
 [`util.promisify()`]: util.md#utilpromisifyoriginal
 [synchronous counterparts]: #synchronous-process-creation
-[v8.serdes]: v8.md#serialization-api
->>>>>>> a8a80be5
+[v8.serdes]: v8.md#serialization-api