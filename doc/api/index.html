<!DOCTYPE html>
<html lang="en">
<head>
  <meta charset="utf-8">
  <meta name="viewport" content="width=device-width">
<<<<<<< HEAD
  <meta name="nodejs.org:node-version" content="v18.13.0">
  <title>Index | Node.js v18.13.0 Documentation</title>
=======
  <meta name="nodejs.org:node-version" content="v18.19.0">
  <title>Index | Node.js v18.19.0 Documentation</title>
>>>>>>> 8a2d13a7
  <link rel="stylesheet" href="https://fonts.googleapis.com/css?family=Lato:400,700,400italic&display=fallback">
  <link rel="stylesheet" href="assets/style.css">
  <link rel="stylesheet" href="assets/hljs.css">
  <link rel="canonical" href="https://nodejs.org/api/index.html">
  <script async defer src="assets/api.js" type="text/javascript"></script>
  
</head>
<body class="alt apidoc" id="api-section-index">
  <div id="content" class="clearfix">
    <div id="column2" class="interior">
      <div id="intro" class="interior">
        <a href="/" title="Go back to the home page">
          Node.js
        </a>
      </div>
      <ul>
<li><a href="documentation.html" class="nav-documentation">About this documentation</a></li>
<li><a href="synopsis.html" class="nav-synopsis">Usage and example</a></li>
</ul>
<hr class="line">
<ul>
<li><a href="assert.html" class="nav-assert">Assertion testing</a></li>
<li><a href="async_context.html" class="nav-async_context">Asynchronous context tracking</a></li>
<li><a href="async_hooks.html" class="nav-async_hooks">Async hooks</a></li>
<li><a href="buffer.html" class="nav-buffer">Buffer</a></li>
<li><a href="addons.html" class="nav-addons">C++ addons</a></li>
<li><a href="n-api.html" class="nav-n-api">C/C++ addons with Node-API</a></li>
<li><a href="embedding.html" class="nav-embedding">C++ embedder API</a></li>
<li><a href="child_process.html" class="nav-child_process">Child processes</a></li>
<li><a href="cluster.html" class="nav-cluster">Cluster</a></li>
<li><a href="cli.html" class="nav-cli">Command-line options</a></li>
<li><a href="console.html" class="nav-console">Console</a></li>
<li><a href="corepack.html" class="nav-corepack">Corepack</a></li>
<li><a href="crypto.html" class="nav-crypto">Crypto</a></li>
<li><a href="debugger.html" class="nav-debugger">Debugger</a></li>
<li><a href="deprecations.html" class="nav-deprecations">Deprecated APIs</a></li>
<li><a href="diagnostics_channel.html" class="nav-diagnostics_channel">Diagnostics Channel</a></li>
<li><a href="dns.html" class="nav-dns">DNS</a></li>
<li><a href="domain.html" class="nav-domain">Domain</a></li>
<li><a href="errors.html" class="nav-errors">Errors</a></li>
<li><a href="events.html" class="nav-events">Events</a></li>
<li><a href="fs.html" class="nav-fs">File system</a></li>
<li><a href="globals.html" class="nav-globals">Globals</a></li>
<li><a href="http.html" class="nav-http">HTTP</a></li>
<li><a href="http2.html" class="nav-http2">HTTP/2</a></li>
<li><a href="https.html" class="nav-https">HTTPS</a></li>
<li><a href="inspector.html" class="nav-inspector">Inspector</a></li>
<li><a href="intl.html" class="nav-intl">Internationalization</a></li>
<li><a href="modules.html" class="nav-modules">Modules: CommonJS modules</a></li>
<li><a href="esm.html" class="nav-esm">Modules: ECMAScript modules</a></li>
<li><a href="module.html" class="nav-module">Modules: <code>node:module</code> API</a></li>
<li><a href="packages.html" class="nav-packages">Modules: Packages</a></li>
<li><a href="net.html" class="nav-net">Net</a></li>
<li><a href="os.html" class="nav-os">OS</a></li>
<li><a href="path.html" class="nav-path">Path</a></li>
<li><a href="perf_hooks.html" class="nav-perf_hooks">Performance hooks</a></li>
<li><a href="permissions.html" class="nav-permissions">Permissions</a></li>
<li><a href="process.html" class="nav-process">Process</a></li>
<li><a href="punycode.html" class="nav-punycode">Punycode</a></li>
<li><a href="querystring.html" class="nav-querystring">Query strings</a></li>
<li><a href="readline.html" class="nav-readline">Readline</a></li>
<li><a href="repl.html" class="nav-repl">REPL</a></li>
<li><a href="report.html" class="nav-report">Report</a></li>
<li><a href="single-executable-applications.html" class="nav-single-executable-applications">Single executable applications</a></li>
<li><a href="stream.html" class="nav-stream">Stream</a></li>
<li><a href="string_decoder.html" class="nav-string_decoder">String decoder</a></li>
<li><a href="test.html" class="nav-test">Test runner</a></li>
<li><a href="timers.html" class="nav-timers">Timers</a></li>
<li><a href="tls.html" class="nav-tls">TLS/SSL</a></li>
<li><a href="tracing.html" class="nav-tracing">Trace events</a></li>
<li><a href="tty.html" class="nav-tty">TTY</a></li>
<li><a href="dgram.html" class="nav-dgram">UDP/datagram</a></li>
<li><a href="url.html" class="nav-url">URL</a></li>
<li><a href="util.html" class="nav-util">Utilities</a></li>
<li><a href="v8.html" class="nav-v8">V8</a></li>
<li><a href="vm.html" class="nav-vm">VM</a></li>
<li><a href="wasi.html" class="nav-wasi">WASI</a></li>
<li><a href="webcrypto.html" class="nav-webcrypto">Web Crypto API</a></li>
<li><a href="webstreams.html" class="nav-webstreams">Web Streams API</a></li>
<li><a href="worker_threads.html" class="nav-worker_threads">Worker threads</a></li>
<li><a href="zlib.html" class="nav-zlib">Zlib</a></li>
</ul>
<hr class="line">
<ul>
<li><a href="https://github.com/nodejs/node" class="nav-https-github-com-nodejs-node">Code repository and issue tracker</a></li>
</ul>
    </div>

    <div id="column1" data-id="index" class="interior">
      <header class="header">
        <div class="header-container">
<<<<<<< HEAD
          <h1>Node.js v18.13.0 documentation</h1>
=======
          <h1>Node.js v18.19.0 documentation</h1>
>>>>>>> 8a2d13a7
          <button class="theme-toggle-btn" id="theme-toggle-btn" title="Toggle dark mode/light mode" aria-label="Toggle dark mode/light mode" hidden>
            <svg xmlns="http://www.w3.org/2000/svg" class="icon dark-icon" height="24" width="24">
              <path fill="none" d="M0 0h24v24H0z" />
              <path d="M11.1 12.08c-2.33-4.51-.5-8.48.53-10.07C6.27 2.2 1.98 6.59 1.98 12c0 .14.02.28.02.42.62-.27 1.29-.42 2-.42 1.66 0 3.18.83 4.1 2.15A4.01 4.01 0 0111 18c0 1.52-.87 2.83-2.12 3.51.98.32 2.03.5 3.11.5 3.5 0 6.58-1.8 8.37-4.52-2.36.23-6.98-.97-9.26-5.41z"/>
              <path d="M7 16h-.18C6.4 14.84 5.3 14 4 14c-1.66 0-3 1.34-3 3s1.34 3 3 3h3c1.1 0 2-.9 2-2s-.9-2-2-2z"/>
            </svg>
            <svg xmlns="http://www.w3.org/2000/svg" class="icon light-icon" height="24" width="24">
              <path d="M0 0h24v24H0z" fill="none" />
              <path d="M6.76 4.84l-1.8-1.79-1.41 1.41 1.79 1.79 1.42-1.41zM4 10.5H1v2h3v-2zm9-9.95h-2V3.5h2V.55zm7.45 3.91l-1.41-1.41-1.79 1.79 1.41 1.41 1.79-1.79zm-3.21 13.7l1.79 1.8 1.41-1.41-1.8-1.79-1.4 1.4zM20 10.5v2h3v-2h-3zm-8-5c-3.31 0-6 2.69-6 6s2.69 6 6 6 6-2.69 6-6-2.69-6-6-6zm-1 16.95h2V19.5h-2v2.95zm-7.45-3.91l1.41 1.41 1.79-1.8-1.41-1.41-1.79 1.8z"/>
            </svg>
          </button>
        </div>
        <div id="gtoc">
          <ul>
<<<<<<< HEAD
            <li class="pinned-header">Node.js v18.13.0</li>
=======
            <li class="pinned-header">Node.js v18.19.0</li>
>>>>>>> 8a2d13a7
            
            
            
    <li class="picker-header">
      <a href="#">
        <span class="collapsed-arrow">&#x25ba;</span><span class="expanded-arrow">&#x25bc;</span>
        Other versions
      </a>
<<<<<<< HEAD
      <div class="picker"><ol id="alt-docs"><li><a href="https://nodejs.org/docs/latest-v19.x/api/index.html">19.x</a></li>
<li><a href="https://nodejs.org/docs/latest-v18.x/api/index.html">18.x <b>LTS</b></a></li>
<li><a href="https://nodejs.org/docs/latest-v17.x/api/index.html">17.x</a></li>
<li><a href="https://nodejs.org/docs/latest-v16.x/api/index.html">16.x <b>LTS</b></a></li>
=======
      <div class="picker"><ol id="alt-docs"><li><a href="https://nodejs.org/docs/latest-v21.x/api/index.html">21.x</a></li>
<li><a href="https://nodejs.org/docs/latest-v20.x/api/index.html">20.x <b>LTS</b></a></li>
<li><a href="https://nodejs.org/docs/latest-v19.x/api/index.html">19.x</a></li>
<li><a href="https://nodejs.org/docs/latest-v18.x/api/index.html">18.x <b>LTS</b></a></li>
<li><a href="https://nodejs.org/docs/latest-v17.x/api/index.html">17.x</a></li>
<li><a href="https://nodejs.org/docs/latest-v16.x/api/index.html">16.x</a></li>
>>>>>>> 8a2d13a7
<li><a href="https://nodejs.org/docs/latest-v15.x/api/index.html">15.x</a></li>
<li><a href="https://nodejs.org/docs/latest-v14.x/api/index.html">14.x</a></li>
<li><a href="https://nodejs.org/docs/latest-v13.x/api/index.html">13.x</a></li>
<li><a href="https://nodejs.org/docs/latest-v12.x/api/index.html">12.x</a></li>
<li><a href="https://nodejs.org/docs/latest-v11.x/api/index.html">11.x</a></li>
<li><a href="https://nodejs.org/docs/latest-v10.x/api/index.html">10.x</a></li>
<li><a href="https://nodejs.org/docs/latest-v9.x/api/index.html">9.x</a></li>
<li><a href="https://nodejs.org/docs/latest-v8.x/api/index.html">8.x</a></li>
<li><a href="https://nodejs.org/docs/latest-v7.x/api/index.html">7.x</a></li>
<li><a href="https://nodejs.org/docs/latest-v6.x/api/index.html">6.x</a></li>
<li><a href="https://nodejs.org/docs/latest-v5.x/api/index.html">5.x</a></li>
<li><a href="https://nodejs.org/docs/latest-v4.x/api/index.html">4.x</a></li>
<li><a href="https://nodejs.org/docs/latest-v0.12.x/api/index.html">0.12.x</a></li>
<li><a href="https://nodejs.org/docs/latest-v0.10.x/api/index.html">0.10.x</a></li></ol></div>
    </li>
  
            <li class="picker-header">
              <a href="#">
                <span class="collapsed-arrow">&#x25ba;</span><span class="expanded-arrow">&#x25bc;</span>
                Options
              </a>
        
              <div class="picker">
                <ul>
                  <li>
                    <a href="all.html">View on single page</a>
                  </li>
                  <li>
                    <a href="index.json">View as JSON</a>
                  </li>
                  <li class="edit_on_github"><a href="https://github.com/nodejs/node/edit/main/doc/api/index.md">Edit on GitHub</a></li>    
                </ul>
              </div>
            </li>
          </ul>
        </div>
        <hr>
      </header>

      <!-- TOC -->

      <div id="apicontent">
        <!--
  NB(chrisdickinson): if you move this file, be sure to update
  tools/doc/html.mjs to point at the new location.
-->
<!--introduced_in=v0.10.0-->
<ul>
<li><a href="documentation.html">About this documentation</a></li>
<li><a href="synopsis.html">Usage and example</a></li>
</ul>
<hr class="line">
<ul>
<li><a href="assert.html">Assertion testing</a></li>
<li><a href="async_context.html">Asynchronous context tracking</a></li>
<li><a href="async_hooks.html">Async hooks</a></li>
<li><a href="buffer.html">Buffer</a></li>
<li><a href="addons.html">C++ addons</a></li>
<li><a href="n-api.html">C/C++ addons with Node-API</a></li>
<li><a href="embedding.html">C++ embedder API</a></li>
<li><a href="child_process.html">Child processes</a></li>
<li><a href="cluster.html">Cluster</a></li>
<li><a href="cli.html">Command-line options</a></li>
<li><a href="console.html">Console</a></li>
<li><a href="corepack.html">Corepack</a></li>
<li><a href="crypto.html">Crypto</a></li>
<li><a href="debugger.html">Debugger</a></li>
<li><a href="deprecations.html">Deprecated APIs</a></li>
<li><a href="diagnostics_channel.html">Diagnostics Channel</a></li>
<li><a href="dns.html">DNS</a></li>
<li><a href="domain.html">Domain</a></li>
<li><a href="errors.html">Errors</a></li>
<li><a href="events.html">Events</a></li>
<li><a href="fs.html">File system</a></li>
<li><a href="globals.html">Globals</a></li>
<li><a href="http.html">HTTP</a></li>
<li><a href="http2.html">HTTP/2</a></li>
<li><a href="https.html">HTTPS</a></li>
<li><a href="inspector.html">Inspector</a></li>
<li><a href="intl.html">Internationalization</a></li>
<li><a href="modules.html">Modules: CommonJS modules</a></li>
<li><a href="esm.html">Modules: ECMAScript modules</a></li>
<li><a href="module.html">Modules: <code>node:module</code> API</a></li>
<li><a href="packages.html">Modules: Packages</a></li>
<li><a href="net.html">Net</a></li>
<li><a href="os.html">OS</a></li>
<li><a href="path.html">Path</a></li>
<li><a href="perf_hooks.html">Performance hooks</a></li>
<li><a href="permissions.html">Permissions</a></li>
<li><a href="process.html">Process</a></li>
<li><a href="punycode.html">Punycode</a></li>
<li><a href="querystring.html">Query strings</a></li>
<li><a href="readline.html">Readline</a></li>
<li><a href="repl.html">REPL</a></li>
<li><a href="report.html">Report</a></li>
<li><a href="single-executable-applications.html">Single executable applications</a></li>
<li><a href="stream.html">Stream</a></li>
<li><a href="string_decoder.html">String decoder</a></li>
<li><a href="test.html">Test runner</a></li>
<li><a href="timers.html">Timers</a></li>
<li><a href="tls.html">TLS/SSL</a></li>
<li><a href="tracing.html">Trace events</a></li>
<li><a href="tty.html">TTY</a></li>
<li><a href="dgram.html">UDP/datagram</a></li>
<li><a href="url.html">URL</a></li>
<li><a href="util.html">Utilities</a></li>
<li><a href="v8.html">V8</a></li>
<li><a href="vm.html">VM</a></li>
<li><a href="wasi.html">WASI</a></li>
<li><a href="webcrypto.html">Web Crypto API</a></li>
<li><a href="webstreams.html">Web Streams API</a></li>
<li><a href="worker_threads.html">Worker threads</a></li>
<li><a href="zlib.html">Zlib</a></li>
</ul>
<hr class="line">
<ul>
<li><a href="https://github.com/nodejs/node">Code repository and issue tracker</a></li>
</ul>
        <!-- API END -->
      </div>
    </div>
  </div>
</body>
</html><|MERGE_RESOLUTION|>--- conflicted
+++ resolved
@@ -3,13 +3,8 @@
 <head>
   <meta charset="utf-8">
   <meta name="viewport" content="width=device-width">
-<<<<<<< HEAD
-  <meta name="nodejs.org:node-version" content="v18.13.0">
-  <title>Index | Node.js v18.13.0 Documentation</title>
-=======
   <meta name="nodejs.org:node-version" content="v18.19.0">
   <title>Index | Node.js v18.19.0 Documentation</title>
->>>>>>> 8a2d13a7
   <link rel="stylesheet" href="https://fonts.googleapis.com/css?family=Lato:400,700,400italic&display=fallback">
   <link rel="stylesheet" href="assets/style.css">
   <link rel="stylesheet" href="assets/hljs.css">
@@ -101,11 +96,7 @@
     <div id="column1" data-id="index" class="interior">
       <header class="header">
         <div class="header-container">
-<<<<<<< HEAD
-          <h1>Node.js v18.13.0 documentation</h1>
-=======
           <h1>Node.js v18.19.0 documentation</h1>
->>>>>>> 8a2d13a7
           <button class="theme-toggle-btn" id="theme-toggle-btn" title="Toggle dark mode/light mode" aria-label="Toggle dark mode/light mode" hidden>
             <svg xmlns="http://www.w3.org/2000/svg" class="icon dark-icon" height="24" width="24">
               <path fill="none" d="M0 0h24v24H0z" />
@@ -120,11 +111,7 @@
         </div>
         <div id="gtoc">
           <ul>
-<<<<<<< HEAD
-            <li class="pinned-header">Node.js v18.13.0</li>
-=======
             <li class="pinned-header">Node.js v18.19.0</li>
->>>>>>> 8a2d13a7
             
             
             
@@ -133,19 +120,12 @@
         <span class="collapsed-arrow">&#x25ba;</span><span class="expanded-arrow">&#x25bc;</span>
         Other versions
       </a>
-<<<<<<< HEAD
-      <div class="picker"><ol id="alt-docs"><li><a href="https://nodejs.org/docs/latest-v19.x/api/index.html">19.x</a></li>
-<li><a href="https://nodejs.org/docs/latest-v18.x/api/index.html">18.x <b>LTS</b></a></li>
-<li><a href="https://nodejs.org/docs/latest-v17.x/api/index.html">17.x</a></li>
-<li><a href="https://nodejs.org/docs/latest-v16.x/api/index.html">16.x <b>LTS</b></a></li>
-=======
       <div class="picker"><ol id="alt-docs"><li><a href="https://nodejs.org/docs/latest-v21.x/api/index.html">21.x</a></li>
 <li><a href="https://nodejs.org/docs/latest-v20.x/api/index.html">20.x <b>LTS</b></a></li>
 <li><a href="https://nodejs.org/docs/latest-v19.x/api/index.html">19.x</a></li>
 <li><a href="https://nodejs.org/docs/latest-v18.x/api/index.html">18.x <b>LTS</b></a></li>
 <li><a href="https://nodejs.org/docs/latest-v17.x/api/index.html">17.x</a></li>
 <li><a href="https://nodejs.org/docs/latest-v16.x/api/index.html">16.x</a></li>
->>>>>>> 8a2d13a7
 <li><a href="https://nodejs.org/docs/latest-v15.x/api/index.html">15.x</a></li>
 <li><a href="https://nodejs.org/docs/latest-v14.x/api/index.html">14.x</a></li>
 <li><a href="https://nodejs.org/docs/latest-v13.x/api/index.html">13.x</a></li>
