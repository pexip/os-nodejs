{
  "type": "module",
  "source": "doc/api/inspector.md",
  "modules": [
    {
      "textRaw": "Inspector",
      "name": "inspector",
      "introduced_in": "v8.0.0",
      "stability": 2,
      "stabilityText": "Stable",
<<<<<<< HEAD
      "desc": "<p><strong>Source Code:</strong> <a href=\"https://github.com/nodejs/node/blob/v18.13.0/lib/inspector.js\">lib/inspector.js</a></p>\n<p>The <code>node:inspector</code> module provides an API for interacting with the V8\ninspector.</p>\n<p>It can be accessed using:</p>\n<pre><code class=\"language-js\">const inspector = require('node:inspector');\n</code></pre>",
=======
      "desc": "<p><strong>Source Code:</strong> <a href=\"https://github.com/nodejs/node/blob/v18.19.0/lib/inspector.js\">lib/inspector.js</a></p>\n<p>The <code>node:inspector</code> module provides an API for interacting with the V8\ninspector.</p>\n<p>It can be accessed using:</p>\n<pre><code class=\"language-js\">const inspector = require('node:inspector');\n</code></pre>",
>>>>>>> 8a2d13a7
      "methods": [
        {
          "textRaw": "`inspector.close()`",
          "type": "method",
          "name": "close",
          "meta": {
            "added": [
              "v9.0.0"
            ],
            "changes": [
              {
                "version": "v18.10.0",
                "pr-url": "https://github.com/nodejs/node/pull/44489",
                "description": "The API is exposed in the worker threads."
              }
            ]
          },
          "signatures": [
            {
              "params": []
            }
          ],
          "desc": "<p>Deactivate the inspector. Blocks until there are no active connections.</p>\n<p>When using <code>Session</code>, the object outputted by the console API will not be\nreleased, unless we performed manually <code>Runtime.DiscardConsoleEntries</code>\ncommand.</p>"
        },
        {
          "textRaw": "`inspector.open([port[, host[, wait]]])`",
          "type": "method",
          "name": "open",
          "signatures": [
            {
              "params": [
                {
                  "textRaw": "`port` {number} Port to listen on for inspector connections. Optional. **Default:** what was specified on the CLI.",
                  "name": "port",
                  "type": "number",
                  "default": "what was specified on the CLI",
                  "desc": "Port to listen on for inspector connections. Optional."
                },
                {
                  "textRaw": "`host` {string} Host to listen on for inspector connections. Optional. **Default:** what was specified on the CLI.",
                  "name": "host",
                  "type": "string",
                  "default": "what was specified on the CLI",
                  "desc": "Host to listen on for inspector connections. Optional."
                },
                {
                  "textRaw": "`wait` {boolean} Block until a client has connected. Optional. **Default:** `false`.",
                  "name": "wait",
                  "type": "boolean",
                  "default": "`false`",
                  "desc": "Block until a client has connected. Optional."
                }
              ]
            }
          ],
          "desc": "<p>Activate inspector on host and port. Equivalent to\n<code>node --inspect=[[host:]port]</code>, but can be done programmatically after node has\nstarted.</p>\n<p>If wait is <code>true</code>, will block until a client has connected to the inspect port\nand flow control has been passed to the debugger client.</p>\n<p>See the <a href=\"cli.html#warning-binding-inspector-to-a-public-ipport-combination-is-insecure\">security warning</a> regarding the <code>host</code>\nparameter usage.</p>"
        },
        {
          "textRaw": "`inspector.url()`",
          "type": "method",
          "name": "url",
          "signatures": [
            {
              "return": {
                "textRaw": "Returns: {string|undefined}",
                "name": "return",
                "type": "string|undefined"
              },
              "params": []
            }
          ],
          "desc": "<p>Return the URL of the active inspector, or <code>undefined</code> if there is none.</p>\n<pre><code class=\"language-console\">$ node --inspect -p 'inspector.url()'\nDebugger listening on ws://127.0.0.1:9229/166e272e-7a30-4d09-97ce-f1c012b43c34\nFor help, see: https://nodejs.org/en/docs/inspector\nws://127.0.0.1:9229/166e272e-7a30-4d09-97ce-f1c012b43c34\n\n$ node --inspect=localhost:3000 -p 'inspector.url()'\nDebugger listening on ws://localhost:3000/51cf8d0e-3c36-4c59-8efd-54519839e56a\nFor help, see: https://nodejs.org/en/docs/inspector\nws://localhost:3000/51cf8d0e-3c36-4c59-8efd-54519839e56a\n\n$ node -p 'inspector.url()'\nundefined\n</code></pre>"
        },
        {
          "textRaw": "`inspector.waitForDebugger()`",
          "type": "method",
          "name": "waitForDebugger",
          "meta": {
            "added": [
              "v12.7.0"
            ],
            "changes": []
          },
          "signatures": [
            {
              "params": []
            }
          ],
          "desc": "<p>Blocks until a client (existing or connected later) has sent\n<code>Runtime.runIfWaitingForDebugger</code> command.</p>\n<p>An exception will be thrown if there is no active inspector.</p>"
        }
      ],
      "properties": [
        {
          "textRaw": "`console` {Object} An object to send messages to the remote inspector console.",
          "type": "Object",
          "name": "console",
          "desc": "<pre><code class=\"language-js\">require('node:inspector').console.log('a message');\n</code></pre>\n<p>The inspector console does not have API parity with Node.js\nconsole.</p>",
          "shortDesc": "An object to send messages to the remote inspector console."
        }
      ],
      "classes": [
        {
          "textRaw": "Class: `inspector.Session`",
          "type": "class",
          "name": "inspector.Session",
          "desc": "<ul>\n<li>Extends: <a href=\"events.html#class-eventemitter\" class=\"type\">&lt;EventEmitter&gt;</a></li>\n</ul>\n<p>The <code>inspector.Session</code> is used for dispatching messages to the V8 inspector\nback-end and receiving message responses and notifications.</p>",
          "events": [
            {
              "textRaw": "Event: `'inspectorNotification'`",
              "type": "event",
              "name": "inspectorNotification",
              "meta": {
                "added": [
                  "v8.0.0"
                ],
                "changes": []
              },
              "params": [
                {
                  "textRaw": "{Object} The notification message object",
                  "type": "Object",
                  "desc": "The notification message object"
                }
              ],
              "desc": "<p>Emitted when any notification from the V8 Inspector is received.</p>\n<pre><code class=\"language-js\">session.on('inspectorNotification', (message) => console.log(message.method));\n// Debugger.paused\n// Debugger.resumed\n</code></pre>\n<p>It is also possible to subscribe only to notifications with specific method:</p>"
            },
            {
              "textRaw": "Event: `<inspector-protocol-method>`;",
              "type": "event",
              "name": "<inspector-protocol-method>`;",
              "meta": {
                "added": [
                  "v8.0.0"
                ],
                "changes": []
              },
              "params": [
                {
                  "textRaw": "{Object} The notification message object",
                  "type": "Object",
                  "desc": "The notification message object"
                }
              ],
              "desc": "<p>Emitted when an inspector notification is received that has its method field set\nto the <code>&#x3C;inspector-protocol-method></code> value.</p>\n<p>The following snippet installs a listener on the <a href=\"https://chromedevtools.github.io/devtools-protocol/v8/Debugger#event-paused\"><code>'Debugger.paused'</code></a>\nevent, and prints the reason for program suspension whenever program\nexecution is suspended (through breakpoints, for example):</p>\n<pre><code class=\"language-js\">session.on('Debugger.paused', ({ params }) => {\n  console.log(params.hitBreakpoints);\n});\n// [ '/the/file/that/has/the/breakpoint.js:11:0' ]\n</code></pre>"
            }
          ],
          "methods": [
            {
              "textRaw": "`session.connect()`",
              "type": "method",
              "name": "connect",
              "meta": {
                "added": [
                  "v8.0.0"
                ],
                "changes": []
              },
              "signatures": [
                {
                  "params": []
                }
              ],
              "desc": "<p>Connects a session to the inspector back-end.</p>"
            },
            {
              "textRaw": "`session.connectToMainThread()`",
              "type": "method",
              "name": "connectToMainThread",
              "meta": {
                "added": [
                  "v12.11.0"
                ],
                "changes": []
              },
              "signatures": [
                {
                  "params": []
                }
              ],
              "desc": "<p>Connects a session to the main thread inspector back-end. An exception will\nbe thrown if this API was not called on a Worker thread.</p>"
            },
            {
              "textRaw": "`session.disconnect()`",
              "type": "method",
              "name": "disconnect",
              "meta": {
                "added": [
                  "v8.0.0"
                ],
                "changes": []
              },
              "signatures": [
                {
                  "params": []
                }
              ],
              "desc": "<p>Immediately close the session. All pending message callbacks will be called\nwith an error. <a href=\"#sessionconnect\"><code>session.connect()</code></a> will need to be called to be able to send\nmessages again. Reconnected session will lose all inspector state, such as\nenabled agents or configured breakpoints.</p>"
            },
            {
              "textRaw": "`session.post(method[, params][, callback])`",
              "type": "method",
              "name": "post",
              "meta": {
                "added": [
                  "v8.0.0"
                ],
                "changes": [
                  {
                    "version": "v18.0.0",
                    "pr-url": "https://github.com/nodejs/node/pull/41678",
                    "description": "Passing an invalid callback to the `callback` argument now throws `ERR_INVALID_ARG_TYPE` instead of `ERR_INVALID_CALLBACK`."
                  }
                ]
              },
              "signatures": [
                {
                  "params": [
                    {
                      "textRaw": "`method` {string}",
                      "name": "method",
                      "type": "string"
                    },
                    {
                      "textRaw": "`params` {Object}",
                      "name": "params",
                      "type": "Object"
                    },
                    {
                      "textRaw": "`callback` {Function}",
                      "name": "callback",
                      "type": "Function"
                    }
                  ]
                }
              ],
              "desc": "<p>Posts a message to the inspector back-end. <code>callback</code> will be notified when\na response is received. <code>callback</code> is a function that accepts two optional\narguments: error and message-specific result.</p>\n<pre><code class=\"language-js\">session.post('Runtime.evaluate', { expression: '2 + 2' },\n             (error, { result }) => console.log(result));\n// Output: { type: 'number', value: 4, description: '4' }\n</code></pre>\n<p>The latest version of the V8 inspector protocol is published on the\n<a href=\"https://chromedevtools.github.io/devtools-protocol/v8/\">Chrome DevTools Protocol Viewer</a>.</p>\n<p>Node.js inspector supports all the Chrome DevTools Protocol domains declared\nby V8. Chrome DevTools Protocol domain provides an interface for interacting\nwith one of the runtime agents used to inspect the application state and listen\nto the run-time events.</p>\n<p>You can not set <code>reportProgress</code> to <code>true</code> when sending a\n<code>HeapProfiler.takeHeapSnapshot</code> or <code>HeapProfiler.stopTrackingHeapObjects</code>\ncommand to V8.</p>\n<h4>Example usage</h4>\n<p>Apart from the debugger, various V8 Profilers are available through the DevTools\nprotocol.</p>"
            }
          ],
          "modules": [
            {
              "textRaw": "CPU profiler",
              "name": "cpu_profiler",
              "desc": "<p>Here's an example showing how to use the <a href=\"https://chromedevtools.github.io/devtools-protocol/v8/Profiler\">CPU Profiler</a>:</p>\n<pre><code class=\"language-js\">const inspector = require('node:inspector');\nconst fs = require('node:fs');\nconst session = new inspector.Session();\nsession.connect();\n\nsession.post('Profiler.enable', () => {\n  session.post('Profiler.start', () => {\n    // Invoke business logic under measurement here...\n\n    // some time later...\n    session.post('Profiler.stop', (err, { profile }) => {\n      // Write profile to disk, upload, etc.\n      if (!err) {\n        fs.writeFileSync('./profile.cpuprofile', JSON.stringify(profile));\n      }\n    });\n  });\n});\n</code></pre>",
              "type": "module",
              "displayName": "CPU profiler"
            },
            {
              "textRaw": "Heap profiler",
              "name": "heap_profiler",
              "desc": "<p>Here's an example showing how to use the <a href=\"https://chromedevtools.github.io/devtools-protocol/v8/HeapProfiler\">Heap Profiler</a>:</p>\n<pre><code class=\"language-js\">const inspector = require('node:inspector');\nconst fs = require('node:fs');\nconst session = new inspector.Session();\n\nconst fd = fs.openSync('profile.heapsnapshot', 'w');\n\nsession.connect();\n\nsession.on('HeapProfiler.addHeapSnapshotChunk', (m) => {\n  fs.writeSync(fd, m.params.chunk);\n});\n\nsession.post('HeapProfiler.takeHeapSnapshot', null, (err, r) => {\n  console.log('HeapProfiler.takeHeapSnapshot done:', err, r);\n  session.disconnect();\n  fs.closeSync(fd);\n});\n</code></pre>",
              "type": "module",
              "displayName": "Heap profiler"
            }
          ],
          "signatures": [
            {
              "params": [],
<<<<<<< HEAD
              "desc": "<p>Create a new instance of the <code>inspector.Session</code> class. The inspector session\nneeds to be connected through <a href=\"#sessionconnect\"><code>session.connect()</code></a> before the messages\ncan be dispatched to the inspector backend.</p>"
=======
              "desc": "<p>Create a new instance of the <code>inspector.Session</code> class. The inspector session\nneeds to be connected through <a href=\"#sessionconnect\"><code>session.connect()</code></a> before the messages\ncan be dispatched to the inspector backend.</p>\n<p>When using <code>Session</code>, the object outputted by the console API will not be\nreleased, unless we performed manually <code>Runtime.DiscardConsoleEntries</code>\ncommand.</p>"
>>>>>>> 8a2d13a7
            }
          ]
        }
      ],
      "type": "module",
      "displayName": "Inspector"
    }
  ]
}<|MERGE_RESOLUTION|>--- conflicted
+++ resolved
@@ -8,11 +8,7 @@
       "introduced_in": "v8.0.0",
       "stability": 2,
       "stabilityText": "Stable",
-<<<<<<< HEAD
-      "desc": "<p><strong>Source Code:</strong> <a href=\"https://github.com/nodejs/node/blob/v18.13.0/lib/inspector.js\">lib/inspector.js</a></p>\n<p>The <code>node:inspector</code> module provides an API for interacting with the V8\ninspector.</p>\n<p>It can be accessed using:</p>\n<pre><code class=\"language-js\">const inspector = require('node:inspector');\n</code></pre>",
-=======
       "desc": "<p><strong>Source Code:</strong> <a href=\"https://github.com/nodejs/node/blob/v18.19.0/lib/inspector.js\">lib/inspector.js</a></p>\n<p>The <code>node:inspector</code> module provides an API for interacting with the V8\ninspector.</p>\n<p>It can be accessed using:</p>\n<pre><code class=\"language-js\">const inspector = require('node:inspector');\n</code></pre>",
->>>>>>> 8a2d13a7
       "methods": [
         {
           "textRaw": "`inspector.close()`",
@@ -270,11 +266,7 @@
           "signatures": [
             {
               "params": [],
-<<<<<<< HEAD
-              "desc": "<p>Create a new instance of the <code>inspector.Session</code> class. The inspector session\nneeds to be connected through <a href=\"#sessionconnect\"><code>session.connect()</code></a> before the messages\ncan be dispatched to the inspector backend.</p>"
-=======
               "desc": "<p>Create a new instance of the <code>inspector.Session</code> class. The inspector session\nneeds to be connected through <a href=\"#sessionconnect\"><code>session.connect()</code></a> before the messages\ncan be dispatched to the inspector backend.</p>\n<p>When using <code>Session</code>, the object outputted by the console API will not be\nreleased, unless we performed manually <code>Runtime.DiscardConsoleEntries</code>\ncommand.</p>"
->>>>>>> 8a2d13a7
             }
           ]
         }
