--- conflicted
+++ resolved
@@ -8,11 +8,7 @@
       "introduced_in": "v8.0.0",
       "stability": 2,
       "stabilityText": "Stable",
-<<<<<<< HEAD
-      "desc": "<p><strong>Source Code:</strong> <a href=\"https://github.com/nodejs/node/blob/v14.18.1/lib/inspector.js\">lib/inspector.js</a></p>\n<p>The <code>inspector</code> module provides an API for interacting with the V8 inspector.</p>\n<p>It can be accessed using:</p>\n<pre><code class=\"language-js\">const inspector = require('inspector');\n</code></pre>",
-=======
       "desc": "<p><strong>Source Code:</strong> <a href=\"https://github.com/nodejs/node/blob/v18.17.1/lib/inspector.js\">lib/inspector.js</a></p>\n<p>The <code>node:inspector</code> module provides an API for interacting with the V8\ninspector.</p>\n<p>It can be accessed using:</p>\n<pre><code class=\"language-js\">const inspector = require('node:inspector');\n</code></pre>",
->>>>>>> a8a80be5
       "methods": [
         {
           "textRaw": "`inspector.close()`",
