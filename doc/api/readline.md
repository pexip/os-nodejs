--- conflicted
+++ resolved
@@ -125,16 +125,11 @@
 ```
 
 ### Event: `'history'`
-<<<<<<< HEAD
-<!-- YAML
-added: v14.18.0
-=======
 
 <!-- YAML
 added:
   - v15.8.0
   - v14.18.0
->>>>>>> a8a80be5
 -->
 
 The `'history'` event is emitted whenever the history array has changed.
@@ -309,10 +304,7 @@
 `undefined` the prompt is not written.
 
 ### `rl.question(query[, options], callback)`
-<<<<<<< HEAD
-=======
-
->>>>>>> a8a80be5
+
 <!-- YAML
 added: v0.3.3
 -->
@@ -339,11 +331,8 @@
 pattern of accepting an `Error` object or `null` as the first argument.
 The `callback` is called with the provided answer as the only argument.
 
-<<<<<<< HEAD
-=======
 An error will be thrown if calling `rl.question()` after `rl.close()`.
 
->>>>>>> a8a80be5
 Example usage:
 
 ```js
@@ -368,28 +357,6 @@
 
 setTimeout(() => ac.abort(), 10000);
 ```
-<<<<<<< HEAD
-
-If this method is invoked as it's util.promisify()ed version, it returns a
-Promise that fulfills with the answer. If the question is canceled using
-an `AbortController` it will reject with an `AbortError`.
-
-```js
-const util = require('util');
-const question = util.promisify(rl.question).bind(rl);
-
-async function questionExample() {
-  try {
-    const answer = await question('What is you favorite food? ');
-    console.log(`Oh, so your favorite food is ${answer}`);
-  } catch (err) {
-    console.error('Question rejected', err);
-  }
-}
-questionExample();
-```
-=======
->>>>>>> a8a80be5
 
 ### `rl.resume()`
 
@@ -411,16 +378,11 @@
 whenever `rl.prompt()` is called.
 
 ### `rl.getPrompt()`
-<<<<<<< HEAD
-<!-- YAML
-added: v14.17.0
-=======
 
 <!-- YAML
 added:
   - v15.3.0
   - v14.17.0
->>>>>>> a8a80be5
 -->
 
 * Returns: {string} the current prompt string
@@ -513,13 +475,9 @@
 <!-- YAML
 added: v0.1.98
 changes:
-<<<<<<< HEAD
-  - version: v14.18.0
-=======
   - version:
       - v15.8.0
       - v14.18.0
->>>>>>> a8a80be5
     pr-url: https://github.com/nodejs/node/pull/33676
     description: Value will always be a string, never undefined.
 -->
@@ -986,12 +944,6 @@
 <!-- YAML
 added: v0.1.98
 changes:
-<<<<<<< HEAD
-  - version: v14.18.0
-    pr-url: https://github.com/nodejs/node/pull/37932
-    description: The `signal` option is supported now.
-  - version: v14.18.0
-=======
   - version:
       - v15.14.0
       - v14.18.0
@@ -1000,7 +952,6 @@
   - version:
       - v15.8.0
       - v14.18.0
->>>>>>> a8a80be5
     pr-url: https://github.com/nodejs/node/pull/33662
     description: The `history` option is supported now.
   - version: v13.9.0
@@ -1031,11 +982,7 @@
   * `terminal` {boolean} `true` if the `input` and `output` streams should be
     treated like a TTY, and have ANSI/VT100 escape codes written to it.
     **Default:** checking `isTTY` on the `output` stream upon instantiation.
-<<<<<<< HEAD
-  * `history` {string[]} Initial list of history lines. This option makes sense
-=======
   * `history` {string\[]} Initial list of history lines. This option makes sense
->>>>>>> a8a80be5
     only if `terminal` is set to `true` by the user or by an internal `output`
     check, otherwise the history caching mechanism is not initialized at all.
     **Default:** `[]`.
@@ -1091,24 +1038,10 @@
 ([`process.stdout`][] does this automatically when it is a TTY).
 
 When creating a `readline.Interface` using `stdin` as input, the program
-<<<<<<< HEAD
-will not terminate until it receives `EOF` (<kbd>Ctrl</kbd>+<kbd>D</kbd> on
-Linux/macOS, <kbd>Ctrl</kbd>+<kbd>Z</kbd> followed by <kbd>Return</kbd> on
-Windows).
-If you want your application to exit without waiting for user input, you can
-[`unref()`][] the standard input stream:
-
-```js
-process.stdin.unref();
-```
-
-### Use of the `completer` function
-=======
 will not terminate until it receives an [EOF character][]. To exit without
 waiting for user input, call `process.stdin.unref()`.
 
 #### Use of the `completer` function
->>>>>>> a8a80be5
 
 The `completer` function takes the current line entered by the user
 as an argument, and returns an `Array` with 2 entries:
@@ -1472,19 +1405,6 @@
 [EOF character]: https://en.wikipedia.org/wiki/End-of-file#EOF_character
 [Readable]: stream.md#readable-streams
 [TTY]: tty.md
-<<<<<<< HEAD
-[TTY keybindings]: #readline_tty_keybindings
-[Writable]: stream.md#stream_writable_streams
-[`'SIGCONT'`]: #readline_event_sigcont
-[`'SIGTSTP'`]: #readline_event_sigtstp
-[`'line'`]: #readline_event_line
-[`fs.ReadStream`]: fs.md#fs_class_fs_readstream
-[`process.stdin`]: process.md#process_process_stdin
-[`process.stdout`]: process.md#process_process_stdout
-[`rl.close()`]: #readline_rl_close
-[`unref()`]: net.md#net_socket_unref
-[reading files]: #readline_example_read_file_stream_line_by_line
-=======
 [TTY keybindings]: #tty-keybindings
 [Writable]: stream.md#writable-streams
 [`'SIGCONT'`]: #event-sigcont
@@ -1494,5 +1414,4 @@
 [`process.stdin`]: process.md#processstdin
 [`process.stdout`]: process.md#processstdout
 [`rl.close()`]: #rlclose
-[reading files]: #example-read-file-stream-line-by-line
->>>>>>> a8a80be5
+[reading files]: #example-read-file-stream-line-by-line