--- conflicted
+++ resolved
@@ -9,11 +9,7 @@
       "stability": 2,
       "stabilityText": "Stable",
       "type": "module",
-<<<<<<< HEAD
-      "desc": "<p><strong>Source Code:</strong> <a href=\"https://github.com/nodejs/node/blob/v14.18.1/lib/events.js\">lib/events.js</a></p>\n<p>Much of the Node.js core API is built around an idiomatic asynchronous\nevent-driven architecture in which certain kinds of objects (called \"emitters\")\nemit named events that cause <code>Function</code> objects (\"listeners\") to be called.</p>\n<p>For instance: a <a href=\"net.html#net_class_net_server\"><code>net.Server</code></a> object emits an event each time a peer\nconnects to it; a <a href=\"fs.html#fs_class_fs_readstream\"><code>fs.ReadStream</code></a> emits an event when the file is opened;\na <a href=\"stream.html\">stream</a> emits an event whenever data is available to be read.</p>\n<p>All objects that emit events are instances of the <code>EventEmitter</code> class. These\nobjects expose an <code>eventEmitter.on()</code> function that allows one or more\nfunctions to be attached to named events emitted by the object. Typically,\nevent names are camel-cased strings but any valid JavaScript property key\ncan be used.</p>\n<p>When the <code>EventEmitter</code> object emits an event, all of the functions attached\nto that specific event are called <em>synchronously</em>. Any values returned by the\ncalled listeners are <em>ignored</em> and discarded.</p>\n<p>The following example shows a simple <code>EventEmitter</code> instance with a single\nlistener. The <code>eventEmitter.on()</code> method is used to register listeners, while\nthe <code>eventEmitter.emit()</code> method is used to trigger the event.</p>\n<pre><code class=\"language-js\">const EventEmitter = require('events');\n\nclass MyEmitter extends EventEmitter {}\n\nconst myEmitter = new MyEmitter();\nmyEmitter.on('event', () => {\n  console.log('an event occurred!');\n});\nmyEmitter.emit('event');\n</code></pre>",
-=======
       "desc": "<p><strong>Source Code:</strong> <a href=\"https://github.com/nodejs/node/blob/v18.17.1/lib/events.js\">lib/events.js</a></p>\n<p>Much of the Node.js core API is built around an idiomatic asynchronous\nevent-driven architecture in which certain kinds of objects (called \"emitters\")\nemit named events that cause <code>Function</code> objects (\"listeners\") to be called.</p>\n<p>For instance: a <a href=\"net.html#class-netserver\"><code>net.Server</code></a> object emits an event each time a peer\nconnects to it; a <a href=\"fs.html#class-fsreadstream\"><code>fs.ReadStream</code></a> emits an event when the file is opened;\na <a href=\"stream.html\">stream</a> emits an event whenever data is available to be read.</p>\n<p>All objects that emit events are instances of the <code>EventEmitter</code> class. These\nobjects expose an <code>eventEmitter.on()</code> function that allows one or more\nfunctions to be attached to named events emitted by the object. Typically,\nevent names are camel-cased strings but any valid JavaScript property key\ncan be used.</p>\n<p>When the <code>EventEmitter</code> object emits an event, all of the functions attached\nto that specific event are called <em>synchronously</em>. Any values returned by the\ncalled listeners are <em>ignored</em> and discarded.</p>\n<p>The following example shows a simple <code>EventEmitter</code> instance with a single\nlistener. The <code>eventEmitter.on()</code> method is used to register listeners, while\nthe <code>eventEmitter.emit()</code> method is used to trigger the event.</p>\n<pre><code class=\"language-mjs\">import { EventEmitter } from 'node:events';\n\nclass MyEmitter extends EventEmitter {}\n\nconst myEmitter = new MyEmitter();\nmyEmitter.on('event', () => {\n  console.log('an event occurred!');\n});\nmyEmitter.emit('event');\n</code></pre>\n<pre><code class=\"language-cjs\">const EventEmitter = require('node:events');\n\nclass MyEmitter extends EventEmitter {}\n\nconst myEmitter = new MyEmitter();\nmyEmitter.on('event', () => {\n  console.log('an event occurred!');\n});\nmyEmitter.emit('event');\n</code></pre>",
->>>>>>> a8a80be5
       "modules": [
         {
           "textRaw": "Passing arguments and `this` to listeners",
@@ -39,24 +35,14 @@
         {
           "textRaw": "Error events",
           "name": "error_events",
-<<<<<<< HEAD
-          "desc": "<p>When an error occurs within an <code>EventEmitter</code> instance, the typical action is\nfor an <code>'error'</code> event to be emitted. These are treated as special cases\nwithin Node.js.</p>\n<p>If an <code>EventEmitter</code> does <em>not</em> have at least one listener registered for the\n<code>'error'</code> event, and an <code>'error'</code> event is emitted, the error is thrown, a\nstack trace is printed, and the Node.js process exits.</p>\n<pre><code class=\"language-js\">const myEmitter = new MyEmitter();\nmyEmitter.emit('error', new Error('whoops!'));\n// Throws and crashes Node.js\n</code></pre>\n<p>To guard against crashing the Node.js process the <a href=\"domain.html\"><code>domain</code></a> module can be\nused. (Note, however, that the <code>domain</code> module is deprecated.)</p>\n<p>As a best practice, listeners should always be added for the <code>'error'</code> events.</p>\n<pre><code class=\"language-js\">const myEmitter = new MyEmitter();\nmyEmitter.on('error', (err) => {\n  console.error('whoops! there was an error');\n});\nmyEmitter.emit('error', new Error('whoops!'));\n// Prints: whoops! there was an error\n</code></pre>\n<p>It is possible to monitor <code>'error'</code> events without consuming the emitted error\nby installing a listener using the symbol <code>events.errorMonitor</code>.</p>\n<pre><code class=\"language-js\">const { EventEmitter, errorMonitor } = require('events');\n\nconst myEmitter = new EventEmitter();\nmyEmitter.on(errorMonitor, (err) => {\n  MyMonitoringTool.log(err);\n});\nmyEmitter.emit('error', new Error('whoops!'));\n// Still throws and crashes Node.js\n</code></pre>",
-=======
           "desc": "<p>When an error occurs within an <code>EventEmitter</code> instance, the typical action is\nfor an <code>'error'</code> event to be emitted. These are treated as special cases\nwithin Node.js.</p>\n<p>If an <code>EventEmitter</code> does <em>not</em> have at least one listener registered for the\n<code>'error'</code> event, and an <code>'error'</code> event is emitted, the error is thrown, a\nstack trace is printed, and the Node.js process exits.</p>\n<pre><code class=\"language-mjs\">import { EventEmitter } from 'node:events';\nclass MyEmitter extends EventEmitter {}\nconst myEmitter = new MyEmitter();\nmyEmitter.emit('error', new Error('whoops!'));\n// Throws and crashes Node.js\n</code></pre>\n<pre><code class=\"language-cjs\">const EventEmitter = require('node:events');\nclass MyEmitter extends EventEmitter {}\nconst myEmitter = new MyEmitter();\nmyEmitter.emit('error', new Error('whoops!'));\n// Throws and crashes Node.js\n</code></pre>\n<p>To guard against crashing the Node.js process the <a href=\"domain.html\"><code>domain</code></a> module can be\nused. (Note, however, that the <code>node:domain</code> module is deprecated.)</p>\n<p>As a best practice, listeners should always be added for the <code>'error'</code> events.</p>\n<pre><code class=\"language-mjs\">import { EventEmitter } from 'node:events';\nclass MyEmitter extends EventEmitter {}\nconst myEmitter = new MyEmitter();\nmyEmitter.on('error', (err) => {\n  console.error('whoops! there was an error');\n});\nmyEmitter.emit('error', new Error('whoops!'));\n// Prints: whoops! there was an error\n</code></pre>\n<pre><code class=\"language-cjs\">const EventEmitter = require('node:events');\nclass MyEmitter extends EventEmitter {}\nconst myEmitter = new MyEmitter();\nmyEmitter.on('error', (err) => {\n  console.error('whoops! there was an error');\n});\nmyEmitter.emit('error', new Error('whoops!'));\n// Prints: whoops! there was an error\n</code></pre>\n<p>It is possible to monitor <code>'error'</code> events without consuming the emitted error\nby installing a listener using the symbol <code>events.errorMonitor</code>.</p>\n<pre><code class=\"language-mjs\">import { EventEmitter, errorMonitor } from 'node:events';\n\nconst myEmitter = new EventEmitter();\nmyEmitter.on(errorMonitor, (err) => {\n  MyMonitoringTool.log(err);\n});\nmyEmitter.emit('error', new Error('whoops!'));\n// Still throws and crashes Node.js\n</code></pre>\n<pre><code class=\"language-cjs\">const { EventEmitter, errorMonitor } = require('node:events');\n\nconst myEmitter = new EventEmitter();\nmyEmitter.on(errorMonitor, (err) => {\n  MyMonitoringTool.log(err);\n});\nmyEmitter.emit('error', new Error('whoops!'));\n// Still throws and crashes Node.js\n</code></pre>",
->>>>>>> a8a80be5
           "type": "module",
           "displayName": "Error events"
         },
         {
           "textRaw": "Capture rejections of promises",
           "name": "capture_rejections_of_promises",
-<<<<<<< HEAD
-          "stability": 1,
-          "stabilityText": "captureRejections is experimental.",
-          "desc": "<p>Using <code>async</code> functions with event handlers is problematic, because it\ncan lead to an unhandled rejection in case of a thrown exception:</p>\n<pre><code class=\"language-js\">const ee = new EventEmitter();\nee.on('something', async (value) => {\n  throw new Error('kaboom');\n});\n</code></pre>\n<p>The <code>captureRejections</code> option in the <code>EventEmitter</code> constructor or the global\nsetting change this behavior, installing a <code>.then(undefined, handler)</code>\nhandler on the <code>Promise</code>. This handler routes the exception\nasynchronously to the <a href=\"#events_emitter_symbol_for_nodejs_rejection_err_eventname_args\"><code>Symbol.for('nodejs.rejection')</code></a> method\nif there is one, or to <a href=\"#events_error_events\"><code>'error'</code></a> event handler if there is none.</p>\n<pre><code class=\"language-js\">const ee1 = new EventEmitter({ captureRejections: true });\nee1.on('something', async (value) => {\n  throw new Error('kaboom');\n});\n\nee1.on('error', console.log);\n\nconst ee2 = new EventEmitter({ captureRejections: true });\nee2.on('something', async (value) => {\n  throw new Error('kaboom');\n});\n\nee2[Symbol.for('nodejs.rejection')] = console.log;\n</code></pre>\n<p>Setting <code>events.captureRejections = true</code> will change the default for all\nnew instances of <code>EventEmitter</code>.</p>\n<pre><code class=\"language-js\">const events = require('events');\nevents.captureRejections = true;\nconst ee1 = new events.EventEmitter();\nee1.on('something', async (value) => {\n  throw new Error('kaboom');\n});\n\nee1.on('error', console.log);\n</code></pre>\n<p>The <code>'error'</code> events that are generated by the <code>captureRejections</code> behavior\ndo not have a catch handler to avoid infinite error loops: the\nrecommendation is to <strong>not use <code>async</code> functions as <code>'error'</code> event handlers</strong>.</p>",
-=======
           "desc": "<p>Using <code>async</code> functions with event handlers is problematic, because it\ncan lead to an unhandled rejection in case of a thrown exception:</p>\n<pre><code class=\"language-mjs\">import { EventEmitter } from 'node:events';\nconst ee = new EventEmitter();\nee.on('something', async (value) => {\n  throw new Error('kaboom');\n});\n</code></pre>\n<pre><code class=\"language-cjs\">const EventEmitter = require('node:events');\nconst ee = new EventEmitter();\nee.on('something', async (value) => {\n  throw new Error('kaboom');\n});\n</code></pre>\n<p>The <code>captureRejections</code> option in the <code>EventEmitter</code> constructor or the global\nsetting change this behavior, installing a <code>.then(undefined, handler)</code>\nhandler on the <code>Promise</code>. This handler routes the exception\nasynchronously to the <a href=\"#emittersymbolfornodejsrejectionerr-eventname-args\"><code>Symbol.for('nodejs.rejection')</code></a> method\nif there is one, or to <a href=\"#error-events\"><code>'error'</code></a> event handler if there is none.</p>\n<pre><code class=\"language-mjs\">import { EventEmitter } from 'node:events';\nconst ee1 = new EventEmitter({ captureRejections: true });\nee1.on('something', async (value) => {\n  throw new Error('kaboom');\n});\n\nee1.on('error', console.log);\n\nconst ee2 = new EventEmitter({ captureRejections: true });\nee2.on('something', async (value) => {\n  throw new Error('kaboom');\n});\n\nee2[Symbol.for('nodejs.rejection')] = console.log;\n</code></pre>\n<pre><code class=\"language-cjs\">const EventEmitter = require('node:events');\nconst ee1 = new EventEmitter({ captureRejections: true });\nee1.on('something', async (value) => {\n  throw new Error('kaboom');\n});\n\nee1.on('error', console.log);\n\nconst ee2 = new EventEmitter({ captureRejections: true });\nee2.on('something', async (value) => {\n  throw new Error('kaboom');\n});\n\nee2[Symbol.for('nodejs.rejection')] = console.log;\n</code></pre>\n<p>Setting <code>events.captureRejections = true</code> will change the default for all\nnew instances of <code>EventEmitter</code>.</p>\n<pre><code class=\"language-mjs\">import { EventEmitter } from 'node:events';\n\nEventEmitter.captureRejections = true;\nconst ee1 = new EventEmitter();\nee1.on('something', async (value) => {\n  throw new Error('kaboom');\n});\n\nee1.on('error', console.log);\n</code></pre>\n<pre><code class=\"language-cjs\">const events = require('node:events');\nevents.captureRejections = true;\nconst ee1 = new events.EventEmitter();\nee1.on('something', async (value) => {\n  throw new Error('kaboom');\n});\n\nee1.on('error', console.log);\n</code></pre>\n<p>The <code>'error'</code> events that are generated by the <code>captureRejections</code> behavior\ndo not have a catch handler to avoid infinite error loops: the\nrecommendation is to <strong>not use <code>async</code> functions as <code>'error'</code> event handlers</strong>.</p>",
->>>>>>> a8a80be5
           "type": "module",
           "displayName": "Capture rejections of promises"
         },
@@ -235,11 +221,7 @@
                     ],
                     "changes": []
                   },
-<<<<<<< HEAD
-                  "desc": "<p>The <a href=\"globals.html#globals_class_abortsignal\" class=\"type\">&lt;AbortSignal&gt;</a> <code>\"abort\"</code> event is emitted with <code>isTrusted</code> set to <code>true</code>. The\nvalue is <code>false</code> in all other cases.</p>"
-=======
                   "desc": "<p>The <a href=\"globals.html#class-abortsignal\" class=\"type\">&lt;AbortSignal&gt;</a> <code>\"abort\"</code> event is emitted with <code>isTrusted</code> set to <code>true</code>. The\nvalue is <code>false</code> in all other cases.</p>"
->>>>>>> a8a80be5
                 },
                 {
                   "textRaw": "`returnValue` Type: {boolean} True if the event has not been canceled.",
@@ -477,17 +459,10 @@
                   "signatures": [
                     {
                       "return": {
-<<<<<<< HEAD
-                        "textRaw": "Returns: {boolean} `true` if either event’s `cancelable` attribute value is false or its `preventDefault()` method was not invoked, otherwise `false`.",
-                        "name": "return",
-                        "type": "boolean",
-                        "desc": "`true` if either event’s `cancelable` attribute value is false or its `preventDefault()` method was not invoked, otherwise `false`."
-=======
                         "textRaw": "Returns: {boolean} `true` if either event's `cancelable` attribute value is false or its `preventDefault()` method was not invoked, otherwise `false`.",
                         "name": "return",
                         "type": "boolean",
                         "desc": "`true` if either event's `cancelable` attribute value is false or its `preventDefault()` method was not invoked, otherwise `false`."
->>>>>>> a8a80be5
                       },
                       "params": [
                         {
@@ -543,8 +518,6 @@
               ]
             },
             {
-<<<<<<< HEAD
-=======
               "textRaw": "Class: `CustomEvent`",
               "type": "class",
               "name": "CustomEvent",
@@ -576,7 +549,6 @@
               ]
             },
             {
->>>>>>> a8a80be5
               "textRaw": "Class: `NodeEventTarget`",
               "type": "class",
               "name": "NodeEventTarget",
@@ -586,11 +558,7 @@
                 ],
                 "changes": []
               },
-<<<<<<< HEAD
-              "desc": "<ul>\n<li>Extends: <a href=\"events.html#events_class_eventtarget\" class=\"type\">&lt;EventTarget&gt;</a></li>\n</ul>\n<p>The <code>NodeEventTarget</code> is a Node.js-specific extension to <code>EventTarget</code>\nthat emulates a subset of the <code>EventEmitter</code> API.</p>",
-=======
               "desc": "<ul>\n<li>Extends: <a href=\"events.html#class-eventtarget\" class=\"type\">&lt;EventTarget&gt;</a></li>\n</ul>\n<p>The <code>NodeEventTarget</code> is a Node.js-specific extension to <code>EventTarget</code>\nthat emulates a subset of the <code>EventEmitter</code> API.</p>",
->>>>>>> a8a80be5
               "methods": [
                 {
                   "textRaw": "`nodeEventTarget.addListener(type, listener)`",
@@ -799,11 +767,7 @@
                       ]
                     }
                   ],
-<<<<<<< HEAD
-                  "desc": "<p>Node.js-specific alias for <code>eventTarget.removeListener()</code>.</p>"
-=======
                   "desc": "<p>Node.js-specific alias for <code>eventTarget.removeEventListener()</code>.</p>"
->>>>>>> a8a80be5
                 },
                 {
                   "textRaw": "`nodeEventTarget.on(type, listener)`",
@@ -1143,11 +1107,7 @@
                   "params": []
                 }
               ],
-<<<<<<< HEAD
-              "desc": "<p>Returns the current max listener value for the <code>EventEmitter</code> which is either\nset by <a href=\"#events_emitter_setmaxlisteners_n\"><code>emitter.setMaxListeners(n)</code></a> or defaults to\n<a href=\"#events_events_defaultmaxlisteners\"><code>events.defaultMaxListeners</code></a>.</p>"
-=======
               "desc": "<p>Returns the current max listener value for the <code>EventEmitter</code> which is either\nset by <a href=\"#emittersetmaxlistenersn\"><code>emitter.setMaxListeners(n)</code></a> or defaults to\n<a href=\"#eventsdefaultmaxlisteners\"><code>events.defaultMaxListeners</code></a>.</p>"
->>>>>>> a8a80be5
             },
             {
               "textRaw": "`emitter.listenerCount(eventName[, listener])`",
@@ -1512,11 +1472,7 @@
                   ]
                 }
               ],
-<<<<<<< HEAD
-              "desc": "<p>Returns a copy of the array of listeners for the event named <code>eventName</code>,\nincluding any wrappers (such as those created by <code>.once()</code>).</p>\n<pre><code class=\"language-js\">const emitter = new EventEmitter();\nemitter.once('log', () => console.log('log once'));\n\n// Returns a new Array with a function `onceWrapper` which has a property\n// `listener` which contains the original listener bound above\nconst listeners = emitter.rawListeners('log');\nconst logFnWrapper = listeners[0];\n\n// Logs \"log once\" to the console and does not unbind the `once` event\nlogFnWrapper.listener();\n\n// Logs \"log once\" to the console and removes the listener\nlogFnWrapper();\n\nemitter.on('log', () => console.log('log persistently'));\n// Will return a new Array with a single function bound by `.on()` above\nconst newListeners = emitter.rawListeners('log');\n\n// Logs \"log persistently\" twice\nnewListeners[0]();\nemitter.emit('log');\n</code></pre>"
-=======
               "desc": "<p>Returns a copy of the array of listeners for the event named <code>eventName</code>,\nincluding any wrappers (such as those created by <code>.once()</code>).</p>\n<pre><code class=\"language-mjs\">import { EventEmitter } from 'node:events';\nconst emitter = new EventEmitter();\nemitter.once('log', () => console.log('log once'));\n\n// Returns a new Array with a function `onceWrapper` which has a property\n// `listener` which contains the original listener bound above\nconst listeners = emitter.rawListeners('log');\nconst logFnWrapper = listeners[0];\n\n// Logs \"log once\" to the console and does not unbind the `once` event\nlogFnWrapper.listener();\n\n// Logs \"log once\" to the console and removes the listener\nlogFnWrapper();\n\nemitter.on('log', () => console.log('log persistently'));\n// Will return a new Array with a single function bound by `.on()` above\nconst newListeners = emitter.rawListeners('log');\n\n// Logs \"log persistently\" twice\nnewListeners[0]();\nemitter.emit('log');\n</code></pre>\n<pre><code class=\"language-cjs\">const EventEmitter = require('node:events');\nconst emitter = new EventEmitter();\nemitter.once('log', () => console.log('log once'));\n\n// Returns a new Array with a function `onceWrapper` which has a property\n// `listener` which contains the original listener bound above\nconst listeners = emitter.rawListeners('log');\nconst logFnWrapper = listeners[0];\n\n// Logs \"log once\" to the console and does not unbind the `once` event\nlogFnWrapper.listener();\n\n// Logs \"log once\" to the console and removes the listener\nlogFnWrapper();\n\nemitter.on('log', () => console.log('log persistently'));\n// Will return a new Array with a single function bound by `.on()` above\nconst newListeners = emitter.rawListeners('log');\n\n// Logs \"log persistently\" twice\nnewListeners[0]();\nemitter.emit('log');\n</code></pre>"
->>>>>>> a8a80be5
             }
           ],
           "modules": [
@@ -1700,59 +1656,6 @@
           "desc": "<p>Value: <code>Symbol.for('nodejs.rejection')</code></p>\n<p>See how to write a custom <a href=\"#emittersymbolfornodejsrejectionerr-eventname-args\">rejection handler</a>.</p>"
         }
       ],
-      "properties": [
-        {
-          "textRaw": "`events.defaultMaxListeners`",
-          "name": "defaultMaxListeners",
-          "meta": {
-            "added": [
-              "v0.11.2"
-            ],
-            "changes": []
-          },
-          "desc": "<p>By default, a maximum of <code>10</code> listeners can be registered for any single\nevent. This limit can be changed for individual <code>EventEmitter</code> instances\nusing the <a href=\"#events_emitter_setmaxlisteners_n\"><code>emitter.setMaxListeners(n)</code></a> method. To change the default\nfor <em>all</em> <code>EventEmitter</code> instances, the <code>events.defaultMaxListeners</code>\nproperty can be used. If this value is not a positive number, a <code>RangeError</code>\nis thrown.</p>\n<p>Take caution when setting the <code>events.defaultMaxListeners</code> because the\nchange affects <em>all</em> <code>EventEmitter</code> instances, including those created before\nthe change is made. However, calling <a href=\"#events_emitter_setmaxlisteners_n\"><code>emitter.setMaxListeners(n)</code></a> still has\nprecedence over <code>events.defaultMaxListeners</code>.</p>\n<p>This is not a hard limit. The <code>EventEmitter</code> instance will allow\nmore listeners to be added but will output a trace warning to stderr indicating\nthat a \"possible EventEmitter memory leak\" has been detected. For any single\n<code>EventEmitter</code>, the <code>emitter.getMaxListeners()</code> and <code>emitter.setMaxListeners()</code>\nmethods can be used to temporarily avoid this warning:</p>\n<pre><code class=\"language-js\">emitter.setMaxListeners(emitter.getMaxListeners() + 1);\nemitter.once('event', () => {\n  // do stuff\n  emitter.setMaxListeners(Math.max(emitter.getMaxListeners() - 1, 0));\n});\n</code></pre>\n<p>The <a href=\"cli.html#cli_trace_warnings\"><code>--trace-warnings</code></a> command-line flag can be used to display the\nstack trace for such warnings.</p>\n<p>The emitted warning can be inspected with <a href=\"process.html#process_event_warning\"><code>process.on('warning')</code></a> and will\nhave the additional <code>emitter</code>, <code>type</code> and <code>count</code> properties, referring to\nthe event emitter instance, the event’s name and the number of attached\nlisteners, respectively.\nIts <code>name</code> property is set to <code>'MaxListenersExceededWarning'</code>.</p>"
-        },
-        {
-          "textRaw": "`events.errorMonitor`",
-          "name": "errorMonitor",
-          "meta": {
-            "added": [
-              "v13.6.0",
-              "v12.17.0"
-            ],
-            "changes": []
-          },
-          "desc": "<p>This symbol shall be used to install a listener for only monitoring <code>'error'</code>\nevents. Listeners installed using this symbol are called before the regular\n<code>'error'</code> listeners are called.</p>\n<p>Installing a listener using this symbol does not change the behavior once an\n<code>'error'</code> event is emitted, therefore the process will still crash if no\nregular <code>'error'</code> listener is installed.</p>"
-        },
-        {
-          "textRaw": "`events.captureRejections`",
-          "name": "captureRejections",
-          "meta": {
-            "added": [
-              "v13.4.0",
-              "v12.16.0"
-            ],
-            "changes": []
-          },
-          "stability": 1,
-          "stabilityText": "captureRejections is experimental.",
-          "desc": "<p>Value: <a href=\"https://developer.mozilla.org/en-US/docs/Web/JavaScript/Data_structures#Boolean_type\" class=\"type\">&lt;boolean&gt;</a></p>\n<p>Change the default <code>captureRejections</code> option on all new <code>EventEmitter</code> objects.</p>"
-        },
-        {
-          "textRaw": "`events.captureRejectionSymbol`",
-          "name": "captureRejectionSymbol",
-          "meta": {
-            "added": [
-              "v13.4.0",
-              "v12.16.0"
-            ],
-            "changes": []
-          },
-          "stability": 1,
-          "stabilityText": "captureRejections is experimental.",
-          "desc": "<p>Value: <code>Symbol.for('nodejs.rejection')</code></p>\n<p>See how to write a custom <a href=\"#events_emitter_symbol_for_nodejs_rejection_err_eventname_args\">rejection handler</a>.</p>"
-        }
-      ],
       "methods": [
         {
           "textRaw": "`events.getEventListeners(emitterOrTarget, eventName)`",
@@ -1760,10 +1663,7 @@
           "name": "getEventListeners",
           "meta": {
             "added": [
-<<<<<<< HEAD
-=======
               "v15.2.0",
->>>>>>> a8a80be5
               "v14.17.0"
             ],
             "changes": []
@@ -1771,15 +1671,9 @@
           "signatures": [
             {
               "return": {
-<<<<<<< HEAD
-                "textRaw": "Returns: {Function[]}",
-                "name": "return",
-                "type": "Function[]"
-=======
                 "textRaw": "Returns: {Function\\[]}",
                 "name": "return",
                 "type": "Function\\[]"
->>>>>>> a8a80be5
               },
               "params": [
                 {
@@ -1795,9 +1689,6 @@
               ]
             }
           ],
-<<<<<<< HEAD
-          "desc": "<p>Returns a copy of the array of listeners for the event named <code>eventName</code>.</p>\n<p>For <code>EventEmitter</code>s this behaves exactly the same as calling <code>.listeners</code> on\nthe emitter.</p>\n<p>For <code>EventTarget</code>s this is the only way to get the event listeners for the\nevent target. This is useful for debugging and diagnostic purposes.</p>\n<pre><code class=\"language-js\">const { getEventListeners, EventEmitter } = require('events');\n\n{\n  const ee = new EventEmitter();\n  const listener = () => console.log('Events are fun');\n  ee.on('foo', listener);\n  getEventListeners(ee, 'foo'); // [listener]\n}\n{\n  const et = new EventTarget();\n  const listener = () => console.log('Events are fun');\n  et.addEventListener('foo', listener);\n  getEventListeners(et, 'foo'); // [listener]\n}\n</code></pre>"
-=======
           "desc": "<p>Returns a copy of the array of listeners for the event named <code>eventName</code>.</p>\n<p>For <code>EventEmitter</code>s this behaves exactly the same as calling <code>.listeners</code> on\nthe emitter.</p>\n<p>For <code>EventTarget</code>s this is the only way to get the event listeners for the\nevent target. This is useful for debugging and diagnostic purposes.</p>\n<pre><code class=\"language-mjs\">import { getEventListeners, EventEmitter } from 'node:events';\n\n{\n  const ee = new EventEmitter();\n  const listener = () => console.log('Events are fun');\n  ee.on('foo', listener);\n  console.log(getEventListeners(ee, 'foo')); // [ [Function: listener] ]\n}\n{\n  const et = new EventTarget();\n  const listener = () => console.log('Events are fun');\n  et.addEventListener('foo', listener);\n  console.log(getEventListeners(et, 'foo')); // [ [Function: listener] ]\n}\n</code></pre>\n<pre><code class=\"language-cjs\">const { getEventListeners, EventEmitter } = require('node:events');\n\n{\n  const ee = new EventEmitter();\n  const listener = () => console.log('Events are fun');\n  ee.on('foo', listener);\n  console.log(getEventListeners(ee, 'foo')); // [ [Function: listener] ]\n}\n{\n  const et = new EventTarget();\n  const listener = () => console.log('Events are fun');\n  et.addEventListener('foo', listener);\n  console.log(getEventListeners(et, 'foo')); // [ [Function: listener] ]\n}\n</code></pre>"
         },
         {
@@ -1827,7 +1718,6 @@
             }
           ],
           "desc": "<p>Returns the currently set max amount of listeners.</p>\n<p>For <code>EventEmitter</code>s this behaves exactly the same as calling <code>.getMaxListeners</code> on\nthe emitter.</p>\n<p>For <code>EventTarget</code>s this is the only way to get the max event listeners for the\nevent target. If the number of event handlers on a single EventTarget exceeds\nthe max set, the EventTarget will print a warning.</p>\n<pre><code class=\"language-mjs\">import { getMaxListeners, setMaxListeners, EventEmitter } from 'node:events';\n\n{\n  const ee = new EventEmitter();\n  console.log(getMaxListeners(ee)); // 10\n  setMaxListeners(11, ee);\n  console.log(getMaxListeners(ee)); // 11\n}\n{\n  const et = new EventTarget();\n  console.log(getMaxListeners(et)); // 10\n  setMaxListeners(11, et);\n  console.log(getMaxListeners(et)); // 11\n}\n</code></pre>\n<pre><code class=\"language-cjs\">const { getMaxListeners, setMaxListeners, EventEmitter } = require('node:events');\n\n{\n  const ee = new EventEmitter();\n  console.log(getMaxListeners(ee)); // 10\n  setMaxListeners(11, ee);\n  console.log(getMaxListeners(ee)); // 11\n}\n{\n  const et = new EventTarget();\n  console.log(getMaxListeners(et)); // 10\n  setMaxListeners(11, et);\n  console.log(getMaxListeners(et)); // 11\n}\n</code></pre>"
->>>>>>> a8a80be5
         },
         {
           "textRaw": "`events.once(emitter, name[, options])`",
@@ -1840,11 +1730,7 @@
             ],
             "changes": [
               {
-<<<<<<< HEAD
-                "version": "v14.17.0",
-=======
                 "version": "v15.0.0",
->>>>>>> a8a80be5
                 "pr-url": "https://github.com/nodejs/node/pull/34912",
                 "description": "The `signal` option is supported now."
               }
@@ -1884,11 +1770,7 @@
               ]
             }
           ],
-<<<<<<< HEAD
-          "desc": "<p>Creates a <code>Promise</code> that is fulfilled when the <code>EventEmitter</code> emits the given\nevent or that is rejected if the <code>EventEmitter</code> emits <code>'error'</code> while waiting.\nThe <code>Promise</code> will resolve with an array of all the arguments emitted to the\ngiven event.</p>\n<p>This method is intentionally generic and works with the web platform\n<a href=\"https://dom.spec.whatwg.org/#interface-eventtarget\">EventTarget</a> interface, which has no special\n<code>'error'</code> event semantics and does not listen to the <code>'error'</code> event.</p>\n<pre><code class=\"language-js\">const { once, EventEmitter } = require('events');\n\nasync function run() {\n  const ee = new EventEmitter();\n\n  process.nextTick(() => {\n    ee.emit('myevent', 42);\n  });\n\n  const [value] = await once(ee, 'myevent');\n  console.log(value);\n\n  const err = new Error('kaboom');\n  process.nextTick(() => {\n    ee.emit('error', err);\n  });\n\n  try {\n    await once(ee, 'myevent');\n  } catch (err) {\n    console.log('error happened', err);\n  }\n}\n\nrun();\n</code></pre>\n<p>The special handling of the <code>'error'</code> event is only used when <code>events.once()</code>\nis used to wait for another event. If <code>events.once()</code> is used to wait for the\n'<code>error'</code> event itself, then it is treated as any other kind of event without\nspecial handling:</p>\n<pre><code class=\"language-js\">const { EventEmitter, once } = require('events');\n\nconst ee = new EventEmitter();\n\nonce(ee, 'error')\n  .then(([err]) => console.log('ok', err.message))\n  .catch((err) => console.log('error', err.message));\n\nee.emit('error', new Error('boom'));\n\n// Prints: ok boom\n</code></pre>\n<p>An <a href=\"globals.html#globals_class_abortsignal\" class=\"type\">&lt;AbortSignal&gt;</a> can be used to cancel waiting for the event:</p>\n<pre><code class=\"language-js\">const { EventEmitter, once } = require('events');\n\nconst ee = new EventEmitter();\nconst ac = new AbortController();\n\nasync function foo(emitter, event, signal) {\n  try {\n    await once(emitter, event, { signal });\n    console.log('event emitted!');\n  } catch (error) {\n    if (error.name === 'AbortError') {\n      console.error('Waiting for the event was canceled!');\n    } else {\n      console.error('There was an error', error.message);\n    }\n  }\n}\n\nfoo(ee, 'foo', ac.signal);\nac.abort(); // Abort waiting for the event\nee.emit('foo'); // Prints: Waiting for the event was canceled!\n</code></pre>",
-=======
           "desc": "<p>Creates a <code>Promise</code> that is fulfilled when the <code>EventEmitter</code> emits the given\nevent or that is rejected if the <code>EventEmitter</code> emits <code>'error'</code> while waiting.\nThe <code>Promise</code> will resolve with an array of all the arguments emitted to the\ngiven event.</p>\n<p>This method is intentionally generic and works with the web platform\n<a href=\"https://dom.spec.whatwg.org/#interface-eventtarget\">EventTarget</a> interface, which has no special\n<code>'error'</code> event semantics and does not listen to the <code>'error'</code> event.</p>\n<pre><code class=\"language-mjs\">import { once, EventEmitter } from 'node:events';\nimport process from 'node:process';\n\nconst ee = new EventEmitter();\n\nprocess.nextTick(() => {\n  ee.emit('myevent', 42);\n});\n\nconst [value] = await once(ee, 'myevent');\nconsole.log(value);\n\nconst err = new Error('kaboom');\nprocess.nextTick(() => {\n  ee.emit('error', err);\n});\n\ntry {\n  await once(ee, 'myevent');\n} catch (err) {\n  console.error('error happened', err);\n}\n</code></pre>\n<pre><code class=\"language-cjs\">const { once, EventEmitter } = require('node:events');\n\nasync function run() {\n  const ee = new EventEmitter();\n\n  process.nextTick(() => {\n    ee.emit('myevent', 42);\n  });\n\n  const [value] = await once(ee, 'myevent');\n  console.log(value);\n\n  const err = new Error('kaboom');\n  process.nextTick(() => {\n    ee.emit('error', err);\n  });\n\n  try {\n    await once(ee, 'myevent');\n  } catch (err) {\n    console.error('error happened', err);\n  }\n}\n\nrun();\n</code></pre>\n<p>The special handling of the <code>'error'</code> event is only used when <code>events.once()</code>\nis used to wait for another event. If <code>events.once()</code> is used to wait for the\n'<code>error'</code> event itself, then it is treated as any other kind of event without\nspecial handling:</p>\n<pre><code class=\"language-mjs\">import { EventEmitter, once } from 'node:events';\n\nconst ee = new EventEmitter();\n\nonce(ee, 'error')\n  .then(([err]) => console.log('ok', err.message))\n  .catch((err) => console.error('error', err.message));\n\nee.emit('error', new Error('boom'));\n\n// Prints: ok boom\n</code></pre>\n<pre><code class=\"language-cjs\">const { EventEmitter, once } = require('node:events');\n\nconst ee = new EventEmitter();\n\nonce(ee, 'error')\n  .then(([err]) => console.log('ok', err.message))\n  .catch((err) => console.error('error', err.message));\n\nee.emit('error', new Error('boom'));\n\n// Prints: ok boom\n</code></pre>\n<p>An <a href=\"globals.html#class-abortsignal\" class=\"type\">&lt;AbortSignal&gt;</a> can be used to cancel waiting for the event:</p>\n<pre><code class=\"language-mjs\">import { EventEmitter, once } from 'node:events';\n\nconst ee = new EventEmitter();\nconst ac = new AbortController();\n\nasync function foo(emitter, event, signal) {\n  try {\n    await once(emitter, event, { signal });\n    console.log('event emitted!');\n  } catch (error) {\n    if (error.name === 'AbortError') {\n      console.error('Waiting for the event was canceled!');\n    } else {\n      console.error('There was an error', error.message);\n    }\n  }\n}\n\nfoo(ee, 'foo', ac.signal);\nac.abort(); // Abort waiting for the event\nee.emit('foo'); // Prints: Waiting for the event was canceled!\n</code></pre>\n<pre><code class=\"language-cjs\">const { EventEmitter, once } = require('node:events');\n\nconst ee = new EventEmitter();\nconst ac = new AbortController();\n\nasync function foo(emitter, event, signal) {\n  try {\n    await once(emitter, event, { signal });\n    console.log('event emitted!');\n  } catch (error) {\n    if (error.name === 'AbortError') {\n      console.error('Waiting for the event was canceled!');\n    } else {\n      console.error('There was an error', error.message);\n    }\n  }\n}\n\nfoo(ee, 'foo', ac.signal);\nac.abort(); // Abort waiting for the event\nee.emit('foo'); // Prints: Waiting for the event was canceled!\n</code></pre>",
->>>>>>> a8a80be5
           "modules": [
             {
               "textRaw": "Awaiting multiple events emitted on `process.nextTick()`",
@@ -1932,11 +1814,7 @@
               ]
             }
           ],
-<<<<<<< HEAD
-          "desc": "<p>A class method that returns the number of listeners for the given <code>eventName</code>\nregistered on the given <code>emitter</code>.</p>\n<pre><code class=\"language-js\">const { EventEmitter, listenerCount } = require('events');\nconst myEmitter = new EventEmitter();\nmyEmitter.on('event', () => {});\nmyEmitter.on('event', () => {});\nconsole.log(listenerCount(myEmitter, 'event'));\n// Prints: 2\n</code></pre>"
-=======
           "desc": "<p>A class method that returns the number of listeners for the given <code>eventName</code>\nregistered on the given <code>emitter</code>.</p>\n<pre><code class=\"language-mjs\">import { EventEmitter, listenerCount } from 'node:events';\n\nconst myEmitter = new EventEmitter();\nmyEmitter.on('event', () => {});\nmyEmitter.on('event', () => {});\nconsole.log(listenerCount(myEmitter, 'event'));\n// Prints: 2\n</code></pre>\n<pre><code class=\"language-cjs\">const { EventEmitter, listenerCount } = require('node:events');\n\nconst myEmitter = new EventEmitter();\nmyEmitter.on('event', () => {});\nmyEmitter.on('event', () => {});\nconsole.log(listenerCount(myEmitter, 'event'));\n// Prints: 2\n</code></pre>"
->>>>>>> a8a80be5
         },
         {
           "textRaw": "`events.on(emitter, eventName[, options])`",
@@ -1985,11 +1863,7 @@
               ]
             }
           ],
-<<<<<<< HEAD
-          "desc": "<pre><code class=\"language-js\">const { on, EventEmitter } = require('events');\n\n(async () => {\n  const ee = new EventEmitter();\n\n  // Emit later on\n  process.nextTick(() => {\n    ee.emit('foo', 'bar');\n    ee.emit('foo', 42);\n  });\n\n  for await (const event of on(ee, 'foo')) {\n    // The execution of this inner block is synchronous and it\n    // processes one event at a time (even with await). Do not use\n    // if concurrent execution is required.\n    console.log(event); // prints ['bar'] [42]\n  }\n  // Unreachable here\n})();\n</code></pre>\n<p>Returns an <code>AsyncIterator</code> that iterates <code>eventName</code> events. It will throw\nif the <code>EventEmitter</code> emits <code>'error'</code>. It removes all listeners when\nexiting the loop. The <code>value</code> returned by each iteration is an array\ncomposed of the emitted event arguments.</p>\n<p>An <a href=\"globals.html#globals_class_abortsignal\" class=\"type\">&lt;AbortSignal&gt;</a> can be used to cancel waiting on events:</p>\n<pre><code class=\"language-js\">const { on, EventEmitter } = require('events');\nconst ac = new AbortController();\n\n(async () => {\n  const ee = new EventEmitter();\n\n  // Emit later on\n  process.nextTick(() => {\n    ee.emit('foo', 'bar');\n    ee.emit('foo', 42);\n  });\n\n  for await (const event of on(ee, 'foo', { signal: ac.signal })) {\n    // The execution of this inner block is synchronous and it\n    // processes one event at a time (even with await). Do not use\n    // if concurrent execution is required.\n    console.log(event); // prints ['bar'] [42]\n  }\n  // Unreachable here\n})();\n\nprocess.nextTick(() => ac.abort());\n</code></pre>"
-=======
           "desc": "<pre><code class=\"language-mjs\">import { on, EventEmitter } from 'node:events';\nimport process from 'node:process';\n\nconst ee = new EventEmitter();\n\n// Emit later on\nprocess.nextTick(() => {\n  ee.emit('foo', 'bar');\n  ee.emit('foo', 42);\n});\n\nfor await (const event of on(ee, 'foo')) {\n  // The execution of this inner block is synchronous and it\n  // processes one event at a time (even with await). Do not use\n  // if concurrent execution is required.\n  console.log(event); // prints ['bar'] [42]\n}\n// Unreachable here\n</code></pre>\n<pre><code class=\"language-cjs\">const { on, EventEmitter } = require('node:events');\n\n(async () => {\n  const ee = new EventEmitter();\n\n  // Emit later on\n  process.nextTick(() => {\n    ee.emit('foo', 'bar');\n    ee.emit('foo', 42);\n  });\n\n  for await (const event of on(ee, 'foo')) {\n    // The execution of this inner block is synchronous and it\n    // processes one event at a time (even with await). Do not use\n    // if concurrent execution is required.\n    console.log(event); // prints ['bar'] [42]\n  }\n  // Unreachable here\n})();\n</code></pre>\n<p>Returns an <code>AsyncIterator</code> that iterates <code>eventName</code> events. It will throw\nif the <code>EventEmitter</code> emits <code>'error'</code>. It removes all listeners when\nexiting the loop. The <code>value</code> returned by each iteration is an array\ncomposed of the emitted event arguments.</p>\n<p>An <a href=\"globals.html#class-abortsignal\" class=\"type\">&lt;AbortSignal&gt;</a> can be used to cancel waiting on events:</p>\n<pre><code class=\"language-mjs\">import { on, EventEmitter } from 'node:events';\nimport process from 'node:process';\n\nconst ac = new AbortController();\n\n(async () => {\n  const ee = new EventEmitter();\n\n  // Emit later on\n  process.nextTick(() => {\n    ee.emit('foo', 'bar');\n    ee.emit('foo', 42);\n  });\n\n  for await (const event of on(ee, 'foo', { signal: ac.signal })) {\n    // The execution of this inner block is synchronous and it\n    // processes one event at a time (even with await). Do not use\n    // if concurrent execution is required.\n    console.log(event); // prints ['bar'] [42]\n  }\n  // Unreachable here\n})();\n\nprocess.nextTick(() => ac.abort());\n</code></pre>\n<pre><code class=\"language-cjs\">const { on, EventEmitter } = require('node:events');\n\nconst ac = new AbortController();\n\n(async () => {\n  const ee = new EventEmitter();\n\n  // Emit later on\n  process.nextTick(() => {\n    ee.emit('foo', 'bar');\n    ee.emit('foo', 42);\n  });\n\n  for await (const event of on(ee, 'foo', { signal: ac.signal })) {\n    // The execution of this inner block is synchronous and it\n    // processes one event at a time (even with await). Do not use\n    // if concurrent execution is required.\n    console.log(event); // prints ['bar'] [42]\n  }\n  // Unreachable here\n})();\n\nprocess.nextTick(() => ac.abort());\n</code></pre>"
->>>>>>> a8a80be5
         },
         {
           "textRaw": "`events.setMaxListeners(n[, ...eventTargets])`",
@@ -1997,11 +1871,7 @@
           "name": "setMaxListeners",
           "meta": {
             "added": [
-<<<<<<< HEAD
-              "v14.17.0"
-=======
               "v15.4.0"
->>>>>>> a8a80be5
             ],
             "changes": []
           },
@@ -2015,25 +1885,15 @@
                   "desc": "A non-negative number. The maximum number of listeners per `EventTarget` event."
                 },
                 {
-<<<<<<< HEAD
-                  "textRaw": "`...eventsTargets` {EventTarget[]|EventEmitter[]} Zero or more {EventTarget} or {EventEmitter} instances. If none are specified, `n` is set as the default max for all newly created {EventTarget} and {EventEmitter} objects.",
-                  "name": "...eventsTargets",
-                  "type": "EventTarget[]|EventEmitter[]",
-=======
                   "textRaw": "`...eventsTargets` {EventTarget\\[]|EventEmitter\\[]} Zero or more {EventTarget} or {EventEmitter} instances. If none are specified, `n` is set as the default max for all newly created {EventTarget} and {EventEmitter} objects.",
                   "name": "...eventsTargets",
                   "type": "EventTarget\\[]|EventEmitter\\[]",
->>>>>>> a8a80be5
                   "desc": "Zero or more {EventTarget} or {EventEmitter} instances. If none are specified, `n` is set as the default max for all newly created {EventTarget} and {EventEmitter} objects."
                 }
               ]
             }
           ],
-<<<<<<< HEAD
-          "desc": "<pre><code class=\"language-js\">const {\n  setMaxListeners,\n  EventEmitter\n} = require('events');\n\nconst target = new EventTarget();\nconst emitter = new EventEmitter();\n\nsetMaxListeners(5, target, emitter);\n</code></pre>\n<p><a id=\"event-target-and-event-api\"></a></p>"
-=======
           "desc": "<pre><code class=\"language-mjs\">import { setMaxListeners, EventEmitter } from 'node:events';\n\nconst target = new EventTarget();\nconst emitter = new EventEmitter();\n\nsetMaxListeners(5, target, emitter);\n</code></pre>\n<pre><code class=\"language-cjs\">const {\n  setMaxListeners,\n  EventEmitter,\n} = require('node:events');\n\nconst target = new EventTarget();\nconst emitter = new EventEmitter();\n\nsetMaxListeners(5, target, emitter);\n</code></pre>"
->>>>>>> a8a80be5
         }
       ]
     }
