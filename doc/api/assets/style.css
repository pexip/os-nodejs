/*--------------------- CSS Variables ----------------------------*/
:root {
  --black: #000000;
  --black1: #090c15;
  --black2: #2c3437;
  --black3: #0d111d;
<<<<<<< HEAD
  --blue1: #00f;
=======
  --blue1: #0a56b2;
>>>>>>> a8a80be5
  --white: #ffffff;
  --white-smoke: #f2f2f2;
  --grey-smoke: #e9edf0;
  --red1: #d60027;
  --red2: #d50027;
  --red3: #ca5010;
<<<<<<< HEAD
=======
  --red4: #ff7070;
>>>>>>> a8a80be5
  --green1: #3e7a38;
  --green2: #5a8147;
  --green3: #64de64;
  --green4: #99cc7d;
  --green5: #84ba64;
  --gray1: #707070;
  --gray2: #b4b4b4;
  --gray3: #cccccc;
  --gray4: #040404;
  --gray5: #7a7a7a;
  --gray6: #333333;
  --gray7: #c1c1c1;
  --grey8: #ddd;

  --background-color-api-stability-link: rgba(255, 255, 255, .4);
  --background-color-highlight: var(--white-smoke);
  --color-brand-primary: var(--gray6);
  --color-brand-secondary: var(--green1);
<<<<<<< HEAD
=======
  --color-critical: var(--red1);
>>>>>>> a8a80be5
  --color-fill-app: var(--white);
  --color-fill-side-nav: var(--gray6);
  --color-links: var(--green1);
  --color-text-mark: var(--gray1);
  --color-text-nav: var(--gray3);
  --color-text-primary: var(--gray6);
  --color-text-secondary: var(--green2);
}

<<<<<<< HEAD
.dark-mode {
  --background-color-highlight: var(--black2);
=======
h2 :target,
h3 :target,
h4 :target,
h5 :target {
  scroll-margin-top: 55px;
}

.dark-mode {
  --background-color-highlight: var(--black2);
  --color-critical: var(--red4);
>>>>>>> a8a80be5
  --color-fill-app: var(--black1);
  --color-fill-side-nav: var(--black3);
  --color-links: var(--green5);
  --color-text-mark: var(--gray5);
  --color-text-primary: var(--white);
}

.dark-mode code,
.dark-mode tt {
  color: var(--grey-smoke);
  background-color: var(--background-color-highlight);
}
.dark-mode a code {
  color: var(--green3);
}

/*--------------------- Layout and Typography ----------------------------*/
html {
  font-size: 1rem;
  overflow-wrap: break-word;
  -webkit-font-smoothing: antialiased;
  -moz-osx-font-smoothing: grayscale;
  -webkit-font-variant-ligatures: none;
          font-variant-ligatures: none;
}

* {
  box-sizing: border-box;
}

body {
  font-family: Lato, "Lucida Grande", "Lucida Sans Unicode", "Lucida Sans", Verdana, Tahoma, sans-serif;
  margin: 0;
  padding: 0;
  color: var(--color-text-primary);
  background-color: var(--color-fill-app);
}

h1, h1 code { font-size: 2.5rem; }
h2, h2 code { font-size: 2rem; }
h3, h3 code { font-size: 1.75rem; }
h4, h4 code { font-size: 1.5rem; }
h5, h5 code { font-size: 1.25rem; }
h6, h6 code { font-size: 1rem; }

h1,
h2,
h3,
h4,
h5,
h6 {
  font-weight: 700;
  line-height: inherit;
  position: relative;
  margin: 1.5rem 0 1rem;
  text-rendering: optimizeLegibility;
}

h1 code,
h2 code,
h3 code,
h4 code,
h5 code,
h6 code {
  color: inherit;
  font-family: inherit;
}

pre,
tt,
code,
.pre,
span.type,
a.type {
  font-family: SFMono-Regular, Menlo, Consolas, "Liberation Mono", "Courier New", monospace;
  font-size: .9em;
}

#content {
  position: relative;
}

a:link,
a:active,
a:visited {
  color: var(--color-links);
  text-decoration: none;
  border-radius: 2px;
  padding: 1px 3px;
}

a:hover,
a:focus {
  color: var(--white);
  background-color:var(--green1);
  outline: none;
}

strong {
  font-weight: 700;
}

code a:hover {
  background-color: transparent;
}

em code {
  font-style: normal;
}

#changelog #gtoc {
  display: none;
}

#gtoc {
  margin-top: .5rem;
  margin-bottom: 1rem;
}

#gtoc > ul {
  list-style: none;
  margin-left: 0;
  line-height: 1.5rem;
}

<<<<<<< HEAD
#gtoc > ul > li {
  display: inline;
  border-right: 1px currentColor solid;
  margin-right: .4rem;
  padding-right: .4rem;
=======
.critical, .critical code {
  color: var(--color-critical);
>>>>>>> a8a80be5
}

li.picker-header {
  position: relative;
}

li.picker-header .collapsed-arrow, li.picker-header .expanded-arrow {
  width: 1.5ch;
  height: 1.5em;
}

li.picker-header .collapsed-arrow {
  display: inline-block;
}

li.picker-header .expanded-arrow {
  display: none;
}

li.picker-header.expanded .collapsed-arrow, 
:root:not(.has-js) li.picker-header:hover .collapsed-arrow {
  display: none;
}

li.picker-header.expanded .expanded-arrow, 
:root:not(.has-js) li.picker-header:hover .expanded-arrow {
  display: inline-block;
}

li.picker-header.expanded > a,
:root:not(.has-js) li.picker-header:hover > a {
  border-radius: 2px 2px 0 0;
}

li.picker-header.expanded > .picker, 
:root:not(.has-js) li.picker-header:hover > .picker {
  display: block;
  z-index: 1;
}

li.picker-header a span {
  font-size: .7rem;
}

<<<<<<< HEAD
ol.version-picker {
=======
.picker {
>>>>>>> a8a80be5
  background-color: var(--color-fill-app);
  border: 1px solid var(--color-brand-secondary);
  border-radius: 0 0 2px 2px;
  display: none;
  list-style: none;
  position: absolute;
  left: 0;
  top: 100%;
  width: max-content;
  min-width: min(300px, 75vw);
  max-width: 75vw;
  max-height: min(600px, 60vh);
  overflow-y: auto;
}

.picker > ul, .picker > ol {
  list-style: none;
  margin-left: 0;
  line-height: 1.5rem;
}

.picker li {
  display: block;
  border-right: 0;
  margin-right: 0;
}

.picker li a {
  border-radius: 0;
  display: block;
  margin: 0;
  padding: .1rem;
  padding-left: 1rem;
}

.picker li a.active,
.picker li a.active:hover,
.picker li a.active:focus {
  font-weight: 700;
}

.picker li:last-child a {
  border-bottom-right-radius: 1px;
  border-bottom-left-radius: 1px;
}

.gtoc-picker-header {
  display: none;
}

.line {
  width: calc(100% - 1rem);
  display: block;
  padding-bottom: 1px;
}

.picker .line {
  margin: 0;
  width: 100%;
}

.api_stability {
  color: var(--white) !important;
  margin: 0 0 1rem;
  padding: 1rem;
  line-height: 1.5;
}

.api_stability * {
  color: var(--white) !important;
}

.api_stability a {
  text-decoration: underline;
}

.api_stability a:hover,
.api_stability a:active,
.api_stability a:focus {
  background-color: var(--background-color-api-stability-link);
}

.api_stability a code {
  background-color: transparent;
}

.api_stability_0 {
  background-color: var(--red1);
}

.api_stability_1 {
  background-color: var(--red3);
}

.api_stability_2 {
  background-color: var(--green2);
}

.api_stability_3 {
  background-color: var(--blue1);
}

.module_stability {
  vertical-align: middle;
}

.api_metadata {
  font-size: .85rem;
  margin-bottom: 1rem;
}

.api_metadata span {
  margin-right: 1rem;
}

.api_metadata span:last-child {
  margin-right: 0;
}

ul.plain {
  list-style: none;
}

abbr {
  border-bottom: 1px dotted #454545;
}

p {
  text-rendering: optimizeLegibility;
  margin: 0 0 1.125rem;
  line-height: 1.5;
}

#apicontent > *:last-child {
  margin-bottom: 0;
  padding-bottom: 2rem;
}

table {
  border-collapse: collapse;
  margin: 0 0 1.5rem;
}

th,
td {
  border: 1px solid #aaa;
  padding: .5rem;
  vertical-align: top;
}

th {
  text-align: left;
}

td {
  word-break: break-all; /* Fallback if break-word isn't supported */
  word-break: break-word;
}

@media only screen and (min-width: 600px) {
  th,
  td {
    padding: .75rem 1rem;
  }

  td:first-child {
    word-break: normal;
  }
}

ol,
ul,
dl {
  margin: 0 0 .6rem;
  padding: 0;
}

ol ul,
ol ol,
ol dl,
ul ul,
ul ol,
ul dl,
dl ul,
dl ol,
dl dl {
  margin-bottom: 0;
}

ul,
ol {
  margin-left: 2rem;
}

dl dt {
  position: relative;
  margin: 1.5rem 0 0;
}

dl dd {
  position: relative;
  margin: 0 1rem;
}

dd + dt.pre {
  margin-top: 1.6rem;
}

#apicontent {
  padding-top: 1rem;
}

#apicontent section {
  content-visibility: auto;
<<<<<<< HEAD
  contain-intrinsic-size: 1px 5000px;
=======
  contain-intrinsic-size: 1px auto 5000px;
>>>>>>> a8a80be5
}

#apicontent .line {
  width: calc(50% - 1rem);
  margin: 1rem 1rem .95rem;
  background-color: #ccc;
}

h2 + h2 {
  margin: 0 0 .5rem;
}

h3 + h3 {
  margin: 0 0 .5rem;
}

h2,
h3,
h4,
h5 {
  position: relative;
  padding-right: 40px;
}

.srclink {
  float: right;
  font-size: smaller;
  margin-right: 30px;
}

h1 span,
h2 span,
h3 span,
h4 span {
  position: absolute;
  display: block;
  top: 0;
  right: 0;
}

h1 span:hover,
h2 span:hover,
h3 span:hover,
h4 span:hover {
  opacity: 1;
}

h1 span a,
h2 span a,
h3 span a,
h4 span a {
  color: #000;
  text-decoration: none;
  font-weight: 700;
}

pre,
tt,
code {
  line-height: 1.5rem;
  margin: 0;
  padding: 0;
}

.pre {
  line-height: 1.5rem;
}

pre {
  padding: 1rem;
  vertical-align: top;
  background-color: var(--background-color-highlight);
  margin: 1rem;
  overflow-x: auto;
}

pre > code {
  padding: 0;
}

pre + h3 {
  margin-top: 2.225rem;
}

code.pre {
  white-space: pre;
}

#intro {
  margin-top: 1.25rem;
  margin-left: 1rem;
}

#intro a {
  color: var(--grey8);
  font-weight: 700;
}

hr {
  background-color: transparent;
  border: medium none;
  border-bottom: 1px solid var(--gray5);
  margin: 0 0 1rem;
}

#toc > ul {
  margin-top: 1.5rem;
}

#toc p {
  margin: 0;
}

#toc ul a {
  text-decoration: none;
}

#toc ul li {
  margin-bottom: .666rem;
  list-style: square outside;
}

#toc li > ul {
  margin-top: .666rem;
}

<<<<<<< HEAD
#toc .stability_0::after {
=======
.toc ul {
  margin: 0
}

.toc li a::before {
  content: "■";
  color: var(--color-text-primary);
  padding-right: 1em;
  font-size: 0.9em;
}

.toc li a:hover::before {
  color: var(--white);
}

.toc ul ul a {
  padding-left: 1rem;
}

.toc ul ul ul a {
  padding-left: 2rem;
}

.toc ul ul ul ul a {
  padding-left: 3rem;
}

.toc ul ul ul ul ul a {
  padding-left: 4rem;
}

.toc ul ul ul ul ul ul a {
  padding-left: 5rem;
}

#toc .stability_0::after,
.deprecated-inline::after {
>>>>>>> a8a80be5
  background-color: var(--red2);
  color: var(--white);
  content: "deprecated";
  margin-left: .25rem;
  padding: 1px 3px;
  border-radius: 3px;
}
#toc .stability_3::after {
  background-color: var(--blue1);
  color: var(--white);
  content: "legacy";
  margin-left: .25rem;
  padding: 1px 3px;
  border-radius: 3px;
}
<<<<<<< HEAD
=======

.experimental-inline::after {
  background-color: var(--red3);
  color: var(--white);
  content: "experimental";
  margin-left: .25rem;
  padding: 1px 3px;
  border-radius: 3px;
}
>>>>>>> a8a80be5

#apicontent li {
  margin-bottom: .5rem;
}

#apicontent li:last-child {
  margin-bottom: 0;
}

tt,
code {
  color: #040404;
  background-color: #f2f2f2;
  border-radius: 2px;
  padding: 1px 3px;
}

.api_stability code {
  background-color: rgba(0, 0, 0, .1);
}

a code {
  color: inherit;
  background-color: inherit;
  padding: 0;
}

.type {
  line-height: 1.5rem;
}

#column1.interior {
  margin-left: 234px;
  padding: 0 2rem;
  -webkit-padding-start: 1.5rem;
}

#column2.interior {
  width: 234px;
  background-color: var(--color-fill-side-nav);
  position: fixed;
  left: 0;
  top: 0;
  bottom: 0;
  overflow-x: hidden;
  overflow-y: scroll;
}

#column2 ul {
  list-style: none;
  margin: .9rem 0 .5rem;
  background-color: var(--color-fill-side-nav);
}

#column2 > :first-child {
  margin: 1.25rem;
  font-size: 1.5rem;
}

#column2 > ul:nth-child(2) {
  margin: 1.25rem 0 .5rem;
}

#column2 > ul:last-child {
  margin: .9rem 0 1.25rem;
}

#column2 ul li {
  padding-left: 1.25rem;
  margin-bottom: .5rem;
  padding-bottom: .5rem;
}

#column2 .line {
  margin: 0 .5rem;
  border-color: #707070;
}

#column2 ul li:last-child {
  margin-bottom: 0;
}

#column2 ul li a,
#column2 ul li a code {
  color: var(--color-text-nav);
  border-radius: 0;
}

#column2 ul li a.active,
#column2 ul li a.active:hover,
#column2 ul li a.active:focus {
  font-weight: 700;
  color: var(--white);
  background-color: transparent;
}

#intro a:hover,
#intro a:focus,
#column2 ul li a:hover,
#column2 ul li a:focus {
  color: var(--white);
  background-color: transparent;
}

span > .mark,
span > .mark:visited {
  color: var(--color-text-mark);
  position: absolute;
  top: 0;
  right: 0;
}

span > .mark:hover,
span > .mark:focus,
span > .mark:active {
  color: var(--color-brand-secondary);
  background-color: transparent;
}

th > *:last-child,
td > *:last-child {
  margin-bottom: 0;
}

kbd {
  background-color: #eee;
  border-radius: 3px;
  border: 1px solid #b4b4b4;
  box-shadow: 0 1px 1px rgba(0, 0, 0, .2);
  color: #333;
  display: inline-block;
  font-size: .85em;
  font-weight: 700;
  padding: 2px 4px;
  white-space: nowrap;
  vertical-align: middle;
 }

.changelog > summary {
  margin: .5rem 0;
  padding: .5rem 0;
  cursor: pointer;
}

/* simpler clearfix */
.clearfix::after {
  content: ".";
  display: block;
  height: 0;
  clear: both;
  visibility: hidden;
}

/* API reference sidebar */
@media only screen and (min-width: 1025px) {
  .apidoc #column2 > .line {
    pointer-events: none;
  }
  .apidoc #column2 > :first-child,
  .apidoc #column2 > ul,
  .apidoc #column2 > ul > li {
    margin: 0;
    padding: 0;
  }
  .apidoc #column2 > :first-child > a[href] {
    border-radius: 0;
    padding: 1.25rem 1.4375rem .625rem;
    display: block;
  }
  .apidoc #column2 > ul > li > a[href] {
    padding: .5rem 1.4375rem;
    display: block;
  }
  .apidoc #column2 > ul > :first-child > a[href] {
    padding-top: .625rem;
  }
  .apidoc #column2 > ul > :last-child > a[href] {
    padding-bottom: .625rem;
  }
  .apidoc #column2 > ul:first-of-type > :last-child  > a[href] {
    padding-bottom: 1rem;
  }
  .apidoc #column2 > ul:nth-of-type(2) > :first-child > a[href] {
    padding-top: .875rem;
  }
  .apidoc #column2 > ul:nth-of-type(2) > :last-child > a[href] {
    padding-bottom: .9375rem;
  }
  .apidoc #column2 > ul:last-of-type > :first-child > a[href] {
    padding-top: 1rem;
  }
  .apidoc #column2 > ul:last-of-type > :last-child > a[href] {
    padding-bottom: 1.75rem;
  }
}

<<<<<<< HEAD
.header-container {
  display: flex;
  align-items: center;
  margin: 1.5rem 0 1rem;
=======
.header {
  position: sticky;
  top: -1px;
  z-index: 1;
  padding-top: 1rem;
  background-color: var(--color-fill-app);
}

@media not screen, (max-width: 600px) {
  .header {
    position: relative;
    top: 0;
  }
}

@media not screen, (max-height: 1000px) {
  :root:not(.has-js) .header {
    position: relative;
    top: 0;
  }
}

.header .pinned-header {
  display: none;
  margin-right: 0.4rem;
  font-weight: 700;
}

.header.is-pinned .header-container {
  display: none;
}

.header.is-pinned .pinned-header {
  display: inline;
}

.header.is-pinned #gtoc {
  margin: 0;
}

.header-container {
  display: flex;
  align-items: center;
  margin-bottom: 1rem;
>>>>>>> a8a80be5
  justify-content: space-between;
}

.header-container h1 {
  margin: 0;
}

.theme-toggle-btn {
  border: none;
  background: transparent;
  outline: var(--brand3) dotted 2px;
}

<<<<<<< HEAD
=======
@media only screen and (min-width: 601px) {
  #gtoc > ul > li {
    display: inline;
    border-right: 1px currentColor solid;
    margin-right: .4rem;
    padding-right: .4rem;
  }

  #gtoc > ul > li:last-child {
    border-right: none;
    margin-right: 0;
    padding-right: 0;
  }

  .header #gtoc > ul > li.pinned-header {
    display: none;
  }

  .header.is-pinned #gtoc > ul > li.pinned-header {
    display: inline;
  }

  #gtoc > ul > li.gtoc-picker-header {
    display: none;
  }
}

>>>>>>> a8a80be5
@media only screen and (max-width: 1024px) {
  #content {
    overflow: visible;
  }
  #column1.interior {
    margin-left: 0;
    padding-left: .5rem;
    padding-right: .5rem;
    width: auto;
    overflow-y: visible;
  }
  #column2 {
    display: none;
  }

  #gtoc > ul > li.gtoc-picker-header {
    display: inline;
  }
}

.icon {
  cursor: pointer;
}

.dark-icon {
  display: block;
}

.light-icon {
  fill: var(--white);
  display: none;
}

.dark-mode {
  color-scheme: dark;
}

.dark-mode .dark-icon {
  display: none;
}

.dark-mode .light-icon {
  fill: var(--white);
  display: block;
}

.js-flavor-selector {
  -webkit-appearance: none;
  appearance: none;
  float: right;
  background-image: url(./js-flavor-cjs.svg);
  background-size: contain;
  background-repeat: no-repeat;
  width: 142px;
  height: 20px;
  display: block;
  cursor: pointer;
  margin: 0;
}
.js-flavor-selector:checked {
  background-image: url(./js-flavor-esm.svg);
}
.js-flavor-selector:not(:checked) ~ .mjs,
.js-flavor-selector:checked ~ .cjs {
  display: none;
}
.dark-mode .js-flavor-selector {
  filter: invert(1);
}

.copy-button {
  float: right;
  
  outline: none;
  font-size: 10px;
  color: #fff;
  background-color: var(--green1);
  line-height: 1;
  border-radius: 500px;
  border: 1px solid transparent;
  letter-spacing: 2px;
  min-width: 7.5rem;
  text-transform: uppercase;
  font-weight: 700;
  padding: 0 .5rem;
  margin-right: .2rem;
  height: 1.5rem;
  transition-property: background-color,border-color,color,box-shadow,filter;
  transition-duration: .3s;
  cursor: pointer;
}

.copy-button:hover {
  background-color: var(--green2);
}

@supports (aspect-ratio: 1 / 1) {
  .js-flavor-selector {
    height: 1.5em;
    width: auto;
    aspect-ratio: 2719 / 384;
  }
}

.icon {
  cursor: pointer;
}

.dark-icon {
  display: block;
}

.light-icon {
  fill: var(--white);
  display: none;
}

.dark-mode .dark-icon {
  display: none;
}

.dark-mode .light-icon {
  fill: var(--white);
  display: block;
}

.js-flavor-selector {
  appearance: none;
  float: right;
  background-image: url(./js-flavor-cjs.svg);
  background-size: contain;
  background-repeat: no-repeat;
  width: 142px;
  height: 20px;
}
.js-flavor-selector:checked {
  background-image: url(./js-flavor-esm.svg);
}
.js-flavor-selector:not(:checked) ~ .mjs,
.js-flavor-selector:checked ~ .cjs {
  display: none;
}
.dark-mode .js-flavor-selector {
  filter: invert(1);
}
@supports (aspect-ratio: 1 / 1) {
  .js-flavor-selector {
    height: 1.5em;
    width: auto;
    aspect-ratio: 2719 / 384;
  }
}

@media print {
  html {
    height: auto;
    font-size: .75em;
  }
  #column2.interior {
    display: none;
  }
  #column1.interior {
    margin-left: 0;
    padding: 0;
    overflow-y: auto;
  }
  .api_metadata,
  #toc,
  .srclink,
  #gtoc,
  .mark {
    display: none;
  }
  h1 {
    font-size: 2rem;
  }
  h2 {
    font-size: 1.75rem;
  }
  h3 {
    font-size: 1.5rem;
  }
  h4 {
    font-size: 1.3rem;
  }
  h5 {
    font-size: 1.2rem;
  }
  h6 {
    font-size: 1.1rem;
  }
  .api_stability {
    display: inline-block;
  }
  .api_stability a {
    text-decoration: none;
  }
  a {
    color: inherit;
  }
  #apicontent {
    overflow: hidden;
  }
  .js-flavor-selector {
    display: none;
  }
  .js-flavor-selector + * {
    margin-bottom: 2rem;
    padding-bottom: 2rem;
    border-bottom: 1px solid var(--color-text-primary);
  }
  .js-flavor-selector ~ * {
    display: block !important;
    background-position: top right;
    background-size: 142px 20px;
    background-repeat: no-repeat;
  }
  .js-flavor-selector ~ .cjs {
    background-image: url(./js-flavor-cjs.svg);
  }
  .js-flavor-selector ~ .mjs {
    background-image: url(./js-flavor-esm.svg);
  }
}<|MERGE_RESOLUTION|>--- conflicted
+++ resolved
@@ -4,21 +4,14 @@
   --black1: #090c15;
   --black2: #2c3437;
   --black3: #0d111d;
-<<<<<<< HEAD
-  --blue1: #00f;
-=======
   --blue1: #0a56b2;
->>>>>>> a8a80be5
   --white: #ffffff;
   --white-smoke: #f2f2f2;
   --grey-smoke: #e9edf0;
   --red1: #d60027;
   --red2: #d50027;
   --red3: #ca5010;
-<<<<<<< HEAD
-=======
   --red4: #ff7070;
->>>>>>> a8a80be5
   --green1: #3e7a38;
   --green2: #5a8147;
   --green3: #64de64;
@@ -37,10 +30,7 @@
   --background-color-highlight: var(--white-smoke);
   --color-brand-primary: var(--gray6);
   --color-brand-secondary: var(--green1);
-<<<<<<< HEAD
-=======
   --color-critical: var(--red1);
->>>>>>> a8a80be5
   --color-fill-app: var(--white);
   --color-fill-side-nav: var(--gray6);
   --color-links: var(--green1);
@@ -50,10 +40,6 @@
   --color-text-secondary: var(--green2);
 }
 
-<<<<<<< HEAD
-.dark-mode {
-  --background-color-highlight: var(--black2);
-=======
 h2 :target,
 h3 :target,
 h4 :target,
@@ -64,7 +50,6 @@
 .dark-mode {
   --background-color-highlight: var(--black2);
   --color-critical: var(--red4);
->>>>>>> a8a80be5
   --color-fill-app: var(--black1);
   --color-fill-side-nav: var(--black3);
   --color-links: var(--green5);
@@ -190,16 +175,8 @@
   line-height: 1.5rem;
 }
 
-<<<<<<< HEAD
-#gtoc > ul > li {
-  display: inline;
-  border-right: 1px currentColor solid;
-  margin-right: .4rem;
-  padding-right: .4rem;
-=======
 .critical, .critical code {
   color: var(--color-critical);
->>>>>>> a8a80be5
 }
 
 li.picker-header {
@@ -244,11 +221,7 @@
   font-size: .7rem;
 }
 
-<<<<<<< HEAD
-ol.version-picker {
-=======
 .picker {
->>>>>>> a8a80be5
   background-color: var(--color-fill-app);
   border: 1px solid var(--color-brand-secondary);
   border-radius: 0 0 2px 2px;
@@ -463,11 +436,7 @@
 
 #apicontent section {
   content-visibility: auto;
-<<<<<<< HEAD
-  contain-intrinsic-size: 1px 5000px;
-=======
   contain-intrinsic-size: 1px auto 5000px;
->>>>>>> a8a80be5
 }
 
 #apicontent .line {
@@ -594,9 +563,6 @@
   margin-top: .666rem;
 }
 
-<<<<<<< HEAD
-#toc .stability_0::after {
-=======
 .toc ul {
   margin: 0
 }
@@ -634,7 +600,6 @@
 
 #toc .stability_0::after,
 .deprecated-inline::after {
->>>>>>> a8a80be5
   background-color: var(--red2);
   color: var(--white);
   content: "deprecated";
@@ -650,8 +615,6 @@
   padding: 1px 3px;
   border-radius: 3px;
 }
-<<<<<<< HEAD
-=======
 
 .experimental-inline::after {
   background-color: var(--red3);
@@ -661,7 +624,6 @@
   padding: 1px 3px;
   border-radius: 3px;
 }
->>>>>>> a8a80be5
 
 #apicontent li {
   margin-bottom: .5rem;
@@ -858,12 +820,6 @@
   }
 }
 
-<<<<<<< HEAD
-.header-container {
-  display: flex;
-  align-items: center;
-  margin: 1.5rem 0 1rem;
-=======
 .header {
   position: sticky;
   top: -1px;
@@ -908,7 +864,6 @@
   display: flex;
   align-items: center;
   margin-bottom: 1rem;
->>>>>>> a8a80be5
   justify-content: space-between;
 }
 
@@ -922,8 +877,6 @@
   outline: var(--brand3) dotted 2px;
 }
 
-<<<<<<< HEAD
-=======
 @media only screen and (min-width: 601px) {
   #gtoc > ul > li {
     display: inline;
@@ -951,7 +904,6 @@
   }
 }
 
->>>>>>> a8a80be5
 @media only screen and (max-width: 1024px) {
   #content {
     overflow: visible;
@@ -1056,55 +1008,6 @@
   }
 }
 
-.icon {
-  cursor: pointer;
-}
-
-.dark-icon {
-  display: block;
-}
-
-.light-icon {
-  fill: var(--white);
-  display: none;
-}
-
-.dark-mode .dark-icon {
-  display: none;
-}
-
-.dark-mode .light-icon {
-  fill: var(--white);
-  display: block;
-}
-
-.js-flavor-selector {
-  appearance: none;
-  float: right;
-  background-image: url(./js-flavor-cjs.svg);
-  background-size: contain;
-  background-repeat: no-repeat;
-  width: 142px;
-  height: 20px;
-}
-.js-flavor-selector:checked {
-  background-image: url(./js-flavor-esm.svg);
-}
-.js-flavor-selector:not(:checked) ~ .mjs,
-.js-flavor-selector:checked ~ .cjs {
-  display: none;
-}
-.dark-mode .js-flavor-selector {
-  filter: invert(1);
-}
-@supports (aspect-ratio: 1 / 1) {
-  .js-flavor-selector {
-    height: 1.5em;
-    width: auto;
-    aspect-ratio: 2719 / 384;
-  }
-}
-
 @media print {
   html {
     height: auto;
