# URL

<!--introduced_in=v0.10.0-->

> Stability: 2 - Stable

<!-- source_link=lib/url.js -->

The `node:url` module provides utilities for URL resolution and parsing. It can
be accessed using:

```mjs
import url from 'node:url';
```

```cjs
const url = require('node:url');
```

## URL strings and URL objects

A URL string is a structured string containing multiple meaningful components.
When parsed, a URL object is returned containing properties for each of these
components.

The `node:url` module provides two APIs for working with URLs: a legacy API that
is Node.js specific, and a newer API that implements the same
[WHATWG URL Standard][] used by web browsers.

<<<<<<< HEAD
A comparison between the WHATWG and Legacy APIs is provided below. Above the URL
=======
A comparison between the WHATWG and legacy APIs is provided below. Above the URL
>>>>>>> a8a80be5
`'https://user:pass@sub.example.com:8080/p/a/t/h?query=string#hash'`, properties
of an object returned by the legacy `url.parse()` are shown. Below it are
properties of a WHATWG `URL` object.

WHATWG URL's `origin` property includes `protocol` and `host`, but not
`username` or `password`.

```text
┌────────────────────────────────────────────────────────────────────────────────────────────────┐
│                                              href                                              │
├──────────┬──┬─────────────────────┬────────────────────────┬───────────────────────────┬───────┤
│ protocol │  │        auth         │          host          │           path            │ hash  │
│          │  │                     ├─────────────────┬──────┼──────────┬────────────────┤       │
│          │  │                     │    hostname     │ port │ pathname │     search     │       │
│          │  │                     │                 │      │          ├─┬──────────────┤       │
│          │  │                     │                 │      │          │ │    query     │       │
"  https:   //    user   :   pass   @ sub.example.com : 8080   /p/a/t/h  ?  query=string   #hash "
│          │  │          │          │    hostname     │ port │          │                │       │
│          │  │          │          ├─────────────────┴──────┤          │                │       │
│ protocol │  │ username │ password │          host          │          │                │       │
├──────────┴──┼──────────┴──────────┼────────────────────────┤          │                │       │
│   origin    │                     │         origin         │ pathname │     search     │ hash  │
├─────────────┴─────────────────────┴────────────────────────┴──────────┴────────────────┴───────┤
│                                              href                                              │
└────────────────────────────────────────────────────────────────────────────────────────────────┘
(All spaces in the "" line should be ignored. They are purely for formatting.)
```

Parsing the URL string using the WHATWG API:

```js
const myURL =
  new URL('https://user:pass@sub.example.com:8080/p/a/t/h?query=string#hash');
```

Parsing the URL string using the legacy API:

```mjs
import url from 'node:url';
const myURL =
  url.parse('https://user:pass@sub.example.com:8080/p/a/t/h?query=string#hash');
```

```cjs
const url = require('node:url');
const myURL =
  url.parse('https://user:pass@sub.example.com:8080/p/a/t/h?query=string#hash');
```

### Constructing a URL from component parts and getting the constructed string

It is possible to construct a WHATWG URL from component parts using either the
property setters or a template literal string:

```js
const myURL = new URL('https://example.org');
myURL.pathname = '/a/b/c';
myURL.search = '?d=e';
myURL.hash = '#fgh';
```

```js
const pathname = '/a/b/c';
const search = '?d=e';
const hash = '#fgh';
const myURL = new URL(`https://example.org${pathname}${search}${hash}`);
```

To get the constructed URL string, use the `href` property accessor:

```js
console.log(myURL.href);
```

## The WHATWG URL API

### Class: `URL`

<!-- YAML
added:
  - v7.0.0
  - v6.13.0
changes:
  - version: v10.0.0
    pr-url: https://github.com/nodejs/node/pull/18281
    description: The class is now available on the global object.
-->

Browser-compatible `URL` class, implemented by following the WHATWG URL
Standard. [Examples of parsed URLs][] may be found in the Standard itself.
The `URL` class is also available on the global object.

In accordance with browser conventions, all properties of `URL` objects
are implemented as getters and setters on the class prototype, rather than as
data properties on the object itself. Thus, unlike [legacy `urlObject`][]s,
using the `delete` keyword on any properties of `URL` objects (e.g. `delete
myURL.protocol`, `delete myURL.pathname`, etc) has no effect but will still
return `true`.

#### `new URL(input[, base])`

<!--
changes:
  - version: v18.17.0
    pr-url: https://github.com/nodejs/node/pull/47339
    description: ICU requirement is removed.
-->

* `input` {string} The absolute or relative input URL to parse. If `input`
  is relative, then `base` is required. If `input` is absolute, the `base`
  is ignored. If `input` is not a string, it is [converted to a string][] first.
* `base` {string} The base URL to resolve against if the `input` is not
  absolute. If `base` is not a string, it is [converted to a string][] first.

Creates a new `URL` object by parsing the `input` relative to the `base`. If
`base` is passed as a string, it will be parsed equivalent to `new URL(base)`.

```js
const myURL = new URL('/foo', 'https://example.org/');
// https://example.org/foo
```

The URL constructor is accessible as a property on the global object.
It can also be imported from the built-in url module:

```mjs
import { URL } from 'node:url';
console.log(URL === globalThis.URL); // Prints 'true'.
```

```cjs
console.log(URL === require('node:url').URL); // Prints 'true'.
```

A `TypeError` will be thrown if the `input` or `base` are not valid URLs. Note
that an effort will be made to coerce the given values into strings. For
instance:

```js
const myURL = new URL({ toString: () => 'https://example.org/' });
// https://example.org/
```

Unicode characters appearing within the host name of `input` will be
automatically converted to ASCII using the [Punycode][] algorithm.

```js
const myURL = new URL('https://測試');
// https://xn--g6w251d/
```

In cases where it is not known in advance if `input` is an absolute URL
and a `base` is provided, it is advised to validate that the `origin` of
the `URL` object is what is expected.

```js
let myURL = new URL('http://Example.com/', 'https://example.org/');
// http://example.com/

myURL = new URL('https://Example.com/', 'https://example.org/');
// https://example.com/

myURL = new URL('foo://Example.com/', 'https://example.org/');
// foo://Example.com/

myURL = new URL('http:Example.com/', 'https://example.org/');
// http://example.com/

myURL = new URL('https:Example.com/', 'https://example.org/');
// https://example.org/Example.com/

myURL = new URL('foo:Example.com/', 'https://example.org/');
// foo:Example.com/
```

#### `url.hash`

* {string}

Gets and sets the fragment portion of the URL.

```js
const myURL = new URL('https://example.org/foo#bar');
console.log(myURL.hash);
// Prints #bar

myURL.hash = 'baz';
console.log(myURL.href);
// Prints https://example.org/foo#baz
```

Invalid URL characters included in the value assigned to the `hash` property
are [percent-encoded][]. The selection of which characters to
percent-encode may vary somewhat from what the [`url.parse()`][] and
[`url.format()`][] methods would produce.

#### `url.host`

* {string}

Gets and sets the host portion of the URL.

```js
const myURL = new URL('https://example.org:81/foo');
console.log(myURL.host);
// Prints example.org:81

myURL.host = 'example.com:82';
console.log(myURL.href);
// Prints https://example.com:82/foo
```

Invalid host values assigned to the `host` property are ignored.

#### `url.hostname`

* {string}

Gets and sets the host name portion of the URL. The key difference between
`url.host` and `url.hostname` is that `url.hostname` does _not_ include the
port.

```js
const myURL = new URL('https://example.org:81/foo');
console.log(myURL.hostname);
// Prints example.org

// Setting the hostname does not change the port
myURL.hostname = 'example.com';
console.log(myURL.href);
// Prints https://example.com:81/foo

// Use myURL.host to change the hostname and port
myURL.host = 'example.org:82';
console.log(myURL.href);
// Prints https://example.org:82/foo
```

Invalid host name values assigned to the `hostname` property are ignored.

#### `url.href`

* {string}

Gets and sets the serialized URL.

```js
const myURL = new URL('https://example.org/foo');
console.log(myURL.href);
// Prints https://example.org/foo

myURL.href = 'https://example.com/bar';
console.log(myURL.href);
// Prints https://example.com/bar
```

Getting the value of the `href` property is equivalent to calling
[`url.toString()`][].

Setting the value of this property to a new value is equivalent to creating a
new `URL` object using [`new URL(value)`][`new URL()`]. Each of the `URL`
object's properties will be modified.

If the value assigned to the `href` property is not a valid URL, a `TypeError`
will be thrown.

#### `url.origin`

<!-- YAML
changes:
  - version: v15.0.0
    pr-url: https://github.com/nodejs/node/pull/33325
    description: The scheme "gopher" is no longer special and `url.origin` now
                 returns `'null'` for it.
-->

* {string}

Gets the read-only serialization of the URL's origin.

```js
const myURL = new URL('https://example.org/foo/bar?baz');
console.log(myURL.origin);
// Prints https://example.org
```

```js
const idnURL = new URL('https://測試');
console.log(idnURL.origin);
// Prints https://xn--g6w251d

console.log(idnURL.hostname);
// Prints xn--g6w251d
```

#### `url.password`

* {string}

Gets and sets the password portion of the URL.

```js
const myURL = new URL('https://abc:xyz@example.com');
console.log(myURL.password);
// Prints xyz

myURL.password = '123';
console.log(myURL.href);
// Prints https://abc:123@example.com/
```

Invalid URL characters included in the value assigned to the `password` property
are [percent-encoded][]. The selection of which characters to
percent-encode may vary somewhat from what the [`url.parse()`][] and
[`url.format()`][] methods would produce.

#### `url.pathname`

* {string}

Gets and sets the path portion of the URL.

```js
const myURL = new URL('https://example.org/abc/xyz?123');
console.log(myURL.pathname);
// Prints /abc/xyz

myURL.pathname = '/abcdef';
console.log(myURL.href);
// Prints https://example.org/abcdef?123
```

Invalid URL characters included in the value assigned to the `pathname`
property are [percent-encoded][]. The selection of which characters
to percent-encode may vary somewhat from what the [`url.parse()`][] and
[`url.format()`][] methods would produce.

#### `url.port`

<!-- YAML
changes:
  - version: v15.0.0
    pr-url: https://github.com/nodejs/node/pull/33325
    description: The scheme "gopher" is no longer special.
-->

* {string}

Gets and sets the port portion of the URL.

The port value may be a number or a string containing a number in the range
`0` to `65535` (inclusive). Setting the value to the default port of the
`URL` objects given `protocol` will result in the `port` value becoming
the empty string (`''`).

The port value can be an empty string in which case the port depends on
the protocol/scheme:

| protocol | port |
| -------- | ---- |
| "ftp"    | 21   |
| "file"   |      |
| "http"   | 80   |
| "https"  | 443  |
| "ws"     | 80   |
| "wss"    | 443  |

Upon assigning a value to the port, the value will first be converted to a
string using `.toString()`.

If that string is invalid but it begins with a number, the leading number is
assigned to `port`.
If the number lies outside the range denoted above, it is ignored.

```js
const myURL = new URL('https://example.org:8888');
console.log(myURL.port);
// Prints 8888

// Default ports are automatically transformed to the empty string
// (HTTPS protocol's default port is 443)
myURL.port = '443';
console.log(myURL.port);
// Prints the empty string
console.log(myURL.href);
// Prints https://example.org/

myURL.port = 1234;
console.log(myURL.port);
// Prints 1234
console.log(myURL.href);
// Prints https://example.org:1234/

// Completely invalid port strings are ignored
myURL.port = 'abcd';
console.log(myURL.port);
// Prints 1234

// Leading numbers are treated as a port number
myURL.port = '5678abcd';
console.log(myURL.port);
// Prints 5678

// Non-integers are truncated
myURL.port = 1234.5678;
console.log(myURL.port);
// Prints 1234

// Out-of-range numbers which are not represented in scientific notation
// will be ignored.
myURL.port = 1e10; // 10000000000, will be range-checked as described below
console.log(myURL.port);
// Prints 1234
```

Numbers which contain a decimal point,
such as floating-point numbers or numbers in scientific notation,
are not an exception to this rule.
Leading numbers up to the decimal point will be set as the URL's port,
assuming they are valid:

```js
myURL.port = 4.567e21;
console.log(myURL.port);
// Prints 4 (because it is the leading number in the string '4.567e21')
```

#### `url.protocol`

* {string}

Gets and sets the protocol portion of the URL.

```js
const myURL = new URL('https://example.org');
console.log(myURL.protocol);
// Prints https:

myURL.protocol = 'ftp';
console.log(myURL.href);
// Prints ftp://example.org/
```

Invalid URL protocol values assigned to the `protocol` property are ignored.

##### Special schemes

<!-- YAML
changes:
  - version: v15.0.0
    pr-url: https://github.com/nodejs/node/pull/33325
    description: The scheme "gopher" is no longer special.
-->

The [WHATWG URL Standard][] considers a handful of URL protocol schemes to be
_special_ in terms of how they are parsed and serialized. When a URL is
parsed using one of these special protocols, the `url.protocol` property
may be changed to another special protocol but cannot be changed to a
non-special protocol, and vice versa.

For instance, changing from `http` to `https` works:

```js
const u = new URL('http://example.org');
u.protocol = 'https';
console.log(u.href);
// https://example.org/
```

However, changing from `http` to a hypothetical `fish` protocol does not
because the new protocol is not special.

```js
const u = new URL('http://example.org');
u.protocol = 'fish';
console.log(u.href);
// http://example.org/
```

Likewise, changing from a non-special protocol to a special protocol is also
not permitted:

```js
const u = new URL('fish://example.org');
u.protocol = 'http';
console.log(u.href);
// fish://example.org
```

According to the WHATWG URL Standard, special protocol schemes are `ftp`,
`file`, `http`, `https`, `ws`, and `wss`.

#### `url.search`

* {string}

Gets and sets the serialized query portion of the URL.

```js
const myURL = new URL('https://example.org/abc?123');
console.log(myURL.search);
// Prints ?123

myURL.search = 'abc=xyz';
console.log(myURL.href);
// Prints https://example.org/abc?abc=xyz
```

Any invalid URL characters appearing in the value assigned the `search`
property will be [percent-encoded][]. The selection of which
characters to percent-encode may vary somewhat from what the [`url.parse()`][]
and [`url.format()`][] methods would produce.

#### `url.searchParams`

* {URLSearchParams}

Gets the [`URLSearchParams`][] object representing the query parameters of the
URL. This property is read-only but the `URLSearchParams` object it provides
can be used to mutate the URL instance; to replace the entirety of query
parameters of the URL, use the [`url.search`][] setter. See
[`URLSearchParams`][] documentation for details.

Use care when using `.searchParams` to modify the `URL` because,
per the WHATWG specification, the `URLSearchParams` object uses
different rules to determine which characters to percent-encode. For
instance, the `URL` object will not percent encode the ASCII tilde (`~`)
character, while `URLSearchParams` will always encode it:

```js
const myURL = new URL('https://example.org/abc?foo=~bar');

console.log(myURL.search);  // prints ?foo=~bar

// Modify the URL via searchParams...
myURL.searchParams.sort();

console.log(myURL.search);  // prints ?foo=%7Ebar
```

#### `url.username`

* {string}

Gets and sets the username portion of the URL.

```js
const myURL = new URL('https://abc:xyz@example.com');
console.log(myURL.username);
// Prints abc

myURL.username = '123';
console.log(myURL.href);
// Prints https://123:xyz@example.com/
```

Any invalid URL characters appearing in the value assigned the `username`
property will be [percent-encoded][]. The selection of which
characters to percent-encode may vary somewhat from what the [`url.parse()`][]
and [`url.format()`][] methods would produce.

#### `url.toString()`

* Returns: {string}

The `toString()` method on the `URL` object returns the serialized URL. The
value returned is equivalent to that of [`url.href`][] and [`url.toJSON()`][].

#### `url.toJSON()`

* Returns: {string}

The `toJSON()` method on the `URL` object returns the serialized URL. The
value returned is equivalent to that of [`url.href`][] and
[`url.toString()`][].

This method is automatically called when an `URL` object is serialized
with [`JSON.stringify()`][].

```js
const myURLs = [
  new URL('https://www.example.com'),
  new URL('https://test.example.org'),
];
console.log(JSON.stringify(myURLs));
// Prints ["https://www.example.com/","https://test.example.org/"]
```

#### `URL.createObjectURL(blob)`

<!-- YAML
added: v16.7.0
-->

> Stability: 1 - Experimental

* `blob` {Blob}
* Returns: {string}

Creates a `'blob:nodedata:...'` URL string that represents the given {Blob}
object and can be used to retrieve the `Blob` later.

```js
const {
  Blob,
  resolveObjectURL,
} = require('node:buffer');

const blob = new Blob(['hello']);
const id = URL.createObjectURL(blob);

// later...

const otherBlob = resolveObjectURL(id);
console.log(otherBlob.size);
```

The data stored by the registered {Blob} will be retained in memory until
`URL.revokeObjectURL()` is called to remove it.

`Blob` objects are registered within the current thread. If using Worker
Threads, `Blob` objects registered within one Worker will not be available
to other workers or the main thread.

#### `URL.revokeObjectURL(id)`

<!-- YAML
added: v16.7.0
-->

> Stability: 1 - Experimental

* `id` {string} A `'blob:nodedata:...` URL string returned by a prior call to
  `URL.createObjectURL()`.

Removes the stored {Blob} identified by the given ID. Attempting to revoke a
ID that isn't registered will silently fail.

#### `URL.canParse(input[, base])`

<!-- YAML
added: v18.17.0
-->

* `input` {string} The absolute or relative input URL to parse. If `input`
  is relative, then `base` is required. If `input` is absolute, the `base`
  is ignored. If `input` is not a string, it is [converted to a string][] first.
* `base` {string} The base URL to resolve against if the `input` is not
  absolute. If `base` is not a string, it is [converted to a string][] first.
* Returns: {boolean}

Checks if an `input` relative to the `base` can be parsed to a `URL`.

```js
const isValid = URL.canParse('/foo', 'https://example.org/'); // true

const isNotValid = URL.canParse('/foo'); // false
```

### Class: `URLSearchParams`

<!-- YAML
added:
  - v7.5.0
  - v6.13.0
changes:
  - version: v10.0.0
    pr-url: https://github.com/nodejs/node/pull/18281
    description: The class is now available on the global object.
-->

The `URLSearchParams` API provides read and write access to the query of a
`URL`. The `URLSearchParams` class can also be used standalone with one of the
four following constructors.
The `URLSearchParams` class is also available on the global object.

The WHATWG `URLSearchParams` interface and the [`querystring`][] module have
similar purpose, but the purpose of the [`querystring`][] module is more
general, as it allows the customization of delimiter characters (`&` and `=`).
On the other hand, this API is designed purely for URL query strings.

```js
const myURL = new URL('https://example.org/?abc=123');
console.log(myURL.searchParams.get('abc'));
// Prints 123

myURL.searchParams.append('abc', 'xyz');
console.log(myURL.href);
// Prints https://example.org/?abc=123&abc=xyz

myURL.searchParams.delete('abc');
myURL.searchParams.set('a', 'b');
console.log(myURL.href);
// Prints https://example.org/?a=b

const newSearchParams = new URLSearchParams(myURL.searchParams);
// The above is equivalent to
// const newSearchParams = new URLSearchParams(myURL.search);

newSearchParams.append('a', 'c');
console.log(myURL.href);
// Prints https://example.org/?a=b
console.log(newSearchParams.toString());
// Prints a=b&a=c

// newSearchParams.toString() is implicitly called
myURL.search = newSearchParams;
console.log(myURL.href);
// Prints https://example.org/?a=b&a=c
newSearchParams.delete('a');
console.log(myURL.href);
// Prints https://example.org/?a=b&a=c
```

#### `new URLSearchParams()`

Instantiate a new empty `URLSearchParams` object.

#### `new URLSearchParams(string)`

* `string` {string} A query string

Parse the `string` as a query string, and use it to instantiate a new
`URLSearchParams` object. A leading `'?'`, if present, is ignored.

```js
let params;

params = new URLSearchParams('user=abc&query=xyz');
console.log(params.get('user'));
// Prints 'abc'
console.log(params.toString());
// Prints 'user=abc&query=xyz'

params = new URLSearchParams('?user=abc&query=xyz');
console.log(params.toString());
// Prints 'user=abc&query=xyz'
```

#### `new URLSearchParams(obj)`

<!-- YAML
added:
  - v7.10.0
  - v6.13.0
-->

* `obj` {Object} An object representing a collection of key-value pairs

Instantiate a new `URLSearchParams` object with a query hash map. The key and
value of each property of `obj` are always coerced to strings.

Unlike [`querystring`][] module, duplicate keys in the form of array values are
not allowed. Arrays are stringified using [`array.toString()`][], which simply
joins all array elements with commas.

```js
const params = new URLSearchParams({
  user: 'abc',
  query: ['first', 'second'],
});
console.log(params.getAll('query'));
// Prints [ 'first,second' ]
console.log(params.toString());
// Prints 'user=abc&query=first%2Csecond'
```

#### `new URLSearchParams(iterable)`

<!-- YAML
added:
  - v7.10.0
  - v6.13.0
-->

* `iterable` {Iterable} An iterable object whose elements are key-value pairs

Instantiate a new `URLSearchParams` object with an iterable map in a way that
is similar to [`Map`][]'s constructor. `iterable` can be an `Array` or any
iterable object. That means `iterable` can be another `URLSearchParams`, in
which case the constructor will simply create a clone of the provided
`URLSearchParams`. Elements of `iterable` are key-value pairs, and can
themselves be any iterable object.

Duplicate keys are allowed.

```js
let params;

// Using an array
params = new URLSearchParams([
  ['user', 'abc'],
  ['query', 'first'],
  ['query', 'second'],
]);
console.log(params.toString());
// Prints 'user=abc&query=first&query=second'

// Using a Map object
const map = new Map();
map.set('user', 'abc');
map.set('query', 'xyz');
params = new URLSearchParams(map);
console.log(params.toString());
// Prints 'user=abc&query=xyz'

// Using a generator function
function* getQueryPairs() {
  yield ['user', 'abc'];
  yield ['query', 'first'];
  yield ['query', 'second'];
}
params = new URLSearchParams(getQueryPairs());
console.log(params.toString());
// Prints 'user=abc&query=first&query=second'

// Each key-value pair must have exactly two elements
new URLSearchParams([
  ['user', 'abc', 'error'],
]);
// Throws TypeError [ERR_INVALID_TUPLE]:
//        Each query pair must be an iterable [name, value] tuple
```

#### `urlSearchParams.append(name, value)`

* `name` {string}
* `value` {string}

Append a new name-value pair to the query string.

#### `urlSearchParams.delete(name)`

* `name` {string}

Remove all name-value pairs whose name is `name`.

#### `urlSearchParams.entries()`

* Returns: {Iterator}

Returns an ES6 `Iterator` over each of the name-value pairs in the query.
Each item of the iterator is a JavaScript `Array`. The first item of the `Array`
is the `name`, the second item of the `Array` is the `value`.

Alias for [`urlSearchParams[@@iterator]()`][`urlSearchParams@@iterator()`].

#### `urlSearchParams.forEach(fn[, thisArg])`

<!-- YAML
changes:
  - version: v18.0.0
    pr-url: https://github.com/nodejs/node/pull/41678
    description: Passing an invalid callback to the `fn` argument
                 now throws `ERR_INVALID_ARG_TYPE` instead of
                 `ERR_INVALID_CALLBACK`.
-->

* `fn` {Function} Invoked for each name-value pair in the query
* `thisArg` {Object} To be used as `this` value for when `fn` is called

Iterates over each name-value pair in the query and invokes the given function.

```js
const myURL = new URL('https://example.org/?a=b&c=d');
myURL.searchParams.forEach((value, name, searchParams) => {
  console.log(name, value, myURL.searchParams === searchParams);
});
// Prints:
//   a b true
//   c d true
```

#### `urlSearchParams.get(name)`

* `name` {string}
* Returns: {string} or `null` if there is no name-value pair with the given
  `name`.

Returns the value of the first name-value pair whose name is `name`. If there
are no such pairs, `null` is returned.

#### `urlSearchParams.getAll(name)`

* `name` {string}
* Returns: {string\[]}

Returns the values of all name-value pairs whose name is `name`. If there are
no such pairs, an empty array is returned.

#### `urlSearchParams.has(name)`

* `name` {string}
* Returns: {boolean}

Returns `true` if there is at least one name-value pair whose name is `name`.

#### `urlSearchParams.keys()`

* Returns: {Iterator}

Returns an ES6 `Iterator` over the names of each name-value pair.

```js
const params = new URLSearchParams('foo=bar&foo=baz');
for (const name of params.keys()) {
  console.log(name);
}
// Prints:
//   foo
//   foo
```

#### `urlSearchParams.set(name, value)`

* `name` {string}
* `value` {string}

Sets the value in the `URLSearchParams` object associated with `name` to
`value`. If there are any pre-existing name-value pairs whose names are `name`,
set the first such pair's value to `value` and remove all others. If not,
append the name-value pair to the query string.

```js
const params = new URLSearchParams();
params.append('foo', 'bar');
params.append('foo', 'baz');
params.append('abc', 'def');
console.log(params.toString());
// Prints foo=bar&foo=baz&abc=def

params.set('foo', 'def');
params.set('xyz', 'opq');
console.log(params.toString());
// Prints foo=def&abc=def&xyz=opq
```

#### `urlSearchParams.size`

<!-- YAML
added: v18.16.0
-->

The total number of parameter entries.

#### `urlSearchParams.sort()`

<!-- YAML
added:
  - v7.7.0
  - v6.13.0
-->

Sort all existing name-value pairs in-place by their names. Sorting is done
with a [stable sorting algorithm][], so relative order between name-value pairs
with the same name is preserved.

This method can be used, in particular, to increase cache hits.

```js
const params = new URLSearchParams('query[]=abc&type=search&query[]=123');
params.sort();
console.log(params.toString());
// Prints query%5B%5D=abc&query%5B%5D=123&type=search
```

#### `urlSearchParams.toString()`

* Returns: {string}

Returns the search parameters serialized as a string, with characters
percent-encoded where necessary.

#### `urlSearchParams.values()`

* Returns: {Iterator}

Returns an ES6 `Iterator` over the values of each name-value pair.

#### `urlSearchParams[Symbol.iterator]()`

* Returns: {Iterator}

Returns an ES6 `Iterator` over each of the name-value pairs in the query string.
Each item of the iterator is a JavaScript `Array`. The first item of the `Array`
is the `name`, the second item of the `Array` is the `value`.

Alias for [`urlSearchParams.entries()`][].

```js
const params = new URLSearchParams('foo=bar&xyz=baz');
for (const [name, value] of params) {
  console.log(name, value);
}
// Prints:
//   foo bar
//   xyz baz
```

### `url.domainToASCII(domain)`

<!-- YAML
added:
  - v7.4.0
  - v6.13.0
changes:
  - version: v18.17.0
    pr-url: https://github.com/nodejs/node/pull/47339
    description: ICU requirement is removed.
-->

* `domain` {string}
* Returns: {string}

Returns the [Punycode][] ASCII serialization of the `domain`. If `domain` is an
invalid domain, the empty string is returned.

It performs the inverse operation to [`url.domainToUnicode()`][].

<<<<<<< HEAD
This feature is only available if the `node` executable was compiled with
[ICU][] enabled. If not, the domain names are passed through unchanged.

```js
const url = require('url');
=======
```mjs
import url from 'node:url';

console.log(url.domainToASCII('español.com'));
// Prints xn--espaol-zwa.com
console.log(url.domainToASCII('中文.com'));
// Prints xn--fiq228c.com
console.log(url.domainToASCII('xn--iñvalid.com'));
// Prints an empty string
```

```cjs
const url = require('node:url');

>>>>>>> a8a80be5
console.log(url.domainToASCII('español.com'));
// Prints xn--espaol-zwa.com
console.log(url.domainToASCII('中文.com'));
// Prints xn--fiq228c.com
console.log(url.domainToASCII('xn--iñvalid.com'));
// Prints an empty string
```

### `url.domainToUnicode(domain)`

<!-- YAML
added:
  - v7.4.0
  - v6.13.0
changes:
  - version: v18.17.0
    pr-url: https://github.com/nodejs/node/pull/47339
    description: ICU requirement is removed.
-->

* `domain` {string}
* Returns: {string}

Returns the Unicode serialization of the `domain`. If `domain` is an invalid
domain, the empty string is returned.

It performs the inverse operation to [`url.domainToASCII()`][].

<<<<<<< HEAD
This feature is only available if the `node` executable was compiled with
[ICU][] enabled. If not, the domain names are passed through unchanged.

```js
const url = require('url');
=======
```mjs
import url from 'node:url';

console.log(url.domainToUnicode('xn--espaol-zwa.com'));
// Prints español.com
console.log(url.domainToUnicode('xn--fiq228c.com'));
// Prints 中文.com
console.log(url.domainToUnicode('xn--iñvalid.com'));
// Prints an empty string
```

```cjs
const url = require('node:url');

>>>>>>> a8a80be5
console.log(url.domainToUnicode('xn--espaol-zwa.com'));
// Prints español.com
console.log(url.domainToUnicode('xn--fiq228c.com'));
// Prints 中文.com
console.log(url.domainToUnicode('xn--iñvalid.com'));
// Prints an empty string
```

### `url.fileURLToPath(url)`

<!-- YAML
added: v10.12.0
-->

* `url` {URL | string} The file URL string or URL object to convert to a path.
* Returns: {string} The fully-resolved platform-specific Node.js file path.

This function ensures the correct decodings of percent-encoded characters as
well as ensuring a cross-platform valid absolute path string.

```mjs
<<<<<<< HEAD
import { fileURLToPath } from 'url';
=======
import { fileURLToPath } from 'node:url';
>>>>>>> a8a80be5

const __filename = fileURLToPath(import.meta.url);

new URL('file:///C:/path/').pathname;      // Incorrect: /C:/path/
fileURLToPath('file:///C:/path/');         // Correct:   C:\path\ (Windows)

new URL('file://nas/foo.txt').pathname;    // Incorrect: /foo.txt
fileURLToPath('file://nas/foo.txt');       // Correct:   \\nas\foo.txt (Windows)

new URL('file:///你好.txt').pathname;      // Incorrect: /%E4%BD%A0%E5%A5%BD.txt
fileURLToPath('file:///你好.txt');         // Correct:   /你好.txt (POSIX)
<<<<<<< HEAD

new URL('file:///hello world').pathname;   // Incorrect: /hello%20world
fileURLToPath('file:///hello world');      // Correct:   /hello world (POSIX)
```

```cjs
const { fileURLToPath } = require('url');
new URL('file:///C:/path/').pathname;      // Incorrect: /C:/path/
fileURLToPath('file:///C:/path/');         // Correct:   C:\path\ (Windows)

new URL('file://nas/foo.txt').pathname;    // Incorrect: /foo.txt
fileURLToPath('file://nas/foo.txt');       // Correct:   \\nas\foo.txt (Windows)

new URL('file:///你好.txt').pathname;      // Incorrect: /%E4%BD%A0%E5%A5%BD.txt
fileURLToPath('file:///你好.txt');         // Correct:   /你好.txt (POSIX)

=======

new URL('file:///hello world').pathname;   // Incorrect: /hello%20world
fileURLToPath('file:///hello world');      // Correct:   /hello world (POSIX)
```

```cjs
const { fileURLToPath } = require('node:url');
new URL('file:///C:/path/').pathname;      // Incorrect: /C:/path/
fileURLToPath('file:///C:/path/');         // Correct:   C:\path\ (Windows)

new URL('file://nas/foo.txt').pathname;    // Incorrect: /foo.txt
fileURLToPath('file://nas/foo.txt');       // Correct:   \\nas\foo.txt (Windows)

new URL('file:///你好.txt').pathname;      // Incorrect: /%E4%BD%A0%E5%A5%BD.txt
fileURLToPath('file:///你好.txt');         // Correct:   /你好.txt (POSIX)

>>>>>>> a8a80be5
new URL('file:///hello world').pathname;   // Incorrect: /hello%20world
fileURLToPath('file:///hello world');      // Correct:   /hello world (POSIX)
```

### `url.format(URL[, options])`

<!-- YAML
added: v7.6.0
-->

* `URL` {URL} A [WHATWG URL][] object
* `options` {Object}
  * `auth` {boolean} `true` if the serialized URL string should include the
    username and password, `false` otherwise. **Default:** `true`.
  * `fragment` {boolean} `true` if the serialized URL string should include the
    fragment, `false` otherwise. **Default:** `true`.
  * `search` {boolean} `true` if the serialized URL string should include the
    search query, `false` otherwise. **Default:** `true`.
  * `unicode` {boolean} `true` if Unicode characters appearing in the host
    component of the URL string should be encoded directly as opposed to being
    Punycode encoded. **Default:** `false`.
* Returns: {string}

Returns a customizable serialization of a URL `String` representation of a
[WHATWG URL][] object.

The URL object has both a `toString()` method and `href` property that return
string serializations of the URL. These are not, however, customizable in
any way. The `url.format(URL[, options])` method allows for basic customization
of the output.

```mjs
<<<<<<< HEAD
import url from 'url';
=======
import url from 'node:url';
>>>>>>> a8a80be5
const myURL = new URL('https://a:b@測試?abc#foo');

console.log(myURL.href);
// Prints https://a:b@xn--g6w251d/?abc#foo

console.log(myURL.toString());
// Prints https://a:b@xn--g6w251d/?abc#foo

console.log(url.format(myURL, { fragment: false, unicode: true, auth: false }));
// Prints 'https://測試/?abc'
```

```cjs
<<<<<<< HEAD
const url = require('url');
=======
const url = require('node:url');
>>>>>>> a8a80be5
const myURL = new URL('https://a:b@測試?abc#foo');

console.log(myURL.href);
// Prints https://a:b@xn--g6w251d/?abc#foo

console.log(myURL.toString());
// Prints https://a:b@xn--g6w251d/?abc#foo

console.log(url.format(myURL, { fragment: false, unicode: true, auth: false }));
// Prints 'https://測試/?abc'
```

### `url.pathToFileURL(path)`

<!-- YAML
added: v10.12.0
-->

* `path` {string} The path to convert to a File URL.
* Returns: {URL} The file URL object.

This function ensures that `path` is resolved absolutely, and that the URL
control characters are correctly encoded when converting into a File URL.

```mjs
<<<<<<< HEAD
import { pathToFileURL } from 'url';
=======
import { pathToFileURL } from 'node:url';
>>>>>>> a8a80be5

new URL('/foo#1', 'file:');           // Incorrect: file:///foo#1
pathToFileURL('/foo#1');              // Correct:   file:///foo%231 (POSIX)

new URL('/some/path%.c', 'file:');    // Incorrect: file:///some/path%.c
pathToFileURL('/some/path%.c');       // Correct:   file:///some/path%25.c (POSIX)
```

```cjs
<<<<<<< HEAD
const { pathToFileURL } = require('url');
=======
const { pathToFileURL } = require('node:url');
>>>>>>> a8a80be5
new URL(__filename);                  // Incorrect: throws (POSIX)
new URL(__filename);                  // Incorrect: C:\... (Windows)
pathToFileURL(__filename);            // Correct:   file:///... (POSIX)
pathToFileURL(__filename);            // Correct:   file:///C:/... (Windows)
<<<<<<< HEAD

new URL('/foo#1', 'file:');           // Incorrect: file:///foo#1
pathToFileURL('/foo#1');              // Correct:   file:///foo%231 (POSIX)

new URL('/some/path%.c', 'file:');    // Incorrect: file:///some/path%.c
pathToFileURL('/some/path%.c');       // Correct:   file:///some/path%25.c (POSIX)
```

### `url.urlToHttpOptions(url)`
<!-- YAML
added: v14.18.0
-->

* `url` {URL} The [WHATWG URL][] object to convert to an options object.
* Returns: {Object} Options object
  * `protocol` {string} Protocol to use.
  * `hostname` {string} A domain name or IP address of the server to issue the
    request to.
  * `hash` {string} The fragment portion of the URL.
  * `search` {string} The serialized query portion of the URL.
  * `pathname` {string} The path portion of the URL.
  * `path` {string} Request path. Should include query string if any.
    E.G. `'/index.html?page=12'`. An exception is thrown when the request path
    contains illegal characters. Currently, only spaces are rejected but that
    may change in the future.
  * `href` {string} The serialized URL.
  * `port` {number} Port of remote server.
  * `auth` {string} Basic authentication i.e. `'user:password'` to compute an
    Authorization header.

This utility function converts a URL object into an ordinary options object as
expected by the [`http.request()`][] and [`https.request()`][] APIs.

```js
const { urlToHttpOptions } = require('url');
const myURL = new URL('https://a:b@測試?abc#foo');

console.log(urlToHttpOptions(myUrl));
/**
=======

new URL('/foo#1', 'file:');           // Incorrect: file:///foo#1
pathToFileURL('/foo#1');              // Correct:   file:///foo%231 (POSIX)

new URL('/some/path%.c', 'file:');    // Incorrect: file:///some/path%.c
pathToFileURL('/some/path%.c');       // Correct:   file:///some/path%25.c (POSIX)
```

### `url.urlToHttpOptions(url)`

<!-- YAML
added:
  - v15.7.0
  - v14.18.0
changes:
  - version: v18.17.0
    pr-url: https://github.com/nodejs/node/pull/46989
    description: The returned object will also contain all the own enumerable
                 properties of the `url` argument.
-->

* `url` {URL} The [WHATWG URL][] object to convert to an options object.
* Returns: {Object} Options object
  * `protocol` {string} Protocol to use.
  * `hostname` {string} A domain name or IP address of the server to issue the
    request to.
  * `hash` {string} The fragment portion of the URL.
  * `search` {string} The serialized query portion of the URL.
  * `pathname` {string} The path portion of the URL.
  * `path` {string} Request path. Should include query string if any.
    E.G. `'/index.html?page=12'`. An exception is thrown when the request path
    contains illegal characters. Currently, only spaces are rejected but that
    may change in the future.
  * `href` {string} The serialized URL.
  * `port` {number} Port of remote server.
  * `auth` {string} Basic authentication i.e. `'user:password'` to compute an
    Authorization header.

This utility function converts a URL object into an ordinary options object as
expected by the [`http.request()`][] and [`https.request()`][] APIs.

```mjs
import { urlToHttpOptions } from 'node:url';
const myURL = new URL('https://a:b@測試?abc#foo');

console.log(urlToHttpOptions(myURL));
/*
{
  protocol: 'https:',
  hostname: 'xn--g6w251d',
  hash: '#foo',
  search: '?abc',
  pathname: '/',
  path: '/?abc',
  href: 'https://a:b@xn--g6w251d/?abc#foo',
  auth: 'a:b'
}
*/
```

```cjs
const { urlToHttpOptions } = require('node:url');
const myURL = new URL('https://a:b@測試?abc#foo');

console.log(urlToHttpOptions(myURL));
/*
>>>>>>> a8a80be5
{
  protocol: 'https:',
  hostname: 'xn--g6w251d',
  hash: '#foo',
  search: '?abc',
  pathname: '/',
  path: '/?abc',
  href: 'https://a:b@xn--g6w251d/?abc#foo',
  auth: 'a:b'
}
*/
```

## Legacy URL API

<!-- YAML
changes:
<<<<<<< HEAD
  - version: v14.17.0
=======
  - version:
      - v15.13.0
      - v14.17.0
>>>>>>> a8a80be5
    pr-url: https://github.com/nodejs/node/pull/37784
    description: Deprecation revoked. Status changed to "Legacy".
  - version: v11.0.0
    pr-url: https://github.com/nodejs/node/pull/22715
    description: This API is deprecated.
-->

> Stability: 3 - Legacy: Use the WHATWG URL API instead.

### Legacy `urlObject`

<!-- YAML
changes:
<<<<<<< HEAD
  - version: v14.17.0
=======
  - version:
      - v15.13.0
      - v14.17.0
>>>>>>> a8a80be5
    pr-url: https://github.com/nodejs/node/pull/37784
    description: Deprecation revoked. Status changed to "Legacy".
  - version: v11.0.0
    pr-url: https://github.com/nodejs/node/pull/22715
    description: The Legacy URL API is deprecated. Use the WHATWG URL API.
-->

> Stability: 3 - Legacy: Use the WHATWG URL API instead.

The legacy `urlObject` (`require('node:url').Url` or
`import { Url } from 'node:url'`) is
created and returned by the `url.parse()` function.

#### `urlObject.auth`

The `auth` property is the username and password portion of the URL, also
referred to as _userinfo_. This string subset follows the `protocol` and
double slashes (if present) and precedes the `host` component, delimited by `@`.
The string is either the username, or it is the username and password separated
by `:`.

For example: `'user:pass'`.

#### `urlObject.hash`

The `hash` property is the fragment identifier portion of the URL including the
leading `#` character.

For example: `'#hash'`.

#### `urlObject.host`

The `host` property is the full lower-cased host portion of the URL, including
the `port` if specified.

For example: `'sub.example.com:8080'`.

#### `urlObject.hostname`

The `hostname` property is the lower-cased host name portion of the `host`
component _without_ the `port` included.

For example: `'sub.example.com'`.

#### `urlObject.href`

The `href` property is the full URL string that was parsed with both the
`protocol` and `host` components converted to lower-case.

For example: `'http://user:pass@sub.example.com:8080/p/a/t/h?query=string#hash'`.

#### `urlObject.path`

The `path` property is a concatenation of the `pathname` and `search`
components.

For example: `'/p/a/t/h?query=string'`.

No decoding of the `path` is performed.

#### `urlObject.pathname`

The `pathname` property consists of the entire path section of the URL. This
is everything following the `host` (including the `port`) and before the start
of the `query` or `hash` components, delimited by either the ASCII question
mark (`?`) or hash (`#`) characters.

For example: `'/p/a/t/h'`.

No decoding of the path string is performed.

#### `urlObject.port`

The `port` property is the numeric port portion of the `host` component.

For example: `'8080'`.

#### `urlObject.protocol`

The `protocol` property identifies the URL's lower-cased protocol scheme.

For example: `'http:'`.

#### `urlObject.query`

The `query` property is either the query string without the leading ASCII
question mark (`?`), or an object returned by the [`querystring`][] module's
`parse()` method. Whether the `query` property is a string or object is
determined by the `parseQueryString` argument passed to `url.parse()`.

For example: `'query=string'` or `{'query': 'string'}`.

If returned as a string, no decoding of the query string is performed. If
returned as an object, both keys and values are decoded.

#### `urlObject.search`

The `search` property consists of the entire "query string" portion of the
URL, including the leading ASCII question mark (`?`) character.

For example: `'?query=string'`.

No decoding of the query string is performed.

#### `urlObject.slashes`

The `slashes` property is a `boolean` with a value of `true` if two ASCII
forward-slash characters (`/`) are required following the colon in the
`protocol`.

### `url.format(urlObject)`

<!-- YAML
added: v0.1.25
changes:
<<<<<<< HEAD
  - version: v14.17.0
=======
  - version: v17.0.0
    pr-url: https://github.com/nodejs/node/pull/38631
    description: Now throws an `ERR_INVALID_URL` exception when Punycode
                 conversion of a hostname introduces changes that could cause
                 the URL to be re-parsed differently.
  - version:
      - v15.13.0
      - v14.17.0
>>>>>>> a8a80be5
    pr-url: https://github.com/nodejs/node/pull/37784
    description: Deprecation revoked. Status changed to "Legacy".
  - version: v11.0.0
    pr-url: https://github.com/nodejs/node/pull/22715
    description: The Legacy URL API is deprecated. Use the WHATWG URL API.
  - version: v7.0.0
    pr-url: https://github.com/nodejs/node/pull/7234
    description: URLs with a `file:` scheme will now always use the correct
                 number of slashes regardless of `slashes` option. A falsy
                 `slashes` option with no protocol is now also respected at all
                 times.
-->

> Stability: 3 - Legacy: Use the WHATWG URL API instead.

* `urlObject` {Object|string} A URL object (as returned by `url.parse()` or
  constructed otherwise). If a string, it is converted to an object by passing
  it to `url.parse()`.

The `url.format()` method returns a formatted URL string derived from
`urlObject`.

```js
<<<<<<< HEAD
const url = require('url');
=======
const url = require('node:url');
>>>>>>> a8a80be5
url.format({
  protocol: 'https',
  hostname: 'example.com',
  pathname: '/some/path',
  query: {
    page: 1,
    format: 'json',
  },
});

// => 'https://example.com/some/path?page=1&format=json'
```

If `urlObject` is not an object or a string, `url.format()` will throw a
[`TypeError`][].

The formatting process operates as follows:

* A new empty string `result` is created.
* If `urlObject.protocol` is a string, it is appended as-is to `result`.
* Otherwise, if `urlObject.protocol` is not `undefined` and is not a string, an
  [`Error`][] is thrown.
* For all string values of `urlObject.protocol` that _do not end_ with an ASCII
  colon (`:`) character, the literal string `:` will be appended to `result`.
* If either of the following conditions is true, then the literal string `//`
  will be appended to `result`:
  * `urlObject.slashes` property is true;
  * `urlObject.protocol` begins with `http`, `https`, `ftp`, `gopher`, or
    `file`;
* If the value of the `urlObject.auth` property is truthy, and either
  `urlObject.host` or `urlObject.hostname` are not `undefined`, the value of
  `urlObject.auth` will be coerced into a string and appended to `result`
  followed by the literal string `@`.
* If the `urlObject.host` property is `undefined` then:
  * If the `urlObject.hostname` is a string, it is appended to `result`.
  * Otherwise, if `urlObject.hostname` is not `undefined` and is not a string,
    an [`Error`][] is thrown.
  * If the `urlObject.port` property value is truthy, and `urlObject.hostname`
    is not `undefined`:
    * The literal string `:` is appended to `result`, and
    * The value of `urlObject.port` is coerced to a string and appended to
      `result`.
* Otherwise, if the `urlObject.host` property value is truthy, the value of
  `urlObject.host` is coerced to a string and appended to `result`.
* If the `urlObject.pathname` property is a string that is not an empty string:
  * If the `urlObject.pathname` _does not start_ with an ASCII forward slash
    (`/`), then the literal string `'/'` is appended to `result`.
  * The value of `urlObject.pathname` is appended to `result`.
* Otherwise, if `urlObject.pathname` is not `undefined` and is not a string, an
  [`Error`][] is thrown.
* If the `urlObject.search` property is `undefined` and if the `urlObject.query`
  property is an `Object`, the literal string `?` is appended to `result`
  followed by the output of calling the [`querystring`][] module's `stringify()`
  method passing the value of `urlObject.query`.
* Otherwise, if `urlObject.search` is a string:
  * If the value of `urlObject.search` _does not start_ with the ASCII question
    mark (`?`) character, the literal string `?` is appended to `result`.
  * The value of `urlObject.search` is appended to `result`.
* Otherwise, if `urlObject.search` is not `undefined` and is not a string, an
  [`Error`][] is thrown.
* If the `urlObject.hash` property is a string:
  * If the value of `urlObject.hash` _does not start_ with the ASCII hash (`#`)
    character, the literal string `#` is appended to `result`.
  * The value of `urlObject.hash` is appended to `result`.
* Otherwise, if the `urlObject.hash` property is not `undefined` and is not a
  string, an [`Error`][] is thrown.
* `result` is returned.

### `url.parse(urlString[, parseQueryString[, slashesDenoteHost]])`

<!-- YAML
added: v0.1.25
changes:
<<<<<<< HEAD
  - version: v14.17.0
=======
  - version: v18.13.0
    pr-url: https://github.com/nodejs/node/pull/44919
    description: Documentation-only deprecation.
  - version:
      - v15.13.0
      - v14.17.0
>>>>>>> a8a80be5
    pr-url: https://github.com/nodejs/node/pull/37784
    description: Deprecation revoked. Status changed to "Legacy".
  - version: v11.14.0
    pr-url: https://github.com/nodejs/node/pull/26941
    description: The `pathname` property on the returned URL object is now `/`
                 when there is no path and the protocol scheme is `ws:` or
                 `wss:`.
  - version: v11.0.0
    pr-url: https://github.com/nodejs/node/pull/22715
    description: The Legacy URL API is deprecated. Use the WHATWG URL API.
  - version: v9.0.0
    pr-url: https://github.com/nodejs/node/pull/13606
    description: The `search` property on the returned URL object is now `null`
                 when no query string is present.
-->

> Stability: 3 - Legacy: Use the WHATWG URL API instead.

* `urlString` {string} The URL string to parse.
* `parseQueryString` {boolean} If `true`, the `query` property will always
  be set to an object returned by the [`querystring`][] module's `parse()`
  method. If `false`, the `query` property on the returned URL object will be an
  unparsed, undecoded string. **Default:** `false`.
* `slashesDenoteHost` {boolean} If `true`, the first token after the literal
  string `//` and preceding the next `/` will be interpreted as the `host`.
  For instance, given `//foo/bar`, the result would be
  `{host: 'foo', pathname: '/bar'}` rather than `{pathname: '//foo/bar'}`.
  **Default:** `false`.

The `url.parse()` method takes a URL string, parses it, and returns a URL
object.

A `TypeError` is thrown if `urlString` is not a string.

A `URIError` is thrown if the `auth` property is present but cannot be decoded.

`url.parse()` uses a lenient, non-standard algorithm for parsing URL
strings. It is prone to security issues such as [host name spoofing][]
and incorrect handling of usernames and passwords. Do not use with untrusted
input. CVEs are not issued for `url.parse()` vulnerabilities. Use the
[WHATWG URL][] API instead.

### `url.resolve(from, to)`

<!-- YAML
added: v0.1.25
changes:
<<<<<<< HEAD
  - version: v14.17.0
=======
  - version:
      - v15.13.0
      - v14.17.0
>>>>>>> a8a80be5
    pr-url: https://github.com/nodejs/node/pull/37784
    description: Deprecation revoked. Status changed to "Legacy".
  - version: v11.0.0
    pr-url: https://github.com/nodejs/node/pull/22715
    description: The Legacy URL API is deprecated. Use the WHATWG URL API.
  - version: v6.6.0
    pr-url: https://github.com/nodejs/node/pull/8215
    description: The `auth` fields are now kept intact when `from` and `to`
                 refer to the same host.
  - version:
    - v6.5.0
    - v4.6.2
    pr-url: https://github.com/nodejs/node/pull/8214
    description: The `port` field is copied correctly now.
  - version: v6.0.0
    pr-url: https://github.com/nodejs/node/pull/1480
    description: The `auth` fields is cleared now the `to` parameter
                 contains a hostname.
-->

> Stability: 3 - Legacy: Use the WHATWG URL API instead.

* `from` {string} The base URL to use if `to` is a relative URL.
* `to` {string} The target URL to resolve.

The `url.resolve()` method resolves a target URL relative to a base URL in a
manner similar to that of a web browser resolving an anchor tag.

```js
const url = require('node:url');
url.resolve('/one/two/three', 'four');         // '/one/two/four'
url.resolve('http://example.com/', '/one');    // 'http://example.com/one'
url.resolve('http://example.com/one', '/two'); // 'http://example.com/two'
```

<<<<<<< HEAD
You can achieve the same result using the WHATWG URL API:
=======
To achieve the same result using the WHATWG URL API:
>>>>>>> a8a80be5

```js
function resolve(from, to) {
  const resolvedUrl = new URL(to, new URL(from, 'resolve://'));
  if (resolvedUrl.protocol === 'resolve:') {
    // `from` is a relative URL.
    const { pathname, search, hash } = resolvedUrl;
    return pathname + search + hash;
  }
  return resolvedUrl.toString();
}

resolve('/one/two/three', 'four');         // '/one/two/four'
resolve('http://example.com/', '/one');    // 'http://example.com/one'
resolve('http://example.com/one', '/two'); // 'http://example.com/two'
```

<a id="whatwg-percent-encoding"></a>

## Percent-encoding in URLs

URLs are permitted to only contain a certain range of characters. Any character
falling outside of that range must be encoded. How such characters are encoded,
and which characters to encode depends entirely on where the character is
located within the structure of the URL.

### Legacy API

Within the Legacy API, spaces (`' '`) and the following characters will be
automatically escaped in the properties of URL objects:

```text
< > " ` \r \n \t { } | \ ^ '
```

For example, the ASCII space character (`' '`) is encoded as `%20`. The ASCII
forward slash (`/`) character is encoded as `%3C`.

### WHATWG API

The [WHATWG URL Standard][] uses a more selective and fine grained approach to
selecting encoded characters than that used by the Legacy API.

The WHATWG algorithm defines four "percent-encode sets" that describe ranges
of characters that must be percent-encoded:

* The _C0 control percent-encode set_ includes code points in range U+0000 to
  U+001F (inclusive) and all code points greater than U+007E.

* The _fragment percent-encode set_ includes the _C0 control percent-encode set_
  and code points U+0020, U+0022, U+003C, U+003E, and U+0060.

* The _path percent-encode set_ includes the _C0 control percent-encode set_
  and code points U+0020, U+0022, U+0023, U+003C, U+003E, U+003F, U+0060,
  U+007B, and U+007D.

* The _userinfo encode set_ includes the _path percent-encode set_ and code
  points U+002F, U+003A, U+003B, U+003D, U+0040, U+005B, U+005C, U+005D,
  U+005E, and U+007C.

The _userinfo percent-encode set_ is used exclusively for username and
passwords encoded within the URL. The _path percent-encode set_ is used for the
path of most URLs. The _fragment percent-encode set_ is used for URL fragments.
The _C0 control percent-encode set_ is used for host and path under certain
specific conditions, in addition to all other cases.

When non-ASCII characters appear within a host name, the host name is encoded
using the [Punycode][] algorithm. Note, however, that a host name _may_ contain
_both_ Punycode encoded and percent-encoded characters:

```js
const myURL = new URL('https://%CF%80.example.com/foo');
console.log(myURL.href);
// Prints https://xn--1xa.example.com/foo
console.log(myURL.origin);
// Prints https://xn--1xa.example.com
```

[Punycode]: https://tools.ietf.org/html/rfc5891#section-4.4
<<<<<<< HEAD
[WHATWG URL]: #url_the_whatwg_url_api
[WHATWG URL Standard]: https://url.spec.whatwg.org/
[`Error`]: errors.md#errors_class_error
=======
[WHATWG URL]: #the-whatwg-url-api
[WHATWG URL Standard]: https://url.spec.whatwg.org/
[`Error`]: errors.md#class-error
>>>>>>> a8a80be5
[`JSON.stringify()`]: https://developer.mozilla.org/en-US/docs/Web/JavaScript/Reference/Global_Objects/JSON/stringify
[`Map`]: https://developer.mozilla.org/en-US/docs/Web/JavaScript/Reference/Global_Objects/Map
[`TypeError`]: errors.md#class-typeerror
[`URLSearchParams`]: #class-urlsearchparams
[`array.toString()`]: https://developer.mozilla.org/en-US/docs/Web/JavaScript/Reference/Global_Objects/Array/toString
<<<<<<< HEAD
[`http.request()`]: http.md#http_http_request_options_callback
[`https.request()`]: https.md#https_https_request_options_callback
[`new URL()`]: #url_new_url_input_base
=======
[`http.request()`]: http.md#httprequestoptions-callback
[`https.request()`]: https.md#httpsrequestoptions-callback
[`new URL()`]: #new-urlinput-base
>>>>>>> a8a80be5
[`querystring`]: querystring.md
[`url.domainToASCII()`]: #urldomaintoasciidomain
[`url.domainToUnicode()`]: #urldomaintounicodedomain
[`url.format()`]: #urlformaturlobject
[`url.href`]: #urlhref
[`url.parse()`]: #urlparseurlstring-parsequerystring-slashesdenotehost
[`url.search`]: #urlsearch
[`url.toJSON()`]: #urltojson
[`url.toString()`]: #urltostring
[`urlSearchParams.entries()`]: #urlsearchparamsentries
[`urlSearchParams@@iterator()`]: #urlsearchparamssymboliterator
[converted to a string]: https://tc39.es/ecma262/#sec-tostring
[examples of parsed URLs]: https://url.spec.whatwg.org/#example-url-parsing
[host name spoofing]: https://hackerone.com/reports/678487
[legacy `urlObject`]: #legacy-urlobject
[percent-encoded]: #percent-encoding-in-urls
[stable sorting algorithm]: https://en.wikipedia.org/wiki/Sorting_algorithm#Stability<|MERGE_RESOLUTION|>--- conflicted
+++ resolved
@@ -27,11 +27,7 @@
 is Node.js specific, and a newer API that implements the same
 [WHATWG URL Standard][] used by web browsers.
 
-<<<<<<< HEAD
-A comparison between the WHATWG and Legacy APIs is provided below. Above the URL
-=======
 A comparison between the WHATWG and legacy APIs is provided below. Above the URL
->>>>>>> a8a80be5
 `'https://user:pass@sub.example.com:8080/p/a/t/h?query=string#hash'`, properties
 of an object returned by the legacy `url.parse()` are shown. Below it are
 properties of a WHATWG `URL` object.
@@ -1051,13 +1047,6 @@
 
 It performs the inverse operation to [`url.domainToUnicode()`][].
 
-<<<<<<< HEAD
-This feature is only available if the `node` executable was compiled with
-[ICU][] enabled. If not, the domain names are passed through unchanged.
-
-```js
-const url = require('url');
-=======
 ```mjs
 import url from 'node:url';
 
@@ -1072,7 +1061,6 @@
 ```cjs
 const url = require('node:url');
 
->>>>>>> a8a80be5
 console.log(url.domainToASCII('español.com'));
 // Prints xn--espaol-zwa.com
 console.log(url.domainToASCII('中文.com'));
@@ -1101,13 +1089,6 @@
 
 It performs the inverse operation to [`url.domainToASCII()`][].
 
-<<<<<<< HEAD
-This feature is only available if the `node` executable was compiled with
-[ICU][] enabled. If not, the domain names are passed through unchanged.
-
-```js
-const url = require('url');
-=======
 ```mjs
 import url from 'node:url';
 
@@ -1122,7 +1103,6 @@
 ```cjs
 const url = require('node:url');
 
->>>>>>> a8a80be5
 console.log(url.domainToUnicode('xn--espaol-zwa.com'));
 // Prints español.com
 console.log(url.domainToUnicode('xn--fiq228c.com'));
@@ -1144,11 +1124,7 @@
 well as ensuring a cross-platform valid absolute path string.
 
 ```mjs
-<<<<<<< HEAD
-import { fileURLToPath } from 'url';
-=======
 import { fileURLToPath } from 'node:url';
->>>>>>> a8a80be5
 
 const __filename = fileURLToPath(import.meta.url);
 
@@ -1160,24 +1136,6 @@
 
 new URL('file:///你好.txt').pathname;      // Incorrect: /%E4%BD%A0%E5%A5%BD.txt
 fileURLToPath('file:///你好.txt');         // Correct:   /你好.txt (POSIX)
-<<<<<<< HEAD
-
-new URL('file:///hello world').pathname;   // Incorrect: /hello%20world
-fileURLToPath('file:///hello world');      // Correct:   /hello world (POSIX)
-```
-
-```cjs
-const { fileURLToPath } = require('url');
-new URL('file:///C:/path/').pathname;      // Incorrect: /C:/path/
-fileURLToPath('file:///C:/path/');         // Correct:   C:\path\ (Windows)
-
-new URL('file://nas/foo.txt').pathname;    // Incorrect: /foo.txt
-fileURLToPath('file://nas/foo.txt');       // Correct:   \\nas\foo.txt (Windows)
-
-new URL('file:///你好.txt').pathname;      // Incorrect: /%E4%BD%A0%E5%A5%BD.txt
-fileURLToPath('file:///你好.txt');         // Correct:   /你好.txt (POSIX)
-
-=======
 
 new URL('file:///hello world').pathname;   // Incorrect: /hello%20world
 fileURLToPath('file:///hello world');      // Correct:   /hello world (POSIX)
@@ -1194,7 +1152,6 @@
 new URL('file:///你好.txt').pathname;      // Incorrect: /%E4%BD%A0%E5%A5%BD.txt
 fileURLToPath('file:///你好.txt');         // Correct:   /你好.txt (POSIX)
 
->>>>>>> a8a80be5
 new URL('file:///hello world').pathname;   // Incorrect: /hello%20world
 fileURLToPath('file:///hello world');      // Correct:   /hello world (POSIX)
 ```
@@ -1227,11 +1184,7 @@
 of the output.
 
 ```mjs
-<<<<<<< HEAD
-import url from 'url';
-=======
 import url from 'node:url';
->>>>>>> a8a80be5
 const myURL = new URL('https://a:b@測試?abc#foo');
 
 console.log(myURL.href);
@@ -1245,11 +1198,7 @@
 ```
 
 ```cjs
-<<<<<<< HEAD
-const url = require('url');
-=======
 const url = require('node:url');
->>>>>>> a8a80be5
 const myURL = new URL('https://a:b@測試?abc#foo');
 
 console.log(myURL.href);
@@ -1275,11 +1224,7 @@
 control characters are correctly encoded when converting into a File URL.
 
 ```mjs
-<<<<<<< HEAD
-import { pathToFileURL } from 'url';
-=======
 import { pathToFileURL } from 'node:url';
->>>>>>> a8a80be5
 
 new URL('/foo#1', 'file:');           // Incorrect: file:///foo#1
 pathToFileURL('/foo#1');              // Correct:   file:///foo%231 (POSIX)
@@ -1289,16 +1234,11 @@
 ```
 
 ```cjs
-<<<<<<< HEAD
-const { pathToFileURL } = require('url');
-=======
 const { pathToFileURL } = require('node:url');
->>>>>>> a8a80be5
 new URL(__filename);                  // Incorrect: throws (POSIX)
 new URL(__filename);                  // Incorrect: C:\... (Windows)
 pathToFileURL(__filename);            // Correct:   file:///... (POSIX)
 pathToFileURL(__filename);            // Correct:   file:///C:/... (Windows)
-<<<<<<< HEAD
 
 new URL('/foo#1', 'file:');           // Incorrect: file:///foo#1
 pathToFileURL('/foo#1');              // Correct:   file:///foo%231 (POSIX)
@@ -1308,8 +1248,16 @@
 ```
 
 ### `url.urlToHttpOptions(url)`
-<!-- YAML
-added: v14.18.0
+
+<!-- YAML
+added:
+  - v15.7.0
+  - v14.18.0
+changes:
+  - version: v18.17.0
+    pr-url: https://github.com/nodejs/node/pull/46989
+    description: The returned object will also contain all the own enumerable
+                 properties of the `url` argument.
 -->
 
 * `url` {URL} The [WHATWG URL][] object to convert to an options object.
@@ -1332,54 +1280,6 @@
 This utility function converts a URL object into an ordinary options object as
 expected by the [`http.request()`][] and [`https.request()`][] APIs.
 
-```js
-const { urlToHttpOptions } = require('url');
-const myURL = new URL('https://a:b@測試?abc#foo');
-
-console.log(urlToHttpOptions(myUrl));
-/**
-=======
-
-new URL('/foo#1', 'file:');           // Incorrect: file:///foo#1
-pathToFileURL('/foo#1');              // Correct:   file:///foo%231 (POSIX)
-
-new URL('/some/path%.c', 'file:');    // Incorrect: file:///some/path%.c
-pathToFileURL('/some/path%.c');       // Correct:   file:///some/path%25.c (POSIX)
-```
-
-### `url.urlToHttpOptions(url)`
-
-<!-- YAML
-added:
-  - v15.7.0
-  - v14.18.0
-changes:
-  - version: v18.17.0
-    pr-url: https://github.com/nodejs/node/pull/46989
-    description: The returned object will also contain all the own enumerable
-                 properties of the `url` argument.
--->
-
-* `url` {URL} The [WHATWG URL][] object to convert to an options object.
-* Returns: {Object} Options object
-  * `protocol` {string} Protocol to use.
-  * `hostname` {string} A domain name or IP address of the server to issue the
-    request to.
-  * `hash` {string} The fragment portion of the URL.
-  * `search` {string} The serialized query portion of the URL.
-  * `pathname` {string} The path portion of the URL.
-  * `path` {string} Request path. Should include query string if any.
-    E.G. `'/index.html?page=12'`. An exception is thrown when the request path
-    contains illegal characters. Currently, only spaces are rejected but that
-    may change in the future.
-  * `href` {string} The serialized URL.
-  * `port` {number} Port of remote server.
-  * `auth` {string} Basic authentication i.e. `'user:password'` to compute an
-    Authorization header.
-
-This utility function converts a URL object into an ordinary options object as
-expected by the [`http.request()`][] and [`https.request()`][] APIs.
-
 ```mjs
 import { urlToHttpOptions } from 'node:url';
 const myURL = new URL('https://a:b@測試?abc#foo');
@@ -1405,7 +1305,6 @@
 
 console.log(urlToHttpOptions(myURL));
 /*
->>>>>>> a8a80be5
 {
   protocol: 'https:',
   hostname: 'xn--g6w251d',
@@ -1423,13 +1322,9 @@
 
 <!-- YAML
 changes:
-<<<<<<< HEAD
-  - version: v14.17.0
-=======
   - version:
       - v15.13.0
       - v14.17.0
->>>>>>> a8a80be5
     pr-url: https://github.com/nodejs/node/pull/37784
     description: Deprecation revoked. Status changed to "Legacy".
   - version: v11.0.0
@@ -1443,13 +1338,9 @@
 
 <!-- YAML
 changes:
-<<<<<<< HEAD
-  - version: v14.17.0
-=======
   - version:
       - v15.13.0
       - v14.17.0
->>>>>>> a8a80be5
     pr-url: https://github.com/nodejs/node/pull/37784
     description: Deprecation revoked. Status changed to "Legacy".
   - version: v11.0.0
@@ -1565,9 +1456,6 @@
 <!-- YAML
 added: v0.1.25
 changes:
-<<<<<<< HEAD
-  - version: v14.17.0
-=======
   - version: v17.0.0
     pr-url: https://github.com/nodejs/node/pull/38631
     description: Now throws an `ERR_INVALID_URL` exception when Punycode
@@ -1576,7 +1464,6 @@
   - version:
       - v15.13.0
       - v14.17.0
->>>>>>> a8a80be5
     pr-url: https://github.com/nodejs/node/pull/37784
     description: Deprecation revoked. Status changed to "Legacy".
   - version: v11.0.0
@@ -1600,11 +1487,7 @@
 `urlObject`.
 
 ```js
-<<<<<<< HEAD
-const url = require('url');
-=======
 const url = require('node:url');
->>>>>>> a8a80be5
 url.format({
   protocol: 'https',
   hostname: 'example.com',
@@ -1678,16 +1561,12 @@
 <!-- YAML
 added: v0.1.25
 changes:
-<<<<<<< HEAD
-  - version: v14.17.0
-=======
   - version: v18.13.0
     pr-url: https://github.com/nodejs/node/pull/44919
     description: Documentation-only deprecation.
   - version:
       - v15.13.0
       - v14.17.0
->>>>>>> a8a80be5
     pr-url: https://github.com/nodejs/node/pull/37784
     description: Deprecation revoked. Status changed to "Legacy".
   - version: v11.14.0
@@ -1704,7 +1583,7 @@
                  when no query string is present.
 -->
 
-> Stability: 3 - Legacy: Use the WHATWG URL API instead.
+> Stability: 0 - Deprecated: Use the WHATWG URL API instead.
 
 * `urlString` {string} The URL string to parse.
 * `parseQueryString` {boolean} If `true`, the `query` property will always
@@ -1735,13 +1614,9 @@
 <!-- YAML
 added: v0.1.25
 changes:
-<<<<<<< HEAD
-  - version: v14.17.0
-=======
   - version:
       - v15.13.0
       - v14.17.0
->>>>>>> a8a80be5
     pr-url: https://github.com/nodejs/node/pull/37784
     description: Deprecation revoked. Status changed to "Legacy".
   - version: v11.0.0
@@ -1777,11 +1652,7 @@
 url.resolve('http://example.com/one', '/two'); // 'http://example.com/two'
 ```
 
-<<<<<<< HEAD
-You can achieve the same result using the WHATWG URL API:
-=======
 To achieve the same result using the WHATWG URL API:
->>>>>>> a8a80be5
 
 ```js
 function resolve(from, to) {
@@ -1861,29 +1732,17 @@
 ```
 
 [Punycode]: https://tools.ietf.org/html/rfc5891#section-4.4
-<<<<<<< HEAD
-[WHATWG URL]: #url_the_whatwg_url_api
-[WHATWG URL Standard]: https://url.spec.whatwg.org/
-[`Error`]: errors.md#errors_class_error
-=======
 [WHATWG URL]: #the-whatwg-url-api
 [WHATWG URL Standard]: https://url.spec.whatwg.org/
 [`Error`]: errors.md#class-error
->>>>>>> a8a80be5
 [`JSON.stringify()`]: https://developer.mozilla.org/en-US/docs/Web/JavaScript/Reference/Global_Objects/JSON/stringify
 [`Map`]: https://developer.mozilla.org/en-US/docs/Web/JavaScript/Reference/Global_Objects/Map
 [`TypeError`]: errors.md#class-typeerror
 [`URLSearchParams`]: #class-urlsearchparams
 [`array.toString()`]: https://developer.mozilla.org/en-US/docs/Web/JavaScript/Reference/Global_Objects/Array/toString
-<<<<<<< HEAD
-[`http.request()`]: http.md#http_http_request_options_callback
-[`https.request()`]: https.md#https_https_request_options_callback
-[`new URL()`]: #url_new_url_input_base
-=======
 [`http.request()`]: http.md#httprequestoptions-callback
 [`https.request()`]: https.md#httpsrequestoptions-callback
 [`new URL()`]: #new-urlinput-base
->>>>>>> a8a80be5
 [`querystring`]: querystring.md
 [`url.domainToASCII()`]: #urldomaintoasciidomain
 [`url.domainToUnicode()`]: #urldomaintounicodedomain
