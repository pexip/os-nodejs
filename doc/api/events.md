# Events

<!--introduced_in=v0.10.0-->

> Stability: 2 - Stable

<!--type=module-->

<!-- source_link=lib/events.js -->

Much of the Node.js core API is built around an idiomatic asynchronous
event-driven architecture in which certain kinds of objects (called "emitters")
emit named events that cause `Function` objects ("listeners") to be called.

For instance: a [`net.Server`][] object emits an event each time a peer
connects to it; a [`fs.ReadStream`][] emits an event when the file is opened;
a [stream][] emits an event whenever data is available to be read.

All objects that emit events are instances of the `EventEmitter` class. These
objects expose an `eventEmitter.on()` function that allows one or more
functions to be attached to named events emitted by the object. Typically,
event names are camel-cased strings but any valid JavaScript property key
can be used.

When the `EventEmitter` object emits an event, all of the functions attached
to that specific event are called _synchronously_. Any values returned by the
called listeners are _ignored_ and discarded.

The following example shows a simple `EventEmitter` instance with a single
listener. The `eventEmitter.on()` method is used to register listeners, while
the `eventEmitter.emit()` method is used to trigger the event.

```mjs
import { EventEmitter } from 'node:events';

class MyEmitter extends EventEmitter {}

const myEmitter = new MyEmitter();
myEmitter.on('event', () => {
  console.log('an event occurred!');
});
myEmitter.emit('event');
```

```cjs
const EventEmitter = require('node:events');

class MyEmitter extends EventEmitter {}

const myEmitter = new MyEmitter();
myEmitter.on('event', () => {
  console.log('an event occurred!');
});
myEmitter.emit('event');
```

## Passing arguments and `this` to listeners

The `eventEmitter.emit()` method allows an arbitrary set of arguments to be
passed to the listener functions. Keep in mind that when
an ordinary listener function is called, the standard `this` keyword
is intentionally set to reference the `EventEmitter` instance to which the
listener is attached.

```mjs
import { EventEmitter } from 'node:events';
class MyEmitter extends EventEmitter {}
const myEmitter = new MyEmitter();
myEmitter.on('event', function(a, b) {
  console.log(a, b, this, this === myEmitter);
  // Prints:
  //   a b MyEmitter {
  //     _events: [Object: null prototype] { event: [Function (anonymous)] },
  //     _eventsCount: 1,
  //     _maxListeners: undefined,
  //     [Symbol(kCapture)]: false
  //   } true
});
myEmitter.emit('event', 'a', 'b');
```

```cjs
const EventEmitter = require('node:events');
class MyEmitter extends EventEmitter {}
const myEmitter = new MyEmitter();
myEmitter.on('event', function(a, b) {
  console.log(a, b, this, this === myEmitter);
  // Prints:
  //   a b MyEmitter {
  //     _events: [Object: null prototype] { event: [Function (anonymous)] },
  //     _eventsCount: 1,
  //     _maxListeners: undefined,
  //     [Symbol(kCapture)]: false
  //   } true
});
myEmitter.emit('event', 'a', 'b');
```

It is possible to use ES6 Arrow Functions as listeners, however, when doing so,
the `this` keyword will no longer reference the `EventEmitter` instance:

```mjs
import { EventEmitter } from 'node:events';
class MyEmitter extends EventEmitter {}
const myEmitter = new MyEmitter();
myEmitter.on('event', (a, b) => {
  console.log(a, b, this);
  // Prints: a b {}
});
myEmitter.emit('event', 'a', 'b');
```

```cjs
const EventEmitter = require('node:events');
class MyEmitter extends EventEmitter {}
const myEmitter = new MyEmitter();
myEmitter.on('event', (a, b) => {
  console.log(a, b, this);
  // Prints: a b {}
});
myEmitter.emit('event', 'a', 'b');
```

## Asynchronous vs. synchronous

The `EventEmitter` calls all listeners synchronously in the order in which
they were registered. This ensures the proper sequencing of
events and helps avoid race conditions and logic errors. When appropriate,
listener functions can switch to an asynchronous mode of operation using
the `setImmediate()` or `process.nextTick()` methods:

```mjs
import { EventEmitter } from 'node:events';
class MyEmitter extends EventEmitter {}
const myEmitter = new MyEmitter();
myEmitter.on('event', (a, b) => {
  setImmediate(() => {
    console.log('this happens asynchronously');
  });
});
myEmitter.emit('event', 'a', 'b');
```

```cjs
const EventEmitter = require('node:events');
class MyEmitter extends EventEmitter {}
const myEmitter = new MyEmitter();
myEmitter.on('event', (a, b) => {
  setImmediate(() => {
    console.log('this happens asynchronously');
  });
});
myEmitter.emit('event', 'a', 'b');
```

## Handling events only once

When a listener is registered using the `eventEmitter.on()` method, that
listener is invoked _every time_ the named event is emitted.

```mjs
import { EventEmitter } from 'node:events';
class MyEmitter extends EventEmitter {}
const myEmitter = new MyEmitter();
let m = 0;
myEmitter.on('event', () => {
  console.log(++m);
});
myEmitter.emit('event');
// Prints: 1
myEmitter.emit('event');
// Prints: 2
```

```cjs
const EventEmitter = require('node:events');
class MyEmitter extends EventEmitter {}
const myEmitter = new MyEmitter();
let m = 0;
myEmitter.on('event', () => {
  console.log(++m);
});
myEmitter.emit('event');
// Prints: 1
myEmitter.emit('event');
// Prints: 2
```

Using the `eventEmitter.once()` method, it is possible to register a listener
that is called at most once for a particular event. Once the event is emitted,
the listener is unregistered and _then_ called.

```mjs
import { EventEmitter } from 'node:events';
class MyEmitter extends EventEmitter {}
const myEmitter = new MyEmitter();
let m = 0;
myEmitter.once('event', () => {
  console.log(++m);
});
myEmitter.emit('event');
// Prints: 1
myEmitter.emit('event');
// Ignored
```

```cjs
const EventEmitter = require('node:events');
class MyEmitter extends EventEmitter {}
const myEmitter = new MyEmitter();
let m = 0;
myEmitter.once('event', () => {
  console.log(++m);
});
myEmitter.emit('event');
// Prints: 1
myEmitter.emit('event');
// Ignored
```

## Error events

When an error occurs within an `EventEmitter` instance, the typical action is
for an `'error'` event to be emitted. These are treated as special cases
within Node.js.

If an `EventEmitter` does _not_ have at least one listener registered for the
`'error'` event, and an `'error'` event is emitted, the error is thrown, a
stack trace is printed, and the Node.js process exits.

```mjs
import { EventEmitter } from 'node:events';
class MyEmitter extends EventEmitter {}
const myEmitter = new MyEmitter();
myEmitter.emit('error', new Error('whoops!'));
// Throws and crashes Node.js
```

```cjs
const EventEmitter = require('node:events');
class MyEmitter extends EventEmitter {}
const myEmitter = new MyEmitter();
myEmitter.emit('error', new Error('whoops!'));
// Throws and crashes Node.js
```

To guard against crashing the Node.js process the [`domain`][] module can be
used. (Note, however, that the `node:domain` module is deprecated.)

As a best practice, listeners should always be added for the `'error'` events.

```mjs
import { EventEmitter } from 'node:events';
class MyEmitter extends EventEmitter {}
const myEmitter = new MyEmitter();
myEmitter.on('error', (err) => {
  console.error('whoops! there was an error');
});
myEmitter.emit('error', new Error('whoops!'));
// Prints: whoops! there was an error
```

```cjs
const EventEmitter = require('node:events');
class MyEmitter extends EventEmitter {}
const myEmitter = new MyEmitter();
myEmitter.on('error', (err) => {
  console.error('whoops! there was an error');
});
myEmitter.emit('error', new Error('whoops!'));
// Prints: whoops! there was an error
```

It is possible to monitor `'error'` events without consuming the emitted error
by installing a listener using the symbol `events.errorMonitor`.

<<<<<<< HEAD
```js
const { EventEmitter, errorMonitor } = require('events');
=======
```mjs
import { EventEmitter, errorMonitor } from 'node:events';
>>>>>>> a8a80be5

const myEmitter = new EventEmitter();
myEmitter.on(errorMonitor, (err) => {
  MyMonitoringTool.log(err);
});
myEmitter.emit('error', new Error('whoops!'));
// Still throws and crashes Node.js
```

```cjs
const { EventEmitter, errorMonitor } = require('node:events');

const myEmitter = new EventEmitter();
myEmitter.on(errorMonitor, (err) => {
  MyMonitoringTool.log(err);
});
myEmitter.emit('error', new Error('whoops!'));
// Still throws and crashes Node.js
```

## Capture rejections of promises

Using `async` functions with event handlers is problematic, because it
can lead to an unhandled rejection in case of a thrown exception:

```mjs
import { EventEmitter } from 'node:events';
const ee = new EventEmitter();
ee.on('something', async (value) => {
  throw new Error('kaboom');
});
```

```cjs
const EventEmitter = require('node:events');
const ee = new EventEmitter();
ee.on('something', async (value) => {
  throw new Error('kaboom');
});
```

The `captureRejections` option in the `EventEmitter` constructor or the global
setting change this behavior, installing a `.then(undefined, handler)`
handler on the `Promise`. This handler routes the exception
asynchronously to the [`Symbol.for('nodejs.rejection')`][rejection] method
if there is one, or to [`'error'`][error] event handler if there is none.

```mjs
import { EventEmitter } from 'node:events';
const ee1 = new EventEmitter({ captureRejections: true });
ee1.on('something', async (value) => {
  throw new Error('kaboom');
});

ee1.on('error', console.log);

const ee2 = new EventEmitter({ captureRejections: true });
ee2.on('something', async (value) => {
  throw new Error('kaboom');
});

ee2[Symbol.for('nodejs.rejection')] = console.log;
```

```cjs
const EventEmitter = require('node:events');
const ee1 = new EventEmitter({ captureRejections: true });
ee1.on('something', async (value) => {
  throw new Error('kaboom');
});

ee1.on('error', console.log);

const ee2 = new EventEmitter({ captureRejections: true });
ee2.on('something', async (value) => {
  throw new Error('kaboom');
});

ee2[Symbol.for('nodejs.rejection')] = console.log;
```

Setting `events.captureRejections = true` will change the default for all
new instances of `EventEmitter`.

<<<<<<< HEAD
```js
const events = require('events');
events.captureRejections = true;
const ee1 = new events.EventEmitter();
=======
```mjs
import { EventEmitter } from 'node:events';

EventEmitter.captureRejections = true;
const ee1 = new EventEmitter();
>>>>>>> a8a80be5
ee1.on('something', async (value) => {
  throw new Error('kaboom');
});

ee1.on('error', console.log);
```

```cjs
const events = require('node:events');
events.captureRejections = true;
const ee1 = new events.EventEmitter();
ee1.on('something', async (value) => {
  throw new Error('kaboom');
});

ee1.on('error', console.log);
```

The `'error'` events that are generated by the `captureRejections` behavior
do not have a catch handler to avoid infinite error loops: the
recommendation is to **not use `async` functions as `'error'` event handlers**.

## Class: `EventEmitter`

<!-- YAML
added: v0.1.26
changes:
  - version:
     - v13.4.0
     - v12.16.0
    pr-url: https://github.com/nodejs/node/pull/27867
    description: Added captureRejections option.
-->

The `EventEmitter` class is defined and exposed by the `node:events` module:

```mjs
import { EventEmitter } from 'node:events';
```

```cjs
const EventEmitter = require('node:events');
```

All `EventEmitter`s emit the event `'newListener'` when new listeners are
added and `'removeListener'` when existing listeners are removed.

It supports the following option:

* `captureRejections` {boolean} It enables
  [automatic capturing of promise rejection][capturerejections].
  **Default:** `false`.

### Event: `'newListener'`

<!-- YAML
added: v0.1.26
-->

* `eventName` {string|symbol} The name of the event being listened for
* `listener` {Function} The event handler function

The `EventEmitter` instance will emit its own `'newListener'` event _before_
a listener is added to its internal array of listeners.

Listeners registered for the `'newListener'` event are passed the event
name and a reference to the listener being added.

The fact that the event is triggered before adding the listener has a subtle
but important side effect: any _additional_ listeners registered to the same
`name` _within_ the `'newListener'` callback are inserted _before_ the
listener that is in the process of being added.

```mjs
import { EventEmitter } from 'node:events';
class MyEmitter extends EventEmitter {}

const myEmitter = new MyEmitter();
// Only do this once so we don't loop forever
myEmitter.once('newListener', (event, listener) => {
  if (event === 'event') {
    // Insert a new listener in front
    myEmitter.on('event', () => {
      console.log('B');
    });
  }
});
myEmitter.on('event', () => {
  console.log('A');
});
myEmitter.emit('event');
// Prints:
//   B
//   A
```

```cjs
const EventEmitter = require('node:events');
class MyEmitter extends EventEmitter {}

const myEmitter = new MyEmitter();
// Only do this once so we don't loop forever
myEmitter.once('newListener', (event, listener) => {
  if (event === 'event') {
    // Insert a new listener in front
    myEmitter.on('event', () => {
      console.log('B');
    });
  }
});
myEmitter.on('event', () => {
  console.log('A');
});
myEmitter.emit('event');
// Prints:
//   B
//   A
```

### Event: `'removeListener'`

<!-- YAML
added: v0.9.3
changes:
  - version:
    - v6.1.0
    - v4.7.0
    pr-url: https://github.com/nodejs/node/pull/6394
    description: For listeners attached using `.once()`, the `listener` argument
                 now yields the original listener function.
-->

* `eventName` {string|symbol} The event name
* `listener` {Function} The event handler function

<<<<<<< HEAD
The `'removeListener'` event is emitted *after* the `listener` is removed.
=======
The `'removeListener'` event is emitted _after_ the `listener` is removed.
>>>>>>> a8a80be5

### `emitter.addListener(eventName, listener)`

<!-- YAML
added: v0.1.26
-->

* `eventName` {string|symbol}
* `listener` {Function}

Alias for `emitter.on(eventName, listener)`.

### `emitter.emit(eventName[, ...args])`

<!-- YAML
added: v0.1.26
-->

* `eventName` {string|symbol}
* `...args` {any}
* Returns: {boolean}

Synchronously calls each of the listeners registered for the event named
`eventName`, in the order they were registered, passing the supplied arguments
to each.

Returns `true` if the event had listeners, `false` otherwise.

```mjs
import { EventEmitter } from 'node:events';
const myEmitter = new EventEmitter();

// First listener
myEmitter.on('event', function firstListener() {
  console.log('Helloooo! first listener');
});
// Second listener
myEmitter.on('event', function secondListener(arg1, arg2) {
  console.log(`event with parameters ${arg1}, ${arg2} in second listener`);
});
// Third listener
myEmitter.on('event', function thirdListener(...args) {
  const parameters = args.join(', ');
  console.log(`event with parameters ${parameters} in third listener`);
});

console.log(myEmitter.listeners('event'));

myEmitter.emit('event', 1, 2, 3, 4, 5);

// Prints:
// [
//   [Function: firstListener],
//   [Function: secondListener],
//   [Function: thirdListener]
// ]
// Helloooo! first listener
// event with parameters 1, 2 in second listener
// event with parameters 1, 2, 3, 4, 5 in third listener
```

```cjs
const EventEmitter = require('node:events');
const myEmitter = new EventEmitter();

// First listener
myEmitter.on('event', function firstListener() {
  console.log('Helloooo! first listener');
});
// Second listener
myEmitter.on('event', function secondListener(arg1, arg2) {
  console.log(`event with parameters ${arg1}, ${arg2} in second listener`);
});
// Third listener
myEmitter.on('event', function thirdListener(...args) {
  const parameters = args.join(', ');
  console.log(`event with parameters ${parameters} in third listener`);
});

console.log(myEmitter.listeners('event'));

myEmitter.emit('event', 1, 2, 3, 4, 5);

// Prints:
// [
//   [Function: firstListener],
//   [Function: secondListener],
//   [Function: thirdListener]
// ]
// Helloooo! first listener
// event with parameters 1, 2 in second listener
// event with parameters 1, 2, 3, 4, 5 in third listener
```

### `emitter.eventNames()`

<!-- YAML
added: v6.0.0
-->

* Returns: {Array}

Returns an array listing the events for which the emitter has registered
listeners. The values in the array are strings or `Symbol`s.

```mjs
import { EventEmitter } from 'node:events';

const myEE = new EventEmitter();
myEE.on('foo', () => {});
myEE.on('bar', () => {});

const sym = Symbol('symbol');
myEE.on(sym, () => {});

console.log(myEE.eventNames());
// Prints: [ 'foo', 'bar', Symbol(symbol) ]
```

```cjs
const EventEmitter = require('node:events');

const myEE = new EventEmitter();
myEE.on('foo', () => {});
myEE.on('bar', () => {});

const sym = Symbol('symbol');
myEE.on(sym, () => {});

console.log(myEE.eventNames());
// Prints: [ 'foo', 'bar', Symbol(symbol) ]
```

### `emitter.getMaxListeners()`

<!-- YAML
added: v1.0.0
-->

* Returns: {integer}

Returns the current max listener value for the `EventEmitter` which is either
set by [`emitter.setMaxListeners(n)`][] or defaults to
[`events.defaultMaxListeners`][].
<<<<<<< HEAD
=======

### `emitter.listenerCount(eventName[, listener])`
>>>>>>> a8a80be5

<!-- YAML
added: v3.2.0
changes:
  - version: v18.16.0
    pr-url: https://github.com/nodejs/node/pull/46523
    description: Added the `listener` argument.
-->

* `eventName` {string|symbol} The name of the event being listened for
* `listener` {Function} The event handler function
* Returns: {integer}

Returns the number of listeners listening for the event named `eventName`.
If `listener` is provided, it will return how many times the listener is found
in the list of the listeners of the event.

### `emitter.listeners(eventName)`

<!-- YAML
added: v0.1.26
changes:
  - version: v7.0.0
    pr-url: https://github.com/nodejs/node/pull/6881
    description: For listeners attached using `.once()` this returns the
                 original listeners instead of wrapper functions now.
-->

* `eventName` {string|symbol}
* Returns: {Function\[]}

Returns a copy of the array of listeners for the event named `eventName`.

```js
server.on('connection', (stream) => {
  console.log('someone connected!');
});
console.log(util.inspect(server.listeners('connection')));
// Prints: [ [Function] ]
```

### `emitter.off(eventName, listener)`

<!-- YAML
added: v10.0.0
-->

* `eventName` {string|symbol}
* `listener` {Function}
* Returns: {EventEmitter}

Alias for [`emitter.removeListener()`][].

### `emitter.on(eventName, listener)`

<!-- YAML
added: v0.1.101
-->

* `eventName` {string|symbol} The name of the event.
* `listener` {Function} The callback function
* Returns: {EventEmitter}

Adds the `listener` function to the end of the listeners array for the
event named `eventName`. No checks are made to see if the `listener` has
already been added. Multiple calls passing the same combination of `eventName`
and `listener` will result in the `listener` being added, and called, multiple
times.

```js
server.on('connection', (stream) => {
  console.log('someone connected!');
});
```

Returns a reference to the `EventEmitter`, so that calls can be chained.

By default, event listeners are invoked in the order they are added. The
`emitter.prependListener()` method can be used as an alternative to add the
event listener to the beginning of the listeners array.

```mjs
import { EventEmitter } from 'node:events';
const myEE = new EventEmitter();
myEE.on('foo', () => console.log('a'));
myEE.prependListener('foo', () => console.log('b'));
myEE.emit('foo');
// Prints:
//   b
//   a
```

```cjs
const EventEmitter = require('node:events');
const myEE = new EventEmitter();
myEE.on('foo', () => console.log('a'));
myEE.prependListener('foo', () => console.log('b'));
myEE.emit('foo');
// Prints:
//   b
//   a
```

### `emitter.once(eventName, listener)`

<!-- YAML
added: v0.3.0
-->

* `eventName` {string|symbol} The name of the event.
* `listener` {Function} The callback function
* Returns: {EventEmitter}

Adds a **one-time** `listener` function for the event named `eventName`. The
next time `eventName` is triggered, this listener is removed and then invoked.

```js
server.once('connection', (stream) => {
  console.log('Ah, we have our first user!');
});
```

Returns a reference to the `EventEmitter`, so that calls can be chained.

By default, event listeners are invoked in the order they are added. The
`emitter.prependOnceListener()` method can be used as an alternative to add the
event listener to the beginning of the listeners array.

```mjs
import { EventEmitter } from 'node:events';
const myEE = new EventEmitter();
myEE.once('foo', () => console.log('a'));
myEE.prependOnceListener('foo', () => console.log('b'));
myEE.emit('foo');
// Prints:
//   b
//   a
```

```cjs
const EventEmitter = require('node:events');
const myEE = new EventEmitter();
myEE.once('foo', () => console.log('a'));
myEE.prependOnceListener('foo', () => console.log('b'));
myEE.emit('foo');
// Prints:
//   b
//   a
```

### `emitter.prependListener(eventName, listener)`

<!-- YAML
added: v6.0.0
-->

* `eventName` {string|symbol} The name of the event.
* `listener` {Function} The callback function
* Returns: {EventEmitter}

Adds the `listener` function to the _beginning_ of the listeners array for the
event named `eventName`. No checks are made to see if the `listener` has
already been added. Multiple calls passing the same combination of `eventName`
and `listener` will result in the `listener` being added, and called, multiple
times.

```js
server.prependListener('connection', (stream) => {
  console.log('someone connected!');
});
```

Returns a reference to the `EventEmitter`, so that calls can be chained.

### `emitter.prependOnceListener(eventName, listener)`

<!-- YAML
added: v6.0.0
-->

* `eventName` {string|symbol} The name of the event.
* `listener` {Function} The callback function
* Returns: {EventEmitter}

Adds a **one-time** `listener` function for the event named `eventName` to the
_beginning_ of the listeners array. The next time `eventName` is triggered, this
listener is removed, and then invoked.

```js
server.prependOnceListener('connection', (stream) => {
  console.log('Ah, we have our first user!');
});
```

Returns a reference to the `EventEmitter`, so that calls can be chained.

### `emitter.removeAllListeners([eventName])`

<!-- YAML
added: v0.1.26
-->

* `eventName` {string|symbol}
* Returns: {EventEmitter}

Removes all listeners, or those of the specified `eventName`.

It is bad practice to remove listeners added elsewhere in the code,
particularly when the `EventEmitter` instance was created by some other
component or module (e.g. sockets or file streams).

Returns a reference to the `EventEmitter`, so that calls can be chained.

### `emitter.removeListener(eventName, listener)`

<!-- YAML
added: v0.1.26
-->

* `eventName` {string|symbol}
* `listener` {Function}
* Returns: {EventEmitter}

Removes the specified `listener` from the listener array for the event named
`eventName`.

```js
const callback = (stream) => {
  console.log('someone connected!');
};
server.on('connection', callback);
// ...
server.removeListener('connection', callback);
```

`removeListener()` will remove, at most, one instance of a listener from the
listener array. If any single listener has been added multiple times to the
listener array for the specified `eventName`, then `removeListener()` must be
called multiple times to remove each instance.

Once an event is emitted, all listeners attached to it at the
time of emitting are called in order. This implies that any
`removeListener()` or `removeAllListeners()` calls _after_ emitting and
_before_ the last listener finishes execution will not remove them from
`emit()` in progress. Subsequent events behave as expected.

```mjs
import { EventEmitter } from 'node:events';
class MyEmitter extends EventEmitter {}
const myEmitter = new MyEmitter();

const callbackA = () => {
  console.log('A');
  myEmitter.removeListener('event', callbackB);
};

const callbackB = () => {
  console.log('B');
};

myEmitter.on('event', callbackA);

myEmitter.on('event', callbackB);

// callbackA removes listener callbackB but it will still be called.
// Internal listener array at time of emit [callbackA, callbackB]
myEmitter.emit('event');
// Prints:
//   A
//   B

// callbackB is now removed.
// Internal listener array [callbackA]
myEmitter.emit('event');
// Prints:
//   A
```

```cjs
const EventEmitter = require('node:events');
class MyEmitter extends EventEmitter {}
const myEmitter = new MyEmitter();

const callbackA = () => {
  console.log('A');
  myEmitter.removeListener('event', callbackB);
};

const callbackB = () => {
  console.log('B');
};

myEmitter.on('event', callbackA);

myEmitter.on('event', callbackB);

// callbackA removes listener callbackB but it will still be called.
// Internal listener array at time of emit [callbackA, callbackB]
myEmitter.emit('event');
// Prints:
//   A
//   B

// callbackB is now removed.
// Internal listener array [callbackA]
myEmitter.emit('event');
// Prints:
//   A
```

Because listeners are managed using an internal array, calling this will
change the position indices of any listener registered _after_ the listener
being removed. This will not impact the order in which listeners are called,
but it means that any copies of the listener array as returned by
the `emitter.listeners()` method will need to be recreated.

When a single function has been added as a handler multiple times for a single
event (as in the example below), `removeListener()` will remove the most
recently added instance. In the example the `once('ping')`
listener is removed:

```mjs
import { EventEmitter } from 'node:events';
const ee = new EventEmitter();

function pong() {
  console.log('pong');
}

ee.on('ping', pong);
ee.once('ping', pong);
ee.removeListener('ping', pong);

ee.emit('ping');
ee.emit('ping');
```

```cjs
const EventEmitter = require('node:events');
const ee = new EventEmitter();

function pong() {
  console.log('pong');
}

ee.on('ping', pong);
ee.once('ping', pong);
ee.removeListener('ping', pong);

ee.emit('ping');
ee.emit('ping');
```

Returns a reference to the `EventEmitter`, so that calls can be chained.

### `emitter.setMaxListeners(n)`

<!-- YAML
added: v0.3.5
-->

* `n` {integer}
* Returns: {EventEmitter}

By default `EventEmitter`s will print a warning if more than `10` listeners are
added for a particular event. This is a useful default that helps finding
memory leaks. The `emitter.setMaxListeners()` method allows the limit to be
modified for this specific `EventEmitter` instance. The value can be set to
`Infinity` (or `0`) to indicate an unlimited number of listeners.

Returns a reference to the `EventEmitter`, so that calls can be chained.

### `emitter.rawListeners(eventName)`

<!-- YAML
added: v9.4.0
-->

* `eventName` {string|symbol}
* Returns: {Function\[]}

Returns a copy of the array of listeners for the event named `eventName`,
including any wrappers (such as those created by `.once()`).

```mjs
import { EventEmitter } from 'node:events';
const emitter = new EventEmitter();
emitter.once('log', () => console.log('log once'));

// Returns a new Array with a function `onceWrapper` which has a property
// `listener` which contains the original listener bound above
const listeners = emitter.rawListeners('log');
const logFnWrapper = listeners[0];

// Logs "log once" to the console and does not unbind the `once` event
logFnWrapper.listener();

// Logs "log once" to the console and removes the listener
logFnWrapper();

emitter.on('log', () => console.log('log persistently'));
// Will return a new Array with a single function bound by `.on()` above
const newListeners = emitter.rawListeners('log');

// Logs "log persistently" twice
newListeners[0]();
emitter.emit('log');
```

```cjs
const EventEmitter = require('node:events');
const emitter = new EventEmitter();
emitter.once('log', () => console.log('log once'));

// Returns a new Array with a function `onceWrapper` which has a property
// `listener` which contains the original listener bound above
const listeners = emitter.rawListeners('log');
const logFnWrapper = listeners[0];

// Logs "log once" to the console and does not unbind the `once` event
logFnWrapper.listener();

// Logs "log once" to the console and removes the listener
logFnWrapper();

emitter.on('log', () => console.log('log persistently'));
// Will return a new Array with a single function bound by `.on()` above
const newListeners = emitter.rawListeners('log');

// Logs "log persistently" twice
newListeners[0]();
emitter.emit('log');
```

### `emitter[Symbol.for('nodejs.rejection')](err, eventName[, ...args])`

<!-- YAML
added:
 - v13.4.0
 - v12.16.0
changes:
  - version:
    - v17.4.0
    - v16.14.0
    pr-url: https://github.com/nodejs/node/pull/41267
    description: No longer experimental.
-->

* `err` Error
* `eventName` {string|symbol}
* `...args` {any}

The `Symbol.for('nodejs.rejection')` method is called in case a
promise rejection happens when emitting an event and
[`captureRejections`][capturerejections] is enabled on the emitter.
It is possible to use [`events.captureRejectionSymbol`][rejectionsymbol] in
place of `Symbol.for('nodejs.rejection')`.

```mjs
import { EventEmitter, captureRejectionSymbol } from 'node:events';

class MyClass extends EventEmitter {
  constructor() {
    super({ captureRejections: true });
  }

  [captureRejectionSymbol](err, event, ...args) {
    console.log('rejection happened for', event, 'with', err, ...args);
    this.destroy(err);
  }

  destroy(err) {
    // Tear the resource down here.
  }
}
```

```cjs
const { EventEmitter, captureRejectionSymbol } = require('node:events');

class MyClass extends EventEmitter {
  constructor() {
    super({ captureRejections: true });
  }

  [captureRejectionSymbol](err, event, ...args) {
    console.log('rejection happened for', event, 'with', err, ...args);
    this.destroy(err);
  }

  destroy(err) {
    // Tear the resource down here.
  }
}
```

## `events.defaultMaxListeners`
<<<<<<< HEAD
=======

>>>>>>> a8a80be5
<!-- YAML
added: v0.11.2
-->

By default, a maximum of `10` listeners can be registered for any single
event. This limit can be changed for individual `EventEmitter` instances
using the [`emitter.setMaxListeners(n)`][] method. To change the default
<<<<<<< HEAD
for *all* `EventEmitter` instances, the `events.defaultMaxListeners`
=======
for _all_ `EventEmitter` instances, the `events.defaultMaxListeners`
>>>>>>> a8a80be5
property can be used. If this value is not a positive number, a `RangeError`
is thrown.

Take caution when setting the `events.defaultMaxListeners` because the
<<<<<<< HEAD
change affects *all* `EventEmitter` instances, including those created before
=======
change affects _all_ `EventEmitter` instances, including those created before
>>>>>>> a8a80be5
the change is made. However, calling [`emitter.setMaxListeners(n)`][] still has
precedence over `events.defaultMaxListeners`.

This is not a hard limit. The `EventEmitter` instance will allow
more listeners to be added but will output a trace warning to stderr indicating
that a "possible EventEmitter memory leak" has been detected. For any single
`EventEmitter`, the `emitter.getMaxListeners()` and `emitter.setMaxListeners()`
methods can be used to temporarily avoid this warning:

<<<<<<< HEAD
```js
=======
```mjs
import { EventEmitter } from 'node:events';
const emitter = new EventEmitter();
emitter.setMaxListeners(emitter.getMaxListeners() + 1);
emitter.once('event', () => {
  // do stuff
  emitter.setMaxListeners(Math.max(emitter.getMaxListeners() - 1, 0));
});
```

```cjs
const EventEmitter = require('node:events');
const emitter = new EventEmitter();
>>>>>>> a8a80be5
emitter.setMaxListeners(emitter.getMaxListeners() + 1);
emitter.once('event', () => {
  // do stuff
  emitter.setMaxListeners(Math.max(emitter.getMaxListeners() - 1, 0));
});
```

The [`--trace-warnings`][] command-line flag can be used to display the
stack trace for such warnings.

The emitted warning can be inspected with [`process.on('warning')`][] and will
<<<<<<< HEAD
have the additional `emitter`, `type` and `count` properties, referring to
the event emitter instance, the event’s name and the number of attached
=======
have the additional `emitter`, `type`, and `count` properties, referring to
the event emitter instance, the event's name and the number of attached
>>>>>>> a8a80be5
listeners, respectively.
Its `name` property is set to `'MaxListenersExceededWarning'`.

## `events.errorMonitor`
<<<<<<< HEAD
=======

>>>>>>> a8a80be5
<!-- YAML
added:
 - v13.6.0
 - v12.17.0
-->

This symbol shall be used to install a listener for only monitoring `'error'`
events. Listeners installed using this symbol are called before the regular
`'error'` listeners are called.

Installing a listener using this symbol does not change the behavior once an
<<<<<<< HEAD
`'error'` event is emitted, therefore the process will still crash if no
regular `'error'` listener is installed.

## `events.getEventListeners(emitterOrTarget, eventName)`
<!-- YAML
added:
 - v14.17.0
-->
* `emitterOrTarget` {EventEmitter|EventTarget}
* `eventName` {string|symbol}
* Returns: {Function[]}
=======
`'error'` event is emitted. Therefore, the process will still crash if no
regular `'error'` listener is installed.

## `events.getEventListeners(emitterOrTarget, eventName)`

<!-- YAML
added:
 - v15.2.0
 - v14.17.0
-->

* `emitterOrTarget` {EventEmitter|EventTarget}
* `eventName` {string|symbol}
* Returns: {Function\[]}
>>>>>>> a8a80be5

Returns a copy of the array of listeners for the event named `eventName`.

For `EventEmitter`s this behaves exactly the same as calling `.listeners` on
the emitter.

For `EventTarget`s this is the only way to get the event listeners for the
event target. This is useful for debugging and diagnostic purposes.

<<<<<<< HEAD
```js
const { getEventListeners, EventEmitter } = require('events');
=======
```mjs
import { getEventListeners, EventEmitter } from 'node:events';
>>>>>>> a8a80be5

{
  const ee = new EventEmitter();
  const listener = () => console.log('Events are fun');
  ee.on('foo', listener);
<<<<<<< HEAD
  getEventListeners(ee, 'foo'); // [listener]
=======
  console.log(getEventListeners(ee, 'foo')); // [ [Function: listener] ]
>>>>>>> a8a80be5
}
{
  const et = new EventTarget();
  const listener = () => console.log('Events are fun');
  et.addEventListener('foo', listener);
<<<<<<< HEAD
  getEventListeners(et, 'foo'); // [listener]
=======
  console.log(getEventListeners(et, 'foo')); // [ [Function: listener] ]
}
```

```cjs
const { getEventListeners, EventEmitter } = require('node:events');

{
  const ee = new EventEmitter();
  const listener = () => console.log('Events are fun');
  ee.on('foo', listener);
  console.log(getEventListeners(ee, 'foo')); // [ [Function: listener] ]
}
{
  const et = new EventTarget();
  const listener = () => console.log('Events are fun');
  et.addEventListener('foo', listener);
  console.log(getEventListeners(et, 'foo')); // [ [Function: listener] ]
}
```

## `events.getMaxListeners(emitterOrTarget)`

<!-- YAML
added: v18.17.0
-->

* `emitterOrTarget` {EventEmitter|EventTarget}
* Returns: {number}

Returns the currently set max amount of listeners.

For `EventEmitter`s this behaves exactly the same as calling `.getMaxListeners` on
the emitter.

For `EventTarget`s this is the only way to get the max event listeners for the
event target. If the number of event handlers on a single EventTarget exceeds
the max set, the EventTarget will print a warning.

```mjs
import { getMaxListeners, setMaxListeners, EventEmitter } from 'node:events';

{
  const ee = new EventEmitter();
  console.log(getMaxListeners(ee)); // 10
  setMaxListeners(11, ee);
  console.log(getMaxListeners(ee)); // 11
}
{
  const et = new EventTarget();
  console.log(getMaxListeners(et)); // 10
  setMaxListeners(11, et);
  console.log(getMaxListeners(et)); // 11
}
```

```cjs
const { getMaxListeners, setMaxListeners, EventEmitter } = require('node:events');

{
  const ee = new EventEmitter();
  console.log(getMaxListeners(ee)); // 10
  setMaxListeners(11, ee);
  console.log(getMaxListeners(ee)); // 11
}
{
  const et = new EventTarget();
  console.log(getMaxListeners(et)); // 10
  setMaxListeners(11, et);
  console.log(getMaxListeners(et)); // 11
>>>>>>> a8a80be5
}
```

## `events.once(emitter, name[, options])`
<<<<<<< HEAD
=======

>>>>>>> a8a80be5
<!-- YAML
added:
 - v11.13.0
 - v10.16.0
changes:
<<<<<<< HEAD
  - version: v14.17.0
=======
  - version: v15.0.0
>>>>>>> a8a80be5
    pr-url: https://github.com/nodejs/node/pull/34912
    description: The `signal` option is supported now.
-->

* `emitter` {EventEmitter}
* `name` {string}
* `options` {Object}
  * `signal` {AbortSignal} Can be used to cancel waiting for the event.
* Returns: {Promise}

Creates a `Promise` that is fulfilled when the `EventEmitter` emits the given
event or that is rejected if the `EventEmitter` emits `'error'` while waiting.
The `Promise` will resolve with an array of all the arguments emitted to the
given event.

This method is intentionally generic and works with the web platform
[EventTarget][WHATWG-EventTarget] interface, which has no special
`'error'` event semantics and does not listen to the `'error'` event.

```mjs
import { once, EventEmitter } from 'node:events';
import process from 'node:process';

const ee = new EventEmitter();

process.nextTick(() => {
  ee.emit('myevent', 42);
});

const [value] = await once(ee, 'myevent');
console.log(value);

const err = new Error('kaboom');
process.nextTick(() => {
  ee.emit('error', err);
});

try {
  await once(ee, 'myevent');
} catch (err) {
  console.error('error happened', err);
}
```

```cjs
const { once, EventEmitter } = require('node:events');

async function run() {
  const ee = new EventEmitter();

  process.nextTick(() => {
    ee.emit('myevent', 42);
  });

  const [value] = await once(ee, 'myevent');
  console.log(value);

  const err = new Error('kaboom');
  process.nextTick(() => {
    ee.emit('error', err);
  });

  try {
    await once(ee, 'myevent');
  } catch (err) {
    console.error('error happened', err);
  }
}

run();
```

The special handling of the `'error'` event is only used when `events.once()`
is used to wait for another event. If `events.once()` is used to wait for the
'`error'` event itself, then it is treated as any other kind of event without
special handling:

```mjs
import { EventEmitter, once } from 'node:events';

const ee = new EventEmitter();

once(ee, 'error')
  .then(([err]) => console.log('ok', err.message))
  .catch((err) => console.error('error', err.message));

ee.emit('error', new Error('boom'));

// Prints: ok boom
```

```cjs
const { EventEmitter, once } = require('node:events');

const ee = new EventEmitter();

once(ee, 'error')
  .then(([err]) => console.log('ok', err.message))
  .catch((err) => console.error('error', err.message));

ee.emit('error', new Error('boom'));

// Prints: ok boom
```

An {AbortSignal} can be used to cancel waiting for the event:

<<<<<<< HEAD
```js
const { EventEmitter, once } = require('events');
=======
```mjs
import { EventEmitter, once } from 'node:events';

const ee = new EventEmitter();
const ac = new AbortController();

async function foo(emitter, event, signal) {
  try {
    await once(emitter, event, { signal });
    console.log('event emitted!');
  } catch (error) {
    if (error.name === 'AbortError') {
      console.error('Waiting for the event was canceled!');
    } else {
      console.error('There was an error', error.message);
    }
  }
}

foo(ee, 'foo', ac.signal);
ac.abort(); // Abort waiting for the event
ee.emit('foo'); // Prints: Waiting for the event was canceled!
```

```cjs
const { EventEmitter, once } = require('node:events');
>>>>>>> a8a80be5

const ee = new EventEmitter();
const ac = new AbortController();

async function foo(emitter, event, signal) {
  try {
    await once(emitter, event, { signal });
    console.log('event emitted!');
  } catch (error) {
    if (error.name === 'AbortError') {
      console.error('Waiting for the event was canceled!');
    } else {
      console.error('There was an error', error.message);
    }
  }
}

foo(ee, 'foo', ac.signal);
ac.abort(); // Abort waiting for the event
ee.emit('foo'); // Prints: Waiting for the event was canceled!
```

### Awaiting multiple events emitted on `process.nextTick()`

There is an edge case worth noting when using the `events.once()` function
to await multiple events emitted on in the same batch of `process.nextTick()`
operations, or whenever multiple events are emitted synchronously. Specifically,
because the `process.nextTick()` queue is drained before the `Promise` microtask
queue, and because `EventEmitter` emits all events synchronously, it is possible
for `events.once()` to miss an event.

```mjs
import { EventEmitter, once } from 'node:events';
import process from 'node:process';

const myEE = new EventEmitter();

async function foo() {
  await once(myEE, 'bar');
  console.log('bar');

  // This Promise will never resolve because the 'foo' event will
  // have already been emitted before the Promise is created.
  await once(myEE, 'foo');
  console.log('foo');
}

process.nextTick(() => {
  myEE.emit('bar');
  myEE.emit('foo');
});

foo().then(() => console.log('done'));
```

```cjs
const { EventEmitter, once } = require('node:events');

const myEE = new EventEmitter();

async function foo() {
  await once(myEE, 'bar');
  console.log('bar');

  // This Promise will never resolve because the 'foo' event will
  // have already been emitted before the Promise is created.
  await once(myEE, 'foo');
  console.log('foo');
}

process.nextTick(() => {
  myEE.emit('bar');
  myEE.emit('foo');
});

foo().then(() => console.log('done'));
```

To catch both events, create each of the Promises _before_ awaiting either
of them, then it becomes possible to use `Promise.all()`, `Promise.race()`,
or `Promise.allSettled()`:

```mjs
import { EventEmitter, once } from 'node:events';
import process from 'node:process';

const myEE = new EventEmitter();

async function foo() {
  await Promise.all([once(myEE, 'bar'), once(myEE, 'foo')]);
  console.log('foo', 'bar');
}

process.nextTick(() => {
  myEE.emit('bar');
  myEE.emit('foo');
});

foo().then(() => console.log('done'));
```

```cjs
const { EventEmitter, once } = require('node:events');

const myEE = new EventEmitter();

async function foo() {
  await Promise.all([once(myEE, 'bar'), once(myEE, 'foo')]);
  console.log('foo', 'bar');
}

process.nextTick(() => {
  myEE.emit('bar');
  myEE.emit('foo');
});

foo().then(() => console.log('done'));
```

## `events.captureRejections`

<!-- YAML
added:
 - v13.4.0
 - v12.16.0
changes:
  - version:
    - v17.4.0
    - v16.14.0
    pr-url: https://github.com/nodejs/node/pull/41267
    description: No longer experimental.
-->

Value: {boolean}

Change the default `captureRejections` option on all new `EventEmitter` objects.

## `events.captureRejectionSymbol`

<!-- YAML
added:
  - v13.4.0
  - v12.16.0
changes:
  - version:
    - v17.4.0
    - v16.14.0
    pr-url: https://github.com/nodejs/node/pull/41267
    description: No longer experimental.
-->

Value: `Symbol.for('nodejs.rejection')`

See how to write a custom [rejection handler][rejection].

## `events.listenerCount(emitter, eventName)`
<<<<<<< HEAD
=======

>>>>>>> a8a80be5
<!-- YAML
added: v0.9.12
deprecated: v3.2.0
-->

> Stability: 0 - Deprecated: Use [`emitter.listenerCount()`][] instead.

* `emitter` {EventEmitter} The emitter to query
* `eventName` {string|symbol} The event name

A class method that returns the number of listeners for the given `eventName`
registered on the given `emitter`.

<<<<<<< HEAD
```js
const { EventEmitter, listenerCount } = require('events');
=======
```mjs
import { EventEmitter, listenerCount } from 'node:events';

const myEmitter = new EventEmitter();
myEmitter.on('event', () => {});
myEmitter.on('event', () => {});
console.log(listenerCount(myEmitter, 'event'));
// Prints: 2
```

```cjs
const { EventEmitter, listenerCount } = require('node:events');

>>>>>>> a8a80be5
const myEmitter = new EventEmitter();
myEmitter.on('event', () => {});
myEmitter.on('event', () => {});
console.log(listenerCount(myEmitter, 'event'));
// Prints: 2
```

## `events.on(emitter, eventName[, options])`
<<<<<<< HEAD
=======

>>>>>>> a8a80be5
<!-- YAML
added:
 - v13.6.0
 - v12.16.0
-->

* `emitter` {EventEmitter}
* `eventName` {string|symbol} The name of the event being listened for
* `options` {Object}
  * `signal` {AbortSignal} Can be used to cancel awaiting events.
* Returns: {AsyncIterator} that iterates `eventName` events emitted by the `emitter`

```mjs
import { on, EventEmitter } from 'node:events';
import process from 'node:process';

const ee = new EventEmitter();

// Emit later on
process.nextTick(() => {
  ee.emit('foo', 'bar');
  ee.emit('foo', 42);
});

for await (const event of on(ee, 'foo')) {
  // The execution of this inner block is synchronous and it
  // processes one event at a time (even with await). Do not use
  // if concurrent execution is required.
  console.log(event); // prints ['bar'] [42]
}
// Unreachable here
```

```cjs
const { on, EventEmitter } = require('node:events');

(async () => {
  const ee = new EventEmitter();

  // Emit later on
  process.nextTick(() => {
    ee.emit('foo', 'bar');
    ee.emit('foo', 42);
  });

  for await (const event of on(ee, 'foo')) {
    // The execution of this inner block is synchronous and it
    // processes one event at a time (even with await). Do not use
    // if concurrent execution is required.
    console.log(event); // prints ['bar'] [42]
  }
  // Unreachable here
})();
```

Returns an `AsyncIterator` that iterates `eventName` events. It will throw
if the `EventEmitter` emits `'error'`. It removes all listeners when
exiting the loop. The `value` returned by each iteration is an array
composed of the emitted event arguments.

An {AbortSignal} can be used to cancel waiting on events:

<<<<<<< HEAD
```js
const { on, EventEmitter } = require('events');
=======
```mjs
import { on, EventEmitter } from 'node:events';
import process from 'node:process';

const ac = new AbortController();

(async () => {
  const ee = new EventEmitter();

  // Emit later on
  process.nextTick(() => {
    ee.emit('foo', 'bar');
    ee.emit('foo', 42);
  });

  for await (const event of on(ee, 'foo', { signal: ac.signal })) {
    // The execution of this inner block is synchronous and it
    // processes one event at a time (even with await). Do not use
    // if concurrent execution is required.
    console.log(event); // prints ['bar'] [42]
  }
  // Unreachable here
})();

process.nextTick(() => ac.abort());
```

```cjs
const { on, EventEmitter } = require('node:events');

>>>>>>> a8a80be5
const ac = new AbortController();

(async () => {
  const ee = new EventEmitter();

  // Emit later on
  process.nextTick(() => {
    ee.emit('foo', 'bar');
    ee.emit('foo', 42);
  });

  for await (const event of on(ee, 'foo', { signal: ac.signal })) {
    // The execution of this inner block is synchronous and it
    // processes one event at a time (even with await). Do not use
    // if concurrent execution is required.
    console.log(event); // prints ['bar'] [42]
  }
  // Unreachable here
})();

process.nextTick(() => ac.abort());
```

## `events.setMaxListeners(n[, ...eventTargets])`
<<<<<<< HEAD
<!-- YAML
added: v14.17.0
=======

<!-- YAML
added: v15.4.0
>>>>>>> a8a80be5
-->

* `n` {number} A non-negative number. The maximum number of listeners per
  `EventTarget` event.
<<<<<<< HEAD
* `...eventsTargets` {EventTarget[]|EventEmitter[]} Zero or more {EventTarget}
  or {EventEmitter} instances. If none are specified, `n` is set as the default
  max for all newly created {EventTarget} and {EventEmitter} objects.

```js
const {
  setMaxListeners,
  EventEmitter
} = require('events');
=======
* `...eventsTargets` {EventTarget\[]|EventEmitter\[]} Zero or more {EventTarget}
  or {EventEmitter} instances. If none are specified, `n` is set as the default
  max for all newly created {EventTarget} and {EventEmitter} objects.

```mjs
import { setMaxListeners, EventEmitter } from 'node:events';

const target = new EventTarget();
const emitter = new EventEmitter();

setMaxListeners(5, target, emitter);
```

```cjs
const {
  setMaxListeners,
  EventEmitter,
} = require('node:events');
>>>>>>> a8a80be5

const target = new EventTarget();
const emitter = new EventEmitter();

setMaxListeners(5, target, emitter);
```

<<<<<<< HEAD
<a id="event-target-and-event-api"></a>
=======
## Class: `events.EventEmitterAsyncResource extends EventEmitter`

<!-- YAML
added:
  - v17.4.0
  - v16.14.0
-->

Integrates `EventEmitter` with {AsyncResource} for `EventEmitter`s that
require manual async tracking. Specifically, all events emitted by instances
of `events.EventEmitterAsyncResource` will run within its [async context][].

```mjs
import { EventEmitterAsyncResource, EventEmitter } from 'node:events';
import { notStrictEqual, strictEqual } from 'node:assert';
import { executionAsyncId, triggerAsyncId } from 'node:async_hooks';

// Async tracking tooling will identify this as 'Q'.
const ee1 = new EventEmitterAsyncResource({ name: 'Q' });

// 'foo' listeners will run in the EventEmitters async context.
ee1.on('foo', () => {
  strictEqual(executionAsyncId(), ee1.asyncId);
  strictEqual(triggerAsyncId(), ee1.triggerAsyncId);
});

const ee2 = new EventEmitter();

// 'foo' listeners on ordinary EventEmitters that do not track async
// context, however, run in the same async context as the emit().
ee2.on('foo', () => {
  notStrictEqual(executionAsyncId(), ee2.asyncId);
  notStrictEqual(triggerAsyncId(), ee2.triggerAsyncId);
});

Promise.resolve().then(() => {
  ee1.emit('foo');
  ee2.emit('foo');
});
```

```cjs
const { EventEmitterAsyncResource, EventEmitter } = require('node:events');
const { notStrictEqual, strictEqual } = require('node:assert');
const { executionAsyncId, triggerAsyncId } = require('node:async_hooks');

// Async tracking tooling will identify this as 'Q'.
const ee1 = new EventEmitterAsyncResource({ name: 'Q' });

// 'foo' listeners will run in the EventEmitters async context.
ee1.on('foo', () => {
  strictEqual(executionAsyncId(), ee1.asyncId);
  strictEqual(triggerAsyncId(), ee1.triggerAsyncId);
});

const ee2 = new EventEmitter();

// 'foo' listeners on ordinary EventEmitters that do not track async
// context, however, run in the same async context as the emit().
ee2.on('foo', () => {
  notStrictEqual(executionAsyncId(), ee2.asyncId);
  notStrictEqual(triggerAsyncId(), ee2.triggerAsyncId);
});

Promise.resolve().then(() => {
  ee1.emit('foo');
  ee2.emit('foo');
});
```

The `EventEmitterAsyncResource` class has the same methods and takes the
same options as `EventEmitter` and `AsyncResource` themselves.

### `new events.EventEmitterAsyncResource([options])`

* `options` {Object}
  * `captureRejections` {boolean} It enables
    [automatic capturing of promise rejection][capturerejections].
    **Default:** `false`.
  * `name` {string} The type of async event. **Default::**
    [`new.target.name`][].
  * `triggerAsyncId` {number} The ID of the execution context that created this
    async event. **Default:** `executionAsyncId()`.
  * `requireManualDestroy` {boolean} If set to `true`, disables `emitDestroy`
    when the object is garbage collected. This usually does not need to be set
    (even if `emitDestroy` is called manually), unless the resource's `asyncId`
    is retrieved and the sensitive API's `emitDestroy` is called with it.
    When set to `false`, the `emitDestroy` call on garbage collection
    will only take place if there is at least one active `destroy` hook.
    **Default:** `false`.

### `eventemitterasyncresource.asyncId`

* Type: {number} The unique `asyncId` assigned to the resource.

### `eventemitterasyncresource.asyncResource`

* Type: The underlying {AsyncResource}.

The returned `AsyncResource` object has an additional `eventEmitter` property
that provides a reference to this `EventEmitterAsyncResource`.

### `eventemitterasyncresource.emitDestroy()`

Call all `destroy` hooks. This should only ever be called once. An error will
be thrown if it is called more than once. This **must** be manually called. If
the resource is left to be collected by the GC then the `destroy` hooks will
never be called.

### `eventemitterasyncresource.triggerAsyncId`

* Type: {number} The same `triggerAsyncId` that is passed to the
  `AsyncResource` constructor.

<a id="event-target-and-event-api"></a>

>>>>>>> a8a80be5
## `EventTarget` and `Event` API

<!-- YAML
added: v14.5.0
changes:
  - version: v16.0.0
    pr-url: https://github.com/nodejs/node/pull/37237
    description: changed EventTarget error handling.
  - version: v15.4.0
    pr-url: https://github.com/nodejs/node/pull/35949
    description: No longer experimental.
  - version: v15.0.0
    pr-url: https://github.com/nodejs/node/pull/35496
    description:
      The `EventTarget` and `Event` classes are now available as globals.
-->

The `EventTarget` and `Event` objects are a Node.js-specific implementation
of the [`EventTarget` Web API][] that are exposed by some Node.js core APIs.

```js
const target = new EventTarget();

target.addEventListener('foo', (event) => {
  console.log('foo event happened!');
});
```

### Node.js `EventTarget` vs. DOM `EventTarget`

There are two key differences between the Node.js `EventTarget` and the
[`EventTarget` Web API][]:

1. Whereas DOM `EventTarget` instances _may_ be hierarchical, there is no
   concept of hierarchy and event propagation in Node.js. That is, an event
   dispatched to an `EventTarget` does not propagate through a hierarchy of
   nested target objects that may each have their own set of handlers for the
   event.
2. In the Node.js `EventTarget`, if an event listener is an async function
   or returns a `Promise`, and the returned `Promise` rejects, the rejection
   is automatically captured and handled the same way as a listener that
   throws synchronously (see [`EventTarget` error handling][] for details).

### `NodeEventTarget` vs. `EventEmitter`

The `NodeEventTarget` object implements a modified subset of the
`EventEmitter` API that allows it to closely _emulate_ an `EventEmitter` in
certain situations. A `NodeEventTarget` is _not_ an instance of `EventEmitter`
and cannot be used in place of an `EventEmitter` in most cases.

1. Unlike `EventEmitter`, any given `listener` can be registered at most once
   per event `type`. Attempts to register a `listener` multiple times are
   ignored.
2. The `NodeEventTarget` does not emulate the full `EventEmitter` API.
   Specifically the `prependListener()`, `prependOnceListener()`,
   `rawListeners()`, and `errorMonitor` APIs are not emulated.
   The `'newListener'` and `'removeListener'` events will also not be emitted.
3. The `NodeEventTarget` does not implement any special default behavior
   for events with type `'error'`.
4. The `NodeEventTarget` supports `EventListener` objects as well as
   functions as handlers for all event types.

### Event listener

Event listeners registered for an event `type` may either be JavaScript
functions or objects with a `handleEvent` property whose value is a function.

In either case, the handler function is invoked with the `event` argument
passed to the `eventTarget.dispatchEvent()` function.

Async functions may be used as event listeners. If an async handler function
rejects, the rejection is captured and handled as described in
[`EventTarget` error handling][].

An error thrown by one handler function does not prevent the other handlers
from being invoked.

The return value of a handler function is ignored.

Handlers are always invoked in the order they were added.

Handler functions may mutate the `event` object.

```js
function handler1(event) {
  console.log(event.type);  // Prints 'foo'
  event.a = 1;
}

async function handler2(event) {
  console.log(event.type);  // Prints 'foo'
  console.log(event.a);  // Prints 1
}

const handler3 = {
  handleEvent(event) {
    console.log(event.type);  // Prints 'foo'
  },
};

const handler4 = {
  async handleEvent(event) {
    console.log(event.type);  // Prints 'foo'
  },
};

const target = new EventTarget();

target.addEventListener('foo', handler1);
target.addEventListener('foo', handler2);
target.addEventListener('foo', handler3);
target.addEventListener('foo', handler4, { once: true });
```

### `EventTarget` error handling

When a registered event listener throws (or returns a Promise that rejects),
by default the error is treated as an uncaught exception on
`process.nextTick()`. This means uncaught exceptions in `EventTarget`s will
terminate the Node.js process by default.
<<<<<<< HEAD

Throwing within an event listener will *not* stop the other registered handlers
from being invoked.

The `EventTarget` does not implement any special default handling for `'error'`
type events like `EventEmitter`.

=======

Throwing within an event listener will _not_ stop the other registered handlers
from being invoked.

The `EventTarget` does not implement any special default handling for `'error'`
type events like `EventEmitter`.

>>>>>>> a8a80be5
Currently errors are first forwarded to the `process.on('error')` event
before reaching `process.on('uncaughtException')`. This behavior is
deprecated and will change in a future release to align `EventTarget` with
other Node.js APIs. Any code relying on the `process.on('error')` event should
be aligned with the new behavior.

### Class: `Event`

<!-- YAML
added: v14.5.0
changes:
  - version: v15.0.0
    pr-url: https://github.com/nodejs/node/pull/35496
    description: The `Event` class is now available through the global object.
-->

The `Event` object is an adaptation of the [`Event` Web API][]. Instances
are created internally by Node.js.

#### `event.bubbles`

<!-- YAML
added: v14.5.0
-->

* Type: {boolean} Always returns `false`.

This is not used in Node.js and is provided purely for completeness.

#### `event.cancelBubble`

<!-- YAML
added: v14.5.0
-->

> Stability: 3 - Legacy: Use [`event.stopPropagation()`][] instead.

* Type: {boolean}

Alias for `event.stopPropagation()` if set to `true`. This is not used
in Node.js and is provided purely for completeness.

#### `event.cancelable`

<!-- YAML
added: v14.5.0
-->

* Type: {boolean} True if the event was created with the `cancelable` option.

#### `event.composed`

<!-- YAML
added: v14.5.0
-->

* Type: {boolean} Always returns `false`.

This is not used in Node.js and is provided purely for completeness.

#### `event.composedPath()`

<!-- YAML
added: v14.5.0
-->

Returns an array containing the current `EventTarget` as the only entry or
empty if the event is not being dispatched. This is not used in
Node.js and is provided purely for completeness.

#### `event.currentTarget`

<!-- YAML
added: v14.5.0
-->

* Type: {EventTarget} The `EventTarget` dispatching the event.

Alias for `event.target`.

#### `event.defaultPrevented`

<!-- YAML
added: v14.5.0
-->

* Type: {boolean}

Is `true` if `cancelable` is `true` and `event.preventDefault()` has been
called.

#### `event.eventPhase`

<!-- YAML
added: v14.5.0
-->

* Type: {number} Returns `0` while an event is not being dispatched, `2` while
  it is being dispatched.

This is not used in Node.js and is provided purely for completeness.

#### `event.isTrusted`

<!-- YAML
added: v14.5.0
-->

* Type: {boolean}

The {AbortSignal} `"abort"` event is emitted with `isTrusted` set to `true`. The
value is `false` in all other cases.

#### `event.preventDefault()`

<!-- YAML
added: v14.5.0
-->

Sets the `defaultPrevented` property to `true` if `cancelable` is `true`.

#### `event.returnValue`

<!-- YAML
added: v14.5.0
-->

> Stability: 3 - Legacy: Use [`event.defaultPrevented`][] instead.

* Type: {boolean} True if the event has not been canceled.

The value of `event.returnValue` is always the opposite of `event.defaultPrevented`.
This is not used in Node.js and is provided purely for completeness.

#### `event.srcElement`

<!-- YAML
added: v14.5.0
-->

> Stability: 3 - Legacy: Use [`event.target`][] instead.

* Type: {EventTarget} The `EventTarget` dispatching the event.

Alias for `event.target`.

#### `event.stopImmediatePropagation()`

<!-- YAML
added: v14.5.0
-->

Stops the invocation of event listeners after the current one completes.

#### `event.stopPropagation()`

<!-- YAML
added: v14.5.0
-->

This is not used in Node.js and is provided purely for completeness.

#### `event.target`

<!-- YAML
added: v14.5.0
-->

* Type: {EventTarget} The `EventTarget` dispatching the event.

#### `event.timeStamp`

<!-- YAML
added: v14.5.0
-->

* Type: {number}

The millisecond timestamp when the `Event` object was created.

#### `event.type`

<!-- YAML
added: v14.5.0
-->

* Type: {string}

The event type identifier.

### Class: `EventTarget`

<!-- YAML
added: v14.5.0
changes:
  - version: v15.0.0
    pr-url: https://github.com/nodejs/node/pull/35496
    description:
      The `EventTarget` class is now available through the global object.
-->

#### `eventTarget.addEventListener(type, listener[, options])`

<!-- YAML
added: v14.5.0
changes:
  - version: v15.4.0
    pr-url: https://github.com/nodejs/node/pull/36258
    description: add support for `signal` option.
-->

* `type` {string}
* `listener` {Function|EventListener}
* `options` {Object}
  * `once` {boolean} When `true`, the listener is automatically removed
    when it is first invoked. **Default:** `false`.
  * `passive` {boolean} When `true`, serves as a hint that the listener will
    not call the `Event` object's `preventDefault()` method.
    **Default:** `false`.
  * `capture` {boolean} Not directly used by Node.js. Added for API
    completeness. **Default:** `false`.
  * `signal` {AbortSignal} The listener will be removed when the given
    AbortSignal object's `abort()` method is called.

Adds a new handler for the `type` event. Any given `listener` is added
only once per `type` and per `capture` option value.

If the `once` option is `true`, the `listener` is removed after the
next time a `type` event is dispatched.

The `capture` option is not used by Node.js in any functional way other than
tracking registered event listeners per the `EventTarget` specification.
Specifically, the `capture` option is used as part of the key when registering
a `listener`. Any individual `listener` may be added once with
`capture = false`, and once with `capture = true`.

```js
function handler(event) {}

const target = new EventTarget();
target.addEventListener('foo', handler, { capture: true });  // first
target.addEventListener('foo', handler, { capture: false }); // second

// Removes the second instance of handler
target.removeEventListener('foo', handler);

// Removes the first instance of handler
target.removeEventListener('foo', handler, { capture: true });
```

#### `eventTarget.dispatchEvent(event)`

<!-- YAML
added: v14.5.0
-->

* `event` {Event}
<<<<<<< HEAD
* Returns: {boolean} `true` if either event’s `cancelable` attribute value is
=======
* Returns: {boolean} `true` if either event's `cancelable` attribute value is
>>>>>>> a8a80be5
  false or its `preventDefault()` method was not invoked, otherwise `false`.

Dispatches the `event` to the list of handlers for `event.type`.

The registered event listeners is synchronously invoked in the order they
were registered.

#### `eventTarget.removeEventListener(type, listener[, options])`

<!-- YAML
added: v14.5.0
-->

* `type` {string}
* `listener` {Function|EventListener}
* `options` {Object}
  * `capture` {boolean}

Removes the `listener` from the list of handlers for event `type`.

<<<<<<< HEAD
### Class: `NodeEventTarget`
=======
### Class: `CustomEvent`

<!-- YAML
added: v18.7.0
-->

> Stability: 1 - Experimental.

* Extends: {Event}

The `CustomEvent` object is an adaptation of the [`CustomEvent` Web API][].
Instances are created internally by Node.js.

#### `event.detail`

<!-- YAML
added: v18.7.0
-->

> Stability: 1 - Experimental.

* Type: {any} Returns custom data passed when initializing.

Read-only.

### Class: `NodeEventTarget`

>>>>>>> a8a80be5
<!-- YAML
added: v14.5.0
-->

* Extends: {EventTarget}

The `NodeEventTarget` is a Node.js-specific extension to `EventTarget`
that emulates a subset of the `EventEmitter` API.

#### `nodeEventTarget.addListener(type, listener)`

<!-- YAML
added: v14.5.0
-->

* `type` {string}

* `listener` {Function|EventListener}

* Returns: {EventTarget} this

Node.js-specific extension to the `EventTarget` class that emulates the
equivalent `EventEmitter` API. The only difference between `addListener()` and
`addEventListener()` is that `addListener()` will return a reference to the
`EventTarget`.

#### `nodeEventTarget.emit(type, arg)`

<!-- YAML
added: v15.2.0
-->

* `type` {string}
* `arg` {any}
* Returns: {boolean} `true` if event listeners registered for the `type` exist,
  otherwise `false`.

Node.js-specific extension to the `EventTarget` class that dispatches the
`arg` to the list of handlers for `type`.

#### `nodeEventTarget.eventNames()`

<!-- YAML
added: v14.5.0
-->

* Returns: {string\[]}

Node.js-specific extension to the `EventTarget` class that returns an array
of event `type` names for which event listeners are registered.

#### `nodeEventTarget.listenerCount(type)`

<!-- YAML
added: v14.5.0
-->

* `type` {string}

* Returns: {number}

Node.js-specific extension to the `EventTarget` class that returns the number
of event listeners registered for the `type`.

#### `nodeEventTarget.setMaxListeners(n)`

<!-- YAML
added: v14.5.0
-->

* `n` {number}

Node.js-specific extension to the `EventTarget` class that sets the number
of max event listeners as `n`.

#### `nodeEventTarget.getMaxListeners()`

<!-- YAML
added: v14.5.0
-->

* Returns: {number}

Node.js-specific extension to the `EventTarget` class that returns the number
of max event listeners.

#### `nodeEventTarget.off(type, listener[, options])`

<!-- YAML
added: v14.5.0
-->

* `type` {string}

* `listener` {Function|EventListener}

* `options` {Object}
  * `capture` {boolean}

* Returns: {EventTarget} this

<<<<<<< HEAD
Node.js-specific alias for `eventTarget.removeListener()`.
=======
Node.js-specific alias for `eventTarget.removeEventListener()`.

#### `nodeEventTarget.on(type, listener)`
>>>>>>> a8a80be5

<!-- YAML
added: v14.5.0
-->

* `type` {string}

* `listener` {Function|EventListener}

* Returns: {EventTarget} this

Node.js-specific alias for `eventTarget.addEventListener()`.

#### `nodeEventTarget.once(type, listener)`

<!-- YAML
added: v14.5.0
-->

* `type` {string}

* `listener` {Function|EventListener}

* Returns: {EventTarget} this

Node.js-specific extension to the `EventTarget` class that adds a `once`
listener for the given event `type`. This is equivalent to calling `on`
with the `once` option set to `true`.

#### `nodeEventTarget.removeAllListeners([type])`

<!-- YAML
added: v14.5.0
-->

* `type` {string}

* Returns: {EventTarget} this

Node.js-specific extension to the `EventTarget` class. If `type` is specified,
removes all registered listeners for `type`, otherwise removes all registered
listeners.

#### `nodeEventTarget.removeListener(type, listener[, options])`

<!-- YAML
added: v14.5.0
-->

* `type` {string}

* `listener` {Function|EventListener}

* `options` {Object}
  * `capture` {boolean}

* Returns: {EventTarget} this

Node.js-specific extension to the `EventTarget` class that removes the
`listener` for the given `type`. The only difference between `removeListener()`
and `removeEventListener()` is that `removeListener()` will return a reference
to the `EventTarget`.

[WHATWG-EventTarget]: https://dom.spec.whatwg.org/#interface-eventtarget
<<<<<<< HEAD
[`--trace-warnings`]: cli.md#cli_trace_warnings
=======
[`--trace-warnings`]: cli.md#--trace-warnings
[`CustomEvent` Web API]: https://dom.spec.whatwg.org/#customevent
>>>>>>> a8a80be5
[`EventTarget` Web API]: https://dom.spec.whatwg.org/#eventtarget
[`EventTarget` error handling]: #eventtarget-error-handling
[`Event` Web API]: https://dom.spec.whatwg.org/#event
[`domain`]: domain.md
<<<<<<< HEAD
[`emitter.listenerCount()`]: #events_emitter_listenercount_eventname
[`emitter.removeListener()`]: #events_emitter_removelistener_eventname_listener
[`emitter.setMaxListeners(n)`]: #events_emitter_setmaxlisteners_n
[`events.defaultMaxListeners`]: #events_events_defaultmaxlisteners
[`fs.ReadStream`]: fs.md#fs_class_fs_readstream
[`net.Server`]: net.md#net_class_net_server
[`process.on('warning')`]: process.md#process_event_warning
[capturerejections]: #events_capture_rejections_of_promises
[error]: #events_error_events
[rejection]: #events_emitter_symbol_for_nodejs_rejection_err_eventname_args
[rejectionsymbol]: #events_events_capturerejectionsymbol
=======
[`emitter.listenerCount()`]: #emitterlistenercounteventname-listener
[`emitter.removeListener()`]: #emitterremovelistenereventname-listener
[`emitter.setMaxListeners(n)`]: #emittersetmaxlistenersn
[`event.defaultPrevented`]: #eventdefaultprevented
[`event.stopPropagation()`]: #eventstoppropagation
[`event.target`]: #eventtarget
[`events.defaultMaxListeners`]: #eventsdefaultmaxlisteners
[`fs.ReadStream`]: fs.md#class-fsreadstream
[`net.Server`]: net.md#class-netserver
[`new.target.name`]: https://developer.mozilla.org/en-US/docs/Web/JavaScript/Reference/Operators/new.target
[`process.on('warning')`]: process.md#event-warning
[async context]: async_context.md
[capturerejections]: #capture-rejections-of-promises
[error]: #error-events
[rejection]: #emittersymbolfornodejsrejectionerr-eventname-args
[rejectionsymbol]: #eventscapturerejectionsymbol
>>>>>>> a8a80be5
[stream]: stream.md<|MERGE_RESOLUTION|>--- conflicted
+++ resolved
@@ -274,13 +274,8 @@
 It is possible to monitor `'error'` events without consuming the emitted error
 by installing a listener using the symbol `events.errorMonitor`.
 
-<<<<<<< HEAD
-```js
-const { EventEmitter, errorMonitor } = require('events');
-=======
 ```mjs
 import { EventEmitter, errorMonitor } from 'node:events';
->>>>>>> a8a80be5
 
 const myEmitter = new EventEmitter();
 myEmitter.on(errorMonitor, (err) => {
@@ -365,18 +360,11 @@
 Setting `events.captureRejections = true` will change the default for all
 new instances of `EventEmitter`.
 
-<<<<<<< HEAD
-```js
-const events = require('events');
-events.captureRejections = true;
-const ee1 = new events.EventEmitter();
-=======
 ```mjs
 import { EventEmitter } from 'node:events';
 
 EventEmitter.captureRejections = true;
 const ee1 = new EventEmitter();
->>>>>>> a8a80be5
 ee1.on('something', async (value) => {
   throw new Error('kaboom');
 });
@@ -512,11 +500,7 @@
 * `eventName` {string|symbol} The event name
 * `listener` {Function} The event handler function
 
-<<<<<<< HEAD
-The `'removeListener'` event is emitted *after* the `listener` is removed.
-=======
 The `'removeListener'` event is emitted _after_ the `listener` is removed.
->>>>>>> a8a80be5
 
 ### `emitter.addListener(eventName, listener)`
 
@@ -661,11 +645,8 @@
 Returns the current max listener value for the `EventEmitter` which is either
 set by [`emitter.setMaxListeners(n)`][] or defaults to
 [`events.defaultMaxListeners`][].
-<<<<<<< HEAD
-=======
 
 ### `emitter.listenerCount(eventName[, listener])`
->>>>>>> a8a80be5
 
 <!-- YAML
 added: v3.2.0
@@ -1163,10 +1144,7 @@
 ```
 
 ## `events.defaultMaxListeners`
-<<<<<<< HEAD
-=======
-
->>>>>>> a8a80be5
+
 <!-- YAML
 added: v0.11.2
 -->
@@ -1174,20 +1152,12 @@
 By default, a maximum of `10` listeners can be registered for any single
 event. This limit can be changed for individual `EventEmitter` instances
 using the [`emitter.setMaxListeners(n)`][] method. To change the default
-<<<<<<< HEAD
-for *all* `EventEmitter` instances, the `events.defaultMaxListeners`
-=======
 for _all_ `EventEmitter` instances, the `events.defaultMaxListeners`
->>>>>>> a8a80be5
 property can be used. If this value is not a positive number, a `RangeError`
 is thrown.
 
 Take caution when setting the `events.defaultMaxListeners` because the
-<<<<<<< HEAD
-change affects *all* `EventEmitter` instances, including those created before
-=======
 change affects _all_ `EventEmitter` instances, including those created before
->>>>>>> a8a80be5
 the change is made. However, calling [`emitter.setMaxListeners(n)`][] still has
 precedence over `events.defaultMaxListeners`.
 
@@ -1197,9 +1167,6 @@
 `EventEmitter`, the `emitter.getMaxListeners()` and `emitter.setMaxListeners()`
 methods can be used to temporarily avoid this warning:
 
-<<<<<<< HEAD
-```js
-=======
 ```mjs
 import { EventEmitter } from 'node:events';
 const emitter = new EventEmitter();
@@ -1213,7 +1180,6 @@
 ```cjs
 const EventEmitter = require('node:events');
 const emitter = new EventEmitter();
->>>>>>> a8a80be5
 emitter.setMaxListeners(emitter.getMaxListeners() + 1);
 emitter.once('event', () => {
   // do stuff
@@ -1225,21 +1191,13 @@
 stack trace for such warnings.
 
 The emitted warning can be inspected with [`process.on('warning')`][] and will
-<<<<<<< HEAD
-have the additional `emitter`, `type` and `count` properties, referring to
-the event emitter instance, the event’s name and the number of attached
-=======
 have the additional `emitter`, `type`, and `count` properties, referring to
 the event emitter instance, the event's name and the number of attached
->>>>>>> a8a80be5
 listeners, respectively.
 Its `name` property is set to `'MaxListenersExceededWarning'`.
 
 ## `events.errorMonitor`
-<<<<<<< HEAD
-=======
-
->>>>>>> a8a80be5
+
 <!-- YAML
 added:
  - v13.6.0
@@ -1251,19 +1209,6 @@
 `'error'` listeners are called.
 
 Installing a listener using this symbol does not change the behavior once an
-<<<<<<< HEAD
-`'error'` event is emitted, therefore the process will still crash if no
-regular `'error'` listener is installed.
-
-## `events.getEventListeners(emitterOrTarget, eventName)`
-<!-- YAML
-added:
- - v14.17.0
--->
-* `emitterOrTarget` {EventEmitter|EventTarget}
-* `eventName` {string|symbol}
-* Returns: {Function[]}
-=======
 `'error'` event is emitted. Therefore, the process will still crash if no
 regular `'error'` listener is installed.
 
@@ -1278,7 +1223,6 @@
 * `emitterOrTarget` {EventEmitter|EventTarget}
 * `eventName` {string|symbol}
 * Returns: {Function\[]}
->>>>>>> a8a80be5
 
 Returns a copy of the array of listeners for the event named `eventName`.
 
@@ -1288,37 +1232,8 @@
 For `EventTarget`s this is the only way to get the event listeners for the
 event target. This is useful for debugging and diagnostic purposes.
 
-<<<<<<< HEAD
-```js
-const { getEventListeners, EventEmitter } = require('events');
-=======
 ```mjs
 import { getEventListeners, EventEmitter } from 'node:events';
->>>>>>> a8a80be5
-
-{
-  const ee = new EventEmitter();
-  const listener = () => console.log('Events are fun');
-  ee.on('foo', listener);
-<<<<<<< HEAD
-  getEventListeners(ee, 'foo'); // [listener]
-=======
-  console.log(getEventListeners(ee, 'foo')); // [ [Function: listener] ]
->>>>>>> a8a80be5
-}
-{
-  const et = new EventTarget();
-  const listener = () => console.log('Events are fun');
-  et.addEventListener('foo', listener);
-<<<<<<< HEAD
-  getEventListeners(et, 'foo'); // [listener]
-=======
-  console.log(getEventListeners(et, 'foo')); // [ [Function: listener] ]
-}
-```
-
-```cjs
-const { getEventListeners, EventEmitter } = require('node:events');
 
 {
   const ee = new EventEmitter();
@@ -1334,6 +1249,23 @@
 }
 ```
 
+```cjs
+const { getEventListeners, EventEmitter } = require('node:events');
+
+{
+  const ee = new EventEmitter();
+  const listener = () => console.log('Events are fun');
+  ee.on('foo', listener);
+  console.log(getEventListeners(ee, 'foo')); // [ [Function: listener] ]
+}
+{
+  const et = new EventTarget();
+  const listener = () => console.log('Events are fun');
+  et.addEventListener('foo', listener);
+  console.log(getEventListeners(et, 'foo')); // [ [Function: listener] ]
+}
+```
+
 ## `events.getMaxListeners(emitterOrTarget)`
 
 <!-- YAML
@@ -1383,25 +1315,17 @@
   console.log(getMaxListeners(et)); // 10
   setMaxListeners(11, et);
   console.log(getMaxListeners(et)); // 11
->>>>>>> a8a80be5
 }
 ```
 
 ## `events.once(emitter, name[, options])`
-<<<<<<< HEAD
-=======
-
->>>>>>> a8a80be5
+
 <!-- YAML
 added:
  - v11.13.0
  - v10.16.0
 changes:
-<<<<<<< HEAD
-  - version: v14.17.0
-=======
   - version: v15.0.0
->>>>>>> a8a80be5
     pr-url: https://github.com/nodejs/node/pull/34912
     description: The `signal` option is supported now.
 -->
@@ -1509,10 +1433,6 @@
 
 An {AbortSignal} can be used to cancel waiting for the event:
 
-<<<<<<< HEAD
-```js
-const { EventEmitter, once } = require('events');
-=======
 ```mjs
 import { EventEmitter, once } from 'node:events';
 
@@ -1539,7 +1459,6 @@
 
 ```cjs
 const { EventEmitter, once } = require('node:events');
->>>>>>> a8a80be5
 
 const ee = new EventEmitter();
 const ac = new AbortController();
@@ -1696,10 +1615,7 @@
 See how to write a custom [rejection handler][rejection].
 
 ## `events.listenerCount(emitter, eventName)`
-<<<<<<< HEAD
-=======
-
->>>>>>> a8a80be5
+
 <!-- YAML
 added: v0.9.12
 deprecated: v3.2.0
@@ -1713,10 +1629,6 @@
 A class method that returns the number of listeners for the given `eventName`
 registered on the given `emitter`.
 
-<<<<<<< HEAD
-```js
-const { EventEmitter, listenerCount } = require('events');
-=======
 ```mjs
 import { EventEmitter, listenerCount } from 'node:events';
 
@@ -1730,7 +1642,6 @@
 ```cjs
 const { EventEmitter, listenerCount } = require('node:events');
 
->>>>>>> a8a80be5
 const myEmitter = new EventEmitter();
 myEmitter.on('event', () => {});
 myEmitter.on('event', () => {});
@@ -1739,10 +1650,7 @@
 ```
 
 ## `events.on(emitter, eventName[, options])`
-<<<<<<< HEAD
-=======
-
->>>>>>> a8a80be5
+
 <!-- YAML
 added:
  - v13.6.0
@@ -1805,10 +1713,6 @@
 
 An {AbortSignal} can be used to cancel waiting on events:
 
-<<<<<<< HEAD
-```js
-const { on, EventEmitter } = require('events');
-=======
 ```mjs
 import { on, EventEmitter } from 'node:events';
 import process from 'node:process';
@@ -1839,7 +1743,6 @@
 ```cjs
 const { on, EventEmitter } = require('node:events');
 
->>>>>>> a8a80be5
 const ac = new AbortController();
 
 (async () => {
@@ -1864,29 +1767,13 @@
 ```
 
 ## `events.setMaxListeners(n[, ...eventTargets])`
-<<<<<<< HEAD
-<!-- YAML
-added: v14.17.0
-=======
 
 <!-- YAML
 added: v15.4.0
->>>>>>> a8a80be5
 -->
 
 * `n` {number} A non-negative number. The maximum number of listeners per
   `EventTarget` event.
-<<<<<<< HEAD
-* `...eventsTargets` {EventTarget[]|EventEmitter[]} Zero or more {EventTarget}
-  or {EventEmitter} instances. If none are specified, `n` is set as the default
-  max for all newly created {EventTarget} and {EventEmitter} objects.
-
-```js
-const {
-  setMaxListeners,
-  EventEmitter
-} = require('events');
-=======
 * `...eventsTargets` {EventTarget\[]|EventEmitter\[]} Zero or more {EventTarget}
   or {EventEmitter} instances. If none are specified, `n` is set as the default
   max for all newly created {EventTarget} and {EventEmitter} objects.
@@ -1905,7 +1792,6 @@
   setMaxListeners,
   EventEmitter,
 } = require('node:events');
->>>>>>> a8a80be5
 
 const target = new EventTarget();
 const emitter = new EventEmitter();
@@ -1913,9 +1799,6 @@
 setMaxListeners(5, target, emitter);
 ```
 
-<<<<<<< HEAD
-<a id="event-target-and-event-api"></a>
-=======
 ## Class: `events.EventEmitterAsyncResource extends EventEmitter`
 
 <!-- YAML
@@ -2032,7 +1915,6 @@
 
 <a id="event-target-and-event-api"></a>
 
->>>>>>> a8a80be5
 ## `EventTarget` and `Event` API
 
 <!-- YAML
@@ -2153,23 +2035,13 @@
 by default the error is treated as an uncaught exception on
 `process.nextTick()`. This means uncaught exceptions in `EventTarget`s will
 terminate the Node.js process by default.
-<<<<<<< HEAD
-
-Throwing within an event listener will *not* stop the other registered handlers
+
+Throwing within an event listener will _not_ stop the other registered handlers
 from being invoked.
 
 The `EventTarget` does not implement any special default handling for `'error'`
 type events like `EventEmitter`.
 
-=======
-
-Throwing within an event listener will _not_ stop the other registered handlers
-from being invoked.
-
-The `EventTarget` does not implement any special default handling for `'error'`
-type events like `EventEmitter`.
-
->>>>>>> a8a80be5
 Currently errors are first forwarded to the `process.on('error')` event
 before reaching `process.on('uncaughtException')`. This behavior is
 deprecated and will change in a future release to align `EventTarget` with
@@ -2427,11 +2299,7 @@
 -->
 
 * `event` {Event}
-<<<<<<< HEAD
-* Returns: {boolean} `true` if either event’s `cancelable` attribute value is
-=======
 * Returns: {boolean} `true` if either event's `cancelable` attribute value is
->>>>>>> a8a80be5
   false or its `preventDefault()` method was not invoked, otherwise `false`.
 
 Dispatches the `event` to the list of handlers for `event.type`.
@@ -2452,9 +2320,6 @@
 
 Removes the `listener` from the list of handlers for event `type`.
 
-<<<<<<< HEAD
-### Class: `NodeEventTarget`
-=======
 ### Class: `CustomEvent`
 
 <!-- YAML
@@ -2482,7 +2347,6 @@
 
 ### Class: `NodeEventTarget`
 
->>>>>>> a8a80be5
 <!-- YAML
 added: v14.5.0
 -->
@@ -2584,13 +2448,9 @@
 
 * Returns: {EventTarget} this
 
-<<<<<<< HEAD
-Node.js-specific alias for `eventTarget.removeListener()`.
-=======
 Node.js-specific alias for `eventTarget.removeEventListener()`.
 
 #### `nodeEventTarget.on(type, listener)`
->>>>>>> a8a80be5
 
 <!-- YAML
 added: v14.5.0
@@ -2655,29 +2515,12 @@
 to the `EventTarget`.
 
 [WHATWG-EventTarget]: https://dom.spec.whatwg.org/#interface-eventtarget
-<<<<<<< HEAD
-[`--trace-warnings`]: cli.md#cli_trace_warnings
-=======
 [`--trace-warnings`]: cli.md#--trace-warnings
 [`CustomEvent` Web API]: https://dom.spec.whatwg.org/#customevent
->>>>>>> a8a80be5
 [`EventTarget` Web API]: https://dom.spec.whatwg.org/#eventtarget
 [`EventTarget` error handling]: #eventtarget-error-handling
 [`Event` Web API]: https://dom.spec.whatwg.org/#event
 [`domain`]: domain.md
-<<<<<<< HEAD
-[`emitter.listenerCount()`]: #events_emitter_listenercount_eventname
-[`emitter.removeListener()`]: #events_emitter_removelistener_eventname_listener
-[`emitter.setMaxListeners(n)`]: #events_emitter_setmaxlisteners_n
-[`events.defaultMaxListeners`]: #events_events_defaultmaxlisteners
-[`fs.ReadStream`]: fs.md#fs_class_fs_readstream
-[`net.Server`]: net.md#net_class_net_server
-[`process.on('warning')`]: process.md#process_event_warning
-[capturerejections]: #events_capture_rejections_of_promises
-[error]: #events_error_events
-[rejection]: #events_emitter_symbol_for_nodejs_rejection_err_eventname_args
-[rejectionsymbol]: #events_events_capturerejectionsymbol
-=======
 [`emitter.listenerCount()`]: #emitterlistenercounteventname-listener
 [`emitter.removeListener()`]: #emitterremovelistenereventname-listener
 [`emitter.setMaxListeners(n)`]: #emittersetmaxlistenersn
@@ -2694,5 +2537,4 @@
 [error]: #error-events
 [rejection]: #emittersymbolfornodejsrejectionerr-eventname-args
 [rejectionsymbol]: #eventscapturerejectionsymbol
->>>>>>> a8a80be5
 [stream]: stream.md