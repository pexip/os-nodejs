--- conflicted
+++ resolved
@@ -3,13 +3,8 @@
 <head>
   <meta charset="utf-8">
   <meta name="viewport" content="width=device-width">
-<<<<<<< HEAD
-  <meta name="nodejs.org:node-version" content="v14.18.1">
-  <title>Policies | Node.js v14.18.1 Documentation</title>
-=======
   <meta name="nodejs.org:node-version" content="v18.17.1">
   <title>Policies | Node.js v18.17.1 Documentation</title>
->>>>>>> a8a80be5
   <link rel="stylesheet" href="https://fonts.googleapis.com/css?family=Lato:400,700,400italic&display=fallback">
   <link rel="stylesheet" href="assets/style.css">
   <link rel="stylesheet" href="assets/hljs.css">
@@ -99,15 +94,9 @@
     </div>
 
     <div id="column1" data-id="policy" class="interior">
-<<<<<<< HEAD
-      <header>
-        <div class="header-container">
-          <h1>Node.js v14.18.1 documentation</h1>
-=======
       <header class="header">
         <div class="header-container">
           <h1>Node.js v18.17.1 documentation</h1>
->>>>>>> a8a80be5
           <button class="theme-toggle-btn" id="theme-toggle-btn" title="Toggle dark mode/light mode" aria-label="Toggle dark mode/light mode" hidden>
             <svg xmlns="http://www.w3.org/2000/svg" class="icon dark-icon" height="24" width="24">
               <path fill="none" d="M0 0h24v24H0z" />
@@ -221,13 +210,6 @@
     </li>
   
             
-<<<<<<< HEAD
-    <li class="version-picker">
-      <a href="#">View another version <span>&#x25bc;</span></a>
-      <ol class="version-picker"><li><a href="https://nodejs.org/docs/latest-v16.x/api/policy.html">16.x</a></li>
-<li><a href="https://nodejs.org/docs/latest-v15.x/api/policy.html">15.x</a></li>
-<li><a href="https://nodejs.org/docs/latest-v14.x/api/policy.html">14.x <b>LTS</b></a></li>
-=======
     <li class="picker-header">
       <a href="#">
         <span class="collapsed-arrow">&#x25ba;</span><span class="expanded-arrow">&#x25bc;</span>
@@ -240,15 +222,11 @@
 <li><a href="https://nodejs.org/docs/latest-v16.x/api/policy.html">16.x <b>LTS</b></a></li>
 <li><a href="https://nodejs.org/docs/latest-v15.x/api/policy.html">15.x</a></li>
 <li><a href="https://nodejs.org/docs/latest-v14.x/api/policy.html">14.x</a></li>
->>>>>>> a8a80be5
 <li><a href="https://nodejs.org/docs/latest-v13.x/api/policy.html">13.x</a></li>
 <li><a href="https://nodejs.org/docs/latest-v12.x/api/policy.html">12.x</a></li>
 <li><a href="https://nodejs.org/docs/latest-v11.x/api/policy.html">11.x</a></li></ol></div>
     </li>
   
-<<<<<<< HEAD
-            <li class="edit_on_github"><a href="https://github.com/nodejs/node/edit/master/doc/api/policy.md">Edit on GitHub</a></li>
-=======
             <li class="picker-header">
               <a href="#">
                 <span class="collapsed-arrow">&#x25ba;</span><span class="expanded-arrow">&#x25bc;</span>
@@ -267,369 +245,12 @@
                 </ul>
               </div>
             </li>
->>>>>>> a8a80be5
           </ul>
         </div>
         <hr>
       </header>
 
       <details id="toc" open><summary>Table of contents</summary><ul>
-<<<<<<< HEAD
-<li><span class="stability_1"><a href="#policy_policies">Policies</a></span>
-<ul>
-<li><a href="#policy_enabling">Enabling</a></li>
-<li><a href="#policy_features">Features</a>
-<ul>
-<li><a href="#policy_error_behavior">Error behavior</a></li>
-<li><a href="#policy_integrity_checks">Integrity checks</a></li>
-<li><a href="#policy_dependency_redirection">Dependency redirection</a>
-<ul>
-<li><a href="#policy_example_patched_dependency">Example: Patched dependency</a></li>
-</ul>
-</li>
-<li><a href="#policy_scopes">Scopes</a>
-<ul>
-<li><a href="#policy_example">Example</a></li>
-<li><a href="#policy_integrity_using_scopes">Integrity using scopes</a></li>
-<li><a href="#policy_dependency_redirection_using_scopes">Dependency redirection using scopes</a></li>
-<li><a href="#policy_example_import_maps_emulation">Example: [import maps][] emulation</a></li>
-</ul>
-</li>
-</ul>
-</li>
-</ul>
-</li>
-</ul></details>
-
-      <div id="apicontent">
-        <h2>Policies<span><a class="mark" href="#policy_policies" id="policy_policies">#</a></span></h2>
-
-
-<p></p><div class="api_stability api_stability_1"><a href="documentation.html#documentation_stability_index">Stability: 1</a> - Experimental</div><p></p>
-
-<p>Node.js contains experimental support for creating policies on loading code.</p>
-<p>Policies are a security feature intended to allow guarantees
-about what code Node.js is able to load. The use of policies assumes
-safe practices for the policy files such as ensuring that policy
-files cannot be overwritten by the Node.js application by using
-file permissions.</p>
-<p>A best practice would be to ensure that the policy manifest is read-only for
-the running Node.js application and that the file cannot be changed
-by the running Node.js application in any way. A typical setup would be to
-create the policy file as a different user id than the one running Node.js
-and granting read permissions to the user id running Node.js.</p>
-<section><h3>Enabling<span><a class="mark" href="#policy_enabling" id="policy_enabling">#</a></span></h3>
-
-<p>The <code>--experimental-policy</code> flag can be used to enable features for policies
-when loading modules.</p>
-<p>Once this has been set, all modules must conform to a policy manifest file
-passed to the flag:</p>
-<pre><code class="language-bash">node --experimental-policy=policy.json app.js</code></pre>
-<p>The policy manifest will be used to enforce constraints on code loaded by
-Node.js.</p>
-<p>To mitigate tampering with policy files on disk, an integrity for
-the policy file itself may be provided via <code>--policy-integrity</code>.
-This allows running <code>node</code> and asserting the policy file contents
-even if the file is changed on disk.</p>
-<pre><code class="language-bash">node --experimental-policy=policy.json --policy-integrity=<span class="hljs-string">"sha384-SggXRQHwCG8g+DktYYzxkXRIkTiEYWBHqev0xnpCxYlqMBufKZHAHQM3/boDaI/0"</span> app.js</code></pre>
-</section><section><h3>Features<span><a class="mark" href="#policy_features" id="policy_features">#</a></span></h3>
-<h4>Error behavior<span><a class="mark" href="#policy_error_behavior" id="policy_error_behavior">#</a></span></h4>
-<p>When a policy check fails, Node.js by default will throw an error.
-It is possible to change the error behavior to one of a few possibilities
-by defining an "onerror" field in a policy manifest. The following values are
-available to change the behavior:</p>
-<ul>
-<li><code>"exit"</code>: will exit the process immediately.
-No cleanup code will be allowed to run.</li>
-<li><code>"log"</code>: will log the error at the site of the failure.</li>
-<li><code>"throw"</code>: will throw a JS error at the site of the failure. This is the
-default.</li>
-</ul>
-<pre><code class="language-json"><span class="hljs-punctuation">{</span>
-  <span class="hljs-attr">"onerror"</span><span class="hljs-punctuation">:</span> <span class="hljs-string">"log"</span><span class="hljs-punctuation">,</span>
-  <span class="hljs-attr">"resources"</span><span class="hljs-punctuation">:</span> <span class="hljs-punctuation">{</span>
-    <span class="hljs-attr">"./app/checked.js"</span><span class="hljs-punctuation">:</span> <span class="hljs-punctuation">{</span>
-      <span class="hljs-attr">"integrity"</span><span class="hljs-punctuation">:</span> <span class="hljs-string">"sha384-SggXRQHwCG8g+DktYYzxkXRIkTiEYWBHqev0xnpCxYlqMBufKZHAHQM3/boDaI/0"</span>
-    <span class="hljs-punctuation">}</span>
-  <span class="hljs-punctuation">}</span>
-<span class="hljs-punctuation">}</span></code></pre>
-<h4>Integrity checks<span><a class="mark" href="#policy_integrity_checks" id="policy_integrity_checks">#</a></span></h4>
-<p>Policy files must use integrity checks with Subresource Integrity strings
-compatible with the browser
-<a href="https://www.w3.org/TR/SRI/#the-integrity-attribute">integrity attribute</a>
-associated with absolute URLs.</p>
-<p>When using <code>require()</code> or <code>import</code> all resources involved in loading are checked
-for integrity if a policy manifest has been specified. If a resource does not
-match the integrity listed in the manifest, an error will be thrown.</p>
-<p>An example policy file that would allow loading a file <code>checked.js</code>:</p>
-<pre><code class="language-json"><span class="hljs-punctuation">{</span>
-  <span class="hljs-attr">"resources"</span><span class="hljs-punctuation">:</span> <span class="hljs-punctuation">{</span>
-    <span class="hljs-attr">"./app/checked.js"</span><span class="hljs-punctuation">:</span> <span class="hljs-punctuation">{</span>
-      <span class="hljs-attr">"integrity"</span><span class="hljs-punctuation">:</span> <span class="hljs-string">"sha384-SggXRQHwCG8g+DktYYzxkXRIkTiEYWBHqev0xnpCxYlqMBufKZHAHQM3/boDaI/0"</span>
-    <span class="hljs-punctuation">}</span>
-  <span class="hljs-punctuation">}</span>
-<span class="hljs-punctuation">}</span></code></pre>
-<p>Each resource listed in the policy manifest can be of one the following
-formats to determine its location:</p>
-<ol>
-<li>A <a href="https://url.spec.whatwg.org/#relative-url-with-fragment-string">relative-URL string</a> to a resource from the manifest such as <code>./resource.js</code>, <code>../resource.js</code>, or <code>/resource.js</code>.</li>
-<li>A complete URL string to a resource such as <code>file:///resource.js</code>.</li>
-</ol>
-<p>When loading resources the entire URL must match including search parameters
-and hash fragment. <code>./a.js?b</code> will not be used when attempting to load
-<code>./a.js</code> and vice versa.</p>
-<p>To generate integrity strings, a script such as
-<code>node -e 'process.stdout.write("sha256-");process.stdin.pipe(crypto.createHash("sha256").setEncoding("base64")).pipe(process.stdout)' &#x3C; FILE</code>
-can be used.</p>
-<p>Integrity can be specified as the boolean value <code>true</code> to accept any
-body for the resource which can be useful for local development. It is not
-recommended in production since it would allow unexpected alteration of
-resources to be considered valid.</p>
-<h4>Dependency redirection<span><a class="mark" href="#policy_dependency_redirection" id="policy_dependency_redirection">#</a></span></h4>
-<p>An application may need to ship patched versions of modules or to prevent
-modules from allowing all modules access to all other modules. Redirection
-can be used by intercepting attempts to load the modules wishing to be
-replaced.</p>
-<pre><code class="language-json"><span class="hljs-punctuation">{</span>
-  <span class="hljs-attr">"resources"</span><span class="hljs-punctuation">:</span> <span class="hljs-punctuation">{</span>
-    <span class="hljs-attr">"./app/checked.js"</span><span class="hljs-punctuation">:</span> <span class="hljs-punctuation">{</span>
-      <span class="hljs-attr">"dependencies"</span><span class="hljs-punctuation">:</span> <span class="hljs-punctuation">{</span>
-        <span class="hljs-attr">"fs"</span><span class="hljs-punctuation">:</span> <span class="hljs-keyword">true</span><span class="hljs-punctuation">,</span>
-        <span class="hljs-attr">"os"</span><span class="hljs-punctuation">:</span> <span class="hljs-string">"./app/node_modules/alt-os"</span><span class="hljs-punctuation">,</span>
-        <span class="hljs-attr">"http"</span><span class="hljs-punctuation">:</span> <span class="hljs-punctuation">{</span> <span class="hljs-attr">"import"</span><span class="hljs-punctuation">:</span> <span class="hljs-keyword">true</span> <span class="hljs-punctuation">}</span>
-      <span class="hljs-punctuation">}</span>
-    <span class="hljs-punctuation">}</span>
-  <span class="hljs-punctuation">}</span>
-<span class="hljs-punctuation">}</span></code></pre>
-<p>The dependencies are keyed by the requested specifier string and have values
-of either <code>true</code>, <code>null</code>, a string pointing to a module to be resolved,
-or a conditions object.</p>
-<p>The specifier string does not perform any searching and must match exactly what
-is provided to the <code>require()</code> or <code>import</code> except for a canonicalization step.
-Therefore, multiple specifiers may be needed in the policy if it uses multiple
-different strings to point to the same module (such as excluding the extension).</p>
-<p>Specifier strings are canonicalized but not resolved prior to be used for
-matching in order to have some compatibility with import maps, for example if a
-resource <code>file:///C:/app/server.js</code> was given the following redirection from a
-policy located at <code>file:///C:/app/policy.json</code>:</p>
-<pre><code class="language-json"><span class="hljs-punctuation">{</span>
-  <span class="hljs-attr">"resources"</span><span class="hljs-punctuation">:</span> <span class="hljs-punctuation">{</span>
-    <span class="hljs-attr">"file:///C:/app/utils.js"</span><span class="hljs-punctuation">:</span> <span class="hljs-punctuation">{</span>
-      <span class="hljs-attr">"dependencies"</span><span class="hljs-punctuation">:</span> <span class="hljs-punctuation">{</span>
-        <span class="hljs-attr">"./utils.js"</span><span class="hljs-punctuation">:</span> <span class="hljs-string">"./utils-v2.js"</span>
-      <span class="hljs-punctuation">}</span>
-    <span class="hljs-punctuation">}</span>
-  <span class="hljs-punctuation">}</span>
-<span class="hljs-punctuation">}</span></code></pre>
-<p>Any specifier used to load <code>file:///C:/app/utils.js</code> would then be intercepted
-and redirected to <code>file:///C:/app/utils-v2.js</code> instead regardless of using an
-absolute or relative specifier. However, if a specifier that is not an absolute
-or relative URL string is used, it would not be intercepted. So, if an import
-such as <code>import('#utils')</code> was used, it would not be intercepted.</p>
-<p>If the value of the redirection is <code>true</code>, a "dependencies" field at the top of
-the policy file will be used. If that field at the top of the policy file is
-<code>true</code> the default node searching algorithms are used to find the module.</p>
-<p>If the value of the redirection is a string, it is resolved relative to
-the manifest and then immediately used without searching.</p>
-<p>Any specifier string for which resolution is attempted and that is not listed in
-the dependencies results in an error according to the policy.</p>
-<p>Redirection does not prevent access to APIs through means such as direct access
-to <code>require.cache</code> or through <code>module.constructor</code> which allow access to
-loading modules. Policy redirection only affects specifiers to <code>require()</code> and
-<code>import</code>. Other means, such as to prevent undesired access to APIs through
-variables, are necessary to lock down that path of loading modules.</p>
-<p>A boolean value of <code>true</code> for the dependencies map can be specified to allow a
-module to load any specifier without redirection. This can be useful for local
-development and may have some valid usage in production, but should be used
-only with care after auditing a module to ensure its behavior is valid.</p>
-<p>Similar to <code>"exports"</code> in <code>package.json</code>, dependencies can also be specified to
-be objects containing conditions which branch how dependencies are loaded. In
-the preceding example, <code>"http"</code> is allowed when the <code>"import"</code> condition is
-part of loading it.</p>
-<p>A value of <code>null</code> for the resolved value causes the resolution to fail. This
-can be used to ensure some kinds of dynamic access are explicitly prevented.</p>
-<p>Unknown values for the resolved module location cause failures but are
-not guaranteed to be forward compatible.</p>
-<h5>Example: Patched dependency<span><a class="mark" href="#policy_example_patched_dependency" id="policy_example_patched_dependency">#</a></span></h5>
-<p>Redirected dependencies can provide attenuated or modified functionality as fits
-the application. For example, log data about timing of function durations by
-wrapping the original:</p>
-<pre><code class="language-js"><span class="hljs-keyword">const</span> original = <span class="hljs-built_in">require</span>(<span class="hljs-string">'fn'</span>);
-<span class="hljs-variable language_">module</span>.<span class="hljs-property">exports</span> = <span class="hljs-keyword">function</span> <span class="hljs-title function_">fn</span>(<span class="hljs-params">...args</span>) {
-  <span class="hljs-variable language_">console</span>.<span class="hljs-title function_">time</span>();
-  <span class="hljs-keyword">try</span> {
-    <span class="hljs-keyword">return</span> <span class="hljs-keyword">new</span>.<span class="hljs-property">target</span> ?
-      <span class="hljs-title class_">Reflect</span>.<span class="hljs-title function_">construct</span>(original, args) :
-      <span class="hljs-title class_">Reflect</span>.<span class="hljs-title function_">apply</span>(original, <span class="hljs-variable language_">this</span>, args);
-  } <span class="hljs-keyword">finally</span> {
-    <span class="hljs-variable language_">console</span>.<span class="hljs-title function_">timeEnd</span>();
-  }
-};</code></pre>
-<h4>Scopes<span><a class="mark" href="#policy_scopes" id="policy_scopes">#</a></span></h4>
-<p>Use the <code>"scopes"</code> field of a manifest to set configuration for many resources
-at once. The <code>"scopes"</code> field works by matching resources by their segments.
-If a scope or resource includes <code>"cascade": true</code>, unknown specifiers will
-be searched for in their containing scope. The containing scope for cascading
-is found by recursively reducing the resource URL by removing segments for
-<a href="https://url.spec.whatwg.org/#special-scheme">special schemes</a>, keeping trailing <code>"/"</code> suffixes, and removing the query and
-hash fragment. This leads to the eventual reduction of the URL to its origin.
-If the URL is non-special the scope will be located by the URL's origin. If no
-scope is found for the origin or in the case of opaque origins, a protocol
-string can be used as a scope. If no scope is found for the URL's protocol, a
-final empty string <code>""</code> scope will be used.</p>
-<p>Note, <code>blob:</code> URLs adopt their origin from the path they contain, and so a scope
-of <code>"blob:https://nodejs.org"</code> will have no effect since no URL can have an
-origin of <code>blob:https://nodejs.org</code>; URLs starting with
-<code>blob:https://nodejs.org/</code> will use <code>https://nodejs.org</code> for its origin and
-thus <code>https:</code> for its protocol scope. For opaque origin <code>blob:</code> URLs they will
-have <code>blob:</code> for their protocol scope since they do not adopt origins.</p>
-<h5>Example<span><a class="mark" href="#policy_example" id="policy_example">#</a></span></h5>
-<pre><code class="language-json"><span class="hljs-punctuation">{</span>
-  <span class="hljs-attr">"scopes"</span><span class="hljs-punctuation">:</span> <span class="hljs-punctuation">{</span>
-    <span class="hljs-attr">"file:///C:/app/"</span><span class="hljs-punctuation">:</span> <span class="hljs-punctuation">{</span><span class="hljs-punctuation">}</span><span class="hljs-punctuation">,</span>
-    <span class="hljs-attr">"file:"</span><span class="hljs-punctuation">:</span> <span class="hljs-punctuation">{</span><span class="hljs-punctuation">}</span><span class="hljs-punctuation">,</span>
-    <span class="hljs-attr">""</span><span class="hljs-punctuation">:</span> <span class="hljs-punctuation">{</span><span class="hljs-punctuation">}</span>
-  <span class="hljs-punctuation">}</span>
-<span class="hljs-punctuation">}</span></code></pre>
-<p>Given a file located at <code>file:///C:/app/bin/main.js</code>, the following scopes would
-be checked in order:</p>
-<ol>
-<li><code>"file:///C:/app/bin/"</code></li>
-</ol>
-<p>This determines the policy for all file based resources within
-<code>"file:///C:/app/bin/"</code>. This is not in the <code>"scopes"</code> field of the policy and
-would be skipped. Adding this scope to the policy would cause it to be used
-prior to the <code>"file:///C:/app/"</code> scope.</p>
-<ol start="2">
-<li><code>"file:///C:/app/"</code></li>
-</ol>
-<p>This determines the policy for all file based resources within
-<code>"file:///C:/app/"</code>. This is in the <code>"scopes"</code> field of the policy and it would
-determine the policy for the resource at <code>file:///C:/app/bin/main.js</code>. If the
-scope has <code>"cascade": true</code>, any unsatisfied queries about the resource would
-delegate to the next relevant scope for <code>file:///C:/app/bin/main.js</code>, <code>"file:"</code>.</p>
-<ol start="3">
-<li><code>"file:///C:/"</code></li>
-</ol>
-<p>This determines the policy for all file based resources within <code>"file:///C:/"</code>.
-This is not in the <code>"scopes"</code> field of the policy and would be skipped. It would
-not be used for <code>file:///C:/app/bin/main.js</code> unless <code>"file:///"</code> is set to
-cascade or is not in the <code>"scopes"</code> of the policy.</p>
-<ol start="4">
-<li><code>"file:///"</code></li>
-</ol>
-<p>This determines the policy for all file based resources on the <code>localhost</code>. This
-is not in the <code>"scopes"</code> field of the policy and would be skipped. It would not
-be used for <code>file:///C:/app/bin/main.js</code> unless <code>"file:///"</code> is set to cascade
-or is not in the <code>"scopes"</code> of the policy.</p>
-<ol start="5">
-<li><code>"file:"</code></li>
-</ol>
-<p>This determines the policy for all file based resources. It would not be used
-for <code>file:///C:/app/bin/main.js</code> unless <code>"file:///"</code> is set to cascade or is not
-in the <code>"scopes"</code> of the policy.</p>
-<ol start="6">
-<li><code>""</code></li>
-</ol>
-<p>This determines the policy for all resources. It would not be used for
-<code>file:///C:/app/bin/main.js</code> unless <code>"file:"</code> is set to cascade.</p>
-<h5>Integrity using scopes<span><a class="mark" href="#policy_integrity_using_scopes" id="policy_integrity_using_scopes">#</a></span></h5>
-<p>Setting an integrity to <code>true</code> on a scope will set the integrity for any
-resource not found in the manifest to <code>true</code>.</p>
-<p>Setting an integrity to <code>null</code> on a scope will set the integrity for any
-resource not found in the manifest to fail matching.</p>
-<p>Not including an integrity is the same as setting the integrity to <code>null</code>.</p>
-<p><code>"cascade"</code> for integrity checks will be ignored if <code>"integrity"</code> is explicitly
-set.</p>
-<p>The following example allows loading any file:</p>
-<pre><code class="language-json"><span class="hljs-punctuation">{</span>
-  <span class="hljs-attr">"scopes"</span><span class="hljs-punctuation">:</span> <span class="hljs-punctuation">{</span>
-    <span class="hljs-attr">"file:"</span><span class="hljs-punctuation">:</span> <span class="hljs-punctuation">{</span>
-      <span class="hljs-attr">"integrity"</span><span class="hljs-punctuation">:</span> <span class="hljs-keyword">true</span>
-    <span class="hljs-punctuation">}</span>
-  <span class="hljs-punctuation">}</span>
-<span class="hljs-punctuation">}</span></code></pre>
-<h5>Dependency redirection using scopes<span><a class="mark" href="#policy_dependency_redirection_using_scopes" id="policy_dependency_redirection_using_scopes">#</a></span></h5>
-<p>The following example, would allow access to <code>fs</code> for all resources within
-<code>./app/</code>:</p>
-<pre><code class="language-json"><span class="hljs-punctuation">{</span>
-  <span class="hljs-attr">"resources"</span><span class="hljs-punctuation">:</span> <span class="hljs-punctuation">{</span>
-    <span class="hljs-attr">"./app/checked.js"</span><span class="hljs-punctuation">:</span> <span class="hljs-punctuation">{</span>
-      <span class="hljs-attr">"cascade"</span><span class="hljs-punctuation">:</span> <span class="hljs-keyword">true</span><span class="hljs-punctuation">,</span>
-      <span class="hljs-attr">"integrity"</span><span class="hljs-punctuation">:</span> <span class="hljs-keyword">true</span>
-    <span class="hljs-punctuation">}</span>
-  <span class="hljs-punctuation">}</span><span class="hljs-punctuation">,</span>
-  <span class="hljs-attr">"scopes"</span><span class="hljs-punctuation">:</span> <span class="hljs-punctuation">{</span>
-    <span class="hljs-attr">"./app/"</span><span class="hljs-punctuation">:</span> <span class="hljs-punctuation">{</span>
-      <span class="hljs-attr">"dependencies"</span><span class="hljs-punctuation">:</span> <span class="hljs-punctuation">{</span>
-        <span class="hljs-attr">"fs"</span><span class="hljs-punctuation">:</span> <span class="hljs-keyword">true</span>
-      <span class="hljs-punctuation">}</span>
-    <span class="hljs-punctuation">}</span>
-  <span class="hljs-punctuation">}</span>
-<span class="hljs-punctuation">}</span></code></pre>
-<p>The following example, would allow access to <code>fs</code> for all <code>data:</code> resources:</p>
-<pre><code class="language-json"><span class="hljs-punctuation">{</span>
-  <span class="hljs-attr">"resources"</span><span class="hljs-punctuation">:</span> <span class="hljs-punctuation">{</span>
-    <span class="hljs-attr">"data:text/javascript,import('fs');"</span><span class="hljs-punctuation">:</span> <span class="hljs-punctuation">{</span>
-      <span class="hljs-attr">"cascade"</span><span class="hljs-punctuation">:</span> <span class="hljs-keyword">true</span><span class="hljs-punctuation">,</span>
-      <span class="hljs-attr">"integrity"</span><span class="hljs-punctuation">:</span> <span class="hljs-keyword">true</span>
-    <span class="hljs-punctuation">}</span>
-  <span class="hljs-punctuation">}</span><span class="hljs-punctuation">,</span>
-  <span class="hljs-attr">"scopes"</span><span class="hljs-punctuation">:</span> <span class="hljs-punctuation">{</span>
-    <span class="hljs-attr">"data:"</span><span class="hljs-punctuation">:</span> <span class="hljs-punctuation">{</span>
-      <span class="hljs-attr">"dependencies"</span><span class="hljs-punctuation">:</span> <span class="hljs-punctuation">{</span>
-        <span class="hljs-attr">"fs"</span><span class="hljs-punctuation">:</span> <span class="hljs-keyword">true</span>
-      <span class="hljs-punctuation">}</span>
-    <span class="hljs-punctuation">}</span>
-  <span class="hljs-punctuation">}</span>
-<span class="hljs-punctuation">}</span></code></pre>
-<h5>Example: <a href="https://url.spec.whatwg.org/#relative-url-with-fragment-string">import maps</a> emulation<span><a class="mark" href="#policy_example_import_maps_emulation" id="policy_example_import_maps_emulation">#</a></span></h5>
-<p>Given an import map:</p>
-<pre><code class="language-json"><span class="hljs-punctuation">{</span>
-  <span class="hljs-attr">"imports"</span><span class="hljs-punctuation">:</span> <span class="hljs-punctuation">{</span>
-    <span class="hljs-attr">"react"</span><span class="hljs-punctuation">:</span> <span class="hljs-string">"./app/node_modules/react/index.js"</span>
-  <span class="hljs-punctuation">}</span><span class="hljs-punctuation">,</span>
-  <span class="hljs-attr">"scopes"</span><span class="hljs-punctuation">:</span> <span class="hljs-punctuation">{</span>
-    <span class="hljs-attr">"./ssr/"</span><span class="hljs-punctuation">:</span> <span class="hljs-punctuation">{</span>
-      <span class="hljs-attr">"react"</span><span class="hljs-punctuation">:</span> <span class="hljs-string">"./app/node_modules/server-side-react/index.js"</span>
-    <span class="hljs-punctuation">}</span>
-  <span class="hljs-punctuation">}</span>
-<span class="hljs-punctuation">}</span></code></pre>
-<pre><code class="language-json"><span class="hljs-punctuation">{</span>
-  <span class="hljs-attr">"dependencies"</span><span class="hljs-punctuation">:</span> <span class="hljs-keyword">true</span><span class="hljs-punctuation">,</span>
-  <span class="hljs-attr">"scopes"</span><span class="hljs-punctuation">:</span> <span class="hljs-punctuation">{</span>
-    <span class="hljs-attr">""</span><span class="hljs-punctuation">:</span> <span class="hljs-punctuation">{</span>
-      <span class="hljs-attr">"cascade"</span><span class="hljs-punctuation">:</span> <span class="hljs-keyword">true</span><span class="hljs-punctuation">,</span>
-      <span class="hljs-attr">"dependencies"</span><span class="hljs-punctuation">:</span> <span class="hljs-punctuation">{</span>
-        <span class="hljs-attr">"react"</span><span class="hljs-punctuation">:</span> <span class="hljs-string">"./app/node_modules/react/index.js"</span>
-      <span class="hljs-punctuation">}</span>
-    <span class="hljs-punctuation">}</span><span class="hljs-punctuation">,</span>
-    <span class="hljs-attr">"./ssr/"</span><span class="hljs-punctuation">:</span> <span class="hljs-punctuation">{</span>
-      <span class="hljs-attr">"cascade"</span><span class="hljs-punctuation">:</span> <span class="hljs-keyword">true</span><span class="hljs-punctuation">,</span>
-      <span class="hljs-attr">"dependencies"</span><span class="hljs-punctuation">:</span> <span class="hljs-punctuation">{</span>
-        <span class="hljs-attr">"react"</span><span class="hljs-punctuation">:</span> <span class="hljs-string">"./app/node_modules/server-side-react/index.js"</span>
-      <span class="hljs-punctuation">}</span>
-    <span class="hljs-punctuation">}</span>
-  <span class="hljs-punctuation">}</span>
-<span class="hljs-punctuation">}</span></code></pre>
-<p>Import maps assume you can get any resource by default. This means
-<code>"dependencies"</code> at the top level of the policy should be set to <code>true</code>.
-Policies require this to be opt-in since it enables all resources of the
-application cross linkage which doesn't make sense for many scenarios. They also
-assume any given scope has access to any scope above its allowed dependencies;
-all scopes emulating import maps must set <code>"cascade": true</code>.</p>
-<p>Import maps only have a single top level scope for their "imports". So for
-emulating <code>"imports"</code> use the <code>""</code> scope. For emulating <code>"scopes"</code> use the
-<code>"scopes"</code> in a similar manner to how <code>"scopes"</code> works in import maps.</p>
-<p>Caveats: Policies do not use string matching for various finding of scope. They
-do URL traversals. This means things like <code>blob:</code> and <code>data:</code> URLs might not be
-entirely interoperable between the two systems. For example import maps can
-partially match a <code>data:</code> or <code>blob:</code> URL by partitioning the URL on a <code>/</code>
-character, policies intentionally cannot. For <code>blob:</code> URLs import map scopes do
-not adopt the origin of the <code>blob:</code> URL.</p>
-<p>Additionally, import maps only work on <code>import</code> so it may be desirable to add a
-<code>"import"</code> condition to all dependency mappings.</p></section>
-=======
 <li><span class="stability_1"><a href="#policies">Policies</a></span></li>
 </ul></details>
 
@@ -639,46 +260,9 @@
 
 <p></p><div class="api_stability api_stability_1"><a href="documentation.html#stability-index">Stability: 1</a> - Experimental</div><p></p>
 <p>The former Policies documentation is now at <a href="permissions.html#policies">Permissions documentation</a></p>
->>>>>>> a8a80be5
         <!-- API END -->
       </div>
     </div>
   </div>
-  <script>
-    'use strict';
-    {
-      const kCustomPreference = 'customDarkTheme';
-      const userSettings = sessionStorage.getItem(kCustomPreference);
-      const themeToggleButton = document.getElementById('theme-toggle-btn');
-      if (userSettings === null && window.matchMedia) {
-        const mq = window.matchMedia('(prefers-color-scheme: dark)');
-        if ('onchange' in mq) {
-          function mqChangeListener(e) {
-            document.body.classList.toggle('dark-mode', e.matches);
-          }
-          mq.addEventListener('change', mqChangeListener);
-          if (themeToggleButton) {
-            themeToggleButton.addEventListener('click', function() {
-              mq.removeEventListener('change', mqChangeListener);
-            }, { once: true });
-          }
-        }
-        if (mq.matches) {
-          document.body.classList.add('dark-mode');
-        }
-      } else if (userSettings === 'true') {
-        document.body.classList.add('dark-mode');
-      }
-      if (themeToggleButton) {
-        themeToggleButton.hidden = false;
-        themeToggleButton.addEventListener('click', function() {
-          sessionStorage.setItem(
-            kCustomPreference,
-            document.body.classList.toggle('dark-mode')
-          );
-        });
-      }
-    }
-  </script>
 </body>
 </html>