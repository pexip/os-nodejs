--- conflicted
+++ resolved
@@ -899,24 +899,12 @@
 > Stability: 1 - Experimental
 
 The `v8.startupSnapshot` interface can be used to add serialization and
-<<<<<<< HEAD
-deserialization hooks for custom startup snapshots. Currently the startup
-snapshots can only be built into the Node.js binary from source.
-
-```console
-$ cd /path/to/node
-$ ./configure --node-snapshot-main=entry.js
-$ make node
-# This binary contains the result of the execution of entry.js
-$ out/Release/node
-=======
 deserialization hooks for custom startup snapshots.
 
 ```console
 $ node --snapshot-blob snapshot.blob --build-snapshot entry.js
 # This launches a process with the snapshot
 $ node --snapshot-blob snapshot.blob
->>>>>>> 8a2d13a7
 ```
 
 In the example above, `entry.js` can use methods from the `v8.startupSnapshot`
@@ -933,44 +921,6 @@
 const path = require('node:path');
 const assert = require('node:assert');
 
-<<<<<<< HEAD
-const {
-  isBuildingSnapshot,
-  addSerializeCallback,
-  addDeserializeCallback,
-  setDeserializeMainFunction,
-} = require('node:v8').startupSnapshot;
-
-const filePath = path.resolve(__dirname, '../x1024.txt');
-const storage = {};
-
-assert(isBuildingSnapshot());
-
-addSerializeCallback(({ filePath }) => {
-  storage[filePath] = zlib.gzipSync(fs.readFileSync(filePath));
-}, { filePath });
-
-addDeserializeCallback(({ filePath }) => {
-  storage[filePath] = zlib.gunzipSync(storage[filePath]);
-}, { filePath });
-
-setDeserializeMainFunction(({ filePath }) => {
-  console.log(storage[filePath].toString());
-}, { filePath });
-```
-
-The resulted binary will simply print the data deserialized from the snapshot
-during start up:
-
-```console
-$ out/Release/node
-# Prints content of ./test/fixtures/x1024.txt
-```
-
-Currently the API is only available to a Node.js instance launched from the
-default snapshot, that is, the application deserialized from a user-land
-snapshot cannot use these APIs again.
-=======
 const v8 = require('node:v8');
 
 class BookShelf {
@@ -1031,7 +981,6 @@
 Currently the application deserialized from a user-land snapshot cannot
 be snapshotted again, so these APIs are only available to applications
 that are not deserialized from a user-land snapshot.
->>>>>>> 8a2d13a7
 
 ### `v8.startupSnapshot.addSerializeCallback(callback[, data])`
 
@@ -1093,8 +1042,6 @@
 
 Returns true if the Node.js instance is run to build a snapshot.
 
-<<<<<<< HEAD
-=======
 ## Class: `v8.GCProfiler`
 
 <!-- YAML
@@ -1201,7 +1148,6 @@
 }, 1000);
 ```
 
->>>>>>> 8a2d13a7
 [HTML structured clone algorithm]: https://developer.mozilla.org/en-US/docs/Web/API/Web_Workers_API/Structured_clone_algorithm
 [Hook Callbacks]: #hook-callbacks
 [V8]: https://developers.google.com/v8/
