# Debugger

<!--introduced_in=v0.9.12-->

> Stability: 2 - Stable

<!-- type=misc -->

Node.js includes a command-line debugging utility. The Node.js debugger client
is not a full-featured debugger, but simple stepping and inspection are
possible.

To use it, start Node.js with the `inspect` argument followed by the path to the
script to debug.

```console
$ node inspect myscript.js
< Debugger listening on ws://127.0.0.1:9229/621111f9-ffcb-4e82-b718-48a145fa5db8
< For help, see: https://nodejs.org/en/docs/inspector
<
connecting to 127.0.0.1:9229 ... ok
< Debugger attached.
<
 ok
Break on start in myscript.js:2
  1 // myscript.js
> 2 global.x = 5;
  3 setTimeout(() => {
  4   debugger;
debug>
```

The debugger automatically breaks on the first executable line. To instead
run until the first breakpoint (specified by a [`debugger`][] statement), set
the `NODE_INSPECT_RESUME_ON_START` environment variable to `1`.

```console
$ cat myscript.js
// myscript.js
global.x = 5;
setTimeout(() => {
  debugger;
  console.log('world');
}, 1000);
console.log('hello');
$ NODE_INSPECT_RESUME_ON_START=1 node inspect myscript.js
< Debugger listening on ws://127.0.0.1:9229/f1ed133e-7876-495b-83ae-c32c6fc319c2
< For help, see: https://nodejs.org/en/docs/inspector
<
connecting to 127.0.0.1:9229 ... ok
< Debugger attached.
<
< hello
<
break in myscript.js:4
  2 global.x = 5;
  3 setTimeout(() => {
> 4   debugger;
  5   console.log('world');
  6 }, 1000);
debug> next
break in myscript.js:5
  3 setTimeout(() => {
  4   debugger;
> 5   console.log('world');
  6 }, 1000);
  7 console.log('hello');
debug> repl
Press Ctrl+C to leave debug repl
> x
5
> 2 + 2
4
debug> next
< world
<
break in myscript.js:6
  4   debugger;
  5   console.log('world');
> 6 }, 1000);
  7 console.log('hello');
  8
debug> .exit
$
```

The `repl` command allows code to be evaluated remotely. The `next` command
steps to the next line. Type `help` to see what other commands are available.

Pressing `enter` without typing a command will repeat the previous debugger
command.

## Watchers

It is possible to watch expression and variable values while debugging. On
every breakpoint, each expression from the watchers list will be evaluated
in the current context and displayed immediately before the breakpoint's
source code listing.

To begin watching an expression, type `watch('my_expression')`. The command
`watchers` will print the active watchers. To remove a watcher, type
`unwatch('my_expression')`.

## Command reference

### Stepping

* `cont`, `c`: Continue execution
* `next`, `n`: Step next
* `step`, `s`: Step in
* `out`, `o`: Step out
* `pause`: Pause running code (like pause button in Developer Tools)

### Breakpoints

* `setBreakpoint()`, `sb()`: Set breakpoint on current line
* `setBreakpoint(line)`, `sb(line)`: Set breakpoint on specific line
* `setBreakpoint('fn()')`, `sb(...)`: Set breakpoint on a first statement in
  function's body
* `setBreakpoint('script.js', 1)`, `sb(...)`: Set breakpoint on first line of
  `script.js`
* `setBreakpoint('script.js', 1, 'num < 4')`, `sb(...)`: Set conditional
  breakpoint on first line of `script.js` that only breaks when `num < 4`
  evaluates to `true`
* `clearBreakpoint('script.js', 1)`, `cb(...)`: Clear breakpoint in `script.js`
  on line 1

It is also possible to set a breakpoint in a file (module) that
is not loaded yet:

```console
$ node inspect main.js
< Debugger listening on ws://127.0.0.1:9229/48a5b28a-550c-471b-b5e1-d13dd7165df9
< For help, see: https://nodejs.org/en/docs/inspector
<
connecting to 127.0.0.1:9229 ... ok
< Debugger attached.
<
Break on start in main.js:1
> 1 const mod = require('./mod.js');
  2 mod.hello();
  3 mod.hello();
debug> setBreakpoint('mod.js', 22)
Warning: script 'mod.js' was not loaded yet.
debug> c
break in mod.js:22
 20 // USE OR OTHER DEALINGS IN THE SOFTWARE.
 21
>22 exports.hello = function() {
 23   return 'hello from module';
 24 };
debug>
```

It is also possible to set a conditional breakpoint that only breaks when a
given expression evaluates to `true`:

```console
$ node inspect main.js
< Debugger listening on ws://127.0.0.1:9229/ce24daa8-3816-44d4-b8ab-8273c8a66d35
< For help, see: https://nodejs.org/en/docs/inspector
<
connecting to 127.0.0.1:9229 ... ok
< Debugger attached.
Break on start in main.js:7
  5 }
  6
> 7 addOne(10);
  8 addOne(-1);
  9
debug> setBreakpoint('main.js', 4, 'num < 0')
  1 'use strict';
  2
  3 function addOne(num) {
> 4   return num + 1;
  5 }
  6
  7 addOne(10);
  8 addOne(-1);
  9
debug> cont
break in main.js:4
  2
  3 function addOne(num) {
> 4   return num + 1;
  5 }
  6
debug> exec('num')
-1
debug>
```

### Information

* `backtrace`, `bt`: Print backtrace of current execution frame
* `list(5)`: List scripts source code with 5 line context (5 lines before and
  after)
* `watch(expr)`: Add expression to watch list
* `unwatch(expr)`: Remove expression from watch list
* `unwatch(index)`: Remove expression at specific index from watch list
* `watchers`: List all watchers and their values (automatically listed on each
  breakpoint)
* `repl`: Open debugger's repl for evaluation in debugging script's context
* `exec expr`, `p expr`: Execute an expression in debugging script's context and
  print its value
<<<<<<< HEAD
=======
* `profile`: Start CPU profiling session
* `profileEnd`: Stop current CPU profiling session
* `profiles`: List all completed CPU profiling sessions
* `profiles[n].save(filepath = 'node.cpuprofile')`: Save CPU profiling session
  to disk as JSON
* `takeHeapSnapshot(filepath = 'node.heapsnapshot')`: Take a heap snapshot
  and save to disk as JSON
>>>>>>> 8a2d13a7

### Execution control

* `run`: Run script (automatically runs on debugger's start)
* `restart`: Restart script
* `kill`: Kill script

### Various

* `scripts`: List all loaded scripts
* `version`: Display V8's version

## Advanced usage

### V8 inspector integration for Node.js

V8 Inspector integration allows attaching Chrome DevTools to Node.js
instances for debugging and profiling. It uses the
[Chrome DevTools Protocol][].

V8 Inspector can be enabled by passing the `--inspect` flag when starting a
Node.js application. It is also possible to supply a custom port with that flag,
e.g. `--inspect=9222` will accept DevTools connections on port 9222.

To break on the first line of the application code, pass the `--inspect-brk`
flag instead of `--inspect`.

```console
$ node --inspect index.js
Debugger listening on ws://127.0.0.1:9229/dc9010dd-f8b8-4ac5-a510-c1a114ec7d29
For help, see: https://nodejs.org/en/docs/inspector
```

(In the example above, the UUID dc9010dd-f8b8-4ac5-a510-c1a114ec7d29
at the end of the URL is generated on the fly, it varies in different
debugging sessions.)

If the Chrome browser is older than 66.0.3345.0,
use `inspector.html` instead of `js_app.html` in the above URL.

Chrome DevTools doesn't support debugging [worker threads][] yet.
[ndb][] can be used to debug them.

[Chrome DevTools Protocol]: https://chromedevtools.github.io/devtools-protocol/
[`debugger`]: https://developer.mozilla.org/en-US/docs/Web/JavaScript/Reference/Statements/debugger
[ndb]: https://github.com/GoogleChromeLabs/ndb/
[worker threads]: worker_threads.md<|MERGE_RESOLUTION|>--- conflicted
+++ resolved
@@ -203,8 +203,6 @@
 * `repl`: Open debugger's repl for evaluation in debugging script's context
 * `exec expr`, `p expr`: Execute an expression in debugging script's context and
   print its value
-<<<<<<< HEAD
-=======
 * `profile`: Start CPU profiling session
 * `profileEnd`: Stop current CPU profiling session
 * `profiles`: List all completed CPU profiling sessions
@@ -212,7 +210,6 @@
   to disk as JSON
 * `takeHeapSnapshot(filepath = 'node.heapsnapshot')`: Take a heap snapshot
   and save to disk as JSON
->>>>>>> 8a2d13a7
 
 ### Execution control
 
