# Debugger

<!--introduced_in=v0.9.12-->

> Stability: 2 - Stable

<!-- type=misc -->

<<<<<<< HEAD
Node.js includes a command-line debugging utility. To use it, start Node.js
with the `inspect` argument followed by the path to the script to debug.
=======
Node.js includes a command-line debugging utility. The Node.js debugger client
is not a full-featured debugger, but simple stepping and inspection are
possible.

To use it, start Node.js with the `inspect` argument followed by the path to the
script to debug.
>>>>>>> a8a80be5

```console
$ node inspect myscript.js
< Debugger listening on ws://127.0.0.1:9229/621111f9-ffcb-4e82-b718-48a145fa5db8
< For help, see: https://nodejs.org/en/docs/inspector
<
<<<<<<< HEAD
=======
connecting to 127.0.0.1:9229 ... ok
>>>>>>> a8a80be5
< Debugger attached.
<
 ok
Break on start in myscript.js:2
  1 // myscript.js
> 2 global.x = 5;
  3 setTimeout(() => {
  4   debugger;
debug>
```

The debugger automatically breaks on the first executable line. To instead
run until the first breakpoint (specified by a [`debugger`][] statement), set
the `NODE_INSPECT_RESUME_ON_START` environment variable to `1`.

```console
$ cat myscript.js
// myscript.js
global.x = 5;
setTimeout(() => {
  debugger;
  console.log('world');
}, 1000);
console.log('hello');
<<<<<<< HEAD
```

Once the debugger is run, a breakpoint will occur at line 3:

```console
$ node inspect myscript.js
< Debugger listening on ws://127.0.0.1:9229/621111f9-ffcb-4e82-b718-48a145fa5db8
< For help, see: https://nodejs.org/en/docs/inspector
<
< Debugger attached.
<
 ok
Break on start in myscript.js:2
  1 // myscript.js
> 2 global.x = 5;
  3 setTimeout(() => {
  4   debugger;
debug> cont
=======
$ NODE_INSPECT_RESUME_ON_START=1 node inspect myscript.js
< Debugger listening on ws://127.0.0.1:9229/f1ed133e-7876-495b-83ae-c32c6fc319c2
< For help, see: https://nodejs.org/en/docs/inspector
<
connecting to 127.0.0.1:9229 ... ok
< Debugger attached.
<
>>>>>>> a8a80be5
< hello
<
break in myscript.js:4
  2 global.x = 5;
  3 setTimeout(() => {
> 4   debugger;
  5   console.log('world');
  6 }, 1000);
debug> next
break in myscript.js:5
  3 setTimeout(() => {
  4   debugger;
> 5   console.log('world');
  6 }, 1000);
  7 console.log('hello');
debug> repl
Press Ctrl+C to leave debug repl
> x
5
> 2 + 2
4
debug> next
< world
<
break in myscript.js:6
  4   debugger;
  5   console.log('world');
> 6 }, 1000);
  7 console.log('hello');
  8
debug> .exit
$
```

The `repl` command allows code to be evaluated remotely. The `next` command
steps to the next line. Type `help` to see what other commands are available.

Pressing `enter` without typing a command will repeat the previous debugger
command.

## Watchers

It is possible to watch expression and variable values while debugging. On
every breakpoint, each expression from the watchers list will be evaluated
in the current context and displayed immediately before the breakpoint's
source code listing.

To begin watching an expression, type `watch('my_expression')`. The command
`watchers` will print the active watchers. To remove a watcher, type
`unwatch('my_expression')`.

## Command reference

### Stepping

* `cont`, `c`: Continue execution
* `next`, `n`: Step next
* `step`, `s`: Step in
* `out`, `o`: Step out
* `pause`: Pause running code (like pause button in Developer Tools)

### Breakpoints

* `setBreakpoint()`, `sb()`: Set breakpoint on current line
* `setBreakpoint(line)`, `sb(line)`: Set breakpoint on specific line
* `setBreakpoint('fn()')`, `sb(...)`: Set breakpoint on a first statement in
  function's body
* `setBreakpoint('script.js', 1)`, `sb(...)`: Set breakpoint on first line of
  `script.js`
* `setBreakpoint('script.js', 1, 'num < 4')`, `sb(...)`: Set conditional
  breakpoint on first line of `script.js` that only breaks when `num < 4`
  evaluates to `true`
* `clearBreakpoint('script.js', 1)`, `cb(...)`: Clear breakpoint in `script.js`
  on line 1

It is also possible to set a breakpoint in a file (module) that
is not loaded yet:

```console
$ node inspect main.js
< Debugger listening on ws://127.0.0.1:9229/48a5b28a-550c-471b-b5e1-d13dd7165df9
< For help, see: https://nodejs.org/en/docs/inspector
<
<<<<<<< HEAD
< Debugger attached.
<
 ok
=======
connecting to 127.0.0.1:9229 ... ok
< Debugger attached.
<
>>>>>>> a8a80be5
Break on start in main.js:1
> 1 const mod = require('./mod.js');
  2 mod.hello();
  3 mod.hello();
debug> setBreakpoint('mod.js', 22)
Warning: script 'mod.js' was not loaded yet.
debug> c
break in mod.js:22
 20 // USE OR OTHER DEALINGS IN THE SOFTWARE.
 21
>22 exports.hello = function() {
 23   return 'hello from module';
 24 };
debug>
```

It is also possible to set a conditional breakpoint that only breaks when a
given expression evaluates to `true`:

```console
$ node inspect main.js
< Debugger listening on ws://127.0.0.1:9229/ce24daa8-3816-44d4-b8ab-8273c8a66d35
< For help, see: https://nodejs.org/en/docs/inspector
<
connecting to 127.0.0.1:9229 ... ok
< Debugger attached.
Break on start in main.js:7
  5 }
  6
> 7 addOne(10);
  8 addOne(-1);
  9
debug> setBreakpoint('main.js', 4, 'num < 0')
  1 'use strict';
  2
  3 function addOne(num) {
> 4   return num + 1;
  5 }
  6
  7 addOne(10);
  8 addOne(-1);
  9
debug> cont
break in main.js:4
  2
  3 function addOne(num) {
> 4   return num + 1;
  5 }
  6
debug> exec('num')
-1
debug>
```

### Information

* `backtrace`, `bt`: Print backtrace of current execution frame
* `list(5)`: List scripts source code with 5 line context (5 lines before and
  after)
* `watch(expr)`: Add expression to watch list
* `unwatch(expr)`: Remove expression from watch list
* `unwatch(index)`: Remove expression at specific index from watch list
* `watchers`: List all watchers and their values (automatically listed on each
  breakpoint)
* `repl`: Open debugger's repl for evaluation in debugging script's context
* `exec expr`, `p expr`: Execute an expression in debugging script's context and
  print its value
* `profile`: Start CPU profiling session
* `profileEnd`: Stop current CPU profiling session
* `profiles`: List all completed CPU profiling sessions
* `profiles[n].save(filepath = 'node.cpuprofile')`: Save CPU profiling session
  to disk as JSON
* `takeHeapSnapshot(filepath = 'node.heapsnapshot')`: Take a heap snapshot
  and save to disk as JSON

### Execution control

* `run`: Run script (automatically runs on debugger's start)
* `restart`: Restart script
* `kill`: Kill script

### Various

* `scripts`: List all loaded scripts
* `version`: Display V8's version

## Advanced usage

### V8 inspector integration for Node.js

V8 Inspector integration allows attaching Chrome DevTools to Node.js
instances for debugging and profiling. It uses the
[Chrome DevTools Protocol][].

V8 Inspector can be enabled by passing the `--inspect` flag when starting a
Node.js application. It is also possible to supply a custom port with that flag,
e.g. `--inspect=9222` will accept DevTools connections on port 9222.

To break on the first line of the application code, pass the `--inspect-brk`
flag instead of `--inspect`.

```console
$ node --inspect index.js
Debugger listening on ws://127.0.0.1:9229/dc9010dd-f8b8-4ac5-a510-c1a114ec7d29
For help, see: https://nodejs.org/en/docs/inspector
```

(In the example above, the UUID dc9010dd-f8b8-4ac5-a510-c1a114ec7d29
at the end of the URL is generated on the fly, it varies in different
debugging sessions.)

If the Chrome browser is older than 66.0.3345.0,
use `inspector.html` instead of `js_app.html` in the above URL.

Chrome DevTools doesn't support debugging [worker threads][] yet.
[ndb][] can be used to debug them.

[Chrome DevTools Protocol]: https://chromedevtools.github.io/devtools-protocol/
<<<<<<< HEAD
=======
[`debugger`]: https://developer.mozilla.org/en-US/docs/Web/JavaScript/Reference/Statements/debugger
>>>>>>> a8a80be5
[ndb]: https://github.com/GoogleChromeLabs/ndb/
[worker threads]: worker_threads.md<|MERGE_RESOLUTION|>--- conflicted
+++ resolved
@@ -6,27 +6,19 @@
 
 <!-- type=misc -->
 
-<<<<<<< HEAD
-Node.js includes a command-line debugging utility. To use it, start Node.js
-with the `inspect` argument followed by the path to the script to debug.
-=======
 Node.js includes a command-line debugging utility. The Node.js debugger client
 is not a full-featured debugger, but simple stepping and inspection are
 possible.
 
 To use it, start Node.js with the `inspect` argument followed by the path to the
 script to debug.
->>>>>>> a8a80be5
 
 ```console
 $ node inspect myscript.js
 < Debugger listening on ws://127.0.0.1:9229/621111f9-ffcb-4e82-b718-48a145fa5db8
 < For help, see: https://nodejs.org/en/docs/inspector
 <
-<<<<<<< HEAD
-=======
-connecting to 127.0.0.1:9229 ... ok
->>>>>>> a8a80be5
+connecting to 127.0.0.1:9229 ... ok
 < Debugger attached.
 <
  ok
@@ -51,26 +43,6 @@
   console.log('world');
 }, 1000);
 console.log('hello');
-<<<<<<< HEAD
-```
-
-Once the debugger is run, a breakpoint will occur at line 3:
-
-```console
-$ node inspect myscript.js
-< Debugger listening on ws://127.0.0.1:9229/621111f9-ffcb-4e82-b718-48a145fa5db8
-< For help, see: https://nodejs.org/en/docs/inspector
-<
-< Debugger attached.
-<
- ok
-Break on start in myscript.js:2
-  1 // myscript.js
-> 2 global.x = 5;
-  3 setTimeout(() => {
-  4   debugger;
-debug> cont
-=======
 $ NODE_INSPECT_RESUME_ON_START=1 node inspect myscript.js
 < Debugger listening on ws://127.0.0.1:9229/f1ed133e-7876-495b-83ae-c32c6fc319c2
 < For help, see: https://nodejs.org/en/docs/inspector
@@ -78,7 +50,6 @@
 connecting to 127.0.0.1:9229 ... ok
 < Debugger attached.
 <
->>>>>>> a8a80be5
 < hello
 <
 break in myscript.js:4
@@ -162,15 +133,9 @@
 < Debugger listening on ws://127.0.0.1:9229/48a5b28a-550c-471b-b5e1-d13dd7165df9
 < For help, see: https://nodejs.org/en/docs/inspector
 <
-<<<<<<< HEAD
-< Debugger attached.
-<
- ok
-=======
-connecting to 127.0.0.1:9229 ... ok
-< Debugger attached.
-<
->>>>>>> a8a80be5
+connecting to 127.0.0.1:9229 ... ok
+< Debugger attached.
+<
 Break on start in main.js:1
 > 1 const mod = require('./mod.js');
   2 mod.hello();
@@ -289,9 +254,6 @@
 [ndb][] can be used to debug them.
 
 [Chrome DevTools Protocol]: https://chromedevtools.github.io/devtools-protocol/
-<<<<<<< HEAD
-=======
 [`debugger`]: https://developer.mozilla.org/en-US/docs/Web/JavaScript/Reference/Statements/debugger
->>>>>>> a8a80be5
 [ndb]: https://github.com/GoogleChromeLabs/ndb/
 [worker threads]: worker_threads.md