--- conflicted
+++ resolved
@@ -344,8 +344,6 @@
 // 1000
 ```
 
-<<<<<<< HEAD
-=======
 ### `script.sourceMapURL`
 
 <!-- YAML
@@ -381,7 +379,6 @@
 // Prints: sourcemap.json
 ```
 
->>>>>>> a8a80be5
 ## Class: `vm.Module`
 
 <!-- YAML
@@ -414,11 +411,7 @@
 support is planned.
 
 ```mjs
-<<<<<<< HEAD
-import vm from 'vm';
-=======
 import vm from 'node:vm';
->>>>>>> a8a80be5
 
 const contextifiedObject = vm.createContext({
   secret: 42,
@@ -489,11 +482,7 @@
 ```
 
 ```cjs
-<<<<<<< HEAD
-const vm = require('vm');
-=======
 const vm = require('node:vm');
->>>>>>> a8a80be5
 
 const contextifiedObject = vm.createContext({
   secret: 42,
@@ -785,11 +774,7 @@
 `vm.runInContext()` to create objects in a specific context.
 
 ```mjs
-<<<<<<< HEAD
-import vm from 'vm';
-=======
 import vm from 'node:vm';
->>>>>>> a8a80be5
 
 const contextifiedObject = vm.createContext({ secret: 42 });
 
@@ -802,11 +787,7 @@
       // Object.prototype in the top context rather than that in
       // the contextified object.
       meta.prop = {};
-<<<<<<< HEAD
-    }
-=======
     },
->>>>>>> a8a80be5
   });
 // Since module has no dependencies, the linker function will never be called.
 await module.link(() => {});
@@ -821,11 +802,7 @@
 ```
 
 ```cjs
-<<<<<<< HEAD
-const vm = require('vm');
-=======
 const vm = require('node:vm');
->>>>>>> a8a80be5
 const contextifiedObject = vm.createContext({ secret: 42 });
 (async () => {
   const module = new vm.SourceTextModule(
@@ -958,21 +935,12 @@
 will be thrown.
 
 ```mjs
-<<<<<<< HEAD
-import vm from 'vm';
+import vm from 'node:vm';
 
 const m = new vm.SyntheticModule(['x'], () => {
   m.setExport('x', 1);
 });
 
-=======
-import vm from 'node:vm';
-
-const m = new vm.SyntheticModule(['x'], () => {
-  m.setExport('x', 1);
-});
-
->>>>>>> a8a80be5
 await m.link(() => {});
 await m.evaluate();
 
@@ -980,11 +948,7 @@
 ```
 
 ```cjs
-<<<<<<< HEAD
-const vm = require('vm');
-=======
 const vm = require('node:vm');
->>>>>>> a8a80be5
 (async () => {
   const m = new vm.SyntheticModule(['x'], () => {
     m.setExport('x', 1);
@@ -1168,11 +1132,7 @@
 * `options` {Object} Optional.
   * `mode` {string} Either `'summary'` or `'detailed'`. In summary mode,
     only the memory measured for the main context will be returned. In
-<<<<<<< HEAD
-    detailed mode, the measure measured for all contexts known to the
-=======
     detailed mode, the memory measured for all contexts known to the
->>>>>>> a8a80be5
     current V8 isolate will be returned.
     **Default:** `'summary'`
   * `execution` {string} Either `'default'` or `'eager'`. With default
@@ -1181,14 +1141,9 @@
     exits before the next GC). With eager execution, the GC will be started
     right away to measure the memory.
     **Default:** `'default'`
-<<<<<<< HEAD
-* Returns: {Promise} If the memory is successfully measured the promise will
-  resolve with an object containing information about the memory usage.
-=======
 * Returns: {Promise} If the memory is successfully measured, the promise will
   resolve with an object containing information about the memory usage.
   Otherwise it will be rejected with an `ERR_CONTEXT_NOT_INITIALIZED` error.
->>>>>>> a8a80be5
 
 The format of the object that the returned Promise may resolve with is
 specific to the V8 engine and may change from one version of V8 to the next.
@@ -1200,11 +1155,7 @@
 the memory occupied by each heap space in the current V8 instance.
 
 ```js
-<<<<<<< HEAD
-const vm = require('vm');
-=======
 const vm = require('node:vm');
->>>>>>> a8a80be5
 // Measure the memory used by the main context.
 vm.measureMemory({ mode: 'summary' })
   // This is the same as vm.measureMemory()
