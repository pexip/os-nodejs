# VM (executing JavaScript)

<!--introduced_in=v0.10.0-->

> Stability: 2 - Stable

<!--name=vm-->

<!-- source_link=lib/vm.js -->

The `node:vm` module enables compiling and running code within V8 Virtual
Machine contexts.

<strong class="critical">The `node:vm` module is not a security
mechanism. Do not use it to run untrusted code.</strong>

JavaScript code can be compiled and run immediately or
compiled, saved, and run later.

A common use case is to run the code in a different V8 Context. This means
invoked code has a different global object than the invoking code.

One can provide the context by [_contextifying_][contextified] an
object. The invoked code treats any property in the context like a
global variable. Any changes to global variables caused by the invoked
code are reflected in the context object.

```js
const vm = require('node:vm');

const x = 1;

const context = { x: 2 };
vm.createContext(context); // Contextify the object.

const code = 'x += 40; var y = 17;';
// `x` and `y` are global variables in the context.
// Initially, x has the value 2 because that is the value of context.x.
vm.runInContext(code, context);

console.log(context.x); // 42
console.log(context.y); // 17

console.log(x); // 1; y is not defined.
```

## Class: `vm.Script`

<!-- YAML
added: v0.3.1
-->

Instances of the `vm.Script` class contain precompiled scripts that can be
executed in specific contexts.

### `new vm.Script(code[, options])`

<!-- YAML
added: v0.3.1
changes:
  - version:
    - v17.0.0
    - v16.12.0
    pr-url: https://github.com/nodejs/node/pull/40249
<<<<<<< HEAD
    description: Added support for import assertions to the
=======
    description: Added support for import attributes to the
>>>>>>> 8a2d13a7
                 `importModuleDynamically` parameter.
  - version: v10.6.0
    pr-url: https://github.com/nodejs/node/pull/20300
    description: The `produceCachedData` is deprecated in favour of
                 `script.createCachedData()`.
  - version: v5.7.0
    pr-url: https://github.com/nodejs/node/pull/4777
    description: The `cachedData` and `produceCachedData` options are
                 supported now.
-->

* `code` {string} The JavaScript code to compile.
* `options` {Object|string}
  * `filename` {string} Specifies the filename used in stack traces produced
    by this script. **Default:** `'evalmachine.<anonymous>'`.
  * `lineOffset` {number} Specifies the line number offset that is displayed
    in stack traces produced by this script. **Default:** `0`.
  * `columnOffset` {number} Specifies the first-line column number offset that
    is displayed in stack traces produced by this script. **Default:** `0`.
  * `cachedData` {Buffer|TypedArray|DataView} Provides an optional `Buffer` or
    `TypedArray`, or `DataView` with V8's code cache data for the supplied
    source. When supplied, the `cachedDataRejected` value will be set to
    either `true` or `false` depending on acceptance of the data by V8.
  * `produceCachedData` {boolean} When `true` and no `cachedData` is present, V8
    will attempt to produce code cache data for `code`. Upon success, a
    `Buffer` with V8's code cache data will be produced and stored in the
    `cachedData` property of the returned `vm.Script` instance.
    The `cachedDataProduced` value will be set to either `true` or `false`
    depending on whether code cache data is produced successfully.
    This option is **deprecated** in favor of `script.createCachedData()`.
    **Default:** `false`.
  * `importModuleDynamically` {Function} Called during evaluation of this module
    when `import()` is called. If this option is not specified, calls to
    `import()` will reject with [`ERR_VM_DYNAMIC_IMPORT_CALLBACK_MISSING`][].
    This option is part of the experimental modules API. We do not recommend
    using it in a production environment.
    * `specifier` {string} specifier passed to `import()`
    * `script` {vm.Script}
<<<<<<< HEAD
    * `importAssertions` {Object} The `"assert"` value passed to the
=======
    * `importAttributes` {Object} The `"assert"` value passed to the
>>>>>>> 8a2d13a7
      [`optionsExpression`][] optional parameter, or an empty object if no value
      was provided.
    * Returns: {Module Namespace Object|vm.Module} Returning a `vm.Module` is
      recommended in order to take advantage of error tracking, and to avoid
      issues with namespaces that contain `then` function exports.

If `options` is a string, then it specifies the filename.

Creating a new `vm.Script` object compiles `code` but does not run it. The
compiled `vm.Script` can be run later multiple times. The `code` is not bound to
any global object; rather, it is bound before each run, just for that run.

### `script.cachedDataRejected`

<!-- YAML
added: v5.7.0
-->

* {boolean|undefined}

When `cachedData` is supplied to create the `vm.Script`, this value will be set
to either `true` or `false` depending on acceptance of the data by V8.
Otherwise the value is `undefined`.

### `script.createCachedData()`

<!-- YAML
added: v10.6.0
-->

* Returns: {Buffer}

Creates a code cache that can be used with the `Script` constructor's
`cachedData` option. Returns a `Buffer`. This method may be called at any
time and any number of times.

The code cache of the `Script` doesn't contain any JavaScript observable
states. The code cache is safe to be saved along side the script source and
used to construct new `Script` instances multiple times.

Functions in the `Script` source can be marked as lazily compiled and they are
not compiled at construction of the `Script`. These functions are going to be
compiled when they are invoked the first time. The code cache serializes the
metadata that V8 currently knows about the `Script` that it can use to speed up
future compilations.

```js
const script = new vm.Script(`
function add(a, b) {
  return a + b;
}

const x = add(1, 2);
`);

const cacheWithoutAdd = script.createCachedData();
// In `cacheWithoutAdd` the function `add()` is marked for full compilation
// upon invocation.

script.runInThisContext();

const cacheWithAdd = script.createCachedData();
// `cacheWithAdd` contains fully compiled function `add()`.
```

### `script.runInContext(contextifiedObject[, options])`

<!-- YAML
added: v0.3.1
changes:
  - version: v6.3.0
    pr-url: https://github.com/nodejs/node/pull/6635
    description: The `breakOnSigint` option is supported now.
-->

* `contextifiedObject` {Object} A [contextified][] object as returned by the
  `vm.createContext()` method.
* `options` {Object}
  * `displayErrors` {boolean} When `true`, if an [`Error`][] occurs
    while compiling the `code`, the line of code causing the error is attached
    to the stack trace. **Default:** `true`.
  * `timeout` {integer} Specifies the number of milliseconds to execute `code`
    before terminating execution. If execution is terminated, an [`Error`][]
    will be thrown. This value must be a strictly positive integer.
  * `breakOnSigint` {boolean} If `true`, receiving `SIGINT`
    (<kbd>Ctrl</kbd>+<kbd>C</kbd>) will terminate execution and throw an
    [`Error`][]. Existing handlers for the event that have been attached via
    `process.on('SIGINT')` are disabled during script execution, but continue to
    work after that. **Default:** `false`.
* Returns: {any} the result of the very last statement executed in the script.

Runs the compiled code contained by the `vm.Script` object within the given
`contextifiedObject` and returns the result. Running code does not have access
to local scope.

The following example compiles code that increments a global variable, sets
the value of another global variable, then execute the code multiple times.
The globals are contained in the `context` object.

```js
const vm = require('node:vm');

const context = {
  animal: 'cat',
  count: 2,
};

const script = new vm.Script('count += 1; name = "kitty";');

vm.createContext(context);
for (let i = 0; i < 10; ++i) {
  script.runInContext(context);
}

console.log(context);
// Prints: { animal: 'cat', count: 12, name: 'kitty' }
```

Using the `timeout` or `breakOnSigint` options will result in new event loops
and corresponding threads being started, which have a non-zero performance
overhead.

### `script.runInNewContext([contextObject[, options]])`

<!-- YAML
added: v0.3.1
changes:
  - version: v14.6.0
    pr-url: https://github.com/nodejs/node/pull/34023
    description: The `microtaskMode` option is supported now.
  - version: v10.0.0
    pr-url: https://github.com/nodejs/node/pull/19016
    description: The `contextCodeGeneration` option is supported now.
  - version: v6.3.0
    pr-url: https://github.com/nodejs/node/pull/6635
    description: The `breakOnSigint` option is supported now.
-->

* `contextObject` {Object} An object that will be [contextified][]. If
  `undefined`, a new object will be created.
* `options` {Object}
  * `displayErrors` {boolean} When `true`, if an [`Error`][] occurs
    while compiling the `code`, the line of code causing the error is attached
    to the stack trace. **Default:** `true`.
  * `timeout` {integer} Specifies the number of milliseconds to execute `code`
    before terminating execution. If execution is terminated, an [`Error`][]
    will be thrown. This value must be a strictly positive integer.
  * `breakOnSigint` {boolean} If `true`, receiving `SIGINT`
    (<kbd>Ctrl</kbd>+<kbd>C</kbd>) will terminate execution and throw an
    [`Error`][]. Existing handlers for the event that have been attached via
    `process.on('SIGINT')` are disabled during script execution, but continue to
    work after that. **Default:** `false`.
  * `contextName` {string} Human-readable name of the newly created context.
    **Default:** `'VM Context i'`, where `i` is an ascending numerical index of
    the created context.
  * `contextOrigin` {string} [Origin][origin] corresponding to the newly
    created context for display purposes. The origin should be formatted like a
    URL, but with only the scheme, host, and port (if necessary), like the
    value of the [`url.origin`][] property of a [`URL`][] object. Most notably,
    this string should omit the trailing slash, as that denotes a path.
    **Default:** `''`.
  * `contextCodeGeneration` {Object}
    * `strings` {boolean} If set to false any calls to `eval` or function
      constructors (`Function`, `GeneratorFunction`, etc) will throw an
      `EvalError`. **Default:** `true`.
    * `wasm` {boolean} If set to false any attempt to compile a WebAssembly
      module will throw a `WebAssembly.CompileError`. **Default:** `true`.
  * `microtaskMode` {string} If set to `afterEvaluate`, microtasks (tasks
    scheduled through `Promise`s and `async function`s) will be run immediately
    after the script has run. They are included in the `timeout` and
    `breakOnSigint` scopes in that case.
* Returns: {any} the result of the very last statement executed in the script.

First contextifies the given `contextObject`, runs the compiled code contained
by the `vm.Script` object within the created context, and returns the result.
Running code does not have access to local scope.

The following example compiles code that sets a global variable, then executes
the code multiple times in different contexts. The globals are set on and
contained within each individual `context`.

```js
const vm = require('node:vm');

const script = new vm.Script('globalVar = "set"');

const contexts = [{}, {}, {}];
contexts.forEach((context) => {
  script.runInNewContext(context);
});

console.log(contexts);
// Prints: [{ globalVar: 'set' }, { globalVar: 'set' }, { globalVar: 'set' }]
```

### `script.runInThisContext([options])`

<!-- YAML
added: v0.3.1
changes:
  - version: v6.3.0
    pr-url: https://github.com/nodejs/node/pull/6635
    description: The `breakOnSigint` option is supported now.
-->

* `options` {Object}
  * `displayErrors` {boolean} When `true`, if an [`Error`][] occurs
    while compiling the `code`, the line of code causing the error is attached
    to the stack trace. **Default:** `true`.
  * `timeout` {integer} Specifies the number of milliseconds to execute `code`
    before terminating execution. If execution is terminated, an [`Error`][]
    will be thrown. This value must be a strictly positive integer.
  * `breakOnSigint` {boolean} If `true`, receiving `SIGINT`
    (<kbd>Ctrl</kbd>+<kbd>C</kbd>) will terminate execution and throw an
    [`Error`][]. Existing handlers for the event that have been attached via
    `process.on('SIGINT')` are disabled during script execution, but continue to
    work after that. **Default:** `false`.
* Returns: {any} the result of the very last statement executed in the script.

Runs the compiled code contained by the `vm.Script` within the context of the
current `global` object. Running code does not have access to local scope, but
_does_ have access to the current `global` object.

The following example compiles code that increments a `global` variable then
executes that code multiple times:

```js
const vm = require('node:vm');

global.globalVar = 0;

const script = new vm.Script('globalVar += 1', { filename: 'myfile.vm' });

for (let i = 0; i < 1000; ++i) {
  script.runInThisContext();
}

console.log(globalVar);

// 1000
```

### `script.sourceMapURL`

<!-- YAML
added: v18.13.0
-->

* {string|undefined}

When the script is compiled from a source that contains a source map magic
comment, this property will be set to the URL of the source map.

```mjs
import vm from 'node:vm';

const script = new vm.Script(`
function myFunc() {}
//# sourceMappingURL=sourcemap.json
`);

console.log(script.sourceMapURL);
// Prints: sourcemap.json
```

```cjs
const vm = require('node:vm');

const script = new vm.Script(`
function myFunc() {}
//# sourceMappingURL=sourcemap.json
`);

console.log(script.sourceMapURL);
// Prints: sourcemap.json
```

## Class: `vm.Module`

<!-- YAML
added:
 - v13.0.0
 - v12.16.0
-->

> Stability: 1 - Experimental

This feature is only available with the `--experimental-vm-modules` command
flag enabled.

The `vm.Module` class provides a low-level interface for using
ECMAScript modules in VM contexts. It is the counterpart of the `vm.Script`
class that closely mirrors [Module Record][]s as defined in the ECMAScript
specification.

Unlike `vm.Script` however, every `vm.Module` object is bound to a context from
its creation. Operations on `vm.Module` objects are intrinsically asynchronous,
in contrast with the synchronous nature of `vm.Script` objects. The use of
'async' functions can help with manipulating `vm.Module` objects.

Using a `vm.Module` object requires three distinct steps: creation/parsing,
linking, and evaluation. These three steps are illustrated in the following
example.

This implementation lies at a lower level than the [ECMAScript Module
loader][]. There is also no way to interact with the Loader yet, though
support is planned.

```mjs
import vm from 'node:vm';

const contextifiedObject = vm.createContext({
  secret: 42,
  print: console.log,
});

// Step 1
//
// Create a Module by constructing a new `vm.SourceTextModule` object. This
// parses the provided source text, throwing a `SyntaxError` if anything goes
// wrong. By default, a Module is created in the top context. But here, we
// specify `contextifiedObject` as the context this Module belongs to.
//
// Here, we attempt to obtain the default export from the module "foo", and
// put it into local binding "secret".

const bar = new vm.SourceTextModule(`
  import s from 'foo';
  s;
  print(s);
`, { context: contextifiedObject });

// Step 2
//
// "Link" the imported dependencies of this Module to it.
//
// The provided linking callback (the "linker") accepts two arguments: the
// parent module (`bar` in this case) and the string that is the specifier of
// the imported module. The callback is expected to return a Module that
// corresponds to the provided specifier, with certain requirements documented
// in `module.link()`.
//
// If linking has not started for the returned Module, the same linker
// callback will be called on the returned Module.
//
// Even top-level Modules without dependencies must be explicitly linked. The
// callback provided would never be called, however.
//
// The link() method returns a Promise that will be resolved when all the
// Promises returned by the linker resolve.
//
// Note: This is a contrived example in that the linker function creates a new
// "foo" module every time it is called. In a full-fledged module system, a
// cache would probably be used to avoid duplicated modules.

async function linker(specifier, referencingModule) {
  if (specifier === 'foo') {
    return new vm.SourceTextModule(`
      // The "secret" variable refers to the global variable we added to
      // "contextifiedObject" when creating the context.
      export default secret;
    `, { context: referencingModule.context });

    // Using `contextifiedObject` instead of `referencingModule.context`
    // here would work as well.
  }
  throw new Error(`Unable to resolve dependency: ${specifier}`);
}
await bar.link(linker);

// Step 3
//
// Evaluate the Module. The evaluate() method returns a promise which will
// resolve after the module has finished evaluating.

// Prints 42.
await bar.evaluate();
```

```cjs
const vm = require('node:vm');

const contextifiedObject = vm.createContext({
  secret: 42,
  print: console.log,
});

(async () => {
  // Step 1
  //
  // Create a Module by constructing a new `vm.SourceTextModule` object. This
  // parses the provided source text, throwing a `SyntaxError` if anything goes
  // wrong. By default, a Module is created in the top context. But here, we
  // specify `contextifiedObject` as the context this Module belongs to.
  //
  // Here, we attempt to obtain the default export from the module "foo", and
  // put it into local binding "secret".

  const bar = new vm.SourceTextModule(`
    import s from 'foo';
    s;
    print(s);
  `, { context: contextifiedObject });

  // Step 2
  //
  // "Link" the imported dependencies of this Module to it.
  //
  // The provided linking callback (the "linker") accepts two arguments: the
  // parent module (`bar` in this case) and the string that is the specifier of
  // the imported module. The callback is expected to return a Module that
  // corresponds to the provided specifier, with certain requirements documented
  // in `module.link()`.
  //
  // If linking has not started for the returned Module, the same linker
  // callback will be called on the returned Module.
  //
  // Even top-level Modules without dependencies must be explicitly linked. The
  // callback provided would never be called, however.
  //
  // The link() method returns a Promise that will be resolved when all the
  // Promises returned by the linker resolve.
  //
  // Note: This is a contrived example in that the linker function creates a new
  // "foo" module every time it is called. In a full-fledged module system, a
  // cache would probably be used to avoid duplicated modules.

  async function linker(specifier, referencingModule) {
    if (specifier === 'foo') {
      return new vm.SourceTextModule(`
        // The "secret" variable refers to the global variable we added to
        // "contextifiedObject" when creating the context.
        export default secret;
      `, { context: referencingModule.context });

      // Using `contextifiedObject` instead of `referencingModule.context`
      // here would work as well.
    }
    throw new Error(`Unable to resolve dependency: ${specifier}`);
  }
  await bar.link(linker);

  // Step 3
  //
  // Evaluate the Module. The evaluate() method returns a promise which will
  // resolve after the module has finished evaluating.

  // Prints 42.
  await bar.evaluate();
})();
```

### `module.dependencySpecifiers`

* {string\[]}

The specifiers of all dependencies of this module. The returned array is frozen
to disallow any changes to it.

Corresponds to the `[[RequestedModules]]` field of [Cyclic Module Record][]s in
the ECMAScript specification.

### `module.error`

* {any}

If the `module.status` is `'errored'`, this property contains the exception
thrown by the module during evaluation. If the status is anything else,
accessing this property will result in a thrown exception.

The value `undefined` cannot be used for cases where there is not a thrown
exception due to possible ambiguity with `throw undefined;`.

Corresponds to the `[[EvaluationError]]` field of [Cyclic Module Record][]s
in the ECMAScript specification.

### `module.evaluate([options])`

* `options` {Object}
  * `timeout` {integer} Specifies the number of milliseconds to evaluate
    before terminating execution. If execution is interrupted, an [`Error`][]
    will be thrown. This value must be a strictly positive integer.
  * `breakOnSigint` {boolean} If `true`, receiving `SIGINT`
    (<kbd>Ctrl</kbd>+<kbd>C</kbd>) will terminate execution and throw an
    [`Error`][]. Existing handlers for the event that have been attached via
    `process.on('SIGINT')` are disabled during script execution, but continue to
    work after that. **Default:** `false`.
* Returns: {Promise} Fulfills with `undefined` upon success.

Evaluate the module.

This must be called after the module has been linked; otherwise it will reject.
It could be called also when the module has already been evaluated, in which
case it will either do nothing if the initial evaluation ended in success
(`module.status` is `'evaluated'`) or it will re-throw the exception that the
initial evaluation resulted in (`module.status` is `'errored'`).

This method cannot be called while the module is being evaluated
(`module.status` is `'evaluating'`).

Corresponds to the [Evaluate() concrete method][] field of [Cyclic Module
Record][]s in the ECMAScript specification.

### `module.identifier`

* {string}

The identifier of the current module, as set in the constructor.

### `module.link(linker)`

<!-- YAML
changes:
  - version: v18.19.0
    pr-url: https://github.com/nodejs/node/pull/50141
    description: The option `extra.assert` is renamed to `extra.attributes`. The
                 former name is still provided for backward compatibility.
-->

* `linker` {Function}
  * `specifier` {string} The specifier of the requested module:
    ```mjs
    import foo from 'foo';
    //              ^^^^^ the module specifier
    ```

  * `referencingModule` {vm.Module} The `Module` object `link()` is called on.

  * `extra` {Object}
<<<<<<< HEAD
    * `assert` {Object} The data from the assertion:
      <!-- eslint-skip -->
      ```js
      import foo from 'foo' assert { name: 'value' };
      //                           ^^^^^^^^^^^^^^^^^ the assertion
      ```
      Per ECMA-262, hosts are expected to ignore assertions that they do not
      support, as opposed to, for example, triggering an error if an
      unsupported assertion is present.
=======
    * `attributes` {Object} The data from the attribute:
      ```mjs
      import foo from 'foo' assert { name: 'value' };
      //                           ^^^^^^^^^^^^^^^^^ the attribute
      ```
      Per ECMA-262, hosts are expected to trigger an error if an
      unsupported attribute is present.
    * `assert` {Object} Alias for `extra.attributes`.
>>>>>>> 8a2d13a7

  * Returns: {vm.Module|Promise}
* Returns: {Promise}

Link module dependencies. This method must be called before evaluation, and
can only be called once per module.

The function is expected to return a `Module` object or a `Promise` that
eventually resolves to a `Module` object. The returned `Module` must satisfy the
following two invariants:

* It must belong to the same context as the parent `Module`.
* Its `status` must not be `'errored'`.

If the returned `Module`'s `status` is `'unlinked'`, this method will be
recursively called on the returned `Module` with the same provided `linker`
function.

`link()` returns a `Promise` that will either get resolved when all linking
instances resolve to a valid `Module`, or rejected if the linker function either
throws an exception or returns an invalid `Module`.

The linker function roughly corresponds to the implementation-defined
[HostResolveImportedModule][] abstract operation in the ECMAScript
specification, with a few key differences:

* The linker function is allowed to be asynchronous while
  [HostResolveImportedModule][] is synchronous.

The actual [HostResolveImportedModule][] implementation used during module
linking is one that returns the modules linked during linking. Since at
that point all modules would have been fully linked already, the
[HostResolveImportedModule][] implementation is fully synchronous per
specification.

Corresponds to the [Link() concrete method][] field of [Cyclic Module
Record][]s in the ECMAScript specification.

### `module.namespace`

* {Object}

The namespace object of the module. This is only available after linking
(`module.link()`) has completed.

Corresponds to the [GetModuleNamespace][] abstract operation in the ECMAScript
specification.

### `module.status`

* {string}

The current status of the module. Will be one of:

* `'unlinked'`: `module.link()` has not yet been called.

* `'linking'`: `module.link()` has been called, but not all Promises returned
  by the linker function have been resolved yet.

* `'linked'`: The module has been linked successfully, and all of its
  dependencies are linked, but `module.evaluate()` has not yet been called.

* `'evaluating'`: The module is being evaluated through a `module.evaluate()` on
  itself or a parent module.

* `'evaluated'`: The module has been successfully evaluated.

* `'errored'`: The module has been evaluated, but an exception was thrown.

Other than `'errored'`, this status string corresponds to the specification's
[Cyclic Module Record][]'s `[[Status]]` field. `'errored'` corresponds to
`'evaluated'` in the specification, but with `[[EvaluationError]]` set to a
value that is not `undefined`.

## Class: `vm.SourceTextModule`

<!-- YAML
added: v9.6.0
-->

> Stability: 1 - Experimental

This feature is only available with the `--experimental-vm-modules` command
flag enabled.

* Extends: {vm.Module}

The `vm.SourceTextModule` class provides the [Source Text Module Record][] as
defined in the ECMAScript specification.

### `new vm.SourceTextModule(code[, options])`

<!-- YAML
changes:
  - version:
    - v17.0.0
    - v16.12.0
    pr-url: https://github.com/nodejs/node/pull/40249
<<<<<<< HEAD
    description: Added support for import assertions to the
=======
    description: Added support for import attributes to the
>>>>>>> 8a2d13a7
                 `importModuleDynamically` parameter.
-->

* `code` {string} JavaScript Module code to parse
* `options`
  * `identifier` {string} String used in stack traces.
    **Default:** `'vm:module(i)'` where `i` is a context-specific ascending
    index.
  * `cachedData` {Buffer|TypedArray|DataView} Provides an optional `Buffer` or
    `TypedArray`, or `DataView` with V8's code cache data for the supplied
    source. The `code` must be the same as the module from which this
    `cachedData` was created.
  * `context` {Object} The [contextified][] object as returned by the
    `vm.createContext()` method, to compile and evaluate this `Module` in.
    If no context is specified, the module is evaluated in the current
    execution context.
  * `lineOffset` {integer} Specifies the line number offset that is displayed
    in stack traces produced by this `Module`. **Default:** `0`.
  * `columnOffset` {integer} Specifies the first-line column number offset that
    is displayed in stack traces produced by this `Module`. **Default:** `0`.
  * `initializeImportMeta` {Function} Called during evaluation of this `Module`
    to initialize the `import.meta`.
    * `meta` {import.meta}
    * `module` {vm.SourceTextModule}
  * `importModuleDynamically` {Function} Called during evaluation of this module
    when `import()` is called. If this option is not specified, calls to
    `import()` will reject with [`ERR_VM_DYNAMIC_IMPORT_CALLBACK_MISSING`][].
    * `specifier` {string} specifier passed to `import()`
    * `module` {vm.Module}
<<<<<<< HEAD
    * `importAssertions` {Object} The `"assert"` value passed to the
=======
    * `importAttributes` {Object} The `"assert"` value passed to the
>>>>>>> 8a2d13a7
      [`optionsExpression`][] optional parameter, or an empty object if no value
      was provided.
    * Returns: {Module Namespace Object|vm.Module} Returning a `vm.Module` is
      recommended in order to take advantage of error tracking, and to avoid
      issues with namespaces that contain `then` function exports.

Creates a new `SourceTextModule` instance.

Properties assigned to the `import.meta` object that are objects may
allow the module to access information outside the specified `context`. Use
`vm.runInContext()` to create objects in a specific context.

```mjs
import vm from 'node:vm';

const contextifiedObject = vm.createContext({ secret: 42 });

const module = new vm.SourceTextModule(
  'Object.getPrototypeOf(import.meta.prop).secret = secret;',
  {
    initializeImportMeta(meta) {
      // Note: this object is created in the top context. As such,
      // Object.getPrototypeOf(import.meta.prop) points to the
      // Object.prototype in the top context rather than that in
      // the contextified object.
      meta.prop = {};
    },
  });
// Since module has no dependencies, the linker function will never be called.
await module.link(() => {});
await module.evaluate();

// Now, Object.prototype.secret will be equal to 42.
//
// To fix this problem, replace
//     meta.prop = {};
// above with
//     meta.prop = vm.runInContext('{}', contextifiedObject);
```

```cjs
const vm = require('node:vm');
const contextifiedObject = vm.createContext({ secret: 42 });
(async () => {
  const module = new vm.SourceTextModule(
    'Object.getPrototypeOf(import.meta.prop).secret = secret;',
    {
      initializeImportMeta(meta) {
        // Note: this object is created in the top context. As such,
        // Object.getPrototypeOf(import.meta.prop) points to the
        // Object.prototype in the top context rather than that in
        // the contextified object.
        meta.prop = {};
      },
    });
  // Since module has no dependencies, the linker function will never be called.
  await module.link(() => {});
  await module.evaluate();
  // Now, Object.prototype.secret will be equal to 42.
  //
  // To fix this problem, replace
  //     meta.prop = {};
  // above with
  //     meta.prop = vm.runInContext('{}', contextifiedObject);
})();
```

### `sourceTextModule.createCachedData()`

<!-- YAML
added:
 - v13.7.0
 - v12.17.0
-->

* Returns: {Buffer}

Creates a code cache that can be used with the `SourceTextModule` constructor's
`cachedData` option. Returns a `Buffer`. This method may be called any number
of times before the module has been evaluated.

The code cache of the `SourceTextModule` doesn't contain any JavaScript
observable states. The code cache is safe to be saved along side the script
source and used to construct new `SourceTextModule` instances multiple times.

Functions in the `SourceTextModule` source can be marked as lazily compiled
and they are not compiled at construction of the `SourceTextModule`. These
functions are going to be compiled when they are invoked the first time. The
code cache serializes the metadata that V8 currently knows about the
`SourceTextModule` that it can use to speed up future compilations.

```js
// Create an initial module
const module = new vm.SourceTextModule('const a = 1;');

// Create cached data from this module
const cachedData = module.createCachedData();

// Create a new module using the cached data. The code must be the same.
const module2 = new vm.SourceTextModule('const a = 1;', { cachedData });
```

## Class: `vm.SyntheticModule`

<!-- YAML
added:
 - v13.0.0
 - v12.16.0
-->

> Stability: 1 - Experimental

This feature is only available with the `--experimental-vm-modules` command
flag enabled.

* Extends: {vm.Module}

The `vm.SyntheticModule` class provides the [Synthetic Module Record][] as
defined in the WebIDL specification. The purpose of synthetic modules is to
provide a generic interface for exposing non-JavaScript sources to ECMAScript
module graphs.

```js
const vm = require('node:vm');

const source = '{ "a": 1 }';
const module = new vm.SyntheticModule(['default'], function() {
  const obj = JSON.parse(source);
  this.setExport('default', obj);
});

// Use `module` in linking...
```

### `new vm.SyntheticModule(exportNames, evaluateCallback[, options])`

<!-- YAML
added:
 - v13.0.0
 - v12.16.0
-->

* `exportNames` {string\[]} Array of names that will be exported from the
  module.
* `evaluateCallback` {Function} Called when the module is evaluated.
* `options`
  * `identifier` {string} String used in stack traces.
    **Default:** `'vm:module(i)'` where `i` is a context-specific ascending
    index.
  * `context` {Object} The [contextified][] object as returned by the
    `vm.createContext()` method, to compile and evaluate this `Module` in.

Creates a new `SyntheticModule` instance.

Objects assigned to the exports of this instance may allow importers of
the module to access information outside the specified `context`. Use
`vm.runInContext()` to create objects in a specific context.

### `syntheticModule.setExport(name, value)`

<!-- YAML
added:
 - v13.0.0
 - v12.16.0
-->

* `name` {string} Name of the export to set.
* `value` {any} The value to set the export to.

This method is used after the module is linked to set the values of exports. If
it is called before the module is linked, an [`ERR_VM_MODULE_STATUS`][] error
will be thrown.

```mjs
import vm from 'node:vm';

const m = new vm.SyntheticModule(['x'], () => {
  m.setExport('x', 1);
});

await m.link(() => {});
await m.evaluate();

assert.strictEqual(m.namespace.x, 1);
```

```cjs
const vm = require('node:vm');
(async () => {
  const m = new vm.SyntheticModule(['x'], () => {
    m.setExport('x', 1);
  });
  await m.link(() => {});
  await m.evaluate();
  assert.strictEqual(m.namespace.x, 1);
})();
```

## `vm.compileFunction(code[, params[, options]])`

<!-- YAML
added: v10.10.0
changes:
  - version:
<<<<<<< HEAD
    - v17.0.0
    - v16.12.0
    pr-url: https://github.com/nodejs/node/pull/40249
    description: Added support for import assertions to the
=======
    - v18.15.0
    pr-url: https://github.com/nodejs/node/pull/46320
    description: The return value now includes `cachedDataRejected`
                 with the same semantics as the `vm.Script` version
                 if the `cachedData` option was passed.
  - version:
    - v17.0.0
    - v16.12.0
    pr-url: https://github.com/nodejs/node/pull/40249
    description: Added support for import attributes to the
>>>>>>> 8a2d13a7
                 `importModuleDynamically` parameter.
  - version: v15.9.0
    pr-url: https://github.com/nodejs/node/pull/35431
    description: Added `importModuleDynamically` option again.
  - version: v14.3.0
    pr-url: https://github.com/nodejs/node/pull/33364
    description: Removal of `importModuleDynamically` due to compatibility
                 issues.
  - version:
    - v14.1.0
    - v13.14.0
    pr-url: https://github.com/nodejs/node/pull/32985
    description: The `importModuleDynamically` option is now supported.
-->

* `code` {string} The body of the function to compile.
* `params` {string\[]} An array of strings containing all parameters for the
  function.
* `options` {Object}
  * `filename` {string} Specifies the filename used in stack traces produced
    by this script. **Default:** `''`.
  * `lineOffset` {number} Specifies the line number offset that is displayed
    in stack traces produced by this script. **Default:** `0`.
  * `columnOffset` {number} Specifies the first-line column number offset that
    is displayed in stack traces produced by this script. **Default:** `0`.
  * `cachedData` {Buffer|TypedArray|DataView} Provides an optional `Buffer` or
    `TypedArray`, or `DataView` with V8's code cache data for the supplied
<<<<<<< HEAD
    source.
=======
    source. This must be produced by a prior call to [`vm.compileFunction()`][]
    with the same `code` and `params`.
>>>>>>> 8a2d13a7
  * `produceCachedData` {boolean} Specifies whether to produce new cache data.
    **Default:** `false`.
  * `parsingContext` {Object} The [contextified][] object in which the said
    function should be compiled in.
  * `contextExtensions` {Object\[]} An array containing a collection of context
    extensions (objects wrapping the current scope) to be applied while
    compiling. **Default:** `[]`.
  * `importModuleDynamically` {Function} Called during evaluation of this module
    when `import()` is called. If this option is not specified, calls to
    `import()` will reject with [`ERR_VM_DYNAMIC_IMPORT_CALLBACK_MISSING`][].
    This option is part of the experimental modules API, and should not be
    considered stable.
    * `specifier` {string} specifier passed to `import()`
    * `function` {Function}
<<<<<<< HEAD
    * `importAssertions` {Object} The `"assert"` value passed to the
=======
    * `importAttributes` {Object} The `"assert"` value passed to the
>>>>>>> 8a2d13a7
      [`optionsExpression`][] optional parameter, or an empty object if no value
      was provided.
    * Returns: {Module Namespace Object|vm.Module} Returning a `vm.Module` is
      recommended in order to take advantage of error tracking, and to avoid
      issues with namespaces that contain `then` function exports.
* Returns: {Function}

Compiles the given code into the provided context (if no context is
supplied, the current context is used), and returns it wrapped inside a
function with the given `params`.

## `vm.createContext([contextObject[, options]])`

<!-- YAML
added: v0.3.1
changes:
  - version: v14.6.0
    pr-url: https://github.com/nodejs/node/pull/34023
    description: The `microtaskMode` option is supported now.
  - version: v10.0.0
    pr-url: https://github.com/nodejs/node/pull/19398
    description: The first argument can no longer be a function.
  - version: v10.0.0
    pr-url: https://github.com/nodejs/node/pull/19016
    description: The `codeGeneration` option is supported now.
-->

* `contextObject` {Object}
* `options` {Object}
  * `name` {string} Human-readable name of the newly created context.
    **Default:** `'VM Context i'`, where `i` is an ascending numerical index of
    the created context.
  * `origin` {string} [Origin][origin] corresponding to the newly created
    context for display purposes. The origin should be formatted like a URL,
    but with only the scheme, host, and port (if necessary), like the value of
    the [`url.origin`][] property of a [`URL`][] object. Most notably, this
    string should omit the trailing slash, as that denotes a path.
    **Default:** `''`.
  * `codeGeneration` {Object}
    * `strings` {boolean} If set to false any calls to `eval` or function
      constructors (`Function`, `GeneratorFunction`, etc) will throw an
      `EvalError`. **Default:** `true`.
    * `wasm` {boolean} If set to false any attempt to compile a WebAssembly
      module will throw a `WebAssembly.CompileError`. **Default:** `true`.
  * `microtaskMode` {string} If set to `afterEvaluate`, microtasks (tasks
    scheduled through `Promise`s and `async function`s) will be run immediately
    after a script has run through [`script.runInContext()`][].
    They are included in the `timeout` and `breakOnSigint` scopes in that case.
* Returns: {Object} contextified object.

If given a `contextObject`, the `vm.createContext()` method will [prepare
that object][contextified] so that it can be used in calls to
[`vm.runInContext()`][] or [`script.runInContext()`][]. Inside such scripts,
the `contextObject` will be the global object, retaining all of its existing
properties but also having the built-in objects and functions any standard
[global object][] has. Outside of scripts run by the vm module, global variables
will remain unchanged.

```js
const vm = require('node:vm');

global.globalVar = 3;

const context = { globalVar: 1 };
vm.createContext(context);

vm.runInContext('globalVar *= 2;', context);

console.log(context);
// Prints: { globalVar: 2 }

console.log(global.globalVar);
// Prints: 3
```

If `contextObject` is omitted (or passed explicitly as `undefined`), a new,
empty [contextified][] object will be returned.

The `vm.createContext()` method is primarily useful for creating a single
context that can be used to run multiple scripts. For instance, if emulating a
web browser, the method can be used to create a single context representing a
window's global object, then run all `<script>` tags together within that
context.

The provided `name` and `origin` of the context are made visible through the
Inspector API.

## `vm.isContext(object)`

<!-- YAML
added: v0.11.7
-->

* `object` {Object}
* Returns: {boolean}

Returns `true` if the given `object` object has been [contextified][] using
[`vm.createContext()`][].

## `vm.measureMemory([options])`

<!-- YAML
added: v13.10.0
-->

> Stability: 1 - Experimental

Measure the memory known to V8 and used by all contexts known to the
current V8 isolate, or the main context.

* `options` {Object} Optional.
  * `mode` {string} Either `'summary'` or `'detailed'`. In summary mode,
    only the memory measured for the main context will be returned. In
    detailed mode, the memory measured for all contexts known to the
    current V8 isolate will be returned.
    **Default:** `'summary'`
  * `execution` {string} Either `'default'` or `'eager'`. With default
    execution, the promise will not resolve until after the next scheduled
    garbage collection starts, which may take a while (or never if the program
    exits before the next GC). With eager execution, the GC will be started
    right away to measure the memory.
    **Default:** `'default'`
* Returns: {Promise} If the memory is successfully measured, the promise will
  resolve with an object containing information about the memory usage.
  Otherwise it will be rejected with an `ERR_CONTEXT_NOT_INITIALIZED` error.

The format of the object that the returned Promise may resolve with is
specific to the V8 engine and may change from one version of V8 to the next.

The returned result is different from the statistics returned by
`v8.getHeapSpaceStatistics()` in that `vm.measureMemory()` measure the
memory reachable by each V8 specific contexts in the current instance of
the V8 engine, while the result of `v8.getHeapSpaceStatistics()` measure
the memory occupied by each heap space in the current V8 instance.

```js
const vm = require('node:vm');
// Measure the memory used by the main context.
vm.measureMemory({ mode: 'summary' })
  // This is the same as vm.measureMemory()
  .then((result) => {
    // The current format is:
    // {
    //   total: {
    //      jsMemoryEstimate: 2418479, jsMemoryRange: [ 2418479, 2745799 ]
    //    }
    // }
    console.log(result);
  });

const context = vm.createContext({ a: 1 });
vm.measureMemory({ mode: 'detailed', execution: 'eager' })
  .then((result) => {
    // Reference the context here so that it won't be GC'ed
    // until the measurement is complete.
    console.log(context.a);
    // {
    //   total: {
    //     jsMemoryEstimate: 2574732,
    //     jsMemoryRange: [ 2574732, 2904372 ]
    //   },
    //   current: {
    //     jsMemoryEstimate: 2438996,
    //     jsMemoryRange: [ 2438996, 2768636 ]
    //   },
    //   other: [
    //     {
    //       jsMemoryEstimate: 135736,
    //       jsMemoryRange: [ 135736, 465376 ]
    //     }
    //   ]
    // }
    console.log(result);
  });
```

## `vm.runInContext(code, contextifiedObject[, options])`

<!-- YAML
added: v0.3.1
changes:
  - version:
    - v17.0.0
    - v16.12.0
    pr-url: https://github.com/nodejs/node/pull/40249
<<<<<<< HEAD
    description: Added support for import assertions to the
=======
    description: Added support for import attributes to the
>>>>>>> 8a2d13a7
                 `importModuleDynamically` parameter.
  - version: v6.3.0
    pr-url: https://github.com/nodejs/node/pull/6635
    description: The `breakOnSigint` option is supported now.
-->

* `code` {string} The JavaScript code to compile and run.
* `contextifiedObject` {Object} The [contextified][] object that will be used
  as the `global` when the `code` is compiled and run.
* `options` {Object|string}
  * `filename` {string} Specifies the filename used in stack traces produced
    by this script. **Default:** `'evalmachine.<anonymous>'`.
  * `lineOffset` {number} Specifies the line number offset that is displayed
    in stack traces produced by this script. **Default:** `0`.
  * `columnOffset` {number} Specifies the first-line column number offset that
    is displayed in stack traces produced by this script. **Default:** `0`.
  * `displayErrors` {boolean} When `true`, if an [`Error`][] occurs
    while compiling the `code`, the line of code causing the error is attached
    to the stack trace. **Default:** `true`.
  * `timeout` {integer} Specifies the number of milliseconds to execute `code`
    before terminating execution. If execution is terminated, an [`Error`][]
    will be thrown. This value must be a strictly positive integer.
  * `breakOnSigint` {boolean} If `true`, receiving `SIGINT`
    (<kbd>Ctrl</kbd>+<kbd>C</kbd>) will terminate execution and throw an
    [`Error`][]. Existing handlers for the event that have been attached via
    `process.on('SIGINT')` are disabled during script execution, but continue to
    work after that. **Default:** `false`.
  * `cachedData` {Buffer|TypedArray|DataView} Provides an optional `Buffer` or
    `TypedArray`, or `DataView` with V8's code cache data for the supplied
    source.
  * `importModuleDynamically` {Function} Called during evaluation of this module
    when `import()` is called. If this option is not specified, calls to
    `import()` will reject with [`ERR_VM_DYNAMIC_IMPORT_CALLBACK_MISSING`][].
    This option is part of the experimental modules API. We do not recommend
    using it in a production environment.
    * `specifier` {string} specifier passed to `import()`
    * `script` {vm.Script}
<<<<<<< HEAD
    * `importAssertions` {Object} The `"assert"` value passed to the
=======
    * `importAttributes` {Object} The `"assert"` value passed to the
>>>>>>> 8a2d13a7
      [`optionsExpression`][] optional parameter, or an empty object if no value
      was provided.
    * Returns: {Module Namespace Object|vm.Module} Returning a `vm.Module` is
      recommended in order to take advantage of error tracking, and to avoid
      issues with namespaces that contain `then` function exports.
* Returns: {any} the result of the very last statement executed in the script.

The `vm.runInContext()` method compiles `code`, runs it within the context of
the `contextifiedObject`, then returns the result. Running code does not have
access to the local scope. The `contextifiedObject` object _must_ have been
previously [contextified][] using the [`vm.createContext()`][] method.

If `options` is a string, then it specifies the filename.

The following example compiles and executes different scripts using a single
[contextified][] object:

```js
const vm = require('node:vm');

const contextObject = { globalVar: 1 };
vm.createContext(contextObject);

for (let i = 0; i < 10; ++i) {
  vm.runInContext('globalVar *= 2;', contextObject);
}
console.log(contextObject);
// Prints: { globalVar: 1024 }
```

## `vm.runInNewContext(code[, contextObject[, options]])`

<!-- YAML
added: v0.3.1
changes:
  - version:
    - v17.0.0
    - v16.12.0
    pr-url: https://github.com/nodejs/node/pull/40249
<<<<<<< HEAD
    description: Added support for import assertions to the
=======
    description: Added support for import attributes to the
>>>>>>> 8a2d13a7
                 `importModuleDynamically` parameter.
  - version: v14.6.0
    pr-url: https://github.com/nodejs/node/pull/34023
    description: The `microtaskMode` option is supported now.
  - version: v10.0.0
    pr-url: https://github.com/nodejs/node/pull/19016
    description: The `contextCodeGeneration` option is supported now.
  - version: v6.3.0
    pr-url: https://github.com/nodejs/node/pull/6635
    description: The `breakOnSigint` option is supported now.
-->

* `code` {string} The JavaScript code to compile and run.
* `contextObject` {Object} An object that will be [contextified][]. If
  `undefined`, a new object will be created.
* `options` {Object|string}
  * `filename` {string} Specifies the filename used in stack traces produced
    by this script. **Default:** `'evalmachine.<anonymous>'`.
  * `lineOffset` {number} Specifies the line number offset that is displayed
    in stack traces produced by this script. **Default:** `0`.
  * `columnOffset` {number} Specifies the first-line column number offset that
    is displayed in stack traces produced by this script. **Default:** `0`.
  * `displayErrors` {boolean} When `true`, if an [`Error`][] occurs
    while compiling the `code`, the line of code causing the error is attached
    to the stack trace. **Default:** `true`.
  * `timeout` {integer} Specifies the number of milliseconds to execute `code`
    before terminating execution. If execution is terminated, an [`Error`][]
    will be thrown. This value must be a strictly positive integer.
  * `breakOnSigint` {boolean} If `true`, receiving `SIGINT`
    (<kbd>Ctrl</kbd>+<kbd>C</kbd>) will terminate execution and throw an
    [`Error`][]. Existing handlers for the event that have been attached via
    `process.on('SIGINT')` are disabled during script execution, but continue to
    work after that. **Default:** `false`.
  * `contextName` {string} Human-readable name of the newly created context.
    **Default:** `'VM Context i'`, where `i` is an ascending numerical index of
    the created context.
  * `contextOrigin` {string} [Origin][origin] corresponding to the newly
    created context for display purposes. The origin should be formatted like a
    URL, but with only the scheme, host, and port (if necessary), like the
    value of the [`url.origin`][] property of a [`URL`][] object. Most notably,
    this string should omit the trailing slash, as that denotes a path.
    **Default:** `''`.
  * `contextCodeGeneration` {Object}
    * `strings` {boolean} If set to false any calls to `eval` or function
      constructors (`Function`, `GeneratorFunction`, etc) will throw an
      `EvalError`. **Default:** `true`.
    * `wasm` {boolean} If set to false any attempt to compile a WebAssembly
      module will throw a `WebAssembly.CompileError`. **Default:** `true`.
  * `cachedData` {Buffer|TypedArray|DataView} Provides an optional `Buffer` or
    `TypedArray`, or `DataView` with V8's code cache data for the supplied
    source.
  * `importModuleDynamically` {Function} Called during evaluation of this module
    when `import()` is called. If this option is not specified, calls to
    `import()` will reject with [`ERR_VM_DYNAMIC_IMPORT_CALLBACK_MISSING`][].
    This option is part of the experimental modules API. We do not recommend
    using it in a production environment.
    * `specifier` {string} specifier passed to `import()`
    * `script` {vm.Script}
<<<<<<< HEAD
    * `importAssertions` {Object} The `"assert"` value passed to the
=======
    * `importAttributes` {Object} The `"assert"` value passed to the
>>>>>>> 8a2d13a7
      [`optionsExpression`][] optional parameter, or an empty object if no value
      was provided.
    * Returns: {Module Namespace Object|vm.Module} Returning a `vm.Module` is
      recommended in order to take advantage of error tracking, and to avoid
      issues with namespaces that contain `then` function exports.
  * `microtaskMode` {string} If set to `afterEvaluate`, microtasks (tasks
    scheduled through `Promise`s and `async function`s) will be run immediately
    after the script has run. They are included in the `timeout` and
    `breakOnSigint` scopes in that case.
* Returns: {any} the result of the very last statement executed in the script.

The `vm.runInNewContext()` first contextifies the given `contextObject` (or
creates a new `contextObject` if passed as `undefined`), compiles the `code`,
runs it within the created context, then returns the result. Running code
does not have access to the local scope.

If `options` is a string, then it specifies the filename.

The following example compiles and executes code that increments a global
variable and sets a new one. These globals are contained in the `contextObject`.

```js
const vm = require('node:vm');

const contextObject = {
  animal: 'cat',
  count: 2,
};

vm.runInNewContext('count += 1; name = "kitty"', contextObject);
console.log(contextObject);
// Prints: { animal: 'cat', count: 3, name: 'kitty' }
```

## `vm.runInThisContext(code[, options])`

<!-- YAML
added: v0.3.1
changes:
  - version:
    - v17.0.0
    - v16.12.0
    pr-url: https://github.com/nodejs/node/pull/40249
<<<<<<< HEAD
    description: Added support for import assertions to the
=======
    description: Added support for import attributes to the
>>>>>>> 8a2d13a7
                 `importModuleDynamically` parameter.
  - version: v6.3.0
    pr-url: https://github.com/nodejs/node/pull/6635
    description: The `breakOnSigint` option is supported now.
-->

* `code` {string} The JavaScript code to compile and run.
* `options` {Object|string}
  * `filename` {string} Specifies the filename used in stack traces produced
    by this script. **Default:** `'evalmachine.<anonymous>'`.
  * `lineOffset` {number} Specifies the line number offset that is displayed
    in stack traces produced by this script. **Default:** `0`.
  * `columnOffset` {number} Specifies the first-line column number offset that
    is displayed in stack traces produced by this script. **Default:** `0`.
  * `displayErrors` {boolean} When `true`, if an [`Error`][] occurs
    while compiling the `code`, the line of code causing the error is attached
    to the stack trace. **Default:** `true`.
  * `timeout` {integer} Specifies the number of milliseconds to execute `code`
    before terminating execution. If execution is terminated, an [`Error`][]
    will be thrown. This value must be a strictly positive integer.
  * `breakOnSigint` {boolean} If `true`, receiving `SIGINT`
    (<kbd>Ctrl</kbd>+<kbd>C</kbd>) will terminate execution and throw an
    [`Error`][]. Existing handlers for the event that have been attached via
    `process.on('SIGINT')` are disabled during script execution, but continue to
    work after that. **Default:** `false`.
  * `cachedData` {Buffer|TypedArray|DataView} Provides an optional `Buffer` or
    `TypedArray`, or `DataView` with V8's code cache data for the supplied
    source.
  * `importModuleDynamically` {Function} Called during evaluation of this module
    when `import()` is called. If this option is not specified, calls to
    `import()` will reject with [`ERR_VM_DYNAMIC_IMPORT_CALLBACK_MISSING`][].
    This option is part of the experimental modules API. We do not recommend
    using it in a production environment.
    * `specifier` {string} specifier passed to `import()`
    * `script` {vm.Script}
<<<<<<< HEAD
    * `importAssertions` {Object} The `"assert"` value passed to the
=======
    * `importAttributes` {Object} The `"assert"` value passed to the
>>>>>>> 8a2d13a7
      [`optionsExpression`][] optional parameter, or an empty object if no value
      was provided.
    * Returns: {Module Namespace Object|vm.Module} Returning a `vm.Module` is
      recommended in order to take advantage of error tracking, and to avoid
      issues with namespaces that contain `then` function exports.
* Returns: {any} the result of the very last statement executed in the script.

`vm.runInThisContext()` compiles `code`, runs it within the context of the
current `global` and returns the result. Running code does not have access to
local scope, but does have access to the current `global` object.

If `options` is a string, then it specifies the filename.

The following example illustrates using both `vm.runInThisContext()` and
the JavaScript [`eval()`][] function to run the same code:

<!-- eslint-disable prefer-const -->

```js
const vm = require('node:vm');
let localVar = 'initial value';

const vmResult = vm.runInThisContext('localVar = "vm";');
console.log(`vmResult: '${vmResult}', localVar: '${localVar}'`);
// Prints: vmResult: 'vm', localVar: 'initial value'

const evalResult = eval('localVar = "eval";');
console.log(`evalResult: '${evalResult}', localVar: '${localVar}'`);
// Prints: evalResult: 'eval', localVar: 'eval'
```

Because `vm.runInThisContext()` does not have access to the local scope,
`localVar` is unchanged. In contrast, [`eval()`][] _does_ have access to the
local scope, so the value `localVar` is changed. In this way
`vm.runInThisContext()` is much like an [indirect `eval()` call][], e.g.
`(0,eval)('code')`.

## Example: Running an HTTP server within a VM

When using either [`script.runInThisContext()`][] or
[`vm.runInThisContext()`][], the code is executed within the current V8 global
context. The code passed to this VM context will have its own isolated scope.

In order to run a simple web server using the `node:http` module the code passed
to the context must either call `require('node:http')` on its own, or have a
reference to the `node:http` module passed to it. For instance:

```js
'use strict';
const vm = require('node:vm');

const code = `
((require) => {
  const http = require('node:http');

  http.createServer((request, response) => {
    response.writeHead(200, { 'Content-Type': 'text/plain' });
    response.end('Hello World\\n');
  }).listen(8124);

  console.log('Server running at http://127.0.0.1:8124/');
})`;

vm.runInThisContext(code)(require);
```

The `require()` in the above case shares the state with the context it is
passed from. This may introduce risks when untrusted code is executed, e.g.
altering objects in the context in unwanted ways.

## What does it mean to "contextify" an object?

All JavaScript executed within Node.js runs within the scope of a "context".
According to the [V8 Embedder's Guide][]:

> In V8, a context is an execution environment that allows separate, unrelated,
> JavaScript applications to run in a single instance of V8. You must explicitly
> specify the context in which you want any JavaScript code to be run.

When the method `vm.createContext()` is called, the `contextObject` argument
(or a newly-created object if `contextObject` is `undefined`) is associated
internally with a new instance of a V8 Context. This V8 Context provides the
`code` run using the `node:vm` module's methods with an isolated global
environment within which it can operate. The process of creating the V8 Context
and associating it with the `contextObject` is what this document refers to as
"contextifying" the object.

## Timeout interactions with asynchronous tasks and Promises

`Promise`s and `async function`s can schedule tasks run by the JavaScript
engine asynchronously. By default, these tasks are run after all JavaScript
functions on the current stack are done executing.
This allows escaping the functionality of the `timeout` and
`breakOnSigint` options.

For example, the following code executed by `vm.runInNewContext()` with a
timeout of 5 milliseconds schedules an infinite loop to run after a promise
resolves. The scheduled loop is never interrupted by the timeout:

```js
const vm = require('node:vm');

function loop() {
  console.log('entering loop');
  while (1) console.log(Date.now());
}

vm.runInNewContext(
  'Promise.resolve().then(() => loop());',
  { loop, console },
  { timeout: 5 },
);
// This is printed *before* 'entering loop' (!)
console.log('done executing');
```

This can be addressed by passing `microtaskMode: 'afterEvaluate'` to the code
that creates the `Context`:

```js
const vm = require('node:vm');

function loop() {
  while (1) console.log(Date.now());
}

vm.runInNewContext(
  'Promise.resolve().then(() => loop());',
  { loop, console },
  { timeout: 5, microtaskMode: 'afterEvaluate' },
);
```

In this case, the microtask scheduled through `promise.then()` will be run
before returning from `vm.runInNewContext()`, and will be interrupted
by the `timeout` functionality. This applies only to code running in a
`vm.Context`, so e.g. [`vm.runInThisContext()`][] does not take this option.

Promise callbacks are entered into the microtask queue of the context in which
they were created. For example, if `() => loop()` is replaced with just `loop`
in the above example, then `loop` will be pushed into the global microtask
queue, because it is a function from the outer (main) context, and thus will
also be able to escape the timeout.

If asynchronous scheduling functions such as `process.nextTick()`,
`queueMicrotask()`, `setTimeout()`, `setImmediate()`, etc. are made available
inside a `vm.Context`, functions passed to them will be added to global queues,
which are shared by all contexts. Therefore, callbacks passed to those functions
are not controllable through the timeout either.

[Cyclic Module Record]: https://tc39.es/ecma262/#sec-cyclic-module-records
[ECMAScript Module Loader]: esm.md#modules-ecmascript-modules
[Evaluate() concrete method]: https://tc39.es/ecma262/#sec-moduleevaluation
[GetModuleNamespace]: https://tc39.es/ecma262/#sec-getmodulenamespace
[HostResolveImportedModule]: https://tc39.es/ecma262/#sec-hostresolveimportedmodule
[Link() concrete method]: https://tc39.es/ecma262/#sec-moduledeclarationlinking
[Module Record]: https://www.ecma-international.org/ecma-262/#sec-abstract-module-records
[Source Text Module Record]: https://tc39.es/ecma262/#sec-source-text-module-records
[Synthetic Module Record]: https://heycam.github.io/webidl/#synthetic-module-records
[V8 Embedder's Guide]: https://v8.dev/docs/embed#contexts
[`ERR_VM_DYNAMIC_IMPORT_CALLBACK_MISSING`]: errors.md#err_vm_dynamic_import_callback_missing
[`ERR_VM_MODULE_STATUS`]: errors.md#err_vm_module_status
[`Error`]: errors.md#class-error
[`URL`]: url.md#class-url
[`eval()`]: https://developer.mozilla.org/en-US/docs/Web/JavaScript/Reference/Global_Objects/eval
<<<<<<< HEAD
[`optionsExpression`]: https://tc39.es/proposal-import-assertions/#sec-evaluate-import-call
[`script.runInContext()`]: #scriptrunincontextcontextifiedobject-options
[`script.runInThisContext()`]: #scriptruninthiscontextoptions
[`url.origin`]: url.md#urlorigin
=======
[`optionsExpression`]: https://tc39.es/proposal-import-attributes/#sec-evaluate-import-call
[`script.runInContext()`]: #scriptrunincontextcontextifiedobject-options
[`script.runInThisContext()`]: #scriptruninthiscontextoptions
[`url.origin`]: url.md#urlorigin
[`vm.compileFunction()`]: #vmcompilefunctioncode-params-options
>>>>>>> 8a2d13a7
[`vm.createContext()`]: #vmcreatecontextcontextobject-options
[`vm.runInContext()`]: #vmrunincontextcode-contextifiedobject-options
[`vm.runInThisContext()`]: #vmruninthiscontextcode-options
[contextified]: #what-does-it-mean-to-contextify-an-object
[global object]: https://es5.github.io/#x15.1
[indirect `eval()` call]: https://es5.github.io/#x10.4.2
[origin]: https://developer.mozilla.org/en-US/docs/Glossary/Origin<|MERGE_RESOLUTION|>--- conflicted
+++ resolved
@@ -62,11 +62,7 @@
     - v17.0.0
     - v16.12.0
     pr-url: https://github.com/nodejs/node/pull/40249
-<<<<<<< HEAD
-    description: Added support for import assertions to the
-=======
     description: Added support for import attributes to the
->>>>>>> 8a2d13a7
                  `importModuleDynamically` parameter.
   - version: v10.6.0
     pr-url: https://github.com/nodejs/node/pull/20300
@@ -105,11 +101,7 @@
     using it in a production environment.
     * `specifier` {string} specifier passed to `import()`
     * `script` {vm.Script}
-<<<<<<< HEAD
-    * `importAssertions` {Object} The `"assert"` value passed to the
-=======
     * `importAttributes` {Object} The `"assert"` value passed to the
->>>>>>> 8a2d13a7
       [`optionsExpression`][] optional parameter, or an empty object if no value
       was provided.
     * Returns: {Module Namespace Object|vm.Module} Returning a `vm.Module` is
@@ -639,17 +631,6 @@
   * `referencingModule` {vm.Module} The `Module` object `link()` is called on.
 
   * `extra` {Object}
-<<<<<<< HEAD
-    * `assert` {Object} The data from the assertion:
-      <!-- eslint-skip -->
-      ```js
-      import foo from 'foo' assert { name: 'value' };
-      //                           ^^^^^^^^^^^^^^^^^ the assertion
-      ```
-      Per ECMA-262, hosts are expected to ignore assertions that they do not
-      support, as opposed to, for example, triggering an error if an
-      unsupported assertion is present.
-=======
     * `attributes` {Object} The data from the attribute:
       ```mjs
       import foo from 'foo' assert { name: 'value' };
@@ -658,7 +639,6 @@
       Per ECMA-262, hosts are expected to trigger an error if an
       unsupported attribute is present.
     * `assert` {Object} Alias for `extra.attributes`.
->>>>>>> 8a2d13a7
 
   * Returns: {vm.Module|Promise}
 * Returns: {Promise}
@@ -757,11 +737,7 @@
     - v17.0.0
     - v16.12.0
     pr-url: https://github.com/nodejs/node/pull/40249
-<<<<<<< HEAD
-    description: Added support for import assertions to the
-=======
     description: Added support for import attributes to the
->>>>>>> 8a2d13a7
                  `importModuleDynamically` parameter.
 -->
 
@@ -791,11 +767,7 @@
     `import()` will reject with [`ERR_VM_DYNAMIC_IMPORT_CALLBACK_MISSING`][].
     * `specifier` {string} specifier passed to `import()`
     * `module` {vm.Module}
-<<<<<<< HEAD
-    * `importAssertions` {Object} The `"assert"` value passed to the
-=======
     * `importAttributes` {Object} The `"assert"` value passed to the
->>>>>>> 8a2d13a7
       [`optionsExpression`][] optional parameter, or an empty object if no value
       was provided.
     * Returns: {Module Namespace Object|vm.Module} Returning a `vm.Module` is
@@ -1000,12 +972,6 @@
 added: v10.10.0
 changes:
   - version:
-<<<<<<< HEAD
-    - v17.0.0
-    - v16.12.0
-    pr-url: https://github.com/nodejs/node/pull/40249
-    description: Added support for import assertions to the
-=======
     - v18.15.0
     pr-url: https://github.com/nodejs/node/pull/46320
     description: The return value now includes `cachedDataRejected`
@@ -1016,7 +982,6 @@
     - v16.12.0
     pr-url: https://github.com/nodejs/node/pull/40249
     description: Added support for import attributes to the
->>>>>>> 8a2d13a7
                  `importModuleDynamically` parameter.
   - version: v15.9.0
     pr-url: https://github.com/nodejs/node/pull/35431
@@ -1044,12 +1009,8 @@
     is displayed in stack traces produced by this script. **Default:** `0`.
   * `cachedData` {Buffer|TypedArray|DataView} Provides an optional `Buffer` or
     `TypedArray`, or `DataView` with V8's code cache data for the supplied
-<<<<<<< HEAD
-    source.
-=======
     source. This must be produced by a prior call to [`vm.compileFunction()`][]
     with the same `code` and `params`.
->>>>>>> 8a2d13a7
   * `produceCachedData` {boolean} Specifies whether to produce new cache data.
     **Default:** `false`.
   * `parsingContext` {Object} The [contextified][] object in which the said
@@ -1064,11 +1025,7 @@
     considered stable.
     * `specifier` {string} specifier passed to `import()`
     * `function` {Function}
-<<<<<<< HEAD
-    * `importAssertions` {Object} The `"assert"` value passed to the
-=======
     * `importAttributes` {Object} The `"assert"` value passed to the
->>>>>>> 8a2d13a7
       [`optionsExpression`][] optional parameter, or an empty object if no value
       was provided.
     * Returns: {Module Namespace Object|vm.Module} Returning a `vm.Module` is
@@ -1254,11 +1211,7 @@
     - v17.0.0
     - v16.12.0
     pr-url: https://github.com/nodejs/node/pull/40249
-<<<<<<< HEAD
-    description: Added support for import assertions to the
-=======
     description: Added support for import attributes to the
->>>>>>> 8a2d13a7
                  `importModuleDynamically` parameter.
   - version: v6.3.0
     pr-url: https://github.com/nodejs/node/pull/6635
@@ -1296,11 +1249,7 @@
     using it in a production environment.
     * `specifier` {string} specifier passed to `import()`
     * `script` {vm.Script}
-<<<<<<< HEAD
-    * `importAssertions` {Object} The `"assert"` value passed to the
-=======
     * `importAttributes` {Object} The `"assert"` value passed to the
->>>>>>> 8a2d13a7
       [`optionsExpression`][] optional parameter, or an empty object if no value
       was provided.
     * Returns: {Module Namespace Object|vm.Module} Returning a `vm.Module` is
@@ -1340,11 +1289,7 @@
     - v17.0.0
     - v16.12.0
     pr-url: https://github.com/nodejs/node/pull/40249
-<<<<<<< HEAD
-    description: Added support for import assertions to the
-=======
     description: Added support for import attributes to the
->>>>>>> 8a2d13a7
                  `importModuleDynamically` parameter.
   - version: v14.6.0
     pr-url: https://github.com/nodejs/node/pull/34023
@@ -1403,11 +1348,7 @@
     using it in a production environment.
     * `specifier` {string} specifier passed to `import()`
     * `script` {vm.Script}
-<<<<<<< HEAD
-    * `importAssertions` {Object} The `"assert"` value passed to the
-=======
     * `importAttributes` {Object} The `"assert"` value passed to the
->>>>>>> 8a2d13a7
       [`optionsExpression`][] optional parameter, or an empty object if no value
       was provided.
     * Returns: {Module Namespace Object|vm.Module} Returning a `vm.Module` is
@@ -1451,11 +1392,7 @@
     - v17.0.0
     - v16.12.0
     pr-url: https://github.com/nodejs/node/pull/40249
-<<<<<<< HEAD
-    description: Added support for import assertions to the
-=======
     description: Added support for import attributes to the
->>>>>>> 8a2d13a7
                  `importModuleDynamically` parameter.
   - version: v6.3.0
     pr-url: https://github.com/nodejs/node/pull/6635
@@ -1491,11 +1428,7 @@
     using it in a production environment.
     * `specifier` {string} specifier passed to `import()`
     * `script` {vm.Script}
-<<<<<<< HEAD
-    * `importAssertions` {Object} The `"assert"` value passed to the
-=======
     * `importAttributes` {Object} The `"assert"` value passed to the
->>>>>>> 8a2d13a7
       [`optionsExpression`][] optional parameter, or an empty object if no value
       was provided.
     * Returns: {Module Namespace Object|vm.Module} Returning a `vm.Module` is
@@ -1661,18 +1594,11 @@
 [`Error`]: errors.md#class-error
 [`URL`]: url.md#class-url
 [`eval()`]: https://developer.mozilla.org/en-US/docs/Web/JavaScript/Reference/Global_Objects/eval
-<<<<<<< HEAD
-[`optionsExpression`]: https://tc39.es/proposal-import-assertions/#sec-evaluate-import-call
-[`script.runInContext()`]: #scriptrunincontextcontextifiedobject-options
-[`script.runInThisContext()`]: #scriptruninthiscontextoptions
-[`url.origin`]: url.md#urlorigin
-=======
 [`optionsExpression`]: https://tc39.es/proposal-import-attributes/#sec-evaluate-import-call
 [`script.runInContext()`]: #scriptrunincontextcontextifiedobject-options
 [`script.runInThisContext()`]: #scriptruninthiscontextoptions
 [`url.origin`]: url.md#urlorigin
 [`vm.compileFunction()`]: #vmcompilefunctioncode-params-options
->>>>>>> 8a2d13a7
 [`vm.createContext()`]: #vmcreatecontextcontextobject-options
 [`vm.runInContext()`]: #vmrunincontextcode-contextifiedobject-options
 [`vm.runInThisContext()`]: #vmruninthiscontextcode-options
