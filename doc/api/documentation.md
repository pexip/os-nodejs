# About this documentation

<!--introduced_in=v0.10.0-->

<!-- type=misc -->

Welcome to the official API reference documentation for Node.js!

Node.js is a JavaScript runtime built on the [V8 JavaScript engine][].

## Contributing

Report errors in this documentation in [the issue tracker][]. See
[the contributing guide][] for directions on how to submit pull requests.

## Stability index

<!--type=misc-->

Throughout the documentation are indications of a section's stability. Some APIs
are so proven and so relied upon that they are unlikely to ever change at all.
Others are brand new and experimental, or known to be hazardous.

The stability indices are as follows:

> Stability: 0 - Deprecated. The feature may emit warnings. Backward
> compatibility is not guaranteed.

<!-- separator -->

> Stability: 1 - Experimental. The feature is not subject to
> [semantic versioning][] rules. Non-backward compatible changes or removal may
> occur in any future release. Use of the feature is not recommended in
> production environments.

<!-- separator -->

> Stability: 2 - Stable. Compatibility with the npm ecosystem is a high
> priority.

<!-- separator -->

> Stability: 3 - Legacy. Although this feature is unlikely to be removed and is
> still covered by semantic versioning guarantees, it is no longer actively
> maintained, and other alternatives are available.

Features are marked as legacy rather than being deprecated if their use does no
harm, and they are widely relied upon within the npm ecosystem. Bugs found in
legacy features are unlikely to be fixed.

Use caution when making use of Experimental features, particularly within
modules. Users may not be aware that experimental features are being used.
Bugs or behavior changes may surprise users when Experimental API
modifications occur. To avoid surprises, use of an Experimental feature may need
a command-line flag. Experimental features may also emit a [warning][].

## Stability overview

<!-- STABILITY_OVERVIEW_SLOT_BEGIN -->
| API | Stability |
| --- | --------- |
| [Assert](assert.html) | (2) Stable |
| [Async hooks](async_hooks.html) | (1) Experimental |
| [Asynchronous context tracking](async_context.html) | (2) Stable |
| [Buffer](buffer.html) | (2) Stable |
| [Child process](child_process.html) | (2) Stable |
| [Cluster](cluster.html) | (2) Stable |
| [Console](console.html) | (2) Stable |
| [Crypto](crypto.html) | (2) Stable |
| [Diagnostics Channel](diagnostics_channel.html) | (2) Stable |
| [DNS](dns.html) | (2) Stable |
| [Domain](domain.html) | (0) Deprecated |
| [File system](fs.html) | (2) Stable |
| [HTTP](http.html) | (2) Stable |
| [HTTP/2](http2.html) | (2) Stable |
| [HTTPS](https.html) | (2) Stable |
| [Inspector](inspector.html) | (2) Stable |
<<<<<<< HEAD
=======
| [Modules: `node:module` API](module.html) | (1) .1 - Active development |
>>>>>>> 8a2d13a7
| [Modules: CommonJS modules](modules.html) | (2) Stable |
| [OS](os.html) | (2) Stable |
| [Path](path.html) | (2) Stable |
| [Performance measurement APIs](perf_hooks.html) | (2) Stable |
| [Punycode](punycode.html) | (0) Deprecated |
| [Query string](querystring.html) | (2) Stable |
| [Readline](readline.html) | (2) Stable |
| [REPL](repl.html) | (2) Stable |
<<<<<<< HEAD
=======
| [Single executable applications](single-executable-applications.html) | (1) Experimental: This feature is being designed and will change. |
>>>>>>> 8a2d13a7
| [Stream](stream.html) | (2) Stable |
| [String decoder](string_decoder.html) | (2) Stable |
| [Test runner](test.html) | (1) Experimental |
| [Timers](timers.html) | (2) Stable |
| [TLS (SSL)](tls.html) | (2) Stable |
| [Trace events](tracing.html) | (1) Experimental |
| [TTY](tty.html) | (2) Stable |
| [UDP/datagram sockets](dgram.html) | (2) Stable |
| [URL](url.html) | (2) Stable |
| [Util](util.html) | (2) Stable |
| [VM (executing JavaScript)](vm.html) | (2) Stable |
| [Web Crypto API](webcrypto.html) | (1) Experimental |
| [Web Streams API](webstreams.html) | (1) Experimental. |
| [WebAssembly System Interface (WASI)](wasi.html) | (1) Experimental |
| [Worker threads](worker_threads.html) | (2) Stable |
| [Zlib](zlib.html) | (2) Stable |
<!-- STABILITY_OVERVIEW_SLOT_END -->

## JSON output

<!-- YAML
added: v0.6.12
-->

Every `.html` document has a corresponding `.json` document. This is for IDEs
and other utilities that consume the documentation.

## System calls and man pages

Node.js functions which wrap a system call will document that. The docs link
to the corresponding man pages which describe how the system call works.

Most Unix system calls have Windows analogues. Still, behavior differences may
be unavoidable.

[V8 JavaScript engine]: https://v8.dev/
[semantic versioning]: https://semver.org/
[the contributing guide]: https://github.com/nodejs/node/blob/HEAD/CONTRIBUTING.md
[the issue tracker]: https://github.com/nodejs/node/issues/new
[warning]: process.md#event-warning<|MERGE_RESOLUTION|>--- conflicted
+++ resolved
@@ -75,10 +75,7 @@
 | [HTTP/2](http2.html) | (2) Stable |
 | [HTTPS](https.html) | (2) Stable |
 | [Inspector](inspector.html) | (2) Stable |
-<<<<<<< HEAD
-=======
 | [Modules: `node:module` API](module.html) | (1) .1 - Active development |
->>>>>>> 8a2d13a7
 | [Modules: CommonJS modules](modules.html) | (2) Stable |
 | [OS](os.html) | (2) Stable |
 | [Path](path.html) | (2) Stable |
@@ -87,10 +84,7 @@
 | [Query string](querystring.html) | (2) Stable |
 | [Readline](readline.html) | (2) Stable |
 | [REPL](repl.html) | (2) Stable |
-<<<<<<< HEAD
-=======
 | [Single executable applications](single-executable-applications.html) | (1) Experimental: This feature is being designed and will change. |
->>>>>>> 8a2d13a7
 | [Stream](stream.html) | (2) Stable |
 | [String decoder](string_decoder.html) | (2) Stable |
 | [Test runner](test.html) | (1) Experimental |
