--- conflicted
+++ resolved
@@ -40,11 +40,6 @@
 
 <!-- separator -->
 
-<<<<<<< HEAD
-> Stability: 3 - Legacy. The feature is no longer recommended for use. While it
-> likely will not be removed, and is still covered by semantic-versioning
-> guarantees, use of the feature should be avoided.
-=======
 > Stability: 3 - Legacy. Although this feature is unlikely to be removed and is
 > still covered by semantic versioning guarantees, it is no longer actively
 > maintained, and other alternatives are available.
@@ -52,7 +47,6 @@
 Features are marked as legacy rather than being deprecated if their use does no
 harm, and they are widely relied upon within the npm ecosystem. Bugs found in
 legacy features are unlikely to be fixed.
->>>>>>> a8a80be5
 
 Use caution when making use of Experimental features, particularly within
 modules. Users may not be aware that experimental features are being used.
@@ -61,47 +55,6 @@
 a command-line flag. Experimental features may also emit a [warning][].
 
 ## Stability overview
-<<<<<<< HEAD
-<!-- STABILITY_OVERVIEW_SLOT_BEGIN -->
-| API | Stability |
-| --- | --------- |
-| [assert](assert.html) | (2) Stable |
-| [async_hooks](async_hooks.html) | (1) Experimental |
-| [buffer](buffer.html) | (2) Stable |
-| [child_process](child_process.html) | (2) Stable |
-| [cluster](cluster.html) | (2) Stable |
-| [console](console.html) | (2) Stable |
-| [crypto](crypto.html) | (2) Stable |
-| [dgram](dgram.html) | (2) Stable |
-| [diagnostics_channel](diagnostics_channel.html) | (1) Experimental |
-| [dns](dns.html) | (2) Stable |
-| [domain](domain.html) | (0) Deprecated |
-| [fs](fs.html) | (2) Stable |
-| [http](http.html) | (2) Stable |
-| [http/2](http2.html) | (2) Stable |
-| [https](https.html) | (2) Stable |
-| [inspector](inspector.html) | (2) Stable |
-| [module](modules.html) | (2) Stable |
-| [os](os.html) | (2) Stable |
-| [path](path.html) | (2) Stable |
-| [performance_measurement_apis](perf_hooks.html) | (2) Stable |
-| [punycode](punycode.html) | (0) Deprecated |
-| [querystring](querystring.html) | (3) Legacy |
-| [readline](readline.html) | (2) Stable |
-| [repl](repl.html) | (2) Stable |
-| [stream](stream.html) | (2) Stable |
-| [string_decoder](string_decoder.html) | (2) Stable |
-| [timers](timers.html) | (2) Stable |
-| [tls_(ssl)](tls.html) | (2) Stable |
-| [trace_events](tracing.html) | (1) Experimental |
-| [tty](tty.html) | (2) Stable |
-| [url](url.html) | (2) Stable |
-| [util](util.html) | (2) Stable |
-| [vm](vm.html) | (2) Stable |
-| [webassembly_system_interface_(wasi)](wasi.html) | (1) Experimental |
-| [worker_threads](worker_threads.html) | (2) Stable |
-| [zlib](zlib.html) | (2) Stable |
-=======
 
 <!-- STABILITY_OVERVIEW_SLOT_BEGIN -->
 | API | Stability |
@@ -147,7 +100,6 @@
 | [WebAssembly System Interface (WASI)](wasi.html) | (1) Experimental |
 | [Worker threads](worker_threads.html) | (2) Stable |
 | [Zlib](zlib.html) | (2) Stable |
->>>>>>> a8a80be5
 <!-- STABILITY_OVERVIEW_SLOT_END -->
 
 ## JSON output
@@ -168,10 +120,7 @@
 be unavoidable.
 
 [V8 JavaScript engine]: https://v8.dev/
-<<<<<<< HEAD
-=======
 [semantic versioning]: https://semver.org/
->>>>>>> a8a80be5
 [the contributing guide]: https://github.com/nodejs/node/blob/HEAD/CONTRIBUTING.md
 [the issue tracker]: https://github.com/nodejs/node/issues/new
 [warning]: process.md#event-warning