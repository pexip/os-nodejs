{
  "type": "module",
  "source": "doc/api/timers.md",
  "modules": [
    {
      "textRaw": "Timers",
      "name": "timers",
      "introduced_in": "v0.10.0",
      "stability": 2,
      "stabilityText": "Stable",
<<<<<<< HEAD
      "desc": "<p><strong>Source Code:</strong> <a href=\"https://github.com/nodejs/node/blob/v14.18.1/lib/timers.js\">lib/timers.js</a></p>\n<p>The <code>timer</code> module exposes a global API for scheduling functions to\nbe called at some future period of time. Because the timer functions are\nglobals, there is no need to call <code>require('timers')</code> to use the API.</p>\n<p>The timer functions within Node.js implement a similar API as the timers API\nprovided by Web Browsers but use a different internal implementation that is\nbuilt around the Node.js <a href=\"https://nodejs.org/en/docs/guides/event-loop-timers-and-nexttick/#setimmediate-vs-settimeout\">Event Loop</a>.</p>",
=======
      "desc": "<p><strong>Source Code:</strong> <a href=\"https://github.com/nodejs/node/blob/v18.17.1/lib/timers.js\">lib/timers.js</a></p>\n<p>The <code>timer</code> module exposes a global API for scheduling functions to\nbe called at some future period of time. Because the timer functions are\nglobals, there is no need to call <code>require('node:timers')</code> to use the API.</p>\n<p>The timer functions within Node.js implement a similar API as the timers API\nprovided by Web Browsers but use a different internal implementation that is\nbuilt around the Node.js <a href=\"https://nodejs.org/en/docs/guides/event-loop-timers-and-nexttick/#setimmediate-vs-settimeout\">Event Loop</a>.</p>",
>>>>>>> a8a80be5
      "classes": [
        {
          "textRaw": "Class: `Immediate`",
          "type": "class",
          "name": "Immediate",
<<<<<<< HEAD
          "desc": "<p>This object is created internally and is returned from <a href=\"#timers_setimmediate_callback_args\"><code>setImmediate()</code></a>. It\ncan be passed to <a href=\"#timers_clearimmediate_immediate\"><code>clearImmediate()</code></a> in order to cancel the scheduled\nactions.</p>\n<p>By default, when an immediate is scheduled, the Node.js event loop will continue\nrunning as long as the immediate is active. The <code>Immediate</code> object returned by\n<a href=\"#timers_setimmediate_callback_args\"><code>setImmediate()</code></a> exports both <code>immediate.ref()</code> and <code>immediate.unref()</code>\nfunctions that can be used to control this default behavior.</p>",
=======
          "desc": "<p>This object is created internally and is returned from <a href=\"#setimmediatecallback-args\"><code>setImmediate()</code></a>. It\ncan be passed to <a href=\"#clearimmediateimmediate\"><code>clearImmediate()</code></a> in order to cancel the scheduled\nactions.</p>\n<p>By default, when an immediate is scheduled, the Node.js event loop will continue\nrunning as long as the immediate is active. The <code>Immediate</code> object returned by\n<a href=\"#setimmediatecallback-args\"><code>setImmediate()</code></a> exports both <code>immediate.ref()</code> and <code>immediate.unref()</code>\nfunctions that can be used to control this default behavior.</p>",
>>>>>>> a8a80be5
          "methods": [
            {
              "textRaw": "`immediate.hasRef()`",
              "type": "method",
              "name": "hasRef",
              "meta": {
                "added": [
                  "v11.0.0"
                ],
                "changes": []
              },
              "signatures": [
                {
                  "return": {
                    "textRaw": "Returns: {boolean}",
                    "name": "return",
                    "type": "boolean"
                  },
                  "params": []
                }
              ],
              "desc": "<p>If true, the <code>Immediate</code> object will keep the Node.js event loop active.</p>"
            },
            {
              "textRaw": "`immediate.ref()`",
              "type": "method",
              "name": "ref",
              "meta": {
                "added": [
                  "v9.7.0"
                ],
                "changes": []
              },
              "signatures": [
                {
                  "return": {
                    "textRaw": "Returns: {Immediate} a reference to `immediate`",
                    "name": "return",
                    "type": "Immediate",
                    "desc": "a reference to `immediate`"
                  },
                  "params": []
                }
              ],
              "desc": "<p>When called, requests that the Node.js event loop <em>not</em> exit so long as the\n<code>Immediate</code> is active. Calling <code>immediate.ref()</code> multiple times will have no\neffect.</p>\n<p>By default, all <code>Immediate</code> objects are \"ref'ed\", making it normally unnecessary\nto call <code>immediate.ref()</code> unless <code>immediate.unref()</code> had been called previously.</p>"
            },
            {
              "textRaw": "`immediate.unref()`",
              "type": "method",
              "name": "unref",
              "meta": {
                "added": [
                  "v9.7.0"
                ],
                "changes": []
              },
              "signatures": [
                {
                  "return": {
                    "textRaw": "Returns: {Immediate} a reference to `immediate`",
                    "name": "return",
                    "type": "Immediate",
                    "desc": "a reference to `immediate`"
                  },
                  "params": []
                }
              ],
              "desc": "<p>When called, the active <code>Immediate</code> object will not require the Node.js event\nloop to remain active. If there is no other activity keeping the event loop\nrunning, the process may exit before the <code>Immediate</code> object's callback is\ninvoked. Calling <code>immediate.unref()</code> multiple times will have no effect.</p>"
            }
          ]
        },
        {
          "textRaw": "Class: `Timeout`",
          "type": "class",
          "name": "Timeout",
<<<<<<< HEAD
          "desc": "<p>This object is created internally and is returned from <a href=\"#timers_settimeout_callback_delay_args\"><code>setTimeout()</code></a> and\n<a href=\"#timers_setinterval_callback_delay_args\"><code>setInterval()</code></a>. It can be passed to either <a href=\"#timers_cleartimeout_timeout\"><code>clearTimeout()</code></a> or\n<a href=\"#timers_clearinterval_timeout\"><code>clearInterval()</code></a> in order to cancel the scheduled actions.</p>\n<p>By default, when a timer is scheduled using either <a href=\"#timers_settimeout_callback_delay_args\"><code>setTimeout()</code></a> or\n<a href=\"#timers_setinterval_callback_delay_args\"><code>setInterval()</code></a>, the Node.js event loop will continue running as long as the\ntimer is active. Each of the <code>Timeout</code> objects returned by these functions\nexport both <code>timeout.ref()</code> and <code>timeout.unref()</code> functions that can be used to\ncontrol this default behavior.</p>",
=======
          "desc": "<p>This object is created internally and is returned from <a href=\"#settimeoutcallback-delay-args\"><code>setTimeout()</code></a> and\n<a href=\"#setintervalcallback-delay-args\"><code>setInterval()</code></a>. It can be passed to either <a href=\"#cleartimeouttimeout\"><code>clearTimeout()</code></a> or\n<a href=\"#clearintervaltimeout\"><code>clearInterval()</code></a> in order to cancel the scheduled actions.</p>\n<p>By default, when a timer is scheduled using either <a href=\"#settimeoutcallback-delay-args\"><code>setTimeout()</code></a> or\n<a href=\"#setintervalcallback-delay-args\"><code>setInterval()</code></a>, the Node.js event loop will continue running as long as the\ntimer is active. Each of the <code>Timeout</code> objects returned by these functions\nexport both <code>timeout.ref()</code> and <code>timeout.unref()</code> functions that can be used to\ncontrol this default behavior.</p>",
>>>>>>> a8a80be5
          "methods": [
            {
              "textRaw": "`timeout.close()`",
              "type": "method",
              "name": "close",
              "meta": {
                "added": [
                  "v0.9.1"
                ],
                "changes": []
              },
              "stability": 3,
              "stabilityText": "Legacy: Use [`clearTimeout()`][] instead.",
              "signatures": [
                {
                  "return": {
                    "textRaw": "Returns: {Timeout} a reference to `timeout`",
                    "name": "return",
                    "type": "Timeout",
                    "desc": "a reference to `timeout`"
                  },
                  "params": []
                }
              ],
              "desc": "<p>Cancels the timeout.</p>"
            },
            {
              "textRaw": "`timeout.hasRef()`",
              "type": "method",
              "name": "hasRef",
              "meta": {
                "added": [
                  "v11.0.0"
                ],
                "changes": []
              },
              "signatures": [
                {
                  "return": {
                    "textRaw": "Returns: {boolean}",
                    "name": "return",
                    "type": "boolean"
                  },
                  "params": []
                }
              ],
              "desc": "<p>If true, the <code>Timeout</code> object will keep the Node.js event loop active.</p>"
            },
            {
              "textRaw": "`timeout.ref()`",
              "type": "method",
              "name": "ref",
              "meta": {
                "added": [
                  "v0.9.1"
                ],
                "changes": []
              },
              "signatures": [
                {
                  "return": {
                    "textRaw": "Returns: {Timeout} a reference to `timeout`",
                    "name": "return",
                    "type": "Timeout",
                    "desc": "a reference to `timeout`"
                  },
                  "params": []
                }
              ],
              "desc": "<p>When called, requests that the Node.js event loop <em>not</em> exit so long as the\n<code>Timeout</code> is active. Calling <code>timeout.ref()</code> multiple times will have no effect.</p>\n<p>By default, all <code>Timeout</code> objects are \"ref'ed\", making it normally unnecessary\nto call <code>timeout.ref()</code> unless <code>timeout.unref()</code> had been called previously.</p>"
            },
            {
              "textRaw": "`timeout.refresh()`",
              "type": "method",
              "name": "refresh",
              "meta": {
                "added": [
                  "v10.2.0"
                ],
                "changes": []
              },
              "signatures": [
                {
                  "return": {
                    "textRaw": "Returns: {Timeout} a reference to `timeout`",
                    "name": "return",
                    "type": "Timeout",
                    "desc": "a reference to `timeout`"
                  },
                  "params": []
                }
              ],
              "desc": "<p>Sets the timer's start time to the current time, and reschedules the timer to\ncall its callback at the previously specified duration adjusted to the current\ntime. This is useful for refreshing a timer without allocating a new\nJavaScript object.</p>\n<p>Using this on a timer that has already called its callback will reactivate the\ntimer.</p>"
            },
            {
              "textRaw": "`timeout.unref()`",
              "type": "method",
              "name": "unref",
              "meta": {
                "added": [
                  "v0.9.1"
                ],
                "changes": []
              },
              "signatures": [
                {
                  "return": {
                    "textRaw": "Returns: {Timeout} a reference to `timeout`",
                    "name": "return",
                    "type": "Timeout",
                    "desc": "a reference to `timeout`"
                  },
                  "params": []
                }
              ],
              "desc": "<p>When called, the active <code>Timeout</code> object will not require the Node.js event loop\nto remain active. If there is no other activity keeping the event loop running,\nthe process may exit before the <code>Timeout</code> object's callback is invoked. Calling\n<code>timeout.unref()</code> multiple times will have no effect.</p>"
            },
            {
              "textRaw": "`timeout[Symbol.toPrimitive]()`",
              "type": "method",
              "name": "[Symbol.toPrimitive]",
              "meta": {
                "added": [
                  "v14.9.0",
                  "v12.19.0"
                ],
                "changes": []
              },
              "signatures": [
                {
                  "return": {
                    "textRaw": "Returns: {integer} a number that can be used to reference this `timeout`",
                    "name": "return",
                    "type": "integer",
                    "desc": "a number that can be used to reference this `timeout`"
                  },
                  "params": []
                }
              ],
              "desc": "<p>Coerce a <code>Timeout</code> to a primitive. The primitive can be used to\nclear the <code>Timeout</code>. The primitive can only be used in the\nsame thread where the timeout was created. Therefore, to use it\nacross <a href=\"worker_threads.html\"><code>worker_threads</code></a> it must first be passed to the correct\nthread. This allows enhanced compatibility with browser\n<code>setTimeout()</code> and <code>setInterval()</code> implementations.</p>"
            }
          ]
        }
      ],
      "modules": [
        {
          "textRaw": "Scheduling timers",
          "name": "scheduling_timers",
          "desc": "<p>A timer in Node.js is an internal construct that calls a given function after\na certain period of time. When a timer's function is called varies depending on\nwhich method was used to create the timer and what other work the Node.js\nevent loop is doing.</p>",
          "methods": [
            {
              "textRaw": "`setImmediate(callback[, ...args])`",
              "type": "method",
              "name": "setImmediate",
              "meta": {
                "added": [
                  "v0.9.1"
                ],
                "changes": [
                  {
                    "version": "v18.0.0",
                    "pr-url": "https://github.com/nodejs/node/pull/41678",
                    "description": "Passing an invalid callback to the `callback` argument now throws `ERR_INVALID_ARG_TYPE` instead of `ERR_INVALID_CALLBACK`."
                  }
                ]
              },
              "signatures": [
                {
                  "return": {
                    "textRaw": "Returns: {Immediate} for use with [`clearImmediate()`][]",
                    "name": "return",
                    "type": "Immediate",
                    "desc": "for use with [`clearImmediate()`][]"
                  },
                  "params": [
                    {
                      "textRaw": "`callback` {Function} The function to call at the end of this turn of the Node.js [Event Loop][]",
                      "name": "callback",
                      "type": "Function",
                      "desc": "The function to call at the end of this turn of the Node.js [Event Loop][]"
                    },
                    {
                      "textRaw": "`...args` {any} Optional arguments to pass when the `callback` is called.",
                      "name": "...args",
                      "type": "any",
                      "desc": "Optional arguments to pass when the `callback` is called."
                    }
                  ]
                }
              ],
              "desc": "<p>Schedules the \"immediate\" execution of the <code>callback</code> after I/O events'\ncallbacks.</p>\n<p>When multiple calls to <code>setImmediate()</code> are made, the <code>callback</code> functions are\nqueued for execution in the order in which they are created. The entire callback\nqueue is processed every event loop iteration. If an immediate timer is queued\nfrom inside an executing callback, that timer will not be triggered until the\nnext event loop iteration.</p>\n<p>If <code>callback</code> is not a function, a <a href=\"errors.html#class-typeerror\"><code>TypeError</code></a> will be thrown.</p>\n<p>This method has a custom variant for promises that is available using\n<a href=\"#timerspromisessetimmediatevalue-options\"><code>timersPromises.setImmediate()</code></a>.</p>"
            },
            {
              "textRaw": "`setInterval(callback[, delay[, ...args]])`",
              "type": "method",
              "name": "setInterval",
              "meta": {
                "added": [
                  "v0.0.1"
                ],
                "changes": [
                  {
                    "version": "v18.0.0",
                    "pr-url": "https://github.com/nodejs/node/pull/41678",
                    "description": "Passing an invalid callback to the `callback` argument now throws `ERR_INVALID_ARG_TYPE` instead of `ERR_INVALID_CALLBACK`."
                  }
                ]
              },
              "signatures": [
                {
                  "return": {
                    "textRaw": "Returns: {Timeout} for use with [`clearInterval()`][]",
                    "name": "return",
                    "type": "Timeout",
                    "desc": "for use with [`clearInterval()`][]"
                  },
                  "params": [
                    {
                      "textRaw": "`callback` {Function} The function to call when the timer elapses.",
                      "name": "callback",
                      "type": "Function",
                      "desc": "The function to call when the timer elapses."
                    },
                    {
                      "textRaw": "`delay` {number} The number of milliseconds to wait before calling the `callback`. **Default:** `1`.",
                      "name": "delay",
                      "type": "number",
                      "default": "`1`",
                      "desc": "The number of milliseconds to wait before calling the `callback`."
                    },
                    {
                      "textRaw": "`...args` {any} Optional arguments to pass when the `callback` is called.",
                      "name": "...args",
                      "type": "any",
                      "desc": "Optional arguments to pass when the `callback` is called."
                    }
                  ]
                }
              ],
              "desc": "<p>Schedules repeated execution of <code>callback</code> every <code>delay</code> milliseconds.</p>\n<p>When <code>delay</code> is larger than <code>2147483647</code> or less than <code>1</code>, the <code>delay</code> will be\nset to <code>1</code>. Non-integer delays are truncated to an integer.</p>\n<p>If <code>callback</code> is not a function, a <a href=\"errors.html#class-typeerror\"><code>TypeError</code></a> will be thrown.</p>\n<p>This method has a custom variant for promises that is available using\n<a href=\"#timerspromisessetintervaldelay-value-options\"><code>timersPromises.setInterval()</code></a>.</p>"
            },
            {
              "textRaw": "`setTimeout(callback[, delay[, ...args]])`",
              "type": "method",
              "name": "setTimeout",
              "meta": {
                "added": [
                  "v0.0.1"
                ],
                "changes": [
                  {
                    "version": "v18.0.0",
                    "pr-url": "https://github.com/nodejs/node/pull/41678",
                    "description": "Passing an invalid callback to the `callback` argument now throws `ERR_INVALID_ARG_TYPE` instead of `ERR_INVALID_CALLBACK`."
                  }
                ]
              },
              "signatures": [
                {
                  "return": {
                    "textRaw": "Returns: {Timeout} for use with [`clearTimeout()`][]",
                    "name": "return",
                    "type": "Timeout",
                    "desc": "for use with [`clearTimeout()`][]"
                  },
                  "params": [
                    {
                      "textRaw": "`callback` {Function} The function to call when the timer elapses.",
                      "name": "callback",
                      "type": "Function",
                      "desc": "The function to call when the timer elapses."
                    },
                    {
                      "textRaw": "`delay` {number} The number of milliseconds to wait before calling the `callback`. **Default:** `1`.",
                      "name": "delay",
                      "type": "number",
                      "default": "`1`",
                      "desc": "The number of milliseconds to wait before calling the `callback`."
                    },
                    {
                      "textRaw": "`...args` {any} Optional arguments to pass when the `callback` is called.",
                      "name": "...args",
                      "type": "any",
                      "desc": "Optional arguments to pass when the `callback` is called."
                    }
                  ]
                }
              ],
              "desc": "<p>Schedules execution of a one-time <code>callback</code> after <code>delay</code> milliseconds.</p>\n<p>The <code>callback</code> will likely not be invoked in precisely <code>delay</code> milliseconds.\nNode.js makes no guarantees about the exact timing of when callbacks will fire,\nnor of their ordering. The callback will be called as close as possible to the\ntime specified.</p>\n<p>When <code>delay</code> is larger than <code>2147483647</code> or less than <code>1</code>, the <code>delay</code>\nwill be set to <code>1</code>. Non-integer delays are truncated to an integer.</p>\n<p>If <code>callback</code> is not a function, a <a href=\"errors.html#class-typeerror\"><code>TypeError</code></a> will be thrown.</p>\n<p>This method has a custom variant for promises that is available using\n<a href=\"#timerspromisessettimeoutdelay-value-options\"><code>timersPromises.setTimeout()</code></a>.</p>"
            }
          ],
          "type": "module",
          "displayName": "Scheduling timers"
        },
        {
          "textRaw": "Cancelling timers",
          "name": "cancelling_timers",
<<<<<<< HEAD
          "desc": "<p>The <a href=\"#timers_setimmediate_callback_args\"><code>setImmediate()</code></a>, <a href=\"#timers_setinterval_callback_delay_args\"><code>setInterval()</code></a>, and <a href=\"#timers_settimeout_callback_delay_args\"><code>setTimeout()</code></a> methods\neach return objects that represent the scheduled timers. These can be used to\ncancel the timer and prevent it from triggering.</p>\n<p>For the promisified variants of <a href=\"#timers_setimmediate_callback_args\"><code>setImmediate()</code></a> and <a href=\"#timers_settimeout_callback_delay_args\"><code>setTimeout()</code></a>,\nan <a href=\"globals.html#globals_class_abortcontroller\"><code>AbortController</code></a> may be used to cancel the timer. When canceled, the\nreturned Promises will be rejected with an <code>'AbortError'</code>.</p>\n<p>For <code>setImmediate()</code>:</p>\n<pre><code class=\"language-js\">const util = require('util');\nconst setImmediatePromise = util.promisify(setImmediate);\n\nconst ac = new AbortController();\nconst signal = ac.signal;\n\nsetImmediatePromise('foobar', { signal })\n  .then(console.log)\n  .catch((err) => {\n    if (err.name === 'AbortError')\n      console.log('The immediate was aborted');\n  });\n\nac.abort();\n</code></pre>\n<p>For <code>setTimeout()</code>:</p>\n<pre><code class=\"language-js\">const util = require('util');\nconst setTimeoutPromise = util.promisify(setTimeout);\n\nconst ac = new AbortController();\nconst signal = ac.signal;\n\nsetTimeoutPromise(1000, 'foobar', { signal })\n  .then(console.log)\n  .catch((err) => {\n    if (err.name === 'AbortError')\n      console.log('The timeout was aborted');\n  });\n\nac.abort();\n</code></pre>",
=======
          "desc": "<p>The <a href=\"#setimmediatecallback-args\"><code>setImmediate()</code></a>, <a href=\"#setintervalcallback-delay-args\"><code>setInterval()</code></a>, and <a href=\"#settimeoutcallback-delay-args\"><code>setTimeout()</code></a> methods\neach return objects that represent the scheduled timers. These can be used to\ncancel the timer and prevent it from triggering.</p>\n<p>For the promisified variants of <a href=\"#setimmediatecallback-args\"><code>setImmediate()</code></a> and <a href=\"#settimeoutcallback-delay-args\"><code>setTimeout()</code></a>,\nan <a href=\"globals.html#class-abortcontroller\"><code>AbortController</code></a> may be used to cancel the timer. When canceled, the\nreturned Promises will be rejected with an <code>'AbortError'</code>.</p>\n<p>For <code>setImmediate()</code>:</p>\n<pre><code class=\"language-js\">const { setImmediate: setImmediatePromise } = require('node:timers/promises');\n\nconst ac = new AbortController();\nconst signal = ac.signal;\n\nsetImmediatePromise('foobar', { signal })\n  .then(console.log)\n  .catch((err) => {\n    if (err.name === 'AbortError')\n      console.error('The immediate was aborted');\n  });\n\nac.abort();\n</code></pre>\n<p>For <code>setTimeout()</code>:</p>\n<pre><code class=\"language-js\">const { setTimeout: setTimeoutPromise } = require('node:timers/promises');\n\nconst ac = new AbortController();\nconst signal = ac.signal;\n\nsetTimeoutPromise(1000, 'foobar', { signal })\n  .then(console.log)\n  .catch((err) => {\n    if (err.name === 'AbortError')\n      console.error('The timeout was aborted');\n  });\n\nac.abort();\n</code></pre>",
>>>>>>> a8a80be5
          "methods": [
            {
              "textRaw": "`clearImmediate(immediate)`",
              "type": "method",
              "name": "clearImmediate",
              "meta": {
                "added": [
                  "v0.9.1"
                ],
                "changes": []
              },
              "signatures": [
                {
                  "params": [
                    {
                      "textRaw": "`immediate` {Immediate} An `Immediate` object as returned by [`setImmediate()`][].",
                      "name": "immediate",
                      "type": "Immediate",
                      "desc": "An `Immediate` object as returned by [`setImmediate()`][]."
                    }
                  ]
                }
              ],
<<<<<<< HEAD
              "desc": "<p>Cancels an <code>Immediate</code> object created by <a href=\"#timers_setimmediate_callback_args\"><code>setImmediate()</code></a>.</p>"
=======
              "desc": "<p>Cancels an <code>Immediate</code> object created by <a href=\"#setimmediatecallback-args\"><code>setImmediate()</code></a>.</p>"
>>>>>>> a8a80be5
            },
            {
              "textRaw": "`clearInterval(timeout)`",
              "type": "method",
              "name": "clearInterval",
              "meta": {
                "added": [
                  "v0.0.1"
                ],
                "changes": []
              },
              "signatures": [
                {
                  "params": [
                    {
                      "textRaw": "`timeout` {Timeout|string|number} A `Timeout` object as returned by [`setInterval()`][] or the [primitive][] of the `Timeout` object as a string or a number.",
                      "name": "timeout",
                      "type": "Timeout|string|number",
                      "desc": "A `Timeout` object as returned by [`setInterval()`][] or the [primitive][] of the `Timeout` object as a string or a number."
                    }
                  ]
                }
              ],
<<<<<<< HEAD
              "desc": "<p>Cancels a <code>Timeout</code> object created by <a href=\"#timers_setinterval_callback_delay_args\"><code>setInterval()</code></a>.</p>"
=======
              "desc": "<p>Cancels a <code>Timeout</code> object created by <a href=\"#setintervalcallback-delay-args\"><code>setInterval()</code></a>.</p>"
>>>>>>> a8a80be5
            },
            {
              "textRaw": "`clearTimeout(timeout)`",
              "type": "method",
              "name": "clearTimeout",
              "meta": {
                "added": [
                  "v0.0.1"
                ],
                "changes": []
              },
              "signatures": [
                {
                  "params": [
                    {
                      "textRaw": "`timeout` {Timeout|string|number} A `Timeout` object as returned by [`setTimeout()`][] or the [primitive][] of the `Timeout` object as a string or a number.",
                      "name": "timeout",
                      "type": "Timeout|string|number",
                      "desc": "A `Timeout` object as returned by [`setTimeout()`][] or the [primitive][] of the `Timeout` object as a string or a number."
                    }
                  ]
                }
              ],
<<<<<<< HEAD
              "desc": "<p>Cancels a <code>Timeout</code> object created by <a href=\"#timers_settimeout_callback_delay_args\"><code>setTimeout()</code></a>.</p>"
=======
              "desc": "<p>Cancels a <code>Timeout</code> object created by <a href=\"#settimeoutcallback-delay-args\"><code>setTimeout()</code></a>.</p>"
>>>>>>> a8a80be5
            }
          ],
          "type": "module",
          "displayName": "Cancelling timers"
        },
        {
          "textRaw": "Timers Promises API",
          "name": "timers_promises_api",
          "meta": {
            "added": [
              "v15.0.0"
            ],
            "changes": [
              {
                "version": "v16.0.0",
                "pr-url": "https://github.com/nodejs/node/pull/38112",
                "description": "Graduated from experimental."
              }
            ]
          },
          "desc": "<p>The <code>timers/promises</code> API provides an alternative set of timer functions\nthat return <code>Promise</code> objects. The API is accessible via\n<code>require('node:timers/promises')</code>.</p>\n<pre><code class=\"language-mjs\">import {\n  setTimeout,\n  setImmediate,\n  setInterval,\n} from 'timers/promises';\n</code></pre>\n<pre><code class=\"language-cjs\">const {\n  setTimeout,\n  setImmediate,\n  setInterval,\n} = require('node:timers/promises');\n</code></pre>",
          "methods": [
            {
              "textRaw": "`timersPromises.setTimeout([delay[, value[, options]]])`",
              "type": "method",
              "name": "setTimeout",
              "meta": {
                "added": [
                  "v15.0.0"
                ],
                "changes": []
              },
              "signatures": [
                {
                  "params": [
                    {
                      "textRaw": "`delay` {number} The number of milliseconds to wait before fulfilling the promise. **Default:** `1`.",
                      "name": "delay",
                      "type": "number",
                      "default": "`1`",
                      "desc": "The number of milliseconds to wait before fulfilling the promise."
                    },
                    {
                      "textRaw": "`value` {any} A value with which the promise is fulfilled.",
                      "name": "value",
                      "type": "any",
                      "desc": "A value with which the promise is fulfilled."
                    },
                    {
                      "textRaw": "`options` {Object}",
                      "name": "options",
                      "type": "Object",
                      "options": [
                        {
                          "textRaw": "`ref` {boolean} Set to `false` to indicate that the scheduled `Timeout` should not require the Node.js event loop to remain active. **Default:** `true`.",
                          "name": "ref",
                          "type": "boolean",
                          "default": "`true`",
                          "desc": "Set to `false` to indicate that the scheduled `Timeout` should not require the Node.js event loop to remain active."
                        },
                        {
                          "textRaw": "`signal` {AbortSignal} An optional `AbortSignal` that can be used to cancel the scheduled `Timeout`.",
                          "name": "signal",
                          "type": "AbortSignal",
                          "desc": "An optional `AbortSignal` that can be used to cancel the scheduled `Timeout`."
                        }
                      ]
                    }
                  ]
                }
              ],
              "desc": "<pre><code class=\"language-mjs\">import {\n  setTimeout,\n} from 'timers/promises';\n\nconst res = await setTimeout(100, 'result');\n\nconsole.log(res);  // Prints 'result'\n</code></pre>\n<pre><code class=\"language-cjs\">const {\n  setTimeout,\n} = require('node:timers/promises');\n\nsetTimeout(100, 'result').then((res) => {\n  console.log(res);  // Prints 'result'\n});\n</code></pre>"
            },
            {
              "textRaw": "`timersPromises.setImmediate([value[, options]])`",
              "type": "method",
              "name": "setImmediate",
              "meta": {
                "added": [
                  "v15.0.0"
                ],
                "changes": []
              },
              "signatures": [
                {
                  "params": [
                    {
                      "textRaw": "`value` {any} A value with which the promise is fulfilled.",
                      "name": "value",
                      "type": "any",
                      "desc": "A value with which the promise is fulfilled."
                    },
                    {
                      "textRaw": "`options` {Object}",
                      "name": "options",
                      "type": "Object",
                      "options": [
                        {
                          "textRaw": "`ref` {boolean} Set to `false` to indicate that the scheduled `Immediate` should not require the Node.js event loop to remain active. **Default:** `true`.",
                          "name": "ref",
                          "type": "boolean",
                          "default": "`true`",
                          "desc": "Set to `false` to indicate that the scheduled `Immediate` should not require the Node.js event loop to remain active."
                        },
                        {
                          "textRaw": "`signal` {AbortSignal} An optional `AbortSignal` that can be used to cancel the scheduled `Immediate`.",
                          "name": "signal",
                          "type": "AbortSignal",
                          "desc": "An optional `AbortSignal` that can be used to cancel the scheduled `Immediate`."
                        }
                      ]
                    }
                  ]
                }
              ],
              "desc": "<pre><code class=\"language-mjs\">import {\n  setImmediate,\n} from 'timers/promises';\n\nconst res = await setImmediate('result');\n\nconsole.log(res);  // Prints 'result'\n</code></pre>\n<pre><code class=\"language-cjs\">const {\n  setImmediate,\n} = require('node:timers/promises');\n\nsetImmediate('result').then((res) => {\n  console.log(res);  // Prints 'result'\n});\n</code></pre>"
            },
            {
              "textRaw": "`timersPromises.setInterval([delay[, value[, options]]])`",
              "type": "method",
              "name": "setInterval",
              "meta": {
                "added": [
                  "v15.9.0"
                ],
                "changes": []
              },
              "signatures": [
                {
                  "params": []
                }
              ],
              "desc": "<p>Returns an async iterator that generates values in an interval of <code>delay</code> ms.\nIf <code>ref</code> is <code>true</code>, you need to call <code>next()</code> of async iterator explicitly\nor implicitly to keep the event loop alive.</p>\n<ul>\n<li><code>delay</code> <a href=\"https://developer.mozilla.org/en-US/docs/Web/JavaScript/Data_structures#Number_type\" class=\"type\">&lt;number&gt;</a> The number of milliseconds to wait between iterations.\n<strong>Default:</strong> <code>1</code>.</li>\n<li><code>value</code> <a href=\"https://developer.mozilla.org/en-US/docs/Web/JavaScript/Data_structures#Data_types\" class=\"type\">&lt;any&gt;</a> A value with which the iterator returns.</li>\n<li><code>options</code> <a href=\"https://developer.mozilla.org/en-US/docs/Web/JavaScript/Reference/Global_Objects/Object\" class=\"type\">&lt;Object&gt;</a>\n<ul>\n<li><code>ref</code> <a href=\"https://developer.mozilla.org/en-US/docs/Web/JavaScript/Data_structures#Boolean_type\" class=\"type\">&lt;boolean&gt;</a> Set to <code>false</code> to indicate that the scheduled <code>Timeout</code>\nbetween iterations should not require the Node.js event loop to\nremain active.\n<strong>Default:</strong> <code>true</code>.</li>\n<li><code>signal</code> <a href=\"globals.html#class-abortsignal\" class=\"type\">&lt;AbortSignal&gt;</a> An optional <code>AbortSignal</code> that can be used to\ncancel the scheduled <code>Timeout</code> between operations.</li>\n</ul>\n</li>\n</ul>\n<pre><code class=\"language-mjs\">import {\n  setInterval,\n} from 'timers/promises';\n\nconst interval = 100;\nfor await (const startTime of setInterval(interval, Date.now())) {\n  const now = Date.now();\n  console.log(now);\n  if ((now - startTime) > 1000)\n    break;\n}\nconsole.log(Date.now());\n</code></pre>\n<pre><code class=\"language-cjs\">const {\n  setInterval,\n} = require('node:timers/promises');\nconst interval = 100;\n\n(async function() {\n  for await (const startTime of setInterval(interval, Date.now())) {\n    const now = Date.now();\n    console.log(now);\n    if ((now - startTime) > 1000)\n      break;\n  }\n  console.log(Date.now());\n})();\n</code></pre>"
            },
            {
              "textRaw": "`timersPromises.scheduler.wait(delay[, options])`",
              "type": "method",
              "name": "wait",
              "meta": {
                "added": [
                  "v17.3.0",
                  "v16.14.0"
                ],
                "changes": []
              },
              "stability": 1,
              "stabilityText": "Experimental",
              "signatures": [
                {
                  "return": {
                    "textRaw": "Returns: {Promise}",
                    "name": "return",
                    "type": "Promise"
                  },
                  "params": [
                    {
                      "textRaw": "`delay` {number} The number of milliseconds to wait before resolving the promise.",
                      "name": "delay",
                      "type": "number",
                      "desc": "The number of milliseconds to wait before resolving the promise."
                    },
                    {
                      "textRaw": "`options` {Object}",
                      "name": "options",
                      "type": "Object",
                      "options": [
                        {
                          "textRaw": "`signal` {AbortSignal} An optional `AbortSignal` that can be used to cancel waiting.",
                          "name": "signal",
                          "type": "AbortSignal",
                          "desc": "An optional `AbortSignal` that can be used to cancel waiting."
                        }
                      ]
                    }
                  ]
                }
              ],
              "desc": "<p>An experimental API defined by the <a href=\"https://github.com/WICG/scheduling-apis\">Scheduling APIs</a> draft specification\nbeing developed as a standard Web Platform API.</p>\n<p>Calling <code>timersPromises.scheduler.wait(delay, options)</code> is roughly equivalent\nto calling <code>timersPromises.setTimeout(delay, undefined, options)</code> except that\nthe <code>ref</code> option is not supported.</p>\n<pre><code class=\"language-mjs\">import { scheduler } from 'node:timers/promises';\n\nawait scheduler.wait(1000); // Wait one second before continuing\n</code></pre>"
            },
            {
              "textRaw": "`timersPromises.scheduler.yield()`",
              "type": "method",
              "name": "yield",
              "meta": {
                "added": [
                  "v17.3.0",
                  "v16.14.0"
                ],
                "changes": []
              },
              "stability": 1,
              "stabilityText": "Experimental",
              "signatures": [
                {
                  "return": {
                    "textRaw": "Returns: {Promise}",
                    "name": "return",
                    "type": "Promise"
                  },
                  "params": []
                }
              ],
              "desc": "<p>An experimental API defined by the <a href=\"https://github.com/WICG/scheduling-apis\">Scheduling APIs</a> draft specification\nbeing developed as a standard Web Platform API.</p>\n<p>Calling <code>timersPromises.scheduler.yield()</code> is equivalent to calling\n<code>timersPromises.setImmediate()</code> with no arguments.</p>"
            }
          ],
          "type": "module",
          "displayName": "Timers Promises API"
        }
      ],
      "type": "module",
      "displayName": "Timers"
    }
  ]
}<|MERGE_RESOLUTION|>--- conflicted
+++ resolved
@@ -8,21 +8,13 @@
       "introduced_in": "v0.10.0",
       "stability": 2,
       "stabilityText": "Stable",
-<<<<<<< HEAD
-      "desc": "<p><strong>Source Code:</strong> <a href=\"https://github.com/nodejs/node/blob/v14.18.1/lib/timers.js\">lib/timers.js</a></p>\n<p>The <code>timer</code> module exposes a global API for scheduling functions to\nbe called at some future period of time. Because the timer functions are\nglobals, there is no need to call <code>require('timers')</code> to use the API.</p>\n<p>The timer functions within Node.js implement a similar API as the timers API\nprovided by Web Browsers but use a different internal implementation that is\nbuilt around the Node.js <a href=\"https://nodejs.org/en/docs/guides/event-loop-timers-and-nexttick/#setimmediate-vs-settimeout\">Event Loop</a>.</p>",
-=======
       "desc": "<p><strong>Source Code:</strong> <a href=\"https://github.com/nodejs/node/blob/v18.17.1/lib/timers.js\">lib/timers.js</a></p>\n<p>The <code>timer</code> module exposes a global API for scheduling functions to\nbe called at some future period of time. Because the timer functions are\nglobals, there is no need to call <code>require('node:timers')</code> to use the API.</p>\n<p>The timer functions within Node.js implement a similar API as the timers API\nprovided by Web Browsers but use a different internal implementation that is\nbuilt around the Node.js <a href=\"https://nodejs.org/en/docs/guides/event-loop-timers-and-nexttick/#setimmediate-vs-settimeout\">Event Loop</a>.</p>",
->>>>>>> a8a80be5
       "classes": [
         {
           "textRaw": "Class: `Immediate`",
           "type": "class",
           "name": "Immediate",
-<<<<<<< HEAD
-          "desc": "<p>This object is created internally and is returned from <a href=\"#timers_setimmediate_callback_args\"><code>setImmediate()</code></a>. It\ncan be passed to <a href=\"#timers_clearimmediate_immediate\"><code>clearImmediate()</code></a> in order to cancel the scheduled\nactions.</p>\n<p>By default, when an immediate is scheduled, the Node.js event loop will continue\nrunning as long as the immediate is active. The <code>Immediate</code> object returned by\n<a href=\"#timers_setimmediate_callback_args\"><code>setImmediate()</code></a> exports both <code>immediate.ref()</code> and <code>immediate.unref()</code>\nfunctions that can be used to control this default behavior.</p>",
-=======
           "desc": "<p>This object is created internally and is returned from <a href=\"#setimmediatecallback-args\"><code>setImmediate()</code></a>. It\ncan be passed to <a href=\"#clearimmediateimmediate\"><code>clearImmediate()</code></a> in order to cancel the scheduled\nactions.</p>\n<p>By default, when an immediate is scheduled, the Node.js event loop will continue\nrunning as long as the immediate is active. The <code>Immediate</code> object returned by\n<a href=\"#setimmediatecallback-args\"><code>setImmediate()</code></a> exports both <code>immediate.ref()</code> and <code>immediate.unref()</code>\nfunctions that can be used to control this default behavior.</p>",
->>>>>>> a8a80be5
           "methods": [
             {
               "textRaw": "`immediate.hasRef()`",
@@ -98,11 +90,7 @@
           "textRaw": "Class: `Timeout`",
           "type": "class",
           "name": "Timeout",
-<<<<<<< HEAD
-          "desc": "<p>This object is created internally and is returned from <a href=\"#timers_settimeout_callback_delay_args\"><code>setTimeout()</code></a> and\n<a href=\"#timers_setinterval_callback_delay_args\"><code>setInterval()</code></a>. It can be passed to either <a href=\"#timers_cleartimeout_timeout\"><code>clearTimeout()</code></a> or\n<a href=\"#timers_clearinterval_timeout\"><code>clearInterval()</code></a> in order to cancel the scheduled actions.</p>\n<p>By default, when a timer is scheduled using either <a href=\"#timers_settimeout_callback_delay_args\"><code>setTimeout()</code></a> or\n<a href=\"#timers_setinterval_callback_delay_args\"><code>setInterval()</code></a>, the Node.js event loop will continue running as long as the\ntimer is active. Each of the <code>Timeout</code> objects returned by these functions\nexport both <code>timeout.ref()</code> and <code>timeout.unref()</code> functions that can be used to\ncontrol this default behavior.</p>",
-=======
           "desc": "<p>This object is created internally and is returned from <a href=\"#settimeoutcallback-delay-args\"><code>setTimeout()</code></a> and\n<a href=\"#setintervalcallback-delay-args\"><code>setInterval()</code></a>. It can be passed to either <a href=\"#cleartimeouttimeout\"><code>clearTimeout()</code></a> or\n<a href=\"#clearintervaltimeout\"><code>clearInterval()</code></a> in order to cancel the scheduled actions.</p>\n<p>By default, when a timer is scheduled using either <a href=\"#settimeoutcallback-delay-args\"><code>setTimeout()</code></a> or\n<a href=\"#setintervalcallback-delay-args\"><code>setInterval()</code></a>, the Node.js event loop will continue running as long as the\ntimer is active. Each of the <code>Timeout</code> objects returned by these functions\nexport both <code>timeout.ref()</code> and <code>timeout.unref()</code> functions that can be used to\ncontrol this default behavior.</p>",
->>>>>>> a8a80be5
           "methods": [
             {
               "textRaw": "`timeout.close()`",
@@ -400,11 +388,7 @@
         {
           "textRaw": "Cancelling timers",
           "name": "cancelling_timers",
-<<<<<<< HEAD
-          "desc": "<p>The <a href=\"#timers_setimmediate_callback_args\"><code>setImmediate()</code></a>, <a href=\"#timers_setinterval_callback_delay_args\"><code>setInterval()</code></a>, and <a href=\"#timers_settimeout_callback_delay_args\"><code>setTimeout()</code></a> methods\neach return objects that represent the scheduled timers. These can be used to\ncancel the timer and prevent it from triggering.</p>\n<p>For the promisified variants of <a href=\"#timers_setimmediate_callback_args\"><code>setImmediate()</code></a> and <a href=\"#timers_settimeout_callback_delay_args\"><code>setTimeout()</code></a>,\nan <a href=\"globals.html#globals_class_abortcontroller\"><code>AbortController</code></a> may be used to cancel the timer. When canceled, the\nreturned Promises will be rejected with an <code>'AbortError'</code>.</p>\n<p>For <code>setImmediate()</code>:</p>\n<pre><code class=\"language-js\">const util = require('util');\nconst setImmediatePromise = util.promisify(setImmediate);\n\nconst ac = new AbortController();\nconst signal = ac.signal;\n\nsetImmediatePromise('foobar', { signal })\n  .then(console.log)\n  .catch((err) => {\n    if (err.name === 'AbortError')\n      console.log('The immediate was aborted');\n  });\n\nac.abort();\n</code></pre>\n<p>For <code>setTimeout()</code>:</p>\n<pre><code class=\"language-js\">const util = require('util');\nconst setTimeoutPromise = util.promisify(setTimeout);\n\nconst ac = new AbortController();\nconst signal = ac.signal;\n\nsetTimeoutPromise(1000, 'foobar', { signal })\n  .then(console.log)\n  .catch((err) => {\n    if (err.name === 'AbortError')\n      console.log('The timeout was aborted');\n  });\n\nac.abort();\n</code></pre>",
-=======
           "desc": "<p>The <a href=\"#setimmediatecallback-args\"><code>setImmediate()</code></a>, <a href=\"#setintervalcallback-delay-args\"><code>setInterval()</code></a>, and <a href=\"#settimeoutcallback-delay-args\"><code>setTimeout()</code></a> methods\neach return objects that represent the scheduled timers. These can be used to\ncancel the timer and prevent it from triggering.</p>\n<p>For the promisified variants of <a href=\"#setimmediatecallback-args\"><code>setImmediate()</code></a> and <a href=\"#settimeoutcallback-delay-args\"><code>setTimeout()</code></a>,\nan <a href=\"globals.html#class-abortcontroller\"><code>AbortController</code></a> may be used to cancel the timer. When canceled, the\nreturned Promises will be rejected with an <code>'AbortError'</code>.</p>\n<p>For <code>setImmediate()</code>:</p>\n<pre><code class=\"language-js\">const { setImmediate: setImmediatePromise } = require('node:timers/promises');\n\nconst ac = new AbortController();\nconst signal = ac.signal;\n\nsetImmediatePromise('foobar', { signal })\n  .then(console.log)\n  .catch((err) => {\n    if (err.name === 'AbortError')\n      console.error('The immediate was aborted');\n  });\n\nac.abort();\n</code></pre>\n<p>For <code>setTimeout()</code>:</p>\n<pre><code class=\"language-js\">const { setTimeout: setTimeoutPromise } = require('node:timers/promises');\n\nconst ac = new AbortController();\nconst signal = ac.signal;\n\nsetTimeoutPromise(1000, 'foobar', { signal })\n  .then(console.log)\n  .catch((err) => {\n    if (err.name === 'AbortError')\n      console.error('The timeout was aborted');\n  });\n\nac.abort();\n</code></pre>",
->>>>>>> a8a80be5
           "methods": [
             {
               "textRaw": "`clearImmediate(immediate)`",
@@ -428,11 +412,7 @@
                   ]
                 }
               ],
-<<<<<<< HEAD
-              "desc": "<p>Cancels an <code>Immediate</code> object created by <a href=\"#timers_setimmediate_callback_args\"><code>setImmediate()</code></a>.</p>"
-=======
               "desc": "<p>Cancels an <code>Immediate</code> object created by <a href=\"#setimmediatecallback-args\"><code>setImmediate()</code></a>.</p>"
->>>>>>> a8a80be5
             },
             {
               "textRaw": "`clearInterval(timeout)`",
@@ -456,11 +436,7 @@
                   ]
                 }
               ],
-<<<<<<< HEAD
-              "desc": "<p>Cancels a <code>Timeout</code> object created by <a href=\"#timers_setinterval_callback_delay_args\"><code>setInterval()</code></a>.</p>"
-=======
               "desc": "<p>Cancels a <code>Timeout</code> object created by <a href=\"#setintervalcallback-delay-args\"><code>setInterval()</code></a>.</p>"
->>>>>>> a8a80be5
             },
             {
               "textRaw": "`clearTimeout(timeout)`",
@@ -484,11 +460,7 @@
                   ]
                 }
               ],
-<<<<<<< HEAD
-              "desc": "<p>Cancels a <code>Timeout</code> object created by <a href=\"#timers_settimeout_callback_delay_args\"><code>setTimeout()</code></a>.</p>"
-=======
               "desc": "<p>Cancels a <code>Timeout</code> object created by <a href=\"#settimeoutcallback-delay-args\"><code>setTimeout()</code></a>.</p>"
->>>>>>> a8a80be5
             }
           ],
           "type": "module",
