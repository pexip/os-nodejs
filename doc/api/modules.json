{
  "type": "module",
  "source": "doc/api/modules.md",
  "modules": [
    {
      "textRaw": "Modules: CommonJS modules",
      "name": "module",
      "introduced_in": "v0.10.0",
      "stability": 2,
      "stabilityText": "Stable",
      "desc": "<p>CommonJS modules are the original way to package JavaScript code for Node.js.\nNode.js also supports the <a href=\"esm.html\">ECMAScript modules</a> standard used by browsers\nand other JavaScript runtimes.</p>\n<p>In Node.js, each file is treated as a separate module. For\nexample, consider a file named <code>foo.js</code>:</p>\n<pre><code class=\"language-js\">const circle = require('./circle.js');\nconsole.log(`The area of a circle of radius 4 is ${circle.area(4)}`);\n</code></pre>\n<p>On the first line, <code>foo.js</code> loads the module <code>circle.js</code> that is in the same\ndirectory as <code>foo.js</code>.</p>\n<p>Here are the contents of <code>circle.js</code>:</p>\n<pre><code class=\"language-js\">const { PI } = Math;\n\nexports.area = (r) => PI * r ** 2;\n\nexports.circumference = (r) => 2 * PI * r;\n</code></pre>\n<p>The module <code>circle.js</code> has exported the functions <code>area()</code> and\n<code>circumference()</code>. Functions and objects are added to the root of a module\nby specifying additional properties on the special <code>exports</code> object.</p>\n<p>Variables local to the module will be private, because the module is wrapped\nin a function by Node.js (see <a href=\"#the-module-wrapper\">module wrapper</a>).\nIn this example, the variable <code>PI</code> is private to <code>circle.js</code>.</p>\n<p>The <code>module.exports</code> property can be assigned a new value (such as a function\nor object).</p>\n<p>Below, <code>bar.js</code> makes use of the <code>square</code> module, which exports a Square class:</p>\n<pre><code class=\"language-js\">const Square = require('./square.js');\nconst mySquare = new Square(2);\nconsole.log(`The area of mySquare is ${mySquare.area()}`);\n</code></pre>\n<p>The <code>square</code> module is defined in <code>square.js</code>:</p>\n<pre><code class=\"language-js\">// Assigning to exports will not modify module, must use module.exports\nmodule.exports = class Square {\n  constructor(width) {\n    this.width = width;\n  }\n\n  area() {\n    return this.width ** 2;\n  }\n};\n</code></pre>\n<p>The CommonJS module system is implemented in the <a href=\"module.html\"><code>module</code> core module</a>.</p>",
      "miscs": [
        {
          "textRaw": "Enabling",
          "name": "Enabling",
          "type": "misc",
          "desc": "<p>Node.js has two module systems: CommonJS modules and <a href=\"esm.html\">ECMAScript modules</a>.</p>\n<p>By default, Node.js will treat the following as CommonJS modules:</p>\n<ul>\n<li>\n<p>Files with a <code>.cjs</code> extension;</p>\n</li>\n<li>\n<p>Files with a <code>.js</code> extension when the nearest parent <code>package.json</code> file\ncontains a top-level field <a href=\"packages.html#type\"><code>\"type\"</code></a> with a value of <code>\"commonjs\"</code>.</p>\n</li>\n<li>\n<p>Files with a <code>.js</code> extension when the nearest parent <code>package.json</code> file\ndoesn't contain a top-level field <a href=\"packages.html#type\"><code>\"type\"</code></a>. Package authors should include\nthe <a href=\"packages.html#type\"><code>\"type\"</code></a> field, even in packages where all sources are CommonJS. Being\nexplicit about the <code>type</code> of the package will make things easier for build\ntools and loaders to determine how the files in the package should be\ninterpreted.</p>\n</li>\n<li>\n<p>Files with an extension that is not <code>.mjs</code>, <code>.cjs</code>, <code>.json</code>, <code>.node</code>, or <code>.js</code>\n(when the nearest parent <code>package.json</code> file contains a top-level field\n<a href=\"packages.html#type\"><code>\"type\"</code></a> with a value of <code>\"module\"</code>, those files will be recognized as\nCommonJS modules only if they are being included via <code>require()</code>, not when\nused as the command-line entry point of the program).</p>\n</li>\n</ul>\n<p>See <a href=\"packages.html#determining-module-system\">Determining module system</a> for more details.</p>\n<p>Calling <code>require()</code> always use the CommonJS module loader. Calling <code>import()</code>\nalways use the ECMAScript module loader.</p>"
        },
        {
          "textRaw": "Accessing the main module",
          "name": "Accessing the main module",
          "type": "misc",
          "desc": "<p>When a file is run directly from Node.js, <code>require.main</code> is set to its\n<code>module</code>. That means that it is possible to determine whether a file has been\nrun directly by testing <code>require.main === module</code>.</p>\n<p>For a file <code>foo.js</code>, this will be <code>true</code> if run via <code>node foo.js</code>, but\n<code>false</code> if run by <code>require('./foo')</code>.</p>\n<p>When the entry point is not a CommonJS module, <code>require.main</code> is <code>undefined</code>,\nand the main module is out of reach.</p>"
        },
        {
          "textRaw": "Package manager tips",
          "name": "Package manager tips",
          "type": "misc",
          "desc": "<p>The semantics of the Node.js <code>require()</code> function were designed to be general\nenough to support reasonable directory structures. Package manager programs\nsuch as <code>dpkg</code>, <code>rpm</code>, and <code>npm</code> will hopefully find it possible to build\nnative packages from Node.js modules without modification.</p>\n<p>Below we give a suggested directory structure that could work:</p>\n<p>Let's say that we wanted to have the folder at\n<code>/usr/lib/node/&#x3C;some-package>/&#x3C;some-version></code> hold the contents of a\nspecific version of a package.</p>\n<p>Packages can depend on one another. In order to install package <code>foo</code>, it\nmay be necessary to install a specific version of package <code>bar</code>. The <code>bar</code>\npackage may itself have dependencies, and in some cases, these may even collide\nor form cyclic dependencies.</p>\n<p>Because Node.js looks up the <code>realpath</code> of any modules it loads (that is, it\nresolves symlinks) and then <a href=\"#loading-from-node_modules-folders\">looks for their dependencies in <code>node_modules</code> folders</a>,\nthis situation can be resolved with the following architecture:</p>\n<ul>\n<li><code>/usr/lib/node/foo/1.2.3/</code>: Contents of the <code>foo</code> package, version 1.2.3.</li>\n<li><code>/usr/lib/node/bar/4.3.2/</code>: Contents of the <code>bar</code> package that <code>foo</code> depends\non.</li>\n<li><code>/usr/lib/node/foo/1.2.3/node_modules/bar</code>: Symbolic link to\n<code>/usr/lib/node/bar/4.3.2/</code>.</li>\n<li><code>/usr/lib/node/bar/4.3.2/node_modules/*</code>: Symbolic links to the packages that\n<code>bar</code> depends on.</li>\n</ul>\n<p>Thus, even if a cycle is encountered, or if there are dependency\nconflicts, every module will be able to get a version of its dependency\nthat it can use.</p>\n<p>When the code in the <code>foo</code> package does <code>require('bar')</code>, it will get the\nversion that is symlinked into <code>/usr/lib/node/foo/1.2.3/node_modules/bar</code>.\nThen, when the code in the <code>bar</code> package calls <code>require('quux')</code>, it'll get\nthe version that is symlinked into\n<code>/usr/lib/node/bar/4.3.2/node_modules/quux</code>.</p>\n<p>Furthermore, to make the module lookup process even more optimal, rather\nthan putting packages directly in <code>/usr/lib/node</code>, we could put them in\n<code>/usr/lib/node_modules/&#x3C;name>/&#x3C;version></code>. Then Node.js will not bother\nlooking for missing dependencies in <code>/usr/node_modules</code> or <code>/node_modules</code>.</p>\n<p>In order to make modules available to the Node.js REPL, it might be useful to\nalso add the <code>/usr/lib/node_modules</code> folder to the <code>$NODE_PATH</code> environment\nvariable. Since the module lookups using <code>node_modules</code> folders are all\nrelative, and based on the real path of the files making the calls to\n<code>require()</code>, the packages themselves can be anywhere.</p>"
        },
        {
          "textRaw": "All together",
          "name": "All together",
          "type": "misc",
<<<<<<< HEAD
          "desc": "<p>To get the exact filename that will be loaded when <code>require()</code> is called, use\nthe <code>require.resolve()</code> function.</p>\n<p>Putting together all of the above, here is the high-level algorithm\nin pseudocode of what <code>require()</code> does:</p>\n<pre>\nrequire(X) from module at path Y\n1. If X is a core module,\n   a. return the core module\n   b. STOP\n2. If X begins with '/'\n   a. set Y to be the filesystem root\n3. If X begins with './' or '/' or '../'\n   a. LOAD_AS_FILE(Y + X)\n   b. LOAD_AS_DIRECTORY(Y + X)\n   c. THROW \"not found\"\n4. If X begins with '#'\n   a. LOAD_PACKAGE_IMPORTS(X, dirname(Y))\n5. LOAD_PACKAGE_SELF(X, dirname(Y))\n6. LOAD_NODE_MODULES(X, dirname(Y))\n7. THROW \"not found\"\n\nLOAD_AS_FILE(X)\n1. If X is a file, load X as its file extension format. STOP\n2. If X.js is a file, load X.js as JavaScript text. STOP\n3. If X.json is a file, parse X.json to a JavaScript Object. STOP\n4. If X.node is a file, load X.node as binary addon. STOP\n\nLOAD_INDEX(X)\n1. If X/index.js is a file, load X/index.js as JavaScript text. STOP\n2. If X/index.json is a file, parse X/index.json to a JavaScript object. STOP\n3. If X/index.node is a file, load X/index.node as binary addon. STOP\n\nLOAD_AS_DIRECTORY(X)\n1. If X/package.json is a file,\n   a. Parse X/package.json, and look for \"main\" field.\n   b. If \"main\" is a falsy value, GOTO 2.\n   c. let M = X + (json main field)\n   d. LOAD_AS_FILE(M)\n   e. LOAD_INDEX(M)\n   f. LOAD_INDEX(X) DEPRECATED\n   g. THROW \"not found\"\n2. LOAD_INDEX(X)\n\nLOAD_NODE_MODULES(X, START)\n1. let DIRS = NODE_MODULES_PATHS(START)\n2. for each DIR in DIRS:\n   a. LOAD_PACKAGE_EXPORTS(X, DIR)\n   b. LOAD_AS_FILE(DIR/X)\n   c. LOAD_AS_DIRECTORY(DIR/X)\n\nNODE_MODULES_PATHS(START)\n1. let PARTS = path split(START)\n2. let I = count of PARTS - 1\n3. let DIRS = [GLOBAL_FOLDERS]\n4. while I >= 0,\n   a. if PARTS[I] = \"node_modules\" CONTINUE\n   b. DIR = path join(PARTS[0 .. I] + \"node_modules\")\n   c. DIRS = DIRS + DIR\n   d. let I = I - 1\n5. return DIRS\n\nLOAD_PACKAGE_IMPORTS(X, DIR)\n1. Find the closest package scope SCOPE to DIR.\n2. If no scope was found, return.\n3. If the SCOPE/package.json \"imports\" is null or undefined, return.\n4. let MATCH = PACKAGE_IMPORTS_RESOLVE(X, pathToFileURL(SCOPE),\n  [\"node\", \"require\"]) <a href=\"esm.md#resolver-algorithm-specification\">defined in the ESM resolver</a>.\n5. RESOLVE_ESM_MATCH(MATCH).\n\nLOAD_PACKAGE_EXPORTS(X, DIR)\n1. Try to interpret X as a combination of NAME and SUBPATH where the name\n   may have a @scope/ prefix and the subpath begins with a slash (`/`).\n2. If X does not match this pattern or DIR/NAME/package.json is not a file,\n   return.\n3. Parse DIR/NAME/package.json, and look for \"exports\" field.\n4. If \"exports\" is null or undefined, return.\n5. let MATCH = PACKAGE_EXPORTS_RESOLVE(pathToFileURL(DIR/NAME), \".\" + SUBPATH,\n   `package.json` \"exports\", [\"node\", \"require\"]) <a href=\"esm.md#resolver-algorithm-specification\">defined in the ESM resolver</a>.\n6. RESOLVE_ESM_MATCH(MATCH)\n\nLOAD_PACKAGE_SELF(X, DIR)\n1. Find the closest package scope SCOPE to DIR.\n2. If no scope was found, return.\n3. If the SCOPE/package.json \"exports\" is null or undefined, return.\n4. If the SCOPE/package.json \"name\" is not the first segment of X, return.\n5. let MATCH = PACKAGE_EXPORTS_RESOLVE(pathToFileURL(SCOPE),\n   \".\" + X.slice(\"name\".length), `package.json` \"exports\", [\"node\", \"require\"])\n   <a href=\"esm.md#resolver-algorithm-specification\">defined in the ESM resolver</a>.\n6. RESOLVE_ESM_MATCH(MATCH)\n\nRESOLVE_ESM_MATCH(MATCH)\n1. let { RESOLVED, EXACT } = MATCH\n2. let RESOLVED_PATH = fileURLToPath(RESOLVED)\n3. If EXACT is true,\n   a. If the file at RESOLVED_PATH exists, load RESOLVED_PATH as its extension\n      format. STOP\n4. Otherwise, if EXACT is false,\n   a. LOAD_AS_FILE(RESOLVED_PATH)\n   b. LOAD_AS_DIRECTORY(RESOLVED_PATH)\n5. THROW \"not found\"\n</pre>"
=======
          "desc": "<p>To get the exact filename that will be loaded when <code>require()</code> is called, use\nthe <code>require.resolve()</code> function.</p>\n<p>Putting together all of the above, here is the high-level algorithm\nin pseudocode of what <code>require()</code> does:</p>\n<pre>\nrequire(X) from module at path Y\n1. If X is a core module,\n   a. return the core module\n   b. STOP\n2. If X begins with '/'\n   a. set Y to be the file system root\n3. If X begins with './' or '/' or '../'\n   a. LOAD_AS_FILE(Y + X)\n   b. LOAD_AS_DIRECTORY(Y + X)\n   c. THROW \"not found\"\n4. If X begins with '#'\n   a. LOAD_PACKAGE_IMPORTS(X, dirname(Y))\n5. LOAD_PACKAGE_SELF(X, dirname(Y))\n6. LOAD_NODE_MODULES(X, dirname(Y))\n7. THROW \"not found\"\n\nLOAD_AS_FILE(X)\n1. If X is a file, load X as its file extension format. STOP\n2. If X.js is a file, load X.js as JavaScript text. STOP\n3. If X.json is a file, parse X.json to a JavaScript Object. STOP\n4. If X.node is a file, load X.node as binary addon. STOP\n\nLOAD_INDEX(X)\n1. If X/index.js is a file, load X/index.js as JavaScript text. STOP\n2. If X/index.json is a file, parse X/index.json to a JavaScript object. STOP\n3. If X/index.node is a file, load X/index.node as binary addon. STOP\n\nLOAD_AS_DIRECTORY(X)\n1. If X/package.json is a file,\n   a. Parse X/package.json, and look for \"main\" field.\n   b. If \"main\" is a falsy value, GOTO 2.\n   c. let M = X + (json main field)\n   d. LOAD_AS_FILE(M)\n   e. LOAD_INDEX(M)\n   f. LOAD_INDEX(X) DEPRECATED\n   g. THROW \"not found\"\n2. LOAD_INDEX(X)\n\nLOAD_NODE_MODULES(X, START)\n1. let DIRS = NODE_MODULES_PATHS(START)\n2. for each DIR in DIRS:\n   a. LOAD_PACKAGE_EXPORTS(X, DIR)\n   b. LOAD_AS_FILE(DIR/X)\n   c. LOAD_AS_DIRECTORY(DIR/X)\n\nNODE_MODULES_PATHS(START)\n1. let PARTS = path split(START)\n2. let I = count of PARTS - 1\n3. let DIRS = []\n4. while I >= 0,\n   a. if PARTS[I] = \"node_modules\" CONTINUE\n   b. DIR = path join(PARTS[0 .. I] + \"node_modules\")\n   c. DIRS = DIR + DIRS\n   d. let I = I - 1\n5. return DIRS + GLOBAL_FOLDERS\n\nLOAD_PACKAGE_IMPORTS(X, DIR)\n1. Find the closest package scope SCOPE to DIR.\n2. If no scope was found, return.\n3. If the SCOPE/package.json \"imports\" is null or undefined, return.\n4. let MATCH = PACKAGE_IMPORTS_RESOLVE(X, pathToFileURL(SCOPE),\n  [\"node\", \"require\"]) <a href=\"esm.md#resolver-algorithm-specification\">defined in the ESM resolver</a>.\n5. RESOLVE_ESM_MATCH(MATCH).\n\nLOAD_PACKAGE_EXPORTS(X, DIR)\n1. Try to interpret X as a combination of NAME and SUBPATH where the name\n   may have a @scope/ prefix and the subpath begins with a slash (`/`).\n2. If X does not match this pattern or DIR/NAME/package.json is not a file,\n   return.\n3. Parse DIR/NAME/package.json, and look for \"exports\" field.\n4. If \"exports\" is null or undefined, return.\n5. let MATCH = PACKAGE_EXPORTS_RESOLVE(pathToFileURL(DIR/NAME), \".\" + SUBPATH,\n   `package.json` \"exports\", [\"node\", \"require\"]) <a href=\"esm.md#resolver-algorithm-specification\">defined in the ESM resolver</a>.\n6. RESOLVE_ESM_MATCH(MATCH)\n\nLOAD_PACKAGE_SELF(X, DIR)\n1. Find the closest package scope SCOPE to DIR.\n2. If no scope was found, return.\n3. If the SCOPE/package.json \"exports\" is null or undefined, return.\n4. If the SCOPE/package.json \"name\" is not the first segment of X, return.\n5. let MATCH = PACKAGE_EXPORTS_RESOLVE(pathToFileURL(SCOPE),\n   \".\" + X.slice(\"name\".length), `package.json` \"exports\", [\"node\", \"require\"])\n   <a href=\"esm.md#resolver-algorithm-specification\">defined in the ESM resolver</a>.\n6. RESOLVE_ESM_MATCH(MATCH)\n\nRESOLVE_ESM_MATCH(MATCH)\n1. let RESOLVED_PATH = fileURLToPath(MATCH)\n2. If the file at RESOLVED_PATH exists, load RESOLVED_PATH as its extension\n   format. STOP\n3. THROW \"not found\"\n</pre>"
>>>>>>> a8a80be5
        },
        {
          "textRaw": "Caching",
          "name": "Caching",
          "type": "misc",
          "desc": "<p>Modules are cached after the first time they are loaded. This means (among other\nthings) that every call to <code>require('foo')</code> will get exactly the same object\nreturned, if it would resolve to the same file.</p>\n<p>Provided <code>require.cache</code> is not modified, multiple calls to <code>require('foo')</code>\nwill not cause the module code to be executed multiple times. This is an\nimportant feature. With it, \"partially done\" objects can be returned, thus\nallowing transitive dependencies to be loaded even when they would cause cycles.</p>\n<p>To have a module execute code multiple times, export a function, and call that\nfunction.</p>",
          "miscs": [
            {
              "textRaw": "Module caching caveats",
              "name": "Module caching caveats",
              "type": "misc",
              "desc": "<p>Modules are cached based on their resolved filename. Since modules may resolve\nto a different filename based on the location of the calling module (loading\nfrom <code>node_modules</code> folders), it is not a <em>guarantee</em> that <code>require('foo')</code> will\nalways return the exact same object, if it would resolve to different files.</p>\n<p>Additionally, on case-insensitive file systems or operating systems, different\nresolved filenames can point to the same file, but the cache will still treat\nthem as different modules and will reload the file multiple times. For example,\n<code>require('./foo')</code> and <code>require('./FOO')</code> return two different objects,\nirrespective of whether or not <code>./foo</code> and <code>./FOO</code> are the same file.</p>"
            }
          ]
        },
        {
          "textRaw": "Core modules",
          "name": "Core modules",
          "type": "misc",
          "meta": {
            "changes": [
              {
<<<<<<< HEAD
                "version": "v14.18.0",
=======
                "version": [
                  "v16.0.0",
                  "v14.18.0"
                ],
>>>>>>> a8a80be5
                "pr-url": "https://github.com/nodejs/node/pull/37246",
                "description": "Added `node:` import support to `require(...)`."
              }
            ]
          },
<<<<<<< HEAD
          "desc": "<p>Node.js has several modules compiled into the binary. These modules are\ndescribed in greater detail elsewhere in this documentation.</p>\n<p>The core modules are defined within the Node.js source and are located in the\n<code>lib/</code> folder.</p>\n<p>Core modules are always preferentially loaded if their identifier is\npassed to <code>require()</code>. For instance, <code>require('http')</code> will always\nreturn the built in HTTP module, even if there is a file by that name.</p>\n<p>Core modules can also be identified using the <code>node:</code> prefix, in which case\nit bypasses the <code>require</code> cache. For instance, <code>require('node:http')</code> will\nalways return the built in HTTP module, even if there is <code>require.cache</code> entry\nby that name.</p>"
=======
          "desc": "<p>Node.js has several modules compiled into the binary. These modules are\ndescribed in greater detail elsewhere in this documentation.</p>\n<p>The core modules are defined within the Node.js source and are located in the\n<code>lib/</code> folder.</p>\n<p>Core modules can be identified using the <code>node:</code> prefix, in which case\nit bypasses the <code>require</code> cache. For instance, <code>require('node:http')</code> will\nalways return the built in HTTP module, even if there is <code>require.cache</code> entry\nby that name.</p>\n<p>Some core modules are always preferentially loaded if their identifier is\npassed to <code>require()</code>. For instance, <code>require('http')</code> will always\nreturn the built-in HTTP module, even if there is a file by that name. The list\nof core modules that can be loaded without using the <code>node:</code> prefix is exposed\nas <a href=\"module.html#modulebuiltinmodules\"><code>module.builtinModules</code></a>.</p>"
>>>>>>> a8a80be5
        },
        {
          "textRaw": "Cycles",
          "name": "Cycles",
          "type": "misc",
          "desc": "<p>When there are circular <code>require()</code> calls, a module might not have finished\nexecuting when it is returned.</p>\n<p>Consider this situation:</p>\n<p><code>a.js</code>:</p>\n<pre><code class=\"language-js\">console.log('a starting');\nexports.done = false;\nconst b = require('./b.js');\nconsole.log('in a, b.done = %j', b.done);\nexports.done = true;\nconsole.log('a done');\n</code></pre>\n<p><code>b.js</code>:</p>\n<pre><code class=\"language-js\">console.log('b starting');\nexports.done = false;\nconst a = require('./a.js');\nconsole.log('in b, a.done = %j', a.done);\nexports.done = true;\nconsole.log('b done');\n</code></pre>\n<p><code>main.js</code>:</p>\n<pre><code class=\"language-js\">console.log('main starting');\nconst a = require('./a.js');\nconst b = require('./b.js');\nconsole.log('in main, a.done = %j, b.done = %j', a.done, b.done);\n</code></pre>\n<p>When <code>main.js</code> loads <code>a.js</code>, then <code>a.js</code> in turn loads <code>b.js</code>. At that\npoint, <code>b.js</code> tries to load <code>a.js</code>. In order to prevent an infinite\nloop, an <strong>unfinished copy</strong> of the <code>a.js</code> exports object is returned to the\n<code>b.js</code> module. <code>b.js</code> then finishes loading, and its <code>exports</code> object is\nprovided to the <code>a.js</code> module.</p>\n<p>By the time <code>main.js</code> has loaded both modules, they're both finished.\nThe output of this program would thus be:</p>\n<pre><code class=\"language-console\">$ node main.js\nmain starting\na starting\nb starting\nin b, a.done = false\nb done\nin a, b.done = true\na done\nin main, a.done = true, b.done = true\n</code></pre>\n<p>Careful planning is required to allow cyclic module dependencies to work\ncorrectly within an application.</p>"
        },
        {
          "textRaw": "File modules",
          "name": "File modules",
          "type": "misc",
          "desc": "<p>If the exact filename is not found, then Node.js will attempt to load the\nrequired filename with the added extensions: <code>.js</code>, <code>.json</code>, and finally\n<code>.node</code>. When loading a file that has a different extension (e.g. <code>.cjs</code>), its\nfull name must be passed to <code>require()</code>, including its file extension (e.g.\n<code>require('./file.cjs')</code>).</p>\n<p><code>.json</code> files are parsed as JSON text files, <code>.node</code> files are interpreted as\ncompiled addon modules loaded with <code>process.dlopen()</code>. Files using any other\nextension (or no extension at all) are parsed as JavaScript text files. Refer to\nthe <a href=\"packages.html#determining-module-system\">Determining module system</a> section to understand what parse goal will be\nused.</p>\n<p>A required module prefixed with <code>'/'</code> is an absolute path to the file. For\nexample, <code>require('/home/marco/foo.js')</code> will load the file at\n<code>/home/marco/foo.js</code>.</p>\n<p>A required module prefixed with <code>'./'</code> is relative to the file calling\n<code>require()</code>. That is, <code>circle.js</code> must be in the same directory as <code>foo.js</code> for\n<code>require('./circle')</code> to find it.</p>\n<p>Without a leading <code>'/'</code>, <code>'./'</code>, or <code>'../'</code> to indicate a file, the module must\neither be a core module or is loaded from a <code>node_modules</code> folder.</p>\n<p>If the given path does not exist, <code>require()</code> will throw a\n<a href=\"errors.html#module_not_found\"><code>MODULE_NOT_FOUND</code></a> error.</p>"
        },
        {
          "textRaw": "Folders as modules",
          "name": "Folders as modules",
          "type": "misc",
          "stability": 3,
          "stabilityText": "Legacy: Use [subpath exports][] or [subpath imports][] instead.",
          "desc": "<p>There are three ways in which a folder may be passed to <code>require()</code> as\nan argument.</p>\n<p>The first is to create a <a href=\"packages.html#nodejs-packagejson-field-definitions\"><code>package.json</code></a> file in the root of the folder,\nwhich specifies a <code>main</code> module. An example <a href=\"packages.html#nodejs-packagejson-field-definitions\"><code>package.json</code></a> file might\nlook like this:</p>\n<pre><code class=\"language-json\">{ \"name\" : \"some-library\",\n  \"main\" : \"./lib/some-library.js\" }\n</code></pre>\n<p>If this was in a folder at <code>./some-library</code>, then\n<code>require('./some-library')</code> would attempt to load\n<code>./some-library/lib/some-library.js</code>.</p>\n<p>If there is no <a href=\"packages.html#nodejs-packagejson-field-definitions\"><code>package.json</code></a> file present in the directory, or if the\n<a href=\"packages.html#main\"><code>\"main\"</code></a> entry is missing or cannot be resolved, then Node.js\nwill attempt to load an <code>index.js</code> or <code>index.node</code> file out of that\ndirectory. For example, if there was no <a href=\"packages.html#nodejs-packagejson-field-definitions\"><code>package.json</code></a> file in the previous\nexample, then <code>require('./some-library')</code> would attempt to load:</p>\n<ul>\n<li><code>./some-library/index.js</code></li>\n<li><code>./some-library/index.node</code></li>\n</ul>\n<p>If these attempts fail, then Node.js will report the entire module as missing\nwith the default error:</p>\n<pre><code class=\"language-console\">Error: Cannot find module 'some-library'\n</code></pre>\n<p>In all three above cases, an <code>import('./some-library')</code> call would result in a\n<a href=\"errors.html#err_unsupported_dir_import\"><code>ERR_UNSUPPORTED_DIR_IMPORT</code></a> error. Using package <a href=\"packages.html#subpath-exports\">subpath exports</a> or\n<a href=\"packages.html#subpath-imports\">subpath imports</a> can provide the same containment organization benefits as\nfolders as modules, and work for both <code>require</code> and <code>import</code>.</p>"
        },
        {
          "textRaw": "Loading from `node_modules` folders",
          "name": "Loading from `node_modules` folders",
          "type": "misc",
          "desc": "<p>If the module identifier passed to <code>require()</code> is not a\n<a href=\"#core-modules\">core</a> module, and does not begin with <code>'/'</code>, <code>'../'</code>, or\n<code>'./'</code>, then Node.js starts at the directory of the current module, and\nadds <code>/node_modules</code>, and attempts to load the module from that location.\nNode.js will not append <code>node_modules</code> to a path already ending in\n<code>node_modules</code>.</p>\n<p>If it is not found there, then it moves to the parent directory, and so\non, until the root of the file system is reached.</p>\n<p>For example, if the file at <code>'/home/ry/projects/foo.js'</code> called\n<code>require('bar.js')</code>, then Node.js would look in the following locations, in\nthis order:</p>\n<ul>\n<li><code>/home/ry/projects/node_modules/bar.js</code></li>\n<li><code>/home/ry/node_modules/bar.js</code></li>\n<li><code>/home/node_modules/bar.js</code></li>\n<li><code>/node_modules/bar.js</code></li>\n</ul>\n<p>This allows programs to localize their dependencies, so that they do not\nclash.</p>\n<p>It is possible to require specific files or sub modules distributed with a\nmodule by including a path suffix after the module name. For instance\n<code>require('example-module/path/to/file')</code> would resolve <code>path/to/file</code>\nrelative to where <code>example-module</code> is located. The suffixed path follows the\nsame module resolution semantics.</p>"
        },
        {
          "textRaw": "Loading from the global folders",
          "name": "Loading from the global folders",
          "type": "misc",
          "desc": "<p>If the <code>NODE_PATH</code> environment variable is set to a colon-delimited list\nof absolute paths, then Node.js will search those paths for modules if they\nare not found elsewhere.</p>\n<p>On Windows, <code>NODE_PATH</code> is delimited by semicolons (<code>;</code>) instead of colons.</p>\n<p><code>NODE_PATH</code> was originally created to support loading modules from\nvarying paths before the current <a href=\"#all-together\">module resolution</a> algorithm was defined.</p>\n<p><code>NODE_PATH</code> is still supported, but is less necessary now that the Node.js\necosystem has settled on a convention for locating dependent modules.\nSometimes deployments that rely on <code>NODE_PATH</code> show surprising behavior\nwhen people are unaware that <code>NODE_PATH</code> must be set. Sometimes a\nmodule's dependencies change, causing a different version (or even a\ndifferent module) to be loaded as the <code>NODE_PATH</code> is searched.</p>\n<p>Additionally, Node.js will search in the following list of GLOBAL_FOLDERS:</p>\n<ul>\n<li>1: <code>$HOME/.node_modules</code></li>\n<li>2: <code>$HOME/.node_libraries</code></li>\n<li>3: <code>$PREFIX/lib/node</code></li>\n</ul>\n<p>Where <code>$HOME</code> is the user's home directory, and <code>$PREFIX</code> is the Node.js\nconfigured <code>node_prefix</code>.</p>\n<p>These are mostly for historic reasons.</p>\n<p>It is strongly encouraged to place dependencies in the local <code>node_modules</code>\nfolder. These will be loaded faster, and more reliably.</p>"
        },
        {
          "textRaw": "The module wrapper",
          "name": "The module wrapper",
          "type": "misc",
          "desc": "<p>Before a module's code is executed, Node.js will wrap it with a function\nwrapper that looks like the following:</p>\n<pre><code class=\"language-js\">(function(exports, require, module, __filename, __dirname) {\n// Module code actually lives in here\n});\n</code></pre>\n<p>By doing this, Node.js achieves a few things:</p>\n<ul>\n<li>It keeps top-level variables (defined with <code>var</code>, <code>const</code>, or <code>let</code>) scoped to\nthe module rather than the global object.</li>\n<li>It helps to provide some global-looking variables that are actually specific\nto the module, such as:\n<ul>\n<li>The <code>module</code> and <code>exports</code> objects that the implementor can use to export\nvalues from the module.</li>\n<li>The convenience variables <code>__filename</code> and <code>__dirname</code>, containing the\nmodule's absolute filename and directory path.</li>\n</ul>\n</li>\n</ul>"
        }
      ],
      "modules": [
        {
          "textRaw": "The `.mjs` extension",
          "name": "the_`.mjs`_extension",
<<<<<<< HEAD
          "desc": "<p>It is not possible to <code>require()</code> files that have the <code>.mjs</code> extension.\nAttempting to do so will throw <a href=\"errors.html#errors_err_require_esm\">an error</a>. The <code>.mjs</code> extension is\nreserved for <a href=\"esm.html\">ECMAScript Modules</a> which cannot be loaded via <code>require()</code>.\nSee <a href=\"esm.html\">ECMAScript Modules</a> for more details.</p>",
=======
          "desc": "<p>Due to the synchronous nature of <code>require()</code>, it is not possible to use it to\nload ECMAScript module files. Attempting to do so will throw a\n<a href=\"errors.html#err_require_esm\"><code>ERR_REQUIRE_ESM</code></a> error. Use <a href=\"https://developer.mozilla.org/en-US/docs/Web/JavaScript/Reference/Operators/import\"><code>import()</code></a> instead.</p>\n<p>The <code>.mjs</code> extension is reserved for <a href=\"esm.html\">ECMAScript Modules</a> which cannot be\nloaded via <code>require()</code>. See <a href=\"packages.html#determining-module-system\">Determining module system</a> section for more info\nregarding which files are parsed as ECMAScript modules.</p>",
>>>>>>> a8a80be5
          "type": "module",
          "displayName": "The `.mjs` extension"
        },
        {
          "textRaw": "The module scope",
          "name": "the_module_scope",
          "vars": [
            {
              "textRaw": "`__dirname`",
              "name": "`__dirname`",
              "meta": {
                "added": [
                  "v0.1.27"
                ],
                "changes": []
              },
              "type": "var",
              "desc": "<ul>\n<li><a href=\"https://developer.mozilla.org/en-US/docs/Web/JavaScript/Data_structures#String_type\" class=\"type\">&lt;string&gt;</a></li>\n</ul>\n<p>The directory name of the current module. This is the same as the\n<a href=\"path.html#pathdirnamepath\"><code>path.dirname()</code></a> of the <a href=\"#__filename\"><code>__filename</code></a>.</p>\n<p>Example: running <code>node example.js</code> from <code>/Users/mjr</code></p>\n<pre><code class=\"language-js\">console.log(__dirname);\n// Prints: /Users/mjr\nconsole.log(path.dirname(__filename));\n// Prints: /Users/mjr\n</code></pre>"
            },
            {
              "textRaw": "`__filename`",
              "name": "`__filename`",
              "meta": {
                "added": [
                  "v0.0.1"
                ],
                "changes": []
              },
              "type": "var",
              "desc": "<ul>\n<li><a href=\"https://developer.mozilla.org/en-US/docs/Web/JavaScript/Data_structures#String_type\" class=\"type\">&lt;string&gt;</a></li>\n</ul>\n<p>The file name of the current module. This is the current module file's absolute\npath with symlinks resolved.</p>\n<p>For a main program this is not necessarily the same as the file name used in the\ncommand line.</p>\n<p>See <a href=\"#__dirname\"><code>__dirname</code></a> for the directory name of the current module.</p>\n<p>Examples:</p>\n<p>Running <code>node example.js</code> from <code>/Users/mjr</code></p>\n<pre><code class=\"language-js\">console.log(__filename);\n// Prints: /Users/mjr/example.js\nconsole.log(__dirname);\n// Prints: /Users/mjr\n</code></pre>\n<p>Given two modules: <code>a</code> and <code>b</code>, where <code>b</code> is a dependency of\n<code>a</code> and there is a directory structure of:</p>\n<ul>\n<li><code>/Users/mjr/app/a.js</code></li>\n<li><code>/Users/mjr/app/node_modules/b/b.js</code></li>\n</ul>\n<p>References to <code>__filename</code> within <code>b.js</code> will return\n<code>/Users/mjr/app/node_modules/b/b.js</code> while references to <code>__filename</code> within\n<code>a.js</code> will return <code>/Users/mjr/app/a.js</code>.</p>"
            },
            {
              "textRaw": "`exports`",
              "name": "`exports`",
              "meta": {
                "added": [
                  "v0.1.12"
                ],
                "changes": []
              },
              "type": "var",
              "desc": "<ul>\n<li><a href=\"https://developer.mozilla.org/en-US/docs/Web/JavaScript/Reference/Global_Objects/Object\" class=\"type\">&lt;Object&gt;</a></li>\n</ul>\n<p>A reference to the <code>module.exports</code> that is shorter to type.\nSee the section about the <a href=\"#exports-shortcut\">exports shortcut</a> for details on when to use\n<code>exports</code> and when to use <code>module.exports</code>.</p>"
            },
            {
              "textRaw": "`module`",
              "name": "`module`",
              "meta": {
                "added": [
                  "v0.1.16"
                ],
                "changes": []
              },
              "type": "var",
              "desc": "<ul>\n<li><a href=\"modules.html#the-module-object\" class=\"type\">&lt;module&gt;</a></li>\n</ul>\n<p>A reference to the current module, see the section about the\n<a href=\"#the-module-object\"><code>module</code> object</a>. In particular, <code>module.exports</code> is used for defining what\na module exports and makes available through <code>require()</code>.</p>"
            },
            {
              "textRaw": "`require(id)`",
              "type": "var",
              "name": "require",
              "meta": {
                "added": [
                  "v0.1.13"
                ],
                "changes": []
              },
              "desc": "<ul>\n<li><code>id</code> <a href=\"https://developer.mozilla.org/en-US/docs/Web/JavaScript/Data_structures#String_type\" class=\"type\">&lt;string&gt;</a> module name or path</li>\n<li>Returns: <a href=\"https://developer.mozilla.org/en-US/docs/Web/JavaScript/Data_structures#Data_types\" class=\"type\">&lt;any&gt;</a> exported module content</li>\n</ul>\n<p>Used to import modules, <code>JSON</code>, and local files. Modules can be imported\nfrom <code>node_modules</code>. Local modules and JSON files can be imported using\na relative path (e.g. <code>./</code>, <code>./foo</code>, <code>./bar/baz</code>, <code>../foo</code>) that will be\nresolved against the directory named by <a href=\"#__dirname\"><code>__dirname</code></a> (if defined) or\nthe current working directory. The relative paths of POSIX style are resolved\nin an OS independent fashion, meaning that the examples above will work on\nWindows in the same way they would on Unix systems.</p>\n<pre><code class=\"language-js\">// Importing a local module with a path relative to the `__dirname` or current\n// working directory. (On Windows, this would resolve to .\\path\\myLocalModule.)\nconst myLocalModule = require('./path/myLocalModule');\n\n// Importing a JSON file:\nconst jsonData = require('./path/filename.json');\n\n// Importing a module from node_modules or Node.js built-in module:\nconst crypto = require('node:crypto');\n</code></pre>",
              "properties": [
                {
                  "textRaw": "`cache` {Object}",
                  "type": "Object",
                  "name": "cache",
                  "meta": {
                    "added": [
                      "v0.3.0"
                    ],
                    "changes": []
                  },
<<<<<<< HEAD
                  "desc": "<p>Modules are cached in this object when they are required. By deleting a key\nvalue from this object, the next <code>require</code> will reload the module.\nThis does not apply to <a href=\"addons.html\">native addons</a>, for which reloading will result in an\nerror.</p>\n<p>Adding or replacing entries is also possible. This cache is checked before\nnative modules and if a name matching a native module is added to the cache,\nonly <code>node:</code>-prefixed require calls are going to receive the native module.\nUse with care!</p>\n<!-- eslint-disable node-core/no-duplicate-requires -->\n<pre><code class=\"language-js\">const assert = require('assert');\nconst realFs = require('fs');\n\nconst fakeFs = {};\nrequire.cache.fs = { exports: fakeFs };\n\nassert.strictEqual(require('fs'), fakeFs);\nassert.strictEqual(require('node:fs'), realFs);\n</code></pre>"
=======
                  "desc": "<p>Modules are cached in this object when they are required. By deleting a key\nvalue from this object, the next <code>require</code> will reload the module.\nThis does not apply to <a href=\"addons.html\">native addons</a>, for which reloading will result in an\nerror.</p>\n<p>Adding or replacing entries is also possible. This cache is checked before\nbuilt-in modules and if a name matching a built-in module is added to the cache,\nonly <code>node:</code>-prefixed require calls are going to receive the built-in module.\nUse with care!</p>\n<!-- eslint-disable node-core/no-duplicate-requires -->\n<pre><code class=\"language-js\">const assert = require('node:assert');\nconst realFs = require('node:fs');\n\nconst fakeFs = {};\nrequire.cache.fs = { exports: fakeFs };\n\nassert.strictEqual(require('fs'), fakeFs);\nassert.strictEqual(require('node:fs'), realFs);\n</code></pre>"
>>>>>>> a8a80be5
                },
                {
                  "textRaw": "`extensions` {Object}",
                  "type": "Object",
                  "name": "extensions",
                  "meta": {
                    "added": [
                      "v0.3.0"
                    ],
                    "deprecated": [
                      "v0.10.6"
                    ],
                    "changes": []
                  },
                  "stability": 0,
                  "stabilityText": "Deprecated",
                  "desc": "<p>Instruct <code>require</code> on how to handle certain file extensions.</p>\n<p>Process files with the extension <code>.sjs</code> as <code>.js</code>:</p>\n<pre><code class=\"language-js\">require.extensions['.sjs'] = require.extensions['.js'];\n</code></pre>\n<p><strong>Deprecated.</strong> In the past, this list has been used to load non-JavaScript\nmodules into Node.js by compiling them on-demand. However, in practice, there\nare much better ways to do this, such as loading modules via some other Node.js\nprogram, or compiling them to JavaScript ahead of time.</p>\n<p>Avoid using <code>require.extensions</code>. Use could cause subtle bugs and resolving the\nextensions gets slower with each registered extension.</p>"
                },
                {
                  "textRaw": "`main` {module | undefined}",
                  "type": "module | undefined",
                  "name": "main",
                  "meta": {
                    "added": [
                      "v0.1.17"
                    ],
                    "changes": []
                  },
                  "desc": "<p>The <code>Module</code> object representing the entry script loaded when the Node.js\nprocess launched, or <code>undefined</code> if the entry point of the program is not a\nCommonJS module.\nSee <a href=\"#accessing-the-main-module\">\"Accessing the main module\"</a>.</p>\n<p>In <code>entry.js</code> script:</p>\n<pre><code class=\"language-js\">console.log(require.main);\n</code></pre>\n<pre><code class=\"language-bash\">node entry.js\n</code></pre>\n<!-- eslint-skip -->\n<pre><code class=\"language-js\">Module {\n  id: '.',\n  path: '/absolute/path/to',\n  exports: {},\n  filename: '/absolute/path/to/entry.js',\n  loaded: false,\n  children: [],\n  paths:\n   [ '/absolute/path/to/node_modules',\n     '/absolute/path/node_modules',\n     '/absolute/node_modules',\n     '/node_modules' ] }\n</code></pre>"
                }
              ],
              "methods": [
                {
                  "textRaw": "`require.resolve(request[, options])`",
                  "type": "method",
                  "name": "resolve",
                  "meta": {
                    "added": [
                      "v0.3.0"
                    ],
                    "changes": [
                      {
                        "version": "v8.9.0",
                        "pr-url": "https://github.com/nodejs/node/pull/16397",
                        "description": "The `paths` option is now supported."
                      }
                    ]
                  },
                  "signatures": [
                    {
                      "return": {
                        "textRaw": "Returns: {string}",
                        "name": "return",
                        "type": "string"
                      },
                      "params": [
                        {
                          "textRaw": "`request` {string} The module path to resolve.",
                          "name": "request",
                          "type": "string",
                          "desc": "The module path to resolve."
                        },
                        {
                          "textRaw": "`options` {Object}",
                          "name": "options",
                          "type": "Object",
                          "options": [
                            {
                              "textRaw": "`paths` {string\\[]} Paths to resolve module location from. If present, these paths are used instead of the default resolution paths, with the exception of [GLOBAL\\_FOLDERS][GLOBAL_FOLDERS] like `$HOME/.node_modules`, which are always included. Each of these paths is used as a starting point for the module resolution algorithm, meaning that the `node_modules` hierarchy is checked from this location.",
                              "name": "paths",
                              "type": "string\\[]",
                              "desc": "Paths to resolve module location from. If present, these paths are used instead of the default resolution paths, with the exception of [GLOBAL\\_FOLDERS][GLOBAL_FOLDERS] like `$HOME/.node_modules`, which are always included. Each of these paths is used as a starting point for the module resolution algorithm, meaning that the `node_modules` hierarchy is checked from this location."
                            }
                          ]
                        }
                      ]
                    }
                  ],
                  "desc": "<p>Use the internal <code>require()</code> machinery to look up the location of a module,\nbut rather than loading the module, just return the resolved filename.</p>\n<p>If the module can not be found, a <code>MODULE_NOT_FOUND</code> error is thrown.</p>",
                  "methods": [
                    {
                      "textRaw": "`require.resolve.paths(request)`",
                      "type": "method",
                      "name": "paths",
                      "meta": {
                        "added": [
                          "v8.9.0"
                        ],
                        "changes": []
                      },
                      "signatures": [
                        {
                          "return": {
                            "textRaw": "Returns: {string\\[]|null}",
                            "name": "return",
                            "type": "string\\[]|null"
                          },
                          "params": [
                            {
                              "textRaw": "`request` {string} The module path whose lookup paths are being retrieved.",
                              "name": "request",
                              "type": "string",
                              "desc": "The module path whose lookup paths are being retrieved."
                            }
                          ]
                        }
                      ],
                      "desc": "<p>Returns an array containing the paths searched during resolution of <code>request</code> or\n<code>null</code> if the <code>request</code> string references a core module, for example <code>http</code> or\n<code>fs</code>.</p>"
                    }
                  ]
                }
              ]
            }
          ],
          "type": "module",
          "displayName": "The module scope"
        },
        {
          "textRaw": "The `Module` object",
          "name": "the_`module`_object",
          "desc": "<p>This section was moved to\n<a href=\"module.html#the-module-object\">Modules: <code>module</code> core module</a>.</p>\n<!-- Anchors to make sure old links find a target -->\n<ul>\n<li><a id=\"modules_module_builtinmodules\" href=\"module.html#modulebuiltinmodules\"><code>module.builtinModules</code></a></li>\n<li><a id=\"modules_module_createrequire_filename\" href=\"module.html#modulecreaterequirefilename\"><code>module.createRequire(filename)</code></a></li>\n<li><a id=\"modules_module_syncbuiltinesmexports\" href=\"module.html#modulesyncbuiltinesmexports\"><code>module.syncBuiltinESMExports()</code></a></li>\n</ul>",
          "type": "module",
          "displayName": "The `Module` object"
        },
        {
          "textRaw": "Source map v3 support",
          "name": "source_map_v3_support",
<<<<<<< HEAD
          "desc": "<p>This section was moved to\n<a href=\"module.html#module_source_map_v3_support\">Modules: <code>module</code> core module</a>.</p>\n<!-- Anchors to make sure old links find a target -->\n<ul>\n<li><a id=\"modules_module_findsourcemap_path_error\" href=\"module.html#module_module_findsourcemap_path\"><code>module.findSourceMap(path)</code></a></li>\n<li><a id=\"modules_class_module_sourcemap\" href=\"module.html#module_class_module_sourcemap\">Class: <code>module.SourceMap</code></a>\n<ul>\n<li><a id=\"modules_new_sourcemap_payload\" href=\"module.html#module_new_sourcemap_payload\"><code>new SourceMap(payload)</code></a></li>\n<li><a id=\"modules_sourcemap_payload\" href=\"module.html#module_sourcemap_payload\"><code>sourceMap.payload</code></a></li>\n<li><a id=\"modules_sourcemap_findentry_linenumber_columnnumber\" href=\"module.html#module_sourcemap_findentry_linenumber_columnnumber\"><code>sourceMap.findEntry(lineNumber, columnNumber)</code></a></li>\n</ul>\n</li>\n</ul>",
=======
          "desc": "<p>This section was moved to\n<a href=\"module.html#source-map-v3-support\">Modules: <code>module</code> core module</a>.</p>\n<!-- Anchors to make sure old links find a target -->\n<ul>\n<li><a id=\"modules_module_findsourcemap_path_error\" href=\"module.html#modulefindsourcemappath\"><code>module.findSourceMap(path)</code></a></li>\n<li><a id=\"modules_class_module_sourcemap\" href=\"module.html#class-modulesourcemap\">Class: <code>module.SourceMap</code></a>\n<ul>\n<li><a id=\"modules_new_sourcemap_payload\" href=\"module.html#new-sourcemappayload\"><code>new SourceMap(payload)</code></a></li>\n<li><a id=\"modules_sourcemap_payload\" href=\"module.html#sourcemappayload\"><code>sourceMap.payload</code></a></li>\n<li><a id=\"modules_sourcemap_findentry_linenumber_columnnumber\" href=\"module.html#sourcemapfindentrylinenumber-columnnumber\"><code>sourceMap.findEntry(lineNumber, columnNumber)</code></a></li>\n</ul>\n</li>\n</ul>",
>>>>>>> a8a80be5
          "type": "module",
          "displayName": "Source map v3 support"
        }
      ],
      "meta": {
        "changes": [
          {
<<<<<<< HEAD
            "version": "v14.18.0",
=======
            "version": [
              "v16.0.0",
              "v14.18.0"
            ],
>>>>>>> a8a80be5
            "pr-url": "https://github.com/nodejs/node/pull/37246",
            "description": "Added `node:` import support to `require(...)`."
          }
        ]
      },
      "vars": [
        {
          "textRaw": "The `module` object",
          "name": "module",
          "meta": {
            "added": [
              "v0.1.16"
            ],
            "changes": []
          },
          "type": "var",
          "desc": "<ul>\n<li><a href=\"https://developer.mozilla.org/en-US/docs/Web/JavaScript/Reference/Global_Objects/Object\" class=\"type\">&lt;Object&gt;</a></li>\n</ul>\n<p>In each module, the <code>module</code> free variable is a reference to the object\nrepresenting the current module. For convenience, <code>module.exports</code> is\nalso accessible via the <code>exports</code> module-global. <code>module</code> is not actually\na global but rather local to each module.</p>",
          "properties": [
            {
              "textRaw": "`children` {module\\[]}",
              "type": "module\\[]",
              "name": "children",
              "meta": {
                "added": [
                  "v0.1.16"
                ],
                "changes": []
              },
              "desc": "<p>The module objects required for the first time by this one.</p>"
            },
            {
              "textRaw": "`exports` {Object}",
              "type": "Object",
              "name": "exports",
              "meta": {
                "added": [
                  "v0.1.16"
                ],
                "changes": []
              },
              "desc": "<p>The <code>module.exports</code> object is created by the <code>Module</code> system. Sometimes this is\nnot acceptable; many want their module to be an instance of some class. To do\nthis, assign the desired export object to <code>module.exports</code>. Assigning\nthe desired object to <code>exports</code> will simply rebind the local <code>exports</code> variable,\nwhich is probably not what is desired.</p>\n<p>For example, suppose we were making a module called <code>a.js</code>:</p>\n<pre><code class=\"language-js\">const EventEmitter = require('node:events');\n\nmodule.exports = new EventEmitter();\n\n// Do some work, and after some time emit\n// the 'ready' event from the module itself.\nsetTimeout(() => {\n  module.exports.emit('ready');\n}, 1000);\n</code></pre>\n<p>Then in another file we could do:</p>\n<pre><code class=\"language-js\">const a = require('./a');\na.on('ready', () => {\n  console.log('module \"a\" is ready');\n});\n</code></pre>\n<p>Assignment to <code>module.exports</code> must be done immediately. It cannot be\ndone in any callbacks. This does not work:</p>\n<p><code>x.js</code>:</p>\n<pre><code class=\"language-js\">setTimeout(() => {\n  module.exports = { a: 'hello' };\n}, 0);\n</code></pre>\n<p><code>y.js</code>:</p>\n<pre><code class=\"language-js\">const x = require('./x');\nconsole.log(x.a);\n</code></pre>",
              "modules": [
                {
                  "textRaw": "`exports` shortcut",
                  "name": "`exports`_shortcut",
                  "meta": {
                    "added": [
                      "v0.1.16"
                    ],
                    "changes": []
                  },
                  "desc": "<p>The <code>exports</code> variable is available within a module's file-level scope, and is\nassigned the value of <code>module.exports</code> before the module is evaluated.</p>\n<p>It allows a shortcut, so that <code>module.exports.f = ...</code> can be written more\nsuccinctly as <code>exports.f = ...</code>. However, be aware that like any variable, if a\nnew value is assigned to <code>exports</code>, it is no longer bound to <code>module.exports</code>:</p>\n<pre><code class=\"language-js\">module.exports.hello = true; // Exported from require of module\nexports = { hello: false };  // Not exported, only available in the module\n</code></pre>\n<p>When the <code>module.exports</code> property is being completely replaced by a new\nobject, it is common to also reassign <code>exports</code>:</p>\n<!-- eslint-disable func-name-matching -->\n<pre><code class=\"language-js\">module.exports = exports = function Constructor() {\n  // ... etc.\n};\n</code></pre>\n<p>To illustrate the behavior, imagine this hypothetical implementation of\n<code>require()</code>, which is quite similar to what is actually done by <code>require()</code>:</p>\n<pre><code class=\"language-js\">function require(/* ... */) {\n  const module = { exports: {} };\n  ((module, exports) => {\n    // Module code here. In this example, define a function.\n    function someFunc() {}\n    exports = someFunc;\n    // At this point, exports is no longer a shortcut to module.exports, and\n    // this module will still export an empty default object.\n    module.exports = someFunc;\n    // At this point, the module will now export someFunc, instead of the\n    // default object.\n  })(module, module.exports);\n  return module.exports;\n}\n</code></pre>",
                  "type": "module",
                  "displayName": "`exports` shortcut"
                }
              ]
            },
            {
              "textRaw": "`filename` {string}",
              "type": "string",
              "name": "filename",
              "meta": {
                "added": [
                  "v0.1.16"
                ],
                "changes": []
              },
              "desc": "<p>The fully resolved filename of the module.</p>"
            },
            {
              "textRaw": "`id` {string}",
              "type": "string",
              "name": "id",
              "meta": {
                "added": [
                  "v0.1.16"
                ],
                "changes": []
              },
              "desc": "<p>The identifier for the module. Typically this is the fully resolved\nfilename.</p>"
            },
            {
              "textRaw": "`isPreloading` Type: {boolean} `true` if the module is running during the Node.js preload phase.",
              "type": "boolean",
              "name": "Type",
              "meta": {
                "added": [
<<<<<<< HEAD
=======
                  "v15.4.0",
>>>>>>> a8a80be5
                  "v14.17.0"
                ],
                "changes": []
              },
              "desc": "`true` if the module is running during the Node.js preload phase."
            },
            {
              "textRaw": "`loaded` {boolean}",
              "type": "boolean",
              "name": "loaded",
              "meta": {
                "added": [
                  "v0.1.16"
                ],
                "changes": []
              },
              "desc": "<p>Whether or not the module is done loading, or is in the process of\nloading.</p>"
            },
            {
              "textRaw": "`parent` {module | null | undefined}",
              "type": "module | null | undefined",
              "name": "parent",
              "meta": {
                "added": [
                  "v0.1.16"
                ],
                "deprecated": [
                  "v14.6.0",
                  "v12.19.0"
                ],
                "changes": []
              },
              "stability": 0,
              "stabilityText": "Deprecated: Please use [`require.main`][] and [`module.children`][] instead.",
              "desc": "<p>The module that first required this one, or <code>null</code> if the current module is the\nentry point of the current process, or <code>undefined</code> if the module was loaded by\nsomething that is not a CommonJS module (E.G.: REPL or <code>import</code>).</p>"
            },
            {
              "textRaw": "`path` {string}",
              "type": "string",
              "name": "path",
              "meta": {
                "added": [
                  "v11.14.0"
                ],
                "changes": []
              },
              "desc": "<p>The directory name of the module. This is usually the same as the\n<a href=\"path.html#pathdirnamepath\"><code>path.dirname()</code></a> of the <a href=\"#moduleid\"><code>module.id</code></a>.</p>"
            },
            {
              "textRaw": "`paths` {string\\[]}",
              "type": "string\\[]",
              "name": "paths",
              "meta": {
                "added": [
                  "v0.4.0"
                ],
                "changes": []
              },
              "desc": "<p>The search paths for the module.</p>"
            }
          ],
          "methods": [
            {
              "textRaw": "`module.require(id)`",
              "type": "method",
              "name": "require",
              "meta": {
                "added": [
                  "v0.5.1"
                ],
                "changes": []
              },
              "signatures": [
                {
                  "return": {
                    "textRaw": "Returns: {any} exported module content",
                    "name": "return",
                    "type": "any",
                    "desc": "exported module content"
                  },
                  "params": [
                    {
                      "textRaw": "`id` {string}",
                      "name": "id",
                      "type": "string"
                    }
                  ]
                }
              ],
              "desc": "<p>The <code>module.require()</code> method provides a way to load a module as if\n<code>require()</code> was called from the original module.</p>\n<p>In order to do this, it is necessary to get a reference to the <code>module</code> object.\nSince <code>require()</code> returns the <code>module.exports</code>, and the <code>module</code> is typically\n<em>only</em> available within a specific module's code, it must be explicitly exported\nin order to be used.</p>"
            }
          ]
        }
      ],
      "type": "module",
      "displayName": "module"
    }
  ]
}<|MERGE_RESOLUTION|>--- conflicted
+++ resolved
@@ -32,11 +32,7 @@
           "textRaw": "All together",
           "name": "All together",
           "type": "misc",
-<<<<<<< HEAD
-          "desc": "<p>To get the exact filename that will be loaded when <code>require()</code> is called, use\nthe <code>require.resolve()</code> function.</p>\n<p>Putting together all of the above, here is the high-level algorithm\nin pseudocode of what <code>require()</code> does:</p>\n<pre>\nrequire(X) from module at path Y\n1. If X is a core module,\n   a. return the core module\n   b. STOP\n2. If X begins with '/'\n   a. set Y to be the filesystem root\n3. If X begins with './' or '/' or '../'\n   a. LOAD_AS_FILE(Y + X)\n   b. LOAD_AS_DIRECTORY(Y + X)\n   c. THROW \"not found\"\n4. If X begins with '#'\n   a. LOAD_PACKAGE_IMPORTS(X, dirname(Y))\n5. LOAD_PACKAGE_SELF(X, dirname(Y))\n6. LOAD_NODE_MODULES(X, dirname(Y))\n7. THROW \"not found\"\n\nLOAD_AS_FILE(X)\n1. If X is a file, load X as its file extension format. STOP\n2. If X.js is a file, load X.js as JavaScript text. STOP\n3. If X.json is a file, parse X.json to a JavaScript Object. STOP\n4. If X.node is a file, load X.node as binary addon. STOP\n\nLOAD_INDEX(X)\n1. If X/index.js is a file, load X/index.js as JavaScript text. STOP\n2. If X/index.json is a file, parse X/index.json to a JavaScript object. STOP\n3. If X/index.node is a file, load X/index.node as binary addon. STOP\n\nLOAD_AS_DIRECTORY(X)\n1. If X/package.json is a file,\n   a. Parse X/package.json, and look for \"main\" field.\n   b. If \"main\" is a falsy value, GOTO 2.\n   c. let M = X + (json main field)\n   d. LOAD_AS_FILE(M)\n   e. LOAD_INDEX(M)\n   f. LOAD_INDEX(X) DEPRECATED\n   g. THROW \"not found\"\n2. LOAD_INDEX(X)\n\nLOAD_NODE_MODULES(X, START)\n1. let DIRS = NODE_MODULES_PATHS(START)\n2. for each DIR in DIRS:\n   a. LOAD_PACKAGE_EXPORTS(X, DIR)\n   b. LOAD_AS_FILE(DIR/X)\n   c. LOAD_AS_DIRECTORY(DIR/X)\n\nNODE_MODULES_PATHS(START)\n1. let PARTS = path split(START)\n2. let I = count of PARTS - 1\n3. let DIRS = [GLOBAL_FOLDERS]\n4. while I >= 0,\n   a. if PARTS[I] = \"node_modules\" CONTINUE\n   b. DIR = path join(PARTS[0 .. I] + \"node_modules\")\n   c. DIRS = DIRS + DIR\n   d. let I = I - 1\n5. return DIRS\n\nLOAD_PACKAGE_IMPORTS(X, DIR)\n1. Find the closest package scope SCOPE to DIR.\n2. If no scope was found, return.\n3. If the SCOPE/package.json \"imports\" is null or undefined, return.\n4. let MATCH = PACKAGE_IMPORTS_RESOLVE(X, pathToFileURL(SCOPE),\n  [\"node\", \"require\"]) <a href=\"esm.md#resolver-algorithm-specification\">defined in the ESM resolver</a>.\n5. RESOLVE_ESM_MATCH(MATCH).\n\nLOAD_PACKAGE_EXPORTS(X, DIR)\n1. Try to interpret X as a combination of NAME and SUBPATH where the name\n   may have a @scope/ prefix and the subpath begins with a slash (`/`).\n2. If X does not match this pattern or DIR/NAME/package.json is not a file,\n   return.\n3. Parse DIR/NAME/package.json, and look for \"exports\" field.\n4. If \"exports\" is null or undefined, return.\n5. let MATCH = PACKAGE_EXPORTS_RESOLVE(pathToFileURL(DIR/NAME), \".\" + SUBPATH,\n   `package.json` \"exports\", [\"node\", \"require\"]) <a href=\"esm.md#resolver-algorithm-specification\">defined in the ESM resolver</a>.\n6. RESOLVE_ESM_MATCH(MATCH)\n\nLOAD_PACKAGE_SELF(X, DIR)\n1. Find the closest package scope SCOPE to DIR.\n2. If no scope was found, return.\n3. If the SCOPE/package.json \"exports\" is null or undefined, return.\n4. If the SCOPE/package.json \"name\" is not the first segment of X, return.\n5. let MATCH = PACKAGE_EXPORTS_RESOLVE(pathToFileURL(SCOPE),\n   \".\" + X.slice(\"name\".length), `package.json` \"exports\", [\"node\", \"require\"])\n   <a href=\"esm.md#resolver-algorithm-specification\">defined in the ESM resolver</a>.\n6. RESOLVE_ESM_MATCH(MATCH)\n\nRESOLVE_ESM_MATCH(MATCH)\n1. let { RESOLVED, EXACT } = MATCH\n2. let RESOLVED_PATH = fileURLToPath(RESOLVED)\n3. If EXACT is true,\n   a. If the file at RESOLVED_PATH exists, load RESOLVED_PATH as its extension\n      format. STOP\n4. Otherwise, if EXACT is false,\n   a. LOAD_AS_FILE(RESOLVED_PATH)\n   b. LOAD_AS_DIRECTORY(RESOLVED_PATH)\n5. THROW \"not found\"\n</pre>"
-=======
           "desc": "<p>To get the exact filename that will be loaded when <code>require()</code> is called, use\nthe <code>require.resolve()</code> function.</p>\n<p>Putting together all of the above, here is the high-level algorithm\nin pseudocode of what <code>require()</code> does:</p>\n<pre>\nrequire(X) from module at path Y\n1. If X is a core module,\n   a. return the core module\n   b. STOP\n2. If X begins with '/'\n   a. set Y to be the file system root\n3. If X begins with './' or '/' or '../'\n   a. LOAD_AS_FILE(Y + X)\n   b. LOAD_AS_DIRECTORY(Y + X)\n   c. THROW \"not found\"\n4. If X begins with '#'\n   a. LOAD_PACKAGE_IMPORTS(X, dirname(Y))\n5. LOAD_PACKAGE_SELF(X, dirname(Y))\n6. LOAD_NODE_MODULES(X, dirname(Y))\n7. THROW \"not found\"\n\nLOAD_AS_FILE(X)\n1. If X is a file, load X as its file extension format. STOP\n2. If X.js is a file, load X.js as JavaScript text. STOP\n3. If X.json is a file, parse X.json to a JavaScript Object. STOP\n4. If X.node is a file, load X.node as binary addon. STOP\n\nLOAD_INDEX(X)\n1. If X/index.js is a file, load X/index.js as JavaScript text. STOP\n2. If X/index.json is a file, parse X/index.json to a JavaScript object. STOP\n3. If X/index.node is a file, load X/index.node as binary addon. STOP\n\nLOAD_AS_DIRECTORY(X)\n1. If X/package.json is a file,\n   a. Parse X/package.json, and look for \"main\" field.\n   b. If \"main\" is a falsy value, GOTO 2.\n   c. let M = X + (json main field)\n   d. LOAD_AS_FILE(M)\n   e. LOAD_INDEX(M)\n   f. LOAD_INDEX(X) DEPRECATED\n   g. THROW \"not found\"\n2. LOAD_INDEX(X)\n\nLOAD_NODE_MODULES(X, START)\n1. let DIRS = NODE_MODULES_PATHS(START)\n2. for each DIR in DIRS:\n   a. LOAD_PACKAGE_EXPORTS(X, DIR)\n   b. LOAD_AS_FILE(DIR/X)\n   c. LOAD_AS_DIRECTORY(DIR/X)\n\nNODE_MODULES_PATHS(START)\n1. let PARTS = path split(START)\n2. let I = count of PARTS - 1\n3. let DIRS = []\n4. while I >= 0,\n   a. if PARTS[I] = \"node_modules\" CONTINUE\n   b. DIR = path join(PARTS[0 .. I] + \"node_modules\")\n   c. DIRS = DIR + DIRS\n   d. let I = I - 1\n5. return DIRS + GLOBAL_FOLDERS\n\nLOAD_PACKAGE_IMPORTS(X, DIR)\n1. Find the closest package scope SCOPE to DIR.\n2. If no scope was found, return.\n3. If the SCOPE/package.json \"imports\" is null or undefined, return.\n4. let MATCH = PACKAGE_IMPORTS_RESOLVE(X, pathToFileURL(SCOPE),\n  [\"node\", \"require\"]) <a href=\"esm.md#resolver-algorithm-specification\">defined in the ESM resolver</a>.\n5. RESOLVE_ESM_MATCH(MATCH).\n\nLOAD_PACKAGE_EXPORTS(X, DIR)\n1. Try to interpret X as a combination of NAME and SUBPATH where the name\n   may have a @scope/ prefix and the subpath begins with a slash (`/`).\n2. If X does not match this pattern or DIR/NAME/package.json is not a file,\n   return.\n3. Parse DIR/NAME/package.json, and look for \"exports\" field.\n4. If \"exports\" is null or undefined, return.\n5. let MATCH = PACKAGE_EXPORTS_RESOLVE(pathToFileURL(DIR/NAME), \".\" + SUBPATH,\n   `package.json` \"exports\", [\"node\", \"require\"]) <a href=\"esm.md#resolver-algorithm-specification\">defined in the ESM resolver</a>.\n6. RESOLVE_ESM_MATCH(MATCH)\n\nLOAD_PACKAGE_SELF(X, DIR)\n1. Find the closest package scope SCOPE to DIR.\n2. If no scope was found, return.\n3. If the SCOPE/package.json \"exports\" is null or undefined, return.\n4. If the SCOPE/package.json \"name\" is not the first segment of X, return.\n5. let MATCH = PACKAGE_EXPORTS_RESOLVE(pathToFileURL(SCOPE),\n   \".\" + X.slice(\"name\".length), `package.json` \"exports\", [\"node\", \"require\"])\n   <a href=\"esm.md#resolver-algorithm-specification\">defined in the ESM resolver</a>.\n6. RESOLVE_ESM_MATCH(MATCH)\n\nRESOLVE_ESM_MATCH(MATCH)\n1. let RESOLVED_PATH = fileURLToPath(MATCH)\n2. If the file at RESOLVED_PATH exists, load RESOLVED_PATH as its extension\n   format. STOP\n3. THROW \"not found\"\n</pre>"
->>>>>>> a8a80be5
         },
         {
           "textRaw": "Caching",
@@ -59,24 +55,16 @@
           "meta": {
             "changes": [
               {
-<<<<<<< HEAD
-                "version": "v14.18.0",
-=======
                 "version": [
                   "v16.0.0",
                   "v14.18.0"
                 ],
->>>>>>> a8a80be5
                 "pr-url": "https://github.com/nodejs/node/pull/37246",
                 "description": "Added `node:` import support to `require(...)`."
               }
             ]
           },
-<<<<<<< HEAD
-          "desc": "<p>Node.js has several modules compiled into the binary. These modules are\ndescribed in greater detail elsewhere in this documentation.</p>\n<p>The core modules are defined within the Node.js source and are located in the\n<code>lib/</code> folder.</p>\n<p>Core modules are always preferentially loaded if their identifier is\npassed to <code>require()</code>. For instance, <code>require('http')</code> will always\nreturn the built in HTTP module, even if there is a file by that name.</p>\n<p>Core modules can also be identified using the <code>node:</code> prefix, in which case\nit bypasses the <code>require</code> cache. For instance, <code>require('node:http')</code> will\nalways return the built in HTTP module, even if there is <code>require.cache</code> entry\nby that name.</p>"
-=======
           "desc": "<p>Node.js has several modules compiled into the binary. These modules are\ndescribed in greater detail elsewhere in this documentation.</p>\n<p>The core modules are defined within the Node.js source and are located in the\n<code>lib/</code> folder.</p>\n<p>Core modules can be identified using the <code>node:</code> prefix, in which case\nit bypasses the <code>require</code> cache. For instance, <code>require('node:http')</code> will\nalways return the built in HTTP module, even if there is <code>require.cache</code> entry\nby that name.</p>\n<p>Some core modules are always preferentially loaded if their identifier is\npassed to <code>require()</code>. For instance, <code>require('http')</code> will always\nreturn the built-in HTTP module, even if there is a file by that name. The list\nof core modules that can be loaded without using the <code>node:</code> prefix is exposed\nas <a href=\"module.html#modulebuiltinmodules\"><code>module.builtinModules</code></a>.</p>"
->>>>>>> a8a80be5
         },
         {
           "textRaw": "Cycles",
@@ -121,11 +109,7 @@
         {
           "textRaw": "The `.mjs` extension",
           "name": "the_`.mjs`_extension",
-<<<<<<< HEAD
-          "desc": "<p>It is not possible to <code>require()</code> files that have the <code>.mjs</code> extension.\nAttempting to do so will throw <a href=\"errors.html#errors_err_require_esm\">an error</a>. The <code>.mjs</code> extension is\nreserved for <a href=\"esm.html\">ECMAScript Modules</a> which cannot be loaded via <code>require()</code>.\nSee <a href=\"esm.html\">ECMAScript Modules</a> for more details.</p>",
-=======
           "desc": "<p>Due to the synchronous nature of <code>require()</code>, it is not possible to use it to\nload ECMAScript module files. Attempting to do so will throw a\n<a href=\"errors.html#err_require_esm\"><code>ERR_REQUIRE_ESM</code></a> error. Use <a href=\"https://developer.mozilla.org/en-US/docs/Web/JavaScript/Reference/Operators/import\"><code>import()</code></a> instead.</p>\n<p>The <code>.mjs</code> extension is reserved for <a href=\"esm.html\">ECMAScript Modules</a> which cannot be\nloaded via <code>require()</code>. See <a href=\"packages.html#determining-module-system\">Determining module system</a> section for more info\nregarding which files are parsed as ECMAScript modules.</p>",
->>>>>>> a8a80be5
           "type": "module",
           "displayName": "The `.mjs` extension"
         },
@@ -203,11 +187,7 @@
                     ],
                     "changes": []
                   },
-<<<<<<< HEAD
-                  "desc": "<p>Modules are cached in this object when they are required. By deleting a key\nvalue from this object, the next <code>require</code> will reload the module.\nThis does not apply to <a href=\"addons.html\">native addons</a>, for which reloading will result in an\nerror.</p>\n<p>Adding or replacing entries is also possible. This cache is checked before\nnative modules and if a name matching a native module is added to the cache,\nonly <code>node:</code>-prefixed require calls are going to receive the native module.\nUse with care!</p>\n<!-- eslint-disable node-core/no-duplicate-requires -->\n<pre><code class=\"language-js\">const assert = require('assert');\nconst realFs = require('fs');\n\nconst fakeFs = {};\nrequire.cache.fs = { exports: fakeFs };\n\nassert.strictEqual(require('fs'), fakeFs);\nassert.strictEqual(require('node:fs'), realFs);\n</code></pre>"
-=======
                   "desc": "<p>Modules are cached in this object when they are required. By deleting a key\nvalue from this object, the next <code>require</code> will reload the module.\nThis does not apply to <a href=\"addons.html\">native addons</a>, for which reloading will result in an\nerror.</p>\n<p>Adding or replacing entries is also possible. This cache is checked before\nbuilt-in modules and if a name matching a built-in module is added to the cache,\nonly <code>node:</code>-prefixed require calls are going to receive the built-in module.\nUse with care!</p>\n<!-- eslint-disable node-core/no-duplicate-requires -->\n<pre><code class=\"language-js\">const assert = require('node:assert');\nconst realFs = require('node:fs');\n\nconst fakeFs = {};\nrequire.cache.fs = { exports: fakeFs };\n\nassert.strictEqual(require('fs'), fakeFs);\nassert.strictEqual(require('node:fs'), realFs);\n</code></pre>"
->>>>>>> a8a80be5
                 },
                 {
                   "textRaw": "`extensions` {Object}",
@@ -335,11 +315,7 @@
         {
           "textRaw": "Source map v3 support",
           "name": "source_map_v3_support",
-<<<<<<< HEAD
-          "desc": "<p>This section was moved to\n<a href=\"module.html#module_source_map_v3_support\">Modules: <code>module</code> core module</a>.</p>\n<!-- Anchors to make sure old links find a target -->\n<ul>\n<li><a id=\"modules_module_findsourcemap_path_error\" href=\"module.html#module_module_findsourcemap_path\"><code>module.findSourceMap(path)</code></a></li>\n<li><a id=\"modules_class_module_sourcemap\" href=\"module.html#module_class_module_sourcemap\">Class: <code>module.SourceMap</code></a>\n<ul>\n<li><a id=\"modules_new_sourcemap_payload\" href=\"module.html#module_new_sourcemap_payload\"><code>new SourceMap(payload)</code></a></li>\n<li><a id=\"modules_sourcemap_payload\" href=\"module.html#module_sourcemap_payload\"><code>sourceMap.payload</code></a></li>\n<li><a id=\"modules_sourcemap_findentry_linenumber_columnnumber\" href=\"module.html#module_sourcemap_findentry_linenumber_columnnumber\"><code>sourceMap.findEntry(lineNumber, columnNumber)</code></a></li>\n</ul>\n</li>\n</ul>",
-=======
           "desc": "<p>This section was moved to\n<a href=\"module.html#source-map-v3-support\">Modules: <code>module</code> core module</a>.</p>\n<!-- Anchors to make sure old links find a target -->\n<ul>\n<li><a id=\"modules_module_findsourcemap_path_error\" href=\"module.html#modulefindsourcemappath\"><code>module.findSourceMap(path)</code></a></li>\n<li><a id=\"modules_class_module_sourcemap\" href=\"module.html#class-modulesourcemap\">Class: <code>module.SourceMap</code></a>\n<ul>\n<li><a id=\"modules_new_sourcemap_payload\" href=\"module.html#new-sourcemappayload\"><code>new SourceMap(payload)</code></a></li>\n<li><a id=\"modules_sourcemap_payload\" href=\"module.html#sourcemappayload\"><code>sourceMap.payload</code></a></li>\n<li><a id=\"modules_sourcemap_findentry_linenumber_columnnumber\" href=\"module.html#sourcemapfindentrylinenumber-columnnumber\"><code>sourceMap.findEntry(lineNumber, columnNumber)</code></a></li>\n</ul>\n</li>\n</ul>",
->>>>>>> a8a80be5
           "type": "module",
           "displayName": "Source map v3 support"
         }
@@ -347,14 +323,10 @@
       "meta": {
         "changes": [
           {
-<<<<<<< HEAD
-            "version": "v14.18.0",
-=======
             "version": [
               "v16.0.0",
               "v14.18.0"
             ],
->>>>>>> a8a80be5
             "pr-url": "https://github.com/nodejs/node/pull/37246",
             "description": "Added `node:` import support to `require(...)`."
           }
@@ -442,10 +414,7 @@
               "name": "Type",
               "meta": {
                 "added": [
-<<<<<<< HEAD
-=======
                   "v15.4.0",
->>>>>>> a8a80be5
                   "v14.17.0"
                 ],
                 "changes": []
