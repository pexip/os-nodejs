{
  "type": "module",
  "source": "doc/api/globals.md",
  "introduced_in": "v0.10.0",
  "globals": [
    {
      "textRaw": "Class: `AbortController`",
      "type": "global",
      "name": "AbortController",
      "meta": {
        "added": [
<<<<<<< HEAD
          "v14.17.0"
        ],
        "changes": []
      },
      "stability": 1,
      "stabilityText": "Experimental",
      "desc": "<p>A utility class used to signal cancelation in selected <code>Promise</code>-based APIs.\nThe API is based on the Web API <a href=\"https://developer.mozilla.org/en-US/docs/Web/API/AbortController\"><code>AbortController</code></a>.</p>\n<p>To use, launch Node.js using the <code>--experimental-abortcontroller</code> flag.</p>\n<pre><code class=\"language-js\">const ac = new AbortController();\n\nac.signal.addEventListener('abort', () => console.log('Aborted!'),\n                           { once: true });\n\nac.abort();\n\nconsole.log(ac.signal.aborted);  // Prints True\n</code></pre>",
      "methods": [
        {
          "textRaw": "`abortController.abort()`",
=======
          "v15.0.0",
          "v14.17.0"
        ],
        "changes": [
          {
            "version": "v15.4.0",
            "pr-url": "https://github.com/nodejs/node/pull/35949",
            "description": "No longer experimental."
          }
        ]
      },
      "desc": "<p>A utility class used to signal cancelation in selected <code>Promise</code>-based APIs.\nThe API is based on the Web API <a href=\"https://developer.mozilla.org/en-US/docs/Web/API/AbortController\"><code>AbortController</code></a>.</p>\n<pre><code class=\"language-js\">const ac = new AbortController();\n\nac.signal.addEventListener('abort', () => console.log('Aborted!'),\n                           { once: true });\n\nac.abort();\n\nconsole.log(ac.signal.aborted);  // Prints true\n</code></pre>",
      "methods": [
        {
          "textRaw": "`abortController.abort([reason])`",
>>>>>>> a8a80be5
          "type": "method",
          "name": "abort",
          "meta": {
            "added": [
<<<<<<< HEAD
              "v14.17.0"
            ],
            "changes": []
          },
          "signatures": [
            {
              "params": []
=======
              "v15.0.0",
              "v14.17.0"
            ],
            "changes": [
              {
                "version": [
                  "v17.2.0",
                  "v16.14.0"
                ],
                "pr-url": "https://github.com/nodejs/node/pull/40807",
                "description": "Added the new optional reason argument."
              }
            ]
          },
          "signatures": [
            {
              "params": [
                {
                  "textRaw": "`reason` {any} An optional reason, retrievable on the `AbortSignal`'s `reason` property.",
                  "name": "reason",
                  "type": "any",
                  "desc": "An optional reason, retrievable on the `AbortSignal`'s `reason` property."
                }
              ]
>>>>>>> a8a80be5
            }
          ],
          "desc": "<p>Triggers the abort signal, causing the <code>abortController.signal</code> to emit\nthe <code>'abort'</code> event.</p>"
        }
      ],
      "properties": [
        {
          "textRaw": "`signal` Type: {AbortSignal}",
          "type": "AbortSignal",
          "name": "Type",
          "meta": {
            "added": [
<<<<<<< HEAD
=======
              "v15.0.0",
>>>>>>> a8a80be5
              "v14.17.0"
            ],
            "changes": []
          }
        }
      ],
      "classes": [
        {
          "textRaw": "Class: `AbortSignal`",
          "type": "class",
          "name": "AbortSignal",
          "meta": {
            "added": [
<<<<<<< HEAD
=======
              "v15.0.0",
>>>>>>> a8a80be5
              "v14.17.0"
            ],
            "changes": []
          },
<<<<<<< HEAD
          "desc": "<ul>\n<li>Extends: <a href=\"events.html#events_class_eventtarget\" class=\"type\">&lt;EventTarget&gt;</a></li>\n</ul>\n<p>The <code>AbortSignal</code> is used to notify observers when the\n<code>abortController.abort()</code> method is called.</p>",
          "classMethods": [
            {
              "textRaw": "Static method: `AbortSignal.abort()`",
=======
          "desc": "<ul>\n<li>Extends: <a href=\"events.html#class-eventtarget\" class=\"type\">&lt;EventTarget&gt;</a></li>\n</ul>\n<p>The <code>AbortSignal</code> is used to notify observers when the\n<code>abortController.abort()</code> method is called.</p>",
          "classMethods": [
            {
              "textRaw": "Static method: `AbortSignal.abort([reason])`",
>>>>>>> a8a80be5
              "type": "classMethod",
              "name": "abort",
              "meta": {
                "added": [
<<<<<<< HEAD
                  "v14.17.0"
                ],
                "changes": []
=======
                  "v15.12.0",
                  "v14.17.0"
                ],
                "changes": [
                  {
                    "version": [
                      "v17.2.0",
                      "v16.14.0"
                    ],
                    "pr-url": "https://github.com/nodejs/node/pull/40807",
                    "description": "Added the new optional reason argument."
                  }
                ]
>>>>>>> a8a80be5
              },
              "signatures": [
                {
                  "return": {
                    "textRaw": "Returns: {AbortSignal}",
                    "name": "return",
                    "type": "AbortSignal"
                  },
<<<<<<< HEAD
                  "params": []
                }
              ],
              "desc": "<p>Returns a new already aborted <code>AbortSignal</code>.</p>"
=======
                  "params": [
                    {
                      "textRaw": "`reason`: {any}",
                      "name": "reason",
                      "type": "any"
                    }
                  ]
                }
              ],
              "desc": "<p>Returns a new already aborted <code>AbortSignal</code>.</p>"
            },
            {
              "textRaw": "Static method: `AbortSignal.timeout(delay)`",
              "type": "classMethod",
              "name": "timeout",
              "meta": {
                "added": [
                  "v17.3.0",
                  "v16.14.0"
                ],
                "changes": []
              },
              "signatures": [
                {
                  "params": [
                    {
                      "textRaw": "`delay` {number} The number of milliseconds to wait before triggering the AbortSignal.",
                      "name": "delay",
                      "type": "number",
                      "desc": "The number of milliseconds to wait before triggering the AbortSignal."
                    }
                  ]
                }
              ],
              "desc": "<p>Returns a new <code>AbortSignal</code> which will be aborted in <code>delay</code> milliseconds.</p>"
            },
            {
              "textRaw": "Static method: `AbortSignal.any(signals)`",
              "type": "classMethod",
              "name": "any",
              "meta": {
                "added": [
                  "v18.17.0"
                ],
                "changes": []
              },
              "signatures": [
                {
                  "params": [
                    {
                      "textRaw": "`signals` {AbortSignal\\[]} The `AbortSignal`s of which to compose a new `AbortSignal`.",
                      "name": "signals",
                      "type": "AbortSignal\\[]",
                      "desc": "The `AbortSignal`s of which to compose a new `AbortSignal`."
                    }
                  ]
                }
              ],
              "desc": "<p>Returns a new <code>AbortSignal</code> which will be aborted if any of the provided\nsignals are aborted. Its <a href=\"#abortsignalreason\"><code>abortSignal.reason</code></a> will be set to whichever\none of the <code>signals</code> caused it to be aborted.</p>"
>>>>>>> a8a80be5
            }
          ],
          "events": [
            {
              "textRaw": "Event: `'abort'`",
              "type": "event",
              "name": "abort",
              "meta": {
                "added": [
<<<<<<< HEAD
=======
                  "v15.0.0",
>>>>>>> a8a80be5
                  "v14.17.0"
                ],
                "changes": []
              },
              "params": [],
              "desc": "<p>The <code>'abort'</code> event is emitted when the <code>abortController.abort()</code> method\nis called. The callback is invoked with a single object argument with a\nsingle <code>type</code> property set to <code>'abort'</code>:</p>\n<pre><code class=\"language-js\">const ac = new AbortController();\n\n// Use either the onabort property...\nac.signal.onabort = () => console.log('aborted!');\n\n// Or the EventTarget API...\nac.signal.addEventListener('abort', (event) => {\n  console.log(event.type);  // Prints 'abort'\n}, { once: true });\n\nac.abort();\n</code></pre>\n<p>The <code>AbortController</code> with which the <code>AbortSignal</code> is associated will only\never trigger the <code>'abort'</code> event once. We recommended that code check\nthat the <code>abortSignal.aborted</code> attribute is <code>false</code> before adding an <code>'abort'</code>\nevent listener.</p>\n<p>Any event listeners attached to the <code>AbortSignal</code> should use the\n<code>{ once: true }</code> option (or, if using the <code>EventEmitter</code> APIs to attach a\nlistener, use the <code>once()</code> method) to ensure that the event listener is\nremoved as soon as the <code>'abort'</code> event is handled. Failure to do so may\nresult in memory leaks.</p>"
            }
          ],
          "properties": [
            {
              "textRaw": "`aborted` Type: {boolean} True after the `AbortController` has been aborted.",
              "type": "boolean",
              "name": "Type",
              "meta": {
                "added": [
<<<<<<< HEAD
=======
                  "v15.0.0",
>>>>>>> a8a80be5
                  "v14.17.0"
                ],
                "changes": []
              },
              "desc": "True after the `AbortController` has been aborted."
            },
            {
              "textRaw": "`onabort` Type: {Function}",
              "type": "Function",
              "name": "Type",
              "meta": {
                "added": [
<<<<<<< HEAD
=======
                  "v15.0.0",
>>>>>>> a8a80be5
                  "v14.17.0"
                ],
                "changes": []
              },
              "desc": "<p>An optional callback function that may be set by user code to be notified\nwhen the <code>abortController.abort()</code> function has been called.</p>"
<<<<<<< HEAD
            }
          ]
        }
      ]
    },
    {
=======
            },
            {
              "textRaw": "`reason` Type: {any}",
              "type": "any",
              "name": "Type",
              "meta": {
                "added": [
                  "v17.2.0",
                  "v16.14.0"
                ],
                "changes": []
              },
              "desc": "<p>An optional reason specified when the <code>AbortSignal</code> was triggered.</p>\n<pre><code class=\"language-js\">const ac = new AbortController();\nac.abort(new Error('boom!'));\nconsole.log(ac.signal.reason);  // Error: boom!\n</code></pre>"
            }
          ],
          "methods": [
            {
              "textRaw": "`abortSignal.throwIfAborted()`",
              "type": "method",
              "name": "throwIfAborted",
              "meta": {
                "added": [
                  "v17.3.0"
                ],
                "changes": []
              },
              "signatures": [
                {
                  "params": []
                }
              ],
              "desc": "<p>If <code>abortSignal.aborted</code> is <code>true</code>, throws <code>abortSignal.reason</code>.</p>"
            }
          ]
        }
      ]
    },
    {
      "textRaw": "Class: `Blob`",
      "type": "global",
      "name": "Blob",
      "meta": {
        "added": [
          "v18.0.0"
        ],
        "changes": []
      },
      "desc": "<p>See <a href=\"buffer.html#class-blob\" class=\"type\">&lt;Blob&gt;</a>.</p>"
    },
    {
>>>>>>> a8a80be5
      "textRaw": "Class: `Buffer`",
      "type": "global",
      "name": "Buffer",
      "meta": {
        "added": [
          "v0.1.103"
        ],
        "changes": []
      },
      "desc": "<ul>\n<li><a href=\"https://developer.mozilla.org/en-US/docs/Web/JavaScript/Reference/Global_Objects/Function\" class=\"type\">&lt;Function&gt;</a></li>\n</ul>\n<p>Used to handle binary data. See the <a href=\"buffer.html\">buffer section</a>.</p>"
    },
    {
      "textRaw": "`clearImmediate(immediateObject)`",
      "type": "global",
      "name": "clearImmediate",
      "meta": {
        "added": [
          "v0.9.1"
        ],
        "changes": []
      },
      "desc": "<p><a href=\"timers.html#clearimmediateimmediate\"><code>clearImmediate</code></a> is described in the <a href=\"timers.html\">timers</a> section.</p>"
    },
    {
      "textRaw": "`clearInterval(intervalObject)`",
      "type": "global",
      "name": "clearInterval",
      "meta": {
        "added": [
          "v0.0.1"
        ],
        "changes": []
      },
      "desc": "<p><a href=\"timers.html#clearintervaltimeout\"><code>clearInterval</code></a> is described in the <a href=\"timers.html\">timers</a> section.</p>"
    },
    {
      "textRaw": "`clearTimeout(timeoutObject)`",
      "type": "global",
      "name": "clearTimeout",
      "meta": {
        "added": [
          "v0.0.1"
        ],
        "changes": []
      },
      "desc": "<p><a href=\"timers.html#cleartimeouttimeout\"><code>clearTimeout</code></a> is described in the <a href=\"timers.html\">timers</a> section.</p>"
    },
    {
      "textRaw": "`console`",
      "name": "`console`",
      "meta": {
        "added": [
          "v0.1.100"
        ],
        "changes": []
      },
      "type": "global",
      "desc": "<ul>\n<li><a href=\"https://developer.mozilla.org/en-US/docs/Web/JavaScript/Reference/Global_Objects/Object\" class=\"type\">&lt;Object&gt;</a></li>\n</ul>\n<p>Used to print to stdout and stderr. See the <a href=\"console.html\"><code>console</code></a> section.</p>"
    },
    {
      "textRaw": "`CustomEvent`",
      "name": "`CustomEvent`",
      "meta": {
        "added": [
          "v18.7.0"
        ],
        "changes": []
      },
      "stability": 1,
      "stabilityText": "Experimental. Enable this API with the [`--experimental-global-customevent`][] CLI flag.",
      "type": "global",
      "desc": "<p>A browser-compatible implementation of the <a href=\"https://dom.spec.whatwg.org/#customevent\"><code>CustomEvent</code> Web API</a>.</p>"
    },
    {
      "textRaw": "`Event`",
      "name": "`Event`",
      "meta": {
        "added": [
          "v15.0.0"
        ],
        "changes": [
          {
            "version": "v15.4.0",
            "pr-url": "https://github.com/nodejs/node/pull/35949",
            "description": "No longer experimental."
          }
        ]
      },
      "type": "global",
      "desc": "<p>A browser-compatible implementation of the <code>Event</code> class. See\n<a href=\"events.html#eventtarget-and-event-api\"><code>EventTarget</code> and <code>Event</code> API</a> for more details.</p>"
    },
    {
      "textRaw": "`EventTarget`",
      "name": "`EventTarget`",
      "meta": {
        "added": [
          "v15.0.0"
        ],
        "changes": [
          {
            "version": "v15.4.0",
            "pr-url": "https://github.com/nodejs/node/pull/35949",
            "description": "No longer experimental."
          }
        ]
      },
      "type": "global",
      "desc": "<p>A browser-compatible implementation of the <code>EventTarget</code> class. See\n<a href=\"events.html#eventtarget-and-event-api\"><code>EventTarget</code> and <code>Event</code> API</a> for more details.</p>"
    },
    {
      "textRaw": "`global`",
      "name": "`global`",
      "meta": {
        "added": [
          "v0.1.27"
        ],
        "changes": []
      },
      "type": "global",
      "stability": 3,
      "stabilityText": "Legacy. Use [`globalThis`][] instead.",
      "desc": "<ul>\n<li><a href=\"https://developer.mozilla.org/en-US/docs/Web/JavaScript/Reference/Global_Objects/Object\" class=\"type\">&lt;Object&gt;</a> The global namespace object.</li>\n</ul>\n<p>In browsers, the top-level scope has traditionally been the global scope. This\nmeans that <code>var something</code> will define a new global variable, except within\nECMAScript modules. In Node.js, this is different. The top-level scope is not\nthe global scope; <code>var something</code> inside a Node.js module will be local to that\nmodule, regardless of whether it is a <a href=\"modules.html\">CommonJS module</a> or an\n<a href=\"esm.html\">ECMAScript module</a>.</p>"
    },
    {
      "textRaw": "`MessageChannel`",
      "name": "`MessageChannel`",
      "meta": {
        "added": [
          "v15.0.0"
        ],
        "changes": []
      },
      "type": "global",
      "desc": "<p>The <code>MessageChannel</code> class. See <a href=\"worker_threads.html#class-messagechannel\"><code>MessageChannel</code></a> for more details.</p>"
    },
    {
      "textRaw": "`MessageEvent`",
      "name": "`MessageEvent`",
      "meta": {
        "added": [
          "v15.0.0"
        ],
        "changes": []
      },
      "type": "global",
      "desc": "<p>The <code>MessageEvent</code> class. See <a href=\"https://developer.mozilla.org/en-US/docs/Web/API/MessageEvent/MessageEvent\"><code>MessageEvent</code></a> for more details.</p>"
    },
    {
      "textRaw": "`MessagePort`",
      "name": "`MessagePort`",
      "meta": {
        "added": [
          "v15.0.0"
        ],
        "changes": []
      },
      "type": "global",
      "desc": "<p>The <code>MessagePort</code> class. See <a href=\"worker_threads.html#class-messageport\"><code>MessagePort</code></a> for more details.</p>"
    },
    {
      "textRaw": "`process`",
      "name": "`process`",
      "meta": {
        "added": [
          "v0.1.7"
        ],
        "changes": []
      },
      "type": "global",
      "desc": "<ul>\n<li><a href=\"https://developer.mozilla.org/en-US/docs/Web/JavaScript/Reference/Global_Objects/Object\" class=\"type\">&lt;Object&gt;</a></li>\n</ul>\n<p>The process object. See the <a href=\"process.html#process\"><code>process</code> object</a> section.</p>"
    },
    {
      "textRaw": "`queueMicrotask(callback)`",
      "type": "global",
      "name": "queueMicrotask",
      "meta": {
        "added": [
          "v11.0.0"
        ],
        "changes": []
      },
<<<<<<< HEAD
      "desc": "<ul>\n<li><code>callback</code> <a href=\"https://developer.mozilla.org/en-US/docs/Web/JavaScript/Reference/Global_Objects/Function\" class=\"type\">&lt;Function&gt;</a> Function to be queued.</li>\n</ul>\n<p>The <code>queueMicrotask()</code> method queues a microtask to invoke <code>callback</code>. If\n<code>callback</code> throws an exception, the <a href=\"process.html#process_process\"><code>process</code> object</a> <code>'uncaughtException'</code>\nevent will be emitted.</p>\n<p>The microtask queue is managed by V8 and may be used in a similar manner to\nthe <a href=\"process.html#process_process_nexttick_callback_args\"><code>process.nextTick()</code></a> queue, which is managed by Node.js. The\n<code>process.nextTick()</code> queue is always processed before the microtask queue\nwithin each turn of the Node.js event loop.</p>\n<pre><code class=\"language-js\">// Here, `queueMicrotask()` is used to ensure the 'load' event is always\n// emitted asynchronously, and therefore consistently. Using\n// `process.nextTick()` here would result in the 'load' event always emitting\n// before any other promise jobs.\n\nDataHandler.prototype.load = async function load(key) {\n  const hit = this._cache.get(key);\n  if (hit !== undefined) {\n    queueMicrotask(() => {\n      this.emit('load', hit);\n    });\n    return;\n  }\n\n  const data = await fetchData(key);\n  this._cache.set(key, data);\n  this.emit('load', data);\n};\n</code></pre>"
=======
      "desc": "<ul>\n<li><code>callback</code> <a href=\"https://developer.mozilla.org/en-US/docs/Web/JavaScript/Reference/Global_Objects/Function\" class=\"type\">&lt;Function&gt;</a> Function to be queued.</li>\n</ul>\n<p>The <code>queueMicrotask()</code> method queues a microtask to invoke <code>callback</code>. If\n<code>callback</code> throws an exception, the <a href=\"process.html#process\"><code>process</code> object</a> <code>'uncaughtException'</code>\nevent will be emitted.</p>\n<p>The microtask queue is managed by V8 and may be used in a similar manner to\nthe <a href=\"process.html#processnexttickcallback-args\"><code>process.nextTick()</code></a> queue, which is managed by Node.js. The\n<code>process.nextTick()</code> queue is always processed before the microtask queue\nwithin each turn of the Node.js event loop.</p>\n<pre><code class=\"language-js\">// Here, `queueMicrotask()` is used to ensure the 'load' event is always\n// emitted asynchronously, and therefore consistently. Using\n// `process.nextTick()` here would result in the 'load' event always emitting\n// before any other promise jobs.\n\nDataHandler.prototype.load = async function load(key) {\n  const hit = this._cache.get(key);\n  if (hit !== undefined) {\n    queueMicrotask(() => {\n      this.emit('load', hit);\n    });\n    return;\n  }\n\n  const data = await fetchData(key);\n  this._cache.set(key, data);\n  this.emit('load', data);\n};\n</code></pre>"
>>>>>>> a8a80be5
    },
    {
      "textRaw": "`setImmediate(callback[, ...args])`",
      "type": "global",
      "name": "setImmediate",
      "meta": {
        "added": [
          "v0.9.1"
        ],
        "changes": []
      },
      "desc": "<p><a href=\"timers.html#setimmediatecallback-args\"><code>setImmediate</code></a> is described in the <a href=\"timers.html\">timers</a> section.</p>"
    },
    {
      "textRaw": "`setInterval(callback, delay[, ...args])`",
      "type": "global",
      "name": "setInterval",
      "meta": {
        "added": [
          "v0.0.1"
        ],
        "changes": []
      },
      "desc": "<p><a href=\"timers.html#setintervalcallback-delay-args\"><code>setInterval</code></a> is described in the <a href=\"timers.html\">timers</a> section.</p>"
    },
    {
      "textRaw": "`setTimeout(callback, delay[, ...args])`",
      "type": "global",
      "name": "setTimeout",
      "meta": {
        "added": [
          "v0.0.1"
        ],
        "changes": []
      },
      "desc": "<p><a href=\"timers.html#settimeoutcallback-delay-args\"><code>setTimeout</code></a> is described in the <a href=\"timers.html\">timers</a> section.</p>"
    },
    {
      "textRaw": "`structuredClone(value[, options])`",
      "type": "global",
      "name": "structuredClone",
      "meta": {
        "added": [
          "v17.0.0"
        ],
        "changes": []
      },
      "desc": "<p>The WHATWG <a href=\"https://developer.mozilla.org/en-US/docs/Web/API/structuredClone\"><code>structuredClone</code></a> method.</p>"
    },
    {
      "textRaw": "`DOMException`",
      "name": "`DOMException`",
      "meta": {
        "added": [
          "v17.0.0"
        ],
        "changes": []
      },
      "type": "global",
      "desc": "<p>The WHATWG <code>DOMException</code> class. See <a href=\"https://developer.mozilla.org/en-US/docs/Web/API/DOMException\"><code>DOMException</code></a> for more details.</p>"
    },
    {
      "textRaw": "`TextDecoder`",
      "name": "`TextDecoder`",
      "meta": {
        "added": [
          "v11.0.0"
        ],
        "changes": []
      },
      "type": "global",
      "desc": "<p>The WHATWG <code>TextDecoder</code> class. See the <a href=\"util.html#class-utiltextdecoder\"><code>TextDecoder</code></a> section.</p>"
    },
    {
      "textRaw": "`TextEncoder`",
      "name": "`TextEncoder`",
      "meta": {
        "added": [
          "v11.0.0"
        ],
        "changes": []
      },
      "type": "global",
      "desc": "<p>The WHATWG <code>TextEncoder</code> class. See the <a href=\"util.html#class-utiltextencoder\"><code>TextEncoder</code></a> section.</p>"
    },
    {
      "textRaw": "`URL`",
      "name": "`URL`",
      "meta": {
        "added": [
          "v10.0.0"
        ],
        "changes": []
      },
      "type": "global",
      "desc": "<p>The WHATWG <code>URL</code> class. See the <a href=\"url.html#class-url\"><code>URL</code></a> section.</p>"
    },
    {
      "textRaw": "`URLSearchParams`",
      "name": "`URLSearchParams`",
      "meta": {
        "added": [
          "v10.0.0"
        ],
        "changes": []
      },
      "type": "global",
      "desc": "<p>The WHATWG <code>URLSearchParams</code> class. See the <a href=\"url.html#class-urlsearchparams\"><code>URLSearchParams</code></a> section.</p>"
    },
    {
      "textRaw": "`WebAssembly`",
      "name": "`WebAssembly`",
      "meta": {
        "added": [
          "v8.0.0"
        ],
        "changes": []
      },
      "type": "global",
      "desc": "<ul>\n<li><a href=\"https://developer.mozilla.org/en-US/docs/Web/JavaScript/Reference/Global_Objects/Object\" class=\"type\">&lt;Object&gt;</a></li>\n</ul>\n<p>The object that acts as the namespace for all W3C\n<a href=\"https://webassembly.org\">WebAssembly</a> related functionality. See the\n<a href=\"https://developer.mozilla.org/en-US/docs/WebAssembly\">Mozilla Developer Network</a> for usage and compatibility.</p>"
    }
  ],
  "classes": [
    {
      "textRaw": "Class: `ByteLengthQueuingStrategy`",
      "type": "class",
      "name": "ByteLengthQueuingStrategy",
      "meta": {
        "added": [
          "v18.0.0"
        ],
        "changes": []
      },
      "stability": 1,
      "stabilityText": "Experimental.",
      "desc": "<p>A browser-compatible implementation of <a href=\"webstreams.html#class-bytelengthqueuingstrategy\"><code>ByteLengthQueuingStrategy</code></a>.</p>"
    },
    {
      "textRaw": "Class: `CompressionStream`",
      "type": "class",
      "name": "CompressionStream",
      "meta": {
        "added": [
          "v18.0.0"
        ],
        "changes": []
      },
      "stability": 1,
      "stabilityText": "Experimental.",
      "desc": "<p>A browser-compatible implementation of <a href=\"webstreams.html#class-compressionstream\"><code>CompressionStream</code></a>.</p>"
    },
    {
      "textRaw": "Class: `CountQueuingStrategy`",
      "type": "class",
      "name": "CountQueuingStrategy",
      "meta": {
        "added": [
          "v18.0.0"
        ],
        "changes": []
      },
      "stability": 1,
      "stabilityText": "Experimental.",
      "desc": "<p>A browser-compatible implementation of <a href=\"webstreams.html#class-countqueuingstrategy\"><code>CountQueuingStrategy</code></a>.</p>"
    },
    {
      "textRaw": "Class: `DecompressionStream`",
      "type": "class",
      "name": "DecompressionStream",
      "meta": {
        "added": [
          "v18.0.0"
        ],
        "changes": []
      },
      "stability": 1,
      "stabilityText": "Experimental.",
      "desc": "<p>A browser-compatible implementation of <a href=\"webstreams.html#class-decompressionstream\"><code>DecompressionStream</code></a>.</p>"
    },
    {
      "textRaw": "Class: `ReadableByteStreamController`",
      "type": "class",
      "name": "ReadableByteStreamController",
      "meta": {
        "added": [
          "v18.0.0"
        ],
        "changes": []
      },
      "stability": 1,
      "stabilityText": "Experimental.",
      "desc": "<p>A browser-compatible implementation of <a href=\"webstreams.html#class-readablebytestreamcontroller\"><code>ReadableByteStreamController</code></a>.</p>"
    },
    {
      "textRaw": "Class: `ReadableStream`",
      "type": "class",
      "name": "ReadableStream",
      "meta": {
        "added": [
          "v18.0.0"
        ],
        "changes": []
      },
      "stability": 1,
      "stabilityText": "Experimental.",
      "desc": "<p>A browser-compatible implementation of <a href=\"webstreams.html#class-readablestream\"><code>ReadableStream</code></a>.</p>"
    },
    {
      "textRaw": "Class: `ReadableStreamBYOBReader`",
      "type": "class",
      "name": "ReadableStreamBYOBReader",
      "meta": {
        "added": [
          "v18.0.0"
        ],
        "changes": []
      },
      "stability": 1,
      "stabilityText": "Experimental.",
      "desc": "<p>A browser-compatible implementation of <a href=\"webstreams.html#class-readablestreambyobreader\"><code>ReadableStreamBYOBReader</code></a>.</p>"
    },
    {
      "textRaw": "Class: `ReadableStreamBYOBRequest`",
      "type": "class",
      "name": "ReadableStreamBYOBRequest",
      "meta": {
        "added": [
          "v18.0.0"
        ],
        "changes": []
      },
      "stability": 1,
      "stabilityText": "Experimental.",
      "desc": "<p>A browser-compatible implementation of <a href=\"webstreams.html#class-readablestreambyobrequest\"><code>ReadableStreamBYOBRequest</code></a>.</p>"
    },
    {
      "textRaw": "Class: `ReadableStreamDefaultController`",
      "type": "class",
      "name": "ReadableStreamDefaultController",
      "meta": {
        "added": [
          "v18.0.0"
        ],
        "changes": []
      },
      "stability": 1,
      "stabilityText": "Experimental.",
      "desc": "<p>A browser-compatible implementation of <a href=\"webstreams.html#class-readablestreamdefaultcontroller\"><code>ReadableStreamDefaultController</code></a>.</p>"
    },
    {
      "textRaw": "Class: `ReadableStreamDefaultReader`",
      "type": "class",
      "name": "ReadableStreamDefaultReader",
      "meta": {
        "added": [
          "v18.0.0"
        ],
        "changes": []
      },
      "stability": 1,
      "stabilityText": "Experimental.",
      "desc": "<p>A browser-compatible implementation of <a href=\"webstreams.html#class-readablestreamdefaultreader\"><code>ReadableStreamDefaultReader</code></a>.</p>"
    },
    {
      "textRaw": "Class: `TextDecoderStream`",
      "type": "class",
      "name": "TextDecoderStream",
      "meta": {
        "added": [
          "v18.0.0"
        ],
        "changes": []
      },
      "stability": 1,
      "stabilityText": "Experimental.",
      "desc": "<p>A browser-compatible implementation of <a href=\"webstreams.html#class-textdecoderstream\"><code>TextDecoderStream</code></a>.</p>"
    },
    {
      "textRaw": "Class: `TextEncoderStream`",
      "type": "class",
      "name": "TextEncoderStream",
      "meta": {
        "added": [
          "v18.0.0"
        ],
        "changes": []
      },
      "stability": 1,
      "stabilityText": "Experimental.",
      "desc": "<p>A browser-compatible implementation of <a href=\"webstreams.html#class-textencoderstream\"><code>TextEncoderStream</code></a>.</p>"
    },
    {
      "textRaw": "Class: `TransformStream`",
      "type": "class",
      "name": "TransformStream",
      "meta": {
        "added": [
          "v18.0.0"
        ],
        "changes": []
      },
      "stability": 1,
      "stabilityText": "Experimental.",
      "desc": "<p>A browser-compatible implementation of <a href=\"webstreams.html#class-transformstream\"><code>TransformStream</code></a>.</p>"
    },
    {
      "textRaw": "Class: `TransformStreamDefaultController`",
      "type": "class",
      "name": "TransformStreamDefaultController",
      "meta": {
        "added": [
          "v18.0.0"
        ],
        "changes": []
      },
      "stability": 1,
      "stabilityText": "Experimental.",
      "desc": "<p>A browser-compatible implementation of <a href=\"webstreams.html#class-transformstreamdefaultcontroller\"><code>TransformStreamDefaultController</code></a>.</p>"
    },
    {
      "textRaw": "Class: `WritableStream`",
      "type": "class",
      "name": "WritableStream",
      "meta": {
        "added": [
          "v18.0.0"
        ],
        "changes": []
      },
      "stability": 1,
      "stabilityText": "Experimental.",
      "desc": "<p>A browser-compatible implementation of <a href=\"webstreams.html#class-writablestream\"><code>WritableStream</code></a>.</p>"
    },
    {
      "textRaw": "Class: `WritableStreamDefaultController`",
      "type": "class",
      "name": "WritableStreamDefaultController",
      "meta": {
        "added": [
          "v18.0.0"
        ],
        "changes": []
      },
      "stability": 1,
      "stabilityText": "Experimental.",
      "desc": "<p>A browser-compatible implementation of <a href=\"webstreams.html#class-writablestreamdefaultcontroller\"><code>WritableStreamDefaultController</code></a>.</p>"
    },
    {
      "textRaw": "Class: `WritableStreamDefaultWriter`",
      "type": "class",
      "name": "WritableStreamDefaultWriter",
      "meta": {
        "added": [
          "v18.0.0"
        ],
        "changes": []
      },
      "stability": 1,
      "stabilityText": "Experimental.",
      "desc": "<p>A browser-compatible implementation of <a href=\"webstreams.html#class-writablestreamdefaultwriter\"><code>WritableStreamDefaultWriter</code></a>.</p>"
    }
  ],
  "methods": [
    {
      "textRaw": "`atob(data)`",
      "type": "method",
      "name": "atob",
      "meta": {
        "added": [
          "v16.0.0"
        ],
        "changes": []
      },
      "stability": 3,
      "stabilityText": "Legacy. Use `Buffer.from(data, 'base64')` instead.",
      "signatures": [
        {
          "params": []
        }
      ],
      "desc": "<p>Global alias for <a href=\"buffer.html#bufferatobdata\"><code>buffer.atob()</code></a>.</p>"
    },
    {
      "textRaw": "`btoa(data)`",
      "type": "method",
      "name": "btoa",
      "meta": {
        "added": [
          "v16.0.0"
        ],
        "changes": []
      },
      "stability": 3,
      "stabilityText": "Legacy. Use `buf.toString('base64')` instead.",
      "signatures": [
        {
          "params": []
        }
      ],
      "desc": "<p>Global alias for <a href=\"buffer.html#bufferbtoadata\"><code>buffer.btoa()</code></a>.</p>"
    },
    {
      "textRaw": "`require()`",
      "type": "method",
      "name": "require",
      "signatures": [
        {
          "params": []
        }
      ],
      "desc": "<p>This variable may appear to be global but is not. See <a href=\"modules.html#requireid\"><code>require()</code></a>.</p>"
    }
  ],
  "miscs": [
    {
      "textRaw": "Global objects",
      "name": "Global objects",
      "introduced_in": "v0.10.0",
      "type": "misc",
      "desc": "<p>These objects are available in all modules. The following variables may appear\nto be global but are not. They exist only in the scope of modules, see the\n<a href=\"modules.html\">module system documentation</a>:</p>\n<ul>\n<li><a href=\"modules.html#__dirname\"><code>__dirname</code></a></li>\n<li><a href=\"modules.html#__filename\"><code>__filename</code></a></li>\n<li><a href=\"modules.html#exports\"><code>exports</code></a></li>\n<li><a href=\"modules.html#module\"><code>module</code></a></li>\n<li><a href=\"modules.html#requireid\"><code>require()</code></a></li>\n</ul>\n<p>The objects listed here are specific to Node.js. There are <a href=\"https://developer.mozilla.org/en-US/docs/Web/JavaScript/Reference/Global_Objects\">built-in objects</a>\nthat are part of the JavaScript language itself, which are also globally\naccessible.</p>",
      "globals": [
        {
          "textRaw": "Class: `AbortController`",
          "type": "global",
          "name": "AbortController",
          "meta": {
            "added": [
              "v15.0.0",
              "v14.17.0"
            ],
            "changes": [
              {
                "version": "v15.4.0",
                "pr-url": "https://github.com/nodejs/node/pull/35949",
                "description": "No longer experimental."
              }
            ]
          },
          "desc": "<p>A utility class used to signal cancelation in selected <code>Promise</code>-based APIs.\nThe API is based on the Web API <a href=\"https://developer.mozilla.org/en-US/docs/Web/API/AbortController\"><code>AbortController</code></a>.</p>\n<pre><code class=\"language-js\">const ac = new AbortController();\n\nac.signal.addEventListener('abort', () => console.log('Aborted!'),\n                           { once: true });\n\nac.abort();\n\nconsole.log(ac.signal.aborted);  // Prints true\n</code></pre>",
          "methods": [
            {
              "textRaw": "`abortController.abort([reason])`",
              "type": "method",
              "name": "abort",
              "meta": {
                "added": [
                  "v15.0.0",
                  "v14.17.0"
                ],
                "changes": [
                  {
                    "version": [
                      "v17.2.0",
                      "v16.14.0"
                    ],
                    "pr-url": "https://github.com/nodejs/node/pull/40807",
                    "description": "Added the new optional reason argument."
                  }
                ]
              },
              "signatures": [
                {
                  "params": [
                    {
                      "textRaw": "`reason` {any} An optional reason, retrievable on the `AbortSignal`'s `reason` property.",
                      "name": "reason",
                      "type": "any",
                      "desc": "An optional reason, retrievable on the `AbortSignal`'s `reason` property."
                    }
                  ]
                }
              ],
              "desc": "<p>Triggers the abort signal, causing the <code>abortController.signal</code> to emit\nthe <code>'abort'</code> event.</p>"
            }
          ],
          "properties": [
            {
              "textRaw": "`signal` Type: {AbortSignal}",
              "type": "AbortSignal",
              "name": "Type",
              "meta": {
                "added": [
                  "v15.0.0",
                  "v14.17.0"
                ],
                "changes": []
              }
            }
          ],
          "classes": [
            {
              "textRaw": "Class: `AbortSignal`",
              "type": "class",
              "name": "AbortSignal",
              "meta": {
                "added": [
                  "v15.0.0",
                  "v14.17.0"
                ],
                "changes": []
              },
              "desc": "<ul>\n<li>Extends: <a href=\"events.html#class-eventtarget\" class=\"type\">&lt;EventTarget&gt;</a></li>\n</ul>\n<p>The <code>AbortSignal</code> is used to notify observers when the\n<code>abortController.abort()</code> method is called.</p>",
              "classMethods": [
                {
                  "textRaw": "Static method: `AbortSignal.abort([reason])`",
                  "type": "classMethod",
                  "name": "abort",
                  "meta": {
                    "added": [
                      "v15.12.0",
                      "v14.17.0"
                    ],
                    "changes": [
                      {
                        "version": [
                          "v17.2.0",
                          "v16.14.0"
                        ],
                        "pr-url": "https://github.com/nodejs/node/pull/40807",
                        "description": "Added the new optional reason argument."
                      }
                    ]
                  },
                  "signatures": [
                    {
                      "return": {
                        "textRaw": "Returns: {AbortSignal}",
                        "name": "return",
                        "type": "AbortSignal"
                      },
                      "params": [
                        {
                          "textRaw": "`reason`: {any}",
                          "name": "reason",
                          "type": "any"
                        }
                      ]
                    }
                  ],
                  "desc": "<p>Returns a new already aborted <code>AbortSignal</code>.</p>"
                },
                {
                  "textRaw": "Static method: `AbortSignal.timeout(delay)`",
                  "type": "classMethod",
                  "name": "timeout",
                  "meta": {
                    "added": [
                      "v17.3.0",
                      "v16.14.0"
                    ],
                    "changes": []
                  },
                  "signatures": [
                    {
                      "params": [
                        {
                          "textRaw": "`delay` {number} The number of milliseconds to wait before triggering the AbortSignal.",
                          "name": "delay",
                          "type": "number",
                          "desc": "The number of milliseconds to wait before triggering the AbortSignal."
                        }
                      ]
                    }
                  ],
                  "desc": "<p>Returns a new <code>AbortSignal</code> which will be aborted in <code>delay</code> milliseconds.</p>"
                },
                {
                  "textRaw": "Static method: `AbortSignal.any(signals)`",
                  "type": "classMethod",
                  "name": "any",
                  "meta": {
                    "added": [
                      "v18.17.0"
                    ],
                    "changes": []
                  },
                  "signatures": [
                    {
                      "params": [
                        {
                          "textRaw": "`signals` {AbortSignal\\[]} The `AbortSignal`s of which to compose a new `AbortSignal`.",
                          "name": "signals",
                          "type": "AbortSignal\\[]",
                          "desc": "The `AbortSignal`s of which to compose a new `AbortSignal`."
                        }
                      ]
                    }
                  ],
                  "desc": "<p>Returns a new <code>AbortSignal</code> which will be aborted if any of the provided\nsignals are aborted. Its <a href=\"#abortsignalreason\"><code>abortSignal.reason</code></a> will be set to whichever\none of the <code>signals</code> caused it to be aborted.</p>"
                }
              ],
              "events": [
                {
                  "textRaw": "Event: `'abort'`",
                  "type": "event",
                  "name": "abort",
                  "meta": {
                    "added": [
                      "v15.0.0",
                      "v14.17.0"
                    ],
                    "changes": []
                  },
                  "params": [],
                  "desc": "<p>The <code>'abort'</code> event is emitted when the <code>abortController.abort()</code> method\nis called. The callback is invoked with a single object argument with a\nsingle <code>type</code> property set to <code>'abort'</code>:</p>\n<pre><code class=\"language-js\">const ac = new AbortController();\n\n// Use either the onabort property...\nac.signal.onabort = () => console.log('aborted!');\n\n// Or the EventTarget API...\nac.signal.addEventListener('abort', (event) => {\n  console.log(event.type);  // Prints 'abort'\n}, { once: true });\n\nac.abort();\n</code></pre>\n<p>The <code>AbortController</code> with which the <code>AbortSignal</code> is associated will only\never trigger the <code>'abort'</code> event once. We recommended that code check\nthat the <code>abortSignal.aborted</code> attribute is <code>false</code> before adding an <code>'abort'</code>\nevent listener.</p>\n<p>Any event listeners attached to the <code>AbortSignal</code> should use the\n<code>{ once: true }</code> option (or, if using the <code>EventEmitter</code> APIs to attach a\nlistener, use the <code>once()</code> method) to ensure that the event listener is\nremoved as soon as the <code>'abort'</code> event is handled. Failure to do so may\nresult in memory leaks.</p>"
                }
              ],
              "properties": [
                {
                  "textRaw": "`aborted` Type: {boolean} True after the `AbortController` has been aborted.",
                  "type": "boolean",
                  "name": "Type",
                  "meta": {
                    "added": [
                      "v15.0.0",
                      "v14.17.0"
                    ],
                    "changes": []
                  },
                  "desc": "True after the `AbortController` has been aborted."
                },
                {
                  "textRaw": "`onabort` Type: {Function}",
                  "type": "Function",
                  "name": "Type",
                  "meta": {
                    "added": [
                      "v15.0.0",
                      "v14.17.0"
                    ],
                    "changes": []
                  },
                  "desc": "<p>An optional callback function that may be set by user code to be notified\nwhen the <code>abortController.abort()</code> function has been called.</p>"
                },
                {
                  "textRaw": "`reason` Type: {any}",
                  "type": "any",
                  "name": "Type",
                  "meta": {
                    "added": [
                      "v17.2.0",
                      "v16.14.0"
                    ],
                    "changes": []
                  },
                  "desc": "<p>An optional reason specified when the <code>AbortSignal</code> was triggered.</p>\n<pre><code class=\"language-js\">const ac = new AbortController();\nac.abort(new Error('boom!'));\nconsole.log(ac.signal.reason);  // Error: boom!\n</code></pre>"
                }
              ],
              "methods": [
                {
                  "textRaw": "`abortSignal.throwIfAborted()`",
                  "type": "method",
                  "name": "throwIfAborted",
                  "meta": {
                    "added": [
                      "v17.3.0"
                    ],
                    "changes": []
                  },
                  "signatures": [
                    {
                      "params": []
                    }
                  ],
                  "desc": "<p>If <code>abortSignal.aborted</code> is <code>true</code>, throws <code>abortSignal.reason</code>.</p>"
                }
              ]
            }
          ]
        },
        {
          "textRaw": "Class: `Blob`",
          "type": "global",
          "name": "Blob",
          "meta": {
            "added": [
              "v18.0.0"
            ],
            "changes": []
          },
          "desc": "<p>See <a href=\"buffer.html#class-blob\" class=\"type\">&lt;Blob&gt;</a>.</p>"
        },
        {
          "textRaw": "Class: `AbortController`",
          "type": "global",
          "name": "AbortController",
          "meta": {
            "added": [
              "v14.17.0"
            ],
            "changes": []
          },
          "stability": 1,
          "stabilityText": "Experimental",
          "desc": "<p>A utility class used to signal cancelation in selected <code>Promise</code>-based APIs.\nThe API is based on the Web API <a href=\"https://developer.mozilla.org/en-US/docs/Web/API/AbortController\"><code>AbortController</code></a>.</p>\n<p>To use, launch Node.js using the <code>--experimental-abortcontroller</code> flag.</p>\n<pre><code class=\"language-js\">const ac = new AbortController();\n\nac.signal.addEventListener('abort', () => console.log('Aborted!'),\n                           { once: true });\n\nac.abort();\n\nconsole.log(ac.signal.aborted);  // Prints True\n</code></pre>",
          "methods": [
            {
              "textRaw": "`abortController.abort()`",
              "type": "method",
              "name": "abort",
              "meta": {
                "added": [
                  "v14.17.0"
                ],
                "changes": []
              },
              "signatures": [
                {
                  "params": []
                }
              ],
              "desc": "<p>Triggers the abort signal, causing the <code>abortController.signal</code> to emit\nthe <code>'abort'</code> event.</p>"
            }
          ],
          "properties": [
            {
              "textRaw": "`signal` Type: {AbortSignal}",
              "type": "AbortSignal",
              "name": "Type",
              "meta": {
                "added": [
                  "v14.17.0"
                ],
                "changes": []
              }
            }
          ],
          "classes": [
            {
              "textRaw": "Class: `AbortSignal`",
              "type": "class",
              "name": "AbortSignal",
              "meta": {
                "added": [
                  "v14.17.0"
                ],
                "changes": []
              },
              "desc": "<ul>\n<li>Extends: <a href=\"events.html#events_class_eventtarget\" class=\"type\">&lt;EventTarget&gt;</a></li>\n</ul>\n<p>The <code>AbortSignal</code> is used to notify observers when the\n<code>abortController.abort()</code> method is called.</p>",
              "classMethods": [
                {
                  "textRaw": "Static method: `AbortSignal.abort()`",
                  "type": "classMethod",
                  "name": "abort",
                  "meta": {
                    "added": [
                      "v14.17.0"
                    ],
                    "changes": []
                  },
                  "signatures": [
                    {
                      "return": {
                        "textRaw": "Returns: {AbortSignal}",
                        "name": "return",
                        "type": "AbortSignal"
                      },
                      "params": []
                    }
                  ],
                  "desc": "<p>Returns a new already aborted <code>AbortSignal</code>.</p>"
                }
              ],
              "events": [
                {
                  "textRaw": "Event: `'abort'`",
                  "type": "event",
                  "name": "abort",
                  "meta": {
                    "added": [
                      "v14.17.0"
                    ],
                    "changes": []
                  },
                  "params": [],
                  "desc": "<p>The <code>'abort'</code> event is emitted when the <code>abortController.abort()</code> method\nis called. The callback is invoked with a single object argument with a\nsingle <code>type</code> property set to <code>'abort'</code>:</p>\n<pre><code class=\"language-js\">const ac = new AbortController();\n\n// Use either the onabort property...\nac.signal.onabort = () => console.log('aborted!');\n\n// Or the EventTarget API...\nac.signal.addEventListener('abort', (event) => {\n  console.log(event.type);  // Prints 'abort'\n}, { once: true });\n\nac.abort();\n</code></pre>\n<p>The <code>AbortController</code> with which the <code>AbortSignal</code> is associated will only\never trigger the <code>'abort'</code> event once. We recommended that code check\nthat the <code>abortSignal.aborted</code> attribute is <code>false</code> before adding an <code>'abort'</code>\nevent listener.</p>\n<p>Any event listeners attached to the <code>AbortSignal</code> should use the\n<code>{ once: true }</code> option (or, if using the <code>EventEmitter</code> APIs to attach a\nlistener, use the <code>once()</code> method) to ensure that the event listener is\nremoved as soon as the <code>'abort'</code> event is handled. Failure to do so may\nresult in memory leaks.</p>"
                }
              ],
              "properties": [
                {
                  "textRaw": "`aborted` Type: {boolean} True after the `AbortController` has been aborted.",
                  "type": "boolean",
                  "name": "Type",
                  "meta": {
                    "added": [
                      "v14.17.0"
                    ],
                    "changes": []
                  },
                  "desc": "True after the `AbortController` has been aborted."
                },
                {
                  "textRaw": "`onabort` Type: {Function}",
                  "type": "Function",
                  "name": "Type",
                  "meta": {
                    "added": [
                      "v14.17.0"
                    ],
                    "changes": []
                  },
                  "desc": "<p>An optional callback function that may be set by user code to be notified\nwhen the <code>abortController.abort()</code> function has been called.</p>"
                }
              ]
            }
          ]
        },
        {
          "textRaw": "Class: `Buffer`",
          "type": "global",
          "name": "Buffer",
          "meta": {
            "added": [
              "v0.1.103"
            ],
            "changes": []
          },
          "desc": "<ul>\n<li><a href=\"https://developer.mozilla.org/en-US/docs/Web/JavaScript/Reference/Global_Objects/Function\" class=\"type\">&lt;Function&gt;</a></li>\n</ul>\n<p>Used to handle binary data. See the <a href=\"buffer.html\">buffer section</a>.</p>"
        },
        {
          "textRaw": "`clearImmediate(immediateObject)`",
          "type": "global",
          "name": "clearImmediate",
          "meta": {
            "added": [
              "v0.9.1"
            ],
            "changes": []
          },
          "desc": "<p><a href=\"timers.html#clearimmediateimmediate\"><code>clearImmediate</code></a> is described in the <a href=\"timers.html\">timers</a> section.</p>"
        },
        {
          "textRaw": "`clearInterval(intervalObject)`",
          "type": "global",
          "name": "clearInterval",
          "meta": {
            "added": [
              "v0.0.1"
            ],
            "changes": []
          },
          "desc": "<p><a href=\"timers.html#clearintervaltimeout\"><code>clearInterval</code></a> is described in the <a href=\"timers.html\">timers</a> section.</p>"
        },
        {
          "textRaw": "`clearTimeout(timeoutObject)`",
          "type": "global",
          "name": "clearTimeout",
          "meta": {
            "added": [
              "v0.0.1"
            ],
            "changes": []
          },
          "desc": "<p><a href=\"timers.html#cleartimeouttimeout\"><code>clearTimeout</code></a> is described in the <a href=\"timers.html\">timers</a> section.</p>"
        },
        {
          "textRaw": "`console`",
          "name": "`console`",
          "meta": {
            "added": [
              "v0.1.100"
            ],
            "changes": []
          },
          "type": "global",
          "desc": "<ul>\n<li><a href=\"https://developer.mozilla.org/en-US/docs/Web/JavaScript/Reference/Global_Objects/Object\" class=\"type\">&lt;Object&gt;</a></li>\n</ul>\n<p>Used to print to stdout and stderr. See the <a href=\"console.html\"><code>console</code></a> section.</p>"
        },
        {
          "textRaw": "`CustomEvent`",
          "name": "`CustomEvent`",
          "meta": {
            "added": [
              "v18.7.0"
            ],
            "changes": []
          },
          "stability": 1,
          "stabilityText": "Experimental. Enable this API with the [`--experimental-global-customevent`][] CLI flag.",
          "type": "global",
          "desc": "<p>A browser-compatible implementation of the <a href=\"https://dom.spec.whatwg.org/#customevent\"><code>CustomEvent</code> Web API</a>.</p>"
        },
        {
          "textRaw": "`Event`",
          "name": "`Event`",
          "meta": {
            "added": [
              "v15.0.0"
            ],
            "changes": [
              {
                "version": "v15.4.0",
                "pr-url": "https://github.com/nodejs/node/pull/35949",
                "description": "No longer experimental."
              }
            ]
          },
          "type": "global",
          "desc": "<p>A browser-compatible implementation of the <code>Event</code> class. See\n<a href=\"events.html#eventtarget-and-event-api\"><code>EventTarget</code> and <code>Event</code> API</a> for more details.</p>"
        },
        {
          "textRaw": "`EventTarget`",
          "name": "`EventTarget`",
          "meta": {
            "added": [
              "v15.0.0"
            ],
            "changes": [
              {
                "version": "v15.4.0",
                "pr-url": "https://github.com/nodejs/node/pull/35949",
                "description": "No longer experimental."
              }
            ]
          },
          "type": "global",
          "desc": "<p>A browser-compatible implementation of the <code>EventTarget</code> class. See\n<a href=\"events.html#eventtarget-and-event-api\"><code>EventTarget</code> and <code>Event</code> API</a> for more details.</p>"
        },
        {
          "textRaw": "`global`",
          "name": "`global`",
          "meta": {
            "added": [
              "v0.1.27"
            ],
            "changes": []
          },
          "type": "global",
          "stability": 3,
          "stabilityText": "Legacy. Use [`globalThis`][] instead.",
          "desc": "<ul>\n<li><a href=\"https://developer.mozilla.org/en-US/docs/Web/JavaScript/Reference/Global_Objects/Object\" class=\"type\">&lt;Object&gt;</a> The global namespace object.</li>\n</ul>\n<p>In browsers, the top-level scope has traditionally been the global scope. This\nmeans that <code>var something</code> will define a new global variable, except within\nECMAScript modules. In Node.js, this is different. The top-level scope is not\nthe global scope; <code>var something</code> inside a Node.js module will be local to that\nmodule, regardless of whether it is a <a href=\"modules.html\">CommonJS module</a> or an\n<a href=\"esm.html\">ECMAScript module</a>.</p>"
        },
        {
          "textRaw": "`MessageChannel`",
          "name": "`MessageChannel`",
          "meta": {
            "added": [
              "v15.0.0"
            ],
            "changes": []
          },
          "type": "global",
          "desc": "<p>The <code>MessageChannel</code> class. See <a href=\"worker_threads.html#class-messagechannel\"><code>MessageChannel</code></a> for more details.</p>"
        },
        {
          "textRaw": "`MessageEvent`",
          "name": "`MessageEvent`",
          "meta": {
            "added": [
              "v15.0.0"
            ],
            "changes": []
          },
          "type": "global",
          "desc": "<p>The <code>MessageEvent</code> class. See <a href=\"https://developer.mozilla.org/en-US/docs/Web/API/MessageEvent/MessageEvent\"><code>MessageEvent</code></a> for more details.</p>"
        },
        {
          "textRaw": "`MessagePort`",
          "name": "`MessagePort`",
          "meta": {
            "added": [
              "v15.0.0"
            ],
            "changes": []
          },
          "type": "global",
          "desc": "<p>The <code>MessagePort</code> class. See <a href=\"worker_threads.html#class-messageport\"><code>MessagePort</code></a> for more details.</p>"
        },
        {
          "textRaw": "`process`",
          "name": "`process`",
          "meta": {
            "added": [
              "v0.1.7"
            ],
            "changes": []
          },
          "type": "global",
          "desc": "<ul>\n<li><a href=\"https://developer.mozilla.org/en-US/docs/Web/JavaScript/Reference/Global_Objects/Object\" class=\"type\">&lt;Object&gt;</a></li>\n</ul>\n<p>The process object. See the <a href=\"process.html#process\"><code>process</code> object</a> section.</p>"
        },
        {
          "textRaw": "`queueMicrotask(callback)`",
          "type": "global",
          "name": "queueMicrotask",
          "meta": {
            "added": [
              "v11.0.0"
            ],
            "changes": []
          },
<<<<<<< HEAD
          "desc": "<ul>\n<li><code>callback</code> <a href=\"https://developer.mozilla.org/en-US/docs/Web/JavaScript/Reference/Global_Objects/Function\" class=\"type\">&lt;Function&gt;</a> Function to be queued.</li>\n</ul>\n<p>The <code>queueMicrotask()</code> method queues a microtask to invoke <code>callback</code>. If\n<code>callback</code> throws an exception, the <a href=\"process.html#process_process\"><code>process</code> object</a> <code>'uncaughtException'</code>\nevent will be emitted.</p>\n<p>The microtask queue is managed by V8 and may be used in a similar manner to\nthe <a href=\"process.html#process_process_nexttick_callback_args\"><code>process.nextTick()</code></a> queue, which is managed by Node.js. The\n<code>process.nextTick()</code> queue is always processed before the microtask queue\nwithin each turn of the Node.js event loop.</p>\n<pre><code class=\"language-js\">// Here, `queueMicrotask()` is used to ensure the 'load' event is always\n// emitted asynchronously, and therefore consistently. Using\n// `process.nextTick()` here would result in the 'load' event always emitting\n// before any other promise jobs.\n\nDataHandler.prototype.load = async function load(key) {\n  const hit = this._cache.get(key);\n  if (hit !== undefined) {\n    queueMicrotask(() => {\n      this.emit('load', hit);\n    });\n    return;\n  }\n\n  const data = await fetchData(key);\n  this._cache.set(key, data);\n  this.emit('load', data);\n};\n</code></pre>"
=======
          "desc": "<ul>\n<li><code>callback</code> <a href=\"https://developer.mozilla.org/en-US/docs/Web/JavaScript/Reference/Global_Objects/Function\" class=\"type\">&lt;Function&gt;</a> Function to be queued.</li>\n</ul>\n<p>The <code>queueMicrotask()</code> method queues a microtask to invoke <code>callback</code>. If\n<code>callback</code> throws an exception, the <a href=\"process.html#process\"><code>process</code> object</a> <code>'uncaughtException'</code>\nevent will be emitted.</p>\n<p>The microtask queue is managed by V8 and may be used in a similar manner to\nthe <a href=\"process.html#processnexttickcallback-args\"><code>process.nextTick()</code></a> queue, which is managed by Node.js. The\n<code>process.nextTick()</code> queue is always processed before the microtask queue\nwithin each turn of the Node.js event loop.</p>\n<pre><code class=\"language-js\">// Here, `queueMicrotask()` is used to ensure the 'load' event is always\n// emitted asynchronously, and therefore consistently. Using\n// `process.nextTick()` here would result in the 'load' event always emitting\n// before any other promise jobs.\n\nDataHandler.prototype.load = async function load(key) {\n  const hit = this._cache.get(key);\n  if (hit !== undefined) {\n    queueMicrotask(() => {\n      this.emit('load', hit);\n    });\n    return;\n  }\n\n  const data = await fetchData(key);\n  this._cache.set(key, data);\n  this.emit('load', data);\n};\n</code></pre>"
>>>>>>> a8a80be5
        },
        {
          "textRaw": "`setImmediate(callback[, ...args])`",
          "type": "global",
          "name": "setImmediate",
          "meta": {
            "added": [
              "v0.9.1"
            ],
            "changes": []
          },
          "desc": "<p><a href=\"timers.html#setimmediatecallback-args\"><code>setImmediate</code></a> is described in the <a href=\"timers.html\">timers</a> section.</p>"
        },
        {
          "textRaw": "`setInterval(callback, delay[, ...args])`",
          "type": "global",
          "name": "setInterval",
          "meta": {
            "added": [
              "v0.0.1"
            ],
            "changes": []
          },
          "desc": "<p><a href=\"timers.html#setintervalcallback-delay-args\"><code>setInterval</code></a> is described in the <a href=\"timers.html\">timers</a> section.</p>"
        },
        {
          "textRaw": "`setTimeout(callback, delay[, ...args])`",
          "type": "global",
          "name": "setTimeout",
          "meta": {
            "added": [
              "v0.0.1"
            ],
            "changes": []
          },
          "desc": "<p><a href=\"timers.html#settimeoutcallback-delay-args\"><code>setTimeout</code></a> is described in the <a href=\"timers.html\">timers</a> section.</p>"
        },
        {
          "textRaw": "`structuredClone(value[, options])`",
          "type": "global",
          "name": "structuredClone",
          "meta": {
            "added": [
              "v17.0.0"
            ],
            "changes": []
          },
          "desc": "<p>The WHATWG <a href=\"https://developer.mozilla.org/en-US/docs/Web/API/structuredClone\"><code>structuredClone</code></a> method.</p>"
        },
        {
          "textRaw": "`DOMException`",
          "name": "`DOMException`",
          "meta": {
            "added": [
              "v17.0.0"
            ],
            "changes": []
          },
          "type": "global",
          "desc": "<p>The WHATWG <code>DOMException</code> class. See <a href=\"https://developer.mozilla.org/en-US/docs/Web/API/DOMException\"><code>DOMException</code></a> for more details.</p>"
        },
        {
          "textRaw": "`TextDecoder`",
          "name": "`TextDecoder`",
          "meta": {
            "added": [
              "v11.0.0"
            ],
            "changes": []
          },
          "type": "global",
          "desc": "<p>The WHATWG <code>TextDecoder</code> class. See the <a href=\"util.html#class-utiltextdecoder\"><code>TextDecoder</code></a> section.</p>"
        },
        {
          "textRaw": "`TextEncoder`",
          "name": "`TextEncoder`",
          "meta": {
            "added": [
              "v11.0.0"
            ],
            "changes": []
          },
          "type": "global",
          "desc": "<p>The WHATWG <code>TextEncoder</code> class. See the <a href=\"util.html#class-utiltextencoder\"><code>TextEncoder</code></a> section.</p>"
        },
        {
          "textRaw": "`URL`",
          "name": "`URL`",
          "meta": {
            "added": [
              "v10.0.0"
            ],
            "changes": []
          },
          "type": "global",
          "desc": "<p>The WHATWG <code>URL</code> class. See the <a href=\"url.html#class-url\"><code>URL</code></a> section.</p>"
        },
        {
          "textRaw": "`URLSearchParams`",
          "name": "`URLSearchParams`",
          "meta": {
            "added": [
              "v10.0.0"
            ],
            "changes": []
          },
          "type": "global",
          "desc": "<p>The WHATWG <code>URLSearchParams</code> class. See the <a href=\"url.html#class-urlsearchparams\"><code>URLSearchParams</code></a> section.</p>"
        },
        {
          "textRaw": "`WebAssembly`",
          "name": "`WebAssembly`",
          "meta": {
            "added": [
              "v8.0.0"
            ],
            "changes": []
          },
          "type": "global",
          "desc": "<ul>\n<li><a href=\"https://developer.mozilla.org/en-US/docs/Web/JavaScript/Reference/Global_Objects/Object\" class=\"type\">&lt;Object&gt;</a></li>\n</ul>\n<p>The object that acts as the namespace for all W3C\n<a href=\"https://webassembly.org\">WebAssembly</a> related functionality. See the\n<a href=\"https://developer.mozilla.org/en-US/docs/WebAssembly\">Mozilla Developer Network</a> for usage and compatibility.</p>"
        }
      ],
      "classes": [
        {
          "textRaw": "Class: `ByteLengthQueuingStrategy`",
          "type": "class",
          "name": "ByteLengthQueuingStrategy",
          "meta": {
            "added": [
              "v18.0.0"
            ],
            "changes": []
          },
          "stability": 1,
          "stabilityText": "Experimental.",
          "desc": "<p>A browser-compatible implementation of <a href=\"webstreams.html#class-bytelengthqueuingstrategy\"><code>ByteLengthQueuingStrategy</code></a>.</p>"
        },
        {
          "textRaw": "Class: `CompressionStream`",
          "type": "class",
          "name": "CompressionStream",
          "meta": {
            "added": [
              "v18.0.0"
            ],
            "changes": []
          },
          "stability": 1,
          "stabilityText": "Experimental.",
          "desc": "<p>A browser-compatible implementation of <a href=\"webstreams.html#class-compressionstream\"><code>CompressionStream</code></a>.</p>"
        },
        {
          "textRaw": "Class: `CountQueuingStrategy`",
          "type": "class",
          "name": "CountQueuingStrategy",
          "meta": {
            "added": [
              "v18.0.0"
            ],
            "changes": []
          },
          "stability": 1,
          "stabilityText": "Experimental.",
          "desc": "<p>A browser-compatible implementation of <a href=\"webstreams.html#class-countqueuingstrategy\"><code>CountQueuingStrategy</code></a>.</p>"
        },
        {
          "textRaw": "Class: `DecompressionStream`",
          "type": "class",
          "name": "DecompressionStream",
          "meta": {
            "added": [
              "v18.0.0"
            ],
            "changes": []
          },
          "stability": 1,
          "stabilityText": "Experimental.",
          "desc": "<p>A browser-compatible implementation of <a href=\"webstreams.html#class-decompressionstream\"><code>DecompressionStream</code></a>.</p>"
        },
        {
          "textRaw": "Class: `ReadableByteStreamController`",
          "type": "class",
          "name": "ReadableByteStreamController",
          "meta": {
            "added": [
              "v18.0.0"
            ],
            "changes": []
          },
          "stability": 1,
          "stabilityText": "Experimental.",
          "desc": "<p>A browser-compatible implementation of <a href=\"webstreams.html#class-readablebytestreamcontroller\"><code>ReadableByteStreamController</code></a>.</p>"
        },
        {
          "textRaw": "Class: `ReadableStream`",
          "type": "class",
          "name": "ReadableStream",
          "meta": {
            "added": [
              "v18.0.0"
            ],
            "changes": []
          },
          "stability": 1,
          "stabilityText": "Experimental.",
          "desc": "<p>A browser-compatible implementation of <a href=\"webstreams.html#class-readablestream\"><code>ReadableStream</code></a>.</p>"
        },
        {
          "textRaw": "Class: `ReadableStreamBYOBReader`",
          "type": "class",
          "name": "ReadableStreamBYOBReader",
          "meta": {
            "added": [
              "v18.0.0"
            ],
            "changes": []
          },
          "stability": 1,
          "stabilityText": "Experimental.",
          "desc": "<p>A browser-compatible implementation of <a href=\"webstreams.html#class-readablestreambyobreader\"><code>ReadableStreamBYOBReader</code></a>.</p>"
        },
        {
          "textRaw": "Class: `ReadableStreamBYOBRequest`",
          "type": "class",
          "name": "ReadableStreamBYOBRequest",
          "meta": {
            "added": [
              "v18.0.0"
            ],
            "changes": []
          },
          "stability": 1,
          "stabilityText": "Experimental.",
          "desc": "<p>A browser-compatible implementation of <a href=\"webstreams.html#class-readablestreambyobrequest\"><code>ReadableStreamBYOBRequest</code></a>.</p>"
        },
        {
          "textRaw": "Class: `ReadableStreamDefaultController`",
          "type": "class",
          "name": "ReadableStreamDefaultController",
          "meta": {
            "added": [
              "v18.0.0"
            ],
            "changes": []
          },
          "stability": 1,
          "stabilityText": "Experimental.",
          "desc": "<p>A browser-compatible implementation of <a href=\"webstreams.html#class-readablestreamdefaultcontroller\"><code>ReadableStreamDefaultController</code></a>.</p>"
        },
        {
          "textRaw": "Class: `ReadableStreamDefaultReader`",
          "type": "class",
          "name": "ReadableStreamDefaultReader",
          "meta": {
            "added": [
              "v18.0.0"
            ],
            "changes": []
          },
          "stability": 1,
          "stabilityText": "Experimental.",
          "desc": "<p>A browser-compatible implementation of <a href=\"webstreams.html#class-readablestreamdefaultreader\"><code>ReadableStreamDefaultReader</code></a>.</p>"
        },
        {
          "textRaw": "Class: `TextDecoderStream`",
          "type": "class",
          "name": "TextDecoderStream",
          "meta": {
            "added": [
              "v18.0.0"
            ],
            "changes": []
          },
          "stability": 1,
          "stabilityText": "Experimental.",
          "desc": "<p>A browser-compatible implementation of <a href=\"webstreams.html#class-textdecoderstream\"><code>TextDecoderStream</code></a>.</p>"
        },
        {
          "textRaw": "Class: `TextEncoderStream`",
          "type": "class",
          "name": "TextEncoderStream",
          "meta": {
            "added": [
              "v18.0.0"
            ],
            "changes": []
          },
          "stability": 1,
          "stabilityText": "Experimental.",
          "desc": "<p>A browser-compatible implementation of <a href=\"webstreams.html#class-textencoderstream\"><code>TextEncoderStream</code></a>.</p>"
        },
        {
          "textRaw": "Class: `TransformStream`",
          "type": "class",
          "name": "TransformStream",
          "meta": {
            "added": [
              "v18.0.0"
            ],
            "changes": []
          },
          "stability": 1,
          "stabilityText": "Experimental.",
          "desc": "<p>A browser-compatible implementation of <a href=\"webstreams.html#class-transformstream\"><code>TransformStream</code></a>.</p>"
        },
        {
          "textRaw": "Class: `TransformStreamDefaultController`",
          "type": "class",
          "name": "TransformStreamDefaultController",
          "meta": {
            "added": [
              "v18.0.0"
            ],
            "changes": []
          },
          "stability": 1,
          "stabilityText": "Experimental.",
          "desc": "<p>A browser-compatible implementation of <a href=\"webstreams.html#class-transformstreamdefaultcontroller\"><code>TransformStreamDefaultController</code></a>.</p>"
        },
        {
          "textRaw": "Class: `WritableStream`",
          "type": "class",
          "name": "WritableStream",
          "meta": {
            "added": [
              "v18.0.0"
            ],
            "changes": []
          },
          "stability": 1,
          "stabilityText": "Experimental.",
          "desc": "<p>A browser-compatible implementation of <a href=\"webstreams.html#class-writablestream\"><code>WritableStream</code></a>.</p>"
        },
        {
          "textRaw": "Class: `WritableStreamDefaultController`",
          "type": "class",
          "name": "WritableStreamDefaultController",
          "meta": {
            "added": [
              "v18.0.0"
            ],
            "changes": []
          },
          "stability": 1,
          "stabilityText": "Experimental.",
          "desc": "<p>A browser-compatible implementation of <a href=\"webstreams.html#class-writablestreamdefaultcontroller\"><code>WritableStreamDefaultController</code></a>.</p>"
        },
        {
          "textRaw": "Class: `WritableStreamDefaultWriter`",
          "type": "class",
          "name": "WritableStreamDefaultWriter",
          "meta": {
            "added": [
              "v18.0.0"
            ],
            "changes": []
          },
          "stability": 1,
          "stabilityText": "Experimental.",
          "desc": "<p>A browser-compatible implementation of <a href=\"webstreams.html#class-writablestreamdefaultwriter\"><code>WritableStreamDefaultWriter</code></a>.</p>"
        }
      ],
      "miscs": [
        {
          "textRaw": "`__dirname`",
          "name": "`__dirname`",
          "desc": "<p>This variable may appear to be global but is not. See <a href=\"modules.html#__dirname\"><code>__dirname</code></a>.</p>",
          "type": "misc",
          "displayName": "`__dirname`"
        },
        {
          "textRaw": "`__filename`",
          "name": "`__filename`",
          "desc": "<p>This variable may appear to be global but is not. See <a href=\"modules.html#__filename\"><code>__filename</code></a>.</p>",
          "type": "misc",
          "displayName": "`__filename`"
        },
        {
          "textRaw": "`BroadcastChannel`",
          "name": "`broadcastchannel`",
          "meta": {
            "added": [
              "v18.0.0"
            ],
            "changes": []
          },
          "desc": "<p>See <a href=\"worker_threads.html#class-broadcastchannel-extends-eventtarget\" class=\"type\">&lt;BroadcastChannel&gt;</a>.</p>",
          "type": "misc",
          "displayName": "`BroadcastChannel`"
        },
        {
          "textRaw": "`Crypto`",
          "name": "`crypto`",
          "meta": {
            "added": [
              "v17.6.0"
            ],
            "changes": []
          },
          "stability": 1,
          "stabilityText": "Experimental. Enable this API with the [`--experimental-global-webcrypto`][] CLI flag.",
          "desc": "<p>A browser-compatible implementation of <a href=\"webcrypto.html#class-crypto\" class=\"type\">&lt;Crypto&gt;</a>. This global is available\nonly if the Node.js binary was compiled with including support for the\n<code>node:crypto</code> module.</p>",
          "type": "misc",
          "displayName": "`Crypto`"
        },
        {
          "textRaw": "`crypto`",
          "name": "`crypto`",
          "meta": {
            "added": [
              "v17.6.0"
            ],
            "changes": []
          },
          "stability": 1,
          "stabilityText": "Experimental. Enable this API with the [`--experimental-global-webcrypto`][] CLI flag.",
          "desc": "<p>A browser-compatible implementation of the <a href=\"webcrypto.html\">Web Crypto API</a>.</p>",
          "type": "misc",
          "displayName": "`crypto`"
        },
        {
          "textRaw": "`CryptoKey`",
          "name": "`cryptokey`",
          "meta": {
            "added": [
              "v17.6.0"
            ],
            "changes": []
          },
          "stability": 1,
          "stabilityText": "Experimental. Enable this API with the [`--experimental-global-webcrypto`][] CLI flag.",
          "desc": "<p>A browser-compatible implementation of <a href=\"webcrypto.html#class-cryptokey\" class=\"type\">&lt;CryptoKey&gt;</a>. This global is available\nonly if the Node.js binary was compiled with including support for the\n<code>node:crypto</code> module.</p>",
          "type": "misc",
          "displayName": "`CryptoKey`"
        },
        {
          "textRaw": "`exports`",
          "name": "`exports`",
          "desc": "<p>This variable may appear to be global but is not. See <a href=\"modules.html#exports\"><code>exports</code></a>.</p>",
          "type": "misc",
          "displayName": "`exports`"
        },
        {
          "textRaw": "`fetch`",
          "name": "`fetch`",
          "meta": {
            "added": [
              "v17.5.0"
            ],
            "changes": [
              {
                "version": "v18.0.0",
                "pr-url": "https://github.com/nodejs/node/pull/41811",
                "description": "No longer behind `--experimental-global-fetch` CLI flag."
              }
            ]
          },
          "stability": 1,
          "stabilityText": "Experimental. Disable this API with the [`--no-experimental-fetch`][] CLI flag.",
          "desc": "<p>A browser-compatible implementation of the <a href=\"https://developer.mozilla.org/en-US/docs/Web/API/fetch\"><code>fetch()</code></a> function.</p>",
          "type": "misc",
          "displayName": "`fetch`"
        },
        {
          "textRaw": "Class `FormData`",
          "name": "class_`formdata`",
          "meta": {
            "added": [
              "v17.6.0"
            ],
            "changes": [
              {
                "version": "v18.0.0",
                "pr-url": "https://github.com/nodejs/node/pull/41811",
                "description": "No longer behind `--experimental-global-fetch` CLI flag."
              }
            ]
          },
          "stability": 1,
          "stabilityText": "Experimental. Disable this API with the [`--no-experimental-fetch`][] CLI flag.",
          "desc": "<p>A browser-compatible implementation of <a href=\"https://developer.mozilla.org/en-US/docs/Web/API/FormData\" class=\"type\">&lt;FormData&gt;</a>.</p>",
          "type": "misc",
          "displayName": "Class `FormData`"
        },
        {
          "textRaw": "Class `Headers`",
          "name": "class_`headers`",
          "meta": {
            "added": [
              "v17.5.0"
            ],
            "changes": [
              {
                "version": "v18.0.0",
                "pr-url": "https://github.com/nodejs/node/pull/41811",
                "description": "No longer behind `--experimental-global-fetch` CLI flag."
              }
            ]
          },
          "stability": 1,
          "stabilityText": "Experimental. Disable this API with the [`--no-experimental-fetch`][] CLI flag.",
          "desc": "<p>A browser-compatible implementation of <a href=\"https://developer.mozilla.org/en-US/docs/Web/API/Headers\" class=\"type\">&lt;Headers&gt;</a>.</p>",
          "type": "misc",
          "displayName": "Class `Headers`"
        },
        {
          "textRaw": "`module`",
          "name": "`module`",
          "desc": "<p>This variable may appear to be global but is not. See <a href=\"modules.html#module\"><code>module</code></a>.</p>",
          "type": "misc",
          "displayName": "`module`"
        },
        {
          "textRaw": "`performance`",
          "name": "`performance`",
          "meta": {
            "added": [
              "v16.0.0"
            ],
            "changes": []
          },
          "desc": "<p>The <a href=\"perf_hooks.html#perf_hooksperformance\"><code>perf_hooks.performance</code></a> object.</p>",
          "type": "misc",
          "displayName": "`performance`"
        },
        {
          "textRaw": "`Response`",
          "name": "`response`",
          "meta": {
            "added": [
              "v17.5.0"
            ],
            "changes": [
              {
                "version": "v18.0.0",
                "pr-url": "https://github.com/nodejs/node/pull/41811",
                "description": "No longer behind `--experimental-global-fetch` CLI flag."
              }
            ]
          },
          "stability": 1,
          "stabilityText": "Experimental. Disable this API with the [`--no-experimental-fetch`][] CLI flag.",
          "desc": "<p>A browser-compatible implementation of <a href=\"https://developer.mozilla.org/en-US/docs/Web/API/Response\" class=\"type\">&lt;Response&gt;</a>.</p>",
          "type": "misc",
          "displayName": "`Response`"
        },
        {
          "textRaw": "`Request`",
          "name": "`request`",
          "meta": {
            "added": [
              "v17.5.0"
            ],
            "changes": [
              {
                "version": "v18.0.0",
                "pr-url": "https://github.com/nodejs/node/pull/41811",
                "description": "No longer behind `--experimental-global-fetch` CLI flag."
              }
            ]
          },
          "stability": 1,
          "stabilityText": "Experimental. Disable this API with the [`--no-experimental-fetch`][] CLI flag.",
          "desc": "<p>A browser-compatible implementation of <a href=\"https://developer.mozilla.org/en-US/docs/Web/API/Request\" class=\"type\">&lt;Request&gt;</a>.</p>",
          "type": "misc",
          "displayName": "`Request`"
        },
        {
          "textRaw": "`SubtleCrypto`",
          "name": "`subtlecrypto`",
          "meta": {
            "added": [
              "v17.6.0"
            ],
            "changes": []
          },
          "stability": 1,
          "stabilityText": "Experimental. Enable this API with the [`--experimental-global-webcrypto`][] CLI flag.",
          "desc": "<p>A browser-compatible implementation of <a href=\"webcrypto.html#class-subtlecrypto\" class=\"type\">&lt;SubtleCrypto&gt;</a>. This global is available\nonly if the Node.js binary was compiled with including support for the\n<code>node:crypto</code> module.</p>",
          "type": "misc",
          "displayName": "`SubtleCrypto`"
        }
      ],
      "methods": [
        {
          "textRaw": "`atob(data)`",
          "type": "method",
          "name": "atob",
          "meta": {
            "added": [
              "v16.0.0"
            ],
            "changes": []
          },
          "stability": 3,
          "stabilityText": "Legacy. Use `Buffer.from(data, 'base64')` instead.",
          "signatures": [
            {
              "params": []
            }
          ],
          "desc": "<p>Global alias for <a href=\"buffer.html#bufferatobdata\"><code>buffer.atob()</code></a>.</p>"
        },
        {
          "textRaw": "`btoa(data)`",
          "type": "method",
          "name": "btoa",
          "meta": {
            "added": [
              "v16.0.0"
            ],
            "changes": []
          },
          "stability": 3,
          "stabilityText": "Legacy. Use `buf.toString('base64')` instead.",
          "signatures": [
            {
              "params": []
            }
          ],
          "desc": "<p>Global alias for <a href=\"buffer.html#bufferbtoadata\"><code>buffer.btoa()</code></a>.</p>"
        },
        {
          "textRaw": "`require()`",
          "type": "method",
          "name": "require",
          "signatures": [
            {
              "params": []
            }
          ],
          "desc": "<p>This variable may appear to be global but is not. See <a href=\"modules.html#requireid\"><code>require()</code></a>.</p>"
        }
      ]
    }
  ]
}<|MERGE_RESOLUTION|>--- conflicted
+++ resolved
@@ -9,18 +9,6 @@
       "name": "AbortController",
       "meta": {
         "added": [
-<<<<<<< HEAD
-          "v14.17.0"
-        ],
-        "changes": []
-      },
-      "stability": 1,
-      "stabilityText": "Experimental",
-      "desc": "<p>A utility class used to signal cancelation in selected <code>Promise</code>-based APIs.\nThe API is based on the Web API <a href=\"https://developer.mozilla.org/en-US/docs/Web/API/AbortController\"><code>AbortController</code></a>.</p>\n<p>To use, launch Node.js using the <code>--experimental-abortcontroller</code> flag.</p>\n<pre><code class=\"language-js\">const ac = new AbortController();\n\nac.signal.addEventListener('abort', () => console.log('Aborted!'),\n                           { once: true });\n\nac.abort();\n\nconsole.log(ac.signal.aborted);  // Prints True\n</code></pre>",
-      "methods": [
-        {
-          "textRaw": "`abortController.abort()`",
-=======
           "v15.0.0",
           "v14.17.0"
         ],
@@ -36,20 +24,10 @@
       "methods": [
         {
           "textRaw": "`abortController.abort([reason])`",
->>>>>>> a8a80be5
           "type": "method",
           "name": "abort",
           "meta": {
             "added": [
-<<<<<<< HEAD
-              "v14.17.0"
-            ],
-            "changes": []
-          },
-          "signatures": [
-            {
-              "params": []
-=======
               "v15.0.0",
               "v14.17.0"
             ],
@@ -74,7 +52,6 @@
                   "desc": "An optional reason, retrievable on the `AbortSignal`'s `reason` property."
                 }
               ]
->>>>>>> a8a80be5
             }
           ],
           "desc": "<p>Triggers the abort signal, causing the <code>abortController.signal</code> to emit\nthe <code>'abort'</code> event.</p>"
@@ -87,10 +64,7 @@
           "name": "Type",
           "meta": {
             "added": [
-<<<<<<< HEAD
-=======
               "v15.0.0",
->>>>>>> a8a80be5
               "v14.17.0"
             ],
             "changes": []
@@ -104,34 +78,19 @@
           "name": "AbortSignal",
           "meta": {
             "added": [
-<<<<<<< HEAD
-=======
               "v15.0.0",
->>>>>>> a8a80be5
               "v14.17.0"
             ],
             "changes": []
           },
-<<<<<<< HEAD
-          "desc": "<ul>\n<li>Extends: <a href=\"events.html#events_class_eventtarget\" class=\"type\">&lt;EventTarget&gt;</a></li>\n</ul>\n<p>The <code>AbortSignal</code> is used to notify observers when the\n<code>abortController.abort()</code> method is called.</p>",
-          "classMethods": [
-            {
-              "textRaw": "Static method: `AbortSignal.abort()`",
-=======
           "desc": "<ul>\n<li>Extends: <a href=\"events.html#class-eventtarget\" class=\"type\">&lt;EventTarget&gt;</a></li>\n</ul>\n<p>The <code>AbortSignal</code> is used to notify observers when the\n<code>abortController.abort()</code> method is called.</p>",
           "classMethods": [
             {
               "textRaw": "Static method: `AbortSignal.abort([reason])`",
->>>>>>> a8a80be5
               "type": "classMethod",
               "name": "abort",
               "meta": {
                 "added": [
-<<<<<<< HEAD
-                  "v14.17.0"
-                ],
-                "changes": []
-=======
                   "v15.12.0",
                   "v14.17.0"
                 ],
@@ -145,7 +104,6 @@
                     "description": "Added the new optional reason argument."
                   }
                 ]
->>>>>>> a8a80be5
               },
               "signatures": [
                 {
@@ -154,12 +112,6 @@
                     "name": "return",
                     "type": "AbortSignal"
                   },
-<<<<<<< HEAD
-                  "params": []
-                }
-              ],
-              "desc": "<p>Returns a new already aborted <code>AbortSignal</code>.</p>"
-=======
                   "params": [
                     {
                       "textRaw": "`reason`: {any}",
@@ -219,7 +171,6 @@
                 }
               ],
               "desc": "<p>Returns a new <code>AbortSignal</code> which will be aborted if any of the provided\nsignals are aborted. Its <a href=\"#abortsignalreason\"><code>abortSignal.reason</code></a> will be set to whichever\none of the <code>signals</code> caused it to be aborted.</p>"
->>>>>>> a8a80be5
             }
           ],
           "events": [
@@ -229,10 +180,7 @@
               "name": "abort",
               "meta": {
                 "added": [
-<<<<<<< HEAD
-=======
                   "v15.0.0",
->>>>>>> a8a80be5
                   "v14.17.0"
                 ],
                 "changes": []
@@ -248,10 +196,7 @@
               "name": "Type",
               "meta": {
                 "added": [
-<<<<<<< HEAD
-=======
                   "v15.0.0",
->>>>>>> a8a80be5
                   "v14.17.0"
                 ],
                 "changes": []
@@ -264,23 +209,12 @@
               "name": "Type",
               "meta": {
                 "added": [
-<<<<<<< HEAD
-=======
                   "v15.0.0",
->>>>>>> a8a80be5
                   "v14.17.0"
                 ],
                 "changes": []
               },
               "desc": "<p>An optional callback function that may be set by user code to be notified\nwhen the <code>abortController.abort()</code> function has been called.</p>"
-<<<<<<< HEAD
-            }
-          ]
-        }
-      ]
-    },
-    {
-=======
             },
             {
               "textRaw": "`reason` Type: {any}",
@@ -331,7 +265,6 @@
       "desc": "<p>See <a href=\"buffer.html#class-blob\" class=\"type\">&lt;Blob&gt;</a>.</p>"
     },
     {
->>>>>>> a8a80be5
       "textRaw": "Class: `Buffer`",
       "type": "global",
       "name": "Buffer",
@@ -513,11 +446,7 @@
         ],
         "changes": []
       },
-<<<<<<< HEAD
-      "desc": "<ul>\n<li><code>callback</code> <a href=\"https://developer.mozilla.org/en-US/docs/Web/JavaScript/Reference/Global_Objects/Function\" class=\"type\">&lt;Function&gt;</a> Function to be queued.</li>\n</ul>\n<p>The <code>queueMicrotask()</code> method queues a microtask to invoke <code>callback</code>. If\n<code>callback</code> throws an exception, the <a href=\"process.html#process_process\"><code>process</code> object</a> <code>'uncaughtException'</code>\nevent will be emitted.</p>\n<p>The microtask queue is managed by V8 and may be used in a similar manner to\nthe <a href=\"process.html#process_process_nexttick_callback_args\"><code>process.nextTick()</code></a> queue, which is managed by Node.js. The\n<code>process.nextTick()</code> queue is always processed before the microtask queue\nwithin each turn of the Node.js event loop.</p>\n<pre><code class=\"language-js\">// Here, `queueMicrotask()` is used to ensure the 'load' event is always\n// emitted asynchronously, and therefore consistently. Using\n// `process.nextTick()` here would result in the 'load' event always emitting\n// before any other promise jobs.\n\nDataHandler.prototype.load = async function load(key) {\n  const hit = this._cache.get(key);\n  if (hit !== undefined) {\n    queueMicrotask(() => {\n      this.emit('load', hit);\n    });\n    return;\n  }\n\n  const data = await fetchData(key);\n  this._cache.set(key, data);\n  this.emit('load', data);\n};\n</code></pre>"
-=======
       "desc": "<ul>\n<li><code>callback</code> <a href=\"https://developer.mozilla.org/en-US/docs/Web/JavaScript/Reference/Global_Objects/Function\" class=\"type\">&lt;Function&gt;</a> Function to be queued.</li>\n</ul>\n<p>The <code>queueMicrotask()</code> method queues a microtask to invoke <code>callback</code>. If\n<code>callback</code> throws an exception, the <a href=\"process.html#process\"><code>process</code> object</a> <code>'uncaughtException'</code>\nevent will be emitted.</p>\n<p>The microtask queue is managed by V8 and may be used in a similar manner to\nthe <a href=\"process.html#processnexttickcallback-args\"><code>process.nextTick()</code></a> queue, which is managed by Node.js. The\n<code>process.nextTick()</code> queue is always processed before the microtask queue\nwithin each turn of the Node.js event loop.</p>\n<pre><code class=\"language-js\">// Here, `queueMicrotask()` is used to ensure the 'load' event is always\n// emitted asynchronously, and therefore consistently. Using\n// `process.nextTick()` here would result in the 'load' event always emitting\n// before any other promise jobs.\n\nDataHandler.prototype.load = async function load(key) {\n  const hit = this._cache.get(key);\n  if (hit !== undefined) {\n    queueMicrotask(() => {\n      this.emit('load', hit);\n    });\n    return;\n  }\n\n  const data = await fetchData(key);\n  this._cache.set(key, data);\n  this.emit('load', data);\n};\n</code></pre>"
->>>>>>> a8a80be5
     },
     {
       "textRaw": "`setImmediate(callback[, ...args])`",
@@ -1201,131 +1130,6 @@
           "desc": "<p>See <a href=\"buffer.html#class-blob\" class=\"type\">&lt;Blob&gt;</a>.</p>"
         },
         {
-          "textRaw": "Class: `AbortController`",
-          "type": "global",
-          "name": "AbortController",
-          "meta": {
-            "added": [
-              "v14.17.0"
-            ],
-            "changes": []
-          },
-          "stability": 1,
-          "stabilityText": "Experimental",
-          "desc": "<p>A utility class used to signal cancelation in selected <code>Promise</code>-based APIs.\nThe API is based on the Web API <a href=\"https://developer.mozilla.org/en-US/docs/Web/API/AbortController\"><code>AbortController</code></a>.</p>\n<p>To use, launch Node.js using the <code>--experimental-abortcontroller</code> flag.</p>\n<pre><code class=\"language-js\">const ac = new AbortController();\n\nac.signal.addEventListener('abort', () => console.log('Aborted!'),\n                           { once: true });\n\nac.abort();\n\nconsole.log(ac.signal.aborted);  // Prints True\n</code></pre>",
-          "methods": [
-            {
-              "textRaw": "`abortController.abort()`",
-              "type": "method",
-              "name": "abort",
-              "meta": {
-                "added": [
-                  "v14.17.0"
-                ],
-                "changes": []
-              },
-              "signatures": [
-                {
-                  "params": []
-                }
-              ],
-              "desc": "<p>Triggers the abort signal, causing the <code>abortController.signal</code> to emit\nthe <code>'abort'</code> event.</p>"
-            }
-          ],
-          "properties": [
-            {
-              "textRaw": "`signal` Type: {AbortSignal}",
-              "type": "AbortSignal",
-              "name": "Type",
-              "meta": {
-                "added": [
-                  "v14.17.0"
-                ],
-                "changes": []
-              }
-            }
-          ],
-          "classes": [
-            {
-              "textRaw": "Class: `AbortSignal`",
-              "type": "class",
-              "name": "AbortSignal",
-              "meta": {
-                "added": [
-                  "v14.17.0"
-                ],
-                "changes": []
-              },
-              "desc": "<ul>\n<li>Extends: <a href=\"events.html#events_class_eventtarget\" class=\"type\">&lt;EventTarget&gt;</a></li>\n</ul>\n<p>The <code>AbortSignal</code> is used to notify observers when the\n<code>abortController.abort()</code> method is called.</p>",
-              "classMethods": [
-                {
-                  "textRaw": "Static method: `AbortSignal.abort()`",
-                  "type": "classMethod",
-                  "name": "abort",
-                  "meta": {
-                    "added": [
-                      "v14.17.0"
-                    ],
-                    "changes": []
-                  },
-                  "signatures": [
-                    {
-                      "return": {
-                        "textRaw": "Returns: {AbortSignal}",
-                        "name": "return",
-                        "type": "AbortSignal"
-                      },
-                      "params": []
-                    }
-                  ],
-                  "desc": "<p>Returns a new already aborted <code>AbortSignal</code>.</p>"
-                }
-              ],
-              "events": [
-                {
-                  "textRaw": "Event: `'abort'`",
-                  "type": "event",
-                  "name": "abort",
-                  "meta": {
-                    "added": [
-                      "v14.17.0"
-                    ],
-                    "changes": []
-                  },
-                  "params": [],
-                  "desc": "<p>The <code>'abort'</code> event is emitted when the <code>abortController.abort()</code> method\nis called. The callback is invoked with a single object argument with a\nsingle <code>type</code> property set to <code>'abort'</code>:</p>\n<pre><code class=\"language-js\">const ac = new AbortController();\n\n// Use either the onabort property...\nac.signal.onabort = () => console.log('aborted!');\n\n// Or the EventTarget API...\nac.signal.addEventListener('abort', (event) => {\n  console.log(event.type);  // Prints 'abort'\n}, { once: true });\n\nac.abort();\n</code></pre>\n<p>The <code>AbortController</code> with which the <code>AbortSignal</code> is associated will only\never trigger the <code>'abort'</code> event once. We recommended that code check\nthat the <code>abortSignal.aborted</code> attribute is <code>false</code> before adding an <code>'abort'</code>\nevent listener.</p>\n<p>Any event listeners attached to the <code>AbortSignal</code> should use the\n<code>{ once: true }</code> option (or, if using the <code>EventEmitter</code> APIs to attach a\nlistener, use the <code>once()</code> method) to ensure that the event listener is\nremoved as soon as the <code>'abort'</code> event is handled. Failure to do so may\nresult in memory leaks.</p>"
-                }
-              ],
-              "properties": [
-                {
-                  "textRaw": "`aborted` Type: {boolean} True after the `AbortController` has been aborted.",
-                  "type": "boolean",
-                  "name": "Type",
-                  "meta": {
-                    "added": [
-                      "v14.17.0"
-                    ],
-                    "changes": []
-                  },
-                  "desc": "True after the `AbortController` has been aborted."
-                },
-                {
-                  "textRaw": "`onabort` Type: {Function}",
-                  "type": "Function",
-                  "name": "Type",
-                  "meta": {
-                    "added": [
-                      "v14.17.0"
-                    ],
-                    "changes": []
-                  },
-                  "desc": "<p>An optional callback function that may be set by user code to be notified\nwhen the <code>abortController.abort()</code> function has been called.</p>"
-                }
-              ]
-            }
-          ]
-        },
-        {
           "textRaw": "Class: `Buffer`",
           "type": "global",
           "name": "Buffer",
@@ -1507,11 +1311,7 @@
             ],
             "changes": []
           },
-<<<<<<< HEAD
-          "desc": "<ul>\n<li><code>callback</code> <a href=\"https://developer.mozilla.org/en-US/docs/Web/JavaScript/Reference/Global_Objects/Function\" class=\"type\">&lt;Function&gt;</a> Function to be queued.</li>\n</ul>\n<p>The <code>queueMicrotask()</code> method queues a microtask to invoke <code>callback</code>. If\n<code>callback</code> throws an exception, the <a href=\"process.html#process_process\"><code>process</code> object</a> <code>'uncaughtException'</code>\nevent will be emitted.</p>\n<p>The microtask queue is managed by V8 and may be used in a similar manner to\nthe <a href=\"process.html#process_process_nexttick_callback_args\"><code>process.nextTick()</code></a> queue, which is managed by Node.js. The\n<code>process.nextTick()</code> queue is always processed before the microtask queue\nwithin each turn of the Node.js event loop.</p>\n<pre><code class=\"language-js\">// Here, `queueMicrotask()` is used to ensure the 'load' event is always\n// emitted asynchronously, and therefore consistently. Using\n// `process.nextTick()` here would result in the 'load' event always emitting\n// before any other promise jobs.\n\nDataHandler.prototype.load = async function load(key) {\n  const hit = this._cache.get(key);\n  if (hit !== undefined) {\n    queueMicrotask(() => {\n      this.emit('load', hit);\n    });\n    return;\n  }\n\n  const data = await fetchData(key);\n  this._cache.set(key, data);\n  this.emit('load', data);\n};\n</code></pre>"
-=======
           "desc": "<ul>\n<li><code>callback</code> <a href=\"https://developer.mozilla.org/en-US/docs/Web/JavaScript/Reference/Global_Objects/Function\" class=\"type\">&lt;Function&gt;</a> Function to be queued.</li>\n</ul>\n<p>The <code>queueMicrotask()</code> method queues a microtask to invoke <code>callback</code>. If\n<code>callback</code> throws an exception, the <a href=\"process.html#process\"><code>process</code> object</a> <code>'uncaughtException'</code>\nevent will be emitted.</p>\n<p>The microtask queue is managed by V8 and may be used in a similar manner to\nthe <a href=\"process.html#processnexttickcallback-args\"><code>process.nextTick()</code></a> queue, which is managed by Node.js. The\n<code>process.nextTick()</code> queue is always processed before the microtask queue\nwithin each turn of the Node.js event loop.</p>\n<pre><code class=\"language-js\">// Here, `queueMicrotask()` is used to ensure the 'load' event is always\n// emitted asynchronously, and therefore consistently. Using\n// `process.nextTick()` here would result in the 'load' event always emitting\n// before any other promise jobs.\n\nDataHandler.prototype.load = async function load(key) {\n  const hit = this._cache.get(key);\n  if (hit !== undefined) {\n    queueMicrotask(() => {\n      this.emit('load', hit);\n    });\n    return;\n  }\n\n  const data = await fetchData(key);\n  this._cache.set(key, data);\n  this.emit('load', data);\n};\n</code></pre>"
->>>>>>> a8a80be5
         },
         {
           "textRaw": "`setImmediate(callback[, ...args])`",
