# Net

<!--introduced_in=v0.10.0-->

<!--lint disable maximum-line-length-->

> Stability: 2 - Stable

<!-- source_link=lib/net.js -->

The `node:net` module provides an asynchronous network API for creating stream-based
TCP or [IPC][] servers ([`net.createServer()`][]) and clients
([`net.createConnection()`][]).

It can be accessed using:

```js
const net = require('node:net');
```

## IPC support

The `node:net` module supports IPC with named pipes on Windows, and Unix domain
sockets on other operating systems.

### Identifying paths for IPC connections

[`net.connect()`][], [`net.createConnection()`][], [`server.listen()`][], and
[`socket.connect()`][] take a `path` parameter to identify IPC endpoints.

On Unix, the local domain is also known as the Unix domain. The path is a
file system pathname. It gets truncated to an OS-dependent length of
`sizeof(sockaddr_un.sun_path) - 1`. Typical values are 107 bytes on Linux and
103 bytes on macOS. If a Node.js API abstraction creates the Unix domain socket,
it will unlink the Unix domain socket as well. For example,
[`net.createServer()`][] may create a Unix domain socket and
[`server.close()`][] will unlink it. But if a user creates the Unix domain
socket outside of these abstractions, the user will need to remove it. The same
applies when a Node.js API creates a Unix domain socket but the program then
crashes. In short, a Unix domain socket will be visible in the file system and
will persist until unlinked.

On Windows, the local domain is implemented using a named pipe. The path _must_
refer to an entry in `\\?\pipe\` or `\\.\pipe\`. Any characters are permitted,
but the latter may do some processing of pipe names, such as resolving `..`
sequences. Despite how it might look, the pipe namespace is flat. Pipes will
_not persist_. They are removed when the last reference to them is closed.
Unlike Unix domain sockets, Windows will close and remove the pipe when the
owning process exits.

JavaScript string escaping requires paths to be specified with extra backslash
escaping such as:

```js
net.createServer().listen(
  path.join('\\\\?\\pipe', process.cwd(), 'myctl'));
```

## Class: `net.BlockList`

<!-- YAML
added:
  - v15.0.0
  - v14.18.0
-->

The `BlockList` object can be used with some network APIs to specify rules for
disabling inbound or outbound access to specific IP addresses, IP ranges, or
IP subnets.

### `blockList.addAddress(address[, type])`

<!-- YAML
added:
  - v15.0.0
  - v14.18.0
-->

* `address` {string|net.SocketAddress} An IPv4 or IPv6 address.
* `type` {string} Either `'ipv4'` or `'ipv6'`. **Default:** `'ipv4'`.

Adds a rule to block the given IP address.

### `blockList.addRange(start, end[, type])`

<!-- YAML
added:
  - v15.0.0
  - v14.18.0
-->

* `start` {string|net.SocketAddress} The starting IPv4 or IPv6 address in the
  range.
* `end` {string|net.SocketAddress} The ending IPv4 or IPv6 address in the range.
* `type` {string} Either `'ipv4'` or `'ipv6'`. **Default:** `'ipv4'`.

Adds a rule to block a range of IP addresses from `start` (inclusive) to
`end` (inclusive).

### `blockList.addSubnet(net, prefix[, type])`

<!-- YAML
added:
  - v15.0.0
  - v14.18.0
-->

* `net` {string|net.SocketAddress} The network IPv4 or IPv6 address.
* `prefix` {number} The number of CIDR prefix bits. For IPv4, this
  must be a value between `0` and `32`. For IPv6, this must be between
  `0` and `128`.
* `type` {string} Either `'ipv4'` or `'ipv6'`. **Default:** `'ipv4'`.

Adds a rule to block a range of IP addresses specified as a subnet mask.

### `blockList.check(address[, type])`

<!-- YAML
added:
  - v15.0.0
  - v14.18.0
-->

* `address` {string|net.SocketAddress} The IP address to check
* `type` {string} Either `'ipv4'` or `'ipv6'`. **Default:** `'ipv4'`.
* Returns: {boolean}

Returns `true` if the given IP address matches any of the rules added to the
`BlockList`.

```js
const blockList = new net.BlockList();
blockList.addAddress('123.123.123.123');
blockList.addRange('10.0.0.1', '10.0.0.10');
blockList.addSubnet('8592:757c:efae:4e45::', 64, 'ipv6');

console.log(blockList.check('123.123.123.123'));  // Prints: true
console.log(blockList.check('10.0.0.3'));  // Prints: true
console.log(blockList.check('222.111.111.222'));  // Prints: false

// IPv6 notation for IPv4 addresses works:
console.log(blockList.check('::ffff:7b7b:7b7b', 'ipv6')); // Prints: true
console.log(blockList.check('::ffff:123.123.123.123', 'ipv6')); // Prints: true
```

### `blockList.rules`

<!-- YAML
added:
  - v15.0.0
  - v14.18.0
-->

* Type: {string\[]}

The list of rules added to the blocklist.

## Class: `net.SocketAddress`

<!-- YAML
added:
  - v15.14.0
  - v14.18.0
-->

### `new net.SocketAddress([options])`

<!-- YAML
added:
  - v15.14.0
  - v14.18.0
-->

* `options` {Object}
  * `address` {string} The network address as either an IPv4 or IPv6 string.
    **Default**: `'127.0.0.1'` if `family` is `'ipv4'`; `'::'` if `family` is
    `'ipv6'`.
  * `family` {string} One of either `'ipv4'` or `'ipv6'`.
    **Default**: `'ipv4'`.
  * `flowlabel` {number} An IPv6 flow-label used only if `family` is `'ipv6'`.
  * `port` {number} An IP port.

### `socketaddress.address`

<!-- YAML
added:
  - v15.14.0
  - v14.18.0
-->

* Type {string}

### `socketaddress.family`

<!-- YAML
added:
  - v15.14.0
  - v14.18.0
-->

* Type {string} Either `'ipv4'` or `'ipv6'`.

### `socketaddress.flowlabel`

<!-- YAML
added:
  - v15.14.0
  - v14.18.0
-->

* Type {number}

### `socketaddress.port`

<!-- YAML
added:
  - v15.14.0
  - v14.18.0
-->

* Type {number}

## Class: `net.Server`

<!-- YAML
added: v0.1.90
-->

* Extends: {EventEmitter}

This class is used to create a TCP or [IPC][] server.

### `new net.Server([options][, connectionListener])`

* `options` {Object} See
  [`net.createServer([options][, connectionListener])`][`net.createServer()`].
* `connectionListener` {Function} Automatically set as a listener for the
  [`'connection'`][] event.
* Returns: {net.Server}

`net.Server` is an [`EventEmitter`][] with the following events:

### Event: `'close'`

<!-- YAML
added: v0.5.0
-->

Emitted when the server closes. If connections exist, this
event is not emitted until all connections are ended.

### Event: `'connection'`

<!-- YAML
added: v0.1.90
-->

* {net.Socket} The connection object

Emitted when a new connection is made. `socket` is an instance of
`net.Socket`.

### Event: `'error'`

<!-- YAML
added: v0.1.90
-->

* {Error}

Emitted when an error occurs. Unlike [`net.Socket`][], the [`'close'`][]
event will **not** be emitted directly following this event unless
[`server.close()`][] is manually called. See the example in discussion of
[`server.listen()`][].

### Event: `'listening'`

<!-- YAML
added: v0.1.90
-->

Emitted when the server has been bound after calling [`server.listen()`][].

### Event: `'drop'`

<!-- YAML
added: v18.6.0
-->

When the number of connections reaches the threshold of `server.maxConnections`,
the server will drop new connections and emit `'drop'` event instead. If it is a
TCP server, the argument is as follows, otherwise the argument is `undefined`.

* `data` {Object} The argument passed to event listener.
  * `localAddress` {string}  Local address.
  * `localPort` {number} Local port.
  * `localFamily` {string} Local family.
  * `remoteAddress` {string} Remote address.
  * `remotePort` {number} Remote port.
  * `remoteFamily` {string} Remote IP family. `'IPv4'` or `'IPv6'`.

### `server.address()`

<!-- YAML
added: v0.1.90
changes:
  - version: v18.4.0
    pr-url: https://github.com/nodejs/node/pull/43054
    description: The `family` property now returns a string instead of a number.
  - version: v18.0.0
    pr-url: https://github.com/nodejs/node/pull/41431
    description: The `family` property now returns a number instead of a string.
-->

* Returns: {Object|string|null}

Returns the bound `address`, the address `family` name, and `port` of the server
as reported by the operating system if listening on an IP socket
(useful to find which port was assigned when getting an OS-assigned address):
`{ port: 12346, family: 'IPv4', address: '127.0.0.1' }`.

For a server listening on a pipe or Unix domain socket, the name is returned
as a string.

```js
const server = net.createServer((socket) => {
  socket.end('goodbye\n');
}).on('error', (err) => {
  // Handle errors here.
  throw err;
});

// Grab an arbitrary unused port.
server.listen(() => {
  console.log('opened server on', server.address());
});
```

`server.address()` returns `null` before the `'listening'` event has been
emitted or after calling `server.close()`.

### `server.close([callback])`

<!-- YAML
added: v0.1.90
-->

* `callback` {Function} Called when the server is closed.
* Returns: {net.Server}

Stops the server from accepting new connections and keeps existing
connections. This function is asynchronous, the server is finally closed
when all connections are ended and the server emits a [`'close'`][] event.
The optional `callback` will be called once the `'close'` event occurs. Unlike
that event, it will be called with an `Error` as its only argument if the server
was not open when it was closed.

<<<<<<< HEAD
=======
### `server[Symbol.asyncDispose]()`

<!-- YAML
added: v18.18.0
-->

> Stability: 1 - Experimental

Calls [`server.close()`][] and returns a promise that fulfills when the
server has closed.

>>>>>>> 8a2d13a7
### `server.getConnections(callback)`

<!-- YAML
added: v0.9.7
-->

* `callback` {Function}
* Returns: {net.Server}

Asynchronously get the number of concurrent connections on the server. Works
when sockets were sent to forks.

Callback should take two arguments `err` and `count`.

### `server.listen()`

Start a server listening for connections. A `net.Server` can be a TCP or
an [IPC][] server depending on what it listens to.

Possible signatures:

* [`server.listen(handle[, backlog][, callback])`][`server.listen(handle)`]
* [`server.listen(options[, callback])`][`server.listen(options)`]
* [`server.listen(path[, backlog][, callback])`][`server.listen(path)`]
  for [IPC][] servers
* [`server.listen([port[, host[, backlog]]][, callback])`][`server.listen(port)`]
  for TCP servers

This function is asynchronous. When the server starts listening, the
[`'listening'`][] event will be emitted. The last parameter `callback`
will be added as a listener for the [`'listening'`][] event.

All `listen()` methods can take a `backlog` parameter to specify the maximum
length of the queue of pending connections. The actual length will be determined
by the OS through sysctl settings such as `tcp_max_syn_backlog` and `somaxconn`
on Linux. The default value of this parameter is 511 (not 512).

All [`net.Socket`][] are set to `SO_REUSEADDR` (see [`socket(7)`][] for
details).

The `server.listen()` method can be called again if and only if there was an
error during the first `server.listen()` call or `server.close()` has been
called. Otherwise, an `ERR_SERVER_ALREADY_LISTEN` error will be thrown.

One of the most common errors raised when listening is `EADDRINUSE`.
This happens when another server is already listening on the requested
`port`/`path`/`handle`. One way to handle this would be to retry
after a certain amount of time:

```js
server.on('error', (e) => {
  if (e.code === 'EADDRINUSE') {
    console.error('Address in use, retrying...');
    setTimeout(() => {
      server.close();
      server.listen(PORT, HOST);
    }, 1000);
  }
});
```

#### `server.listen(handle[, backlog][, callback])`

<!-- YAML
added: v0.5.10
-->

* `handle` {Object}
* `backlog` {number} Common parameter of [`server.listen()`][] functions
* `callback` {Function}
* Returns: {net.Server}

Start a server listening for connections on a given `handle` that has
already been bound to a port, a Unix domain socket, or a Windows named pipe.

The `handle` object can be either a server, a socket (anything with an
underlying `_handle` member), or an object with an `fd` member that is a
valid file descriptor.

Listening on a file descriptor is not supported on Windows.

#### `server.listen(options[, callback])`

<!-- YAML
added: v0.11.14
changes:
  - version: v15.6.0
    pr-url: https://github.com/nodejs/node/pull/36623
    description: AbortSignal support was added.
  - version: v11.4.0
    pr-url: https://github.com/nodejs/node/pull/23798
    description: The `ipv6Only` option is supported.
-->

* `options` {Object} Required. Supports the following properties:
  * `port` {number}
  * `host` {string}
  * `path` {string} Will be ignored if `port` is specified. See
    [Identifying paths for IPC connections][].
  * `backlog` {number} Common parameter of [`server.listen()`][]
    functions.
  * `exclusive` {boolean} **Default:** `false`
  * `readableAll` {boolean} For IPC servers makes the pipe readable
    for all users. **Default:** `false`.
  * `writableAll` {boolean} For IPC servers makes the pipe writable
    for all users. **Default:** `false`.
  * `ipv6Only` {boolean} For TCP servers, setting `ipv6Only` to `true` will
    disable dual-stack support, i.e., binding to host `::` won't make
    `0.0.0.0` be bound. **Default:** `false`.
  * `signal` {AbortSignal} An AbortSignal that may be used to close a listening server.
* `callback` {Function}
  functions.
* Returns: {net.Server}

If `port` is specified, it behaves the same as
[`server.listen([port[, host[, backlog]]][, callback])`][`server.listen(port)`].
Otherwise, if `path` is specified, it behaves the same as
[`server.listen(path[, backlog][, callback])`][`server.listen(path)`].
If none of them is specified, an error will be thrown.

If `exclusive` is `false` (default), then cluster workers will use the same
underlying handle, allowing connection handling duties to be shared. When
`exclusive` is `true`, the handle is not shared, and attempted port sharing
results in an error. An example which listens on an exclusive port is
shown below.

```js
server.listen({
  host: 'localhost',
  port: 80,
  exclusive: true,
});
```

When `exclusive` is `true` and the underlying handle is shared, it is
possible that several workers query a handle with different backlogs.
In this case, the first `backlog` passed to the master process will be used.

Starting an IPC server as root may cause the server path to be inaccessible for
unprivileged users. Using `readableAll` and `writableAll` will make the server
accessible for all users.

If the `signal` option is enabled, calling `.abort()` on the corresponding
`AbortController` is similar to calling `.close()` on the server:

```js
const controller = new AbortController();
server.listen({
  host: 'localhost',
  port: 80,
  signal: controller.signal,
});
// Later, when you want to close the server.
controller.abort();
```

#### `server.listen(path[, backlog][, callback])`

<!-- YAML
added: v0.1.90
-->

* `path` {string} Path the server should listen to. See
  [Identifying paths for IPC connections][].
* `backlog` {number} Common parameter of [`server.listen()`][] functions.
* `callback` {Function}.
* Returns: {net.Server}

Start an [IPC][] server listening for connections on the given `path`.

#### `server.listen([port[, host[, backlog]]][, callback])`

<!-- YAML
added: v0.1.90
-->

* `port` {number}
* `host` {string}
* `backlog` {number} Common parameter of [`server.listen()`][] functions.
* `callback` {Function}.
* Returns: {net.Server}

Start a TCP server listening for connections on the given `port` and `host`.

If `port` is omitted or is 0, the operating system will assign an arbitrary
unused port, which can be retrieved by using `server.address().port`
after the [`'listening'`][] event has been emitted.

If `host` is omitted, the server will accept connections on the
[unspecified IPv6 address][] (`::`) when IPv6 is available, or the
[unspecified IPv4 address][] (`0.0.0.0`) otherwise.

In most operating systems, listening to the [unspecified IPv6 address][] (`::`)
may cause the `net.Server` to also listen on the [unspecified IPv4 address][]
(`0.0.0.0`).

### `server.listening`

<!-- YAML
added: v5.7.0
-->

* {boolean} Indicates whether or not the server is listening for connections.

### `server.maxConnections`

<!-- YAML
added: v0.2.0
-->

* {integer}

Set this property to reject connections when the server's connection count gets
high.

It is not recommended to use this option once a socket has been sent to a child
with [`child_process.fork()`][].

### `server.ref()`

<!-- YAML
added: v0.9.1
-->

* Returns: {net.Server}

Opposite of `unref()`, calling `ref()` on a previously `unref`ed server will
_not_ let the program exit if it's the only server left (the default behavior).
If the server is `ref`ed calling `ref()` again will have no effect.

### `server.unref()`

<!-- YAML
added: v0.9.1
-->

* Returns: {net.Server}

Calling `unref()` on a server will allow the program to exit if this is the only
active server in the event system. If the server is already `unref`ed calling
`unref()` again will have no effect.

## Class: `net.Socket`

<!-- YAML
added: v0.3.4
-->

* Extends: {stream.Duplex}

This class is an abstraction of a TCP socket or a streaming [IPC][] endpoint
(uses named pipes on Windows, and Unix domain sockets otherwise). It is also
an [`EventEmitter`][].

A `net.Socket` can be created by the user and used directly to interact with
a server. For example, it is returned by [`net.createConnection()`][],
so the user can use it to talk to the server.

It can also be created by Node.js and passed to the user when a connection
is received. For example, it is passed to the listeners of a
[`'connection'`][] event emitted on a [`net.Server`][], so the user can use
it to interact with the client.

### `new net.Socket([options])`

<!-- YAML
added: v0.3.4
changes:
  - version: v15.14.0
    pr-url: https://github.com/nodejs/node/pull/37735
    description: AbortSignal support was added.
-->

* `options` {Object} Available options are:
  * `fd` {number} If specified, wrap around an existing socket with
    the given file descriptor, otherwise a new socket will be created.
  * `allowHalfOpen` {boolean} If set to `false`, then the socket will
    automatically end the writable side when the readable side ends. See
    [`net.createServer()`][] and the [`'end'`][] event for details. **Default:**
    `false`.
  * `readable` {boolean} Allow reads on the socket when an `fd` is passed,
    otherwise ignored. **Default:** `false`.
  * `writable` {boolean} Allow writes on the socket when an `fd` is passed,
    otherwise ignored. **Default:** `false`.
  * `signal` {AbortSignal} An Abort signal that may be used to destroy the
    socket.
* Returns: {net.Socket}

Creates a new socket object.

The newly created socket can be either a TCP socket or a streaming [IPC][]
endpoint, depending on what it [`connect()`][`socket.connect()`] to.

### Event: `'close'`

<!-- YAML
added: v0.1.90
-->

* `hadError` {boolean} `true` if the socket had a transmission error.

Emitted once the socket is fully closed. The argument `hadError` is a boolean
which says if the socket was closed due to a transmission error.

### Event: `'connect'`

<!-- YAML
added: v0.1.90
-->

Emitted when a socket connection is successfully established.
See [`net.createConnection()`][].

### Event: `'data'`

<!-- YAML
added: v0.1.90
-->

* {Buffer|string}

Emitted when data is received. The argument `data` will be a `Buffer` or
`String`. Encoding of data is set by [`socket.setEncoding()`][].

The data will be lost if there is no listener when a `Socket`
emits a `'data'` event.

### Event: `'drain'`

<!-- YAML
added: v0.1.90
-->

Emitted when the write buffer becomes empty. Can be used to throttle uploads.

See also: the return values of `socket.write()`.

### Event: `'end'`

<!-- YAML
added: v0.1.90
-->

Emitted when the other end of the socket signals the end of transmission, thus
ending the readable side of the socket.

By default (`allowHalfOpen` is `false`) the socket will send an end of
transmission packet back and destroy its file descriptor once it has written out
its pending write queue. However, if `allowHalfOpen` is set to `true`, the
socket will not automatically [`end()`][`socket.end()`] its writable side,
allowing the user to write arbitrary amounts of data. The user must call
[`end()`][`socket.end()`] explicitly to close the connection (i.e. sending a
FIN packet back).

### Event: `'error'`

<!-- YAML
added: v0.1.90
-->

* {Error}

Emitted when an error occurs. The `'close'` event will be called directly
following this event.

### Event: `'lookup'`

<!-- YAML
added: v0.11.3
changes:
  - version: v5.10.0
    pr-url: https://github.com/nodejs/node/pull/5598
    description: The `host` parameter is supported now.
-->

Emitted after resolving the host name but before connecting.
Not applicable to Unix sockets.

* `err` {Error|null} The error object. See [`dns.lookup()`][].
* `address` {string} The IP address.
* `family` {number|null} The address type. See [`dns.lookup()`][].
* `host` {string} The host name.

### Event: `'ready'`

<!-- YAML
added: v9.11.0
-->

Emitted when a socket is ready to be used.

Triggered immediately after `'connect'`.

### Event: `'timeout'`

<!-- YAML
added: v0.1.90
-->

Emitted if the socket times out from inactivity. This is only to notify that
the socket has been idle. The user must manually close the connection.

See also: [`socket.setTimeout()`][].

### `socket.address()`

<!-- YAML
added: v0.1.90
changes:
  - version: v18.4.0
    pr-url: https://github.com/nodejs/node/pull/43054
    description: The `family` property now returns a string instead of a number.
  - version: v18.0.0
    pr-url: https://github.com/nodejs/node/pull/41431
    description: The `family` property now returns a number instead of a string.
-->

* Returns: {Object}

Returns the bound `address`, the address `family` name and `port` of the
socket as reported by the operating system:
`{ port: 12346, family: 'IPv4', address: '127.0.0.1' }`

### `socket.autoSelectFamilyAttemptedAddresses`

<!-- YAML
added: v18.18.0
-->

* {string\[]}

This property is only present if the family autoselection algorithm is enabled in
[`socket.connect(options)`][] and it is an array of the addresses that have been attempted.

Each address is a string in the form of `$IP:$PORT`. If the connection was successful,
then the last address is the one that the socket is currently connected to.

### `socket.bufferSize`

<!-- YAML
added: v0.3.8
deprecated:
  - v14.6.0
-->

> Stability: 0 - Deprecated: Use [`writable.writableLength`][] instead.

* {integer}

This property shows the number of characters buffered for writing. The buffer
may contain strings whose length after encoding is not yet known. So this number
is only an approximation of the number of bytes in the buffer.

`net.Socket` has the property that `socket.write()` always works. This is to
help users get up and running quickly. The computer cannot always keep up
with the amount of data that is written to a socket. The network connection
simply might be too slow. Node.js will internally queue up the data written to a
socket and send it out over the wire when it is possible.

The consequence of this internal buffering is that memory may grow.
Users who experience large or growing `bufferSize` should attempt to
"throttle" the data flows in their program with
[`socket.pause()`][] and [`socket.resume()`][].

### `socket.bytesRead`

<!-- YAML
added: v0.5.3
-->

* {integer}

The amount of received bytes.

### `socket.bytesWritten`

<!-- YAML
added: v0.5.3
-->

* {integer}

The amount of bytes sent.

### `socket.connect()`

Initiate a connection on a given socket.

Possible signatures:

* [`socket.connect(options[, connectListener])`][`socket.connect(options)`]
* [`socket.connect(path[, connectListener])`][`socket.connect(path)`]
  for [IPC][] connections.
* [`socket.connect(port[, host][, connectListener])`][`socket.connect(port)`]
  for TCP connections.
* Returns: {net.Socket} The socket itself.

This function is asynchronous. When the connection is established, the
[`'connect'`][] event will be emitted. If there is a problem connecting,
instead of a [`'connect'`][] event, an [`'error'`][] event will be emitted with
the error passed to the [`'error'`][] listener.
The last parameter `connectListener`, if supplied, will be added as a listener
for the [`'connect'`][] event **once**.

This function should only be used for reconnecting a socket after
`'close'` has been emitted or otherwise it may lead to undefined
behavior.

#### `socket.connect(options[, connectListener])`

<!-- YAML
added: v0.1.90
changes:
<<<<<<< HEAD
=======
  - version: v18.18.0
    pr-url: https://github.com/nodejs/node/pull/45777
    description: The default value for autoSelectFamily option can be changed
                 at runtime using `setDefaultAutoSelectFamily` or via the
                 command line option `--enable-network-family-autoselection`.
>>>>>>> 8a2d13a7
  - version: v18.13.0
    pr-url: https://github.com/nodejs/node/pull/44731
    description: Added the `autoSelectFamily` option.
  - version: v17.7.0
    pr-url: https://github.com/nodejs/node/pull/41310
    description: The `noDelay`, `keepAlive`, and `keepAliveInitialDelay`
                 options are supported now.
  - version: v12.10.0
    pr-url: https://github.com/nodejs/node/pull/25436
    description: Added `onread` option.
  - version: v6.0.0
    pr-url: https://github.com/nodejs/node/pull/6021
    description: The `hints` option defaults to `0` in all cases now.
                 Previously, in the absence of the `family` option it would
                 default to `dns.ADDRCONFIG | dns.V4MAPPED`.
  - version: v5.11.0
    pr-url: https://github.com/nodejs/node/pull/6000
    description: The `hints` option is supported now.
-->

* `options` {Object}
* `connectListener` {Function} Common parameter of [`socket.connect()`][]
  methods. Will be added as a listener for the [`'connect'`][] event once.
* Returns: {net.Socket} The socket itself.

Initiate a connection on a given socket. Normally this method is not needed,
the socket should be created and opened with [`net.createConnection()`][]. Use
this only when implementing a custom Socket.

For TCP connections, available `options` are:

* `port` {number} Required. Port the socket should connect to.
* `host` {string} Host the socket should connect to. **Default:** `'localhost'`.
* `localAddress` {string} Local address the socket should connect from.
* `localPort` {number} Local port the socket should connect from.
* `family` {number}: Version of IP stack. Must be `4`, `6`, or `0`. The value
  `0` indicates that both IPv4 and IPv6 addresses are allowed. **Default:** `0`.
* `hints` {number} Optional [`dns.lookup()` hints][].
* `lookup` {Function} Custom lookup function. **Default:** [`dns.lookup()`][].
* `noDelay` {boolean} If set to `true`, it disables the use of Nagle's algorithm immediately
  after the socket is established. **Default:** `false`.
* `keepAlive` {boolean} If set to `true`, it enables keep-alive functionality on the socket
  immediately after the connection is established, similarly on what is done in
  [`socket.setKeepAlive([enable][, initialDelay])`][`socket.setKeepAlive(enable, initialDelay)`].
  **Default:** `false`.
* `keepAliveInitialDelay` {number} If set to a positive number, it sets the initial delay before
  the first keepalive probe is sent on an idle socket.**Default:** `0`.
* `autoSelectFamily` {boolean}: If set to `true`, it enables a family autodetection algorithm
  that loosely implements section 5 of [RFC 8305][].
  The `all` option passed to lookup is set to `true` and the sockets attempts to connect to all
  obtained IPv6 and IPv4 addresses, in sequence, until a connection is established.
<<<<<<< HEAD
  The first returned AAAA address is tried first, then the first returned A address and so on.
=======
  The first returned AAAA address is tried first, then the first returned A address,
  then the second returned AAAA address and so on.
>>>>>>> 8a2d13a7
  Each connection attempt is given the amount of time specified by the `autoSelectFamilyAttemptTimeout`
  option before timing out and trying the next address.
  Ignored if the `family` option is not `0` or if `localAddress` is set.
  Connection errors are not emitted if at least one connection succeeds.
<<<<<<< HEAD
  **Default:** `false`.
* `autoSelectFamilyAttemptTimeout` {number}: The amount of time in milliseconds to wait
  for a connection attempt to finish before trying the next address when using the `autoSelectFamily` option.
  If set to a positive integer less than `10`, then the value `10` will be used instead.
  **Default:** `250`.
=======
  **Default:** initially `false`, but it can be changed at runtime using [`net.setDefaultAutoSelectFamily(value)`][]
  or via the command line option `--enable-network-family-autoselection`.
* `autoSelectFamilyAttemptTimeout` {number}: The amount of time in milliseconds to wait
  for a connection attempt to finish before trying the next address when using the `autoSelectFamily` option.
  If set to a positive integer less than `10`, then the value `10` will be used instead.
  **Default:** initially `250`, but it can be changed at runtime using [`net.setDefaultAutoSelectFamilyAttemptTimeout(value)`][]
>>>>>>> 8a2d13a7

For [IPC][] connections, available `options` are:

* `path` {string} Required. Path the client should connect to.
  See [Identifying paths for IPC connections][]. If provided, the TCP-specific
  options above are ignored.

For both types, available `options` include:

* `onread` {Object} If specified, incoming data is stored in a single `buffer`
  and passed to the supplied `callback` when data arrives on the socket.
  This will cause the streaming functionality to not provide any data.
  The socket will emit events like `'error'`, `'end'`, and `'close'`
  as usual. Methods like `pause()` and `resume()` will also behave as
  expected.
  * `buffer` {Buffer|Uint8Array|Function} Either a reusable chunk of memory to
    use for storing incoming data or a function that returns such.
  * `callback` {Function} This function is called for every chunk of incoming
    data. Two arguments are passed to it: the number of bytes written to
    `buffer` and a reference to `buffer`. Return `false` from this function to
    implicitly `pause()` the socket. This function will be executed in the
    global context.

Following is an example of a client using the `onread` option:

```js
const net = require('node:net');
net.connect({
  port: 80,
  onread: {
    // Reuses a 4KiB Buffer for every read from the socket.
    buffer: Buffer.alloc(4 * 1024),
    callback: function(nread, buf) {
      // Received data is available in `buf` from 0 to `nread`.
      console.log(buf.toString('utf8', 0, nread));
    },
  },
});
```

#### `socket.connect(path[, connectListener])`

* `path` {string} Path the client should connect to. See
  [Identifying paths for IPC connections][].
* `connectListener` {Function} Common parameter of [`socket.connect()`][]
  methods. Will be added as a listener for the [`'connect'`][] event once.
* Returns: {net.Socket} The socket itself.

Initiate an [IPC][] connection on the given socket.

Alias to
[`socket.connect(options[, connectListener])`][`socket.connect(options)`]
called with `{ path: path }` as `options`.

#### `socket.connect(port[, host][, connectListener])`

<!-- YAML
added: v0.1.90
-->

* `port` {number} Port the client should connect to.
* `host` {string} Host the client should connect to.
* `connectListener` {Function} Common parameter of [`socket.connect()`][]
  methods. Will be added as a listener for the [`'connect'`][] event once.
* Returns: {net.Socket} The socket itself.

Initiate a TCP connection on the given socket.

Alias to
[`socket.connect(options[, connectListener])`][`socket.connect(options)`]
called with `{port: port, host: host}` as `options`.

### `socket.connecting`

<!-- YAML
added: v6.1.0
-->

* {boolean}

If `true`,
[`socket.connect(options[, connectListener])`][`socket.connect(options)`] was
called and has not yet finished. It will stay `true` until the socket becomes
connected, then it is set to `false` and the `'connect'` event is emitted. Note
that the
[`socket.connect(options[, connectListener])`][`socket.connect(options)`]
callback is a listener for the `'connect'` event.

### `socket.destroy([error])`

<!-- YAML
added: v0.1.90
-->

* `error` {Object}
* Returns: {net.Socket}

Ensures that no more I/O activity happens on this socket.
Destroys the stream and closes the connection.

See [`writable.destroy()`][] for further details.

### `socket.destroyed`

* {boolean} Indicates if the connection is destroyed or not. Once a
  connection is destroyed no further data can be transferred using it.

See [`writable.destroyed`][] for further details.

### `socket.destroySoon()`

<!-- YAML
added: v0.3.4
-->

Destroys the socket after all data is written. If the `'finish'` event was
already emitted the socket is destroyed immediately. If the socket is still
writable it implicitly calls `socket.end()`.

### `socket.end([data[, encoding]][, callback])`

<!-- YAML
added: v0.1.90
-->

* `data` {string|Buffer|Uint8Array}
* `encoding` {string} Only used when data is `string`. **Default:** `'utf8'`.
* `callback` {Function} Optional callback for when the socket is finished.
* Returns: {net.Socket} The socket itself.

Half-closes the socket. i.e., it sends a FIN packet. It is possible the
server will still send some data.

See [`writable.end()`][] for further details.

### `socket.localAddress`

<!-- YAML
added: v0.9.6
-->

* {string}

The string representation of the local IP address the remote client is
connecting on. For example, in a server listening on `'0.0.0.0'`, if a client
connects on `'192.168.1.1'`, the value of `socket.localAddress` would be
`'192.168.1.1'`.

### `socket.localPort`

<!-- YAML
added: v0.9.6
-->

* {integer}

The numeric representation of the local port. For example, `80` or `21`.

### `socket.localFamily`

<!-- YAML
added: v18.8.0
-->

* {string}

The string representation of the local IP family. `'IPv4'` or `'IPv6'`.

### `socket.pause()`

* Returns: {net.Socket} The socket itself.

Pauses the reading of data. That is, [`'data'`][] events will not be emitted.
Useful to throttle back an upload.

### `socket.pending`

<!-- YAML
added:
 - v11.2.0
 - v10.16.0
-->

* {boolean}

This is `true` if the socket is not connected yet, either because `.connect()`
has not yet been called or because it is still in the process of connecting
(see [`socket.connecting`][]).

### `socket.ref()`

<!-- YAML
added: v0.9.1
-->

* Returns: {net.Socket} The socket itself.

Opposite of `unref()`, calling `ref()` on a previously `unref`ed socket will
_not_ let the program exit if it's the only socket left (the default behavior).
If the socket is `ref`ed calling `ref` again will have no effect.

### `socket.remoteAddress`

<!-- YAML
added: v0.5.10
-->

* {string}

The string representation of the remote IP address. For example,
`'74.125.127.100'` or `'2001:4860:a005::68'`. Value may be `undefined` if
the socket is destroyed (for example, if the client disconnected).

### `socket.remoteFamily`

<!-- YAML
added: v0.11.14
-->

* {string}

The string representation of the remote IP family. `'IPv4'` or `'IPv6'`. Value may be `undefined` if
the socket is destroyed (for example, if the client disconnected).

### `socket.remotePort`

<!-- YAML
added: v0.5.10
-->

* {integer}

The numeric representation of the remote port. For example, `80` or `21`. Value may be `undefined` if
the socket is destroyed (for example, if the client disconnected).

### `socket.resetAndDestroy()`

<!-- YAML
added: v18.3.0
-->

* Returns: {net.Socket}

Close the TCP connection by sending an RST packet and destroy the stream.
If this TCP socket is in connecting status, it will send an RST packet and destroy this TCP socket once it is connected.
Otherwise, it will call `socket.destroy` with an `ERR_SOCKET_CLOSED` Error.
If this is not a TCP socket (for example, a pipe), calling this method will immediately throw an `ERR_INVALID_HANDLE_TYPE` Error.

### `socket.resetAndDestroy()`

<!-- YAML
added: v18.3.0
-->

* Returns: {net.Socket}

Close the TCP connection by sending an RST packet and destroy the stream.
If this TCP socket is in connecting status, it will send an RST packet and destroy this TCP socket once it is connected.
Otherwise, it will call `socket.destroy` with an `ERR_SOCKET_CLOSED` Error.
If this is not a TCP socket (for example, a pipe), calling this method will immediately throw an `ERR_INVALID_HANDLE_TYPE` Error.

### `socket.resume()`

* Returns: {net.Socket} The socket itself.

Resumes reading after a call to [`socket.pause()`][].

### `socket.setEncoding([encoding])`

<!-- YAML
added: v0.1.90
-->

* `encoding` {string}
* Returns: {net.Socket} The socket itself.

Set the encoding for the socket as a [Readable Stream][]. See
[`readable.setEncoding()`][] for more information.

### `socket.setKeepAlive([enable][, initialDelay])`

<!-- YAML
added: v0.1.92
changes:
  - version:
    - v13.12.0
    - v12.17.0
    pr-url: https://github.com/nodejs/node/pull/32204
    description: New defaults for `TCP_KEEPCNT` and `TCP_KEEPINTVL` socket options were added.
-->

* `enable` {boolean} **Default:** `false`
* `initialDelay` {number} **Default:** `0`
* Returns: {net.Socket} The socket itself.

Enable/disable keep-alive functionality, and optionally set the initial
delay before the first keepalive probe is sent on an idle socket.

Set `initialDelay` (in milliseconds) to set the delay between the last
data packet received and the first keepalive probe. Setting `0` for
`initialDelay` will leave the value unchanged from the default
(or previous) setting.

Enabling the keep-alive functionality will set the following socket options:

* `SO_KEEPALIVE=1`
* `TCP_KEEPIDLE=initialDelay`
* `TCP_KEEPCNT=10`
* `TCP_KEEPINTVL=1`

### `socket.setNoDelay([noDelay])`

<!-- YAML
added: v0.1.90
-->

* `noDelay` {boolean} **Default:** `true`
* Returns: {net.Socket} The socket itself.

Enable/disable the use of Nagle's algorithm.

When a TCP connection is created, it will have Nagle's algorithm enabled.

Nagle's algorithm delays data before it is sent via the network. It attempts
to optimize throughput at the expense of latency.

Passing `true` for `noDelay` or not passing an argument will disable Nagle's
algorithm for the socket. Passing `false` for `noDelay` will enable Nagle's
algorithm.

### `socket.setTimeout(timeout[, callback])`

<!-- YAML
added: v0.1.90
changes:
  - version: v18.0.0
    pr-url: https://github.com/nodejs/node/pull/41678
    description: Passing an invalid callback to the `callback` argument
                 now throws `ERR_INVALID_ARG_TYPE` instead of
                 `ERR_INVALID_CALLBACK`.
-->

* `timeout` {number}
* `callback` {Function}
* Returns: {net.Socket} The socket itself.

Sets the socket to timeout after `timeout` milliseconds of inactivity on
the socket. By default `net.Socket` do not have a timeout.

When an idle timeout is triggered the socket will receive a [`'timeout'`][]
event but the connection will not be severed. The user must manually call
[`socket.end()`][] or [`socket.destroy()`][] to end the connection.

```js
socket.setTimeout(3000);
socket.on('timeout', () => {
  console.log('socket timeout');
  socket.end();
});
```

If `timeout` is 0, then the existing idle timeout is disabled.

The optional `callback` parameter will be added as a one-time listener for the
[`'timeout'`][] event.

### `socket.timeout`

<!-- YAML
added: v10.7.0
-->

* {number|undefined}

The socket timeout in milliseconds as set by [`socket.setTimeout()`][].
It is `undefined` if a timeout has not been set.

### `socket.unref()`

<!-- YAML
added: v0.9.1
-->

* Returns: {net.Socket} The socket itself.

Calling `unref()` on a socket will allow the program to exit if this is the only
active socket in the event system. If the socket is already `unref`ed calling
`unref()` again will have no effect.

### `socket.write(data[, encoding][, callback])`

<!-- YAML
added: v0.1.90
-->

* `data` {string|Buffer|Uint8Array}
* `encoding` {string} Only used when data is `string`. **Default:** `utf8`.
* `callback` {Function}
* Returns: {boolean}

Sends data on the socket. The second parameter specifies the encoding in the
case of a string. It defaults to UTF8 encoding.

Returns `true` if the entire data was flushed successfully to the kernel
buffer. Returns `false` if all or part of the data was queued in user memory.
[`'drain'`][] will be emitted when the buffer is again free.

The optional `callback` parameter will be executed when the data is finally
written out, which may not be immediately.

See `Writable` stream [`write()`][stream_writable_write] method for more
information.

### `socket.readyState`

<!-- YAML
added: v0.5.0
-->

* {string}

This property represents the state of the connection as a string.

* If the stream is connecting `socket.readyState` is `opening`.
* If the stream is readable and writable, it is `open`.
* If the stream is readable and not writable, it is `readOnly`.
* If the stream is not readable and writable, it is `writeOnly`.

## `net.connect()`

Aliases to
[`net.createConnection()`][`net.createConnection()`].

Possible signatures:

* [`net.connect(options[, connectListener])`][`net.connect(options)`]
* [`net.connect(path[, connectListener])`][`net.connect(path)`] for [IPC][]
  connections.
* [`net.connect(port[, host][, connectListener])`][`net.connect(port, host)`]
  for TCP connections.

### `net.connect(options[, connectListener])`

<!-- YAML
added: v0.7.0
-->

* `options` {Object}
* `connectListener` {Function}
* Returns: {net.Socket}

Alias to
[`net.createConnection(options[, connectListener])`][`net.createConnection(options)`].

### `net.connect(path[, connectListener])`

<!-- YAML
added: v0.1.90
-->

* `path` {string}
* `connectListener` {Function}
* Returns: {net.Socket}

Alias to
[`net.createConnection(path[, connectListener])`][`net.createConnection(path)`].

### `net.connect(port[, host][, connectListener])`

<!-- YAML
added: v0.1.90
-->

* `port` {number}
* `host` {string}
* `connectListener` {Function}
* Returns: {net.Socket}

Alias to
[`net.createConnection(port[, host][, connectListener])`][`net.createConnection(port, host)`].

## `net.createConnection()`

A factory function, which creates a new [`net.Socket`][],
immediately initiates connection with [`socket.connect()`][],
then returns the `net.Socket` that starts the connection.

When the connection is established, a [`'connect'`][] event will be emitted
on the returned socket. The last parameter `connectListener`, if supplied,
will be added as a listener for the [`'connect'`][] event **once**.

Possible signatures:

* [`net.createConnection(options[, connectListener])`][`net.createConnection(options)`]
* [`net.createConnection(path[, connectListener])`][`net.createConnection(path)`]
  for [IPC][] connections.
* [`net.createConnection(port[, host][, connectListener])`][`net.createConnection(port, host)`]
  for TCP connections.

The [`net.connect()`][] function is an alias to this function.

### `net.createConnection(options[, connectListener])`

<!-- YAML
added: v0.1.90
-->

* `options` {Object} Required. Will be passed to both the
  [`new net.Socket([options])`][`new net.Socket(options)`] call and the
  [`socket.connect(options[, connectListener])`][`socket.connect(options)`]
  method.
* `connectListener` {Function} Common parameter of the
  [`net.createConnection()`][] functions. If supplied, will be added as
  a listener for the [`'connect'`][] event on the returned socket once.
* Returns: {net.Socket} The newly created socket used to start the connection.

For available options, see
[`new net.Socket([options])`][`new net.Socket(options)`]
and [`socket.connect(options[, connectListener])`][`socket.connect(options)`].

Additional options:

* `timeout` {number} If set, will be used to call
  [`socket.setTimeout(timeout)`][] after the socket is created, but before
  it starts the connection.

Following is an example of a client of the echo server described
in the [`net.createServer()`][] section:

```js
const net = require('node:net');
const client = net.createConnection({ port: 8124 }, () => {
  // 'connect' listener.
  console.log('connected to server!');
  client.write('world!\r\n');
});
client.on('data', (data) => {
  console.log(data.toString());
  client.end();
});
client.on('end', () => {
  console.log('disconnected from server');
});
```

To connect on the socket `/tmp/echo.sock`:

```js
const client = net.createConnection({ path: '/tmp/echo.sock' });
```

### `net.createConnection(path[, connectListener])`

<!-- YAML
added: v0.1.90
-->

* `path` {string} Path the socket should connect to. Will be passed to
  [`socket.connect(path[, connectListener])`][`socket.connect(path)`].
  See [Identifying paths for IPC connections][].
* `connectListener` {Function} Common parameter of the
  [`net.createConnection()`][] functions, an "once" listener for the
  `'connect'` event on the initiating socket. Will be passed to
  [`socket.connect(path[, connectListener])`][`socket.connect(path)`].
* Returns: {net.Socket} The newly created socket used to start the connection.

Initiates an [IPC][] connection.

This function creates a new [`net.Socket`][] with all options set to default,
immediately initiates connection with
[`socket.connect(path[, connectListener])`][`socket.connect(path)`],
then returns the `net.Socket` that starts the connection.

### `net.createConnection(port[, host][, connectListener])`

<!-- YAML
added: v0.1.90
-->

* `port` {number} Port the socket should connect to. Will be passed to
  [`socket.connect(port[, host][, connectListener])`][`socket.connect(port)`].
* `host` {string} Host the socket should connect to. Will be passed to
  [`socket.connect(port[, host][, connectListener])`][`socket.connect(port)`].
  **Default:** `'localhost'`.
* `connectListener` {Function} Common parameter of the
  [`net.createConnection()`][] functions, an "once" listener for the
  `'connect'` event on the initiating socket. Will be passed to
  [`socket.connect(port[, host][, connectListener])`][`socket.connect(port)`].
* Returns: {net.Socket} The newly created socket used to start the connection.

Initiates a TCP connection.

This function creates a new [`net.Socket`][] with all options set to default,
immediately initiates connection with
[`socket.connect(port[, host][, connectListener])`][`socket.connect(port)`],
then returns the `net.Socket` that starts the connection.

## `net.createServer([options][, connectionListener])`

<!-- YAML
added: v0.5.0
changes:
<<<<<<< HEAD
=======
  - version: v18.17.0
    pr-url: https://github.com/nodejs/node/pull/47405
    description: The `highWaterMark` option is supported now.
>>>>>>> 8a2d13a7
  - version:
    - v17.7.0
    - v16.15.0
    pr-url: https://github.com/nodejs/node/pull/41310
    description: The `noDelay`, `keepAlive`, and `keepAliveInitialDelay`
                 options are supported now.
-->

* `options` {Object}
  * `allowHalfOpen` {boolean} If set to `false`, then the socket will
    automatically end the writable side when the readable side ends.
    **Default:** `false`.
  * `highWaterMark` {number} Optionally overrides all [`net.Socket`][]s'
    `readableHighWaterMark` and `writableHighWaterMark`.
    **Default:** See [`stream.getDefaultHighWaterMark()`][].
  * `pauseOnConnect` {boolean} Indicates whether the socket should be
    paused on incoming connections. **Default:** `false`.
  * `noDelay` {boolean} If set to `true`, it disables the use of Nagle's algorithm immediately
    after a new incoming connection is received. **Default:** `false`.
  * `keepAlive` {boolean} If set to `true`, it enables keep-alive functionality on the socket
    immediately after a new incoming connection is received, similarly on what is done in
    [`socket.setKeepAlive([enable][, initialDelay])`][`socket.setKeepAlive(enable, initialDelay)`].
    **Default:** `false`.
  * `keepAliveInitialDelay` {number} If set to a positive number, it sets the initial delay before
    the first keepalive probe is sent on an idle socket.**Default:** `0`.

* `connectionListener` {Function} Automatically set as a listener for the
  [`'connection'`][] event.

* Returns: {net.Server}

Creates a new TCP or [IPC][] server.

If `allowHalfOpen` is set to `true`, when the other end of the socket
signals the end of transmission, the server will only send back the end of
transmission when [`socket.end()`][] is explicitly called. For example, in the
context of TCP, when a FIN packed is received, a FIN packed is sent
back only when [`socket.end()`][] is explicitly called. Until then the
connection is half-closed (non-readable but still writable). See [`'end'`][]
event and [RFC 1122][half-closed] (section 4.2.2.13) for more information.

If `pauseOnConnect` is set to `true`, then the socket associated with each
incoming connection will be paused, and no data will be read from its handle.
This allows connections to be passed between processes without any data being
read by the original process. To begin reading data from a paused socket, call
[`socket.resume()`][].

The server can be a TCP server or an [IPC][] server, depending on what it
[`listen()`][`server.listen()`] to.

Here is an example of a TCP echo server which listens for connections
on port 8124:

```js
const net = require('node:net');
const server = net.createServer((c) => {
  // 'connection' listener.
  console.log('client connected');
  c.on('end', () => {
    console.log('client disconnected');
  });
  c.write('hello\r\n');
  c.pipe(c);
});
server.on('error', (err) => {
  throw err;
});
server.listen(8124, () => {
  console.log('server bound');
});
```

Test this by using `telnet`:

```console
$ telnet localhost 8124
```

To listen on the socket `/tmp/echo.sock`:

```js
server.listen('/tmp/echo.sock', () => {
  console.log('server bound');
});
```

Use `nc` to connect to a Unix domain socket server:

```console
$ nc -U /tmp/echo.sock
```

## `net.getDefaultAutoSelectFamily()`

<!-- YAML
added: v19.4.0
-->

Gets the current default value of the `autoSelectFamily` option of [`socket.connect(options)`][].

* Returns: {boolean} The current default value of the `autoSelectFamily` option.

## `net.setDefaultAutoSelectFamily(value)`

<!-- YAML
added: v19.4.0
-->

Sets the default value of the `autoSelectFamily` option of [`socket.connect(options)`][].

* `value` {boolean} The new default value. The initial default value is `false`.

## `net.getDefaultAutoSelectFamilyAttemptTimeout()`

<!-- YAML
added: v18.18.0
-->

Gets the current default value of the `autoSelectFamilyAttemptTimeout` option of [`socket.connect(options)`][].

* Returns: {number} The current default value of the `autoSelectFamilyAttemptTimeout` option.

## `net.setDefaultAutoSelectFamilyAttemptTimeout(value)`

<!-- YAML
added: v18.18.0
-->

Sets the default value of the `autoSelectFamilyAttemptTimeout` option of [`socket.connect(options)`][].

* `value` {number} The new default value, which must be a positive number. If the number is less than `10`,
  the value `10` is used instead. The initial default value is `250`.

## `net.isIP(input)`

<!-- YAML
added: v0.3.0
-->

* `input` {string}
* Returns: {integer}

Returns `6` if `input` is an IPv6 address. Returns `4` if `input` is an IPv4
address in [dot-decimal notation][] with no leading zeroes. Otherwise, returns
`0`.

```js
net.isIP('::1'); // returns 6
net.isIP('127.0.0.1'); // returns 4
net.isIP('127.000.000.001'); // returns 0
net.isIP('127.0.0.1/24'); // returns 0
net.isIP('fhqwhgads'); // returns 0
```

## `net.isIPv4(input)`

<!-- YAML
added: v0.3.0
-->

* `input` {string}
* Returns: {boolean}

Returns `true` if `input` is an IPv4 address in [dot-decimal notation][] with no
leading zeroes. Otherwise, returns `false`.

```js
net.isIPv4('127.0.0.1'); // returns true
net.isIPv4('127.000.000.001'); // returns false
net.isIPv4('127.0.0.1/24'); // returns false
net.isIPv4('fhqwhgads'); // returns false
```

## `net.isIPv6(input)`

<!-- YAML
added: v0.3.0
-->

* `input` {string}
* Returns: {boolean}

Returns `true` if `input` is an IPv6 address. Otherwise, returns `false`.

```js
net.isIPv6('::1'); // returns true
net.isIPv6('fhqwhgads'); // returns false
```

[IPC]: #ipc-support
[Identifying paths for IPC connections]: #identifying-paths-for-ipc-connections
[RFC 8305]: https://www.rfc-editor.org/rfc/rfc8305.txt
[Readable Stream]: stream.md#class-streamreadable
[`'close'`]: #event-close
[`'connect'`]: #event-connect
[`'connection'`]: #event-connection
[`'data'`]: #event-data
[`'drain'`]: #event-drain
[`'end'`]: #event-end
[`'error'`]: #event-error_1
[`'listening'`]: #event-listening
[`'timeout'`]: #event-timeout
[`EventEmitter`]: events.md#class-eventemitter
[`child_process.fork()`]: child_process.md#child_processforkmodulepath-args-options
[`dns.lookup()`]: dns.md#dnslookuphostname-options-callback
[`dns.lookup()` hints]: dns.md#supported-getaddrinfo-flags
[`net.Server`]: #class-netserver
[`net.Socket`]: #class-netsocket
[`net.connect()`]: #netconnect
[`net.connect(options)`]: #netconnectoptions-connectlistener
[`net.connect(path)`]: #netconnectpath-connectlistener
[`net.connect(port, host)`]: #netconnectport-host-connectlistener
[`net.createConnection()`]: #netcreateconnection
[`net.createConnection(options)`]: #netcreateconnectionoptions-connectlistener
[`net.createConnection(path)`]: #netcreateconnectionpath-connectlistener
[`net.createConnection(port, host)`]: #netcreateconnectionport-host-connectlistener
[`net.createServer()`]: #netcreateserveroptions-connectionlistener
<<<<<<< HEAD
=======
[`net.setDefaultAutoSelectFamily(value)`]: #netsetdefaultautoselectfamilyvalue
[`net.setDefaultAutoSelectFamilyAttemptTimeout(value)`]: #netsetdefaultautoselectfamilyattempttimeoutvalue
>>>>>>> 8a2d13a7
[`new net.Socket(options)`]: #new-netsocketoptions
[`readable.setEncoding()`]: stream.md#readablesetencodingencoding
[`server.close()`]: #serverclosecallback
[`server.listen()`]: #serverlisten
[`server.listen(handle)`]: #serverlistenhandle-backlog-callback
[`server.listen(options)`]: #serverlistenoptions-callback
[`server.listen(path)`]: #serverlistenpath-backlog-callback
[`server.listen(port)`]: #serverlistenport-host-backlog-callback
[`socket(7)`]: https://man7.org/linux/man-pages/man7/socket.7.html
[`socket.connect()`]: #socketconnect
[`socket.connect(options)`]: #socketconnectoptions-connectlistener
[`socket.connect(path)`]: #socketconnectpath-connectlistener
[`socket.connect(port)`]: #socketconnectport-host-connectlistener
[`socket.connecting`]: #socketconnecting
[`socket.destroy()`]: #socketdestroyerror
[`socket.end()`]: #socketenddata-encoding-callback
[`socket.pause()`]: #socketpause
[`socket.resume()`]: #socketresume
[`socket.setEncoding()`]: #socketsetencodingencoding
[`socket.setKeepAlive(enable, initialDelay)`]: #socketsetkeepaliveenable-initialdelay
[`socket.setTimeout()`]: #socketsettimeouttimeout-callback
[`socket.setTimeout(timeout)`]: #socketsettimeouttimeout-callback
<<<<<<< HEAD
=======
[`stream.getDefaultHighWaterMark()`]: stream.md#streamgetdefaulthighwatermarkobjectmode
>>>>>>> 8a2d13a7
[`writable.destroy()`]: stream.md#writabledestroyerror
[`writable.destroyed`]: stream.md#writabledestroyed
[`writable.end()`]: stream.md#writableendchunk-encoding-callback
[`writable.writableLength`]: stream.md#writablewritablelength
[dot-decimal notation]: https://en.wikipedia.org/wiki/Dot-decimal_notation
[half-closed]: https://tools.ietf.org/html/rfc1122
[stream_writable_write]: stream.md#writablewritechunk-encoding-callback
[unspecified IPv4 address]: https://en.wikipedia.org/wiki/0.0.0.0
[unspecified IPv6 address]: https://en.wikipedia.org/wiki/IPv6_address#Unspecified_address<|MERGE_RESOLUTION|>--- conflicted
+++ resolved
@@ -355,8 +355,6 @@
 that event, it will be called with an `Error` as its only argument if the server
 was not open when it was closed.
 
-<<<<<<< HEAD
-=======
 ### `server[Symbol.asyncDispose]()`
 
 <!-- YAML
@@ -368,7 +366,6 @@
 Calls [`server.close()`][] and returns a promise that fulfills when the
 server has closed.
 
->>>>>>> 8a2d13a7
 ### `server.getConnections(callback)`
 
 <!-- YAML
@@ -882,14 +879,11 @@
 <!-- YAML
 added: v0.1.90
 changes:
-<<<<<<< HEAD
-=======
   - version: v18.18.0
     pr-url: https://github.com/nodejs/node/pull/45777
     description: The default value for autoSelectFamily option can be changed
                  at runtime using `setDefaultAutoSelectFamily` or via the
                  command line option `--enable-network-family-autoselection`.
->>>>>>> 8a2d13a7
   - version: v18.13.0
     pr-url: https://github.com/nodejs/node/pull/44731
     description: Added the `autoSelectFamily` option.
@@ -941,30 +935,18 @@
   that loosely implements section 5 of [RFC 8305][].
   The `all` option passed to lookup is set to `true` and the sockets attempts to connect to all
   obtained IPv6 and IPv4 addresses, in sequence, until a connection is established.
-<<<<<<< HEAD
-  The first returned AAAA address is tried first, then the first returned A address and so on.
-=======
   The first returned AAAA address is tried first, then the first returned A address,
   then the second returned AAAA address and so on.
->>>>>>> 8a2d13a7
   Each connection attempt is given the amount of time specified by the `autoSelectFamilyAttemptTimeout`
   option before timing out and trying the next address.
   Ignored if the `family` option is not `0` or if `localAddress` is set.
   Connection errors are not emitted if at least one connection succeeds.
-<<<<<<< HEAD
-  **Default:** `false`.
-* `autoSelectFamilyAttemptTimeout` {number}: The amount of time in milliseconds to wait
-  for a connection attempt to finish before trying the next address when using the `autoSelectFamily` option.
-  If set to a positive integer less than `10`, then the value `10` will be used instead.
-  **Default:** `250`.
-=======
   **Default:** initially `false`, but it can be changed at runtime using [`net.setDefaultAutoSelectFamily(value)`][]
   or via the command line option `--enable-network-family-autoselection`.
 * `autoSelectFamilyAttemptTimeout` {number}: The amount of time in milliseconds to wait
   for a connection attempt to finish before trying the next address when using the `autoSelectFamily` option.
   If set to a positive integer less than `10`, then the value `10` will be used instead.
   **Default:** initially `250`, but it can be changed at runtime using [`net.setDefaultAutoSelectFamilyAttemptTimeout(value)`][]
->>>>>>> 8a2d13a7
 
 For [IPC][] connections, available `options` are:
 
@@ -1199,19 +1181,6 @@
 
 The numeric representation of the remote port. For example, `80` or `21`. Value may be `undefined` if
 the socket is destroyed (for example, if the client disconnected).
-
-### `socket.resetAndDestroy()`
-
-<!-- YAML
-added: v18.3.0
--->
-
-* Returns: {net.Socket}
-
-Close the TCP connection by sending an RST packet and destroy the stream.
-If this TCP socket is in connecting status, it will send an RST packet and destroy this TCP socket once it is connected.
-Otherwise, it will call `socket.destroy` with an `ERR_SOCKET_CLOSED` Error.
-If this is not a TCP socket (for example, a pipe), calling this method will immediately throw an `ERR_INVALID_HANDLE_TYPE` Error.
 
 ### `socket.resetAndDestroy()`
 
@@ -1567,12 +1536,9 @@
 <!-- YAML
 added: v0.5.0
 changes:
-<<<<<<< HEAD
-=======
   - version: v18.17.0
     pr-url: https://github.com/nodejs/node/pull/47405
     description: The `highWaterMark` option is supported now.
->>>>>>> 8a2d13a7
   - version:
     - v17.7.0
     - v16.15.0
@@ -1790,11 +1756,8 @@
 [`net.createConnection(path)`]: #netcreateconnectionpath-connectlistener
 [`net.createConnection(port, host)`]: #netcreateconnectionport-host-connectlistener
 [`net.createServer()`]: #netcreateserveroptions-connectionlistener
-<<<<<<< HEAD
-=======
 [`net.setDefaultAutoSelectFamily(value)`]: #netsetdefaultautoselectfamilyvalue
 [`net.setDefaultAutoSelectFamilyAttemptTimeout(value)`]: #netsetdefaultautoselectfamilyattempttimeoutvalue
->>>>>>> 8a2d13a7
 [`new net.Socket(options)`]: #new-netsocketoptions
 [`readable.setEncoding()`]: stream.md#readablesetencodingencoding
 [`server.close()`]: #serverclosecallback
@@ -1817,10 +1780,7 @@
 [`socket.setKeepAlive(enable, initialDelay)`]: #socketsetkeepaliveenable-initialdelay
 [`socket.setTimeout()`]: #socketsettimeouttimeout-callback
 [`socket.setTimeout(timeout)`]: #socketsettimeouttimeout-callback
-<<<<<<< HEAD
-=======
 [`stream.getDefaultHighWaterMark()`]: stream.md#streamgetdefaulthighwatermarkobjectmode
->>>>>>> 8a2d13a7
 [`writable.destroy()`]: stream.md#writabledestroyerror
 [`writable.destroyed`]: stream.md#writabledestroyed
 [`writable.end()`]: stream.md#writableendchunk-encoding-callback
