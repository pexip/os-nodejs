{
  "type": "module",
  "source": "doc/api/cli.md",
  "introduced_in": "v5.9.1",
  "miscs": [
    {
      "textRaw": "Command-line API",
      "name": "Command-line API",
      "introduced_in": "v5.9.1",
      "type": "misc",
      "desc": "<p>Node.js comes with a variety of CLI options. These options expose built-in\ndebugging, multiple ways to execute scripts, and other helpful runtime options.</p>\n<p>To view this documentation as a manual page in a terminal, run <code>man node</code>.</p>",
      "miscs": [
        {
          "textRaw": "Synopsis",
          "name": "synopsis",
          "desc": "<p><code>node [options] [V8 options] [&#x3C;program-entry-point> | -e \"script\" | -] [--] [arguments]</code></p>\n<p><code>node inspect [&#x3C;program-entry-point> | -e \"script\" | &#x3C;host>:&#x3C;port>] …</code></p>\n<p><code>node --v8-options</code></p>\n<p>Execute without arguments to start the <a href=\"repl.html\">REPL</a>.</p>\n<p>For more info about <code>node inspect</code>, see the <a href=\"debugger.html\">debugger</a> documentation.</p>",
          "type": "misc",
          "displayName": "Synopsis"
        },
        {
          "textRaw": "Program entry point",
          "name": "program_entry_point",
          "desc": "<p>The program entry point is a specifier-like string. If the string is not an\nabsolute path, it's resolved as a relative path from the current working\ndirectory. That path is then resolved by <a href=\"modules.html\">CommonJS</a> module loader. If no\ncorresponding file is found, an error is thrown.</p>\n<p>If a file is found, its path will be passed to the <a href=\"esm.html#loaders\">ECMAScript module loader</a>\nunder any of the following conditions:</p>\n<ul>\n<li>The program was started with a command-line flag that forces the entry\npoint to be loaded with ECMAScript module loader.</li>\n<li>The file has an <code>.mjs</code> extension.</li>\n<li>The file does not have a <code>.cjs</code> extension, and the nearest parent\n<code>package.json</code> file contains a top-level <a href=\"packages.html#type\"><code>\"type\"</code></a> field with a value of\n<code>\"module\"</code>.</li>\n</ul>\n<p>Otherwise, the file is loaded using the CommonJS module loader. See\n<a href=\"packages.html#modules-loaders\">Modules loaders</a> for more details.</p>",
          "modules": [
            {
              "textRaw": "ECMAScript modules loader entry point caveat",
              "name": "ecmascript_modules_loader_entry_point_caveat",
              "desc": "<p>When loading <a href=\"esm.html#loaders\">ECMAScript module loader</a> loads the program entry point, the <code>node</code>\ncommand will only accept as input only files with <code>.js</code>, <code>.mjs</code>, or <code>.cjs</code>\nextensions; and with <code>.wasm</code> extensions when\n<a href=\"#--experimental-wasm-modules\"><code>--experimental-wasm-modules</code></a> is enabled.</p>",
              "type": "module",
              "displayName": "ECMAScript modules loader entry point caveat"
            }
          ],
          "type": "misc",
          "displayName": "Program entry point"
        },
        {
          "textRaw": "Options",
          "name": "options",
          "meta": {
            "changes": [
              {
                "version": "v10.12.0",
                "pr-url": "https://github.com/nodejs/node/pull/23020",
                "description": "Underscores instead of dashes are now allowed for Node.js options as well, in addition to V8 options."
              }
            ]
          },
          "desc": "<p>All options, including V8 options, allow words to be separated by both\ndashes (<code>-</code>) or underscores (<code>_</code>). For example, <code>--pending-deprecation</code> is\nequivalent to <code>--pending_deprecation</code>.</p>\n<p>If an option that takes a single value (such as <code>--max-http-header-size</code>) is\npassed more than once, then the last passed value is used. Options from the\ncommand line take precedence over options passed through the <a href=\"#node_optionsoptions\"><code>NODE_OPTIONS</code></a>\nenvironment variable.</p>",
          "modules": [
            {
              "textRaw": "`-`",
              "name": "`-`",
              "meta": {
                "added": [
                  "v8.0.0"
                ],
                "changes": []
              },
              "desc": "<p>Alias for stdin. Analogous to the use of <code>-</code> in other command-line utilities,\nmeaning that the script is read from stdin, and the rest of the options\nare passed to that script.</p>",
              "type": "module",
              "displayName": "`-`"
            },
            {
              "textRaw": "`--`",
              "name": "`--`",
              "meta": {
                "added": [
                  "v6.11.0"
                ],
                "changes": []
              },
              "desc": "<p>Indicate the end of node options. Pass the rest of the arguments to the script.\nIf no script filename or eval/print script is supplied prior to this, then\nthe next argument is used as a script filename.</p>",
              "type": "module",
              "displayName": "`--`"
            },
            {
              "textRaw": "`--abort-on-uncaught-exception`",
              "name": "`--abort-on-uncaught-exception`",
              "meta": {
                "added": [
                  "v0.10.8"
                ],
                "changes": []
              },
              "desc": "<p>Aborting instead of exiting causes a core file to be generated for post-mortem\nanalysis using a debugger (such as <code>lldb</code>, <code>gdb</code>, and <code>mdb</code>).</p>\n<p>If this flag is passed, the behavior can still be set to not abort through\n<a href=\"process.html#processsetuncaughtexceptioncapturecallbackfn\"><code>process.setUncaughtExceptionCaptureCallback()</code></a> (and through usage of the\n<code>node:domain</code> module that uses it).</p>",
              "type": "module",
              "displayName": "`--abort-on-uncaught-exception`"
            },
            {
              "textRaw": "`--build-snapshot`",
              "name": "`--build-snapshot`",
              "meta": {
                "added": [
                  "v18.8.0"
                ],
                "changes": []
              },
              "stability": 1,
              "stabilityText": "Experimental",
              "desc": "<p>Generates a snapshot blob when the process exits and writes it to\ndisk, which can be loaded later with <code>--snapshot-blob</code>.</p>\n<p>When building the snapshot, if <code>--snapshot-blob</code> is not specified,\nthe generated blob will be written, by default, to <code>snapshot.blob</code>\nin the current working directory. Otherwise it will be written to\nthe path specified by <code>--snapshot-blob</code>.</p>\n<pre><code class=\"language-console\">$ echo \"globalThis.foo = 'I am from the snapshot'\" > snapshot.js\n\n# Run snapshot.js to initialize the application and snapshot the\n# state of it into snapshot.blob.\n$ node --snapshot-blob snapshot.blob --build-snapshot snapshot.js\n\n$ echo \"console.log(globalThis.foo)\" > index.js\n\n# Load the generated snapshot and start the application from index.js.\n$ node --snapshot-blob snapshot.blob index.js\nI am from the snapshot\n</code></pre>\n<p>The <a href=\"v8.html#startup-snapshot-api\"><code>v8.startupSnapshot</code> API</a> can be used to specify an entry point at\nsnapshot building time, thus avoiding the need of an additional entry\nscript at deserialization time:</p>\n<pre><code class=\"language-console\">$ echo \"require('v8').startupSnapshot.setDeserializeMainFunction(() => console.log('I am from the snapshot'))\" > snapshot.js\n$ node --snapshot-blob snapshot.blob --build-snapshot snapshot.js\n$ node --snapshot-blob snapshot.blob\nI am from the snapshot\n</code></pre>\n<p>For more information, check out the <a href=\"v8.html#startup-snapshot-api\"><code>v8.startupSnapshot</code> API</a> documentation.</p>\n<p>Currently the support for run-time snapshot is experimental in that:</p>\n<ol>\n<li>User-land modules are not yet supported in the snapshot, so only\none single file can be snapshotted. Users can bundle their applications\ninto a single script with their bundler of choice before building\na snapshot, however.</li>\n<li>Only a subset of the built-in modules work in the snapshot, though the\nNode.js core test suite checks that a few fairly complex applications\ncan be snapshotted. Support for more modules are being added. If any\ncrashes or buggy behaviors occur when building a snapshot, please file\na report in the <a href=\"https://github.com/nodejs/node/issues\">Node.js issue tracker</a> and link to it in the\n<a href=\"https://github.com/nodejs/node/issues/44014\">tracking issue for user-land snapshots</a>.</li>\n</ol>",
              "type": "module",
              "displayName": "`--build-snapshot`"
            },
            {
              "textRaw": "`--completion-bash`",
              "name": "`--completion-bash`",
              "meta": {
                "added": [
                  "v10.12.0"
                ],
                "changes": []
              },
              "desc": "<p>Print source-able bash completion script for Node.js.</p>\n<pre><code class=\"language-console\">$ node --completion-bash > node_bash_completion\n$ source node_bash_completion\n</code></pre>",
              "type": "module",
              "displayName": "`--completion-bash`"
            },
            {
<<<<<<< HEAD
              "textRaw": "`-C=condition`, `--conditions=condition`",
              "name": "`-c=condition`,_`--conditions=condition`",
=======
              "textRaw": "`-C condition`, `--conditions=condition`",
              "name": "`-c_condition`,_`--conditions=condition`",
>>>>>>> a8a80be5
              "meta": {
                "added": [
                  "v14.9.0",
                  "v12.19.0"
                ],
                "changes": []
              },
              "stability": 1,
              "stabilityText": "Experimental",
<<<<<<< HEAD
              "desc": "<p>Enable experimental support for custom <a href=\"packages.html#packages_conditional_exports\">conditional exports</a> resolution\nconditions.</p>\n<p>Any number of custom string condition names are permitted.</p>\n<p>The default Node.js conditions of <code>\"node\"</code>, <code>\"default\"</code>, <code>\"import\"</code>, and\n<code>\"require\"</code> will always apply as defined.</p>\n<p>For example, to run a module with \"development\" resolutions:</p>\n<pre><code class=\"language-console\">$ node -C=development app.js\n</code></pre>",
              "type": "module",
              "displayName": "`-C=condition`, `--conditions=condition`"
=======
              "desc": "<p>Enable experimental support for custom <a href=\"packages.html#conditional-exports\">conditional exports</a> resolution\nconditions.</p>\n<p>Any number of custom string condition names are permitted.</p>\n<p>The default Node.js conditions of <code>\"node\"</code>, <code>\"default\"</code>, <code>\"import\"</code>, and\n<code>\"require\"</code> will always apply as defined.</p>\n<p>For example, to run a module with \"development\" resolutions:</p>\n<pre><code class=\"language-console\">$ node -C development app.js\n</code></pre>",
              "type": "module",
              "displayName": "`-C condition`, `--conditions=condition`"
>>>>>>> a8a80be5
            },
            {
              "textRaw": "`--cpu-prof`",
              "name": "`--cpu-prof`",
              "meta": {
                "added": [
                  "v12.0.0"
                ],
                "changes": []
              },
              "stability": 1,
              "stabilityText": "Experimental",
              "desc": "<p>Starts the V8 CPU profiler on start up, and writes the CPU profile to disk\nbefore exit.</p>\n<p>If <code>--cpu-prof-dir</code> is not specified, the generated profile is placed\nin the current working directory.</p>\n<p>If <code>--cpu-prof-name</code> is not specified, the generated profile is\nnamed <code>CPU.${yyyymmdd}.${hhmmss}.${pid}.${tid}.${seq}.cpuprofile</code>.</p>\n<pre><code class=\"language-console\">$ node --cpu-prof index.js\n$ ls *.cpuprofile\nCPU.20190409.202950.15293.0.0.cpuprofile\n</code></pre>",
              "type": "module",
              "displayName": "`--cpu-prof`"
            },
            {
              "textRaw": "`--cpu-prof-dir`",
              "name": "`--cpu-prof-dir`",
              "meta": {
                "added": [
                  "v12.0.0"
                ],
                "changes": []
              },
              "stability": 1,
              "stabilityText": "Experimental",
              "desc": "<p>Specify the directory where the CPU profiles generated by <code>--cpu-prof</code> will\nbe placed.</p>\n<p>The default value is controlled by the\n<a href=\"#--diagnostic-dirdirectory\"><code>--diagnostic-dir</code></a> command-line option.</p>",
              "type": "module",
              "displayName": "`--cpu-prof-dir`"
            },
            {
              "textRaw": "`--cpu-prof-interval`",
              "name": "`--cpu-prof-interval`",
              "meta": {
                "added": [
                  "v12.2.0"
                ],
                "changes": []
              },
              "stability": 1,
              "stabilityText": "Experimental",
              "desc": "<p>Specify the sampling interval in microseconds for the CPU profiles generated\nby <code>--cpu-prof</code>. The default is 1000 microseconds.</p>",
              "type": "module",
              "displayName": "`--cpu-prof-interval`"
            },
            {
              "textRaw": "`--cpu-prof-name`",
              "name": "`--cpu-prof-name`",
              "meta": {
                "added": [
                  "v12.0.0"
                ],
                "changes": []
              },
              "stability": 1,
              "stabilityText": "Experimental",
              "desc": "<p>Specify the file name of the CPU profile generated by <code>--cpu-prof</code>.</p>",
              "type": "module",
              "displayName": "`--cpu-prof-name`"
            },
            {
              "textRaw": "`--diagnostic-dir=directory`",
              "name": "`--diagnostic-dir=directory`",
              "desc": "<p>Set the directory to which all diagnostic output files are written.\nDefaults to current working directory.</p>\n<p>Affects the default output directory of:</p>\n<ul>\n<li><a href=\"#--cpu-prof-dir\"><code>--cpu-prof-dir</code></a></li>\n<li><a href=\"#--heap-prof-dir\"><code>--heap-prof-dir</code></a></li>\n<li><a href=\"#--redirect-warningsfile\"><code>--redirect-warnings</code></a></li>\n</ul>",
              "type": "module",
              "displayName": "`--diagnostic-dir=directory`"
            },
            {
              "textRaw": "`--disable-proto=mode`",
              "name": "`--disable-proto=mode`",
              "meta": {
                "added": [
<<<<<<< HEAD
                  "v13.12.0"
=======
                  "v13.12.0",
                  "v12.17.0"
>>>>>>> a8a80be5
                ],
                "changes": []
              },
              "desc": "<p>Disable the <code>Object.prototype.__proto__</code> property. If <code>mode</code> is <code>delete</code>, the\nproperty is removed entirely. If <code>mode</code> is <code>throw</code>, accesses to the\nproperty throw an exception with the code <code>ERR_PROTO_ACCESS</code>.</p>",
              "type": "module",
              "displayName": "`--disable-proto=mode`"
            },
            {
              "textRaw": "`--disallow-code-generation-from-strings`",
              "name": "`--disallow-code-generation-from-strings`",
              "meta": {
                "added": [
                  "v9.8.0"
                ],
                "changes": []
              },
              "desc": "<p>Make built-in language features like <code>eval</code> and <code>new Function</code> that generate\ncode from strings throw an exception instead. This does not affect the Node.js\n<code>node:vm</code> module.</p>",
              "type": "module",
              "displayName": "`--disallow-code-generation-from-strings`"
            },
            {
              "textRaw": "`--dns-result-order=order`",
              "name": "`--dns-result-order=order`",
              "meta": {
                "added": [
<<<<<<< HEAD
                  "v14.18.0"
                ],
                "changes": []
              },
              "desc": "<p>Set the default value of <code>verbatim</code> in <a href=\"dns.html#dns_dns_lookup_hostname_options_callback\"><code>dns.lookup()</code></a> and\n<a href=\"dns.html#dns_dnspromises_lookup_hostname_options\"><code>dnsPromises.lookup()</code></a>. The value could be:</p>\n<ul>\n<li><code>ipv4first</code>: sets default <code>verbatim</code> <code>false</code>.</li>\n<li><code>verbatim</code>: sets default <code>verbatim</code> <code>true</code>.</li>\n</ul>\n<p>The default is <code>ipv4first</code> and <a href=\"dns.html#dns_dns_setdefaultresultorder_order\"><code>dns.setDefaultResultOrder()</code></a> have higher\npriority than <code>--dns-result-order</code>.</p>",
=======
                  "v16.4.0",
                  "v14.18.0"
                ],
                "changes": [
                  {
                    "version": "v17.0.0",
                    "pr-url": "https://github.com/nodejs/node/pull/39987",
                    "description": "Changed default value to `verbatim`."
                  }
                ]
              },
              "desc": "<p>Set the default value of <code>verbatim</code> in <a href=\"dns.html#dnslookuphostname-options-callback\"><code>dns.lookup()</code></a> and\n<a href=\"dns.html#dnspromiseslookuphostname-options\"><code>dnsPromises.lookup()</code></a>. The value could be:</p>\n<ul>\n<li><code>ipv4first</code>: sets default <code>verbatim</code> <code>false</code>.</li>\n<li><code>verbatim</code>: sets default <code>verbatim</code> <code>true</code>.</li>\n</ul>\n<p>The default is <code>verbatim</code> and <a href=\"dns.html#dnssetdefaultresultorderorder\"><code>dns.setDefaultResultOrder()</code></a> have higher\npriority than <code>--dns-result-order</code>.</p>",
>>>>>>> a8a80be5
              "type": "module",
              "displayName": "`--dns-result-order=order`"
            },
            {
              "textRaw": "`--enable-fips`",
              "name": "`--enable-fips`",
              "meta": {
                "added": [
                  "v6.0.0"
                ],
                "changes": []
              },
              "desc": "<p>Enable FIPS-compliant crypto at startup. (Requires Node.js to be built\nagainst FIPS-compatible OpenSSL.)</p>",
              "type": "module",
              "displayName": "`--enable-fips`"
            },
            {
              "textRaw": "`--enable-source-maps`",
              "name": "`--enable-source-maps`",
              "meta": {
                "added": [
                  "v12.12.0"
                ],
                "changes": [
                  {
<<<<<<< HEAD
                    "version": "v14.18.0",
=======
                    "version": [
                      "v15.11.0",
                      "v14.18.0"
                    ],
>>>>>>> a8a80be5
                    "pr-url": "https://github.com/nodejs/node/pull/37362",
                    "description": "This API is no longer experimental."
                  }
                ]
              },
<<<<<<< HEAD
              "desc": "<p>Enable <a href=\"https://sourcemaps.info/spec.html\">Source Map v3</a> support for stack traces.</p>\n<p>When using a transpiler, such as TypeScript, strack traces thrown by an\napplication reference the transpiled code, not the original source position.\n<code>--enable-source-maps</code> enables caching of Source Maps and makes a best\neffort to report stack traces relative to the original source file.</p>\n<p>Overriding <code>Error.prepareStackTrace</code> prevents <code>--enable-source-maps</code> from\nmodifiying the stack trace.</p>",
=======
              "desc": "<p>Enable <a href=\"https://sourcemaps.info/spec.html\">Source Map v3</a> support for stack traces.</p>\n<p>When using a transpiler, such as TypeScript, stack traces thrown by an\napplication reference the transpiled code, not the original source position.\n<code>--enable-source-maps</code> enables caching of Source Maps and makes a best\neffort to report stack traces relative to the original source file.</p>\n<p>Overriding <code>Error.prepareStackTrace</code> prevents <code>--enable-source-maps</code> from\nmodifying the stack trace.</p>\n<p>Note, enabling source maps can introduce latency to your application\nwhen <code>Error.stack</code> is accessed. If you access <code>Error.stack</code> frequently\nin your application, take into account the performance implications\nof <code>--enable-source-maps</code>.</p>",
>>>>>>> a8a80be5
              "type": "module",
              "displayName": "`--enable-source-maps`"
            },
            {
<<<<<<< HEAD
              "textRaw": "`--experimental-abortcontroller`",
              "name": "`--experimental-abortcontroller`",
              "meta": {
                "added": [
                  "v14.17.0"
                ],
                "changes": []
              },
              "desc": "<p>Enable experimental <code>AbortController</code> and <code>AbortSignal</code> support.</p>",
              "type": "module",
              "displayName": "`--experimental-abortcontroller`"
            },
            {
              "textRaw": "`--experimental-import-meta-resolve`",
              "name": "`--experimental-import-meta-resolve`",
=======
              "textRaw": "`--experimental-global-customevent`",
              "name": "`--experimental-global-customevent`",
>>>>>>> a8a80be5
              "meta": {
                "added": [
                  "v18.7.0"
                ],
                "changes": []
              },
              "desc": "<p>Expose the <a href=\"https://dom.spec.whatwg.org/#customevent\">CustomEvent Web API</a> on the global scope.</p>",
              "type": "module",
              "displayName": "`--experimental-global-customevent`"
            },
            {
              "textRaw": "`--experimental-global-webcrypto`",
              "name": "`--experimental-global-webcrypto`",
              "meta": {
                "added": [
                  "v17.6.0"
                ],
                "changes": []
              },
              "desc": "<p>Expose the <a href=\"webcrypto.html\">Web Crypto API</a> on the global scope.</p>",
              "type": "module",
              "displayName": "`--experimental-global-webcrypto`"
            },
            {
              "textRaw": "`--experimental-import-meta-resolve`",
              "name": "`--experimental-import-meta-resolve`",
              "meta": {
                "added": [
                  "v13.9.0",
                  "v12.16.2"
                ],
                "changes": []
              },
              "desc": "<p>Enable experimental <code>import.meta.resolve()</code> support.</p>",
              "type": "module",
              "displayName": "`--experimental-import-meta-resolve`"
            },
            {
              "textRaw": "`--experimental-loader=module`",
              "name": "`--experimental-loader=module`",
              "meta": {
                "added": [
                  "v8.8.0"
                ],
                "changes": [
                  {
                    "version": "v12.11.1",
                    "pr-url": "https://github.com/nodejs/node/pull/29752",
                    "description": "This flag was renamed from `--loader` to `--experimental-loader`."
                  }
                ]
              },
              "desc": "<p>Specify the <code>module</code> of a custom experimental <a href=\"esm.html#loaders\">ECMAScript module loader</a>.\n<code>module</code> may be any string accepted as an <a href=\"esm.html#import-specifiers\"><code>import</code> specifier</a>.</p>",
              "type": "module",
              "displayName": "`--experimental-loader=module`"
            },
            {
              "textRaw": "`--experimental-network-imports`",
              "name": "`--experimental-network-imports`",
              "meta": {
                "added": [
                  "v17.6.0"
                ],
                "changes": []
              },
              "stability": 1,
              "stabilityText": "Experimental",
              "desc": "<p>Enable experimental support for the <code>https:</code> protocol in <code>import</code> specifiers.</p>",
              "type": "module",
              "displayName": "`--experimental-network-imports`"
            },
            {
              "textRaw": "`--experimental-policy`",
              "name": "`--experimental-policy`",
              "meta": {
                "added": [
                  "v11.8.0"
                ],
                "changes": []
              },
              "desc": "<p>Use the specified file as a security policy.</p>",
              "type": "module",
              "displayName": "`--experimental-policy`"
            },
            {
              "textRaw": "`--no-experimental-fetch`",
              "name": "`--no-experimental-fetch`",
              "meta": {
                "added": [
                  "v18.0.0"
                ],
                "changes": []
              },
              "desc": "<p>Disable experimental support for the <a href=\"https://developer.mozilla.org/en-US/docs/Web/API/Fetch_API\">Fetch API</a>.</p>",
              "type": "module",
              "displayName": "`--no-experimental-fetch`"
            },
            {
              "textRaw": "`--no-experimental-repl-await`",
              "name": "`--no-experimental-repl-await`",
              "meta": {
                "added": [
                  "v16.6.0"
                ],
                "changes": []
              },
              "desc": "<p>Use this flag to disable top-level await in REPL.</p>",
              "type": "module",
              "displayName": "`--no-experimental-repl-await`"
            },
            {
              "textRaw": "`--experimental-shadow-realm`",
              "name": "`--experimental-shadow-realm`",
              "meta": {
                "added": [
                  "v18.13.0"
                ],
                "changes": []
              },
              "desc": "<p>Use this flag to enable <a href=\"https://github.com/tc39/proposal-shadowrealm\">ShadowRealm</a> support.</p>",
              "type": "module",
              "displayName": "`--experimental-shadow-realm`"
            },
            {
              "textRaw": "`--experimental-specifier-resolution=mode`",
              "name": "`--experimental-specifier-resolution=mode`",
              "meta": {
                "added": [
                  "v13.4.0",
                  "v12.16.0"
                ],
                "changes": []
              },
              "desc": "<p>Sets the resolution algorithm for resolving ES module specifiers. Valid options\nare <code>explicit</code> and <code>node</code>.</p>\n<p>The default is <code>explicit</code>, which requires providing the full path to a\nmodule. The <code>node</code> mode enables support for optional file extensions and\nthe ability to import a directory that has an index file.</p>\n<p>See <a href=\"esm.html#customizing-esm-specifier-resolution-algorithm\">customizing ESM specifier resolution</a> for example usage.</p>",
              "type": "module",
              "displayName": "`--experimental-specifier-resolution=mode`"
            },
            {
              "textRaw": "`--experimental-test-coverage`",
              "name": "`--experimental-test-coverage`",
              "meta": {
                "added": [
                  "v18.15.0"
                ],
                "changes": [
                  {
                    "version": "v18.17.0",
                    "pr-url": "https://github.com/nodejs/node/pull/47686",
                    "description": "This option can be used with `--test`."
                  }
                ]
              },
              "desc": "<p>When used in conjunction with the <code>node:test</code> module, a code coverage report is\ngenerated as part of the test runner output. If no tests are run, a coverage\nreport is not generated. See the documentation on\n<a href=\"test.html#collecting-code-coverage\">collecting code coverage from tests</a> for more details.</p>",
              "type": "module",
              "displayName": "`--experimental-test-coverage`"
            },
            {
              "textRaw": "`--experimental-vm-modules`",
              "name": "`--experimental-vm-modules`",
              "meta": {
                "added": [
                  "v9.6.0"
                ],
                "changes": []
              },
              "desc": "<p>Enable experimental ES Module support in the <code>node:vm</code> module.</p>",
              "type": "module",
              "displayName": "`--experimental-vm-modules`"
            },
            {
              "textRaw": "`--experimental-wasi-unstable-preview1`",
              "name": "`--experimental-wasi-unstable-preview1`",
              "meta": {
                "added": [
                  "v13.3.0",
                  "v12.16.0"
                ],
                "changes": [
                  {
                    "version": "v18.17.0",
                    "pr-url": "https://github.com/nodejs/node/pull/47286",
                    "description": "This option is no longer required as WASI is enabled by default, but can still be passed."
                  },
                  {
                    "version": "v13.6.0",
                    "pr-url": "https://github.com/nodejs/node/pull/30980",
                    "description": "changed from `--experimental-wasi-unstable-preview0` to `--experimental-wasi-unstable-preview1`."
                  }
                ]
              },
              "desc": "<p>Enable experimental WebAssembly System Interface (WASI) support.</p>",
              "type": "module",
              "displayName": "`--experimental-wasi-unstable-preview1`"
            },
            {
              "textRaw": "`--experimental-wasm-modules`",
              "name": "`--experimental-wasm-modules`",
              "meta": {
                "added": [
                  "v12.3.0"
                ],
                "changes": []
              },
              "desc": "<p>Enable experimental WebAssembly module support.</p>",
              "type": "module",
              "displayName": "`--experimental-wasm-modules`"
            },
            {
              "textRaw": "`--force-context-aware`",
              "name": "`--force-context-aware`",
              "meta": {
                "added": [
                  "v12.12.0"
                ],
                "changes": []
              },
<<<<<<< HEAD
              "desc": "<p>Disable loading native addons that are not <a href=\"addons.html#addons_context_aware_addons\">context-aware</a>.</p>",
=======
              "desc": "<p>Disable loading native addons that are not <a href=\"addons.html#context-aware-addons\">context-aware</a>.</p>",
>>>>>>> a8a80be5
              "type": "module",
              "displayName": "`--force-context-aware`"
            },
            {
              "textRaw": "`--force-fips`",
              "name": "`--force-fips`",
              "meta": {
                "added": [
                  "v6.0.0"
                ],
                "changes": []
              },
              "desc": "<p>Force FIPS-compliant crypto on startup. (Cannot be disabled from script code.)\n(Same requirements as <code>--enable-fips</code>.)</p>",
              "type": "module",
              "displayName": "`--force-fips`"
            },
            {
              "textRaw": "`--frozen-intrinsics`",
              "name": "`--frozen-intrinsics`",
              "meta": {
                "added": [
                  "v11.12.0"
                ],
                "changes": []
              },
              "stability": 1,
              "stabilityText": "Experimental",
              "desc": "<p>Enable experimental frozen intrinsics like <code>Array</code> and <code>Object</code>.</p>\n<p>Only the root context is supported. There is no guarantee that\n<code>globalThis.Array</code> is indeed the default intrinsic reference. Code may break\nunder this flag.</p>\n<p>To allow polyfills to be added, <code>--require</code> runs before freezing intrinsics.</p>",
              "type": "module",
              "displayName": "`--frozen-intrinsics`"
            },
            {
<<<<<<< HEAD
=======
              "textRaw": "`--force-node-api-uncaught-exceptions-policy`",
              "name": "`--force-node-api-uncaught-exceptions-policy`",
              "meta": {
                "added": [
                  "v18.3.0"
                ],
                "changes": []
              },
              "desc": "<p>Enforces <code>uncaughtException</code> event on Node-API asynchronous callbacks.</p>\n<p>To prevent from an existing add-on from crashing the process, this flag is not\nenabled by default. In the future, this flag will be enabled by default to\nenforce the correct behavior.</p>",
              "type": "module",
              "displayName": "`--force-node-api-uncaught-exceptions-policy`"
            },
            {
>>>>>>> a8a80be5
              "textRaw": "`--heapsnapshot-near-heap-limit=max_count`",
              "name": "`--heapsnapshot-near-heap-limit=max_count`",
              "meta": {
                "added": [
<<<<<<< HEAD
=======
                  "v15.1.0",
>>>>>>> a8a80be5
                  "v14.18.0"
                ],
                "changes": []
              },
              "stability": 1,
              "stabilityText": "Experimental",
<<<<<<< HEAD
              "desc": "<p>Writes a V8 heap snapshot to disk when the V8 heap usage is approaching the\nheap limit. <code>count</code> should be a non-negative integer (in which case\nNode.js will write no more than <code>max_count</code> snapshots to disk).</p>\n<p>When generating snapshots, garbage collection may be triggered and bring\nthe heap usage down, therefore multiple snapshots may be written to disk\nbefore the Node.js instance finally runs out of memory. These heap snapshots\ncan be compared to determine what objects are being allocated during the\ntime consecutive snapshots are taken. It's not guaranteed that Node.js will\nwrite exactly <code>max_count</code> snapshots to disk, but it will try\nits best to generate at least one and up to <code>max_count</code> snapshots before the\nNode.js instance runs out of memory when <code>max_count</code> is greater than <code>0</code>.</p>\n<p>Generating V8 snapshots takes time and memory (both memory managed by the\nV8 heap and native memory outside the V8 heap). The bigger the heap is,\nthe more resources it needs. Node.js will adjust the V8 heap to accommondate\nthe additional V8 heap memory overhead, and try its best to avoid using up\nall the memory avialable to the process. When the process uses\nmore memory than the system deems appropriate, the process may be terminated\nabruptly by the system, depending on the system configuration.</p>\n<pre><code class=\"language-console\">$ node --max-old-space-size=100 --heapsnapshot-near-heap-limit=3 index.js\nWrote snapshot to Heap.20200430.100036.49580.0.001.heapsnapshot\nWrote snapshot to Heap.20200430.100037.49580.0.002.heapsnapshot\nWrote snapshot to Heap.20200430.100038.49580.0.003.heapsnapshot\n\n&#x3C;--- Last few GCs --->\n\n[49580:0x110000000]     4826 ms: Mark-sweep 130.6 (147.8) -> 130.5 (147.8) MB, 27.4 / 0.0 ms  (average mu = 0.126, current mu = 0.034) allocation failure scavenge might not succeed\n[49580:0x110000000]     4845 ms: Mark-sweep 130.6 (147.8) -> 130.6 (147.8) MB, 18.8 / 0.0 ms  (average mu = 0.088, current mu = 0.031) allocation failure scavenge might not succeed\n\n\n&#x3C;--- JS stacktrace --->\n\nFATAL ERROR: Ineffective mark-compacts near heap limit Allocation failed - JavaScript heap out of memory\n....\n</code></pre>",
=======
              "desc": "<p>Writes a V8 heap snapshot to disk when the V8 heap usage is approaching the\nheap limit. <code>count</code> should be a non-negative integer (in which case\nNode.js will write no more than <code>max_count</code> snapshots to disk).</p>\n<p>When generating snapshots, garbage collection may be triggered and bring\nthe heap usage down. Therefore multiple snapshots may be written to disk\nbefore the Node.js instance finally runs out of memory. These heap snapshots\ncan be compared to determine what objects are being allocated during the\ntime consecutive snapshots are taken. It's not guaranteed that Node.js will\nwrite exactly <code>max_count</code> snapshots to disk, but it will try\nits best to generate at least one and up to <code>max_count</code> snapshots before the\nNode.js instance runs out of memory when <code>max_count</code> is greater than <code>0</code>.</p>\n<p>Generating V8 snapshots takes time and memory (both memory managed by the\nV8 heap and native memory outside the V8 heap). The bigger the heap is,\nthe more resources it needs. Node.js will adjust the V8 heap to accommodate\nthe additional V8 heap memory overhead, and try its best to avoid using up\nall the memory available to the process. When the process uses\nmore memory than the system deems appropriate, the process may be terminated\nabruptly by the system, depending on the system configuration.</p>\n<pre><code class=\"language-console\">$ node --max-old-space-size=100 --heapsnapshot-near-heap-limit=3 index.js\nWrote snapshot to Heap.20200430.100036.49580.0.001.heapsnapshot\nWrote snapshot to Heap.20200430.100037.49580.0.002.heapsnapshot\nWrote snapshot to Heap.20200430.100038.49580.0.003.heapsnapshot\n\n&#x3C;--- Last few GCs --->\n\n[49580:0x110000000]     4826 ms: Mark-sweep 130.6 (147.8) -> 130.5 (147.8) MB, 27.4 / 0.0 ms  (average mu = 0.126, current mu = 0.034) allocation failure scavenge might not succeed\n[49580:0x110000000]     4845 ms: Mark-sweep 130.6 (147.8) -> 130.6 (147.8) MB, 18.8 / 0.0 ms  (average mu = 0.088, current mu = 0.031) allocation failure scavenge might not succeed\n\n\n&#x3C;--- JS stacktrace --->\n\nFATAL ERROR: Ineffective mark-compacts near heap limit Allocation failed - JavaScript heap out of memory\n....\n</code></pre>",
>>>>>>> a8a80be5
              "type": "module",
              "displayName": "`--heapsnapshot-near-heap-limit=max_count`"
            },
            {
              "textRaw": "`--heapsnapshot-signal=signal`",
              "name": "`--heapsnapshot-signal=signal`",
              "meta": {
                "added": [
                  "v12.0.0"
                ],
                "changes": []
              },
              "desc": "<p>Enables a signal handler that causes the Node.js process to write a heap dump\nwhen the specified signal is received. <code>signal</code> must be a valid signal name.\nDisabled by default.</p>\n<pre><code class=\"language-console\">$ node --heapsnapshot-signal=SIGUSR2 index.js &#x26;\n$ ps aux\nUSER       PID %CPU %MEM    VSZ   RSS TTY      STAT START   TIME COMMAND\nnode         1  5.5  6.1 787252 247004 ?       Ssl  16:43   0:02 node --heapsnapshot-signal=SIGUSR2 index.js\n$ kill -USR2 1\n$ ls\nHeap.20190718.133405.15554.0.001.heapsnapshot\n</code></pre>",
              "type": "module",
              "displayName": "`--heapsnapshot-signal=signal`"
            },
            {
              "textRaw": "`--heap-prof`",
              "name": "`--heap-prof`",
              "meta": {
                "added": [
                  "v12.4.0"
                ],
                "changes": []
              },
              "stability": 1,
              "stabilityText": "Experimental",
              "desc": "<p>Starts the V8 heap profiler on start up, and writes the heap profile to disk\nbefore exit.</p>\n<p>If <code>--heap-prof-dir</code> is not specified, the generated profile is placed\nin the current working directory.</p>\n<p>If <code>--heap-prof-name</code> is not specified, the generated profile is\nnamed <code>Heap.${yyyymmdd}.${hhmmss}.${pid}.${tid}.${seq}.heapprofile</code>.</p>\n<pre><code class=\"language-console\">$ node --heap-prof index.js\n$ ls *.heapprofile\nHeap.20190409.202950.15293.0.001.heapprofile\n</code></pre>",
              "type": "module",
              "displayName": "`--heap-prof`"
            },
            {
              "textRaw": "`--heap-prof-dir`",
              "name": "`--heap-prof-dir`",
              "meta": {
                "added": [
                  "v12.4.0"
                ],
                "changes": []
              },
              "stability": 1,
              "stabilityText": "Experimental",
              "desc": "<p>Specify the directory where the heap profiles generated by <code>--heap-prof</code> will\nbe placed.</p>\n<p>The default value is controlled by the\n<a href=\"#--diagnostic-dirdirectory\"><code>--diagnostic-dir</code></a> command-line option.</p>",
              "type": "module",
              "displayName": "`--heap-prof-dir`"
            },
            {
              "textRaw": "`--heap-prof-interval`",
              "name": "`--heap-prof-interval`",
              "meta": {
                "added": [
                  "v12.4.0"
                ],
                "changes": []
              },
              "stability": 1,
              "stabilityText": "Experimental",
              "desc": "<p>Specify the average sampling interval in bytes for the heap profiles generated\nby <code>--heap-prof</code>. The default is 512 * 1024 bytes.</p>",
              "type": "module",
              "displayName": "`--heap-prof-interval`"
            },
            {
              "textRaw": "`--heap-prof-name`",
              "name": "`--heap-prof-name`",
              "meta": {
                "added": [
                  "v12.4.0"
                ],
                "changes": []
              },
              "stability": 1,
              "stabilityText": "Experimental",
              "desc": "<p>Specify the file name of the heap profile generated by <code>--heap-prof</code>.</p>",
              "type": "module",
              "displayName": "`--heap-prof-name`"
            },
            {
              "textRaw": "`--icu-data-dir=file`",
              "name": "`--icu-data-dir=file`",
              "meta": {
                "added": [
                  "v0.11.15"
                ],
                "changes": []
              },
              "desc": "<p>Specify ICU data load path. (Overrides <code>NODE_ICU_DATA</code>.)</p>",
              "type": "module",
              "displayName": "`--icu-data-dir=file`"
            },
            {
              "textRaw": "`--input-type=type`",
              "name": "`--input-type=type`",
              "meta": {
                "added": [
                  "v12.0.0"
                ],
                "changes": []
              },
              "desc": "<p>This configures Node.js to interpret string input as CommonJS or as an ES\nmodule. String input is input via <code>--eval</code>, <code>--print</code>, or <code>STDIN</code>.</p>\n<p>Valid values are <code>\"commonjs\"</code> and <code>\"module\"</code>. The default is <code>\"commonjs\"</code>.</p>\n<p>The REPL does not support this option.</p>",
              "type": "module",
              "displayName": "`--input-type=type`"
            },
            {
              "textRaw": "`--inspect-brk[=[host:]port]`",
              "name": "`--inspect-brk[=[host:]port]`",
              "meta": {
                "added": [
                  "v7.6.0"
                ],
                "changes": []
              },
              "desc": "<p>Activate inspector on <code>host:port</code> and break at start of user script.\nDefault <code>host:port</code> is <code>127.0.0.1:9229</code>.</p>",
              "type": "module",
              "displayName": "`--inspect-brk[=[host:]port]`"
            },
            {
              "textRaw": "`--inspect-port=[host:]port`",
              "name": "`--inspect-port=[host:]port`",
              "meta": {
                "added": [
                  "v7.6.0"
                ],
                "changes": []
              },
              "desc": "<p>Set the <code>host:port</code> to be used when the inspector is activated.\nUseful when activating the inspector by sending the <code>SIGUSR1</code> signal.</p>\n<p>Default host is <code>127.0.0.1</code>.</p>\n<p>See the <a href=\"#warning-binding-inspector-to-a-public-ipport-combination-is-insecure\">security warning</a> below regarding the <code>host</code>\nparameter usage.</p>",
              "type": "module",
              "displayName": "`--inspect-port=[host:]port`"
            },
            {
              "textRaw": "`--inspect[=[host:]port]`",
              "name": "`--inspect[=[host:]port]`",
              "meta": {
                "added": [
                  "v6.3.0"
                ],
                "changes": []
              },
              "desc": "<p>Activate inspector on <code>host:port</code>. Default is <code>127.0.0.1:9229</code>.</p>\n<p>V8 inspector integration allows tools such as Chrome DevTools and IDEs to debug\nand profile Node.js instances. The tools attach to Node.js instances via a\ntcp port and communicate using the <a href=\"https://chromedevtools.github.io/devtools-protocol/\">Chrome DevTools Protocol</a>.</p>\n<!-- Anchor to make sure old links find a target -->\n<p><a id=\"inspector_security\"></a></p>",
              "modules": [
                {
                  "textRaw": "Warning: binding inspector to a public IP:port combination is insecure",
                  "name": "warning:_binding_inspector_to_a_public_ip:port_combination_is_insecure",
                  "desc": "<p>Binding the inspector to a public IP (including <code>0.0.0.0</code>) with an open port is\ninsecure, as it allows external hosts to connect to the inspector and perform\na <a href=\"https://www.owasp.org/index.php/Code_Injection\">remote code execution</a> attack.</p>\n<p>If specifying a host, make sure that either:</p>\n<ul>\n<li>The host is not accessible from public networks.</li>\n<li>A firewall disallows unwanted connections on the port.</li>\n</ul>\n<p><strong>More specifically, <code>--inspect=0.0.0.0</code> is insecure if the port (<code>9229</code> by\ndefault) is not firewall-protected.</strong></p>\n<p>See the <a href=\"https://nodejs.org/en/docs/guides/debugging-getting-started/#security-implications\">debugging security implications</a> section for more information.</p>",
                  "type": "module",
                  "displayName": "Warning: binding inspector to a public IP:port combination is insecure"
                }
              ],
              "type": "module",
              "displayName": "`--inspect[=[host:]port]`"
            },
            {
              "textRaw": "`--inspect-publish-uid=stderr,http`",
              "name": "`--inspect-publish-uid=stderr,http`",
              "desc": "<p>Specify ways of the inspector web socket url exposure.</p>\n<p>By default inspector websocket url is available in stderr and under <code>/json/list</code>\nendpoint on <code>http://host:port/json/list</code>.</p>",
              "type": "module",
              "displayName": "`--inspect-publish-uid=stderr,http`"
            },
            {
              "textRaw": "`--insecure-http-parser`",
              "name": "`--insecure-http-parser`",
              "meta": {
                "added": [
                  "v13.4.0",
                  "v12.15.0",
                  "v10.19.0"
                ],
                "changes": []
              },
              "desc": "<p>Use an insecure HTTP parser that accepts invalid HTTP headers. This may allow\ninteroperability with non-conformant HTTP implementations. It may also allow\nrequest smuggling and other HTTP attacks that rely on invalid headers being\naccepted. Avoid using this option.</p>",
              "type": "module",
              "displayName": "`--insecure-http-parser`"
            },
            {
              "textRaw": "`--jitless`",
              "name": "`--jitless`",
              "meta": {
                "added": [
                  "v12.0.0"
                ],
                "changes": []
              },
              "desc": "<p>Disable <a href=\"https://v8.dev/blog/jitless\">runtime allocation of executable memory</a>. This may be\nrequired on some platforms for security reasons. It can also reduce attack\nsurface on other platforms, but the performance impact may be severe.</p>\n<p>This flag is inherited from V8 and is subject to change upstream. It may\ndisappear in a non-semver-major release.</p>",
              "type": "module",
              "displayName": "`--jitless`"
            },
            {
              "textRaw": "`--max-http-header-size=size`",
              "name": "`--max-http-header-size=size`",
              "meta": {
                "added": [
                  "v11.6.0",
                  "v10.15.0"
                ],
                "changes": [
                  {
                    "version": "v13.13.0",
                    "pr-url": "https://github.com/nodejs/node/pull/32520",
                    "description": "Change maximum default size of HTTP headers from 8 KiB to 16 KiB."
                  }
                ]
              },
              "desc": "<p>Specify the maximum size, in bytes, of HTTP headers. Defaults to 16 KiB.</p>",
              "type": "module",
              "displayName": "`--max-http-header-size=size`"
            },
            {
              "textRaw": "`--napi-modules`",
              "name": "`--napi-modules`",
              "meta": {
                "added": [
                  "v7.10.0"
                ],
                "changes": []
              },
              "desc": "<p>This option is a no-op. It is kept for compatibility.</p>",
              "type": "module",
              "displayName": "`--napi-modules`"
            },
            {
              "textRaw": "`--no-addons`",
              "name": "`--no-addons`",
              "meta": {
                "added": [
                  "v16.10.0",
                  "v14.19.0"
                ],
                "changes": []
              },
              "desc": "<p>Disable the <code>node-addons</code> exports condition as well as disable loading\nnative addons. When <code>--no-addons</code> is specified, calling <code>process.dlopen</code> or\nrequiring a native C++ addon will fail and throw an exception.</p>",
              "type": "module",
              "displayName": "`--no-addons`"
            },
            {
              "textRaw": "`--no-deprecation`",
              "name": "`--no-deprecation`",
              "meta": {
                "added": [
                  "v0.8.0"
                ],
                "changes": []
              },
              "desc": "<p>Silence deprecation warnings.</p>",
              "type": "module",
              "displayName": "`--no-deprecation`"
            },
            {
              "textRaw": "`--no-extra-info-on-fatal-exception`",
              "name": "`--no-extra-info-on-fatal-exception`",
              "meta": {
                "added": [
                  "v17.0.0"
                ],
                "changes": []
              },
              "desc": "<p>Hide extra information on fatal exception that causes exit.</p>",
              "type": "module",
              "displayName": "`--no-extra-info-on-fatal-exception`"
            },
            {
              "textRaw": "`--no-force-async-hooks-checks`",
              "name": "`--no-force-async-hooks-checks`",
              "meta": {
                "added": [
                  "v9.0.0"
                ],
                "changes": []
              },
              "desc": "<p>Disables runtime checks for <code>async_hooks</code>. These will still be enabled\ndynamically when <code>async_hooks</code> is enabled.</p>",
              "type": "module",
              "displayName": "`--no-force-async-hooks-checks`"
            },
            {
              "textRaw": "`--no-global-search-paths`",
              "name": "`--no-global-search-paths`",
              "meta": {
                "added": [
                  "v16.10.0"
                ],
                "changes": []
              },
              "desc": "<p>Do not search modules from global paths like <code>$HOME/.node_modules</code> and\n<code>$NODE_PATH</code>.</p>",
              "type": "module",
              "displayName": "`--no-global-search-paths`"
            },
            {
              "textRaw": "`--no-warnings`",
              "name": "`--no-warnings`",
              "meta": {
                "added": [
                  "v6.0.0"
                ],
                "changes": []
              },
              "desc": "<p>Silence all process warnings (including deprecations).</p>",
              "type": "module",
              "displayName": "`--no-warnings`"
            },
            {
              "textRaw": "`--node-memory-debug`",
              "name": "`--node-memory-debug`",
              "meta": {
                "added": [
<<<<<<< HEAD
=======
                  "v15.0.0",
>>>>>>> a8a80be5
                  "v14.18.0"
                ],
                "changes": []
              },
              "desc": "<p>Enable extra debug checks for memory leaks in Node.js internals. This is\nusually only useful for developers debugging Node.js itself.</p>",
              "type": "module",
              "displayName": "`--node-memory-debug`"
            },
            {
              "textRaw": "`--openssl-config=file`",
              "name": "`--openssl-config=file`",
              "meta": {
                "added": [
                  "v6.9.0"
                ],
                "changes": []
              },
              "desc": "<p>Load an OpenSSL configuration file on startup. Among other uses, this can be\nused to enable FIPS-compliant crypto if Node.js is built\nagainst FIPS-enabled OpenSSL.</p>",
              "type": "module",
              "displayName": "`--openssl-config=file`"
            },
            {
              "textRaw": "`--openssl-shared-config`",
              "name": "`--openssl-shared-config`",
              "meta": {
                "added": [
                  "v18.5.0"
                ],
                "changes": []
              },
              "desc": "<p>Enable OpenSSL default configuration section, <code>openssl_conf</code> to be read from\nthe OpenSSL configuration file. The default configuration file is named\n<code>openssl.cnf</code> but this can be changed using the environment variable\n<code>OPENSSL_CONF</code>, or by using the command line option <code>--openssl-config</code>.\nThe location of the default OpenSSL configuration file depends on how OpenSSL\nis being linked to Node.js. Sharing the OpenSSL configuration may have unwanted\nimplications and it is recommended to use a configuration section specific to\nNode.js which is <code>nodejs_conf</code> and is default when this option is not used.</p>",
              "type": "module",
              "displayName": "`--openssl-shared-config`"
            },
            {
              "textRaw": "`--openssl-legacy-provider`",
              "name": "`--openssl-legacy-provider`",
              "meta": {
                "added": [
                  "v17.0.0"
                ],
                "changes": []
              },
              "desc": "<p>Enable OpenSSL 3.0 legacy provider. For more information please see\n<a href=\"https://www.openssl.org/docs/man3.0/man7/OSSL_PROVIDER-legacy.html\">OSSL_PROVIDER-legacy</a>.</p>",
              "type": "module",
              "displayName": "`--openssl-legacy-provider`"
            },
            {
              "textRaw": "`--pending-deprecation`",
              "name": "`--pending-deprecation`",
              "meta": {
                "added": [
                  "v8.0.0"
                ],
                "changes": []
              },
              "desc": "<p>Emit pending deprecation warnings.</p>\n<p>Pending deprecations are generally identical to a runtime deprecation with the\nnotable exception that they are turned <em>off</em> by default and will not be emitted\nunless either the <code>--pending-deprecation</code> command-line flag, or the\n<code>NODE_PENDING_DEPRECATION=1</code> environment variable, is set. Pending deprecations\nare used to provide a kind of selective \"early warning\" mechanism that\ndevelopers may leverage to detect deprecated API usage.</p>",
              "type": "module",
              "displayName": "`--pending-deprecation`"
            },
            {
              "textRaw": "`--policy-integrity=sri`",
              "name": "`--policy-integrity=sri`",
              "meta": {
                "added": [
                  "v12.7.0"
                ],
                "changes": []
              },
              "stability": 1,
              "stabilityText": "Experimental",
              "desc": "<p>Instructs Node.js to error prior to running any code if the policy does not have\nthe specified integrity. It expects a <a href=\"https://developer.mozilla.org/en-US/docs/Web/Security/Subresource_Integrity\">Subresource Integrity</a> string as a\nparameter.</p>",
              "type": "module",
              "displayName": "`--policy-integrity=sri`"
            },
            {
              "textRaw": "`--preserve-symlinks`",
              "name": "`--preserve-symlinks`",
              "meta": {
                "added": [
                  "v6.3.0"
                ],
                "changes": []
              },
              "desc": "<p>Instructs the module loader to preserve symbolic links when resolving and\ncaching modules.</p>\n<p>By default, when Node.js loads a module from a path that is symbolically linked\nto a different on-disk location, Node.js will dereference the link and use the\nactual on-disk \"real path\" of the module as both an identifier and as a root\npath to locate other dependency modules. In most cases, this default behavior\nis acceptable. However, when using symbolically linked peer dependencies, as\nillustrated in the example below, the default behavior causes an exception to\nbe thrown if <code>moduleA</code> attempts to require <code>moduleB</code> as a peer dependency:</p>\n<pre><code class=\"language-text\">{appDir}\n ├── app\n │   ├── index.js\n │   └── node_modules\n │       ├── moduleA -> {appDir}/moduleA\n │       └── moduleB\n │           ├── index.js\n │           └── package.json\n └── moduleA\n     ├── index.js\n     └── package.json\n</code></pre>\n<p>The <code>--preserve-symlinks</code> command-line flag instructs Node.js to use the\nsymlink path for modules as opposed to the real path, allowing symbolically\nlinked peer dependencies to be found.</p>\n<p>Note, however, that using <code>--preserve-symlinks</code> can have other side effects.\nSpecifically, symbolically linked <em>native</em> modules can fail to load if those\nare linked from more than one location in the dependency tree (Node.js would\nsee those as two separate modules and would attempt to load the module multiple\ntimes, causing an exception to be thrown).</p>\n<p>The <code>--preserve-symlinks</code> flag does not apply to the main module, which allows\n<code>node --preserve-symlinks node_module/.bin/&#x3C;foo></code> to work. To apply the same\nbehavior for the main module, also use <code>--preserve-symlinks-main</code>.</p>",
              "type": "module",
              "displayName": "`--preserve-symlinks`"
            },
            {
              "textRaw": "`--preserve-symlinks-main`",
              "name": "`--preserve-symlinks-main`",
              "meta": {
                "added": [
                  "v10.2.0"
                ],
                "changes": []
              },
              "desc": "<p>Instructs the module loader to preserve symbolic links when resolving and\ncaching the main module (<code>require.main</code>).</p>\n<p>This flag exists so that the main module can be opted-in to the same behavior\nthat <code>--preserve-symlinks</code> gives to all other imports; they are separate flags,\nhowever, for backward compatibility with older Node.js versions.</p>\n<p><code>--preserve-symlinks-main</code> does not imply <code>--preserve-symlinks</code>; use\n<code>--preserve-symlinks-main</code> in addition to\n<code>--preserve-symlinks</code> when it is not desirable to follow symlinks before\nresolving relative paths.</p>\n<p>See <a href=\"#--preserve-symlinks\"><code>--preserve-symlinks</code></a> for more information.</p>",
              "type": "module",
              "displayName": "`--preserve-symlinks-main`"
            },
            {
              "textRaw": "`--prof`",
              "name": "`--prof`",
              "meta": {
                "added": [
                  "v2.0.0"
                ],
                "changes": []
              },
              "desc": "<p>Generate V8 profiler output.</p>",
              "type": "module",
              "displayName": "`--prof`"
            },
            {
              "textRaw": "`--prof-process`",
              "name": "`--prof-process`",
              "meta": {
                "added": [
                  "v5.2.0"
                ],
                "changes": []
              },
              "desc": "<p>Process V8 profiler output generated using the V8 option <code>--prof</code>.</p>",
              "type": "module",
              "displayName": "`--prof-process`"
            },
            {
              "textRaw": "`--redirect-warnings=file`",
              "name": "`--redirect-warnings=file`",
              "meta": {
                "added": [
                  "v8.0.0"
                ],
                "changes": []
              },
              "desc": "<p>Write process warnings to the given file instead of printing to stderr. The\nfile will be created if it does not exist, and will be appended to if it does.\nIf an error occurs while attempting to write the warning to the file, the\nwarning will be written to stderr instead.</p>\n<p>The <code>file</code> name may be an absolute path. If it is not, the default directory it\nwill be written to is controlled by the\n<a href=\"#--diagnostic-dirdirectory\"><code>--diagnostic-dir</code></a> command-line option.</p>",
              "type": "module",
              "displayName": "`--redirect-warnings=file`"
            },
            {
              "textRaw": "`--report-compact`",
              "name": "`--report-compact`",
              "meta": {
                "added": [
                  "v13.12.0",
                  "v12.17.0"
                ],
                "changes": []
              },
              "desc": "<p>Write reports in a compact format, single-line JSON, more easily consumable\nby log processing systems than the default multi-line format designed for\nhuman consumption.</p>",
              "type": "module",
              "displayName": "`--report-compact`"
            },
            {
              "textRaw": "`--report-dir=directory`, `report-directory=directory`",
              "name": "`--report-dir=directory`,_`report-directory=directory`",
              "meta": {
                "added": [
                  "v11.8.0"
                ],
                "changes": [
                  {
                    "version": [
                      "v13.12.0",
                      "v12.17.0"
                    ],
                    "pr-url": "https://github.com/nodejs/node/pull/32242",
                    "description": "This option is no longer experimental."
                  },
                  {
                    "version": "v12.0.0",
                    "pr-url": "https://github.com/nodejs/node/pull/27312",
                    "description": "Changed from `--diagnostic-report-directory` to `--report-directory`."
                  }
                ]
              },
              "desc": "<p>Location at which the report will be generated.</p>",
              "type": "module",
              "displayName": "`--report-dir=directory`, `report-directory=directory`"
            },
            {
              "textRaw": "`--report-filename=filename`",
              "name": "`--report-filename=filename`",
              "meta": {
                "added": [
                  "v11.8.0"
                ],
                "changes": [
                  {
                    "version": [
                      "v13.12.0",
                      "v12.17.0"
                    ],
                    "pr-url": "https://github.com/nodejs/node/pull/32242",
                    "description": "This option is no longer experimental."
                  },
                  {
                    "version": "v12.0.0",
                    "pr-url": "https://github.com/nodejs/node/pull/27312",
                    "description": "changed from `--diagnostic-report-filename` to `--report-filename`."
                  }
                ]
              },
              "desc": "<p>Name of the file to which the report will be written.</p>\n<p>If the filename is set to <code>'stdout'</code> or <code>'stderr'</code>, the report is written to\nthe stdout or stderr of the process respectively.</p>",
              "type": "module",
              "displayName": "`--report-filename=filename`"
            },
            {
              "textRaw": "`--report-on-fatalerror`",
              "name": "`--report-on-fatalerror`",
              "meta": {
                "added": [
                  "v11.8.0"
                ],
                "changes": [
                  {
                    "version": [
                      "v14.0.0",
                      "v13.14.0",
                      "v12.17.0"
                    ],
                    "pr-url": "https://github.com/nodejs/node/pull/32496",
                    "description": "This option is no longer experimental."
                  },
                  {
                    "version": "v12.0.0",
                    "pr-url": "https://github.com/nodejs/node/pull/27312",
                    "description": "changed from `--diagnostic-report-on-fatalerror` to `--report-on-fatalerror`."
                  }
                ]
              },
              "desc": "<p>Enables the report to be triggered on fatal errors (internal errors within\nthe Node.js runtime such as out of memory) that lead to termination of the\napplication. Useful to inspect various diagnostic data elements such as heap,\nstack, event loop state, resource consumption etc. to reason about the fatal\nerror.</p>",
              "type": "module",
              "displayName": "`--report-on-fatalerror`"
            },
            {
              "textRaw": "`--report-on-signal`",
              "name": "`--report-on-signal`",
              "meta": {
                "added": [
                  "v11.8.0"
                ],
                "changes": [
                  {
                    "version": [
                      "v13.12.0",
                      "v12.17.0"
                    ],
                    "pr-url": "https://github.com/nodejs/node/pull/32242",
                    "description": "This option is no longer experimental."
                  },
                  {
                    "version": "v12.0.0",
                    "pr-url": "https://github.com/nodejs/node/pull/27312",
                    "description": "changed from `--diagnostic-report-on-signal` to `--report-on-signal`."
                  }
                ]
              },
              "desc": "<p>Enables report to be generated upon receiving the specified (or predefined)\nsignal to the running Node.js process. The signal to trigger the report is\nspecified through <code>--report-signal</code>.</p>",
              "type": "module",
              "displayName": "`--report-on-signal`"
            },
            {
              "textRaw": "`--report-signal=signal`",
              "name": "`--report-signal=signal`",
              "meta": {
                "added": [
                  "v11.8.0"
                ],
                "changes": [
                  {
                    "version": [
                      "v13.12.0",
                      "v12.17.0"
                    ],
                    "pr-url": "https://github.com/nodejs/node/pull/32242",
                    "description": "This option is no longer experimental."
                  },
                  {
                    "version": "v12.0.0",
                    "pr-url": "https://github.com/nodejs/node/pull/27312",
                    "description": "changed from `--diagnostic-report-signal` to `--report-signal`."
                  }
                ]
              },
              "desc": "<p>Sets or resets the signal for report generation (not supported on Windows).\nDefault signal is <code>SIGUSR2</code>.</p>",
              "type": "module",
              "displayName": "`--report-signal=signal`"
            },
            {
              "textRaw": "`--report-uncaught-exception`",
              "name": "`--report-uncaught-exception`",
              "meta": {
                "added": [
                  "v11.8.0"
                ],
                "changes": [
                  {
                    "version": "v18.8.0",
                    "pr-url": "https://github.com/nodejs/node/pull/44208",
                    "description": "Report is not generated if the uncaught exception is handled."
                  },
                  {
                    "version": [
                      "v13.12.0",
                      "v12.17.0"
                    ],
                    "pr-url": "https://github.com/nodejs/node/pull/32242",
                    "description": "This option is no longer experimental."
                  },
                  {
                    "version": "v12.0.0",
                    "pr-url": "https://github.com/nodejs/node/pull/27312",
                    "description": "changed from `--diagnostic-report-uncaught-exception` to `--report-uncaught-exception`."
                  }
                ]
              },
              "desc": "<p>Enables report to be generated when the process exits due to an uncaught\nexception. Useful when inspecting the JavaScript stack in conjunction with\nnative stack and other runtime environment data.</p>",
              "type": "module",
              "displayName": "`--report-uncaught-exception`"
            },
            {
              "textRaw": "`--secure-heap=n`",
              "name": "`--secure-heap=n`",
              "meta": {
                "added": [
                  "v15.6.0"
                ],
                "changes": []
              },
              "desc": "<p>Initializes an OpenSSL secure heap of <code>n</code> bytes. When initialized, the\nsecure heap is used for selected types of allocations within OpenSSL\nduring key generation and other operations. This is useful, for instance,\nto prevent sensitive information from leaking due to pointer overruns\nor underruns.</p>\n<p>The secure heap is a fixed size and cannot be resized at runtime so,\nif used, it is important to select a large enough heap to cover all\napplication uses.</p>\n<p>The heap size given must be a power of two. Any value less than 2\nwill disable the secure heap.</p>\n<p>The secure heap is disabled by default.</p>\n<p>The secure heap is not available on Windows.</p>\n<p>See <a href=\"https://www.openssl.org/docs/man3.0/man3/CRYPTO_secure_malloc_init.html\"><code>CRYPTO_secure_malloc_init</code></a> for more details.</p>",
              "type": "module",
              "displayName": "`--secure-heap=n`"
            },
            {
              "textRaw": "`--secure-heap-min=n`",
              "name": "`--secure-heap-min=n`",
              "meta": {
                "added": [
                  "v15.6.0"
                ],
                "changes": []
              },
              "desc": "<p>When using <code>--secure-heap</code>, the <code>--secure-heap-min</code> flag specifies the\nminimum allocation from the secure heap. The minimum value is <code>2</code>.\nThe maximum value is the lesser of <code>--secure-heap</code> or <code>2147483647</code>.\nThe value given must be a power of two.</p>",
              "type": "module",
              "displayName": "`--secure-heap-min=n`"
            },
            {
              "textRaw": "`--snapshot-blob=path`",
              "name": "`--snapshot-blob=path`",
              "meta": {
                "added": [
                  "v18.8.0"
                ],
                "changes": []
              },
              "stability": 1,
              "stabilityText": "Experimental",
              "desc": "<p>When used with <code>--build-snapshot</code>, <code>--snapshot-blob</code> specifies the path\nwhere the generated snapshot blob is written to. If not specified, the\ngenerated blob is written to <code>snapshot.blob</code> in the current working directory.</p>\n<p>When used without <code>--build-snapshot</code>, <code>--snapshot-blob</code> specifies the\npath to the blob that is used to restore the application state.</p>\n<p>When loading a snapshot, Node.js checks that:</p>\n<ol>\n<li>The version, architecture, and platform of the running Node.js binary\nare exactly the same as that of the binary that generates the snapshot.</li>\n<li>The V8 flags and CPU features are compatible with that of the binary\nthat generates the snapshot.</li>\n</ol>\n<p>If they don't match, Node.js refuses to load the snapshot and exits with\nstatus code 1.</p>",
              "type": "module",
              "displayName": "`--snapshot-blob=path`"
            },
            {
              "textRaw": "`--test`",
              "name": "`--test`",
              "meta": {
                "added": [
                  "v18.1.0"
                ],
                "changes": [
                  {
                    "version": "v18.13.0",
                    "pr-url": "https://github.com/nodejs/node/pull/45214",
                    "description": "Test runner now supports running in watch mode."
                  }
                ]
              },
              "desc": "<p>Starts the Node.js command line test runner. This flag cannot be combined with\n<code>--watch-path</code>, <code>--check</code>, <code>--eval</code>, <code>--interactive</code>, or the inspector.\nSee the documentation on <a href=\"test.html#running-tests-from-the-command-line\">running tests from the command line</a>\nfor more details.</p>",
              "type": "module",
              "displayName": "`--test`"
            },
            {
              "textRaw": "`--test-name-pattern`",
              "name": "`--test-name-pattern`",
              "meta": {
                "added": [
                  "v18.11.0"
                ],
                "changes": []
              },
              "desc": "<p>A regular expression that configures the test runner to only execute tests\nwhose name matches the provided pattern. See the documentation on\n<a href=\"test.html#filtering-tests-by-name\">filtering tests by name</a> for more details.</p>",
              "type": "module",
              "displayName": "`--test-name-pattern`"
            },
            {
              "textRaw": "`--test-reporter`",
              "name": "`--test-reporter`",
              "meta": {
                "added": [
                  "v18.15.0"
                ],
                "changes": []
              },
              "desc": "<p>A test reporter to use when running tests. See the documentation on\n<a href=\"test.html#test-reporters\">test reporters</a> for more details.</p>",
              "type": "module",
              "displayName": "`--test-reporter`"
            },
            {
              "textRaw": "`--test-reporter-destination`",
              "name": "`--test-reporter-destination`",
              "meta": {
                "added": [
                  "v18.15.0"
                ],
                "changes": []
              },
              "desc": "<p>The destination for the corresponding test reporter. See the documentation on\n<a href=\"test.html#test-reporters\">test reporters</a> for more details.</p>",
              "type": "module",
              "displayName": "`--test-reporter-destination`"
            },
            {
              "textRaw": "`--test-only`",
              "name": "`--test-only`",
              "meta": {
                "added": [
                  "v18.0.0"
                ],
                "changes": []
              },
              "desc": "<p>Configures the test runner to only execute top level tests that have the <code>only</code>\noption set.</p>",
              "type": "module",
              "displayName": "`--test-only`"
            },
            {
              "textRaw": "`--throw-deprecation`",
              "name": "`--throw-deprecation`",
              "meta": {
                "added": [
                  "v0.11.14"
                ],
                "changes": []
              },
              "desc": "<p>Throw errors for deprecations.</p>",
              "type": "module",
              "displayName": "`--throw-deprecation`"
            },
            {
              "textRaw": "`--title=title`",
              "name": "`--title=title`",
              "meta": {
                "added": [
                  "v10.7.0"
                ],
                "changes": []
              },
              "desc": "<p>Set <code>process.title</code> on startup.</p>",
              "type": "module",
              "displayName": "`--title=title`"
            },
            {
              "textRaw": "`--tls-cipher-list=list`",
              "name": "`--tls-cipher-list=list`",
              "meta": {
                "added": [
                  "v4.0.0"
                ],
                "changes": []
              },
              "desc": "<p>Specify an alternative default TLS cipher list. Requires Node.js to be built\nwith crypto support (default).</p>",
              "type": "module",
              "displayName": "`--tls-cipher-list=list`"
            },
            {
              "textRaw": "`--tls-keylog=file`",
              "name": "`--tls-keylog=file`",
              "meta": {
                "added": [
                  "v13.2.0",
                  "v12.16.0"
                ],
                "changes": []
              },
              "desc": "<p>Log TLS key material to a file. The key material is in NSS <code>SSLKEYLOGFILE</code>\nformat and can be used by software (such as Wireshark) to decrypt the TLS\ntraffic.</p>",
              "type": "module",
              "displayName": "`--tls-keylog=file`"
            },
            {
              "textRaw": "`--tls-max-v1.2`",
              "name": "`--tls-max-v1.2`",
              "meta": {
                "added": [
                  "v12.0.0",
                  "v10.20.0"
                ],
                "changes": []
              },
              "desc": "<p>Set <a href=\"tls.html#tlsdefault_max_version\"><code>tls.DEFAULT_MAX_VERSION</code></a> to 'TLSv1.2'. Use to disable support for\nTLSv1.3.</p>",
              "type": "module",
              "displayName": "`--tls-max-v1.2`"
            },
            {
              "textRaw": "`--tls-max-v1.3`",
              "name": "`--tls-max-v1.3`",
              "meta": {
                "added": [
                  "v12.0.0"
                ],
                "changes": []
              },
              "desc": "<p>Set default <a href=\"tls.html#tlsdefault_max_version\"><code>tls.DEFAULT_MAX_VERSION</code></a> to 'TLSv1.3'. Use to enable support\nfor TLSv1.3.</p>",
              "type": "module",
              "displayName": "`--tls-max-v1.3`"
            },
            {
              "textRaw": "`--tls-min-v1.0`",
              "name": "`--tls-min-v1.0`",
              "meta": {
                "added": [
                  "v12.0.0",
                  "v10.20.0"
                ],
                "changes": []
              },
              "desc": "<p>Set default <a href=\"tls.html#tlsdefault_min_version\"><code>tls.DEFAULT_MIN_VERSION</code></a> to 'TLSv1'. Use for compatibility with\nold TLS clients or servers.</p>",
              "type": "module",
              "displayName": "`--tls-min-v1.0`"
            },
            {
              "textRaw": "`--tls-min-v1.1`",
              "name": "`--tls-min-v1.1`",
              "meta": {
                "added": [
                  "v12.0.0",
                  "v10.20.0"
                ],
                "changes": []
              },
              "desc": "<p>Set default <a href=\"tls.html#tlsdefault_min_version\"><code>tls.DEFAULT_MIN_VERSION</code></a> to 'TLSv1.1'. Use for compatibility\nwith old TLS clients or servers.</p>",
              "type": "module",
              "displayName": "`--tls-min-v1.1`"
            },
            {
              "textRaw": "`--tls-min-v1.2`",
              "name": "`--tls-min-v1.2`",
              "meta": {
                "added": [
                  "v12.2.0",
                  "v10.20.0"
                ],
                "changes": []
              },
              "desc": "<p>Set default <a href=\"tls.html#tlsdefault_min_version\"><code>tls.DEFAULT_MIN_VERSION</code></a> to 'TLSv1.2'. This is the default for\n12.x and later, but the option is supported for compatibility with older Node.js\nversions.</p>",
              "type": "module",
              "displayName": "`--tls-min-v1.2`"
            },
            {
              "textRaw": "`--tls-min-v1.3`",
              "name": "`--tls-min-v1.3`",
              "meta": {
                "added": [
                  "v12.0.0"
                ],
                "changes": []
              },
              "desc": "<p>Set default <a href=\"tls.html#tlsdefault_min_version\"><code>tls.DEFAULT_MIN_VERSION</code></a> to 'TLSv1.3'. Use to disable support\nfor TLSv1.2, which is not as secure as TLSv1.3.</p>",
              "type": "module",
              "displayName": "`--tls-min-v1.3`"
            },
            {
              "textRaw": "`--trace-atomics-wait`",
              "name": "`--trace-atomics-wait`",
              "meta": {
                "added": [
                  "v14.3.0"
                ],
                "deprecated": [
                  "v18.8.0"
                ],
                "changes": []
              },
              "stability": 0,
              "stabilityText": "Deprecated",
              "desc": "<p>Print short summaries of calls to <a href=\"https://developer.mozilla.org/en-US/docs/Web/JavaScript/Reference/Global_Objects/Atomics/wait\"><code>Atomics.wait()</code></a> to stderr.\nThe output could look like this:</p>\n<pre><code class=\"language-text\">(node:15701) [Thread 0] Atomics.wait(&#x26;lt;address> + 0, 1, inf) started\n(node:15701) [Thread 0] Atomics.wait(&#x26;lt;address> + 0, 1, inf) did not wait because the values mismatched\n(node:15701) [Thread 0] Atomics.wait(&#x26;lt;address> + 0, 0, 10) started\n(node:15701) [Thread 0] Atomics.wait(&#x26;lt;address> + 0, 0, 10) timed out\n(node:15701) [Thread 0] Atomics.wait(&#x26;lt;address> + 4, 0, inf) started\n(node:15701) [Thread 1] Atomics.wait(&#x26;lt;address> + 4, -1, inf) started\n(node:15701) [Thread 0] Atomics.wait(&#x26;lt;address> + 4, 0, inf) was woken up by another thread\n(node:15701) [Thread 1] Atomics.wait(&#x26;lt;address> + 4, -1, inf) was woken up by another thread\n</code></pre>\n<p>The fields here correspond to:</p>\n<ul>\n<li>The thread id as given by <a href=\"worker_threads.html#workerthreadid\"><code>worker_threads.threadId</code></a></li>\n<li>The base address of the <code>SharedArrayBuffer</code> in question, as well as the\nbyte offset corresponding to the index passed to <code>Atomics.wait()</code></li>\n<li>The expected value that was passed to <code>Atomics.wait()</code></li>\n<li>The timeout passed to <code>Atomics.wait</code></li>\n</ul>",
              "type": "module",
              "displayName": "`--trace-atomics-wait`"
            },
            {
              "textRaw": "`--trace-deprecation`",
              "name": "`--trace-deprecation`",
              "meta": {
                "added": [
                  "v0.8.0"
                ],
                "changes": []
              },
              "desc": "<p>Print stack traces for deprecations.</p>",
              "type": "module",
              "displayName": "`--trace-deprecation`"
            },
            {
              "textRaw": "`--trace-event-categories`",
              "name": "`--trace-event-categories`",
              "meta": {
                "added": [
                  "v7.7.0"
                ],
                "changes": []
              },
              "desc": "<p>A comma separated list of categories that should be traced when trace event\ntracing is enabled using <code>--trace-events-enabled</code>.</p>",
              "type": "module",
              "displayName": "`--trace-event-categories`"
            },
            {
              "textRaw": "`--trace-event-file-pattern`",
              "name": "`--trace-event-file-pattern`",
              "meta": {
                "added": [
                  "v9.8.0"
                ],
                "changes": []
              },
              "desc": "<p>Template string specifying the filepath for the trace event data, it\nsupports <code>${rotation}</code> and <code>${pid}</code>.</p>",
              "type": "module",
              "displayName": "`--trace-event-file-pattern`"
            },
            {
              "textRaw": "`--trace-events-enabled`",
              "name": "`--trace-events-enabled`",
              "meta": {
                "added": [
                  "v7.7.0"
                ],
                "changes": []
              },
              "desc": "<p>Enables the collection of trace event tracing information.</p>",
              "type": "module",
              "displayName": "`--trace-events-enabled`"
            },
            {
              "textRaw": "`--trace-exit`",
              "name": "`--trace-exit`",
              "meta": {
                "added": [
                  "v13.5.0",
                  "v12.16.0"
                ],
                "changes": []
              },
              "desc": "<p>Prints a stack trace whenever an environment is exited proactively,\ni.e. invoking <code>process.exit()</code>.</p>",
              "type": "module",
              "displayName": "`--trace-exit`"
            },
            {
              "textRaw": "`--trace-sigint`",
              "name": "`--trace-sigint`",
              "meta": {
                "added": [
                  "v13.9.0",
                  "v12.17.0"
                ],
                "changes": []
              },
              "desc": "<p>Prints a stack trace on SIGINT.</p>",
              "type": "module",
              "displayName": "`--trace-sigint`"
            },
            {
              "textRaw": "`--trace-sync-io`",
              "name": "`--trace-sync-io`",
              "meta": {
                "added": [
                  "v2.1.0"
                ],
                "changes": []
              },
              "desc": "<p>Prints a stack trace whenever synchronous I/O is detected after the first turn\nof the event loop.</p>",
              "type": "module",
              "displayName": "`--trace-sync-io`"
            },
            {
              "textRaw": "`--trace-tls`",
              "name": "`--trace-tls`",
              "meta": {
                "added": [
                  "v12.2.0"
                ],
                "changes": []
              },
              "desc": "<p>Prints TLS packet trace information to <code>stderr</code>. This can be used to debug TLS\nconnection problems.</p>",
              "type": "module",
              "displayName": "`--trace-tls`"
            },
            {
              "textRaw": "`--trace-uncaught`",
              "name": "`--trace-uncaught`",
              "meta": {
                "added": [
                  "v13.1.0"
                ],
                "changes": []
              },
              "desc": "<p>Print stack traces for uncaught exceptions; usually, the stack trace associated\nwith the creation of an <code>Error</code> is printed, whereas this makes Node.js also\nprint the stack trace associated with throwing the value (which does not need\nto be an <code>Error</code> instance).</p>\n<p>Enabling this option may affect garbage collection behavior negatively.</p>",
              "type": "module",
              "displayName": "`--trace-uncaught`"
            },
            {
              "textRaw": "`--trace-warnings`",
              "name": "`--trace-warnings`",
              "meta": {
                "added": [
                  "v6.0.0"
                ],
                "changes": []
              },
              "desc": "<p>Print stack traces for process warnings (including deprecations).</p>",
              "type": "module",
              "displayName": "`--trace-warnings`"
            },
            {
              "textRaw": "`--track-heap-objects`",
              "name": "`--track-heap-objects`",
              "meta": {
                "added": [
                  "v2.4.0"
                ],
                "changes": []
              },
              "desc": "<p>Track heap object allocations for heap snapshots.</p>",
              "type": "module",
              "displayName": "`--track-heap-objects`"
            },
            {
              "textRaw": "`--unhandled-rejections=mode`",
              "name": "`--unhandled-rejections=mode`",
              "meta": {
                "added": [
                  "v12.0.0",
                  "v10.17.0"
                ],
                "changes": [
                  {
                    "version": "v15.0.0",
                    "pr-url": "https://github.com/nodejs/node/pull/33021",
                    "description": "Changed default mode to `throw`. Previously, a warning was emitted."
                  }
                ]
              },
              "desc": "<p>Using this flag allows to change what should happen when an unhandled rejection\noccurs. One of the following modes can be chosen:</p>\n<ul>\n<li><code>throw</code>: Emit <a href=\"process.html#event-unhandledrejection\"><code>unhandledRejection</code></a>. If this hook is not set, raise the\nunhandled rejection as an uncaught exception. This is the default.</li>\n<li><code>strict</code>: Raise the unhandled rejection as an uncaught exception. If the\nexception is handled, <a href=\"process.html#event-unhandledrejection\"><code>unhandledRejection</code></a> is emitted.</li>\n<li><code>warn</code>: Always trigger a warning, no matter if the <a href=\"process.html#event-unhandledrejection\"><code>unhandledRejection</code></a>\nhook is set or not but do not print the deprecation warning.</li>\n<li><code>warn-with-error-code</code>: Emit <a href=\"process.html#event-unhandledrejection\"><code>unhandledRejection</code></a>. If this hook is not\nset, trigger a warning, and set the process exit code to 1.</li>\n<li><code>none</code>: Silence all warnings.</li>\n</ul>\n<p>If a rejection happens during the command line entry point's ES module static\nloading phase, it will always raise it as an uncaught exception.</p>",
              "type": "module",
              "displayName": "`--unhandled-rejections=mode`"
            },
            {
              "textRaw": "`--use-bundled-ca`, `--use-openssl-ca`",
              "name": "`--use-bundled-ca`,_`--use-openssl-ca`",
              "meta": {
                "added": [
                  "v6.11.0"
                ],
                "changes": []
              },
              "desc": "<p>Use bundled Mozilla CA store as supplied by current Node.js version\nor use OpenSSL's default CA store. The default store is selectable\nat build-time.</p>\n<p>The bundled CA store, as supplied by Node.js, is a snapshot of Mozilla CA store\nthat is fixed at release time. It is identical on all supported platforms.</p>\n<p>Using OpenSSL store allows for external modifications of the store. For most\nLinux and BSD distributions, this store is maintained by the distribution\nmaintainers and system administrators. OpenSSL CA store location is dependent on\nconfiguration of the OpenSSL library but this can be altered at runtime using\nenvironment variables.</p>\n<p>See <code>SSL_CERT_DIR</code> and <code>SSL_CERT_FILE</code>.</p>",
              "type": "module",
              "displayName": "`--use-bundled-ca`, `--use-openssl-ca`"
            },
            {
              "textRaw": "`--use-largepages=mode`",
              "name": "`--use-largepages=mode`",
              "meta": {
                "added": [
                  "v13.6.0",
                  "v12.17.0"
                ],
                "changes": []
              },
              "desc": "<p>Re-map the Node.js static code to large memory pages at startup. If supported on\nthe target system, this will cause the Node.js static code to be moved onto 2\nMiB pages instead of 4 KiB pages.</p>\n<p>The following values are valid for <code>mode</code>:</p>\n<ul>\n<li><code>off</code>: No mapping will be attempted. This is the default.</li>\n<li><code>on</code>: If supported by the OS, mapping will be attempted. Failure to map will\nbe ignored and a message will be printed to standard error.</li>\n<li><code>silent</code>: If supported by the OS, mapping will be attempted. Failure to map\nwill be ignored and will not be reported.</li>\n</ul>",
              "type": "module",
              "displayName": "`--use-largepages=mode`"
            },
            {
              "textRaw": "`--v8-options`",
              "name": "`--v8-options`",
              "meta": {
                "added": [
                  "v0.1.3"
                ],
                "changes": []
              },
              "desc": "<p>Print V8 command-line options.</p>",
              "type": "module",
              "displayName": "`--v8-options`"
            },
            {
              "textRaw": "`--v8-pool-size=num`",
              "name": "`--v8-pool-size=num`",
              "meta": {
                "added": [
                  "v5.10.0"
                ],
                "changes": []
              },
              "desc": "<p>Set V8's thread pool size which will be used to allocate background jobs.</p>\n<p>If set to <code>0</code> then Node.js will choose an appropriate size of the thread pool\nbased on an estimate of the amount of parallelism.</p>\n<p>The amount of parallelism refers to the number of computations that can be\ncarried out simultaneously in a given machine. In general, it's the same as the\namount of CPUs, but it may diverge in environments such as VMs or containers.</p>",
              "type": "module",
              "displayName": "`--v8-pool-size=num`"
            },
            {
              "textRaw": "`--watch`",
              "name": "`--watch`",
              "meta": {
                "added": [
                  "v18.11.0"
                ],
                "changes": [
                  {
                    "version": "v18.13.0",
                    "pr-url": "https://github.com/nodejs/node/pull/45214",
                    "description": "Test runner now supports running in watch mode."
                  }
                ]
              },
              "stability": 1,
              "stabilityText": "Experimental",
              "desc": "<p>Starts Node.js in watch mode.\nWhen in watch mode, changes in the watched files cause the Node.js process to\nrestart.\nBy default, watch mode will watch the entry point\nand any required or imported module.\nUse <code>--watch-path</code> to specify what paths to watch.</p>\n<p>This flag cannot be combined with\n<code>--check</code>, <code>--eval</code>, <code>--interactive</code>, or the REPL.</p>\n<pre><code class=\"language-console\">$ node --watch index.js\n</code></pre>",
              "type": "module",
              "displayName": "`--watch`"
            },
            {
              "textRaw": "`--watch-path`",
              "name": "`--watch-path`",
              "meta": {
                "added": [
                  "v18.11.0"
                ],
                "changes": []
              },
              "stability": 1,
              "stabilityText": "Experimental",
              "desc": "<p>Starts Node.js in watch mode and specifies what paths to watch.\nWhen in watch mode, changes in the watched paths cause the Node.js process to\nrestart.\nThis will turn off watching of required or imported modules, even when used in\ncombination with <code>--watch</code>.</p>\n<p>This flag cannot be combined with\n<code>--check</code>, <code>--eval</code>, <code>--interactive</code>, <code>--test</code>, or the REPL.</p>\n<pre><code class=\"language-console\">$ node --watch-path=./src --watch-path=./tests index.js\n</code></pre>\n<p>This option is only supported on macOS and Windows.\nAn <code>ERR_FEATURE_UNAVAILABLE_ON_PLATFORM</code> exception will be thrown\nwhen the option is used on a platform that does not support it.</p>",
              "type": "module",
              "displayName": "`--watch-path`"
            },
            {
              "textRaw": "`--watch-preserve-output`",
              "name": "`--watch-preserve-output`",
              "desc": "<p>Disable the clearing of the console when watch mode restarts the process.</p>\n<pre><code class=\"language-console\">$ node --watch --watch-preserve-output test.js\n</code></pre>",
              "type": "module",
              "displayName": "`--watch-preserve-output`"
            },
            {
              "textRaw": "`--zero-fill-buffers`",
              "name": "`--zero-fill-buffers`",
              "meta": {
                "added": [
                  "v6.0.0"
                ],
                "changes": []
              },
              "desc": "<p>Automatically zero-fills all newly allocated <a href=\"buffer.html#class-buffer\"><code>Buffer</code></a> and <a href=\"buffer.html#class-slowbuffer\"><code>SlowBuffer</code></a>\ninstances.</p>",
              "type": "module",
              "displayName": "`--zero-fill-buffers`"
            },
            {
              "textRaw": "`-c`, `--check`",
              "name": "`-c`,_`--check`",
              "meta": {
                "added": [
                  "v5.0.0",
                  "v4.2.0"
                ],
                "changes": [
                  {
                    "version": "v10.0.0",
                    "pr-url": "https://github.com/nodejs/node/pull/19600",
                    "description": "The `--require` option is now supported when checking a file."
                  }
                ]
              },
              "desc": "<p>Syntax check the script without executing.</p>",
              "type": "module",
              "displayName": "`-c`, `--check`"
            },
            {
              "textRaw": "`-e`, `--eval \"script\"`",
              "name": "`-e`,_`--eval_\"script\"`",
              "meta": {
                "added": [
                  "v0.5.2"
                ],
                "changes": [
                  {
                    "version": "v5.11.0",
                    "pr-url": "https://github.com/nodejs/node/pull/5348",
                    "description": "Built-in libraries are now available as predefined variables."
                  }
                ]
              },
              "desc": "<p>Evaluate the following argument as JavaScript. The modules which are\npredefined in the REPL can also be used in <code>script</code>.</p>\n<p>On Windows, using <code>cmd.exe</code> a single quote will not work correctly because it\nonly recognizes double <code>\"</code> for quoting. In Powershell or Git bash, both <code>'</code>\nand <code>\"</code> are usable.</p>",
              "type": "module",
              "displayName": "`-e`, `--eval \"script\"`"
            },
            {
              "textRaw": "`-h`, `--help`",
              "name": "`-h`,_`--help`",
              "meta": {
                "added": [
                  "v0.1.3"
                ],
                "changes": []
              },
              "desc": "<p>Print node command-line options.\nThe output of this option is less detailed than this document.</p>",
              "type": "module",
              "displayName": "`-h`, `--help`"
            },
            {
              "textRaw": "`-i`, `--interactive`",
              "name": "`-i`,_`--interactive`",
              "meta": {
                "added": [
                  "v0.7.7"
                ],
                "changes": []
              },
              "desc": "<p>Opens the REPL even if stdin does not appear to be a terminal.</p>",
              "type": "module",
              "displayName": "`-i`, `--interactive`"
            },
            {
              "textRaw": "`-p`, `--print \"script\"`",
              "name": "`-p`,_`--print_\"script\"`",
              "meta": {
                "added": [
                  "v0.6.4"
                ],
                "changes": [
                  {
                    "version": "v5.11.0",
                    "pr-url": "https://github.com/nodejs/node/pull/5348",
                    "description": "Built-in libraries are now available as predefined variables."
                  }
                ]
              },
              "desc": "<p>Identical to <code>-e</code> but prints the result.</p>",
              "type": "module",
              "displayName": "`-p`, `--print \"script\"`"
            },
            {
              "textRaw": "`-r`, `--require module`",
              "name": "`-r`,_`--require_module`",
              "meta": {
                "added": [
                  "v1.6.0"
                ],
                "changes": []
              },
              "desc": "<p>Preload the specified module at startup.</p>\n<p>Follows <code>require()</code>'s module resolution\nrules. <code>module</code> may be either a path to a file, or a node module name.</p>\n<p>Only CommonJS modules are supported. Attempting to preload a\nES6 Module using <code>--require</code> will fail with an error.</p>",
              "type": "module",
              "displayName": "`-r`, `--require module`"
            },
            {
              "textRaw": "`-v`, `--version`",
              "name": "`-v`,_`--version`",
              "meta": {
                "added": [
                  "v0.1.3"
                ],
                "changes": []
              },
              "desc": "<p>Print node's version.</p>",
              "type": "module",
              "displayName": "`-v`, `--version`"
            }
          ],
          "type": "misc",
          "displayName": "Options"
        },
        {
          "textRaw": "Environment variables",
          "name": "environment_variables",
          "modules": [
            {
              "textRaw": "`FORCE_COLOR=[1, 2, 3]`",
              "name": "`force_color=[1,_2,_3]`",
              "desc": "<p>The <code>FORCE_COLOR</code> environment variable is used to\nenable ANSI colorized output. The value may be:</p>\n<ul>\n<li><code>1</code>, <code>true</code>, or the empty string <code>''</code> indicate 16-color support,</li>\n<li><code>2</code> to indicate 256-color support, or</li>\n<li><code>3</code> to indicate 16 million-color support.</li>\n</ul>\n<p>When <code>FORCE_COLOR</code> is used and set to a supported value, both the <code>NO_COLOR</code>,\nand <code>NODE_DISABLE_COLORS</code> environment variables are ignored.</p>\n<p>Any other value will result in colorized output being disabled.</p>",
              "type": "module",
              "displayName": "`FORCE_COLOR=[1, 2, 3]`"
            },
            {
              "textRaw": "`NODE_DEBUG=module[,…]`",
              "name": "`node_debug=module[,…]`",
              "meta": {
                "added": [
                  "v0.1.32"
                ],
                "changes": []
              },
              "desc": "<p><code>','</code>-separated list of core modules that should print debug information.</p>",
              "type": "module",
              "displayName": "`NODE_DEBUG=module[,…]`"
            },
            {
              "textRaw": "`NODE_DEBUG_NATIVE=module[,…]`",
              "name": "`node_debug_native=module[,…]`",
              "desc": "<p><code>','</code>-separated list of core C++ modules that should print debug information.</p>",
              "type": "module",
              "displayName": "`NODE_DEBUG_NATIVE=module[,…]`"
            },
            {
              "textRaw": "`NODE_DISABLE_COLORS=1`",
              "name": "`node_disable_colors=1`",
              "meta": {
                "added": [
                  "v0.3.0"
                ],
                "changes": []
              },
              "desc": "<p>When set, colors will not be used in the REPL.</p>",
              "type": "module",
              "displayName": "`NODE_DISABLE_COLORS=1`"
            },
            {
              "textRaw": "`NODE_EXTRA_CA_CERTS=file`",
              "name": "`node_extra_ca_certs=file`",
              "meta": {
                "added": [
                  "v7.3.0"
                ],
                "changes": []
              },
<<<<<<< HEAD
              "desc": "<p>When set, the well known \"root\" CAs (like VeriSign) will be extended with the\nextra certificates in <code>file</code>. The file should consist of one or more trusted\ncertificates in PEM format. A message will be emitted (once) with\n<a href=\"process.html#process_process_emitwarning_warning_type_code_ctor\"><code>process.emitWarning()</code></a> if the file is missing or\nmalformed, but any errors are otherwise ignored.</p>\n<p>Neither the well known nor extra certificates are used when the <code>ca</code>\noptions property is explicitly specified for a TLS or HTTPS client or server.</p>\n<p>This environment variable is ignored when <code>node</code> runs as setuid root or\nhas Linux file capabilities set.</p>\n<p>The <code>NODE_EXTRA_CA_CERTS</code> environment variable is only read when the Node.js\nprocess is first launched. Changing the value at runtime using\n<code>process.env.NODE_EXTRA_CA_CERTS</code> has no effect on the current process.</p>",
=======
              "desc": "<p>When set, the well known \"root\" CAs (like VeriSign) will be extended with the\nextra certificates in <code>file</code>. The file should consist of one or more trusted\ncertificates in PEM format. A message will be emitted (once) with\n<a href=\"process.html#processemitwarningwarning-options\"><code>process.emitWarning()</code></a> if the file is missing or\nmalformed, but any errors are otherwise ignored.</p>\n<p>Neither the well known nor extra certificates are used when the <code>ca</code>\noptions property is explicitly specified for a TLS or HTTPS client or server.</p>\n<p>This environment variable is ignored when <code>node</code> runs as setuid root or\nhas Linux file capabilities set.</p>\n<p>The <code>NODE_EXTRA_CA_CERTS</code> environment variable is only read when the Node.js\nprocess is first launched. Changing the value at runtime using\n<code>process.env.NODE_EXTRA_CA_CERTS</code> has no effect on the current process.</p>",
>>>>>>> a8a80be5
              "type": "module",
              "displayName": "`NODE_EXTRA_CA_CERTS=file`"
            },
            {
              "textRaw": "`NODE_ICU_DATA=file`",
              "name": "`node_icu_data=file`",
              "meta": {
                "added": [
                  "v0.11.15"
                ],
                "changes": []
              },
              "desc": "<p>Data path for ICU (<code>Intl</code> object) data. Will extend linked-in data when compiled\nwith small-icu support.</p>",
              "type": "module",
              "displayName": "`NODE_ICU_DATA=file`"
            },
            {
              "textRaw": "`NODE_NO_WARNINGS=1`",
              "name": "`node_no_warnings=1`",
              "meta": {
                "added": [
                  "v6.11.0"
                ],
                "changes": []
              },
              "desc": "<p>When set to <code>1</code>, process warnings are silenced.</p>",
              "type": "module",
              "displayName": "`NODE_NO_WARNINGS=1`"
            },
            {
              "textRaw": "`NODE_OPTIONS=options...`",
              "name": "`node_options=options...`",
              "meta": {
                "added": [
                  "v8.0.0"
                ],
                "changes": []
              },
<<<<<<< HEAD
              "desc": "<p>A space-separated list of command-line options. <code>options...</code> are interpreted\nbefore command-line options, so command-line options will override or\ncompound after anything in <code>options...</code>. Node.js will exit with an error if\nan option that is not allowed in the environment is used, such as <code>-p</code> or a\nscript file.</p>\n<p>If an option value contains a space, it can be escaped using double quotes:</p>\n<pre><code class=\"language-bash\">NODE_OPTIONS='--require \"./my path/file.js\"'\n</code></pre>\n<p>A singleton flag passed as a command-line option will override the same flag\npassed into <code>NODE_OPTIONS</code>:</p>\n<pre><code class=\"language-bash\"># The inspector will be available on port 5555\nNODE_OPTIONS='--inspect=localhost:4444' node --inspect=localhost:5555\n</code></pre>\n<p>A flag that can be passed multiple times will be treated as if its\n<code>NODE_OPTIONS</code> instances were passed first, and then its command-line\ninstances afterwards:</p>\n<pre><code class=\"language-bash\">NODE_OPTIONS='--require \"./a.js\"' node --require \"./b.js\"\n# is equivalent to:\nnode --require \"./a.js\" --require \"./b.js\"\n</code></pre>\n<p>Node.js options that are allowed are:</p>\n<!-- node-options-node start -->\n<ul>\n<li><code>--conditions</code>, <code>-C</code></li>\n<li><code>--diagnostic-dir</code></li>\n<li><code>--disable-proto</code></li>\n<li><code>--dns-result-order</code></li>\n<li><code>--enable-fips</code></li>\n<li><code>--enable-source-maps</code></li>\n<li><code>--experimental-abortcontroller</code></li>\n<li><code>--experimental-import-meta-resolve</code></li>\n<li><code>--experimental-json-modules</code></li>\n<li><code>--experimental-loader</code></li>\n<li><code>--experimental-modules</code></li>\n<li><code>--experimental-policy</code></li>\n<li><code>--experimental-repl-await</code></li>\n<li><code>--experimental-specifier-resolution</code></li>\n<li><code>--experimental-top-level-await</code></li>\n<li><code>--experimental-vm-modules</code></li>\n<li><code>--experimental-wasi-unstable-preview1</code></li>\n<li><code>--experimental-wasm-modules</code></li>\n<li><code>--force-context-aware</code></li>\n<li><code>--force-fips</code></li>\n<li><code>--frozen-intrinsics</code></li>\n<li><code>--heapsnapshot-near-heap-limit</code></li>\n<li><code>--heapsnapshot-signal</code></li>\n<li><code>--http-parser</code></li>\n<li><code>--icu-data-dir</code></li>\n<li><code>--input-type</code></li>\n<li><code>--insecure-http-parser</code></li>\n<li><code>--inspect-brk</code></li>\n<li><code>--inspect-port</code>, <code>--debug-port</code></li>\n<li><code>--inspect-publish-uid</code></li>\n<li><code>--inspect</code></li>\n<li><code>--max-http-header-size</code></li>\n<li><code>--napi-modules</code></li>\n<li><code>--no-deprecation</code></li>\n<li><code>--no-force-async-hooks-checks</code></li>\n<li><code>--no-warnings</code></li>\n<li><code>--node-memory-debug</code></li>\n<li><code>--openssl-config</code></li>\n<li><code>--pending-deprecation</code></li>\n<li><code>--policy-integrity</code></li>\n<li><code>--preserve-symlinks-main</code></li>\n<li><code>--preserve-symlinks</code></li>\n<li><code>--prof-process</code></li>\n<li><code>--redirect-warnings</code></li>\n<li><code>--report-compact</code></li>\n<li><code>--report-dir</code>, <code>--report-directory</code></li>\n<li><code>--report-filename</code></li>\n<li><code>--report-on-fatalerror</code></li>\n<li><code>--report-on-signal</code></li>\n<li><code>--report-signal</code></li>\n<li><code>--report-uncaught-exception</code></li>\n<li><code>--require</code>, <code>-r</code></li>\n<li><code>--throw-deprecation</code></li>\n<li><code>--title</code></li>\n<li><code>--tls-cipher-list</code></li>\n<li><code>--tls-keylog</code></li>\n<li><code>--tls-max-v1.2</code></li>\n<li><code>--tls-max-v1.3</code></li>\n<li><code>--tls-min-v1.0</code></li>\n<li><code>--tls-min-v1.1</code></li>\n<li><code>--tls-min-v1.2</code></li>\n<li><code>--tls-min-v1.3</code></li>\n<li><code>--trace-atomics-wait</code></li>\n<li><code>--trace-deprecation</code></li>\n<li><code>--trace-event-categories</code></li>\n<li><code>--trace-event-file-pattern</code></li>\n<li><code>--trace-events-enabled</code></li>\n<li><code>--trace-exit</code></li>\n<li><code>--trace-sigint</code></li>\n<li><code>--trace-sync-io</code></li>\n<li><code>--trace-tls</code></li>\n<li><code>--trace-uncaught</code></li>\n<li><code>--trace-warnings</code></li>\n<li><code>--track-heap-objects</code></li>\n<li><code>--unhandled-rejections</code></li>\n<li><code>--use-bundled-ca</code></li>\n<li><code>--use-largepages</code></li>\n<li><code>--use-openssl-ca</code></li>\n<li><code>--v8-pool-size</code></li>\n<li><code>--zero-fill-buffers</code></li>\n</ul>\n<!-- node-options-node end -->\n<p>V8 options that are allowed are:</p>\n<!-- node-options-v8 start -->\n<ul>\n<li><code>--abort-on-uncaught-exception</code></li>\n<li><code>--disallow-code-generation-from-strings</code></li>\n<li><code>--huge-max-old-generation-size</code></li>\n<li><code>--interpreted-frames-native-stack</code></li>\n<li><code>--jitless</code></li>\n<li><code>--max-old-space-size</code></li>\n<li><code>--perf-basic-prof-only-functions</code></li>\n<li><code>--perf-basic-prof</code></li>\n<li><code>--perf-prof-unwinding-info</code></li>\n<li><code>--perf-prof</code></li>\n<li><code>--stack-trace-limit</code></li>\n</ul>\n<!-- node-options-v8 end -->\n<p><code>--perf-basic-prof-only-functions</code>, <code>--perf-basic-prof</code>,\n<code>--perf-prof-unwinding-info</code>, and <code>--perf-prof</code> are only available on Linux.</p>",
=======
              "desc": "<p>A space-separated list of command-line options. <code>options...</code> are interpreted\nbefore command-line options, so command-line options will override or\ncompound after anything in <code>options...</code>. Node.js will exit with an error if\nan option that is not allowed in the environment is used, such as <code>-p</code> or a\nscript file.</p>\n<p>If an option value contains a space, it can be escaped using double quotes:</p>\n<pre><code class=\"language-bash\">NODE_OPTIONS='--require \"./my path/file.js\"'\n</code></pre>\n<p>A singleton flag passed as a command-line option will override the same flag\npassed into <code>NODE_OPTIONS</code>:</p>\n<pre><code class=\"language-bash\"># The inspector will be available on port 5555\nNODE_OPTIONS='--inspect=localhost:4444' node --inspect=localhost:5555\n</code></pre>\n<p>A flag that can be passed multiple times will be treated as if its\n<code>NODE_OPTIONS</code> instances were passed first, and then its command-line\ninstances afterwards:</p>\n<pre><code class=\"language-bash\">NODE_OPTIONS='--require \"./a.js\"' node --require \"./b.js\"\n# is equivalent to:\nnode --require \"./a.js\" --require \"./b.js\"\n</code></pre>\n<p>Node.js options that are allowed are:</p>\n<!-- node-options-node start -->\n<ul>\n<li><code>--conditions</code>, <code>-C</code></li>\n<li><code>--diagnostic-dir</code></li>\n<li><code>--disable-proto</code></li>\n<li><code>--dns-result-order</code></li>\n<li><code>--enable-fips</code></li>\n<li><code>--enable-source-maps</code></li>\n<li><code>--experimental-abortcontroller</code></li>\n<li><code>--experimental-global-customevent</code></li>\n<li><code>--experimental-global-webcrypto</code></li>\n<li><code>--experimental-import-meta-resolve</code></li>\n<li><code>--experimental-json-modules</code></li>\n<li><code>--experimental-loader</code></li>\n<li><code>--experimental-modules</code></li>\n<li><code>--experimental-network-imports</code></li>\n<li><code>--experimental-policy</code></li>\n<li><code>--experimental-shadow-realm</code></li>\n<li><code>--experimental-specifier-resolution</code></li>\n<li><code>--experimental-top-level-await</code></li>\n<li><code>--experimental-vm-modules</code></li>\n<li><code>--experimental-wasi-unstable-preview1</code></li>\n<li><code>--experimental-wasm-modules</code></li>\n<li><code>--force-context-aware</code></li>\n<li><code>--force-fips</code></li>\n<li><code>--force-node-api-uncaught-exceptions-policy</code></li>\n<li><code>--frozen-intrinsics</code></li>\n<li><code>--heapsnapshot-near-heap-limit</code></li>\n<li><code>--heapsnapshot-signal</code></li>\n<li><code>--http-parser</code></li>\n<li><code>--icu-data-dir</code></li>\n<li><code>--input-type</code></li>\n<li><code>--insecure-http-parser</code></li>\n<li><code>--inspect-brk</code></li>\n<li><code>--inspect-port</code>, <code>--debug-port</code></li>\n<li><code>--inspect-publish-uid</code></li>\n<li><code>--inspect</code></li>\n<li><code>--max-http-header-size</code></li>\n<li><code>--napi-modules</code></li>\n<li><code>--no-addons</code></li>\n<li><code>--no-deprecation</code></li>\n<li><code>--no-experimental-fetch</code></li>\n<li><code>--no-experimental-repl-await</code></li>\n<li><code>--no-extra-info-on-fatal-exception</code></li>\n<li><code>--no-force-async-hooks-checks</code></li>\n<li><code>--no-global-search-paths</code></li>\n<li><code>--no-warnings</code></li>\n<li><code>--node-memory-debug</code></li>\n<li><code>--openssl-config</code></li>\n<li><code>--openssl-legacy-provider</code></li>\n<li><code>--openssl-shared-config</code></li>\n<li><code>--pending-deprecation</code></li>\n<li><code>--policy-integrity</code></li>\n<li><code>--preserve-symlinks-main</code></li>\n<li><code>--preserve-symlinks</code></li>\n<li><code>--prof-process</code></li>\n<li><code>--redirect-warnings</code></li>\n<li><code>--report-compact</code></li>\n<li><code>--report-dir</code>, <code>--report-directory</code></li>\n<li><code>--report-filename</code></li>\n<li><code>--report-on-fatalerror</code></li>\n<li><code>--report-on-signal</code></li>\n<li><code>--report-signal</code></li>\n<li><code>--report-uncaught-exception</code></li>\n<li><code>--require</code>, <code>-r</code></li>\n<li><code>--secure-heap-min</code></li>\n<li><code>--secure-heap</code></li>\n<li><code>--snapshot-blob</code></li>\n<li><code>--test-only</code></li>\n<li><code>--test-reporter-destination</code></li>\n<li><code>--test-reporter</code></li>\n<li><code>--throw-deprecation</code></li>\n<li><code>--title</code></li>\n<li><code>--tls-cipher-list</code></li>\n<li><code>--tls-keylog</code></li>\n<li><code>--tls-max-v1.2</code></li>\n<li><code>--tls-max-v1.3</code></li>\n<li><code>--tls-min-v1.0</code></li>\n<li><code>--tls-min-v1.1</code></li>\n<li><code>--tls-min-v1.2</code></li>\n<li><code>--tls-min-v1.3</code></li>\n<li><code>--trace-atomics-wait</code></li>\n<li><code>--trace-deprecation</code></li>\n<li><code>--trace-event-categories</code></li>\n<li><code>--trace-event-file-pattern</code></li>\n<li><code>--trace-events-enabled</code></li>\n<li><code>--trace-exit</code></li>\n<li><code>--trace-sigint</code></li>\n<li><code>--trace-sync-io</code></li>\n<li><code>--trace-tls</code></li>\n<li><code>--trace-uncaught</code></li>\n<li><code>--trace-warnings</code></li>\n<li><code>--track-heap-objects</code></li>\n<li><code>--unhandled-rejections</code></li>\n<li><code>--use-bundled-ca</code></li>\n<li><code>--use-largepages</code></li>\n<li><code>--use-openssl-ca</code></li>\n<li><code>--v8-pool-size</code></li>\n<li><code>--watch-path</code></li>\n<li><code>--watch-preserve-output</code></li>\n<li><code>--watch</code></li>\n<li><code>--zero-fill-buffers</code></li>\n</ul>\n<!-- node-options-node end -->\n<p>V8 options that are allowed are:</p>\n<!-- node-options-v8 start -->\n<ul>\n<li><code>--abort-on-uncaught-exception</code></li>\n<li><code>--disallow-code-generation-from-strings</code></li>\n<li><code>--enable-etw-stack-walking</code></li>\n<li><code>--huge-max-old-generation-size</code></li>\n<li><code>--interpreted-frames-native-stack</code></li>\n<li><code>--jitless</code></li>\n<li><code>--max-old-space-size</code></li>\n<li><code>--max-semi-space-size</code></li>\n<li><code>--perf-basic-prof-only-functions</code></li>\n<li><code>--perf-basic-prof</code></li>\n<li><code>--perf-prof-unwinding-info</code></li>\n<li><code>--perf-prof</code></li>\n<li><code>--stack-trace-limit</code></li>\n</ul>\n<!-- node-options-v8 end -->\n<p><code>--perf-basic-prof-only-functions</code>, <code>--perf-basic-prof</code>,\n<code>--perf-prof-unwinding-info</code>, and <code>--perf-prof</code> are only available on Linux.</p>\n<p><code>--enable-etw-stack-walking</code> is only available on Windows.</p>",
>>>>>>> a8a80be5
              "type": "module",
              "displayName": "`NODE_OPTIONS=options...`"
            },
            {
              "textRaw": "`NODE_PATH=path[:…]`",
              "name": "`node_path=path[:…]`",
              "meta": {
                "added": [
                  "v0.1.32"
                ],
                "changes": []
              },
              "desc": "<p><code>':'</code>-separated list of directories prefixed to the module search path.</p>\n<p>On Windows, this is a <code>';'</code>-separated list instead.</p>",
              "type": "module",
              "displayName": "`NODE_PATH=path[:…]`"
            },
            {
              "textRaw": "`NODE_PENDING_DEPRECATION=1`",
              "name": "`node_pending_deprecation=1`",
              "meta": {
                "added": [
                  "v8.0.0"
                ],
                "changes": []
              },
              "desc": "<p>When set to <code>1</code>, emit pending deprecation warnings.</p>\n<p>Pending deprecations are generally identical to a runtime deprecation with the\nnotable exception that they are turned <em>off</em> by default and will not be emitted\nunless either the <code>--pending-deprecation</code> command-line flag, or the\n<code>NODE_PENDING_DEPRECATION=1</code> environment variable, is set. Pending deprecations\nare used to provide a kind of selective \"early warning\" mechanism that\ndevelopers may leverage to detect deprecated API usage.</p>",
              "type": "module",
              "displayName": "`NODE_PENDING_DEPRECATION=1`"
            },
            {
              "textRaw": "`NODE_PENDING_PIPE_INSTANCES=instances`",
              "name": "`node_pending_pipe_instances=instances`",
              "desc": "<p>Set the number of pending pipe instance handles when the pipe server is waiting\nfor connections. This setting applies to Windows only.</p>",
              "type": "module",
              "displayName": "`NODE_PENDING_PIPE_INSTANCES=instances`"
            },
            {
              "textRaw": "`NODE_PRESERVE_SYMLINKS=1`",
              "name": "`node_preserve_symlinks=1`",
              "meta": {
                "added": [
                  "v7.1.0"
                ],
                "changes": []
              },
              "desc": "<p>When set to <code>1</code>, instructs the module loader to preserve symbolic links when\nresolving and caching modules.</p>",
              "type": "module",
              "displayName": "`NODE_PRESERVE_SYMLINKS=1`"
            },
            {
              "textRaw": "`NODE_REDIRECT_WARNINGS=file`",
              "name": "`node_redirect_warnings=file`",
              "meta": {
                "added": [
                  "v8.0.0"
                ],
                "changes": []
              },
              "desc": "<p>When set, process warnings will be emitted to the given file instead of\nprinting to stderr. The file will be created if it does not exist, and will be\nappended to if it does. If an error occurs while attempting to write the\nwarning to the file, the warning will be written to stderr instead. This is\nequivalent to using the <code>--redirect-warnings=file</code> command-line flag.</p>",
              "type": "module",
              "displayName": "`NODE_REDIRECT_WARNINGS=file`"
            },
            {
              "textRaw": "`NODE_REPL_HISTORY=file`",
              "name": "`node_repl_history=file`",
              "meta": {
                "added": [
                  "v3.0.0"
                ],
                "changes": []
              },
              "desc": "<p>Path to the file used to store the persistent REPL history. The default path is\n<code>~/.node_repl_history</code>, which is overridden by this variable. Setting the value\nto an empty string (<code>''</code> or <code>' '</code>) disables persistent REPL history.</p>",
              "type": "module",
              "displayName": "`NODE_REPL_HISTORY=file`"
            },
            {
              "textRaw": "`NODE_REPL_EXTERNAL_MODULE=file`",
              "name": "`node_repl_external_module=file`",
              "meta": {
                "added": [
                  "v13.0.0",
                  "v12.16.0"
                ],
                "changes": []
              },
              "desc": "<p>Path to a Node.js module which will be loaded in place of the built-in REPL.\nOverriding this value to an empty string (<code>''</code>) will use the built-in REPL.</p>",
              "type": "module",
              "displayName": "`NODE_REPL_EXTERNAL_MODULE=file`"
            },
            {
              "textRaw": "`NODE_SKIP_PLATFORM_CHECK=value`",
              "name": "`node_skip_platform_check=value`",
              "meta": {
                "added": [
                  "v14.5.0"
                ],
                "changes": []
              },
              "desc": "<p>If <code>value</code> equals <code>'1'</code>, the check for a supported platform is skipped during\nNode.js startup. Node.js might not execute correctly. Any issues encountered\non unsupported platforms will not be fixed.</p>",
              "type": "module",
              "displayName": "`NODE_SKIP_PLATFORM_CHECK=value`"
            },
            {
              "textRaw": "`NODE_TEST_CONTEXT=value`",
              "name": "`node_test_context=value`",
              "desc": "<p>If <code>value</code> equals <code>'child'</code>, test reporter options will be overridden and test\noutput will be sent to stdout in the TAP format. If any other value is provided,\nNode.js makes no guarantees about the reporter format used or its stability.</p>",
              "type": "module",
              "displayName": "`NODE_TEST_CONTEXT=value`"
            },
            {
              "textRaw": "`NODE_TLS_REJECT_UNAUTHORIZED=value`",
              "name": "`node_tls_reject_unauthorized=value`",
              "desc": "<p>If <code>value</code> equals <code>'0'</code>, certificate validation is disabled for TLS connections.\nThis makes TLS, and HTTPS by extension, insecure. The use of this environment\nvariable is strongly discouraged.</p>",
              "type": "module",
              "displayName": "`NODE_TLS_REJECT_UNAUTHORIZED=value`"
            },
            {
              "textRaw": "`NODE_V8_COVERAGE=dir`",
              "name": "`node_v8_coverage=dir`",
              "desc": "<p>When set, Node.js will begin outputting <a href=\"https://v8project.blogspot.com/2017/12/javascript-code-coverage.html\">V8 JavaScript code coverage</a> and\n<a href=\"https://sourcemaps.info/spec.html\">Source Map</a> data to the directory provided as an argument (coverage\ninformation is written as JSON to files with a <code>coverage</code> prefix).</p>\n<p><code>NODE_V8_COVERAGE</code> will automatically propagate to subprocesses, making it\neasier to instrument applications that call the <code>child_process.spawn()</code> family\nof functions. <code>NODE_V8_COVERAGE</code> can be set to an empty string, to prevent\npropagation.</p>",
              "modules": [
                {
                  "textRaw": "Coverage output",
                  "name": "coverage_output",
                  "desc": "<p>Coverage is output as an array of <a href=\"https://chromedevtools.github.io/devtools-protocol/tot/Profiler#type-ScriptCoverage\">ScriptCoverage</a> objects on the top-level\nkey <code>result</code>:</p>\n<pre><code class=\"language-json\">{\n  \"result\": [\n    {\n      \"scriptId\": \"67\",\n      \"url\": \"internal/tty.js\",\n      \"functions\": []\n    }\n  ]\n}\n</code></pre>",
                  "type": "module",
                  "displayName": "Coverage output"
                },
                {
                  "textRaw": "Source map cache",
                  "name": "source_map_cache",
                  "stability": 1,
                  "stabilityText": "Experimental",
                  "desc": "<p>If found, source map data is appended to the top-level key <code>source-map-cache</code>\non the JSON coverage object.</p>\n<p><code>source-map-cache</code> is an object with keys representing the files source maps\nwere extracted from, and values which include the raw source-map URL\n(in the key <code>url</code>), the parsed Source Map v3 information (in the key <code>data</code>),\nand the line lengths of the source file (in the key <code>lineLengths</code>).</p>\n<pre><code class=\"language-json\">{\n  \"result\": [\n    {\n      \"scriptId\": \"68\",\n      \"url\": \"file:///absolute/path/to/source.js\",\n      \"functions\": []\n    }\n  ],\n  \"source-map-cache\": {\n    \"file:///absolute/path/to/source.js\": {\n      \"url\": \"./path-to-map.json\",\n      \"data\": {\n        \"version\": 3,\n        \"sources\": [\n          \"file:///absolute/path/to/original.js\"\n        ],\n        \"names\": [\n          \"Foo\",\n          \"console\",\n          \"info\"\n        ],\n        \"mappings\": \"MAAMA,IACJC,YAAaC\",\n        \"sourceRoot\": \"./\"\n      },\n      \"lineLengths\": [\n        13,\n        62,\n        38,\n        27\n      ]\n    }\n  }\n}\n</code></pre>",
                  "type": "module",
                  "displayName": "Source map cache"
                }
              ],
              "type": "module",
              "displayName": "`NODE_V8_COVERAGE=dir`"
            },
            {
              "textRaw": "`NO_COLOR=<any>`",
              "name": "`no_color=<any>`",
              "desc": "<p><a href=\"https://no-color.org\"><code>NO_COLOR</code></a>  is an alias for <code>NODE_DISABLE_COLORS</code>. The value of the\nenvironment variable is arbitrary.</p>",
              "type": "module",
              "displayName": "`NO_COLOR=<any>`"
            },
            {
              "textRaw": "`OPENSSL_CONF=file`",
              "name": "`openssl_conf=file`",
              "meta": {
                "added": [
                  "v6.11.0"
                ],
                "changes": []
              },
              "desc": "<p>Load an OpenSSL configuration file on startup. Among other uses, this can be\nused to enable FIPS-compliant crypto if Node.js is built with\n<code>./configure --openssl-fips</code>.</p>\n<p>If the <a href=\"#--openssl-configfile\"><code>--openssl-config</code></a> command-line option is used, the environment\nvariable is ignored.</p>",
              "type": "module",
              "displayName": "`OPENSSL_CONF=file`"
            },
            {
              "textRaw": "`SSL_CERT_DIR=dir`",
              "name": "`ssl_cert_dir=dir`",
              "meta": {
                "added": [
                  "v7.7.0"
                ],
                "changes": []
              },
              "desc": "<p>If <code>--use-openssl-ca</code> is enabled, this overrides and sets OpenSSL's directory\ncontaining trusted certificates.</p>\n<p>Be aware that unless the child environment is explicitly set, this environment\nvariable will be inherited by any child processes, and if they use OpenSSL, it\nmay cause them to trust the same CAs as node.</p>",
              "type": "module",
              "displayName": "`SSL_CERT_DIR=dir`"
            },
            {
              "textRaw": "`SSL_CERT_FILE=file`",
              "name": "`ssl_cert_file=file`",
              "meta": {
                "added": [
                  "v7.7.0"
                ],
                "changes": []
              },
              "desc": "<p>If <code>--use-openssl-ca</code> is enabled, this overrides and sets OpenSSL's file\ncontaining trusted certificates.</p>\n<p>Be aware that unless the child environment is explicitly set, this environment\nvariable will be inherited by any child processes, and if they use OpenSSL, it\nmay cause them to trust the same CAs as node.</p>",
              "type": "module",
              "displayName": "`SSL_CERT_FILE=file`"
            },
            {
              "textRaw": "`TZ`",
              "name": "`tz`",
              "meta": {
                "added": [
                  "v0.0.1"
                ],
                "changes": [
                  {
                    "version": [
                      "v16.2.0"
                    ],
                    "pr-url": "https://github.com/nodejs/node/pull/38642",
                    "description": "Changing the TZ variable using process.env.TZ = changes the timezone on Windows as well."
                  },
                  {
                    "version": [
                      "v13.0.0"
                    ],
                    "pr-url": "https://github.com/nodejs/node/pull/20026",
                    "description": "Changing the TZ variable using process.env.TZ = changes the timezone on POSIX systems."
                  }
                ]
              },
              "desc": "<p>The <code>TZ</code> environment variable is used to specify the timezone configuration.</p>\n<p>While Node.js does not support all of the various <a href=\"https://www.gnu.org/software/libc/manual/html_node/TZ-Variable.html\">ways that <code>TZ</code> is handled in\nother environments</a>, it does support basic <a href=\"https://en.wikipedia.org/wiki/List_of_tz_database_time_zones\">timezone IDs</a> (such as\n<code>'Etc/UTC'</code>, <code>'Europe/Paris'</code>, or <code>'America/New_York'</code>).\nIt may support a few other abbreviations or aliases, but these are strongly\ndiscouraged and not guaranteed.</p>\n<pre><code class=\"language-console\">$ TZ=Europe/Dublin node -pe \"new Date().toString()\"\nWed May 12 2021 20:30:48 GMT+0100 (Irish Standard Time)\n</code></pre>",
              "type": "module",
              "displayName": "`TZ`"
            },
            {
              "textRaw": "`UV_THREADPOOL_SIZE=size`",
              "name": "`uv_threadpool_size=size`",
              "desc": "<p>Set the number of threads used in libuv's threadpool to <code>size</code> threads.</p>\n<p>Asynchronous system APIs are used by Node.js whenever possible, but where they\ndo not exist, libuv's threadpool is used to create asynchronous node APIs based\non synchronous system APIs. Node.js APIs that use the threadpool are:</p>\n<ul>\n<li>all <code>fs</code> APIs, other than the file watcher APIs and those that are explicitly\nsynchronous</li>\n<li>asynchronous crypto APIs such as <code>crypto.pbkdf2()</code>, <code>crypto.scrypt()</code>,\n<code>crypto.randomBytes()</code>, <code>crypto.randomFill()</code>, <code>crypto.generateKeyPair()</code></li>\n<li><code>dns.lookup()</code></li>\n<li>all <code>zlib</code> APIs, other than those that are explicitly synchronous</li>\n</ul>\n<p>Because libuv's threadpool has a fixed size, it means that if for whatever\nreason any of these APIs takes a long time, other (seemingly unrelated) APIs\nthat run in libuv's threadpool will experience degraded performance. In order to\nmitigate this issue, one potential solution is to increase the size of libuv's\nthreadpool by setting the <code>'UV_THREADPOOL_SIZE'</code> environment variable to a value\ngreater than <code>4</code> (its current default value). For more information, see the\n<a href=\"https://docs.libuv.org/en/latest/threadpool.html\">libuv threadpool documentation</a>.</p>",
              "type": "module",
              "displayName": "`UV_THREADPOOL_SIZE=size`"
            }
          ],
          "type": "misc",
          "displayName": "Environment variables"
        },
        {
          "textRaw": "Useful V8 options",
          "name": "useful_v8_options",
          "desc": "<p>V8 has its own set of CLI options. Any V8 CLI option that is provided to <code>node</code>\nwill be passed on to V8 to handle. V8's options have <em>no stability guarantee</em>.\nThe V8 team themselves don't consider them to be part of their formal API,\nand reserve the right to change them at any time. Likewise, they are not\ncovered by the Node.js stability guarantees. Many of the V8\noptions are of interest only to V8 developers. Despite this, there is a small\nset of V8 options that are widely applicable to Node.js, and they are\ndocumented here:</p>",
          "modules": [
            {
              "textRaw": "`--max-old-space-size=SIZE` (in megabytes)",
              "name": "`--max-old-space-size=size`_(in_megabytes)",
              "desc": "<p>Sets the max memory size of V8's old memory section. As memory\nconsumption approaches the limit, V8 will spend more time on\ngarbage collection in an effort to free unused memory.</p>\n<p>On a machine with 2 GiB of memory, consider setting this to\n1536 (1.5 GiB) to leave some memory for other uses and avoid swapping.</p>\n<pre><code class=\"language-console\">$ node --max-old-space-size=1536 index.js\n</code></pre>",
              "type": "module",
              "displayName": "`--max-old-space-size=SIZE` (in megabytes)"
            },
            {
              "textRaw": "`--max-semi-space-size=SIZE` (in megabytes)",
              "name": "`--max-semi-space-size=size`_(in_megabytes)",
              "desc": "<p>Sets the maximum <a href=\"https://www.memorymanagement.org/glossary/s.html#semi.space\">semi-space</a> size for V8's <a href=\"https://v8.dev/blog/orinoco-parallel-scavenger\">scavenge garbage collector</a> in\nMiB (megabytes).\nIncreasing the max size of a semi-space may improve throughput for Node.js at\nthe cost of more memory consumption.</p>\n<p>Since the young generation size of the V8 heap is three times (see\n<a href=\"https://chromium.googlesource.com/v8/v8.git/+/refs/tags/10.3.129/src/heap/heap.cc#328\"><code>YoungGenerationSizeFromSemiSpaceSize</code></a> in V8) the size of the semi-space,\nan increase of 1 MiB to semi-space applies to each of the three individual\nsemi-spaces and causes the heap size to increase by 3 MiB. The throughput\nimprovement depends on your workload (see <a href=\"https://github.com/nodejs/node/issues/42511\">#42511</a>).</p>\n<p>The default value is 16 MiB for 64-bit systems and 8 MiB for 32-bit systems. To\nget the best configuration for your application, you should try different\nmax-semi-space-size values when running benchmarks for your application.</p>\n<p>For example, benchmark on a 64-bit systems:</p>\n<pre><code class=\"language-bash\">for MiB in 16 32 64 128; do\n    node --max-semi-space-size=$MiB index.js\ndone\n</code></pre>",
              "type": "module",
              "displayName": "`--max-semi-space-size=SIZE` (in megabytes)"
            }
          ],
          "type": "misc",
          "displayName": "Useful V8 options"
        }
      ]
    }
  ]
}<|MERGE_RESOLUTION|>--- conflicted
+++ resolved
@@ -115,13 +115,8 @@
               "displayName": "`--completion-bash`"
             },
             {
-<<<<<<< HEAD
-              "textRaw": "`-C=condition`, `--conditions=condition`",
-              "name": "`-c=condition`,_`--conditions=condition`",
-=======
               "textRaw": "`-C condition`, `--conditions=condition`",
               "name": "`-c_condition`,_`--conditions=condition`",
->>>>>>> a8a80be5
               "meta": {
                 "added": [
                   "v14.9.0",
@@ -131,15 +126,9 @@
               },
               "stability": 1,
               "stabilityText": "Experimental",
-<<<<<<< HEAD
-              "desc": "<p>Enable experimental support for custom <a href=\"packages.html#packages_conditional_exports\">conditional exports</a> resolution\nconditions.</p>\n<p>Any number of custom string condition names are permitted.</p>\n<p>The default Node.js conditions of <code>\"node\"</code>, <code>\"default\"</code>, <code>\"import\"</code>, and\n<code>\"require\"</code> will always apply as defined.</p>\n<p>For example, to run a module with \"development\" resolutions:</p>\n<pre><code class=\"language-console\">$ node -C=development app.js\n</code></pre>",
-              "type": "module",
-              "displayName": "`-C=condition`, `--conditions=condition`"
-=======
               "desc": "<p>Enable experimental support for custom <a href=\"packages.html#conditional-exports\">conditional exports</a> resolution\nconditions.</p>\n<p>Any number of custom string condition names are permitted.</p>\n<p>The default Node.js conditions of <code>\"node\"</code>, <code>\"default\"</code>, <code>\"import\"</code>, and\n<code>\"require\"</code> will always apply as defined.</p>\n<p>For example, to run a module with \"development\" resolutions:</p>\n<pre><code class=\"language-console\">$ node -C development app.js\n</code></pre>",
               "type": "module",
               "displayName": "`-C condition`, `--conditions=condition`"
->>>>>>> a8a80be5
             },
             {
               "textRaw": "`--cpu-prof`",
@@ -213,12 +202,8 @@
               "name": "`--disable-proto=mode`",
               "meta": {
                 "added": [
-<<<<<<< HEAD
-                  "v13.12.0"
-=======
                   "v13.12.0",
                   "v12.17.0"
->>>>>>> a8a80be5
                 ],
                 "changes": []
               },
@@ -244,13 +229,6 @@
               "name": "`--dns-result-order=order`",
               "meta": {
                 "added": [
-<<<<<<< HEAD
-                  "v14.18.0"
-                ],
-                "changes": []
-              },
-              "desc": "<p>Set the default value of <code>verbatim</code> in <a href=\"dns.html#dns_dns_lookup_hostname_options_callback\"><code>dns.lookup()</code></a> and\n<a href=\"dns.html#dns_dnspromises_lookup_hostname_options\"><code>dnsPromises.lookup()</code></a>. The value could be:</p>\n<ul>\n<li><code>ipv4first</code>: sets default <code>verbatim</code> <code>false</code>.</li>\n<li><code>verbatim</code>: sets default <code>verbatim</code> <code>true</code>.</li>\n</ul>\n<p>The default is <code>ipv4first</code> and <a href=\"dns.html#dns_dns_setdefaultresultorder_order\"><code>dns.setDefaultResultOrder()</code></a> have higher\npriority than <code>--dns-result-order</code>.</p>",
-=======
                   "v16.4.0",
                   "v14.18.0"
                 ],
@@ -263,7 +241,6 @@
                 ]
               },
               "desc": "<p>Set the default value of <code>verbatim</code> in <a href=\"dns.html#dnslookuphostname-options-callback\"><code>dns.lookup()</code></a> and\n<a href=\"dns.html#dnspromiseslookuphostname-options\"><code>dnsPromises.lookup()</code></a>. The value could be:</p>\n<ul>\n<li><code>ipv4first</code>: sets default <code>verbatim</code> <code>false</code>.</li>\n<li><code>verbatim</code>: sets default <code>verbatim</code> <code>true</code>.</li>\n</ul>\n<p>The default is <code>verbatim</code> and <a href=\"dns.html#dnssetdefaultresultorderorder\"><code>dns.setDefaultResultOrder()</code></a> have higher\npriority than <code>--dns-result-order</code>.</p>",
->>>>>>> a8a80be5
               "type": "module",
               "displayName": "`--dns-result-order=order`"
             },
@@ -289,48 +266,22 @@
                 ],
                 "changes": [
                   {
-<<<<<<< HEAD
-                    "version": "v14.18.0",
-=======
                     "version": [
                       "v15.11.0",
                       "v14.18.0"
                     ],
->>>>>>> a8a80be5
                     "pr-url": "https://github.com/nodejs/node/pull/37362",
                     "description": "This API is no longer experimental."
                   }
                 ]
               },
-<<<<<<< HEAD
-              "desc": "<p>Enable <a href=\"https://sourcemaps.info/spec.html\">Source Map v3</a> support for stack traces.</p>\n<p>When using a transpiler, such as TypeScript, strack traces thrown by an\napplication reference the transpiled code, not the original source position.\n<code>--enable-source-maps</code> enables caching of Source Maps and makes a best\neffort to report stack traces relative to the original source file.</p>\n<p>Overriding <code>Error.prepareStackTrace</code> prevents <code>--enable-source-maps</code> from\nmodifiying the stack trace.</p>",
-=======
               "desc": "<p>Enable <a href=\"https://sourcemaps.info/spec.html\">Source Map v3</a> support for stack traces.</p>\n<p>When using a transpiler, such as TypeScript, stack traces thrown by an\napplication reference the transpiled code, not the original source position.\n<code>--enable-source-maps</code> enables caching of Source Maps and makes a best\neffort to report stack traces relative to the original source file.</p>\n<p>Overriding <code>Error.prepareStackTrace</code> prevents <code>--enable-source-maps</code> from\nmodifying the stack trace.</p>\n<p>Note, enabling source maps can introduce latency to your application\nwhen <code>Error.stack</code> is accessed. If you access <code>Error.stack</code> frequently\nin your application, take into account the performance implications\nof <code>--enable-source-maps</code>.</p>",
->>>>>>> a8a80be5
               "type": "module",
               "displayName": "`--enable-source-maps`"
             },
             {
-<<<<<<< HEAD
-              "textRaw": "`--experimental-abortcontroller`",
-              "name": "`--experimental-abortcontroller`",
-              "meta": {
-                "added": [
-                  "v14.17.0"
-                ],
-                "changes": []
-              },
-              "desc": "<p>Enable experimental <code>AbortController</code> and <code>AbortSignal</code> support.</p>",
-              "type": "module",
-              "displayName": "`--experimental-abortcontroller`"
-            },
-            {
-              "textRaw": "`--experimental-import-meta-resolve`",
-              "name": "`--experimental-import-meta-resolve`",
-=======
               "textRaw": "`--experimental-global-customevent`",
               "name": "`--experimental-global-customevent`",
->>>>>>> a8a80be5
               "meta": {
                 "added": [
                   "v18.7.0"
@@ -547,11 +498,7 @@
                 ],
                 "changes": []
               },
-<<<<<<< HEAD
-              "desc": "<p>Disable loading native addons that are not <a href=\"addons.html#addons_context_aware_addons\">context-aware</a>.</p>",
-=======
               "desc": "<p>Disable loading native addons that are not <a href=\"addons.html#context-aware-addons\">context-aware</a>.</p>",
->>>>>>> a8a80be5
               "type": "module",
               "displayName": "`--force-context-aware`"
             },
@@ -584,8 +531,6 @@
               "displayName": "`--frozen-intrinsics`"
             },
             {
-<<<<<<< HEAD
-=======
               "textRaw": "`--force-node-api-uncaught-exceptions-policy`",
               "name": "`--force-node-api-uncaught-exceptions-policy`",
               "meta": {
@@ -599,26 +544,18 @@
               "displayName": "`--force-node-api-uncaught-exceptions-policy`"
             },
             {
->>>>>>> a8a80be5
               "textRaw": "`--heapsnapshot-near-heap-limit=max_count`",
               "name": "`--heapsnapshot-near-heap-limit=max_count`",
               "meta": {
                 "added": [
-<<<<<<< HEAD
-=======
                   "v15.1.0",
->>>>>>> a8a80be5
                   "v14.18.0"
                 ],
                 "changes": []
               },
               "stability": 1,
               "stabilityText": "Experimental",
-<<<<<<< HEAD
-              "desc": "<p>Writes a V8 heap snapshot to disk when the V8 heap usage is approaching the\nheap limit. <code>count</code> should be a non-negative integer (in which case\nNode.js will write no more than <code>max_count</code> snapshots to disk).</p>\n<p>When generating snapshots, garbage collection may be triggered and bring\nthe heap usage down, therefore multiple snapshots may be written to disk\nbefore the Node.js instance finally runs out of memory. These heap snapshots\ncan be compared to determine what objects are being allocated during the\ntime consecutive snapshots are taken. It's not guaranteed that Node.js will\nwrite exactly <code>max_count</code> snapshots to disk, but it will try\nits best to generate at least one and up to <code>max_count</code> snapshots before the\nNode.js instance runs out of memory when <code>max_count</code> is greater than <code>0</code>.</p>\n<p>Generating V8 snapshots takes time and memory (both memory managed by the\nV8 heap and native memory outside the V8 heap). The bigger the heap is,\nthe more resources it needs. Node.js will adjust the V8 heap to accommondate\nthe additional V8 heap memory overhead, and try its best to avoid using up\nall the memory avialable to the process. When the process uses\nmore memory than the system deems appropriate, the process may be terminated\nabruptly by the system, depending on the system configuration.</p>\n<pre><code class=\"language-console\">$ node --max-old-space-size=100 --heapsnapshot-near-heap-limit=3 index.js\nWrote snapshot to Heap.20200430.100036.49580.0.001.heapsnapshot\nWrote snapshot to Heap.20200430.100037.49580.0.002.heapsnapshot\nWrote snapshot to Heap.20200430.100038.49580.0.003.heapsnapshot\n\n&#x3C;--- Last few GCs --->\n\n[49580:0x110000000]     4826 ms: Mark-sweep 130.6 (147.8) -> 130.5 (147.8) MB, 27.4 / 0.0 ms  (average mu = 0.126, current mu = 0.034) allocation failure scavenge might not succeed\n[49580:0x110000000]     4845 ms: Mark-sweep 130.6 (147.8) -> 130.6 (147.8) MB, 18.8 / 0.0 ms  (average mu = 0.088, current mu = 0.031) allocation failure scavenge might not succeed\n\n\n&#x3C;--- JS stacktrace --->\n\nFATAL ERROR: Ineffective mark-compacts near heap limit Allocation failed - JavaScript heap out of memory\n....\n</code></pre>",
-=======
               "desc": "<p>Writes a V8 heap snapshot to disk when the V8 heap usage is approaching the\nheap limit. <code>count</code> should be a non-negative integer (in which case\nNode.js will write no more than <code>max_count</code> snapshots to disk).</p>\n<p>When generating snapshots, garbage collection may be triggered and bring\nthe heap usage down. Therefore multiple snapshots may be written to disk\nbefore the Node.js instance finally runs out of memory. These heap snapshots\ncan be compared to determine what objects are being allocated during the\ntime consecutive snapshots are taken. It's not guaranteed that Node.js will\nwrite exactly <code>max_count</code> snapshots to disk, but it will try\nits best to generate at least one and up to <code>max_count</code> snapshots before the\nNode.js instance runs out of memory when <code>max_count</code> is greater than <code>0</code>.</p>\n<p>Generating V8 snapshots takes time and memory (both memory managed by the\nV8 heap and native memory outside the V8 heap). The bigger the heap is,\nthe more resources it needs. Node.js will adjust the V8 heap to accommodate\nthe additional V8 heap memory overhead, and try its best to avoid using up\nall the memory available to the process. When the process uses\nmore memory than the system deems appropriate, the process may be terminated\nabruptly by the system, depending on the system configuration.</p>\n<pre><code class=\"language-console\">$ node --max-old-space-size=100 --heapsnapshot-near-heap-limit=3 index.js\nWrote snapshot to Heap.20200430.100036.49580.0.001.heapsnapshot\nWrote snapshot to Heap.20200430.100037.49580.0.002.heapsnapshot\nWrote snapshot to Heap.20200430.100038.49580.0.003.heapsnapshot\n\n&#x3C;--- Last few GCs --->\n\n[49580:0x110000000]     4826 ms: Mark-sweep 130.6 (147.8) -> 130.5 (147.8) MB, 27.4 / 0.0 ms  (average mu = 0.126, current mu = 0.034) allocation failure scavenge might not succeed\n[49580:0x110000000]     4845 ms: Mark-sweep 130.6 (147.8) -> 130.6 (147.8) MB, 18.8 / 0.0 ms  (average mu = 0.088, current mu = 0.031) allocation failure scavenge might not succeed\n\n\n&#x3C;--- JS stacktrace --->\n\nFATAL ERROR: Ineffective mark-compacts near heap limit Allocation failed - JavaScript heap out of memory\n....\n</code></pre>",
->>>>>>> a8a80be5
               "type": "module",
               "displayName": "`--heapsnapshot-near-heap-limit=max_count`"
             },
@@ -921,10 +858,7 @@
               "name": "`--node-memory-debug`",
               "meta": {
                 "added": [
-<<<<<<< HEAD
-=======
                   "v15.0.0",
->>>>>>> a8a80be5
                   "v14.18.0"
                 ],
                 "changes": []
@@ -1953,11 +1887,7 @@
                 ],
                 "changes": []
               },
-<<<<<<< HEAD
-              "desc": "<p>When set, the well known \"root\" CAs (like VeriSign) will be extended with the\nextra certificates in <code>file</code>. The file should consist of one or more trusted\ncertificates in PEM format. A message will be emitted (once) with\n<a href=\"process.html#process_process_emitwarning_warning_type_code_ctor\"><code>process.emitWarning()</code></a> if the file is missing or\nmalformed, but any errors are otherwise ignored.</p>\n<p>Neither the well known nor extra certificates are used when the <code>ca</code>\noptions property is explicitly specified for a TLS or HTTPS client or server.</p>\n<p>This environment variable is ignored when <code>node</code> runs as setuid root or\nhas Linux file capabilities set.</p>\n<p>The <code>NODE_EXTRA_CA_CERTS</code> environment variable is only read when the Node.js\nprocess is first launched. Changing the value at runtime using\n<code>process.env.NODE_EXTRA_CA_CERTS</code> has no effect on the current process.</p>",
-=======
               "desc": "<p>When set, the well known \"root\" CAs (like VeriSign) will be extended with the\nextra certificates in <code>file</code>. The file should consist of one or more trusted\ncertificates in PEM format. A message will be emitted (once) with\n<a href=\"process.html#processemitwarningwarning-options\"><code>process.emitWarning()</code></a> if the file is missing or\nmalformed, but any errors are otherwise ignored.</p>\n<p>Neither the well known nor extra certificates are used when the <code>ca</code>\noptions property is explicitly specified for a TLS or HTTPS client or server.</p>\n<p>This environment variable is ignored when <code>node</code> runs as setuid root or\nhas Linux file capabilities set.</p>\n<p>The <code>NODE_EXTRA_CA_CERTS</code> environment variable is only read when the Node.js\nprocess is first launched. Changing the value at runtime using\n<code>process.env.NODE_EXTRA_CA_CERTS</code> has no effect on the current process.</p>",
->>>>>>> a8a80be5
               "type": "module",
               "displayName": "`NODE_EXTRA_CA_CERTS=file`"
             },
@@ -1996,11 +1926,7 @@
                 ],
                 "changes": []
               },
-<<<<<<< HEAD
-              "desc": "<p>A space-separated list of command-line options. <code>options...</code> are interpreted\nbefore command-line options, so command-line options will override or\ncompound after anything in <code>options...</code>. Node.js will exit with an error if\nan option that is not allowed in the environment is used, such as <code>-p</code> or a\nscript file.</p>\n<p>If an option value contains a space, it can be escaped using double quotes:</p>\n<pre><code class=\"language-bash\">NODE_OPTIONS='--require \"./my path/file.js\"'\n</code></pre>\n<p>A singleton flag passed as a command-line option will override the same flag\npassed into <code>NODE_OPTIONS</code>:</p>\n<pre><code class=\"language-bash\"># The inspector will be available on port 5555\nNODE_OPTIONS='--inspect=localhost:4444' node --inspect=localhost:5555\n</code></pre>\n<p>A flag that can be passed multiple times will be treated as if its\n<code>NODE_OPTIONS</code> instances were passed first, and then its command-line\ninstances afterwards:</p>\n<pre><code class=\"language-bash\">NODE_OPTIONS='--require \"./a.js\"' node --require \"./b.js\"\n# is equivalent to:\nnode --require \"./a.js\" --require \"./b.js\"\n</code></pre>\n<p>Node.js options that are allowed are:</p>\n<!-- node-options-node start -->\n<ul>\n<li><code>--conditions</code>, <code>-C</code></li>\n<li><code>--diagnostic-dir</code></li>\n<li><code>--disable-proto</code></li>\n<li><code>--dns-result-order</code></li>\n<li><code>--enable-fips</code></li>\n<li><code>--enable-source-maps</code></li>\n<li><code>--experimental-abortcontroller</code></li>\n<li><code>--experimental-import-meta-resolve</code></li>\n<li><code>--experimental-json-modules</code></li>\n<li><code>--experimental-loader</code></li>\n<li><code>--experimental-modules</code></li>\n<li><code>--experimental-policy</code></li>\n<li><code>--experimental-repl-await</code></li>\n<li><code>--experimental-specifier-resolution</code></li>\n<li><code>--experimental-top-level-await</code></li>\n<li><code>--experimental-vm-modules</code></li>\n<li><code>--experimental-wasi-unstable-preview1</code></li>\n<li><code>--experimental-wasm-modules</code></li>\n<li><code>--force-context-aware</code></li>\n<li><code>--force-fips</code></li>\n<li><code>--frozen-intrinsics</code></li>\n<li><code>--heapsnapshot-near-heap-limit</code></li>\n<li><code>--heapsnapshot-signal</code></li>\n<li><code>--http-parser</code></li>\n<li><code>--icu-data-dir</code></li>\n<li><code>--input-type</code></li>\n<li><code>--insecure-http-parser</code></li>\n<li><code>--inspect-brk</code></li>\n<li><code>--inspect-port</code>, <code>--debug-port</code></li>\n<li><code>--inspect-publish-uid</code></li>\n<li><code>--inspect</code></li>\n<li><code>--max-http-header-size</code></li>\n<li><code>--napi-modules</code></li>\n<li><code>--no-deprecation</code></li>\n<li><code>--no-force-async-hooks-checks</code></li>\n<li><code>--no-warnings</code></li>\n<li><code>--node-memory-debug</code></li>\n<li><code>--openssl-config</code></li>\n<li><code>--pending-deprecation</code></li>\n<li><code>--policy-integrity</code></li>\n<li><code>--preserve-symlinks-main</code></li>\n<li><code>--preserve-symlinks</code></li>\n<li><code>--prof-process</code></li>\n<li><code>--redirect-warnings</code></li>\n<li><code>--report-compact</code></li>\n<li><code>--report-dir</code>, <code>--report-directory</code></li>\n<li><code>--report-filename</code></li>\n<li><code>--report-on-fatalerror</code></li>\n<li><code>--report-on-signal</code></li>\n<li><code>--report-signal</code></li>\n<li><code>--report-uncaught-exception</code></li>\n<li><code>--require</code>, <code>-r</code></li>\n<li><code>--throw-deprecation</code></li>\n<li><code>--title</code></li>\n<li><code>--tls-cipher-list</code></li>\n<li><code>--tls-keylog</code></li>\n<li><code>--tls-max-v1.2</code></li>\n<li><code>--tls-max-v1.3</code></li>\n<li><code>--tls-min-v1.0</code></li>\n<li><code>--tls-min-v1.1</code></li>\n<li><code>--tls-min-v1.2</code></li>\n<li><code>--tls-min-v1.3</code></li>\n<li><code>--trace-atomics-wait</code></li>\n<li><code>--trace-deprecation</code></li>\n<li><code>--trace-event-categories</code></li>\n<li><code>--trace-event-file-pattern</code></li>\n<li><code>--trace-events-enabled</code></li>\n<li><code>--trace-exit</code></li>\n<li><code>--trace-sigint</code></li>\n<li><code>--trace-sync-io</code></li>\n<li><code>--trace-tls</code></li>\n<li><code>--trace-uncaught</code></li>\n<li><code>--trace-warnings</code></li>\n<li><code>--track-heap-objects</code></li>\n<li><code>--unhandled-rejections</code></li>\n<li><code>--use-bundled-ca</code></li>\n<li><code>--use-largepages</code></li>\n<li><code>--use-openssl-ca</code></li>\n<li><code>--v8-pool-size</code></li>\n<li><code>--zero-fill-buffers</code></li>\n</ul>\n<!-- node-options-node end -->\n<p>V8 options that are allowed are:</p>\n<!-- node-options-v8 start -->\n<ul>\n<li><code>--abort-on-uncaught-exception</code></li>\n<li><code>--disallow-code-generation-from-strings</code></li>\n<li><code>--huge-max-old-generation-size</code></li>\n<li><code>--interpreted-frames-native-stack</code></li>\n<li><code>--jitless</code></li>\n<li><code>--max-old-space-size</code></li>\n<li><code>--perf-basic-prof-only-functions</code></li>\n<li><code>--perf-basic-prof</code></li>\n<li><code>--perf-prof-unwinding-info</code></li>\n<li><code>--perf-prof</code></li>\n<li><code>--stack-trace-limit</code></li>\n</ul>\n<!-- node-options-v8 end -->\n<p><code>--perf-basic-prof-only-functions</code>, <code>--perf-basic-prof</code>,\n<code>--perf-prof-unwinding-info</code>, and <code>--perf-prof</code> are only available on Linux.</p>",
-=======
               "desc": "<p>A space-separated list of command-line options. <code>options...</code> are interpreted\nbefore command-line options, so command-line options will override or\ncompound after anything in <code>options...</code>. Node.js will exit with an error if\nan option that is not allowed in the environment is used, such as <code>-p</code> or a\nscript file.</p>\n<p>If an option value contains a space, it can be escaped using double quotes:</p>\n<pre><code class=\"language-bash\">NODE_OPTIONS='--require \"./my path/file.js\"'\n</code></pre>\n<p>A singleton flag passed as a command-line option will override the same flag\npassed into <code>NODE_OPTIONS</code>:</p>\n<pre><code class=\"language-bash\"># The inspector will be available on port 5555\nNODE_OPTIONS='--inspect=localhost:4444' node --inspect=localhost:5555\n</code></pre>\n<p>A flag that can be passed multiple times will be treated as if its\n<code>NODE_OPTIONS</code> instances were passed first, and then its command-line\ninstances afterwards:</p>\n<pre><code class=\"language-bash\">NODE_OPTIONS='--require \"./a.js\"' node --require \"./b.js\"\n# is equivalent to:\nnode --require \"./a.js\" --require \"./b.js\"\n</code></pre>\n<p>Node.js options that are allowed are:</p>\n<!-- node-options-node start -->\n<ul>\n<li><code>--conditions</code>, <code>-C</code></li>\n<li><code>--diagnostic-dir</code></li>\n<li><code>--disable-proto</code></li>\n<li><code>--dns-result-order</code></li>\n<li><code>--enable-fips</code></li>\n<li><code>--enable-source-maps</code></li>\n<li><code>--experimental-abortcontroller</code></li>\n<li><code>--experimental-global-customevent</code></li>\n<li><code>--experimental-global-webcrypto</code></li>\n<li><code>--experimental-import-meta-resolve</code></li>\n<li><code>--experimental-json-modules</code></li>\n<li><code>--experimental-loader</code></li>\n<li><code>--experimental-modules</code></li>\n<li><code>--experimental-network-imports</code></li>\n<li><code>--experimental-policy</code></li>\n<li><code>--experimental-shadow-realm</code></li>\n<li><code>--experimental-specifier-resolution</code></li>\n<li><code>--experimental-top-level-await</code></li>\n<li><code>--experimental-vm-modules</code></li>\n<li><code>--experimental-wasi-unstable-preview1</code></li>\n<li><code>--experimental-wasm-modules</code></li>\n<li><code>--force-context-aware</code></li>\n<li><code>--force-fips</code></li>\n<li><code>--force-node-api-uncaught-exceptions-policy</code></li>\n<li><code>--frozen-intrinsics</code></li>\n<li><code>--heapsnapshot-near-heap-limit</code></li>\n<li><code>--heapsnapshot-signal</code></li>\n<li><code>--http-parser</code></li>\n<li><code>--icu-data-dir</code></li>\n<li><code>--input-type</code></li>\n<li><code>--insecure-http-parser</code></li>\n<li><code>--inspect-brk</code></li>\n<li><code>--inspect-port</code>, <code>--debug-port</code></li>\n<li><code>--inspect-publish-uid</code></li>\n<li><code>--inspect</code></li>\n<li><code>--max-http-header-size</code></li>\n<li><code>--napi-modules</code></li>\n<li><code>--no-addons</code></li>\n<li><code>--no-deprecation</code></li>\n<li><code>--no-experimental-fetch</code></li>\n<li><code>--no-experimental-repl-await</code></li>\n<li><code>--no-extra-info-on-fatal-exception</code></li>\n<li><code>--no-force-async-hooks-checks</code></li>\n<li><code>--no-global-search-paths</code></li>\n<li><code>--no-warnings</code></li>\n<li><code>--node-memory-debug</code></li>\n<li><code>--openssl-config</code></li>\n<li><code>--openssl-legacy-provider</code></li>\n<li><code>--openssl-shared-config</code></li>\n<li><code>--pending-deprecation</code></li>\n<li><code>--policy-integrity</code></li>\n<li><code>--preserve-symlinks-main</code></li>\n<li><code>--preserve-symlinks</code></li>\n<li><code>--prof-process</code></li>\n<li><code>--redirect-warnings</code></li>\n<li><code>--report-compact</code></li>\n<li><code>--report-dir</code>, <code>--report-directory</code></li>\n<li><code>--report-filename</code></li>\n<li><code>--report-on-fatalerror</code></li>\n<li><code>--report-on-signal</code></li>\n<li><code>--report-signal</code></li>\n<li><code>--report-uncaught-exception</code></li>\n<li><code>--require</code>, <code>-r</code></li>\n<li><code>--secure-heap-min</code></li>\n<li><code>--secure-heap</code></li>\n<li><code>--snapshot-blob</code></li>\n<li><code>--test-only</code></li>\n<li><code>--test-reporter-destination</code></li>\n<li><code>--test-reporter</code></li>\n<li><code>--throw-deprecation</code></li>\n<li><code>--title</code></li>\n<li><code>--tls-cipher-list</code></li>\n<li><code>--tls-keylog</code></li>\n<li><code>--tls-max-v1.2</code></li>\n<li><code>--tls-max-v1.3</code></li>\n<li><code>--tls-min-v1.0</code></li>\n<li><code>--tls-min-v1.1</code></li>\n<li><code>--tls-min-v1.2</code></li>\n<li><code>--tls-min-v1.3</code></li>\n<li><code>--trace-atomics-wait</code></li>\n<li><code>--trace-deprecation</code></li>\n<li><code>--trace-event-categories</code></li>\n<li><code>--trace-event-file-pattern</code></li>\n<li><code>--trace-events-enabled</code></li>\n<li><code>--trace-exit</code></li>\n<li><code>--trace-sigint</code></li>\n<li><code>--trace-sync-io</code></li>\n<li><code>--trace-tls</code></li>\n<li><code>--trace-uncaught</code></li>\n<li><code>--trace-warnings</code></li>\n<li><code>--track-heap-objects</code></li>\n<li><code>--unhandled-rejections</code></li>\n<li><code>--use-bundled-ca</code></li>\n<li><code>--use-largepages</code></li>\n<li><code>--use-openssl-ca</code></li>\n<li><code>--v8-pool-size</code></li>\n<li><code>--watch-path</code></li>\n<li><code>--watch-preserve-output</code></li>\n<li><code>--watch</code></li>\n<li><code>--zero-fill-buffers</code></li>\n</ul>\n<!-- node-options-node end -->\n<p>V8 options that are allowed are:</p>\n<!-- node-options-v8 start -->\n<ul>\n<li><code>--abort-on-uncaught-exception</code></li>\n<li><code>--disallow-code-generation-from-strings</code></li>\n<li><code>--enable-etw-stack-walking</code></li>\n<li><code>--huge-max-old-generation-size</code></li>\n<li><code>--interpreted-frames-native-stack</code></li>\n<li><code>--jitless</code></li>\n<li><code>--max-old-space-size</code></li>\n<li><code>--max-semi-space-size</code></li>\n<li><code>--perf-basic-prof-only-functions</code></li>\n<li><code>--perf-basic-prof</code></li>\n<li><code>--perf-prof-unwinding-info</code></li>\n<li><code>--perf-prof</code></li>\n<li><code>--stack-trace-limit</code></li>\n</ul>\n<!-- node-options-v8 end -->\n<p><code>--perf-basic-prof-only-functions</code>, <code>--perf-basic-prof</code>,\n<code>--perf-prof-unwinding-info</code>, and <code>--perf-prof</code> are only available on Linux.</p>\n<p><code>--enable-etw-stack-walking</code> is only available on Windows.</p>",
->>>>>>> a8a80be5
               "type": "module",
               "displayName": "`NODE_OPTIONS=options...`"
             },
